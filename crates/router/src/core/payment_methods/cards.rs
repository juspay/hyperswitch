use std::{
    collections::{HashMap, HashSet},
    fmt::Debug,
    str::FromStr,
};

#[cfg(all(
    any(feature = "v1", feature = "v2"),
    not(feature = "payment_methods_v2")
))]
use api_models::admin::PaymentMethodsEnabled;
use api_models::{
    enums as api_enums,
    payment_methods::{
        BankAccountTokenData, Card, CardDetailUpdate, CardDetailsPaymentMethod, CardNetworkTypes,
        CountryCodeWithName, CustomerDefaultPaymentMethodResponse, ListCountriesCurrenciesRequest,
        ListCountriesCurrenciesResponse, MaskedBankDetails, PaymentExperienceTypes,
        PaymentMethodsData, RequestPaymentMethodTypes, RequiredFieldInfo,
        ResponsePaymentMethodIntermediate, ResponsePaymentMethodTypes,
        ResponsePaymentMethodsEnabled,
    },
    payments::BankCodeResponse,
    pm_auth::PaymentMethodAuthConfig,
    surcharge_decision_configs as api_surcharge_decision_configs,
};
use common_enums::{enums::MerchantStorageScheme, ConnectorType};
use common_utils::{
    consts,
    crypto::{self, Encryptable},
    encryption::Encryption,
    ext_traits::{AsyncExt, BytesExt, ConfigExt, Encode, StringExt, ValueExt},
    generate_id, id_type,
    request::Request,
    type_name,
    types::{
        keymanager::{Identifier, KeyManagerState},
        MinorUnit,
    },
};
use diesel_models::payment_method;
use error_stack::{report, ResultExt};
#[cfg(all(
    any(feature = "v1", feature = "v2"),
    not(feature = "payment_methods_v2")
))]
use euclid::dssa::graph::{AnalysisContext, CgraphExt};
use euclid::frontend::dir;
use hyperswitch_constraint_graph as cgraph;
#[cfg(all(any(feature = "v1", feature = "v2"), not(feature = "customer_v2")))]
use hyperswitch_domain_models::customer::CustomerUpdate;
#[cfg(all(
    any(feature = "v1", feature = "v2"),
    not(feature = "payment_methods_v2")
))]
use kgraph_utils::transformers::IntoDirValue;
use masking::Secret;
use router_env::{instrument, metrics::add_attributes, tracing};
use serde_json::json;
use strum::IntoEnumIterator;

use super::{
    migration::RecordMigrationStatusBuilder,
    surcharge_decision_configs::{
        perform_surcharge_decision_management_for_payment_method_list,
        perform_surcharge_decision_management_for_saved_cards,
    },
};
#[cfg(all(
    any(feature = "v2", feature = "v1"),
    not(feature = "payment_methods_v2"),
    not(feature = "customer_v2")
))]
use crate::routes::app::SessionStateInfo;
#[cfg(feature = "payouts")]
use crate::types::domain::types::AsyncLift;
use crate::{
    configs::{
        defaults::{get_billing_required_fields, get_shipping_required_fields},
        settings,
    },
    core::{
        errors::{self, StorageErrorExt},
        payment_methods::{
            migration, network_tokenization, transformers as payment_methods, vault,
        },
        payments::{
            helpers,
            routing::{self, SessionFlowRoutingInput},
        },
        utils as core_utils,
    },
    db, logger,
    pii::prelude::*,
    routes::{self, metrics, payment_methods::ParentPaymentMethodToken},
    services,
    types::{
        api::{self, routing as routing_types, PaymentMethodCreateExt},
        domain::{self, Profile},
        storage::{self, enums, PaymentMethodListContext, PaymentTokenData},
        transformers::ForeignTryFrom,
    },
    utils,
    utils::OptionExt,
};
#[cfg(all(feature = "v2", feature = "payment_methods_v2"))]
use crate::{
    consts as router_consts, core::payment_methods as pm_core, headers,
    types::payment_methods as pm_types, utils::ConnectorResponseExt,
};
#[cfg(all(
    any(feature = "v1", feature = "v2"),
    not(feature = "payment_methods_v2")
))]
use crate::{
    core::payment_methods::{
        add_payment_method_status_update_task,
        utils::{get_merchant_pm_filter_graph, make_pm_graph, refresh_pm_filters_cache},
    },
    types::transformers::ForeignFrom,
};

#[cfg(all(
    any(feature = "v1", feature = "v2"),
    not(feature = "payment_methods_v2"),
    not(feature = "customer_v2")
))]
#[instrument(skip_all)]
#[allow(clippy::too_many_arguments)]
pub async fn create_payment_method(
    state: &routes::SessionState,
    req: &api::PaymentMethodCreate,
    customer_id: &id_type::CustomerId,
    payment_method_id: &str,
    locker_id: Option<String>,
    merchant_id: &id_type::MerchantId,
    pm_metadata: Option<serde_json::Value>,
    customer_acceptance: Option<serde_json::Value>,
    payment_method_data: crypto::OptionalEncryptableValue,
    key_store: &domain::MerchantKeyStore,
    connector_mandate_details: Option<serde_json::Value>,
    status: Option<enums::PaymentMethodStatus>,
    network_transaction_id: Option<String>,
    storage_scheme: MerchantStorageScheme,
    payment_method_billing_address: crypto::OptionalEncryptableValue,
    card_scheme: Option<String>,
    network_token_requestor_reference_id: Option<String>,
    network_token_locker_id: Option<String>,
    network_token_payment_method_data: crypto::OptionalEncryptableValue,
) -> errors::CustomResult<domain::PaymentMethod, errors::ApiErrorResponse> {
    let db = &*state.store;
    let customer = db
        .find_customer_by_customer_id_merchant_id(
            &state.into(),
            customer_id,
            merchant_id,
            key_store,
            storage_scheme,
        )
        .await
        .to_not_found_response(errors::ApiErrorResponse::CustomerNotFound)?;

    let client_secret = generate_id(
        consts::ID_LENGTH,
        format!("{payment_method_id}_secret").as_str(),
    );

    let current_time = common_utils::date_time::now();

    let response = db
        .insert_payment_method(
            &state.into(),
            key_store,
            domain::PaymentMethod {
                customer_id: customer_id.to_owned(),
                merchant_id: merchant_id.to_owned(),
                payment_method_id: payment_method_id.to_string(),
                locker_id,
                payment_method: req.payment_method,
                payment_method_type: req.payment_method_type,
                payment_method_issuer: req.payment_method_issuer.clone(),
                scheme: req.card_network.clone().or(card_scheme),
                metadata: pm_metadata.map(Secret::new),
                payment_method_data,
                connector_mandate_details,
                customer_acceptance: customer_acceptance.map(Secret::new),
                client_secret: Some(client_secret),
                status: status.unwrap_or(enums::PaymentMethodStatus::Active),
                network_transaction_id: network_transaction_id.to_owned(),
                payment_method_issuer_code: None,
                accepted_currency: None,
                token: None,
                cardholder_name: None,
                issuer_name: None,
                issuer_country: None,
                payer_country: None,
                is_stored: None,
                swift_code: None,
                direct_debit_token: None,
                created_at: current_time,
                last_modified: current_time,
                last_used_at: current_time,
                payment_method_billing_address,
                updated_by: None,
                version: domain::consts::API_VERSION,
                network_token_requestor_reference_id,
                network_token_locker_id,
                network_token_payment_method_data,
            },
            storage_scheme,
        )
        .await
        .change_context(errors::ApiErrorResponse::InternalServerError)
        .attach_printable("Failed to add payment method in db")?;

    if customer.default_payment_method_id.is_none() && req.payment_method.is_some() {
        let _ = set_default_payment_method(
            state,
            merchant_id,
            key_store.clone(),
            customer_id,
            payment_method_id.to_owned(),
            storage_scheme,
        )
        .await
        .map_err(|error| logger::error!(?error, "Failed to set the payment method as default"));
    }
    Ok(response)
}

#[cfg(all(
    any(feature = "v1", feature = "v2"),
    not(feature = "payment_methods_v2")
))]
pub fn store_default_payment_method(
    req: &api::PaymentMethodCreate,
    customer_id: &id_type::CustomerId,
    merchant_id: &id_type::MerchantId,
) -> (
    api::PaymentMethodResponse,
    Option<payment_methods::DataDuplicationCheck>,
) {
    let pm_id = generate_id(consts::ID_LENGTH, "pm");
    let payment_method_response = api::PaymentMethodResponse {
        merchant_id: merchant_id.to_owned(),
        customer_id: Some(customer_id.to_owned()),
        payment_method_id: pm_id,
        payment_method: req.payment_method,
        payment_method_type: req.payment_method_type,
        #[cfg(feature = "payouts")]
        bank_transfer: None,
        card: None,
        metadata: req.metadata.clone(),
        created: Some(common_utils::date_time::now()),
        recurring_enabled: false,           //[#219]
        installment_payment_enabled: false, //[#219]
        payment_experience: Some(vec![api_models::enums::PaymentExperience::RedirectToUrl]),
        last_used_at: Some(common_utils::date_time::now()),
        client_secret: None,
    };

    (payment_method_response, None)
}

#[cfg(all(feature = "v2", feature = "payment_methods_v2"))]
pub fn store_default_payment_method(
    _req: &api::PaymentMethodCreate,
    _customer_id: &id_type::CustomerId,
    _merchant_id: &id_type::MerchantId,
) -> (
    api::PaymentMethodResponse,
    Option<payment_methods::DataDuplicationCheck>,
) {
    todo!()
}
#[cfg(all(
    any(feature = "v1", feature = "v2"),
    not(feature = "payment_methods_v2")
))]
#[instrument(skip_all)]
pub async fn get_or_insert_payment_method(
    state: &routes::SessionState,
    req: api::PaymentMethodCreate,
    resp: &mut api::PaymentMethodResponse,
    merchant_account: &domain::MerchantAccount,
    customer_id: &id_type::CustomerId,
    key_store: &domain::MerchantKeyStore,
) -> errors::RouterResult<domain::PaymentMethod> {
    let mut payment_method_id = resp.payment_method_id.clone();
    let mut locker_id = None;
    let db = &*state.store;
    let key_manager_state = &(state.into());
    let payment_method = {
        let existing_pm_by_pmid = db
            .find_payment_method(
                key_manager_state,
                key_store,
                &payment_method_id,
                merchant_account.storage_scheme,
            )
            .await;

        if let Err(err) = existing_pm_by_pmid {
            if err.current_context().is_db_not_found() {
                locker_id = Some(payment_method_id.clone());
                let existing_pm_by_locker_id = db
                    .find_payment_method_by_locker_id(
                        key_manager_state,
                        key_store,
                        &payment_method_id,
                        merchant_account.storage_scheme,
                    )
                    .await;

                match &existing_pm_by_locker_id {
                    Ok(pm) => payment_method_id.clone_from(pm.get_id()),
                    Err(_) => payment_method_id = generate_id(consts::ID_LENGTH, "pm"),
                };
                existing_pm_by_locker_id
            } else {
                Err(err)
            }
        } else {
            existing_pm_by_pmid
        }
    };
    payment_method_id.clone_into(&mut resp.payment_method_id);

    match payment_method {
        Ok(pm) => Ok(pm),
        Err(err) => {
            if err.current_context().is_db_not_found() {
                insert_payment_method(
                    state,
                    resp,
                    &req,
                    key_store,
                    merchant_account.get_id(),
                    customer_id,
                    resp.metadata.clone().map(|val| val.expose()),
                    None,
                    locker_id,
                    None,
                    req.network_transaction_id.clone(),
                    merchant_account.storage_scheme,
                    None,
                    None,
                    None,
                    None,
                )
                .await
            } else {
                Err(err)
                    .change_context(errors::ApiErrorResponse::InternalServerError)
                    .attach_printable("Error while finding payment method")
            }
        }
    }
}

#[cfg(all(feature = "v2", feature = "payment_methods_v2"))]
#[instrument(skip_all)]
pub async fn get_or_insert_payment_method(
    _state: &routes::SessionState,
    _req: api::PaymentMethodCreate,
    _resp: &mut api::PaymentMethodResponse,
    _merchant_account: &domain::MerchantAccount,
    _customer_id: &id_type::CustomerId,
    _key_store: &domain::MerchantKeyStore,
) -> errors::RouterResult<domain::PaymentMethod> {
    todo!()
}

#[cfg(all(
    any(feature = "v1", feature = "v2"),
    not(feature = "payment_methods_v2")
))]
pub async fn migrate_payment_method(
    state: routes::SessionState,
    req: api::PaymentMethodMigrate,
    merchant_id: &id_type::MerchantId,
    merchant_account: &domain::MerchantAccount,
    key_store: &domain::MerchantKeyStore,
) -> errors::RouterResponse<api::PaymentMethodMigrateResponse> {
    let mut req = req;
    let card_details = &req.card.clone().get_required_value("card")?;

    let card_number_validation_result =
        cards::CardNumber::from_str(card_details.card_number.peek());

    let card_bin_details =
        populate_bin_details_for_masked_card(card_details, &*state.store).await?;

    req.card = Some(api_models::payment_methods::MigrateCardDetail {
        card_issuing_country: card_bin_details.issuer_country.clone(),
        card_network: card_bin_details.card_network.clone(),
        card_issuer: card_bin_details.card_issuer.clone(),
        card_type: card_bin_details.card_type.clone(),
        ..card_details.clone()
    });

    if let Some(connector_mandate_details) = &req.connector_mandate_details {
        helpers::validate_merchant_connector_ids_in_connector_mandate_details(
            &state,
            key_store,
            connector_mandate_details,
            merchant_id,
            card_bin_details.card_network.clone(),
        )
        .await?;
    };

    let should_require_connector_mandate_details = req.network_token.is_none();

<<<<<<< HEAD
    let mut migration_status = migration::RecordMigrationStatusBuilder::new();
=======
    let mut migration_status = RecordMigrationStatusBuilder::new();
>>>>>>> 55fe82fd

    let resp = match card_number_validation_result {
        Ok(card_number) => {
            let payment_method_create_request =
                api::PaymentMethodCreate::get_payment_method_create_from_payment_method_migrate(
                    card_number,
                    &req,
                );

            logger::debug!("Storing the card in locker and migrating the payment method");
            get_client_secret_or_add_payment_method_for_migration(
                &state,
                payment_method_create_request,
                merchant_account,
                key_store,
                &mut migration_status,
            )
            .await?
        }
        Err(card_validation_error) => {
            logger::debug!("Card number to be migrated is invalid, skip saving in locker {card_validation_error}");
            skip_locker_call_and_migrate_payment_method(
<<<<<<< HEAD
                state.clone(),
=======
                &state,
>>>>>>> 55fe82fd
                &req,
                merchant_id.to_owned(),
                key_store,
                merchant_account,
                card_bin_details.clone(),
                should_require_connector_mandate_details,
                &mut migration_status,
            )
            .await?
        }
    };
    let payment_method_response = match resp {
        services::ApplicationResponse::Json(response) => response,
        _ => Err(errors::ApiErrorResponse::InternalServerError)
            .attach_printable("Failed to fetch the payment method response")?,
    };

    let pm_id = payment_method_response.payment_method_id.clone();

    let network_token = req.network_token.clone();

<<<<<<< HEAD
    let network_token_validation = network_token.clone().map(|network_token| {
        cards::CardNumber::from_str(network_token.network_token_data.network_token_number.peek())
            .map_err(|err| {
                logger::error!("Network Token Validation Failed. {:?}", err);
                false
            })
    });

    // network_token_migrated is true if network_token_number passes the validation and will be migrated to locker
    let network_token_migrated = match network_token_validation {
        Some(Ok(network_token)) => {
            logger::debug!("Network token to be migrated is valid, saving in locker");
            let network_token_details = req
                .network_token
                .clone()
                .get_required_value("network_token")?;
            let network_token_requestor_ref_id =
                network_token_details.network_token_requestor_ref_id.clone();
            let network_token_data = network_token_details.network_token_data.clone();

            Some(
                save_network_token_and_update_payment_method(
                    state,
=======
    let network_token_migrated = match network_token {
        Some(nt_detail) => {
            logger::debug!("Network token migration");
            let network_token_requestor_ref_id = nt_detail.network_token_requestor_ref_id.clone();
            let network_token_data = &nt_detail.network_token_data;

            Some(
                save_network_token_and_update_payment_method(
                    &state,
>>>>>>> 55fe82fd
                    &req,
                    key_store,
                    merchant_account,
                    network_token_data,
                    network_token_requestor_ref_id,
<<<<<<< HEAD
                    network_token,
                    pm_id,
                )
                .await
                .map_err(|err| logger::error!(?err, "Failed to save network token in locker"))
=======
                    pm_id,
                )
                .await
                .map_err(|err| logger::error!(?err, "Failed to save network token"))
>>>>>>> 55fe82fd
                .ok()
                .unwrap_or_default(),
            )
        }
<<<<<<< HEAD
        Some(Err(err)) => {
            logger::debug!(
                "Network token validation failed, not saving in locker {:?}",
                err
            );
            network_token.clone().and_then(|val| {
                (!val
                    .network_token_data
                    .network_token_number
                    .is_empty_after_trim())
                .then_some(false)
            })
        }
=======
>>>>>>> 55fe82fd
        None => {
            logger::debug!("Network token data is not available");
            None
        }
    };
    migration_status.network_token_migrated(network_token_migrated);
    let migrate_status = migration_status.build();

    Ok(services::ApplicationResponse::Json(
        api::PaymentMethodMigrateResponse {
            payment_method_response,
            card_migrated: migrate_status.card_migrated,
            network_token_migrated: migrate_status.network_token_migrated,
            connector_mandate_details_migrated: migrate_status.connector_mandate_details_migrated,
            network_transaction_id_migrated: migrate_status.network_transaction_migrated,
        },
    ))
}

#[cfg(all(feature = "v2", feature = "payment_methods_v2"))]
pub async fn migrate_payment_method(
    _state: routes::SessionState,
    _req: api::PaymentMethodMigrate,
    _merchant_id: &id_type::MerchantId,
    _merchant_account: &domain::MerchantAccount,
    _key_store: &domain::MerchantKeyStore,
) -> errors::RouterResponse<api::PaymentMethodMigrateResponse> {
    todo!()
}

pub async fn populate_bin_details_for_masked_card(
    card_details: &api_models::payment_methods::MigrateCardDetail,
    db: &dyn db::StorageInterface,
) -> errors::CustomResult<api::CardDetailFromLocker, errors::ApiErrorResponse> {
    migration::validate_card_expiry(&card_details.card_exp_month, &card_details.card_exp_year)?;
    let card_number = card_details.card_number.clone();

    let (card_isin, _last4_digits) = get_card_bin_and_last4_digits_for_masked_card(
        card_number.peek(),
    )
    .change_context(errors::ApiErrorResponse::InvalidRequestData {
        message: "Invalid card number".to_string(),
    })?;

    let card_bin_details = if card_details.card_issuer.is_some()
        && card_details.card_network.is_some()
        && card_details.card_type.is_some()
        && card_details.card_issuing_country.is_some()
    {
        api_models::payment_methods::CardDetailFromLocker::foreign_try_from((card_details, None))?
    } else {
        let card_info = db
            .get_card_info(&card_isin)
            .await
            .map_err(|error| services::logger::error!(card_info_error=?error))
            .ok()
            .flatten();

        api_models::payment_methods::CardDetailFromLocker::foreign_try_from((
            card_details,
            card_info,
        ))?
    };
    Ok(card_bin_details)
}

#[cfg(all(
    any(feature = "v1", feature = "v2"),
    not(feature = "payment_methods_v2")
))]
impl
    ForeignTryFrom<(
        &api_models::payment_methods::MigrateCardDetail,
        Option<diesel_models::CardInfo>,
    )> for api_models::payment_methods::CardDetailFromLocker
{
    type Error = error_stack::Report<errors::ApiErrorResponse>;
    fn foreign_try_from(
        (card_details, card_info): (
            &api_models::payment_methods::MigrateCardDetail,
            Option<diesel_models::CardInfo>,
        ),
    ) -> Result<Self, Self::Error> {
        let (card_isin, last4_digits) =
            get_card_bin_and_last4_digits_for_masked_card(card_details.card_number.peek())
                .change_context(errors::ApiErrorResponse::InvalidRequestData {
                    message: "Invalid card number".to_string(),
                })?;
        if let Some(card_bin_info) = card_info {
            Ok(Self {
                scheme: card_details
                    .card_network
                    .clone()
                    .or(card_bin_info.card_network.clone())
                    .map(|card_network| card_network.to_string()),
                last4_digits: Some(last4_digits.clone()),
                issuer_country: card_details
                    .card_issuing_country
                    .clone()
                    .or(card_bin_info.card_issuing_country),
                card_number: None,
                expiry_month: Some(card_details.card_exp_month.clone()),
                expiry_year: Some(card_details.card_exp_year.clone()),
                card_token: None,
                card_fingerprint: None,
                card_holder_name: card_details.card_holder_name.clone(),
                nick_name: card_details.nick_name.clone(),
                card_isin: Some(card_isin.clone()),
                card_issuer: card_details
                    .card_issuer
                    .clone()
                    .or(card_bin_info.card_issuer),
                card_network: card_details
                    .card_network
                    .clone()
                    .or(card_bin_info.card_network),
                card_type: card_details.card_type.clone().or(card_bin_info.card_type),
                saved_to_locker: false,
            })
        } else {
            Ok(Self {
                scheme: card_details
                    .card_network
                    .clone()
                    .map(|card_network| card_network.to_string()),
                last4_digits: Some(last4_digits.clone()),
                issuer_country: card_details.card_issuing_country.clone(),
                card_number: None,
                expiry_month: Some(card_details.card_exp_month.clone()),
                expiry_year: Some(card_details.card_exp_year.clone()),
                card_token: None,
                card_fingerprint: None,
                card_holder_name: card_details.card_holder_name.clone(),
                nick_name: card_details.nick_name.clone(),
                card_isin: Some(card_isin.clone()),
                card_issuer: card_details.card_issuer.clone(),
                card_network: card_details.card_network.clone(),
                card_type: card_details.card_type.clone(),
                saved_to_locker: false,
            })
        }
    }
}

#[cfg(all(feature = "v2", feature = "payment_methods_v2"))]
impl
    ForeignTryFrom<(
        &api_models::payment_methods::MigrateCardDetail,
        Option<diesel_models::CardInfo>,
    )> for api_models::payment_methods::CardDetailFromLocker
{
    type Error = error_stack::Report<errors::ApiErrorResponse>;
    fn foreign_try_from(
        (card_details, card_info): (
            &api_models::payment_methods::MigrateCardDetail,
            Option<diesel_models::CardInfo>,
        ),
    ) -> Result<Self, Self::Error> {
        let (card_isin, last4_digits) =
            get_card_bin_and_last4_digits_for_masked_card(card_details.card_number.peek())
                .change_context(errors::ApiErrorResponse::InvalidRequestData {
                    message: "Invalid card number".to_string(),
                })?;
        if let Some(card_bin_info) = card_info {
            Ok(Self {
                last4_digits: Some(last4_digits.clone()),
                issuer_country: card_details
                    .card_issuing_country
                    .as_ref()
                    .map(|c| api_enums::CountryAlpha2::from_str(c))
                    .transpose()
                    .ok()
                    .flatten()
                    .or(card_bin_info
                        .card_issuing_country
                        .as_ref()
                        .map(|c| api_enums::CountryAlpha2::from_str(c))
                        .transpose()
                        .ok()
                        .flatten()),
                card_number: None,
                expiry_month: Some(card_details.card_exp_month.clone()),
                expiry_year: Some(card_details.card_exp_year.clone()),
                card_fingerprint: None,
                card_holder_name: card_details.card_holder_name.clone(),
                nick_name: card_details.nick_name.clone(),
                card_isin: Some(card_isin.clone()),
                card_issuer: card_details
                    .card_issuer
                    .clone()
                    .or(card_bin_info.card_issuer),
                card_network: card_details
                    .card_network
                    .clone()
                    .or(card_bin_info.card_network),
                card_type: card_details.card_type.clone().or(card_bin_info.card_type),
                saved_to_locker: false,
            })
        } else {
            Ok(Self {
                last4_digits: Some(last4_digits.clone()),
                issuer_country: card_details
                    .card_issuing_country
                    .as_ref()
                    .map(|c| api_enums::CountryAlpha2::from_str(c))
                    .transpose()
                    .ok()
                    .flatten(),
                card_number: None,
                expiry_month: Some(card_details.card_exp_month.clone()),
                expiry_year: Some(card_details.card_exp_year.clone()),
                card_fingerprint: None,
                card_holder_name: card_details.card_holder_name.clone(),
                nick_name: card_details.nick_name.clone(),
                card_isin: Some(card_isin.clone()),
                card_issuer: card_details.card_issuer.clone(),
                card_network: card_details.card_network.clone(),
                card_type: card_details.card_type.clone(),
                saved_to_locker: false,
            })
        }
    }
}

#[cfg(all(
    any(feature = "v1", feature = "v2"),
    not(feature = "payment_methods_v2"),
    not(feature = "customer_v2")
))]
#[allow(clippy::too_many_arguments)]
pub async fn skip_locker_call_and_migrate_payment_method(
    state: &routes::SessionState,
    req: &api::PaymentMethodMigrate,
    merchant_id: id_type::MerchantId,
    key_store: &domain::MerchantKeyStore,
    merchant_account: &domain::MerchantAccount,
    card: api_models::payment_methods::CardDetailFromLocker,
    should_require_connector_mandate_details: bool,
<<<<<<< HEAD
    migration_status: &mut migration::RecordMigrationStatusBuilder,
=======
    migration_status: &mut RecordMigrationStatusBuilder,
>>>>>>> 55fe82fd
) -> errors::RouterResponse<api::PaymentMethodResponse> {
    let db = &*state.store;
    let customer_id = req.customer_id.clone().get_required_value("customer_id")?;

<<<<<<< HEAD
    // // In this case, since we do not have valid card details, recurring payments can only be done through connector mandate details.

    let connector_mandate_details = if should_require_connector_mandate_details {
        // If `should_require_connector_mandate_details` is true, we must extract it
=======
    // In this case, since we do not have valid card details, recurring payments can only be done through connector mandate details.
    //if network token data is present, then connector mandate details are not mandatory

    let connector_mandate_details = if should_require_connector_mandate_details {
>>>>>>> 55fe82fd
        let connector_mandate_details_req = req
            .connector_mandate_details
            .clone()
            .get_required_value("connector mandate details")?;

        Some(
            serde_json::to_value(&connector_mandate_details_req)
                .change_context(errors::ApiErrorResponse::InternalServerError)
                .attach_printable("Failed to parse connector mandate details")?,
        )
    } else {
<<<<<<< HEAD
        // If not required, serialize only if present in the request, else handle it (e.g., return null or skip)
=======
>>>>>>> 55fe82fd
        req.connector_mandate_details
            .clone()
            .map(|connector_mandate_details_req| {
                serde_json::to_value(&connector_mandate_details_req)
                    .change_context(errors::ApiErrorResponse::InternalServerError)
                    .attach_printable("Failed to parse connector mandate details")
            })
            .transpose()?
    };
<<<<<<< HEAD
    let key_manager_state = (&state).into();
=======
    let key_manager_state = &state.into();
>>>>>>> 55fe82fd
    let payment_method_billing_address: Option<Encryptable<Secret<serde_json::Value>>> = req
        .billing
        .clone()
        .async_map(|billing| create_encrypted_data(key_manager_state, key_store, billing))
        .await
        .transpose()
        .change_context(errors::ApiErrorResponse::InternalServerError)
        .attach_printable("Unable to encrypt Payment method billing address")?;

    let customer = db
        .find_customer_by_customer_id_merchant_id(
            &state.into(),
            &customer_id,
            &merchant_id,
            key_store,
            merchant_account.storage_scheme,
        )
        .await
        .to_not_found_response(errors::ApiErrorResponse::CustomerNotFound)?;

    let payment_method_card_details =
        PaymentMethodsData::Card(CardDetailsPaymentMethod::from(card.clone()));

    let payment_method_data_encrypted: Option<Encryptable<Secret<serde_json::Value>>> = Some(
        create_encrypted_data(key_manager_state, key_store, payment_method_card_details)
            .await
            .change_context(errors::ApiErrorResponse::InternalServerError)
            .attach_printable("Unable to encrypt Payment method card details")?,
    );

    let payment_method_metadata: Option<serde_json::Value> =
        req.metadata.as_ref().map(|data| data.peek()).cloned();

    let network_transaction_id = req.network_transaction_id.clone();

<<<<<<< HEAD
=======
    migration_status.network_transaction_id_migrated(network_transaction_id.as_ref().map(|_| true));

    migration_status.connector_mandate_details_migrated(
        connector_mandate_details
            .as_ref()
            .map(|_| true)
            .or_else(|| req.connector_mandate_details.as_ref().map(|_| false)),
    );

    migration_status.card_migrated(false);

>>>>>>> 55fe82fd
    let payment_method_id = generate_id(consts::ID_LENGTH, "pm");

    let current_time = common_utils::date_time::now();

    let response = db
        .insert_payment_method(
            &state.into(),
            key_store,
            domain::PaymentMethod {
                customer_id: customer_id.to_owned(),
                merchant_id: merchant_id.to_owned(),
                payment_method_id: payment_method_id.to_string(),
                locker_id: None,
                payment_method: req.payment_method,
                payment_method_type: req.payment_method_type,
                payment_method_issuer: req.payment_method_issuer.clone(),
                scheme: req.card_network.clone().or(card.scheme.clone()),
                metadata: payment_method_metadata.map(Secret::new),
                payment_method_data: payment_method_data_encrypted.map(Into::into),
<<<<<<< HEAD
                connector_mandate_details: connector_mandate_details.clone(),
                customer_acceptance: None,
                client_secret: None,
                status: enums::PaymentMethodStatus::Active,
                network_transaction_id: network_transaction_id.clone(),
=======
                connector_mandate_details,
                customer_acceptance: None,
                client_secret: None,
                status: enums::PaymentMethodStatus::Active,
                network_transaction_id,
>>>>>>> 55fe82fd
                payment_method_issuer_code: None,
                accepted_currency: None,
                token: None,
                cardholder_name: None,
                issuer_name: None,
                issuer_country: None,
                payer_country: None,
                is_stored: None,
                swift_code: None,
                direct_debit_token: None,
                created_at: current_time,
                last_modified: current_time,
                last_used_at: current_time,
                payment_method_billing_address: payment_method_billing_address.map(Into::into),
                updated_by: None,
                version: domain::consts::API_VERSION,
                network_token_requestor_reference_id: None,
                network_token_locker_id: None,
                network_token_payment_method_data: None,
            },
            merchant_account.storage_scheme,
        )
        .await
        .change_context(errors::ApiErrorResponse::InternalServerError)
        .attach_printable("Failed to add payment method in db")?;

    logger::debug!("Payment method inserted in db");

    migration_status.network_transaction_id_migrated(
        network_transaction_id.and_then(|val| (!val.is_empty_after_trim()).then_some(true)),
    );

    migration_status.connector_mandate_details_migrated(
        connector_mandate_details
            .clone()
            .and_then(|val| if val == json!({}) { None } else { Some(true) })
            .or_else(|| {
                req.connector_mandate_details
                    .clone()
                    .and_then(|val| (!val.0.is_empty()).then_some(false))
            }),
    );

    if customer.default_payment_method_id.is_none() && req.payment_method.is_some() {
        let _ = set_default_payment_method(
            state,
            &merchant_id,
            key_store.clone(),
            &customer_id,
            payment_method_id.to_owned(),
            merchant_account.storage_scheme,
        )
        .await
        .map_err(|error| logger::error!(?error, "Failed to set the payment method as default"));
    }
    Ok(services::api::ApplicationResponse::Json(
        api::PaymentMethodResponse::foreign_from((Some(card), response)),
    ))
}

#[cfg(all(
    any(feature = "v1", feature = "v2"),
    not(feature = "payment_methods_v2"),
    not(feature = "customer_v2")
))]
#[allow(clippy::too_many_arguments)]
pub async fn save_network_token_and_update_payment_method(
<<<<<<< HEAD
    state: routes::SessionState,
    req: &api::PaymentMethodMigrate,
    key_store: &domain::MerchantKeyStore,
    merchant_account: &domain::MerchantAccount,
    network_token_data: api_models::payment_methods::MigrateNetworkTokenData,
    network_token_requestor_ref_id: String,
    network_token: cards::CardNumber,
=======
    state: &routes::SessionState,
    req: &api::PaymentMethodMigrate,
    key_store: &domain::MerchantKeyStore,
    merchant_account: &domain::MerchantAccount,
    network_token_data: &api_models::payment_methods::MigrateNetworkTokenData,
    network_token_requestor_ref_id: String,
>>>>>>> 55fe82fd
    pm_id: String,
) -> errors::RouterResult<bool> {
    let payment_method_create_request =
        api::PaymentMethodCreate::get_payment_method_create_from_payment_method_migrate(
<<<<<<< HEAD
            network_token.clone(),
=======
            network_token_data.network_token_number.clone(),
>>>>>>> 55fe82fd
            req,
        );
    let customer_id = req.customer_id.clone().get_required_value("customer_id")?;

    let network_token_details = api::CardDetail {
<<<<<<< HEAD
        card_number: network_token,
=======
        card_number: network_token_data.network_token_number.clone(),
>>>>>>> 55fe82fd
        card_exp_month: network_token_data.network_token_exp_month.clone(),
        card_exp_year: network_token_data.network_token_exp_year.clone(),
        card_holder_name: network_token_data.card_holder_name.clone(),
        nick_name: network_token_data.nick_name.clone(),
        card_issuing_country: network_token_data.card_issuing_country.clone(),
        card_network: network_token_data.card_network.clone(),
        card_issuer: network_token_data.card_issuer.clone(),
        card_type: network_token_data.card_type.clone(),
    };

    logger::debug!(
        "Adding network token to locker for customer_id: {:?}",
        customer_id
    );

    let token_resp = Box::pin(add_card_to_locker(
<<<<<<< HEAD
        &state,
=======
        state,
>>>>>>> 55fe82fd
        payment_method_create_request.clone(),
        &network_token_details,
        &customer_id,
        merchant_account,
        None,
    ))
    .await
    .change_context(errors::ApiErrorResponse::InternalServerError)
<<<<<<< HEAD
    .attach_printable("Add Card Failed");
    let key_manager_state = (&state).into();
=======
    .attach_printable("Add Network Token failed");
    let key_manager_state = &state.into();
>>>>>>> 55fe82fd

    match token_resp {
        Ok(resp) => {
            logger::debug!("Network token added to locker");
            let (token_pm_resp, _duplication_check) = resp;
            let pm_token_details = token_pm_resp
                .card
                .as_ref()
                .map(|card| PaymentMethodsData::Card(CardDetailsPaymentMethod::from(card.clone())));
            let pm_network_token_data_encrypted = pm_token_details
<<<<<<< HEAD
                .async_map(|pm_card| create_encrypted_data(&key_manager_state, key_store, pm_card))
=======
                .async_map(|pm_card| create_encrypted_data(key_manager_state, key_store, pm_card))
>>>>>>> 55fe82fd
                .await
                .transpose()
                .change_context(errors::ApiErrorResponse::InternalServerError)
                .attach_printable("Unable to encrypt payment method data")?;

            let pm_update = storage::PaymentMethodUpdate::NetworkTokenDataUpdate {
                network_token_requestor_reference_id: Some(network_token_requestor_ref_id),
                network_token_locker_id: Some(token_pm_resp.payment_method_id),
                network_token_payment_method_data: pm_network_token_data_encrypted.map(Into::into),
            };
            let db = &*state.store;
            let existing_pm = db
                .find_payment_method(
<<<<<<< HEAD
                    &((&state).into()),
=======
                    &state.into(),
>>>>>>> 55fe82fd
                    key_store,
                    &pm_id,
                    merchant_account.storage_scheme,
                )
                .await
                .change_context(errors::ApiErrorResponse::InternalServerError)
                .attach_printable(format!(
                    "Failed to fetch payment method for existing pm_id: {:?} in db",
                    pm_id
                ))?;

            db.update_payment_method(
<<<<<<< HEAD
                &((&state).into()),
=======
                &state.into(),
>>>>>>> 55fe82fd
                key_store,
                existing_pm,
                pm_update,
                merchant_account.storage_scheme,
            )
            .await
            .change_context(errors::ApiErrorResponse::InternalServerError)
            .attach_printable(format!(
                "Failed to update payment method for existing pm_id: {:?} in db",
                pm_id
            ))?;

            logger::debug!("Network token added to locker and payment method updated");
            Ok(true)
        }
        Err(err) => {
            logger::debug!("Network token added to locker failed {:?}", err);
            Ok(false)
        }
    }
}

// need to discuss regarding the migration APIs for v2
#[cfg(all(
    feature = "v2",
    feature = "payment_methods_v2",
    feature = "customer_v2"
))]
pub async fn skip_locker_call_and_migrate_payment_method(
    _state: routes::SessionState,
    _req: &api::PaymentMethodMigrate,
    _merchant_id: id_type::MerchantId,
    _key_store: &domain::MerchantKeyStore,
    _merchant_account: &domain::MerchantAccount,
    _card: api_models::payment_methods::CardDetailFromLocker,
) -> errors::RouterResponse<api::PaymentMethodResponse> {
    todo!()
}

pub fn get_card_bin_and_last4_digits_for_masked_card(
    masked_card_number: &str,
) -> Result<(String, String), cards::CardNumberValidationErr> {
    let last4_digits = masked_card_number
        .chars()
        .rev()
        .take(4)
        .collect::<String>()
        .chars()
        .rev()
        .collect::<String>();

    let card_isin = masked_card_number.chars().take(6).collect::<String>();

    cards::validate::validate_card_number_chars(&card_isin)
        .and_then(|_| cards::validate::validate_card_number_chars(&last4_digits))?;

    Ok((card_isin, last4_digits))
}

#[cfg(all(
    any(feature = "v1", feature = "v2"),
    not(feature = "payment_methods_v2")
))]
#[instrument(skip_all)]
pub async fn get_client_secret_or_add_payment_method(
    state: &routes::SessionState,
    req: api::PaymentMethodCreate,
    merchant_account: &domain::MerchantAccount,
    key_store: &domain::MerchantKeyStore,
) -> errors::RouterResponse<api::PaymentMethodResponse> {
    let merchant_id = merchant_account.get_id();
    let customer_id = req.customer_id.clone().get_required_value("customer_id")?;

    #[cfg(not(feature = "payouts"))]
    let condition = req.card.is_some();
    #[cfg(feature = "payouts")]
    let condition = req.card.is_some() || req.bank_transfer.is_some() || req.wallet.is_some();
    let key_manager_state = state.into();
    let payment_method_billing_address: Option<Encryptable<Secret<serde_json::Value>>> = req
        .billing
        .clone()
        .async_map(|billing| create_encrypted_data(&key_manager_state, key_store, billing))
        .await
        .transpose()
        .change_context(errors::ApiErrorResponse::InternalServerError)
        .attach_printable("Unable to encrypt Payment method billing address")?;

    let connector_mandate_details = req
        .connector_mandate_details
        .clone()
        .map(serde_json::to_value)
        .transpose()
        .change_context(errors::ApiErrorResponse::InternalServerError)?;

    if condition {
        Box::pin(add_payment_method(state, req, merchant_account, key_store)).await
    } else {
        let payment_method_id = generate_id(consts::ID_LENGTH, "pm");

        let res = create_payment_method(
            state,
            &req,
            &customer_id,
            payment_method_id.as_str(),
            None,
            merchant_id,
            None,
            None,
            None,
            key_store,
            connector_mandate_details,
            Some(enums::PaymentMethodStatus::AwaitingData),
            None,
            merchant_account.storage_scheme,
            payment_method_billing_address.map(Into::into),
            None,
            None,
            None,
            None,
        )
        .await?;

        if res.status == enums::PaymentMethodStatus::AwaitingData {
            add_payment_method_status_update_task(
                &*state.store,
                &res,
                enums::PaymentMethodStatus::AwaitingData,
                enums::PaymentMethodStatus::Inactive,
                merchant_id,
            )
            .await
            .change_context(errors::ApiErrorResponse::InternalServerError)
            .attach_printable(
                "Failed to add payment method status update task in process tracker",
            )?;
        }

        Ok(services::api::ApplicationResponse::Json(
            api::PaymentMethodResponse::foreign_from((None, res)),
        ))
    }
}

#[cfg(all(
    any(feature = "v1", feature = "v2"),
    not(feature = "payment_methods_v2")
))]
#[instrument(skip_all)]
pub async fn get_client_secret_or_add_payment_method_for_migration(
    state: &routes::SessionState,
    req: api::PaymentMethodCreate,
    merchant_account: &domain::MerchantAccount,
    key_store: &domain::MerchantKeyStore,
<<<<<<< HEAD
    migration_status: &mut migration::RecordMigrationStatusBuilder,
=======
    migration_status: &mut RecordMigrationStatusBuilder,
>>>>>>> 55fe82fd
) -> errors::RouterResponse<api::PaymentMethodResponse> {
    let merchant_id = merchant_account.get_id();
    let customer_id = req.customer_id.clone().get_required_value("customer_id")?;

    #[cfg(not(feature = "payouts"))]
    let condition = req.card.is_some();
    #[cfg(feature = "payouts")]
    let condition = req.card.is_some() || req.bank_transfer.is_some() || req.wallet.is_some();
    let key_manager_state = state.into();

    let payment_method_billing_address: Option<Encryptable<Secret<serde_json::Value>>> = req
        .billing
        .clone()
        .async_map(|billing| create_encrypted_data(&key_manager_state, key_store, billing))
        .await
        .transpose()
        .change_context(errors::ApiErrorResponse::InternalServerError)
        .attach_printable("Unable to encrypt Payment method billing address")?;

    let connector_mandate_details = req
        .connector_mandate_details
        .clone()
        .map(serde_json::to_value)
        .transpose()
        .change_context(errors::ApiErrorResponse::InternalServerError)?;

    if condition {
        Box::pin(save_migration_payment_method(
            state,
            req,
            merchant_account,
            key_store,
            migration_status,
        ))
        .await
    } else {
        let payment_method_id = generate_id(consts::ID_LENGTH, "pm");

        let res = create_payment_method(
            state,
            &req,
            &customer_id,
            payment_method_id.as_str(),
            None,
            merchant_id,
            None,
            None,
            None,
            key_store,
            connector_mandate_details.clone(),
            Some(enums::PaymentMethodStatus::AwaitingData),
            None,
            merchant_account.storage_scheme,
            payment_method_billing_address.map(Into::into),
            None,
            None,
            None,
            None,
        )
        .await?;
        migration_status.connector_mandate_details_migrated(
            connector_mandate_details
                .clone()
<<<<<<< HEAD
                .and_then(|val| (val != json!({})).then_some(true))
                .or_else(|| {
                    req.connector_mandate_details
                        .clone()
                        .and_then(|val| (!val.0.is_empty()).then_some(false))
                }),
        );

        migration_status.card_migrated(false); //card is not migrated in this case
=======
                .map(|_| true)
                .or_else(|| req.connector_mandate_details.clone().map(|_| false)),
        );

        migration_status.card_migrated(false);
>>>>>>> 55fe82fd

        if res.status == enums::PaymentMethodStatus::AwaitingData {
            add_payment_method_status_update_task(
                &*state.store,
                &res,
                enums::PaymentMethodStatus::AwaitingData,
                enums::PaymentMethodStatus::Inactive,
                merchant_id,
            )
            .await
            .change_context(errors::ApiErrorResponse::InternalServerError)
            .attach_printable(
                "Failed to add payment method status update task in process tracker",
            )?;
        }

        Ok(services::api::ApplicationResponse::Json(
            api::PaymentMethodResponse::foreign_from((None, res)),
        ))
    }
}

#[instrument(skip_all)]
pub fn authenticate_pm_client_secret_and_check_expiry(
    req_client_secret: &String,
    payment_method: &domain::PaymentMethod,
) -> errors::CustomResult<bool, errors::ApiErrorResponse> {
    let stored_client_secret = payment_method
        .client_secret
        .clone()
        .get_required_value("client_secret")
        .change_context(errors::ApiErrorResponse::MissingRequiredField {
            field_name: "client_secret",
        })
        .attach_printable("client secret not found in db")?;

    if req_client_secret != &stored_client_secret {
        Err((errors::ApiErrorResponse::ClientSecretInvalid).into())
    } else {
        let current_timestamp = common_utils::date_time::now();
        let session_expiry = payment_method
            .created_at
            .saturating_add(time::Duration::seconds(consts::DEFAULT_SESSION_EXPIRY));

        let expired = current_timestamp > session_expiry;

        Ok(expired)
    }
}

#[cfg(all(
    any(feature = "v1", feature = "v2"),
    not(feature = "payment_methods_v2"),
    not(feature = "customer_v2")
))]
#[instrument(skip_all)]
pub async fn add_payment_method_data(
    state: routes::SessionState,
    req: api::PaymentMethodCreate,
    merchant_account: domain::MerchantAccount,
    key_store: domain::MerchantKeyStore,
    pm_id: String,
) -> errors::RouterResponse<api::PaymentMethodResponse> {
    let db = &*state.store;

    let pmd = req
        .payment_method_data
        .clone()
        .get_required_value("payment_method_data")?;
    req.payment_method.get_required_value("payment_method")?;
    let client_secret = req
        .client_secret
        .clone()
        .get_required_value("client_secret")?;
    let payment_method = db
        .find_payment_method(
            &((&state).into()),
            &key_store,
            pm_id.as_str(),
            merchant_account.storage_scheme,
        )
        .await
        .change_context(errors::ApiErrorResponse::PaymentMethodNotFound)
        .attach_printable("Unable to find payment method")?;

    if payment_method.status != enums::PaymentMethodStatus::AwaitingData {
        return Err((errors::ApiErrorResponse::ClientSecretExpired).into());
    }

    let customer_id = payment_method.customer_id.clone();

    let customer = db
        .find_customer_by_customer_id_merchant_id(
            &(&state).into(),
            &customer_id,
            merchant_account.get_id(),
            &key_store,
            merchant_account.storage_scheme,
        )
        .await
        .to_not_found_response(errors::ApiErrorResponse::CustomerNotFound)?;

    let client_secret_expired =
        authenticate_pm_client_secret_and_check_expiry(&client_secret, &payment_method)?;

    if client_secret_expired {
        return Err((errors::ApiErrorResponse::ClientSecretExpired).into());
    };
    let key_manager_state = (&state).into();
    match pmd {
        api_models::payment_methods::PaymentMethodCreateData::Card(card) => {
            helpers::validate_card_expiry(&card.card_exp_month, &card.card_exp_year)?;
            let resp = Box::pin(add_card_to_locker(
                &state,
                req.clone(),
                &card,
                &customer_id,
                &merchant_account,
                None,
            ))
            .await
            .change_context(errors::ApiErrorResponse::InternalServerError);

            match resp {
                Ok((mut pm_resp, duplication_check)) => {
                    if duplication_check.is_some() {
                        let pm_update = storage::PaymentMethodUpdate::StatusUpdate {
                            status: Some(enums::PaymentMethodStatus::Inactive),
                        };

                        db.update_payment_method(
                            &((&state).into()),
                            &key_store,
                            payment_method,
                            pm_update,
                            merchant_account.storage_scheme,
                        )
                        .await
                        .change_context(errors::ApiErrorResponse::InternalServerError)
                        .attach_printable("Failed to add payment method in db")?;

                        get_or_insert_payment_method(
                            &state,
                            req.clone(),
                            &mut pm_resp,
                            &merchant_account,
                            &customer_id,
                            &key_store,
                        )
                        .await?;

                        return Ok(services::ApplicationResponse::Json(pm_resp));
                    } else {
                        let locker_id = pm_resp.payment_method_id.clone();
                        pm_resp.payment_method_id.clone_from(&pm_id);
                        pm_resp.client_secret = Some(client_secret.clone());

                        let card_isin = card.card_number.get_card_isin();

                        let card_info = db
                            .get_card_info(card_isin.as_str())
                            .await
                            .change_context(errors::ApiErrorResponse::InternalServerError)
                            .attach_printable("Failed to get card info")?;

                        let updated_card = CardDetailsPaymentMethod {
                            issuer_country: card_info
                                .as_ref()
                                .and_then(|ci| ci.card_issuing_country.clone()),
                            last4_digits: Some(card.card_number.get_last4()),
                            expiry_month: Some(card.card_exp_month),
                            expiry_year: Some(card.card_exp_year),
                            nick_name: card.nick_name,
                            card_holder_name: card.card_holder_name,
                            card_network: card_info.as_ref().and_then(|ci| ci.card_network.clone()),
                            card_isin: Some(card_isin),
                            card_issuer: card_info.as_ref().and_then(|ci| ci.card_issuer.clone()),
                            card_type: card_info.as_ref().and_then(|ci| ci.card_type.clone()),
                            saved_to_locker: true,
                        };
                        let pm_data_encrypted: Encryptable<Secret<serde_json::Value>> =
                            create_encrypted_data(
                                &key_manager_state,
                                &key_store,
                                PaymentMethodsData::Card(updated_card),
                            )
                            .await
                            .change_context(errors::ApiErrorResponse::InternalServerError)
                            .attach_printable("Unable to encrypt payment method data")?;

                        let pm_update = storage::PaymentMethodUpdate::AdditionalDataUpdate {
                            payment_method_data: Some(pm_data_encrypted.into()),
                            status: Some(enums::PaymentMethodStatus::Active),
                            locker_id: Some(locker_id),
                            network_token_requestor_reference_id: None,
                            payment_method: req.payment_method,
                            payment_method_issuer: req.payment_method_issuer,
                            payment_method_type: req.payment_method_type,
                            network_token_locker_id: None,
                            network_token_payment_method_data: None,
                        };

                        db.update_payment_method(
                            &((&state).into()),
                            &key_store,
                            payment_method,
                            pm_update,
                            merchant_account.storage_scheme,
                        )
                        .await
                        .change_context(errors::ApiErrorResponse::InternalServerError)
                        .attach_printable("Failed to add payment method in db")?;

                        if customer.default_payment_method_id.is_none() {
                            let _ = set_default_payment_method(
                                &state,
                                merchant_account.get_id(),
                                key_store.clone(),
                                &customer_id,
                                pm_id,
                                merchant_account.storage_scheme,
                            )
                            .await
                            .map_err(|error| {
                                logger::error!(
                                    ?error,
                                    "Failed to set the payment method as default"
                                )
                            });
                        }

                        return Ok(services::ApplicationResponse::Json(pm_resp));
                    }
                }
                Err(e) => {
                    let pm_update = storage::PaymentMethodUpdate::StatusUpdate {
                        status: Some(enums::PaymentMethodStatus::Inactive),
                    };

                    db.update_payment_method(
                        &((&state).into()),
                        &key_store,
                        payment_method,
                        pm_update,
                        merchant_account.storage_scheme,
                    )
                    .await
                    .change_context(errors::ApiErrorResponse::InternalServerError)
                    .attach_printable("Failed to update payment method in db")?;

                    return Err(e.attach_printable("Failed to add card to locker"));
                }
            }
        }
    }
}

#[cfg(all(
    any(feature = "v1", feature = "v2"),
    not(feature = "payment_methods_v2")
))]
#[instrument(skip_all)]
pub async fn add_payment_method(
    state: &routes::SessionState,
    req: api::PaymentMethodCreate,
    merchant_account: &domain::MerchantAccount,
    key_store: &domain::MerchantKeyStore,
) -> errors::RouterResponse<api::PaymentMethodResponse> {
    req.validate()?;
    let db = &*state.store;
    let merchant_id = merchant_account.get_id();
    let customer_id = req.customer_id.clone().get_required_value("customer_id")?;
    let payment_method = req.payment_method.get_required_value("payment_method")?;
    let key_manager_state = state.into();
    let payment_method_billing_address: Option<Encryptable<Secret<serde_json::Value>>> = req
        .billing
        .clone()
        .async_map(|billing| create_encrypted_data(&key_manager_state, key_store, billing))
        .await
        .transpose()
        .change_context(errors::ApiErrorResponse::InternalServerError)
        .attach_printable("Unable to encrypt Payment method billing address")?;

    let connector_mandate_details = req
        .connector_mandate_details
        .clone()
        .map(serde_json::to_value)
        .transpose()
        .change_context(errors::ApiErrorResponse::InternalServerError)?;

    let response = match payment_method {
        #[cfg(feature = "payouts")]
        api_enums::PaymentMethod::BankTransfer => match req.bank_transfer.clone() {
            Some(bank) => add_bank_to_locker(
                state,
                req.clone(),
                merchant_account,
                key_store,
                &bank,
                &customer_id,
            )
            .await
            .change_context(errors::ApiErrorResponse::InternalServerError)
            .attach_printable("Add PaymentMethod Failed"),
            _ => Ok(store_default_payment_method(
                &req,
                &customer_id,
                merchant_id,
            )),
        },
        api_enums::PaymentMethod::Card => match req.card.clone() {
            Some(card) => {
                let mut card_details = card;
                card_details = helpers::populate_bin_details_for_payment_method_create(
                    card_details.clone(),
                    db,
                )
                .await;
                helpers::validate_card_expiry(
                    &card_details.card_exp_month,
                    &card_details.card_exp_year,
                )?;
                Box::pin(add_card_to_locker(
                    state,
                    req.clone(),
                    &card_details,
                    &customer_id,
                    merchant_account,
                    None,
                ))
                .await
                .change_context(errors::ApiErrorResponse::InternalServerError)
                .attach_printable("Add Card Failed")
            }
            _ => Ok(store_default_payment_method(
                &req,
                &customer_id,
                merchant_id,
            )),
        },
        _ => Ok(store_default_payment_method(
            &req,
            &customer_id,
            merchant_id,
        )),
    };

    let (mut resp, duplication_check) = response?;

    match duplication_check {
        Some(duplication_check) => match duplication_check {
            payment_methods::DataDuplicationCheck::Duplicated => {
                let existing_pm = get_or_insert_payment_method(
                    state,
                    req.clone(),
                    &mut resp,
                    merchant_account,
                    &customer_id,
                    key_store,
                )
                .await?;

                resp.client_secret = existing_pm.client_secret;
            }
            payment_methods::DataDuplicationCheck::MetaDataChanged => {
                if let Some(card) = req.card.clone() {
                    let existing_pm = get_or_insert_payment_method(
                        state,
                        req.clone(),
                        &mut resp,
                        merchant_account,
                        &customer_id,
                        key_store,
                    )
                    .await?;

                    let client_secret = existing_pm.client_secret.clone();

                    delete_card_from_locker(
                        state,
                        &customer_id,
                        merchant_id,
                        existing_pm
                            .locker_id
                            .as_ref()
                            .unwrap_or(&existing_pm.payment_method_id),
                    )
                    .await?;

                    let add_card_resp = add_card_hs(
                        state,
                        req.clone(),
                        &card,
                        &customer_id,
                        merchant_account,
                        api::enums::LockerChoice::HyperswitchCardVault,
                        Some(
                            existing_pm
                                .locker_id
                                .as_ref()
                                .unwrap_or(&existing_pm.payment_method_id),
                        ),
                    )
                    .await;

                    if let Err(err) = add_card_resp {
                        logger::error!(vault_err=?err);
                        db.delete_payment_method_by_merchant_id_payment_method_id(
                            &(state.into()),
                            key_store,
                            merchant_id,
                            &resp.payment_method_id,
                        )
                        .await
                        .to_not_found_response(errors::ApiErrorResponse::PaymentMethodNotFound)?;

                        Err(report!(errors::ApiErrorResponse::InternalServerError)
                            .attach_printable("Failed while updating card metadata changes"))?
                    };

                    let existing_pm_data =
                        get_card_details_without_locker_fallback(&existing_pm, state).await?;

                    let updated_card = Some(api::CardDetailFromLocker {
                        scheme: existing_pm.scheme.clone(),
                        last4_digits: Some(card.card_number.get_last4()),
                        issuer_country: card
                            .card_issuing_country
                            .or(existing_pm_data.issuer_country),
                        card_isin: Some(card.card_number.get_card_isin()),
                        card_number: Some(card.card_number),
                        expiry_month: Some(card.card_exp_month),
                        expiry_year: Some(card.card_exp_year),
                        card_token: None,
                        card_fingerprint: None,
                        card_holder_name: card
                            .card_holder_name
                            .or(existing_pm_data.card_holder_name),
                        nick_name: card.nick_name.or(existing_pm_data.nick_name),
                        card_network: card.card_network.or(existing_pm_data.card_network),
                        card_issuer: card.card_issuer.or(existing_pm_data.card_issuer),
                        card_type: card.card_type.or(existing_pm_data.card_type),
                        saved_to_locker: true,
                    });

                    let updated_pmd = updated_card.as_ref().map(|card| {
                        PaymentMethodsData::Card(CardDetailsPaymentMethod::from(card.clone()))
                    });
                    let pm_data_encrypted: Option<Encryptable<Secret<serde_json::Value>>> =
                        updated_pmd
                            .async_map(|updated_pmd| {
                                create_encrypted_data(&key_manager_state, key_store, updated_pmd)
                            })
                            .await
                            .transpose()
                            .change_context(errors::ApiErrorResponse::InternalServerError)
                            .attach_printable("Unable to encrypt payment method data")?;

                    let pm_update = storage::PaymentMethodUpdate::PaymentMethodDataUpdate {
                        payment_method_data: pm_data_encrypted.map(Into::into),
                    };

                    db.update_payment_method(
                        &(state.into()),
                        key_store,
                        existing_pm,
                        pm_update,
                        merchant_account.storage_scheme,
                    )
                    .await
                    .change_context(errors::ApiErrorResponse::InternalServerError)
                    .attach_printable("Failed to add payment method in db")?;

                    resp.client_secret = client_secret;
                }
            }
        },
        None => {
            let pm_metadata = resp.metadata.as_ref().map(|data| data.peek());

            let locker_id = if resp.payment_method == Some(api_enums::PaymentMethod::Card)
                || resp.payment_method == Some(api_enums::PaymentMethod::BankTransfer)
            {
                Some(resp.payment_method_id)
            } else {
                None
            };
            resp.payment_method_id = generate_id(consts::ID_LENGTH, "pm");
            let pm = insert_payment_method(
                state,
                &resp,
                &req,
                key_store,
                merchant_id,
                &customer_id,
                pm_metadata.cloned(),
                None,
                locker_id,
                connector_mandate_details,
                req.network_transaction_id.clone(),
                merchant_account.storage_scheme,
                payment_method_billing_address.map(Into::into),
                None,
                None,
                None,
            )
            .await?;

            resp.client_secret = pm.client_secret;
        }
    }

    Ok(services::ApplicationResponse::Json(resp))
}

#[cfg(all(
    any(feature = "v1", feature = "v2"),
    not(feature = "payment_methods_v2")
))]
#[instrument(skip_all)]
pub async fn save_migration_payment_method(
    state: &routes::SessionState,
    req: api::PaymentMethodCreate,
    merchant_account: &domain::MerchantAccount,
    key_store: &domain::MerchantKeyStore,
<<<<<<< HEAD
    migration_status: &mut migration::RecordMigrationStatusBuilder,
=======
    migration_status: &mut RecordMigrationStatusBuilder,
>>>>>>> 55fe82fd
) -> errors::RouterResponse<api::PaymentMethodResponse> {
    req.validate()?;
    let db = &*state.store;
    let merchant_id = merchant_account.get_id();
    let customer_id = req.customer_id.clone().get_required_value("customer_id")?;
    let payment_method = req.payment_method.get_required_value("payment_method")?;
    let key_manager_state = state.into();
    let payment_method_billing_address: Option<Encryptable<Secret<serde_json::Value>>> = req
        .billing
        .clone()
        .async_map(|billing| create_encrypted_data(&key_manager_state, key_store, billing))
        .await
        .transpose()
        .change_context(errors::ApiErrorResponse::InternalServerError)
        .attach_printable("Unable to encrypt Payment method billing address")?;

    let connector_mandate_details = req
        .connector_mandate_details
        .clone()
        .map(serde_json::to_value)
        .transpose()
        .change_context(errors::ApiErrorResponse::InternalServerError)?;

    let network_transaction_id = req.network_transaction_id.clone();

<<<<<<< HEAD
=======
    migration_status.network_transaction_id_migrated(network_transaction_id.as_ref().map(|_| true));

    migration_status.connector_mandate_details_migrated(
        connector_mandate_details
            .as_ref()
            .map(|_| true)
            .or_else(|| req.connector_mandate_details.as_ref().map(|_| false)),
    );

>>>>>>> 55fe82fd
    let response = match payment_method {
        #[cfg(feature = "payouts")]
        api_enums::PaymentMethod::BankTransfer => match req.bank_transfer.clone() {
            Some(bank) => add_bank_to_locker(
                state,
                req.clone(),
                merchant_account,
                key_store,
                &bank,
                &customer_id,
            )
            .await
            .change_context(errors::ApiErrorResponse::InternalServerError)
            .attach_printable("Add PaymentMethod Failed"),
            _ => Ok(store_default_payment_method(
                &req,
                &customer_id,
                merchant_id,
            )),
        },
        api_enums::PaymentMethod::Card => match req.card.clone() {
            Some(card) => {
                let mut card_details = card;
                card_details = helpers::populate_bin_details_for_payment_method_create(
                    card_details.clone(),
                    db,
                )
                .await;
                migration::validate_card_expiry(
                    &card_details.card_exp_month,
                    &card_details.card_exp_year,
                )?;
                Box::pin(add_card_to_locker(
                    state,
                    req.clone(),
                    &card_details,
                    &customer_id,
                    merchant_account,
                    None,
                ))
                .await
                .change_context(errors::ApiErrorResponse::InternalServerError)
                .attach_printable("Add Card Failed")
            }
            _ => Ok(store_default_payment_method(
                &req,
                &customer_id,
                merchant_id,
            )),
        },
        _ => Ok(store_default_payment_method(
            &req,
            &customer_id,
            merchant_id,
        )),
    };

    let (mut resp, duplication_check) = response?;

    migration_status.card_migrated(true);
    match duplication_check {
        Some(duplication_check) => match duplication_check {
            payment_methods::DataDuplicationCheck::Duplicated => {
                let existing_pm = get_or_insert_payment_method(
                    state,
                    req.clone(),
                    &mut resp,
                    merchant_account,
                    &customer_id,
                    key_store,
                )
                .await?;

                resp.client_secret = existing_pm.client_secret;
            }
            payment_methods::DataDuplicationCheck::MetaDataChanged => {
                if let Some(card) = req.card.clone() {
                    let existing_pm = get_or_insert_payment_method(
                        state,
                        req.clone(),
                        &mut resp,
                        merchant_account,
                        &customer_id,
                        key_store,
                    )
                    .await?;

                    let client_secret = existing_pm.client_secret.clone();

                    delete_card_from_locker(
                        state,
                        &customer_id,
                        merchant_id,
                        existing_pm
                            .locker_id
                            .as_ref()
                            .unwrap_or(&existing_pm.payment_method_id),
                    )
                    .await?;

                    let add_card_resp = add_card_hs(
                        state,
                        req.clone(),
                        &card,
                        &customer_id,
                        merchant_account,
                        api::enums::LockerChoice::HyperswitchCardVault,
                        Some(
                            existing_pm
                                .locker_id
                                .as_ref()
                                .unwrap_or(&existing_pm.payment_method_id),
                        ),
                    )
                    .await;

                    if let Err(err) = add_card_resp {
                        logger::error!(vault_err=?err);
                        db.delete_payment_method_by_merchant_id_payment_method_id(
                            &(state.into()),
                            key_store,
                            merchant_id,
                            &resp.payment_method_id,
                        )
                        .await
                        .to_not_found_response(errors::ApiErrorResponse::PaymentMethodNotFound)?;

                        Err(report!(errors::ApiErrorResponse::InternalServerError)
                            .attach_printable("Failed while updating card metadata changes"))?
                    };

                    let existing_pm_data =
                        get_card_details_without_locker_fallback(&existing_pm, state).await?;

                    let updated_card = Some(api::CardDetailFromLocker {
                        scheme: existing_pm.scheme.clone(),
                        last4_digits: Some(card.card_number.get_last4()),
                        issuer_country: card
                            .card_issuing_country
                            .or(existing_pm_data.issuer_country),
                        card_isin: Some(card.card_number.get_card_isin()),
                        card_number: Some(card.card_number),
                        expiry_month: Some(card.card_exp_month),
                        expiry_year: Some(card.card_exp_year),
                        card_token: None,
                        card_fingerprint: None,
                        card_holder_name: card
                            .card_holder_name
                            .or(existing_pm_data.card_holder_name),
                        nick_name: card.nick_name.or(existing_pm_data.nick_name),
                        card_network: card.card_network.or(existing_pm_data.card_network),
                        card_issuer: card.card_issuer.or(existing_pm_data.card_issuer),
                        card_type: card.card_type.or(existing_pm_data.card_type),
                        saved_to_locker: true,
                    });

                    let updated_pmd = updated_card.as_ref().map(|card| {
                        PaymentMethodsData::Card(CardDetailsPaymentMethod::from(card.clone()))
                    });
                    let pm_data_encrypted: Option<Encryptable<Secret<serde_json::Value>>> =
                        updated_pmd
                            .async_map(|updated_pmd| {
                                create_encrypted_data(&key_manager_state, key_store, updated_pmd)
                            })
                            .await
                            .transpose()
                            .change_context(errors::ApiErrorResponse::InternalServerError)
                            .attach_printable("Unable to encrypt payment method data")?;

                    let pm_update = storage::PaymentMethodUpdate::PaymentMethodDataUpdate {
                        payment_method_data: pm_data_encrypted.map(Into::into),
                    };

                    db.update_payment_method(
                        &(state.into()),
                        key_store,
                        existing_pm,
                        pm_update,
                        merchant_account.storage_scheme,
                    )
                    .await
                    .change_context(errors::ApiErrorResponse::InternalServerError)
                    .attach_printable("Failed to add payment method in db")?;

                    resp.client_secret = client_secret;
                }
            }
        },
        None => {
            let pm_metadata = resp.metadata.as_ref().map(|data| data.peek());

            let locker_id = if resp.payment_method == Some(api_enums::PaymentMethod::Card)
                || resp.payment_method == Some(api_enums::PaymentMethod::BankTransfer)
            {
                Some(resp.payment_method_id)
            } else {
                None
            };
            resp.payment_method_id = generate_id(consts::ID_LENGTH, "pm");
            let pm = insert_payment_method(
                state,
                &resp,
                &req,
                key_store,
                merchant_id,
                &customer_id,
                pm_metadata.cloned(),
                None,
                locker_id,
<<<<<<< HEAD
                connector_mandate_details.clone(),
                network_transaction_id.clone(),
=======
                connector_mandate_details,
                network_transaction_id,
>>>>>>> 55fe82fd
                merchant_account.storage_scheme,
                payment_method_billing_address.map(Into::into),
                None,
                None,
                None,
            )
            .await?;

            resp.client_secret = pm.client_secret;
        }
    }

    migration_status.card_migrated(true);
    migration_status.network_transaction_id_migrated(
        network_transaction_id.and_then(|val| (!val.is_empty_after_trim()).then_some(true)),
    );

    migration_status.connector_mandate_details_migrated(
        connector_mandate_details
            .and_then(|val| if val == json!({}) { None } else { Some(true) })
            .or_else(|| {
                req.connector_mandate_details
                    .and_then(|val| (!val.0.is_empty()).then_some(false))
            }),
    );

    Ok(services::ApplicationResponse::Json(resp))
}

#[cfg(all(
    any(feature = "v1", feature = "v2"),
    not(feature = "payment_methods_v2")
))]
#[allow(clippy::too_many_arguments)]
pub async fn insert_payment_method(
    state: &routes::SessionState,
    resp: &api::PaymentMethodResponse,
    req: &api::PaymentMethodCreate,
    key_store: &domain::MerchantKeyStore,
    merchant_id: &id_type::MerchantId,
    customer_id: &id_type::CustomerId,
    pm_metadata: Option<serde_json::Value>,
    customer_acceptance: Option<serde_json::Value>,
    locker_id: Option<String>,
    connector_mandate_details: Option<serde_json::Value>,
    network_transaction_id: Option<String>,
    storage_scheme: MerchantStorageScheme,
    payment_method_billing_address: crypto::OptionalEncryptableValue,
    network_token_requestor_reference_id: Option<String>,
    network_token_locker_id: Option<String>,
    network_token_payment_method_data: crypto::OptionalEncryptableValue,
) -> errors::RouterResult<domain::PaymentMethod> {
    let pm_card_details = resp
        .card
        .clone()
        .map(|card| PaymentMethodsData::Card(CardDetailsPaymentMethod::from(card.clone())));
    let key_manager_state = state.into();
    let pm_data_encrypted: crypto::OptionalEncryptableValue = pm_card_details
        .clone()
        .async_map(|pm_card| create_encrypted_data(&key_manager_state, key_store, pm_card))
        .await
        .transpose()
        .change_context(errors::ApiErrorResponse::InternalServerError)
        .attach_printable("Unable to encrypt payment method data")?;

    create_payment_method(
        state,
        req,
        customer_id,
        &resp.payment_method_id,
        locker_id,
        merchant_id,
        pm_metadata,
        customer_acceptance,
        pm_data_encrypted,
        key_store,
        connector_mandate_details,
        None,
        network_transaction_id,
        storage_scheme,
        payment_method_billing_address,
        resp.card.clone().and_then(|card| {
            card.card_network
                .map(|card_network| card_network.to_string())
        }),
        network_token_requestor_reference_id,
        network_token_locker_id,
        network_token_payment_method_data,
    )
    .await
}

#[cfg(all(feature = "v2", feature = "payment_methods_v2"))]
#[allow(clippy::too_many_arguments)]
pub async fn insert_payment_method(
    state: &routes::SessionState,
    resp: &api::PaymentMethodResponse,
    req: &api::PaymentMethodCreate,
    key_store: &domain::MerchantKeyStore,
    merchant_id: &id_type::MerchantId,
    customer_id: &id_type::CustomerId,
    pm_metadata: Option<serde_json::Value>,
    customer_acceptance: Option<serde_json::Value>,
    locker_id: Option<String>,
    connector_mandate_details: Option<serde_json::Value>,
    network_transaction_id: Option<String>,
    storage_scheme: MerchantStorageScheme,
    payment_method_billing_address: Option<Encryption>,
) -> errors::RouterResult<domain::PaymentMethod> {
    todo!()
}

#[cfg(all(
    any(feature = "v1", feature = "v2"),
    not(feature = "payment_methods_v2")
))]
#[instrument(skip_all)]
pub async fn update_customer_payment_method(
    state: routes::SessionState,
    merchant_account: domain::MerchantAccount,
    req: api::PaymentMethodUpdate,
    payment_method_id: &str,
    key_store: domain::MerchantKeyStore,
) -> errors::RouterResponse<api::PaymentMethodResponse> {
    // Currently update is supported only for cards
    if let Some(card_update) = req.card.clone() {
        let db = state.store.as_ref();

        let pm = db
            .find_payment_method(
                &((&state).into()),
                &key_store,
                payment_method_id,
                merchant_account.storage_scheme,
            )
            .await
            .to_not_found_response(errors::ApiErrorResponse::PaymentMethodNotFound)?;

        if let Some(cs) = &req.client_secret {
            let is_client_secret_expired = authenticate_pm_client_secret_and_check_expiry(cs, &pm)?;

            if is_client_secret_expired {
                return Err((errors::ApiErrorResponse::ClientSecretExpired).into());
            };
        };

        if pm.status == enums::PaymentMethodStatus::AwaitingData {
            return Err(report!(errors::ApiErrorResponse::NotSupported {
                message: "Payment method is awaiting data so it cannot be updated".into()
            }));
        }

        if pm.payment_method_data.is_none() {
            return Err(report!(errors::ApiErrorResponse::GenericNotFoundError {
                message: "payment_method_data not found".to_string()
            }));
        }

        // Fetch the existing payment method data from db
        let existing_card_data =
            pm.payment_method_data
                .clone()
                .map(|x| x.into_inner().expose())
                .map(
                    |value| -> Result<
                        PaymentMethodsData,
                        error_stack::Report<errors::ApiErrorResponse>,
                    > {
                        value
                            .parse_value::<PaymentMethodsData>("PaymentMethodsData")
                            .change_context(errors::ApiErrorResponse::InternalServerError)
                            .attach_printable("Failed to deserialize payment methods data")
                    },
                )
                .transpose()?
                .and_then(|pmd| match pmd {
                    PaymentMethodsData::Card(crd) => Some(api::CardDetailFromLocker::from(crd)),
                    _ => None,
                })
                .ok_or(errors::ApiErrorResponse::InternalServerError)
                .attach_printable("Failed to obtain decrypted card object from db")?;

        let is_card_updation_required =
            validate_payment_method_update(card_update.clone(), existing_card_data.clone());

        let response = if is_card_updation_required {
            // Fetch the existing card data from locker for getting card number
            let card_data_from_locker = get_card_from_locker(
                &state,
                &pm.customer_id,
                &pm.merchant_id,
                pm.locker_id.as_ref().unwrap_or(&pm.payment_method_id),
            )
            .await
            .change_context(errors::ApiErrorResponse::InternalServerError)
            .attach_printable("Error getting card from locker")?;

            if card_update.card_exp_month.is_some() || card_update.card_exp_year.is_some() {
                helpers::validate_card_expiry(
                    card_update
                        .card_exp_month
                        .as_ref()
                        .unwrap_or(&card_data_from_locker.card_exp_month),
                    card_update
                        .card_exp_year
                        .as_ref()
                        .unwrap_or(&card_data_from_locker.card_exp_year),
                )?;
            }

            let updated_card_details = card_update.apply(card_data_from_locker.clone());

            // Construct new payment method object from request
            let new_pm = api::PaymentMethodCreate {
                payment_method: pm.get_payment_method_type(),
                payment_method_type: pm.get_payment_method_subtype(),
                payment_method_issuer: pm.payment_method_issuer.clone(),
                payment_method_issuer_code: pm.payment_method_issuer_code,
                #[cfg(feature = "payouts")]
                bank_transfer: None,
                card: Some(updated_card_details.clone()),
                #[cfg(feature = "payouts")]
                wallet: None,
                metadata: None,
                customer_id: Some(pm.customer_id.clone()),
                client_secret: pm.client_secret.clone(),
                payment_method_data: None,
                card_network: None,
                billing: None,
                connector_mandate_details: None,
                network_transaction_id: None,
            };
            new_pm.validate()?;

            // Delete old payment method from locker
            delete_card_from_locker(
                &state,
                &pm.customer_id,
                &pm.merchant_id,
                pm.locker_id.as_ref().unwrap_or(&pm.payment_method_id),
            )
            .await?;

            // Add the updated payment method data to locker
            let (mut add_card_resp, _) = Box::pin(add_card_to_locker(
                &state,
                new_pm.clone(),
                &updated_card_details,
                &pm.customer_id,
                &merchant_account,
                Some(pm.locker_id.as_ref().unwrap_or(&pm.payment_method_id)),
            ))
            .await
            .change_context(errors::ApiErrorResponse::InternalServerError)
            .attach_printable("Failed to add updated payment method to locker")?;

            // Construct new updated card object. Consider a field if passed in request or else populate it with the existing value from existing_card_data
            let updated_card = Some(api::CardDetailFromLocker {
                scheme: existing_card_data.scheme,
                last4_digits: Some(card_data_from_locker.card_number.get_last4()),
                issuer_country: existing_card_data.issuer_country,
                card_number: existing_card_data.card_number,
                expiry_month: card_update
                    .card_exp_month
                    .or(existing_card_data.expiry_month),
                expiry_year: card_update.card_exp_year.or(existing_card_data.expiry_year),
                card_token: existing_card_data.card_token,
                card_fingerprint: existing_card_data.card_fingerprint,
                card_holder_name: card_update
                    .card_holder_name
                    .or(existing_card_data.card_holder_name),
                nick_name: card_update.nick_name.or(existing_card_data.nick_name),
                card_network: existing_card_data.card_network,
                card_isin: existing_card_data.card_isin,
                card_issuer: existing_card_data.card_issuer,
                card_type: existing_card_data.card_type,
                saved_to_locker: true,
            });

            let updated_pmd = updated_card
                .as_ref()
                .map(|card| PaymentMethodsData::Card(CardDetailsPaymentMethod::from(card.clone())));
            let key_manager_state = (&state).into();
            let pm_data_encrypted: Option<Encryptable<Secret<serde_json::Value>>> = updated_pmd
                .async_map(|updated_pmd| {
                    create_encrypted_data(&key_manager_state, &key_store, updated_pmd)
                })
                .await
                .transpose()
                .change_context(errors::ApiErrorResponse::InternalServerError)
                .attach_printable("Unable to encrypt payment method data")?;

            let pm_update = storage::PaymentMethodUpdate::PaymentMethodDataUpdate {
                payment_method_data: pm_data_encrypted.map(Into::into),
            };

            add_card_resp
                .payment_method_id
                .clone_from(&pm.payment_method_id);

            db.update_payment_method(
                &((&state).into()),
                &key_store,
                pm,
                pm_update,
                merchant_account.storage_scheme,
            )
            .await
            .change_context(errors::ApiErrorResponse::InternalServerError)
            .attach_printable("Failed to update payment method in db")?;

            add_card_resp
        } else {
            // Return existing payment method data as response without any changes
            api::PaymentMethodResponse {
                merchant_id: pm.merchant_id.to_owned(),
                customer_id: Some(pm.customer_id.clone()),
                payment_method_id: pm.payment_method_id.clone(),
                payment_method: pm.get_payment_method_type(),
                payment_method_type: pm.get_payment_method_subtype(),
                #[cfg(feature = "payouts")]
                bank_transfer: None,
                card: Some(existing_card_data),
                metadata: pm.metadata,
                created: Some(pm.created_at),
                recurring_enabled: false,
                installment_payment_enabled: false,
                payment_experience: Some(vec![api_models::enums::PaymentExperience::RedirectToUrl]),
                last_used_at: Some(common_utils::date_time::now()),
                client_secret: pm.client_secret.clone(),
            }
        };

        Ok(services::ApplicationResponse::Json(response))
    } else {
        Err(report!(errors::ApiErrorResponse::NotSupported {
            message: "Payment method update for the given payment method is not supported".into()
        }))
    }
}

#[cfg(all(
    any(feature = "v1", feature = "v2"),
    not(feature = "payment_methods_v2")
))]
pub fn validate_payment_method_update(
    card_updation_obj: CardDetailUpdate,
    existing_card_data: api::CardDetailFromLocker,
) -> bool {
    // Return true If any one of the below condition returns true,
    // If a field is not passed in the update request, return false.
    // If the field is present, it depends on the existing field data:
    // - If existing field data is not present, or if it is present and doesn't match
    //   the update request data, then return true.
    // - Or else return false
    card_updation_obj
        .card_exp_month
        .map(|exp_month| exp_month.expose())
        .map_or(false, |new_exp_month| {
            existing_card_data
                .expiry_month
                .map(|exp_month| exp_month.expose())
                .map_or(true, |old_exp_month| new_exp_month != old_exp_month)
        })
        || card_updation_obj
            .card_exp_year
            .map(|exp_year| exp_year.expose())
            .map_or(false, |new_exp_year| {
                existing_card_data
                    .expiry_year
                    .map(|exp_year| exp_year.expose())
                    .map_or(true, |old_exp_year| new_exp_year != old_exp_year)
            })
        || card_updation_obj
            .card_holder_name
            .map(|name| name.expose())
            .map_or(false, |new_card_holder_name| {
                existing_card_data
                    .card_holder_name
                    .map(|name| name.expose())
                    .map_or(true, |old_card_holder_name| {
                        new_card_holder_name != old_card_holder_name
                    })
            })
        || card_updation_obj
            .nick_name
            .map(|nick_name| nick_name.expose())
            .map_or(false, |new_nick_name| {
                existing_card_data
                    .nick_name
                    .map(|nick_name| nick_name.expose())
                    .map_or(true, |old_nick_name| new_nick_name != old_nick_name)
            })
}

#[cfg(all(feature = "v2", feature = "payment_methods_v2"))]
pub fn validate_payment_method_update(
    _card_updation_obj: CardDetailUpdate,
    _existing_card_data: api::CardDetailFromLocker,
) -> bool {
    todo!()
}

// Wrapper function to switch lockers

#[cfg(feature = "payouts")]
pub async fn add_bank_to_locker(
    state: &routes::SessionState,
    req: api::PaymentMethodCreate,
    merchant_account: &domain::MerchantAccount,
    key_store: &domain::MerchantKeyStore,
    bank: &api::BankPayout,
    customer_id: &id_type::CustomerId,
) -> errors::CustomResult<
    (
        api::PaymentMethodResponse,
        Option<payment_methods::DataDuplicationCheck>,
    ),
    errors::VaultError,
> {
    let key = key_store.key.get_inner().peek();
    let payout_method_data = api::PayoutMethodData::Bank(bank.clone());
    let key_manager_state: KeyManagerState = state.into();
    let enc_data = async {
        serde_json::to_value(payout_method_data.to_owned())
            .map_err(|err| {
                logger::error!("Error while encoding payout method data: {err:?}");
                errors::VaultError::SavePaymentMethodFailed
            })
            .change_context(errors::VaultError::SavePaymentMethodFailed)
            .attach_printable("Unable to encode payout method data")
            .ok()
            .map(|v| {
                let secret: Secret<String> = Secret::new(v.to_string());
                secret
            })
            .async_lift(|inner| async {
                domain::types::crypto_operation(
                    &key_manager_state,
                    type_name!(payment_method::PaymentMethod),
                    domain::types::CryptoOperation::EncryptOptional(inner),
                    Identifier::Merchant(key_store.merchant_id.clone()),
                    key,
                )
                .await
                .and_then(|val| val.try_into_optionaloperation())
            })
            .await
    }
    .await
    .change_context(errors::VaultError::SavePaymentMethodFailed)
    .attach_printable("Failed to encrypt payout method data")?
    .map(Encryption::from)
    .map(|e| e.into_inner())
    .map_or(Err(errors::VaultError::SavePaymentMethodFailed), |e| {
        Ok(hex::encode(e.peek()))
    })?;

    let payload =
        payment_methods::StoreLockerReq::LockerGeneric(payment_methods::StoreGenericReq {
            merchant_id: merchant_account.get_id().to_owned(),
            merchant_customer_id: customer_id.to_owned(),
            enc_data,
            ttl: state.conf.locker.ttl_for_storage_in_secs,
        });
    let store_resp = add_card_to_hs_locker(
        state,
        &payload,
        customer_id,
        api_enums::LockerChoice::HyperswitchCardVault,
    )
    .await?;
    let payment_method_resp = payment_methods::mk_add_bank_response_hs(
        bank.clone(),
        store_resp.card_reference,
        req,
        merchant_account.get_id(),
    );
    Ok((payment_method_resp, store_resp.duplication_check))
}

/// The response will be the tuple of PaymentMethodResponse and the duplication check of payment_method
pub async fn add_card_to_locker(
    state: &routes::SessionState,
    req: api::PaymentMethodCreate,
    card: &api::CardDetail,
    customer_id: &id_type::CustomerId,
    merchant_account: &domain::MerchantAccount,
    card_reference: Option<&str>,
) -> errors::CustomResult<
    (
        api::PaymentMethodResponse,
        Option<payment_methods::DataDuplicationCheck>,
    ),
    errors::VaultError,
> {
    metrics::STORED_TO_LOCKER.add(&metrics::CONTEXT, 1, &[]);
    let add_card_to_hs_resp = Box::pin(common_utils::metrics::utils::record_operation_time(
        async {
            add_card_hs(
                state,
                req.clone(),
                card,
                customer_id,
                merchant_account,
                api_enums::LockerChoice::HyperswitchCardVault,
                card_reference,
            )
            .await
            .inspect_err(|_| {
                metrics::CARD_LOCKER_FAILURES.add(
                    &metrics::CONTEXT,
                    1,
                    &[
                        router_env::opentelemetry::KeyValue::new("locker", "rust"),
                        router_env::opentelemetry::KeyValue::new("operation", "add"),
                    ],
                );
            })
        },
        &metrics::CARD_ADD_TIME,
        &metrics::CONTEXT,
        &[router_env::opentelemetry::KeyValue::new("locker", "rust")],
    ))
    .await?;

    logger::debug!("card added to hyperswitch-card-vault");
    Ok(add_card_to_hs_resp)
}

pub async fn get_card_from_locker(
    state: &routes::SessionState,
    customer_id: &id_type::CustomerId,
    merchant_id: &id_type::MerchantId,
    card_reference: &str,
) -> errors::RouterResult<Card> {
    metrics::GET_FROM_LOCKER.add(&metrics::CONTEXT, 1, &[]);

    let get_card_from_rs_locker_resp = common_utils::metrics::utils::record_operation_time(
        async {
            get_card_from_hs_locker(
                state,
                customer_id,
                merchant_id,
                card_reference,
                api_enums::LockerChoice::HyperswitchCardVault,
            )
            .await
            .change_context(errors::ApiErrorResponse::InternalServerError)
            .attach_printable("Failed while getting card from hyperswitch card vault")
            .inspect_err(|_| {
                metrics::CARD_LOCKER_FAILURES.add(
                    &metrics::CONTEXT,
                    1,
                    &[
                        router_env::opentelemetry::KeyValue::new("locker", "rust"),
                        router_env::opentelemetry::KeyValue::new("operation", "get"),
                    ],
                );
            })
        },
        &metrics::CARD_GET_TIME,
        &metrics::CONTEXT,
        &[router_env::opentelemetry::KeyValue::new("locker", "rust")],
    )
    .await?;

    logger::debug!("card retrieved from rust locker");
    Ok(get_card_from_rs_locker_resp)
}

pub async fn delete_card_from_locker(
    state: &routes::SessionState,
    customer_id: &id_type::CustomerId,
    merchant_id: &id_type::MerchantId,
    card_reference: &str,
) -> errors::RouterResult<payment_methods::DeleteCardResp> {
    metrics::DELETE_FROM_LOCKER.add(&metrics::CONTEXT, 1, &[]);

    common_utils::metrics::utils::record_operation_time(
        async move {
            delete_card_from_hs_locker(state, customer_id, merchant_id, card_reference)
                .await
                .inspect_err(|_| {
                    metrics::CARD_LOCKER_FAILURES.add(
                        &metrics::CONTEXT,
                        1,
                        &[
                            router_env::opentelemetry::KeyValue::new("locker", "rust"),
                            router_env::opentelemetry::KeyValue::new("operation", "delete"),
                        ],
                    );
                })
        },
        &metrics::CARD_DELETE_TIME,
        &metrics::CONTEXT,
        &[],
    )
    .await
    .change_context(errors::ApiErrorResponse::InternalServerError)
    .attach_printable("Failed while deleting card from locker")
}

#[cfg(all(feature = "v2", feature = "customer_v2"))]
pub async fn delete_card_by_locker_id(
    state: &routes::SessionState,
    id: &str,
    merchant_id: &id_type::MerchantId,
) -> errors::RouterResult<payment_methods::DeleteCardResp> {
    todo!()
}

#[instrument(skip_all)]
pub async fn add_card_hs(
    state: &routes::SessionState,
    req: api::PaymentMethodCreate,
    card: &api::CardDetail,
    customer_id: &id_type::CustomerId,
    merchant_account: &domain::MerchantAccount,
    locker_choice: api_enums::LockerChoice,
    card_reference: Option<&str>,
) -> errors::CustomResult<
    (
        api::PaymentMethodResponse,
        Option<payment_methods::DataDuplicationCheck>,
    ),
    errors::VaultError,
> {
    let payload = payment_methods::StoreLockerReq::LockerCard(payment_methods::StoreCardReq {
        merchant_id: merchant_account.get_id().to_owned(),
        merchant_customer_id: customer_id.to_owned(),
        requestor_card_reference: card_reference.map(str::to_string),
        card: Card {
            card_number: card.card_number.to_owned(),
            name_on_card: card.card_holder_name.to_owned(),
            card_exp_month: card.card_exp_month.to_owned(),
            card_exp_year: card.card_exp_year.to_owned(),
            card_brand: card.card_network.as_ref().map(ToString::to_string),
            card_isin: None,
            nick_name: card.nick_name.as_ref().map(Secret::peek).cloned(),
        },
        ttl: state.conf.locker.ttl_for_storage_in_secs,
    });

    let store_card_payload =
        add_card_to_hs_locker(state, &payload, customer_id, locker_choice).await?;

    let payment_method_resp = payment_methods::mk_add_card_response_hs(
        card.clone(),
        store_card_payload.card_reference,
        req,
        merchant_account.get_id(),
    );
    Ok((payment_method_resp, store_card_payload.duplication_check))
}

#[instrument(skip_all)]
pub async fn decode_and_decrypt_locker_data(
    state: &routes::SessionState,
    key_store: &domain::MerchantKeyStore,
    enc_card_data: String,
) -> errors::CustomResult<Secret<String>, errors::VaultError> {
    // Fetch key
    let key = key_store.key.get_inner().peek();
    // Decode
    let decoded_bytes = hex::decode(&enc_card_data)
        .change_context(errors::VaultError::ResponseDeserializationFailed)
        .attach_printable("Failed to decode hex string into bytes")?;
    // Decrypt
    domain::types::crypto_operation(
        &state.into(),
        type_name!(payment_method::PaymentMethod),
        domain::types::CryptoOperation::DecryptOptional(Some(Encryption::new(
            decoded_bytes.into(),
        ))),
        Identifier::Merchant(key_store.merchant_id.clone()),
        key,
    )
    .await
    .and_then(|val| val.try_into_optionaloperation())
    .change_context(errors::VaultError::FetchPaymentMethodFailed)?
    .map_or(
        Err(report!(errors::VaultError::FetchPaymentMethodFailed)),
        |d| Ok(d.into_inner()),
    )
}

#[instrument(skip_all)]
pub async fn get_payment_method_from_hs_locker<'a>(
    state: &'a routes::SessionState,
    key_store: &domain::MerchantKeyStore,
    customer_id: &id_type::CustomerId,
    merchant_id: &id_type::MerchantId,
    payment_method_reference: &'a str,
    locker_choice: Option<api_enums::LockerChoice>,
) -> errors::CustomResult<Secret<String>, errors::VaultError> {
    let locker = &state.conf.locker;
    let jwekey = state.conf.jwekey.get_inner();

    let payment_method_data = if !locker.mock_locker {
        let request = payment_methods::mk_get_card_request_hs(
            jwekey,
            locker,
            customer_id,
            merchant_id,
            payment_method_reference,
            locker_choice,
            state.tenant.tenant_id.clone(),
            state.request_id,
        )
        .await
        .change_context(errors::VaultError::FetchPaymentMethodFailed)
        .attach_printable("Making get payment method request failed")?;

        let get_card_resp = call_locker_api::<payment_methods::RetrieveCardResp>(
            state,
            request,
            "get_pm_from_locker",
            locker_choice,
        )
        .await
        .change_context(errors::VaultError::FetchPaymentMethodFailed)?;

        let retrieve_card_resp = get_card_resp
            .payload
            .get_required_value("RetrieveCardRespPayload")
            .change_context(errors::VaultError::FetchPaymentMethodFailed)
            .attach_printable("Failed to retrieve field - payload from RetrieveCardResp")?;
        let enc_card_data = retrieve_card_resp
            .enc_card_data
            .get_required_value("enc_card_data")
            .change_context(errors::VaultError::FetchPaymentMethodFailed)
            .attach_printable(
                "Failed to retrieve field - enc_card_data from RetrieveCardRespPayload",
            )?;
        decode_and_decrypt_locker_data(state, key_store, enc_card_data.peek().to_string()).await?
    } else {
        mock_get_payment_method(state, key_store, payment_method_reference)
            .await?
            .payment_method
            .payment_method_data
    };
    Ok(payment_method_data)
}

#[instrument(skip_all)]
pub async fn add_card_to_hs_locker(
    state: &routes::SessionState,
    payload: &payment_methods::StoreLockerReq,
    customer_id: &id_type::CustomerId,
    locker_choice: api_enums::LockerChoice,
) -> errors::CustomResult<payment_methods::StoreCardRespPayload, errors::VaultError> {
    let locker = &state.conf.locker;
    let jwekey = state.conf.jwekey.get_inner();
    let db = &*state.store;
    let stored_card_response = if !locker.mock_locker {
        let request = payment_methods::mk_add_locker_request_hs(
            jwekey,
            locker,
            payload,
            locker_choice,
            state.tenant.tenant_id.clone(),
            state.request_id,
        )
        .await?;
        call_locker_api::<payment_methods::StoreCardResp>(
            state,
            request,
            "add_card_to_hs_locker",
            Some(locker_choice),
        )
        .await
        .change_context(errors::VaultError::SaveCardFailed)?
    } else {
        let card_id = generate_id(consts::ID_LENGTH, "card");
        mock_call_to_locker_hs(db, &card_id, payload, None, None, Some(customer_id)).await?
    };

    let stored_card = stored_card_response
        .payload
        .get_required_value("StoreCardRespPayload")
        .change_context(errors::VaultError::SaveCardFailed)?;
    Ok(stored_card)
}

#[instrument(skip_all)]
pub async fn call_locker_api<T>(
    state: &routes::SessionState,
    request: Request,
    flow_name: &str,
    locker_choice: Option<api_enums::LockerChoice>,
) -> errors::CustomResult<T, errors::VaultError>
where
    T: serde::de::DeserializeOwned,
{
    let locker = &state.conf.locker;
    let jwekey = state.conf.jwekey.get_inner();
    let response_type_name = type_name!(T);

    let response = services::call_connector_api(state, request, flow_name)
        .await
        .change_context(errors::VaultError::ApiError)?;

    let is_locker_call_succeeded = response.is_ok();

    let jwe_body = response
        .unwrap_or_else(|err| err)
        .response
        .parse_struct::<services::JweBody>("JweBody")
        .change_context(errors::VaultError::ResponseDeserializationFailed)
        .attach_printable("Failed while parsing locker response into JweBody")?;

    let decrypted_payload = payment_methods::get_decrypted_response_payload(
        jwekey,
        jwe_body,
        locker_choice,
        locker.decryption_scheme.clone(),
    )
    .await
    .change_context(errors::VaultError::ResponseDeserializationFailed)
    .attach_printable("Failed while decrypting locker payload response")?;

    // Irrespective of locker's response status, payload is JWE + JWS decrypted. But based on locker's status,
    // if Ok, deserialize the decrypted payload into given type T
    // if Err, raise an error including locker error message too
    if is_locker_call_succeeded {
        let stored_card_resp: Result<T, error_stack::Report<errors::VaultError>> =
            decrypted_payload
                .parse_struct(response_type_name)
                .change_context(errors::VaultError::ResponseDeserializationFailed)
                .attach_printable_lazy(|| {
                    format!("Failed while parsing locker response into {response_type_name}")
                });
        stored_card_resp
    } else {
        Err::<T, error_stack::Report<errors::VaultError>>((errors::VaultError::ApiError).into())
            .attach_printable_lazy(|| format!("Locker error response: {decrypted_payload:?}"))
    }
}

#[cfg(all(
    any(feature = "v1", feature = "v2"),
    not(feature = "payment_methods_v2")
))]
pub async fn update_payment_method_metadata_and_last_used(
    state: &routes::SessionState,
    key_store: &domain::MerchantKeyStore,
    db: &dyn db::StorageInterface,
    pm: domain::PaymentMethod,
    pm_metadata: Option<serde_json::Value>,
    storage_scheme: MerchantStorageScheme,
) -> errors::CustomResult<(), errors::VaultError> {
    let pm_update = payment_method::PaymentMethodUpdate::MetadataUpdateAndLastUsed {
        metadata: pm_metadata,
        last_used_at: common_utils::date_time::now(),
    };
    db.update_payment_method(&(state.into()), key_store, pm, pm_update, storage_scheme)
        .await
        .change_context(errors::VaultError::UpdateInPaymentMethodDataTableFailed)?;
    Ok(())
}

pub async fn update_payment_method_and_last_used(
    state: &routes::SessionState,
    key_store: &domain::MerchantKeyStore,
    db: &dyn db::StorageInterface,
    pm: domain::PaymentMethod,
    payment_method_update: Option<Encryption>,
    storage_scheme: MerchantStorageScheme,
) -> errors::CustomResult<(), errors::VaultError> {
    let pm_update = payment_method::PaymentMethodUpdate::UpdatePaymentMethodDataAndLastUsed {
        payment_method_data: payment_method_update,
        last_used_at: common_utils::date_time::now(),
    };
    db.update_payment_method(&(state.into()), key_store, pm, pm_update, storage_scheme)
        .await
        .change_context(errors::VaultError::UpdateInPaymentMethodDataTableFailed)?;
    Ok(())
}

#[cfg(all(feature = "v2", feature = "payment_methods_v2"))]
pub async fn update_payment_method_connector_mandate_details(
    state: &routes::SessionState,
    key_store: &domain::MerchantKeyStore,
    db: &dyn db::StorageInterface,
    pm: domain::PaymentMethod,
    connector_mandate_details: Option<diesel_models::PaymentsMandateReference>,
    storage_scheme: MerchantStorageScheme,
) -> errors::CustomResult<(), errors::VaultError> {
    let pm_update = payment_method::PaymentMethodUpdate::ConnectorMandateDetailsUpdate {
        connector_mandate_details,
    };

    db.update_payment_method(&(state.into()), key_store, pm, pm_update, storage_scheme)
        .await
        .change_context(errors::VaultError::UpdateInPaymentMethodDataTableFailed)?;
    Ok(())
}

#[cfg(all(
    any(feature = "v1", feature = "v2"),
    not(feature = "payment_methods_v2")
))]
pub async fn update_payment_method_connector_mandate_details(
    state: &routes::SessionState,
    key_store: &domain::MerchantKeyStore,
    db: &dyn db::StorageInterface,
    pm: domain::PaymentMethod,
    connector_mandate_details: Option<serde_json::Value>,
    storage_scheme: MerchantStorageScheme,
) -> errors::CustomResult<(), errors::VaultError> {
    let pm_update = payment_method::PaymentMethodUpdate::ConnectorMandateDetailsUpdate {
        connector_mandate_details,
    };

    db.update_payment_method(&(state.into()), key_store, pm, pm_update, storage_scheme)
        .await
        .change_context(errors::VaultError::UpdateInPaymentMethodDataTableFailed)?;
    Ok(())
}
#[instrument(skip_all)]
pub async fn get_card_from_hs_locker<'a>(
    state: &'a routes::SessionState,
    customer_id: &id_type::CustomerId,
    merchant_id: &id_type::MerchantId,
    card_reference: &'a str,
    locker_choice: api_enums::LockerChoice,
) -> errors::CustomResult<Card, errors::VaultError> {
    let locker = &state.conf.locker;
    let jwekey = &state.conf.jwekey.get_inner();

    if !locker.mock_locker {
        let request = payment_methods::mk_get_card_request_hs(
            jwekey,
            locker,
            customer_id,
            merchant_id,
            card_reference,
            Some(locker_choice),
            state.tenant.tenant_id.clone(),
            state.request_id,
        )
        .await
        .change_context(errors::VaultError::FetchCardFailed)
        .attach_printable("Making get card request failed")?;
        let get_card_resp = call_locker_api::<payment_methods::RetrieveCardResp>(
            state,
            request,
            "get_card_from_locker",
            Some(locker_choice),
        )
        .await
        .change_context(errors::VaultError::FetchCardFailed)?;

        let retrieve_card_resp = get_card_resp
            .payload
            .get_required_value("RetrieveCardRespPayload")
            .change_context(errors::VaultError::FetchCardFailed)?;
        retrieve_card_resp
            .card
            .get_required_value("Card")
            .change_context(errors::VaultError::FetchCardFailed)
    } else {
        let (get_card_resp, _) = mock_get_card(&*state.store, card_reference).await?;
        payment_methods::mk_get_card_response(get_card_resp)
            .change_context(errors::VaultError::ResponseDeserializationFailed)
    }
}

#[instrument(skip_all)]
pub async fn delete_card_from_hs_locker<'a>(
    state: &routes::SessionState,
    customer_id: &id_type::CustomerId,
    merchant_id: &id_type::MerchantId,
    card_reference: &'a str,
) -> errors::CustomResult<payment_methods::DeleteCardResp, errors::VaultError> {
    let locker = &state.conf.locker;
    let jwekey = &state.conf.jwekey.get_inner();

    let request = payment_methods::mk_delete_card_request_hs(
        jwekey,
        locker,
        customer_id,
        merchant_id,
        card_reference,
        state.tenant.tenant_id.clone(),
        state.request_id,
    )
    .await
    .change_context(errors::VaultError::DeleteCardFailed)
    .attach_printable("Making delete card request failed")?;

    if !locker.mock_locker {
        call_locker_api::<payment_methods::DeleteCardResp>(
            state,
            request,
            "delete_card_from_locker",
            Some(api_enums::LockerChoice::HyperswitchCardVault),
        )
        .await
        .change_context(errors::VaultError::DeleteCardFailed)
    } else {
        Ok(mock_delete_card_hs(&*state.store, card_reference)
            .await
            .change_context(errors::VaultError::DeleteCardFailed)?)
    }
}

// Need to fix this function while completing v2
#[cfg(all(feature = "v2", feature = "customer_v2"))]
#[instrument(skip_all)]
pub async fn delete_card_from_hs_locker_by_global_id<'a>(
    state: &routes::SessionState,
    id: &str,
    merchant_id: &id_type::MerchantId,
    card_reference: &'a str,
) -> errors::RouterResult<payment_methods::DeleteCardResp> {
    todo!()
}

///Mock api for local testing
pub async fn mock_call_to_locker_hs(
    db: &dyn db::StorageInterface,
    card_id: &str,
    payload: &payment_methods::StoreLockerReq,
    card_cvc: Option<String>,
    payment_method_id: Option<String>,
    customer_id: Option<&id_type::CustomerId>,
) -> errors::CustomResult<payment_methods::StoreCardResp, errors::VaultError> {
    let mut locker_mock_up = storage::LockerMockUpNew {
        card_id: card_id.to_string(),
        external_id: uuid::Uuid::new_v4().to_string(),
        card_fingerprint: uuid::Uuid::new_v4().to_string(),
        card_global_fingerprint: uuid::Uuid::new_v4().to_string(),
        merchant_id: id_type::MerchantId::default(),
        card_number: "4111111111111111".to_string(),
        card_exp_year: "2099".to_string(),
        card_exp_month: "12".to_string(),
        card_cvc,
        payment_method_id,
        customer_id: customer_id.map(ToOwned::to_owned),
        name_on_card: None,
        nickname: None,
        enc_card_data: None,
    };
    locker_mock_up = match payload {
        payment_methods::StoreLockerReq::LockerCard(store_card_req) => storage::LockerMockUpNew {
            merchant_id: store_card_req.merchant_id.to_owned(),
            card_number: store_card_req.card.card_number.peek().to_string(),
            card_exp_year: store_card_req.card.card_exp_year.peek().to_string(),
            card_exp_month: store_card_req.card.card_exp_month.peek().to_string(),
            name_on_card: store_card_req.card.name_on_card.to_owned().expose_option(),
            nickname: store_card_req.card.nick_name.to_owned(),
            ..locker_mock_up
        },
        payment_methods::StoreLockerReq::LockerGeneric(store_generic_req) => {
            storage::LockerMockUpNew {
                merchant_id: store_generic_req.merchant_id.to_owned(),
                enc_card_data: Some(store_generic_req.enc_data.to_owned()),
                ..locker_mock_up
            }
        }
    };

    let response = db
        .insert_locker_mock_up(locker_mock_up)
        .await
        .change_context(errors::VaultError::SaveCardFailed)?;
    let payload = payment_methods::StoreCardRespPayload {
        card_reference: response.card_id,
        duplication_check: None,
    };
    Ok(payment_methods::StoreCardResp {
        status: "Ok".to_string(),
        error_code: None,
        error_message: None,
        payload: Some(payload),
    })
}

#[instrument(skip_all)]
pub async fn mock_get_card<'a>(
    db: &dyn db::StorageInterface,
    card_id: &'a str,
) -> errors::CustomResult<(payment_methods::GetCardResponse, Option<String>), errors::VaultError> {
    let locker_mock_up = db
        .find_locker_by_card_id(card_id)
        .await
        .change_context(errors::VaultError::FetchCardFailed)?;
    let add_card_response = payment_methods::AddCardResponse {
        card_id: locker_mock_up
            .payment_method_id
            .unwrap_or(locker_mock_up.card_id),
        external_id: locker_mock_up.external_id,
        card_fingerprint: locker_mock_up.card_fingerprint.into(),
        card_global_fingerprint: locker_mock_up.card_global_fingerprint.into(),
        merchant_id: Some(locker_mock_up.merchant_id),
        card_number: cards::CardNumber::try_from(locker_mock_up.card_number)
            .change_context(errors::VaultError::ResponseDeserializationFailed)
            .attach_printable("Invalid card number format from the mock locker")
            .map(Some)?,
        card_exp_year: Some(locker_mock_up.card_exp_year.into()),
        card_exp_month: Some(locker_mock_up.card_exp_month.into()),
        name_on_card: locker_mock_up.name_on_card.map(|card| card.into()),
        nickname: locker_mock_up.nickname,
        customer_id: locker_mock_up.customer_id,
        duplicate: locker_mock_up.duplicate,
    };
    Ok((
        payment_methods::GetCardResponse {
            card: add_card_response,
        },
        locker_mock_up.card_cvc,
    ))
}

#[instrument(skip_all)]
pub async fn mock_get_payment_method<'a>(
    state: &routes::SessionState,
    key_store: &domain::MerchantKeyStore,
    card_id: &'a str,
) -> errors::CustomResult<payment_methods::GetPaymentMethodResponse, errors::VaultError> {
    let db = &*state.store;
    let locker_mock_up = db
        .find_locker_by_card_id(card_id)
        .await
        .change_context(errors::VaultError::FetchPaymentMethodFailed)?;
    let dec_data = if let Some(e) = locker_mock_up.enc_card_data {
        decode_and_decrypt_locker_data(state, key_store, e).await
    } else {
        Err(report!(errors::VaultError::FetchPaymentMethodFailed))
    }?;
    let payment_method_response = payment_methods::AddPaymentMethodResponse {
        payment_method_id: locker_mock_up
            .payment_method_id
            .unwrap_or(locker_mock_up.card_id),
        external_id: locker_mock_up.external_id,
        merchant_id: Some(locker_mock_up.merchant_id.to_owned()),
        nickname: locker_mock_up.nickname,
        customer_id: locker_mock_up.customer_id,
        duplicate: locker_mock_up.duplicate,
        payment_method_data: dec_data,
    };
    Ok(payment_methods::GetPaymentMethodResponse {
        payment_method: payment_method_response,
    })
}

#[instrument(skip_all)]
pub async fn mock_delete_card_hs<'a>(
    db: &dyn db::StorageInterface,
    card_id: &'a str,
) -> errors::CustomResult<payment_methods::DeleteCardResp, errors::VaultError> {
    db.delete_locker_mock_up(card_id)
        .await
        .change_context(errors::VaultError::FetchCardFailed)?;
    Ok(payment_methods::DeleteCardResp {
        status: "Ok".to_string(),
        error_code: None,
        error_message: None,
    })
}

#[instrument(skip_all)]
pub async fn mock_delete_card<'a>(
    db: &dyn db::StorageInterface,
    card_id: &'a str,
) -> errors::CustomResult<payment_methods::DeleteCardResponse, errors::VaultError> {
    let locker_mock_up = db
        .delete_locker_mock_up(card_id)
        .await
        .change_context(errors::VaultError::FetchCardFailed)?;
    Ok(payment_methods::DeleteCardResponse {
        card_id: Some(locker_mock_up.card_id),
        external_id: Some(locker_mock_up.external_id),
        card_isin: None,
        status: "Ok".to_string(),
    })
}
//------------------------------------------------------------------------------
pub fn get_banks(
    state: &routes::SessionState,
    pm_type: common_enums::enums::PaymentMethodType,
    connectors: Vec<String>,
) -> Result<Vec<BankCodeResponse>, errors::ApiErrorResponse> {
    let mut bank_names_hm: HashMap<String, HashSet<common_enums::enums::BankNames>> =
        HashMap::new();

    if matches!(
        pm_type,
        api_enums::PaymentMethodType::Giropay | api_enums::PaymentMethodType::Sofort
    ) {
        Ok(vec![BankCodeResponse {
            bank_name: vec![],
            eligible_connectors: connectors,
        }])
    } else {
        let mut bank_code_responses = vec![];
        for connector in &connectors {
            if let Some(connector_bank_names) = state.conf.bank_config.0.get(&pm_type) {
                if let Some(connector_hash_set) = connector_bank_names.0.get(connector) {
                    bank_names_hm.insert(connector.clone(), connector_hash_set.banks.clone());
                } else {
                    logger::error!("Could not find any configured connectors for payment_method -> {pm_type} for connector -> {connector}");
                }
            } else {
                logger::error!("Could not find any configured banks for payment_method -> {pm_type} for connector -> {connector}");
            }
        }

        let vector_of_hashsets = bank_names_hm
            .values()
            .map(|bank_names_hashset| bank_names_hashset.to_owned())
            .collect::<Vec<_>>();

        let mut common_bank_names = HashSet::new();
        if let Some(first_element) = vector_of_hashsets.first() {
            common_bank_names = vector_of_hashsets
                .iter()
                .skip(1)
                .fold(first_element.to_owned(), |acc, hs| {
                    acc.intersection(hs).cloned().collect()
                });
        }

        if !common_bank_names.is_empty() {
            bank_code_responses.push(BankCodeResponse {
                bank_name: common_bank_names.clone().into_iter().collect(),
                eligible_connectors: connectors.clone(),
            });
        }

        for connector in connectors {
            if let Some(all_bank_codes_for_connector) = bank_names_hm.get(&connector) {
                let remaining_bank_codes: HashSet<_> = all_bank_codes_for_connector
                    .difference(&common_bank_names)
                    .collect();

                if !remaining_bank_codes.is_empty() {
                    bank_code_responses.push(BankCodeResponse {
                        bank_name: remaining_bank_codes
                            .into_iter()
                            .map(|ele| ele.to_owned())
                            .collect(),
                        eligible_connectors: vec![connector],
                    })
                }
            } else {
                logger::error!("Could not find any configured banks for payment_method -> {pm_type} for connector -> {connector}");
            }
        }
        Ok(bank_code_responses)
    }
}

fn get_val(str: String, val: &serde_json::Value) -> Option<String> {
    str.split('.')
        .try_fold(val, |acc, x| acc.get(x))
        .and_then(|v| v.as_str())
        .map(|s| s.to_string())
}
#[cfg(all(
    feature = "v2",
    feature = "customer_v2",
    feature = "payment_methods_v2"
))]
pub async fn list_payment_methods(
    _state: routes::SessionState,
    _merchant_account: domain::MerchantAccount,
    _key_store: domain::MerchantKeyStore,
    mut _req: api::PaymentMethodListRequest,
) -> errors::RouterResponse<api::PaymentMethodListResponse> {
    todo!()
}

#[cfg(all(
    any(feature = "v1", feature = "v2"),
    not(feature = "customer_v2"),
    not(feature = "payment_methods_v2")
))]
pub async fn list_payment_methods(
    state: routes::SessionState,
    merchant_account: domain::MerchantAccount,
    key_store: domain::MerchantKeyStore,
    mut req: api::PaymentMethodListRequest,
) -> errors::RouterResponse<api::PaymentMethodListResponse> {
    let db = &*state.store;
    let pm_config_mapping = &state.conf.pm_filters;
    let key_manager_state = &(&state).into();
    let payment_intent = if let Some(cs) = &req.client_secret {
        if cs.starts_with("pm_") {
            validate_payment_method_and_client_secret(
                &state,
                cs,
                db,
                &merchant_account,
                &key_store,
            )
            .await?;
            None
        } else {
            helpers::verify_payment_intent_time_and_client_secret(
                &state,
                &merchant_account,
                &key_store,
                req.client_secret.clone(),
            )
            .await?
        }
    } else {
        None
    };

    let shipping_address = payment_intent
        .as_ref()
        .async_map(|pi| async {
            helpers::get_address_by_id(
                &state,
                pi.shipping_address_id.clone(),
                &key_store,
                &pi.payment_id,
                merchant_account.get_id(),
                merchant_account.storage_scheme,
            )
            .await
        })
        .await
        .transpose()?
        .flatten();

    let billing_address = payment_intent
        .as_ref()
        .async_map(|pi| async {
            helpers::get_address_by_id(
                &state,
                pi.billing_address_id.clone(),
                &key_store,
                &pi.payment_id,
                merchant_account.get_id(),
                merchant_account.storage_scheme,
            )
            .await
        })
        .await
        .transpose()?
        .flatten();

    let customer = payment_intent
        .as_ref()
        .async_and_then(|pi| async {
            pi.customer_id
                .as_ref()
                .async_and_then(|cust| async {
                    db.find_customer_by_customer_id_merchant_id(
                        key_manager_state,
                        cust,
                        &pi.merchant_id,
                        &key_store,
                        merchant_account.storage_scheme,
                    )
                    .await
                    .to_not_found_response(errors::ApiErrorResponse::CustomerNotFound)
                    .ok()
                })
                .await
        })
        .await;

    let payment_attempt = payment_intent
        .as_ref()
        .async_map(|pi| async {
            db.find_payment_attempt_by_payment_id_merchant_id_attempt_id(
                &pi.payment_id,
                &pi.merchant_id,
                &pi.active_attempt.get_id(),
                merchant_account.storage_scheme,
            )
            .await
            .change_context(errors::ApiErrorResponse::PaymentNotFound)
        })
        .await
        .transpose()?;
    let setup_future_usage = payment_intent.as_ref().and_then(|pi| pi.setup_future_usage);
    let is_cit_transaction = payment_attempt
        .as_ref()
        .map(|pa| pa.mandate_details.is_some())
        .unwrap_or(false)
        || setup_future_usage
            .map(|future_usage| future_usage == common_enums::FutureUsage::OffSession)
            .unwrap_or(false);
    let payment_type = payment_attempt.as_ref().map(|pa| {
        let amount = api::Amount::from(pa.net_amount.get_order_amount());
        let mandate_type = if pa.mandate_id.is_some() {
            Some(api::MandateTransactionType::RecurringMandateTransaction)
        } else if is_cit_transaction {
            Some(api::MandateTransactionType::NewMandateTransaction)
        } else {
            None
        };

        helpers::infer_payment_type(&amount, mandate_type.as_ref())
    });

    let all_mcas = db
        .find_merchant_connector_account_by_merchant_id_and_disabled_list(
            key_manager_state,
            merchant_account.get_id(),
            false,
            &key_store,
        )
        .await
        .to_not_found_response(errors::ApiErrorResponse::MerchantAccountNotFound)?;

    let profile_id = payment_intent
        .as_ref()
        .map(|payment_intent| {
            payment_intent
                .profile_id
                .clone()
                .get_required_value("profile_id")
                .change_context(errors::ApiErrorResponse::InternalServerError)
                .attach_printable("profile_id is not set in payment_intent")
        })
        .transpose()?;
    let business_profile = core_utils::validate_and_get_business_profile(
        db,
        key_manager_state,
        &key_store,
        profile_id.as_ref(),
        merchant_account.get_id(),
    )
    .await?;

    let profile_id = profile_id
        .clone()
        .get_required_value("profile_id")
        .change_context(errors::ApiErrorResponse::GenericNotFoundError {
            message: "Profile id not found".to_string(),
        })?;

    // filter out payment connectors based on profile_id
    let filtered_mcas = helpers::filter_mca_based_on_profile_and_connector_type(
        all_mcas.clone(),
        &profile_id,
        ConnectorType::PaymentProcessor,
    );

    logger::debug!(mca_before_filtering=?filtered_mcas);

    let mut response: Vec<ResponsePaymentMethodIntermediate> = vec![];
    // Key creation for storing PM_FILTER_CGRAPH
    let key = {
        format!(
            "pm_filters_cgraph_{}_{}",
            merchant_account.get_id().get_string_repr(),
            profile_id.get_string_repr()
        )
    };

    if let Some(graph) = get_merchant_pm_filter_graph(&state, &key).await {
        // Derivation of PM_FILTER_CGRAPH from MokaCache successful
        for mca in &filtered_mcas {
            let payment_methods = match &mca.payment_methods_enabled {
                Some(pm) => pm,
                None => continue,
            };
            filter_payment_methods(
                &graph,
                mca.get_id(),
                payment_methods,
                &mut req,
                &mut response,
                payment_intent.as_ref(),
                payment_attempt.as_ref(),
                billing_address.as_ref(),
                mca.connector_name.clone(),
                &state.conf.saved_payment_methods,
            )
            .await?;
        }
    } else {
        // No PM_FILTER_CGRAPH Cache present in MokaCache
        let mut builder = cgraph::ConstraintGraphBuilder::new();
        for mca in &filtered_mcas {
            let domain_id = builder.make_domain(
                mca.get_id().get_string_repr().to_string(),
                mca.connector_name.as_str(),
            );

            let Ok(domain_id) = domain_id else {
                logger::error!("Failed to construct domain for list payment methods");
                return Err(errors::ApiErrorResponse::InternalServerError.into());
            };

            let payment_methods = match &mca.payment_methods_enabled {
                Some(pm) => pm,
                None => continue,
            };
            if let Err(e) = make_pm_graph(
                &mut builder,
                domain_id,
                payment_methods,
                mca.connector_name.clone(),
                pm_config_mapping,
                &state.conf.mandates.supported_payment_methods,
                &state.conf.mandates.update_mandate_supported,
            ) {
                logger::error!(
                    "Failed to construct constraint graph for list payment methods {e:?}"
                );
            }
        }

        // Refreshing our CGraph cache
        let graph = refresh_pm_filters_cache(&state, &key, builder.build()).await;

        for mca in &filtered_mcas {
            let payment_methods = match &mca.payment_methods_enabled {
                Some(pm) => pm,
                None => continue,
            };
            filter_payment_methods(
                &graph,
                mca.get_id().clone(),
                payment_methods,
                &mut req,
                &mut response,
                payment_intent.as_ref(),
                payment_attempt.as_ref(),
                billing_address.as_ref(),
                mca.connector_name.clone(),
                &state.conf.saved_payment_methods,
            )
            .await?;
        }
    }
    logger::info!(
        "The Payment Methods available after Constraint Graph filtering are {:?}",
        response
    );

    // Filter out wallet payment method from mca if customer has already saved it
    customer
        .as_ref()
        .async_map(|customer| async {
            let wallet_pm_exists = response
                .iter()
                .any(|mca| mca.payment_method == enums::PaymentMethod::Wallet);
            if wallet_pm_exists {
                match db
                    .find_payment_method_by_customer_id_merchant_id_list(
                        &((&state).into()),
                        &key_store,
                       &customer.customer_id,
                       merchant_account.get_id(),
                        None,
                    )
                    .await
                {
                    Ok(customer_payment_methods) => {
                        let customer_wallet_pm = customer_payment_methods
                            .iter()
                            .filter(|cust_pm| {
                                cust_pm.get_payment_method_type() == Some(enums::PaymentMethod::Wallet)
                            })
                            .collect::<Vec<_>>();

                        response.retain(|mca| {
                            !(mca.payment_method == enums::PaymentMethod::Wallet
                                && customer_wallet_pm.iter().any(|cust_pm| {
                                    cust_pm.get_payment_method_subtype() == Some(mca.payment_method_type)
                                }))
                        });

                        logger::debug!("Filtered out wallet payment method from mca since customer has already saved it");
                        Ok(())
                    }
                    Err(error) => {
                        if error.current_context().is_db_not_found() {
                            Ok(())
                        } else {
                            Err(error)
                                .change_context(errors::ApiErrorResponse::InternalServerError)
                                .attach_printable("failed to find payment methods for a customer")
                        }
                    }
                }
            } else {
                Ok(())
            }
        })
        .await
        .transpose()?;

    let mut pmt_to_auth_connector: HashMap<
        enums::PaymentMethod,
        HashMap<enums::PaymentMethodType, String>,
    > = HashMap::new();

    if let Some((payment_attempt, payment_intent)) =
        payment_attempt.as_ref().zip(payment_intent.as_ref())
    {
        let routing_enabled_pms = HashSet::from([
            api_enums::PaymentMethod::BankTransfer,
            api_enums::PaymentMethod::BankDebit,
            api_enums::PaymentMethod::BankRedirect,
        ]);

        let routing_enabled_pm_types = HashSet::from([
            api_enums::PaymentMethodType::GooglePay,
            api_enums::PaymentMethodType::ApplePay,
            api_enums::PaymentMethodType::Klarna,
            api_enums::PaymentMethodType::Paypal,
            api_enums::PaymentMethodType::SamsungPay,
        ]);

        let mut chosen = Vec::<api::SessionConnectorData>::new();
        for intermediate in &response {
            if routing_enabled_pm_types.contains(&intermediate.payment_method_type)
                || routing_enabled_pms.contains(&intermediate.payment_method)
            {
                let connector_data = api::ConnectorData::get_connector_by_name(
                    &state.clone().conf.connectors,
                    &intermediate.connector,
                    api::GetToken::from(intermediate.payment_method_type),
                    None,
                )
                .change_context(errors::ApiErrorResponse::InternalServerError)
                .attach_printable("invalid connector name received")?;

                chosen.push(api::SessionConnectorData {
                    payment_method_type: intermediate.payment_method_type,
                    connector: connector_data,
                    business_sub_label: None,
                });
            }
        }
        let sfr = SessionFlowRoutingInput {
            state: &state,
            country: billing_address.clone().and_then(|ad| ad.country),
            key_store: &key_store,
            merchant_account: &merchant_account,
            payment_attempt,
            payment_intent,
            chosen,
        };
        let result = routing::perform_session_flow_routing(sfr, &enums::TransactionType::Payment)
            .await
            .change_context(errors::ApiErrorResponse::InternalServerError)
            .attach_printable("error performing session flow routing")?;

        response.retain(|intermediate| {
            if !routing_enabled_pm_types.contains(&intermediate.payment_method_type)
                && !routing_enabled_pms.contains(&intermediate.payment_method)
            {
                return true;
            }

            if let Some(choice) = result.get(&intermediate.payment_method_type) {
                if let Some(first_routable_connector) = choice.first() {
                    intermediate.connector
                        == first_routable_connector
                            .connector
                            .connector_name
                            .to_string()
                        && first_routable_connector
                            .connector
                            .merchant_connector_id
                            .as_ref()
                            .map(|merchant_connector_id| {
                                *merchant_connector_id.get_string_repr()
                                    == intermediate.merchant_connector_id
                            })
                            .unwrap_or_default()
                } else {
                    false
                }
            } else {
                false
            }
        });

        let mut routing_info: storage::PaymentRoutingInfo = payment_attempt
            .straight_through_algorithm
            .clone()
            .map(|val| val.parse_value("PaymentRoutingInfo"))
            .transpose()
            .change_context(errors::ApiErrorResponse::InternalServerError)
            .attach_printable("Invalid PaymentRoutingInfo format found in payment attempt")?
            .unwrap_or_else(|| storage::PaymentRoutingInfo {
                algorithm: None,
                pre_routing_results: None,
            });

        let mut pre_routing_results: HashMap<
            api_enums::PaymentMethodType,
            storage::PreRoutingConnectorChoice,
        > = HashMap::new();

        for (pm_type, routing_choice) in result {
            let mut routable_choice_list = vec![];
            for choice in routing_choice {
                let routable_choice = routing_types::RoutableConnectorChoice {
                    choice_kind: routing_types::RoutableChoiceKind::FullStruct,
                    connector: choice
                        .connector
                        .connector_name
                        .to_string()
                        .parse::<api_enums::RoutableConnectors>()
                        .change_context(errors::ApiErrorResponse::InternalServerError)?,
                    merchant_connector_id: choice.connector.merchant_connector_id.clone(),
                };
                routable_choice_list.push(routable_choice);
            }
            pre_routing_results.insert(
                pm_type,
                storage::PreRoutingConnectorChoice::Multiple(routable_choice_list),
            );
        }

        let redis_conn = db
            .get_redis_conn()
            .map_err(|redis_error| logger::error!(?redis_error))
            .ok();

        let mut val = Vec::new();

        for (payment_method_type, routable_connector_choice) in &pre_routing_results {
            let routable_connector_list = match routable_connector_choice {
                storage::PreRoutingConnectorChoice::Single(routable_connector) => {
                    vec![routable_connector.clone()]
                }
                storage::PreRoutingConnectorChoice::Multiple(routable_connector_list) => {
                    routable_connector_list.clone()
                }
            };

            let first_routable_connector = routable_connector_list
                .first()
                .ok_or(errors::ApiErrorResponse::IncorrectPaymentMethodConfiguration)?;

            let matched_mca = filtered_mcas.iter().find(|m| {
                first_routable_connector.merchant_connector_id.as_ref() == Some(&m.get_id())
            });

            if let Some(m) = matched_mca {
                let pm_auth_config = m
                    .pm_auth_config
                    .as_ref()
                    .map(|config| {
                        serde_json::from_value::<PaymentMethodAuthConfig>(config.clone().expose())
                            .change_context(errors::StorageError::DeserializationFailed)
                            .attach_printable("Failed to deserialize Payment Method Auth config")
                    })
                    .transpose()
                    .unwrap_or_else(|error| {
                        logger::error!(?error);
                        None
                    });

                if let Some(config) = pm_auth_config {
                    for inner_config in config.enabled_payment_methods.iter() {
                        let is_active_mca = all_mcas
                            .iter()
                            .any(|mca| mca.get_id() == inner_config.mca_id);

                        if inner_config.payment_method_type == *payment_method_type && is_active_mca
                        {
                            let pm = pmt_to_auth_connector
                                .get(&inner_config.payment_method)
                                .cloned();

                            let inner_map = if let Some(mut inner_map) = pm {
                                inner_map.insert(
                                    *payment_method_type,
                                    inner_config.connector_name.clone(),
                                );
                                inner_map
                            } else {
                                HashMap::from([(
                                    *payment_method_type,
                                    inner_config.connector_name.clone(),
                                )])
                            };

                            pmt_to_auth_connector.insert(inner_config.payment_method, inner_map);
                            val.push(inner_config.clone());
                        }
                    }
                };
            }
        }

        let pm_auth_key = payment_intent.payment_id.get_pm_auth_key();
        let redis_expiry = state.conf.payment_method_auth.get_inner().redis_expiry;

        if let Some(rc) = redis_conn {
            rc.serialize_and_set_key_with_expiry(pm_auth_key.as_str(), val, redis_expiry)
                .await
                .attach_printable("Failed to store pm auth data in redis")
                .unwrap_or_else(|error| {
                    logger::error!(?error);
                })
        };

        routing_info.pre_routing_results = Some(pre_routing_results);

        let encoded = routing_info
            .encode_to_value()
            .change_context(errors::ApiErrorResponse::InternalServerError)
            .attach_printable("Unable to serialize payment routing info to value")?;

        let attempt_update = storage::PaymentAttemptUpdate::UpdateTrackers {
            payment_token: None,
            connector: None,
            straight_through_algorithm: Some(encoded),
            amount_capturable: None,
            updated_by: merchant_account.storage_scheme.to_string(),
            merchant_connector_id: None,
            surcharge_amount: None,
            tax_amount: None,
        };

        state
            .store
            .update_payment_attempt_with_attempt_id(
                payment_attempt.clone(),
                attempt_update,
                merchant_account.storage_scheme,
            )
            .await
            .to_not_found_response(errors::ApiErrorResponse::PaymentNotFound)?;
    }

    // Check for `use_billing_as_payment_method_billing` config under business_profile
    // If this is disabled, then the billing details in required fields will be empty and have to be collected by the customer
    let billing_address_for_calculating_required_fields = business_profile
        .as_ref()
        .and_then(|business_profile| business_profile.use_billing_as_payment_method_billing)
        .unwrap_or(true)
        .then_some(billing_address.as_ref())
        .flatten();

    let req = api_models::payments::PaymentsRequest::foreign_try_from((
        payment_attempt.as_ref(),
        payment_intent.as_ref(),
        shipping_address.as_ref(),
        billing_address_for_calculating_required_fields,
        customer.as_ref(),
    ))?;

    let req_val = serde_json::to_value(req).ok();
    logger::debug!(filtered_payment_methods=?response);

    let mut payment_experiences_consolidated_hm: HashMap<
        api_enums::PaymentMethod,
        HashMap<api_enums::PaymentMethodType, HashMap<api_enums::PaymentExperience, Vec<String>>>,
    > = HashMap::new();

    let mut card_networks_consolidated_hm: HashMap<
        api_enums::PaymentMethod,
        HashMap<api_enums::PaymentMethodType, HashMap<api_enums::CardNetwork, Vec<String>>>,
    > = HashMap::new();

    let mut banks_consolidated_hm: HashMap<api_enums::PaymentMethodType, Vec<String>> =
        HashMap::new();

    let mut bank_debits_consolidated_hm =
        HashMap::<api_enums::PaymentMethodType, Vec<String>>::new();

    let mut bank_transfer_consolidated_hm =
        HashMap::<api_enums::PaymentMethodType, Vec<String>>::new();

    // All the required fields will be stored here and later filtered out based on business profile config
    let mut required_fields_hm = HashMap::<
        api_enums::PaymentMethod,
        HashMap<api_enums::PaymentMethodType, HashMap<String, RequiredFieldInfo>>,
    >::new();

    for element in response.clone() {
        let payment_method = element.payment_method;
        let payment_method_type = element.payment_method_type;
        let connector = element.connector.clone();

        let connector_variant = api_enums::Connector::from_str(connector.as_str())
            .change_context(errors::ConnectorError::InvalidConnectorName)
            .change_context(errors::ApiErrorResponse::InvalidDataValue {
                field_name: "connector",
            })
            .attach_printable_lazy(|| format!("unable to parse connector name {connector:?}"))?;
        state.conf.required_fields.0.get(&payment_method).map(
            |required_fields_hm_for_each_payment_method_type| {
                required_fields_hm_for_each_payment_method_type
                    .0
                    .get(&payment_method_type)
                    .map(|required_fields_hm_for_each_connector| {
                        required_fields_hm.entry(payment_method).or_default();
                        required_fields_hm_for_each_connector
                            .fields
                            .get(&connector_variant)
                            .map(|required_fields_final| {
                                let mut required_fields_hs = required_fields_final.common.clone();
                                    if is_cit_transaction {
                                        required_fields_hs
                                            .extend(required_fields_final.mandate.clone());
                                    } else {
                                        required_fields_hs
                                            .extend(required_fields_final.non_mandate.clone());
                                    }
                                 required_fields_hs = should_collect_shipping_or_billing_details_from_wallet_connector(
                                    &payment_method,
                                    element.payment_experience.as_ref(),
                                    business_profile.as_ref(),
                                    required_fields_hs.clone(),
                                );

                                // get the config, check the enums while adding
                                {
                                    for (key, val) in &mut required_fields_hs {
                                        let temp = req_val
                                            .as_ref()
                                            .and_then(|r| get_val(key.to_owned(), r));
                                        if let Some(s) = temp {
                                            val.value = Some(s.into())
                                        };
                                    }
                                }

                                let existing_req_fields_hs = required_fields_hm
                                    .get_mut(&payment_method)
                                    .and_then(|inner_hm| inner_hm.get_mut(&payment_method_type));

                                // If payment_method_type already exist in required_fields_hm, extend the required_fields hs to existing hs.
                                if let Some(inner_hs) = existing_req_fields_hs {
                                    inner_hs.extend(required_fields_hs);
                                } else {
                                    required_fields_hm.get_mut(&payment_method).map(|inner_hm| {
                                        inner_hm.insert(payment_method_type, required_fields_hs)
                                    });
                                }
                            })
                    })
            },
        );

        if let Some(payment_experience) = element.payment_experience {
            if let Some(payment_method_hm) =
                payment_experiences_consolidated_hm.get_mut(&payment_method)
            {
                if let Some(payment_method_type_hm) =
                    payment_method_hm.get_mut(&payment_method_type)
                {
                    if let Some(vector_of_connectors) =
                        payment_method_type_hm.get_mut(&payment_experience)
                    {
                        vector_of_connectors.push(connector);
                    } else {
                        payment_method_type_hm.insert(payment_experience, vec![connector]);
                    }
                } else {
                    payment_method_hm.insert(
                        payment_method_type,
                        HashMap::from([(payment_experience, vec![connector])]),
                    );
                }
            } else {
                let inner_hm = HashMap::from([(payment_experience, vec![connector])]);
                let payment_method_type_hm = HashMap::from([(payment_method_type, inner_hm)]);
                payment_experiences_consolidated_hm.insert(payment_method, payment_method_type_hm);
            }
        }

        if let Some(card_networks) = element.card_networks {
            if let Some(payment_method_hm) = card_networks_consolidated_hm.get_mut(&payment_method)
            {
                if let Some(payment_method_type_hm) =
                    payment_method_hm.get_mut(&payment_method_type)
                {
                    for card_network in card_networks {
                        if let Some(vector_of_connectors) =
                            payment_method_type_hm.get_mut(&card_network)
                        {
                            let connector = element.connector.clone();
                            vector_of_connectors.push(connector);
                        } else {
                            let connector = element.connector.clone();
                            payment_method_type_hm.insert(card_network, vec![connector]);
                        }
                    }
                } else {
                    let mut inner_hashmap: HashMap<api_enums::CardNetwork, Vec<String>> =
                        HashMap::new();
                    for card_network in card_networks {
                        if let Some(vector_of_connectors) = inner_hashmap.get_mut(&card_network) {
                            let connector = element.connector.clone();
                            vector_of_connectors.push(connector);
                        } else {
                            let connector = element.connector.clone();
                            inner_hashmap.insert(card_network, vec![connector]);
                        }
                    }
                    payment_method_hm.insert(payment_method_type, inner_hashmap);
                }
            } else {
                let mut inner_hashmap: HashMap<api_enums::CardNetwork, Vec<String>> =
                    HashMap::new();
                for card_network in card_networks {
                    if let Some(vector_of_connectors) = inner_hashmap.get_mut(&card_network) {
                        let connector = element.connector.clone();
                        vector_of_connectors.push(connector);
                    } else {
                        let connector = element.connector.clone();
                        inner_hashmap.insert(card_network, vec![connector]);
                    }
                }
                let payment_method_type_hm = HashMap::from([(payment_method_type, inner_hashmap)]);
                card_networks_consolidated_hm.insert(payment_method, payment_method_type_hm);
            }
        }

        if element.payment_method == api_enums::PaymentMethod::BankRedirect {
            let connector = element.connector.clone();
            if let Some(vector_of_connectors) =
                banks_consolidated_hm.get_mut(&element.payment_method_type)
            {
                vector_of_connectors.push(connector);
            } else {
                banks_consolidated_hm.insert(element.payment_method_type, vec![connector]);
            }
        }

        if element.payment_method == api_enums::PaymentMethod::BankDebit {
            let connector = element.connector.clone();
            if let Some(vector_of_connectors) =
                bank_debits_consolidated_hm.get_mut(&element.payment_method_type)
            {
                vector_of_connectors.push(connector);
            } else {
                bank_debits_consolidated_hm.insert(element.payment_method_type, vec![connector]);
            }
        }

        if element.payment_method == api_enums::PaymentMethod::BankTransfer {
            let connector = element.connector.clone();
            if let Some(vector_of_connectors) =
                bank_transfer_consolidated_hm.get_mut(&element.payment_method_type)
            {
                vector_of_connectors.push(connector);
            } else {
                bank_transfer_consolidated_hm.insert(element.payment_method_type, vec![connector]);
            }
        }
    }

    let mut payment_method_responses: Vec<ResponsePaymentMethodsEnabled> = vec![];
    for key in payment_experiences_consolidated_hm.iter() {
        let mut payment_method_types = vec![];
        for payment_method_types_hm in key.1 {
            let mut payment_experience_types = vec![];
            for payment_experience_type in payment_method_types_hm.1 {
                payment_experience_types.push(PaymentExperienceTypes {
                    payment_experience_type: *payment_experience_type.0,
                    eligible_connectors: payment_experience_type.1.clone(),
                })
            }

            payment_method_types.push(ResponsePaymentMethodTypes {
                payment_method_type: *payment_method_types_hm.0,
                payment_experience: Some(payment_experience_types),
                card_networks: None,
                bank_names: None,
                bank_debits: None,
                bank_transfers: None,
                // Required fields for PayLater payment method
                required_fields: required_fields_hm
                    .get(key.0)
                    .and_then(|inner_hm| inner_hm.get(payment_method_types_hm.0))
                    .cloned(),
                surcharge_details: None,
                pm_auth_connector: pmt_to_auth_connector
                    .get(key.0)
                    .and_then(|pm_map| pm_map.get(payment_method_types_hm.0))
                    .cloned(),
            })
        }

        payment_method_responses.push(ResponsePaymentMethodsEnabled {
            payment_method: *key.0,
            payment_method_types,
        })
    }

    for key in card_networks_consolidated_hm.iter() {
        let mut payment_method_types = vec![];
        for payment_method_types_hm in key.1 {
            let mut card_network_types = vec![];
            for card_network_type in payment_method_types_hm.1 {
                card_network_types.push(CardNetworkTypes {
                    card_network: card_network_type.0.clone(),
                    eligible_connectors: card_network_type.1.clone(),
                    surcharge_details: None,
                })
            }

            payment_method_types.push(ResponsePaymentMethodTypes {
                payment_method_type: *payment_method_types_hm.0,
                card_networks: Some(card_network_types),
                payment_experience: None,
                bank_names: None,
                bank_debits: None,
                bank_transfers: None,
                // Required fields for Card payment method
                required_fields: required_fields_hm
                    .get(key.0)
                    .and_then(|inner_hm| inner_hm.get(payment_method_types_hm.0))
                    .cloned(),
                surcharge_details: None,
                pm_auth_connector: pmt_to_auth_connector
                    .get(key.0)
                    .and_then(|pm_map| pm_map.get(payment_method_types_hm.0))
                    .cloned(),
            })
        }

        payment_method_responses.push(ResponsePaymentMethodsEnabled {
            payment_method: *key.0,
            payment_method_types,
        })
    }

    let mut bank_redirect_payment_method_types = vec![];

    for key in banks_consolidated_hm.iter() {
        let payment_method_type = *key.0;
        let connectors = key.1.clone();
        let bank_names = get_banks(&state, payment_method_type, connectors)?;
        bank_redirect_payment_method_types.push({
            ResponsePaymentMethodTypes {
                payment_method_type,
                bank_names: Some(bank_names),
                payment_experience: None,
                card_networks: None,
                bank_debits: None,
                bank_transfers: None,
                // Required fields for BankRedirect payment method
                required_fields: required_fields_hm
                    .get(&api_enums::PaymentMethod::BankRedirect)
                    .and_then(|inner_hm| inner_hm.get(key.0))
                    .cloned(),
                surcharge_details: None,
                pm_auth_connector: pmt_to_auth_connector
                    .get(&enums::PaymentMethod::BankRedirect)
                    .and_then(|pm_map| pm_map.get(key.0))
                    .cloned(),
            }
        })
    }

    if !bank_redirect_payment_method_types.is_empty() {
        payment_method_responses.push(ResponsePaymentMethodsEnabled {
            payment_method: api_enums::PaymentMethod::BankRedirect,
            payment_method_types: bank_redirect_payment_method_types,
        });
    }

    let mut bank_debit_payment_method_types = vec![];

    for key in bank_debits_consolidated_hm.iter() {
        let payment_method_type = *key.0;
        let connectors = key.1.clone();
        bank_debit_payment_method_types.push({
            ResponsePaymentMethodTypes {
                payment_method_type,
                bank_names: None,
                payment_experience: None,
                card_networks: None,
                bank_debits: Some(api_models::payment_methods::BankDebitTypes {
                    eligible_connectors: connectors.clone(),
                }),
                bank_transfers: None,
                // Required fields for BankDebit payment method
                required_fields: required_fields_hm
                    .get(&api_enums::PaymentMethod::BankDebit)
                    .and_then(|inner_hm| inner_hm.get(key.0))
                    .cloned(),
                surcharge_details: None,
                pm_auth_connector: pmt_to_auth_connector
                    .get(&enums::PaymentMethod::BankDebit)
                    .and_then(|pm_map| pm_map.get(key.0))
                    .cloned(),
            }
        })
    }

    if !bank_debit_payment_method_types.is_empty() {
        payment_method_responses.push(ResponsePaymentMethodsEnabled {
            payment_method: api_enums::PaymentMethod::BankDebit,
            payment_method_types: bank_debit_payment_method_types,
        });
    }

    let mut bank_transfer_payment_method_types = vec![];

    for key in bank_transfer_consolidated_hm.iter() {
        let payment_method_type = *key.0;
        let connectors = key.1.clone();
        bank_transfer_payment_method_types.push({
            ResponsePaymentMethodTypes {
                payment_method_type,
                bank_names: None,
                payment_experience: None,
                card_networks: None,
                bank_debits: None,
                bank_transfers: Some(api_models::payment_methods::BankTransferTypes {
                    eligible_connectors: connectors,
                }),
                // Required fields for BankTransfer payment method
                required_fields: required_fields_hm
                    .get(&api_enums::PaymentMethod::BankTransfer)
                    .and_then(|inner_hm| inner_hm.get(key.0))
                    .cloned(),
                surcharge_details: None,
                pm_auth_connector: pmt_to_auth_connector
                    .get(&enums::PaymentMethod::BankTransfer)
                    .and_then(|pm_map| pm_map.get(key.0))
                    .cloned(),
            }
        })
    }

    if !bank_transfer_payment_method_types.is_empty() {
        payment_method_responses.push(ResponsePaymentMethodsEnabled {
            payment_method: api_enums::PaymentMethod::BankTransfer,
            payment_method_types: bank_transfer_payment_method_types,
        });
    }
    let currency = payment_intent.as_ref().and_then(|pi| pi.currency);
    let skip_external_tax_calculation = payment_intent
        .as_ref()
        .and_then(|intent| intent.skip_external_tax_calculation)
        .unwrap_or(false);
    let request_external_three_ds_authentication = payment_intent
        .as_ref()
        .and_then(|intent| intent.request_external_three_ds_authentication)
        .unwrap_or(false);
    let merchant_surcharge_configs =
        if let Some((payment_attempt, payment_intent, business_profile)) = payment_attempt
            .as_ref()
            .zip(payment_intent)
            .zip(business_profile.as_ref())
            .map(|((pa, pi), bp)| (pa, pi, bp))
        {
            Box::pin(call_surcharge_decision_management(
                state,
                &merchant_account,
                &key_store,
                business_profile,
                payment_attempt,
                payment_intent,
                billing_address,
                &mut payment_method_responses,
            ))
            .await?
        } else {
            api_surcharge_decision_configs::MerchantSurchargeConfigs::default()
        };

    let collect_shipping_details_from_wallets =
        business_profile.as_ref().and_then(|business_profile| {
            if business_profile
                .always_collect_shipping_details_from_wallet_connector
                .unwrap_or(false)
            {
                business_profile.always_collect_shipping_details_from_wallet_connector
            } else {
                business_profile.collect_shipping_details_from_wallet_connector
            }
        });

    let collect_billing_details_from_wallets =
        business_profile.as_ref().and_then(|business_profile| {
            if business_profile
                .always_collect_billing_details_from_wallet_connector
                .unwrap_or(false)
            {
                business_profile.always_collect_billing_details_from_wallet_connector
            } else {
                business_profile.collect_billing_details_from_wallet_connector
            }
        });

    let is_tax_connector_enabled = business_profile.as_ref().map_or(false, |business_profile| {
        business_profile.get_is_tax_connector_enabled()
    });

    Ok(services::ApplicationResponse::Json(
        api::PaymentMethodListResponse {
            redirect_url: business_profile
                .as_ref()
                .and_then(|business_profile| business_profile.return_url.clone()),
            merchant_name: merchant_account.merchant_name,
            payment_type,
            payment_methods: payment_method_responses,
            mandate_payment: payment_attempt.and_then(|inner| inner.mandate_details).map(
                |d| match d {
                    hyperswitch_domain_models::mandates::MandateDataType::SingleUse(i) => {
                        api::MandateType::SingleUse(api::MandateAmountData {
                            amount: i.amount,
                            currency: i.currency,
                            start_date: i.start_date,
                            end_date: i.end_date,
                            metadata: i.metadata,
                        })
                    }
                    hyperswitch_domain_models::mandates::MandateDataType::MultiUse(Some(i)) => {
                        api::MandateType::MultiUse(Some(api::MandateAmountData {
                            amount: i.amount,
                            currency: i.currency,
                            start_date: i.start_date,
                            end_date: i.end_date,
                            metadata: i.metadata,
                        }))
                    }
                    hyperswitch_domain_models::mandates::MandateDataType::MultiUse(None) => {
                        api::MandateType::MultiUse(None)
                    }
                },
            ),
            show_surcharge_breakup_screen: merchant_surcharge_configs
                .show_surcharge_breakup_screen
                .unwrap_or_default(),
            currency,
            request_external_three_ds_authentication,
            collect_shipping_details_from_wallets,
            collect_billing_details_from_wallets,
            is_tax_calculation_enabled: is_tax_connector_enabled && !skip_external_tax_calculation,
        },
    ))
}

fn should_collect_shipping_or_billing_details_from_wallet_connector(
    payment_method: &api_enums::PaymentMethod,
    payment_experience_optional: Option<&api_enums::PaymentExperience>,
    business_profile: Option<&Profile>,
    mut required_fields_hs: HashMap<String, RequiredFieldInfo>,
) -> HashMap<String, RequiredFieldInfo> {
    match (payment_method, payment_experience_optional) {
        (api_enums::PaymentMethod::Wallet, Some(api_enums::PaymentExperience::InvokeSdkClient))
        | (
            api_enums::PaymentMethod::PayLater,
            Some(api_enums::PaymentExperience::InvokeSdkClient),
        ) => {
            let always_send_billing_details = business_profile.and_then(|business_profile| {
                business_profile.always_collect_billing_details_from_wallet_connector
            });

            let always_send_shipping_details = business_profile.and_then(|business_profile| {
                business_profile.always_collect_shipping_details_from_wallet_connector
            });

            if always_send_billing_details == Some(true) {
                let billing_details = get_billing_required_fields();
                required_fields_hs.extend(billing_details)
            };
            if always_send_shipping_details == Some(true) {
                let shipping_details = get_shipping_required_fields();
                required_fields_hs.extend(shipping_details)
            };

            required_fields_hs
        }
        _ => required_fields_hs,
    }
}

#[cfg(all(
    any(feature = "v1", feature = "v2"),
    not(feature = "payment_methods_v2"),
))]
async fn validate_payment_method_and_client_secret(
    state: &routes::SessionState,
    cs: &String,
    db: &dyn db::StorageInterface,
    merchant_account: &domain::MerchantAccount,
    key_store: &domain::MerchantKeyStore,
) -> Result<(), error_stack::Report<errors::ApiErrorResponse>> {
    let pm_vec = cs.split("_secret").collect::<Vec<&str>>();
    let pm_id = pm_vec
        .first()
        .ok_or(errors::ApiErrorResponse::MissingRequiredField {
            field_name: "client_secret",
        })?;

    let payment_method = db
        .find_payment_method(
            &(state.into()),
            key_store,
            pm_id,
            merchant_account.storage_scheme,
        )
        .await
        .change_context(errors::ApiErrorResponse::PaymentMethodNotFound)
        .attach_printable("Unable to find payment method")?;

    let client_secret_expired =
        authenticate_pm_client_secret_and_check_expiry(cs, &payment_method)?;
    if client_secret_expired {
        return Err::<(), error_stack::Report<errors::ApiErrorResponse>>(
            (errors::ApiErrorResponse::ClientSecretExpired).into(),
        );
    }
    Ok(())
}

#[cfg(feature = "v1")]
#[allow(clippy::too_many_arguments)]
pub async fn call_surcharge_decision_management(
    state: routes::SessionState,
    merchant_account: &domain::MerchantAccount,
    key_store: &domain::MerchantKeyStore,
    business_profile: &Profile,
    payment_attempt: &storage::PaymentAttempt,
    payment_intent: storage::PaymentIntent,
    billing_address: Option<domain::Address>,
    response_payment_method_types: &mut [ResponsePaymentMethodsEnabled],
) -> errors::RouterResult<api_surcharge_decision_configs::MerchantSurchargeConfigs> {
    #[cfg(feature = "v1")]
    let algorithm_ref: routing_types::RoutingAlgorithmRef = merchant_account
        .routing_algorithm
        .clone()
        .map(|val| val.parse_value("routing algorithm"))
        .transpose()
        .change_context(errors::ApiErrorResponse::InternalServerError)
        .attach_printable("Could not decode the routing algorithm")?
        .unwrap_or_default();

    // TODO: Move to business profile surcharge decision column
    #[cfg(feature = "v2")]
    let algorithm_ref: routing_types::RoutingAlgorithmRef = todo!();

    let (surcharge_results, merchant_sucharge_configs) =
        perform_surcharge_decision_management_for_payment_method_list(
            &state,
            algorithm_ref,
            payment_attempt,
            &payment_intent,
            billing_address.as_ref().map(Into::into),
            response_payment_method_types,
        )
        .await
        .change_context(errors::ApiErrorResponse::InternalServerError)
        .attach_printable("error performing surcharge decision operation")?;
    if !surcharge_results.is_empty_result() {
        surcharge_results
            .persist_individual_surcharge_details_in_redis(&state, business_profile)
            .await?;
        let _ = state
            .store
            .update_payment_intent(
                &(&state).into(),
                payment_intent,
                storage::PaymentIntentUpdate::SurchargeApplicableUpdate {
                    surcharge_applicable: true,
                    updated_by: merchant_account.storage_scheme.to_string(),
                },
                key_store,
                merchant_account.storage_scheme,
            )
            .await
            .to_not_found_response(errors::ApiErrorResponse::PaymentNotFound)
            .attach_printable("Failed to update surcharge_applicable in Payment Intent");
    }
    Ok(merchant_sucharge_configs)
}

#[cfg(feature = "v1")]
pub async fn call_surcharge_decision_management_for_saved_card(
    state: &routes::SessionState,
    merchant_account: &domain::MerchantAccount,
    key_store: &domain::MerchantKeyStore,
    business_profile: &Profile,
    payment_attempt: &storage::PaymentAttempt,
    payment_intent: storage::PaymentIntent,
    customer_payment_method_response: &mut api::CustomerPaymentMethodsListResponse,
) -> errors::RouterResult<()> {
    #[cfg(feature = "v1")]
    let algorithm_ref: routing_types::RoutingAlgorithmRef = merchant_account
        .routing_algorithm
        .clone()
        .map(|val| val.parse_value("routing algorithm"))
        .transpose()
        .change_context(errors::ApiErrorResponse::InternalServerError)
        .attach_printable("Could not decode the routing algorithm")?
        .unwrap_or_default();
    #[cfg(feature = "v2")]
    let algorithm_ref: routing_types::RoutingAlgorithmRef = todo!();

    // TODO: Move to business profile surcharge column
    let surcharge_results = perform_surcharge_decision_management_for_saved_cards(
        state,
        algorithm_ref,
        payment_attempt,
        &payment_intent,
        &mut customer_payment_method_response.customer_payment_methods,
    )
    .await
    .change_context(errors::ApiErrorResponse::InternalServerError)
    .attach_printable("error performing surcharge decision operation")?;
    if !surcharge_results.is_empty_result() {
        surcharge_results
            .persist_individual_surcharge_details_in_redis(state, business_profile)
            .await?;
        let _ = state
            .store
            .update_payment_intent(
                &state.into(),
                payment_intent,
                storage::PaymentIntentUpdate::SurchargeApplicableUpdate {
                    surcharge_applicable: true,
                    updated_by: merchant_account.storage_scheme.to_string(),
                },
                key_store,
                merchant_account.storage_scheme,
            )
            .await
            .to_not_found_response(errors::ApiErrorResponse::PaymentNotFound)
            .attach_printable("Failed to update surcharge_applicable in Payment Intent");
    }
    Ok(())
}

#[cfg(all(
    any(feature = "v1", feature = "v2"),
    not(feature = "payment_methods_v2")
))]
#[allow(clippy::too_many_arguments)]
pub async fn filter_payment_methods(
    graph: &cgraph::ConstraintGraph<dir::DirValue>,
    mca_id: id_type::MerchantConnectorAccountId,
    payment_methods: &[Secret<serde_json::Value>],
    req: &mut api::PaymentMethodListRequest,
    resp: &mut Vec<ResponsePaymentMethodIntermediate>,
    payment_intent: Option<&storage::PaymentIntent>,
    payment_attempt: Option<&storage::PaymentAttempt>,
    address: Option<&domain::Address>,
    connector: String,
    saved_payment_methods: &settings::EligiblePaymentMethods,
) -> errors::CustomResult<(), errors::ApiErrorResponse> {
    for payment_method in payment_methods.iter() {
        let parse_result = serde_json::from_value::<PaymentMethodsEnabled>(
            payment_method.clone().expose().clone(),
        );
        if let Ok(payment_methods_enabled) = parse_result {
            let payment_method = payment_methods_enabled.payment_method;

            let allowed_payment_method_types = payment_intent.and_then(|payment_intent| {
                payment_intent
                    .allowed_payment_method_types
                    .clone()
                    .map(|val| val.parse_value("Vec<PaymentMethodType>"))
                    .transpose()
                    .unwrap_or_else(|error| {
                        logger::error!(
                            ?error,
                            "Failed to deserialize PaymentIntent allowed_payment_method_types"
                        );
                        None
                    })
            });

            for payment_method_type_info in payment_methods_enabled
                .payment_method_types
                .unwrap_or_default()
            {
                if filter_recurring_based(&payment_method_type_info, req.recurring_enabled)
                    && filter_installment_based(
                        &payment_method_type_info,
                        req.installment_payment_enabled,
                    )
                    && filter_amount_based(&payment_method_type_info, req.amount)
                {
                    let payment_method_object = payment_method_type_info.clone();

                    let pm_dir_value: dir::DirValue =
                        (payment_method_type_info.payment_method_type, payment_method)
                            .into_dir_value()
                            .change_context(errors::ApiErrorResponse::InternalServerError)
                            .attach_printable("pm_value_node not created")?;

                    let connector_variant = api_enums::Connector::from_str(connector.as_str())
                        .change_context(errors::ConnectorError::InvalidConnectorName)
                        .change_context(errors::ApiErrorResponse::InvalidDataValue {
                            field_name: "connector",
                        })
                        .attach_printable_lazy(|| {
                            format!("unable to parse connector name {connector:?}")
                        })?;

                    let mut context_values: Vec<dir::DirValue> = Vec::new();
                    context_values.push(pm_dir_value.clone());

                    payment_intent.map(|intent| {
                        intent.currency.map(|currency| {
                            context_values.push(dir::DirValue::PaymentCurrency(currency))
                        })
                    });
                    address.map(|address| {
                        address.country.map(|country| {
                            context_values.push(dir::DirValue::BillingCountry(
                                common_enums::Country::from_alpha2(country),
                            ))
                        })
                    });

                    // Addition of Connector to context
                    if let Ok(connector) = api_enums::RoutableConnectors::from_str(
                        connector_variant.to_string().as_str(),
                    ) {
                        context_values.push(dir::DirValue::Connector(Box::new(
                            api_models::routing::ast::ConnectorChoice { connector },
                        )));
                    };

                    let filter_pm_based_on_allowed_types = filter_pm_based_on_allowed_types(
                        allowed_payment_method_types.as_ref(),
                        &payment_method_object.payment_method_type,
                    );

                    if payment_attempt
                        .and_then(|attempt| attempt.mandate_details.as_ref())
                        .is_some()
                    {
                        context_values.push(dir::DirValue::PaymentType(
                            euclid::enums::PaymentType::NewMandate,
                        ));
                    };

                    payment_attempt
                        .and_then(|attempt| attempt.mandate_data.as_ref())
                        .map(|mandate_detail| {
                            if mandate_detail.update_mandate_id.is_some() {
                                context_values.push(dir::DirValue::PaymentType(
                                    euclid::enums::PaymentType::UpdateMandate,
                                ));
                            }
                        });

                    payment_attempt
                        .map(|attempt| {
                            attempt.mandate_data.is_none() && attempt.mandate_details.is_none()
                        })
                        .and_then(|res| {
                            res.then(|| {
                                context_values.push(dir::DirValue::PaymentType(
                                    euclid::enums::PaymentType::NonMandate,
                                ))
                            })
                        });

                    payment_attempt
                        .and_then(|inner| inner.capture_method)
                        .map(|capture_method| {
                            context_values.push(dir::DirValue::CaptureMethod(capture_method));
                        });

                    let filter_pm_card_network_based = filter_pm_card_network_based(
                        payment_method_object.card_networks.as_ref(),
                        req.card_networks.as_ref(),
                        &payment_method_object.payment_method_type,
                    );

                    let saved_payment_methods_filter = req
                        .client_secret
                        .as_ref()
                        .map(|cs| {
                            if cs.starts_with("pm_") {
                                saved_payment_methods
                                    .sdk_eligible_payment_methods
                                    .contains(payment_method.to_string().as_str())
                            } else {
                                true
                            }
                        })
                        .unwrap_or(true);

                    let context = AnalysisContext::from_dir_values(context_values.clone());
                    logger::info!("Context created for List Payment method is {:?}", context);

                    let domain_ident: &[String] = &[mca_id.clone().get_string_repr().to_string()];
                    let result = graph.key_value_analysis(
                        pm_dir_value.clone(),
                        &context,
                        &mut cgraph::Memoization::new(),
                        &mut cgraph::CycleCheck::new(),
                        Some(domain_ident),
                    );
                    if let Err(ref e) = result {
                        logger::error!(
                            "Error while performing Constraint graph's key value analysis
                            for list payment methods {:?}",
                            e
                        );
                    } else if filter_pm_based_on_allowed_types
                        && filter_pm_card_network_based
                        && saved_payment_methods_filter
                        && matches!(result, Ok(()))
                    {
                        let response_pm_type = ResponsePaymentMethodIntermediate::new(
                            payment_method_object,
                            connector.clone(),
                            mca_id.get_string_repr().to_string(),
                            payment_method,
                        );
                        resp.push(response_pm_type);
                    } else {
                        logger::error!("Filtering Payment Methods Failed");
                    }
                }
            }
        }
    }
    Ok(())
}

// v2 type for PaymentMethodListRequest will not have the installment_payment_enabled field,
// need to re-evaluate filter logic
#[cfg(all(feature = "v2", feature = "payment_methods_v2"))]
#[allow(clippy::too_many_arguments)]
pub async fn filter_payment_methods(
    _graph: &cgraph::ConstraintGraph<dir::DirValue>,
    _mca_id: String,
    _payment_methods: &[Secret<serde_json::Value>],
    _req: &mut api::PaymentMethodListRequest,
    _resp: &mut [ResponsePaymentMethodIntermediate],
    _payment_intent: Option<&storage::PaymentIntent>,
    _payment_attempt: Option<&storage::PaymentAttempt>,
    _address: Option<&domain::Address>,
    _connector: String,
    _saved_payment_methods: &settings::EligiblePaymentMethods,
) -> errors::CustomResult<(), errors::ApiErrorResponse> {
    todo!()
}

fn filter_amount_based(
    payment_method: &RequestPaymentMethodTypes,
    amount: Option<MinorUnit>,
) -> bool {
    let min_check = amount
        .and_then(|amt| payment_method.minimum_amount.map(|min_amt| amt >= min_amt))
        .unwrap_or(true);
    let max_check = amount
        .and_then(|amt| payment_method.maximum_amount.map(|max_amt| amt <= max_amt))
        .unwrap_or(true);
    (min_check && max_check) || amount == Some(MinorUnit::zero())
}

fn filter_installment_based(
    payment_method: &RequestPaymentMethodTypes,
    installment_payment_enabled: Option<bool>,
) -> bool {
    installment_payment_enabled.map_or(true, |enabled| {
        payment_method.installment_payment_enabled == enabled
    })
}

fn filter_pm_card_network_based(
    pm_card_networks: Option<&Vec<api_enums::CardNetwork>>,
    request_card_networks: Option<&Vec<api_enums::CardNetwork>>,
    pm_type: &api_enums::PaymentMethodType,
) -> bool {
    match pm_type {
        api_enums::PaymentMethodType::Credit | api_enums::PaymentMethodType::Debit => {
            match (pm_card_networks, request_card_networks) {
                (Some(pm_card_networks), Some(request_card_networks)) => request_card_networks
                    .iter()
                    .all(|card_network| pm_card_networks.contains(card_network)),
                (None, Some(_)) => false,
                _ => true,
            }
        }
        _ => true,
    }
}

fn filter_pm_based_on_allowed_types(
    allowed_types: Option<&Vec<api_enums::PaymentMethodType>>,
    payment_method_type: &api_enums::PaymentMethodType,
) -> bool {
    allowed_types.map_or(true, |pm| pm.contains(payment_method_type))
}

fn filter_recurring_based(
    payment_method: &RequestPaymentMethodTypes,
    recurring_enabled: Option<bool>,
) -> bool {
    recurring_enabled.map_or(true, |enabled| payment_method.recurring_enabled == enabled)
}

#[cfg(all(
    any(feature = "v2", feature = "v1"),
    not(feature = "payment_methods_v2"),
    not(feature = "customer_v2")
))]
pub async fn do_list_customer_pm_fetch_customer_if_not_passed(
    state: routes::SessionState,
    merchant_account: domain::MerchantAccount,
    key_store: domain::MerchantKeyStore,
    req: Option<api::PaymentMethodListRequest>,
    customer_id: Option<&id_type::CustomerId>,
    ephemeral_api_key: Option<&str>,
) -> errors::RouterResponse<api::CustomerPaymentMethodsListResponse> {
    let limit = req.clone().and_then(|pml_req| pml_req.limit);

    let auth_cust = if let Some(key) = ephemeral_api_key {
        let key = state
            .store()
            .get_ephemeral_key(key)
            .await
            .change_context(errors::ApiErrorResponse::Unauthorized)?;

        Some(key.customer_id.clone())
    } else {
        None
    };

    let customer_id = customer_id.or(auth_cust.as_ref());

    if let Some(customer_id) = customer_id {
        Box::pin(list_customer_payment_method(
            &state,
            merchant_account,
            key_store,
            None,
            customer_id,
            limit,
        ))
        .await
    } else {
        let cloned_secret = req.and_then(|r| r.client_secret.as_ref().cloned());
        let payment_intent: Option<hyperswitch_domain_models::payments::PaymentIntent> =
            helpers::verify_payment_intent_time_and_client_secret(
                &state,
                &merchant_account,
                &key_store,
                cloned_secret,
            )
            .await?;

        match payment_intent
            .as_ref()
            .and_then(|intent| intent.customer_id.to_owned())
        {
            Some(customer_id) => {
                Box::pin(list_customer_payment_method(
                    &state,
                    merchant_account,
                    key_store,
                    payment_intent,
                    &customer_id,
                    limit,
                ))
                .await
            }
            None => {
                let response = api::CustomerPaymentMethodsListResponse {
                    customer_payment_methods: Vec::new(),
                    is_guest_customer: Some(true),
                };
                Ok(services::ApplicationResponse::Json(response))
            }
        }
    }
}

#[cfg(all(
    any(feature = "v2", feature = "v1"),
    not(feature = "payment_methods_v2"),
    not(feature = "customer_v2")
))]
pub async fn list_customer_payment_method(
    state: &routes::SessionState,
    merchant_account: domain::MerchantAccount,
    key_store: domain::MerchantKeyStore,
    payment_intent: Option<storage::PaymentIntent>,
    customer_id: &id_type::CustomerId,
    limit: Option<i64>,
) -> errors::RouterResponse<api::CustomerPaymentMethodsListResponse> {
    let db = &*state.store;
    let key_manager_state = &state.into();
    let off_session_payment_flag = payment_intent
        .as_ref()
        .map(|pi| {
            matches!(
                pi.setup_future_usage,
                Some(common_enums::FutureUsage::OffSession)
            )
        })
        .unwrap_or(false);

    let customer = db
        .find_customer_by_customer_id_merchant_id(
            &state.into(),
            customer_id,
            merchant_account.get_id(),
            &key_store,
            merchant_account.storage_scheme,
        )
        .await
        .to_not_found_response(errors::ApiErrorResponse::CustomerNotFound)?;

    let is_requires_cvv = db
        .find_config_by_key_unwrap_or(
            &merchant_account.get_id().get_requires_cvv_key(),
            Some("true".to_string()),
        )
        .await
        .change_context(errors::ApiErrorResponse::InternalServerError)
        .attach_printable("Failed to fetch requires_cvv config")?;

    let requires_cvv = is_requires_cvv.config != "false";

    let resp = db
        .find_payment_method_by_customer_id_merchant_id_status(
            &(state.into()),
            &key_store,
            customer_id,
            merchant_account.get_id(),
            common_enums::PaymentMethodStatus::Active,
            limit,
            merchant_account.storage_scheme,
        )
        .await
        .to_not_found_response(errors::ApiErrorResponse::PaymentMethodNotFound)?;
    let mut customer_pms = Vec::new();

    let profile_id = payment_intent
        .as_ref()
        .map(|payment_intent| {
            payment_intent
                .profile_id
                .clone()
                .get_required_value("profile_id")
                .change_context(errors::ApiErrorResponse::InternalServerError)
                .attach_printable("profile_id is not set in payment_intent")
        })
        .transpose()?;

    let business_profile = core_utils::validate_and_get_business_profile(
        db,
        key_manager_state,
        &key_store,
        profile_id.as_ref(),
        merchant_account.get_id(),
    )
    .await?;

    let is_connector_agnostic_mit_enabled = business_profile
        .as_ref()
        .and_then(|business_profile| business_profile.is_connector_agnostic_mit_enabled)
        .unwrap_or(false);

    for pm in resp.into_iter() {
        let parent_payment_method_token = generate_id(consts::ID_LENGTH, "token");

        let payment_method = pm
            .get_payment_method_type()
            .get_required_value("payment_method")?;

        let pm_list_context = get_pm_list_context(
            state,
            &payment_method,
            &key_store,
            &pm,
            Some(parent_payment_method_token.clone()),
            true,
        )
        .await?;

        if pm_list_context.is_none() {
            continue;
        }

        let pm_list_context = pm_list_context.get_required_value("PaymentMethodListContext")?;

        // Retrieve the masked bank details to be sent as a response
        let bank_details = if payment_method == enums::PaymentMethod::BankDebit {
            get_masked_bank_details(&pm).await.unwrap_or_else(|error| {
                logger::error!(?error);
                None
            })
        } else {
            None
        };

        let payment_method_billing = pm
            .payment_method_billing_address
            .clone()
            .map(|decrypted_data| decrypted_data.into_inner().expose())
            .map(|decrypted_value| decrypted_value.parse_value("payment method billing address"))
            .transpose()
            .change_context(errors::ApiErrorResponse::InternalServerError)
            .attach_printable("unable to decrypt payment method billing address details")?;
        let connector_mandate_details = pm
            .connector_mandate_details
            .clone()
            .map(|val| {
                val.parse_value::<diesel_models::PaymentsMandateReference>(
                    "PaymentsMandateReference",
                )
            })
            .transpose()
            .change_context(errors::ApiErrorResponse::InternalServerError)
            .attach_printable("Failed to deserialize to Payment Mandate Reference ")?;
        let mca_enabled = get_mca_status(
            state,
            &key_store,
            profile_id.clone(),
            merchant_account.get_id(),
            is_connector_agnostic_mit_enabled,
            connector_mandate_details,
            pm.network_transaction_id.as_ref(),
        )
        .await?;

        let requires_cvv = if is_connector_agnostic_mit_enabled {
            requires_cvv
                && !(off_session_payment_flag
                    && (pm.connector_mandate_details.is_some()
                        || pm.network_transaction_id.is_some()))
        } else {
            requires_cvv && !(off_session_payment_flag && pm.connector_mandate_details.is_some())
        };
        // Need validation for enabled payment method ,querying MCA
        let pma = api::CustomerPaymentMethod {
            payment_token: parent_payment_method_token.to_owned(),
            payment_method_id: pm.payment_method_id.clone(),
            customer_id: pm.customer_id.clone(),
            payment_method,
            payment_method_type: pm.get_payment_method_subtype(),
            payment_method_issuer: pm.payment_method_issuer,
            card: pm_list_context.card_details,
            metadata: pm.metadata,
            payment_method_issuer_code: pm.payment_method_issuer_code,
            recurring_enabled: mca_enabled,
            installment_payment_enabled: false,
            payment_experience: Some(vec![api_models::enums::PaymentExperience::RedirectToUrl]),
            created: Some(pm.created_at),
            #[cfg(feature = "payouts")]
            bank_transfer: pm_list_context.bank_transfer_details,
            bank: bank_details,
            surcharge_details: None,
            requires_cvv,
            last_used_at: Some(pm.last_used_at),
            default_payment_method_set: customer.default_payment_method_id.is_some()
                && customer.default_payment_method_id == Some(pm.payment_method_id),
            billing: payment_method_billing,
        };
        if requires_cvv || mca_enabled {
            customer_pms.push(pma.to_owned());
        }

        let redis_conn = state
            .store
            .get_redis_conn()
            .change_context(errors::ApiErrorResponse::InternalServerError)
            .attach_printable("Failed to get redis connection")?;

        let intent_fulfillment_time = business_profile
            .as_ref()
            .and_then(|b_profile| b_profile.get_order_fulfillment_time())
            .unwrap_or(consts::DEFAULT_INTENT_FULFILLMENT_TIME);

        let hyperswitch_token_data = pm_list_context
            .hyperswitch_token_data
            .get_required_value("PaymentTokenData")?;

        ParentPaymentMethodToken::create_key_for_token((
            &parent_payment_method_token,
            pma.payment_method,
        ))
        .insert(intent_fulfillment_time, hyperswitch_token_data, state)
        .await?;

        if let Some(metadata) = pma.metadata {
            let pm_metadata_vec: payment_methods::PaymentMethodMetadata = metadata
                .parse_value("PaymentMethodMetadata")
                .change_context(errors::ApiErrorResponse::InternalServerError)
                .attach_printable(
                    "Failed to deserialize metadata to PaymentmethodMetadata struct",
                )?;

            for pm_metadata in pm_metadata_vec.payment_method_tokenization {
                let key = format!(
                    "pm_token_{}_{}_{}",
                    parent_payment_method_token, pma.payment_method, pm_metadata.0
                );

                redis_conn
                    .set_key_with_expiry(&key, pm_metadata.1, intent_fulfillment_time)
                    .await
                    .change_context(errors::StorageError::KVError)
                    .change_context(errors::ApiErrorResponse::InternalServerError)
                    .attach_printable("Failed to add data in redis")?;
            }
        }
    }

    let mut response = api::CustomerPaymentMethodsListResponse {
        customer_payment_methods: customer_pms,
        is_guest_customer: payment_intent.as_ref().map(|_| false), //to return this key only when the request is tied to a payment intent
    };

    Box::pin(perform_surcharge_ops(
        payment_intent,
        state,
        merchant_account,
        key_store,
        business_profile,
        &mut response,
    ))
    .await?;

    Ok(services::ApplicationResponse::Json(response))
}

#[cfg(all(
    any(feature = "v2", feature = "v1"),
    not(feature = "payment_methods_v2"),
    not(feature = "customer_v2")
))]
async fn get_pm_list_context(
    state: &routes::SessionState,
    payment_method: &enums::PaymentMethod,
    #[cfg(feature = "payouts")] key_store: &domain::MerchantKeyStore,
    #[cfg(not(feature = "payouts"))] _key_store: &domain::MerchantKeyStore,
    pm: &domain::PaymentMethod,
    #[cfg(feature = "payouts")] parent_payment_method_token: Option<String>,
    #[cfg(not(feature = "payouts"))] _parent_payment_method_token: Option<String>,
    is_payment_associated: bool,
) -> Result<Option<PaymentMethodListContext>, error_stack::Report<errors::ApiErrorResponse>> {
    let payment_method_retrieval_context = match payment_method {
        enums::PaymentMethod::Card => {
            let card_details = get_card_details_with_locker_fallback(pm, state).await?;

            card_details.as_ref().map(|card| PaymentMethodListContext {
                card_details: Some(card.clone()),
                #[cfg(feature = "payouts")]
                bank_transfer_details: None,
                hyperswitch_token_data: is_payment_associated.then_some(
                    PaymentTokenData::permanent_card(
                        Some(pm.get_id().clone()),
                        pm.locker_id.clone().or(Some(pm.get_id().clone())),
                        pm.locker_id.clone().unwrap_or(pm.get_id().clone()),
                        pm.network_token_requestor_reference_id
                            .clone()
                            .or(Some(pm.get_id().clone())),
                    ),
                ),
            })
        }

        enums::PaymentMethod::BankDebit => {
            // Retrieve the pm_auth connector details so that it can be tokenized
            let bank_account_token_data = get_bank_account_connector_details(pm)
                .await
                .unwrap_or_else(|err| {
                    logger::error!(error=?err);
                    None
                });

            bank_account_token_data.map(|data| {
                let token_data = PaymentTokenData::AuthBankDebit(data);

                PaymentMethodListContext {
                    card_details: None,
                    #[cfg(feature = "payouts")]
                    bank_transfer_details: None,
                    hyperswitch_token_data: is_payment_associated.then_some(token_data),
                }
            })
        }

        enums::PaymentMethod::Wallet => Some(PaymentMethodListContext {
            card_details: None,
            #[cfg(feature = "payouts")]
            bank_transfer_details: None,
            hyperswitch_token_data: is_payment_associated
                .then_some(PaymentTokenData::wallet_token(pm.get_id().clone())),
        }),

        #[cfg(feature = "payouts")]
        enums::PaymentMethod::BankTransfer => Some(PaymentMethodListContext {
            card_details: None,
            bank_transfer_details: Some(
                get_bank_from_hs_locker(
                    state,
                    key_store,
                    parent_payment_method_token.as_ref(),
                    &pm.customer_id,
                    &pm.merchant_id,
                    pm.locker_id.as_ref().unwrap_or(pm.get_id()),
                )
                .await?,
            ),
            hyperswitch_token_data: parent_payment_method_token
                .map(|token| PaymentTokenData::temporary_generic(token.clone())),
        }),

        _ => Some(PaymentMethodListContext {
            card_details: None,
            #[cfg(feature = "payouts")]
            bank_transfer_details: None,
            hyperswitch_token_data: is_payment_associated.then_some(
                PaymentTokenData::temporary_generic(generate_id(consts::ID_LENGTH, "token")),
            ),
        }),
    };

    Ok(payment_method_retrieval_context)
}

#[cfg(feature = "v1")]
async fn perform_surcharge_ops(
    payment_intent: Option<storage::PaymentIntent>,
    state: &routes::SessionState,
    merchant_account: domain::MerchantAccount,
    key_store: domain::MerchantKeyStore,
    business_profile: Option<Profile>,
    response: &mut api::CustomerPaymentMethodsListResponse,
) -> Result<(), error_stack::Report<errors::ApiErrorResponse>> {
    let payment_attempt = payment_intent
        .as_ref()
        .async_map(|payment_intent| async {
            state
                .store
                .find_payment_attempt_by_payment_id_merchant_id_attempt_id(
                    payment_intent.get_id(),
                    merchant_account.get_id(),
                    &payment_intent.active_attempt.get_id(),
                    merchant_account.storage_scheme,
                )
                .await
                .to_not_found_response(errors::ApiErrorResponse::PaymentNotFound)
        })
        .await
        .transpose()?;
    if let Some((payment_attempt, payment_intent, business_profile)) = payment_attempt
        .zip(payment_intent)
        .zip(business_profile)
        .map(|((pa, pi), bp)| (pa, pi, bp))
    {
        call_surcharge_decision_management_for_saved_card(
            state,
            &merchant_account,
            &key_store,
            &business_profile,
            &payment_attempt,
            payment_intent,
            response,
        )
        .await?;
    }

    Ok(())
}

#[cfg(feature = "v2")]
pub async fn perform_surcharge_ops(
    _payment_intent: Option<storage::PaymentIntent>,
    _state: &routes::SessionState,
    _merchant_account: &domain::MerchantAccount,
    _key_store: domain::MerchantKeyStore,
    _business_profile: Option<Profile>,
    _response: &mut api::CustomerPaymentMethodsListResponse,
) -> Result<(), error_stack::Report<errors::ApiErrorResponse>> {
    todo!()
}

#[cfg(feature = "v1")]
pub async fn get_mca_status(
    state: &routes::SessionState,
    key_store: &domain::MerchantKeyStore,
    profile_id: Option<id_type::ProfileId>,
    merchant_id: &id_type::MerchantId,
    is_connector_agnostic_mit_enabled: bool,
    connector_mandate_details: Option<payment_method::PaymentsMandateReference>,
    network_transaction_id: Option<&String>,
) -> errors::RouterResult<bool> {
    if is_connector_agnostic_mit_enabled && network_transaction_id.is_some() {
        return Ok(true);
    }
    if let Some(connector_mandate_details) = connector_mandate_details {
        let mcas = state
            .store
            .find_merchant_connector_account_by_merchant_id_and_disabled_list(
                &state.into(),
                merchant_id,
                true,
                key_store,
            )
            .await
            .change_context(errors::ApiErrorResponse::MerchantConnectorAccountNotFound {
                id: merchant_id.get_string_repr().to_owned(),
            })?;
        let merchant_connector_accounts = domain::MerchantConnectorAccounts::new(mcas);

        return Ok(merchant_connector_accounts
            .is_merchant_connector_account_id_in_connector_mandate_details(
                profile_id.as_ref(),
                &connector_mandate_details,
            ));
    }
    Ok(false)
}

#[cfg(all(feature = "v2", feature = "payment_methods_v2"))]
#[allow(clippy::too_many_arguments)]
pub async fn get_mca_status(
    state: &routes::SessionState,
    key_store: &domain::MerchantKeyStore,
    profile_id: Option<id_type::ProfileId>,
    merchant_id: &id_type::MerchantId,
    is_connector_agnostic_mit_enabled: bool,
    connector_mandate_details: Option<&payment_method::PaymentsMandateReference>,
    network_transaction_id: Option<&String>,
    merchant_connector_accounts: &domain::MerchantConnectorAccounts,
) -> bool {
    if is_connector_agnostic_mit_enabled && network_transaction_id.is_some() {
        return true;
    }
    match connector_mandate_details {
        Some(connector_mandate_details) => merchant_connector_accounts
            .is_merchant_connector_account_id_in_connector_mandate_details(
                profile_id.as_ref(),
                connector_mandate_details,
            ),
        None => false,
    }
}

pub async fn decrypt_generic_data<T>(
    state: &routes::SessionState,
    data: Option<Encryption>,
    key_store: &domain::MerchantKeyStore,
) -> errors::RouterResult<Option<T>>
where
    T: serde::de::DeserializeOwned,
{
    let key = key_store.key.get_inner().peek();
    let identifier = Identifier::Merchant(key_store.merchant_id.clone());
    let decrypted_data = domain::types::crypto_operation::<serde_json::Value, masking::WithType>(
        &state.into(),
        type_name!(T),
        domain::types::CryptoOperation::DecryptOptional(data),
        identifier,
        key,
    )
    .await
    .and_then(|val| val.try_into_optionaloperation())
    .change_context(errors::StorageError::DecryptionError)
    .change_context(errors::ApiErrorResponse::InternalServerError)
    .attach_printable("unable to decrypt data")?;

    decrypted_data
        .map(|decrypted_data| decrypted_data.into_inner().expose())
        .map(|decrypted_value| decrypted_value.parse_value("generic_data"))
        .transpose()
        .change_context(errors::ApiErrorResponse::InternalServerError)
        .attach_printable("unable to parse generic data value")
}

#[cfg(all(
    any(feature = "v2", feature = "v1"),
    not(feature = "payment_methods_v2")
))]
pub async fn get_card_details_with_locker_fallback(
    pm: &domain::PaymentMethod,
    state: &routes::SessionState,
) -> errors::RouterResult<Option<api::CardDetailFromLocker>> {
    let card_decrypted = pm
        .payment_method_data
        .clone()
        .map(|x| x.into_inner().expose())
        .and_then(|v| serde_json::from_value::<PaymentMethodsData>(v).ok())
        .and_then(|pmd| match pmd {
            PaymentMethodsData::Card(crd) => Some(api::CardDetailFromLocker::from(crd)),
            _ => None,
        });

    Ok(if let Some(mut crd) = card_decrypted {
        crd.scheme.clone_from(&pm.scheme);
        Some(crd)
    } else {
        logger::debug!(
            "Getting card details from locker as it is not found in payment methods table"
        );
        Some(get_card_details_from_locker(state, pm).await?)
    })
}

#[cfg(all(feature = "v2", feature = "payment_methods_v2"))]
pub async fn get_card_details_with_locker_fallback(
    pm: &domain::PaymentMethod,
    state: &routes::SessionState,
) -> errors::RouterResult<Option<api::CardDetailFromLocker>> {
    todo!()
}

#[cfg(all(
    any(feature = "v2", feature = "v1"),
    not(feature = "payment_methods_v2")
))]
pub async fn get_card_details_without_locker_fallback(
    pm: &domain::PaymentMethod,
    state: &routes::SessionState,
) -> errors::RouterResult<api::CardDetailFromLocker> {
    let card_decrypted = pm
        .payment_method_data
        .clone()
        .map(|x| x.into_inner().expose())
        .and_then(|v| serde_json::from_value::<PaymentMethodsData>(v).ok())
        .and_then(|pmd| match pmd {
            PaymentMethodsData::Card(crd) => Some(api::CardDetailFromLocker::from(crd)),
            _ => None,
        });

    Ok(if let Some(mut crd) = card_decrypted {
        crd.scheme.clone_from(&pm.scheme);
        crd
    } else {
        logger::debug!(
            "Getting card details from locker as it is not found in payment methods table"
        );
        get_card_details_from_locker(state, pm).await?
    })
}

#[cfg(all(feature = "v2", feature = "payment_methods_v2"))]
pub async fn get_card_details_without_locker_fallback(
    pm: &domain::PaymentMethod,
    state: &routes::SessionState,
) -> errors::RouterResult<api::CardDetailFromLocker> {
    todo!()
}

#[cfg(all(
    any(feature = "v2", feature = "v1"),
    not(feature = "payment_methods_v2")
))]
pub async fn get_card_details_from_locker(
    state: &routes::SessionState,
    pm: &domain::PaymentMethod,
) -> errors::RouterResult<api::CardDetailFromLocker> {
    let card = get_card_from_locker(
        state,
        &pm.customer_id,
        &pm.merchant_id,
        pm.locker_id.as_ref().unwrap_or(pm.get_id()),
    )
    .await
    .change_context(errors::ApiErrorResponse::InternalServerError)
    .attach_printable("Error getting card from card vault")?;

    payment_methods::get_card_detail(pm, card)
        .change_context(errors::ApiErrorResponse::InternalServerError)
        .attach_printable("Get Card Details Failed")
}

#[cfg(all(
    any(feature = "v2", feature = "v1"),
    not(feature = "payment_methods_v2")
))]
pub async fn get_lookup_key_from_locker(
    state: &routes::SessionState,
    payment_token: &str,
    pm: &domain::PaymentMethod,
    merchant_key_store: &domain::MerchantKeyStore,
) -> errors::RouterResult<api::CardDetailFromLocker> {
    let card_detail = get_card_details_from_locker(state, pm).await?;
    let card = card_detail.clone();

    let resp = TempLockerCardSupport::create_payment_method_data_in_temp_locker(
        state,
        payment_token,
        card,
        pm,
        merchant_key_store,
    )
    .await?;
    Ok(resp)
}

pub async fn get_masked_bank_details(
    pm: &domain::PaymentMethod,
) -> errors::RouterResult<Option<MaskedBankDetails>> {
    #[cfg(all(
        any(feature = "v2", feature = "v1"),
        not(feature = "payment_methods_v2")
    ))]
    let payment_method_data = pm
        .payment_method_data
        .clone()
        .map(|x| x.into_inner().expose())
        .map(
            |v| -> Result<PaymentMethodsData, error_stack::Report<errors::ApiErrorResponse>> {
                v.parse_value::<PaymentMethodsData>("PaymentMethodsData")
                    .change_context(errors::StorageError::DeserializationFailed)
                    .change_context(errors::ApiErrorResponse::InternalServerError)
                    .attach_printable("Failed to deserialize Payment Method Auth config")
            },
        )
        .transpose()?;

    #[cfg(all(feature = "v2", feature = "payment_methods_v2"))]
    let payment_method_data = pm
        .payment_method_data
        .clone()
        .map(|x| x.into_inner().expose().into_inner());

    match payment_method_data {
        Some(pmd) => match pmd {
            PaymentMethodsData::Card(_) => Ok(None),
            PaymentMethodsData::BankDetails(bank_details) => Ok(Some(MaskedBankDetails {
                mask: bank_details.mask,
            })),
            PaymentMethodsData::WalletDetails(_) => Ok(None),
        },
        None => Err(report!(errors::ApiErrorResponse::InternalServerError))
            .attach_printable("Unable to fetch payment method data"),
    }
}

pub async fn get_bank_account_connector_details(
    pm: &domain::PaymentMethod,
) -> errors::RouterResult<Option<BankAccountTokenData>> {
    #[cfg(all(
        any(feature = "v2", feature = "v1"),
        not(feature = "payment_methods_v2")
    ))]
    let payment_method_data = pm
        .payment_method_data
        .clone()
        .map(|x| x.into_inner().expose())
        .map(
            |v| -> Result<PaymentMethodsData, error_stack::Report<errors::ApiErrorResponse>> {
                v.parse_value::<PaymentMethodsData>("PaymentMethodsData")
                    .change_context(errors::StorageError::DeserializationFailed)
                    .change_context(errors::ApiErrorResponse::InternalServerError)
                    .attach_printable("Failed to deserialize Payment Method Auth config")
            },
        )
        .transpose()?;

    #[cfg(all(feature = "v2", feature = "payment_methods_v2"))]
    let payment_method_data = pm
        .payment_method_data
        .clone()
        .map(|x| x.into_inner().expose().into_inner());

    match payment_method_data {
        Some(pmd) => match pmd {
            PaymentMethodsData::Card(_) => Err(errors::ApiErrorResponse::UnprocessableEntity {
                message: "Card is not a valid entity".to_string(),
            }
            .into()),
            PaymentMethodsData::WalletDetails(_) => {
                Err(errors::ApiErrorResponse::UnprocessableEntity {
                    message: "Wallet is not a valid entity".to_string(),
                }
                .into())
            }
            PaymentMethodsData::BankDetails(bank_details) => {
                let connector_details = bank_details
                    .connector_details
                    .first()
                    .ok_or(errors::ApiErrorResponse::InternalServerError)?;

                let pm_type = pm
                    .get_payment_method_subtype()
                    .get_required_value("payment_method_type")
                    .attach_printable("PaymentMethodType not found")?;

                let pm = pm
                    .get_payment_method_type()
                    .get_required_value("payment_method")
                    .attach_printable("PaymentMethod not found")?;

                let token_data = BankAccountTokenData {
                    payment_method_type: pm_type,
                    payment_method: pm,
                    connector_details: connector_details.clone(),
                };

                Ok(Some(token_data))
            }
        },
        None => Ok(None),
    }
}

#[cfg(all(feature = "v2", feature = "customer_v2"))]
pub async fn set_default_payment_method(
    _state: &routes::SessionState,
    _merchant_id: &id_type::MerchantId,
    _key_store: domain::MerchantKeyStore,
    _customer_id: &id_type::CustomerId,
    _payment_method_id: String,
    _storage_scheme: MerchantStorageScheme,
) -> errors::RouterResponse<CustomerDefaultPaymentMethodResponse> {
    todo!()
}

#[cfg(all(any(feature = "v1", feature = "v2"), not(feature = "customer_v2")))]
pub async fn set_default_payment_method(
    state: &routes::SessionState,
    merchant_id: &id_type::MerchantId,
    key_store: domain::MerchantKeyStore,
    customer_id: &id_type::CustomerId,
    payment_method_id: String,
    storage_scheme: MerchantStorageScheme,
) -> errors::RouterResponse<CustomerDefaultPaymentMethodResponse> {
    let db = &*state.store;
    let key_manager_state = &state.into();
    // check for the customer
    // TODO: customer need not be checked again here, this function can take an optional customer and check for existence of customer based on the optional value
    let customer = db
        .find_customer_by_customer_id_merchant_id(
            key_manager_state,
            customer_id,
            merchant_id,
            &key_store,
            storage_scheme,
        )
        .await
        .to_not_found_response(errors::ApiErrorResponse::CustomerNotFound)?;
    // check for the presence of payment_method
    let payment_method = db
        .find_payment_method(
            &(state.into()),
            &key_store,
            &payment_method_id,
            storage_scheme,
        )
        .await
        .to_not_found_response(errors::ApiErrorResponse::PaymentMethodNotFound)?;
    let pm = payment_method
        .get_payment_method_type()
        .get_required_value("payment_method")?;

    utils::when(
        &payment_method.customer_id != customer_id || payment_method.merchant_id != *merchant_id,
        || {
            Err(errors::ApiErrorResponse::PreconditionFailed {
                message: "The payment_method_id is not valid".to_string(),
            })
        },
    )?;

    utils::when(
        Some(payment_method_id.clone()) == customer.default_payment_method_id,
        || {
            Err(errors::ApiErrorResponse::PreconditionFailed {
                message: "Payment Method is already set as default".to_string(),
            })
        },
    )?;

    let customer_id = customer.customer_id.clone();

    let customer_update = CustomerUpdate::UpdateDefaultPaymentMethod {
        default_payment_method_id: Some(Some(payment_method_id.to_owned())),
    };
    // update the db with the default payment method id

    let updated_customer_details = db
        .update_customer_by_customer_id_merchant_id(
            key_manager_state,
            customer_id.to_owned(),
            merchant_id.to_owned(),
            customer,
            customer_update,
            &key_store,
            storage_scheme,
        )
        .await
        .change_context(errors::ApiErrorResponse::InternalServerError)
        .attach_printable("Failed to update the default payment method id for the customer")?;

    let resp = CustomerDefaultPaymentMethodResponse {
        default_payment_method_id: updated_customer_details.default_payment_method_id,
        customer_id,
        payment_method_type: payment_method.get_payment_method_subtype(),
        payment_method: pm,
    };

    Ok(services::ApplicationResponse::Json(resp))
}

pub async fn update_last_used_at(
    payment_method: &domain::PaymentMethod,
    state: &routes::SessionState,
    storage_scheme: MerchantStorageScheme,
    key_store: &domain::MerchantKeyStore,
) -> errors::RouterResult<()> {
    let update_last_used = storage::PaymentMethodUpdate::LastUsedUpdate {
        last_used_at: common_utils::date_time::now(),
    };

    state
        .store
        .update_payment_method(
            &(state.into()),
            key_store,
            payment_method.clone(),
            update_last_used,
            storage_scheme,
        )
        .await
        .change_context(errors::ApiErrorResponse::InternalServerError)
        .attach_printable("Failed to update the last_used_at in db")?;

    Ok(())
}
#[cfg(feature = "payouts")]
pub async fn get_bank_from_hs_locker(
    state: &routes::SessionState,
    key_store: &domain::MerchantKeyStore,
    temp_token: Option<&String>,
    customer_id: &id_type::CustomerId,
    merchant_id: &id_type::MerchantId,
    token_ref: &str,
) -> errors::RouterResult<api::BankPayout> {
    let payment_method = get_payment_method_from_hs_locker(
        state,
        key_store,
        customer_id,
        merchant_id,
        token_ref,
        None,
    )
    .await
    .change_context(errors::ApiErrorResponse::InternalServerError)
    .attach_printable("Error getting payment method from locker")?;
    let pm_parsed: api::PayoutMethodData = payment_method
        .peek()
        .to_string()
        .parse_struct("PayoutMethodData")
        .change_context(errors::ApiErrorResponse::InternalServerError)?;
    match &pm_parsed {
        api::PayoutMethodData::Bank(bank) => {
            if let Some(token) = temp_token {
                vault::Vault::store_payout_method_data_in_locker(
                    state,
                    Some(token.clone()),
                    &pm_parsed,
                    Some(customer_id.to_owned()),
                    key_store,
                )
                .await
                .change_context(errors::ApiErrorResponse::InternalServerError)
                .attach_printable("Error storing payout method data in temporary locker")?;
            }
            Ok(bank.to_owned())
        }
        api::PayoutMethodData::Card(_) => Err(errors::ApiErrorResponse::InvalidRequestData {
            message: "Expected bank details, found card details instead".to_string(),
        }
        .into()),
        api::PayoutMethodData::Wallet(_) => Err(errors::ApiErrorResponse::InvalidRequestData {
            message: "Expected bank details, found wallet details instead".to_string(),
        }
        .into()),
    }
}

#[cfg(all(
    any(feature = "v2", feature = "v1"),
    not(feature = "payment_methods_v2")
))]
pub struct TempLockerCardSupport;

#[cfg(all(
    any(feature = "v2", feature = "v1"),
    not(feature = "payment_methods_v2")
))]
impl TempLockerCardSupport {
    #[instrument(skip_all)]
    async fn create_payment_method_data_in_temp_locker(
        state: &routes::SessionState,
        payment_token: &str,
        card: api::CardDetailFromLocker,
        pm: &domain::PaymentMethod,
        merchant_key_store: &domain::MerchantKeyStore,
    ) -> errors::RouterResult<api::CardDetailFromLocker> {
        let card_number = card.card_number.clone().get_required_value("card_number")?;
        let card_exp_month = card
            .expiry_month
            .clone()
            .expose_option()
            .get_required_value("expiry_month")?;
        let card_exp_year = card
            .expiry_year
            .clone()
            .expose_option()
            .get_required_value("expiry_year")?;
        let card_holder_name = card
            .card_holder_name
            .clone()
            .expose_option()
            .unwrap_or_default();
        let value1 = payment_methods::mk_card_value1(
            card_number,
            card_exp_year,
            card_exp_month,
            Some(card_holder_name),
            None,
            None,
            None,
        )
        .change_context(errors::ApiErrorResponse::InternalServerError)
        .attach_printable("Error getting Value1 for locker")?;
        let value2 = payment_methods::mk_card_value2(
            None,
            None,
            None,
            Some(pm.customer_id.clone()),
            Some(pm.get_id().to_string()),
        )
        .change_context(errors::ApiErrorResponse::InternalServerError)
        .attach_printable("Error getting Value2 for locker")?;

        let value1 = vault::VaultPaymentMethod::Card(value1);
        let value2 = vault::VaultPaymentMethod::Card(value2);

        let value1 = value1
            .encode_to_string_of_json()
            .change_context(errors::ApiErrorResponse::InternalServerError)
            .attach_printable("Wrapped value1 construction failed when saving card to locker")?;

        let value2 = value2
            .encode_to_string_of_json()
            .change_context(errors::ApiErrorResponse::InternalServerError)
            .attach_printable("Wrapped value2 construction failed when saving card to locker")?;

        let lookup_key = vault::create_tokenize(
            state,
            value1,
            Some(value2),
            payment_token.to_string(),
            merchant_key_store.key.get_inner(),
        )
        .await?;
        vault::add_delete_tokenized_data_task(
            &*state.store,
            &lookup_key,
            enums::PaymentMethod::Card,
        )
        .await?;
        metrics::TOKENIZED_DATA_COUNT.add(&metrics::CONTEXT, 1, &[]);
        metrics::TASKS_ADDED_COUNT.add(
            &metrics::CONTEXT,
            1,
            &add_attributes([("flow", "DeleteTokenizeData")]),
        );
        Ok(card)
    }
}

#[cfg(all(
    any(feature = "v2", feature = "v1"),
    not(feature = "payment_methods_v2")
))]
#[instrument(skip_all)]
pub async fn retrieve_payment_method(
    state: routes::SessionState,
    pm: api::PaymentMethodId,
    key_store: domain::MerchantKeyStore,
    merchant_account: domain::MerchantAccount,
) -> errors::RouterResponse<api::PaymentMethodResponse> {
    let db = state.store.as_ref();
    let pm = db
        .find_payment_method(
            &((&state).into()),
            &key_store,
            &pm.payment_method_id,
            merchant_account.storage_scheme,
        )
        .await
        .to_not_found_response(errors::ApiErrorResponse::PaymentMethodNotFound)?;

    let card = if pm.get_payment_method_type() == Some(enums::PaymentMethod::Card) {
        let card_detail = if state.conf.locker.locker_enabled {
            let card = get_card_from_locker(
                &state,
                &pm.customer_id,
                &pm.merchant_id,
                pm.locker_id.as_ref().unwrap_or(&pm.payment_method_id),
            )
            .await
            .change_context(errors::ApiErrorResponse::InternalServerError)
            .attach_printable("Error getting card from card vault")?;
            payment_methods::get_card_detail(&pm, card)
                .change_context(errors::ApiErrorResponse::InternalServerError)
                .attach_printable("Failed while getting card details from locker")?
        } else {
            get_card_details_without_locker_fallback(&pm, &state).await?
        };
        Some(card_detail)
    } else {
        None
    };
    Ok(services::ApplicationResponse::Json(
        api::PaymentMethodResponse {
            merchant_id: pm.merchant_id.clone(),
            customer_id: Some(pm.customer_id.clone()),
            payment_method_id: pm.payment_method_id.clone(),
            payment_method: pm.get_payment_method_type(),
            payment_method_type: pm.get_payment_method_subtype(),
            #[cfg(feature = "payouts")]
            bank_transfer: None,
            card,
            metadata: pm.metadata,
            created: Some(pm.created_at),
            recurring_enabled: false,
            installment_payment_enabled: false,
            payment_experience: Some(vec![api_models::enums::PaymentExperience::RedirectToUrl]),
            last_used_at: Some(pm.last_used_at),
            client_secret: pm.client_secret,
        },
    ))
}

#[cfg(all(any(feature = "v1", feature = "v2"), not(feature = "customer_v2")))]
#[instrument(skip_all)]
pub async fn delete_payment_method(
    state: routes::SessionState,
    merchant_account: domain::MerchantAccount,
    pm_id: api::PaymentMethodId,
    key_store: domain::MerchantKeyStore,
) -> errors::RouterResponse<api::PaymentMethodDeleteResponse> {
    let db = state.store.as_ref();
    let key_manager_state = &(&state).into();
    let key = db
        .find_payment_method(
            &((&state).into()),
            &key_store,
            pm_id.payment_method_id.as_str(),
            merchant_account.storage_scheme,
        )
        .await
        .to_not_found_response(errors::ApiErrorResponse::PaymentMethodNotFound)?;

    let customer = db
        .find_customer_by_customer_id_merchant_id(
            key_manager_state,
            &key.customer_id,
            merchant_account.get_id(),
            &key_store,
            merchant_account.storage_scheme,
        )
        .await
        .to_not_found_response(errors::ApiErrorResponse::InternalServerError)
        .attach_printable("Customer not found for the payment method")?;

    if key.get_payment_method_type() == Some(enums::PaymentMethod::Card) {
        let response = delete_card_from_locker(
            &state,
            &key.customer_id,
            &key.merchant_id,
            key.locker_id.as_ref().unwrap_or(&key.payment_method_id),
        )
        .await?;

        if let Some(network_token_ref_id) = key.network_token_requestor_reference_id {
            let resp = network_tokenization::delete_network_token_from_locker_and_token_service(
                &state,
                &key.customer_id,
                &key.merchant_id,
                key.payment_method_id.clone(),
                key.network_token_locker_id,
                network_token_ref_id,
            )
            .await?;

            if resp.status == "Ok" {
                logger::info!("Token From locker deleted Successfully!");
            } else {
                logger::error!("Error: Deleting Token From Locker!\n{:#?}", resp);
            }
        }

        if response.status == "Ok" {
            logger::info!("Card From locker deleted Successfully!");
        } else {
            logger::error!("Error: Deleting Card From Locker!\n{:#?}", response);
            Err(errors::ApiErrorResponse::InternalServerError)?
        }
    }

    db.delete_payment_method_by_merchant_id_payment_method_id(
        &((&state).into()),
        &key_store,
        merchant_account.get_id(),
        pm_id.payment_method_id.as_str(),
    )
    .await
    .to_not_found_response(errors::ApiErrorResponse::PaymentMethodNotFound)?;

    if customer.default_payment_method_id.as_ref() == Some(&pm_id.payment_method_id) {
        let customer_update = CustomerUpdate::UpdateDefaultPaymentMethod {
            default_payment_method_id: Some(None),
        };
        db.update_customer_by_customer_id_merchant_id(
            key_manager_state,
            key.customer_id,
            key.merchant_id,
            customer,
            customer_update,
            &key_store,
            merchant_account.storage_scheme,
        )
        .await
        .change_context(errors::ApiErrorResponse::InternalServerError)
        .attach_printable("Failed to update the default payment method id for the customer")?;
    };

    Ok(services::ApplicationResponse::Json(
        api::PaymentMethodDeleteResponse {
            payment_method_id: key.payment_method_id.clone(),
            deleted: true,
        },
    ))
}

pub async fn create_encrypted_data<T>(
    key_manager_state: &KeyManagerState,
    key_store: &domain::MerchantKeyStore,
    data: T,
) -> Result<Encryptable<Secret<serde_json::Value>>, error_stack::Report<errors::StorageError>>
where
    T: Debug + serde::Serialize,
{
    let key = key_store.key.get_inner().peek();
    let identifier = Identifier::Merchant(key_store.merchant_id.clone());

    let encoded_data = Encode::encode_to_value(&data)
        .change_context(errors::StorageError::SerializationFailed)
        .attach_printable("Unable to encode data")?;

    let secret_data = Secret::<_, masking::WithType>::new(encoded_data);

    let encrypted_data = domain::types::crypto_operation(
        key_manager_state,
        type_name!(payment_method::PaymentMethod),
        domain::types::CryptoOperation::Encrypt(secret_data),
        identifier.clone(),
        key,
    )
    .await
    .and_then(|val| val.try_into_operation())
    .change_context(errors::StorageError::EncryptionError)
    .attach_printable("Unable to encrypt data")?;

    Ok(encrypted_data)
}

pub async fn list_countries_currencies_for_connector_payment_method(
    state: routes::SessionState,
    req: ListCountriesCurrenciesRequest,
    _profile_id: Option<id_type::ProfileId>,
) -> errors::RouterResponse<ListCountriesCurrenciesResponse> {
    Ok(services::ApplicationResponse::Json(
        list_countries_currencies_for_connector_payment_method_util(
            state.conf.pm_filters.clone(),
            req.connector,
            req.payment_method_type,
        )
        .await,
    ))
}

// This feature will be more efficient as a WASM function rather than as an API.
// So extracting this logic to a separate function so that it can be used in WASM as well.
pub async fn list_countries_currencies_for_connector_payment_method_util(
    connector_filters: settings::ConnectorFilters,
    connector: api_enums::Connector,
    payment_method_type: api_enums::PaymentMethodType,
) -> ListCountriesCurrenciesResponse {
    let payment_method_type =
        settings::PaymentMethodFilterKey::PaymentMethodType(payment_method_type);

    let (currencies, country_codes) = connector_filters
        .0
        .get(&connector.to_string())
        .and_then(|filter| filter.0.get(&payment_method_type))
        .map(|filter| (filter.currency.clone(), filter.country.clone()))
        .unwrap_or_else(|| {
            connector_filters
                .0
                .get("default")
                .and_then(|filter| filter.0.get(&payment_method_type))
                .map_or((None, None), |filter| {
                    (filter.currency.clone(), filter.country.clone())
                })
        });

    let currencies =
        currencies.unwrap_or_else(|| api_enums::Currency::iter().collect::<HashSet<_>>());
    let country_codes =
        country_codes.unwrap_or_else(|| api_enums::CountryAlpha2::iter().collect::<HashSet<_>>());

    ListCountriesCurrenciesResponse {
        currencies,
        countries: country_codes
            .into_iter()
            .map(|country_code| CountryCodeWithName {
                code: country_code,
                name: common_enums::Country::from_alpha2(country_code),
            })
            .collect(),
    }
}<|MERGE_RESOLUTION|>--- conflicted
+++ resolved
@@ -411,11 +411,7 @@
 
     let should_require_connector_mandate_details = req.network_token.is_none();
 
-<<<<<<< HEAD
-    let mut migration_status = migration::RecordMigrationStatusBuilder::new();
-=======
     let mut migration_status = RecordMigrationStatusBuilder::new();
->>>>>>> 55fe82fd
 
     let resp = match card_number_validation_result {
         Ok(card_number) => {
@@ -438,11 +434,7 @@
         Err(card_validation_error) => {
             logger::debug!("Card number to be migrated is invalid, skip saving in locker {card_validation_error}");
             skip_locker_call_and_migrate_payment_method(
-<<<<<<< HEAD
-                state.clone(),
-=======
                 &state,
->>>>>>> 55fe82fd
                 &req,
                 merchant_id.to_owned(),
                 key_store,
@@ -464,31 +456,6 @@
 
     let network_token = req.network_token.clone();
 
-<<<<<<< HEAD
-    let network_token_validation = network_token.clone().map(|network_token| {
-        cards::CardNumber::from_str(network_token.network_token_data.network_token_number.peek())
-            .map_err(|err| {
-                logger::error!("Network Token Validation Failed. {:?}", err);
-                false
-            })
-    });
-
-    // network_token_migrated is true if network_token_number passes the validation and will be migrated to locker
-    let network_token_migrated = match network_token_validation {
-        Some(Ok(network_token)) => {
-            logger::debug!("Network token to be migrated is valid, saving in locker");
-            let network_token_details = req
-                .network_token
-                .clone()
-                .get_required_value("network_token")?;
-            let network_token_requestor_ref_id =
-                network_token_details.network_token_requestor_ref_id.clone();
-            let network_token_data = network_token_details.network_token_data.clone();
-
-            Some(
-                save_network_token_and_update_payment_method(
-                    state,
-=======
     let network_token_migrated = match network_token {
         Some(nt_detail) => {
             logger::debug!("Network token migration");
@@ -498,44 +465,19 @@
             Some(
                 save_network_token_and_update_payment_method(
                     &state,
->>>>>>> 55fe82fd
                     &req,
                     key_store,
                     merchant_account,
                     network_token_data,
                     network_token_requestor_ref_id,
-<<<<<<< HEAD
-                    network_token,
-                    pm_id,
-                )
-                .await
-                .map_err(|err| logger::error!(?err, "Failed to save network token in locker"))
-=======
                     pm_id,
                 )
                 .await
                 .map_err(|err| logger::error!(?err, "Failed to save network token"))
->>>>>>> 55fe82fd
                 .ok()
                 .unwrap_or_default(),
             )
         }
-<<<<<<< HEAD
-        Some(Err(err)) => {
-            logger::debug!(
-                "Network token validation failed, not saving in locker {:?}",
-                err
-            );
-            network_token.clone().and_then(|val| {
-                (!val
-                    .network_token_data
-                    .network_token_number
-                    .is_empty_after_trim())
-                .then_some(false)
-            })
-        }
-=======
->>>>>>> 55fe82fd
         None => {
             logger::debug!("Network token data is not available");
             None
@@ -774,26 +716,15 @@
     merchant_account: &domain::MerchantAccount,
     card: api_models::payment_methods::CardDetailFromLocker,
     should_require_connector_mandate_details: bool,
-<<<<<<< HEAD
-    migration_status: &mut migration::RecordMigrationStatusBuilder,
-=======
     migration_status: &mut RecordMigrationStatusBuilder,
->>>>>>> 55fe82fd
 ) -> errors::RouterResponse<api::PaymentMethodResponse> {
     let db = &*state.store;
     let customer_id = req.customer_id.clone().get_required_value("customer_id")?;
 
-<<<<<<< HEAD
-    // // In this case, since we do not have valid card details, recurring payments can only be done through connector mandate details.
-
-    let connector_mandate_details = if should_require_connector_mandate_details {
-        // If `should_require_connector_mandate_details` is true, we must extract it
-=======
     // In this case, since we do not have valid card details, recurring payments can only be done through connector mandate details.
     //if network token data is present, then connector mandate details are not mandatory
 
     let connector_mandate_details = if should_require_connector_mandate_details {
->>>>>>> 55fe82fd
         let connector_mandate_details_req = req
             .connector_mandate_details
             .clone()
@@ -805,10 +736,6 @@
                 .attach_printable("Failed to parse connector mandate details")?,
         )
     } else {
-<<<<<<< HEAD
-        // If not required, serialize only if present in the request, else handle it (e.g., return null or skip)
-=======
->>>>>>> 55fe82fd
         req.connector_mandate_details
             .clone()
             .map(|connector_mandate_details_req| {
@@ -818,11 +745,7 @@
             })
             .transpose()?
     };
-<<<<<<< HEAD
-    let key_manager_state = (&state).into();
-=======
     let key_manager_state = &state.into();
->>>>>>> 55fe82fd
     let payment_method_billing_address: Option<Encryptable<Secret<serde_json::Value>>> = req
         .billing
         .clone()
@@ -858,20 +781,6 @@
 
     let network_transaction_id = req.network_transaction_id.clone();
 
-<<<<<<< HEAD
-=======
-    migration_status.network_transaction_id_migrated(network_transaction_id.as_ref().map(|_| true));
-
-    migration_status.connector_mandate_details_migrated(
-        connector_mandate_details
-            .as_ref()
-            .map(|_| true)
-            .or_else(|| req.connector_mandate_details.as_ref().map(|_| false)),
-    );
-
-    migration_status.card_migrated(false);
-
->>>>>>> 55fe82fd
     let payment_method_id = generate_id(consts::ID_LENGTH, "pm");
 
     let current_time = common_utils::date_time::now();
@@ -891,19 +800,11 @@
                 scheme: req.card_network.clone().or(card.scheme.clone()),
                 metadata: payment_method_metadata.map(Secret::new),
                 payment_method_data: payment_method_data_encrypted.map(Into::into),
-<<<<<<< HEAD
                 connector_mandate_details: connector_mandate_details.clone(),
                 customer_acceptance: None,
                 client_secret: None,
                 status: enums::PaymentMethodStatus::Active,
                 network_transaction_id: network_transaction_id.clone(),
-=======
-                connector_mandate_details,
-                customer_acceptance: None,
-                client_secret: None,
-                status: enums::PaymentMethodStatus::Active,
-                network_transaction_id,
->>>>>>> 55fe82fd
                 payment_method_issuer_code: None,
                 accepted_currency: None,
                 token: None,
@@ -971,41 +872,23 @@
 ))]
 #[allow(clippy::too_many_arguments)]
 pub async fn save_network_token_and_update_payment_method(
-<<<<<<< HEAD
-    state: routes::SessionState,
-    req: &api::PaymentMethodMigrate,
-    key_store: &domain::MerchantKeyStore,
-    merchant_account: &domain::MerchantAccount,
-    network_token_data: api_models::payment_methods::MigrateNetworkTokenData,
-    network_token_requestor_ref_id: String,
-    network_token: cards::CardNumber,
-=======
     state: &routes::SessionState,
     req: &api::PaymentMethodMigrate,
     key_store: &domain::MerchantKeyStore,
     merchant_account: &domain::MerchantAccount,
     network_token_data: &api_models::payment_methods::MigrateNetworkTokenData,
     network_token_requestor_ref_id: String,
->>>>>>> 55fe82fd
     pm_id: String,
 ) -> errors::RouterResult<bool> {
     let payment_method_create_request =
         api::PaymentMethodCreate::get_payment_method_create_from_payment_method_migrate(
-<<<<<<< HEAD
-            network_token.clone(),
-=======
             network_token_data.network_token_number.clone(),
->>>>>>> 55fe82fd
             req,
         );
     let customer_id = req.customer_id.clone().get_required_value("customer_id")?;
 
     let network_token_details = api::CardDetail {
-<<<<<<< HEAD
-        card_number: network_token,
-=======
         card_number: network_token_data.network_token_number.clone(),
->>>>>>> 55fe82fd
         card_exp_month: network_token_data.network_token_exp_month.clone(),
         card_exp_year: network_token_data.network_token_exp_year.clone(),
         card_holder_name: network_token_data.card_holder_name.clone(),
@@ -1022,11 +905,7 @@
     );
 
     let token_resp = Box::pin(add_card_to_locker(
-<<<<<<< HEAD
-        &state,
-=======
         state,
->>>>>>> 55fe82fd
         payment_method_create_request.clone(),
         &network_token_details,
         &customer_id,
@@ -1035,13 +914,8 @@
     ))
     .await
     .change_context(errors::ApiErrorResponse::InternalServerError)
-<<<<<<< HEAD
-    .attach_printable("Add Card Failed");
-    let key_manager_state = (&state).into();
-=======
     .attach_printable("Add Network Token failed");
     let key_manager_state = &state.into();
->>>>>>> 55fe82fd
 
     match token_resp {
         Ok(resp) => {
@@ -1052,11 +926,7 @@
                 .as_ref()
                 .map(|card| PaymentMethodsData::Card(CardDetailsPaymentMethod::from(card.clone())));
             let pm_network_token_data_encrypted = pm_token_details
-<<<<<<< HEAD
-                .async_map(|pm_card| create_encrypted_data(&key_manager_state, key_store, pm_card))
-=======
                 .async_map(|pm_card| create_encrypted_data(key_manager_state, key_store, pm_card))
->>>>>>> 55fe82fd
                 .await
                 .transpose()
                 .change_context(errors::ApiErrorResponse::InternalServerError)
@@ -1070,11 +940,7 @@
             let db = &*state.store;
             let existing_pm = db
                 .find_payment_method(
-<<<<<<< HEAD
-                    &((&state).into()),
-=======
                     &state.into(),
->>>>>>> 55fe82fd
                     key_store,
                     &pm_id,
                     merchant_account.storage_scheme,
@@ -1087,11 +953,7 @@
                 ))?;
 
             db.update_payment_method(
-<<<<<<< HEAD
-                &((&state).into()),
-=======
                 &state.into(),
->>>>>>> 55fe82fd
                 key_store,
                 existing_pm,
                 pm_update,
@@ -1245,11 +1107,7 @@
     req: api::PaymentMethodCreate,
     merchant_account: &domain::MerchantAccount,
     key_store: &domain::MerchantKeyStore,
-<<<<<<< HEAD
-    migration_status: &mut migration::RecordMigrationStatusBuilder,
-=======
     migration_status: &mut RecordMigrationStatusBuilder,
->>>>>>> 55fe82fd
 ) -> errors::RouterResponse<api::PaymentMethodResponse> {
     let merchant_id = merchant_account.get_id();
     let customer_id = req.customer_id.clone().get_required_value("customer_id")?;
@@ -1313,7 +1171,6 @@
         migration_status.connector_mandate_details_migrated(
             connector_mandate_details
                 .clone()
-<<<<<<< HEAD
                 .and_then(|val| (val != json!({})).then_some(true))
                 .or_else(|| {
                     req.connector_mandate_details
@@ -1323,13 +1180,6 @@
         );
 
         migration_status.card_migrated(false); //card is not migrated in this case
-=======
-                .map(|_| true)
-                .or_else(|| req.connector_mandate_details.clone().map(|_| false)),
-        );
-
-        migration_status.card_migrated(false);
->>>>>>> 55fe82fd
 
         if res.status == enums::PaymentMethodStatus::AwaitingData {
             add_payment_method_status_update_task(
@@ -1855,11 +1705,7 @@
     req: api::PaymentMethodCreate,
     merchant_account: &domain::MerchantAccount,
     key_store: &domain::MerchantKeyStore,
-<<<<<<< HEAD
-    migration_status: &mut migration::RecordMigrationStatusBuilder,
-=======
     migration_status: &mut RecordMigrationStatusBuilder,
->>>>>>> 55fe82fd
 ) -> errors::RouterResponse<api::PaymentMethodResponse> {
     req.validate()?;
     let db = &*state.store;
@@ -1885,18 +1731,6 @@
 
     let network_transaction_id = req.network_transaction_id.clone();
 
-<<<<<<< HEAD
-=======
-    migration_status.network_transaction_id_migrated(network_transaction_id.as_ref().map(|_| true));
-
-    migration_status.connector_mandate_details_migrated(
-        connector_mandate_details
-            .as_ref()
-            .map(|_| true)
-            .or_else(|| req.connector_mandate_details.as_ref().map(|_| false)),
-    );
-
->>>>>>> 55fe82fd
     let response = match payment_method {
         #[cfg(feature = "payouts")]
         api_enums::PaymentMethod::BankTransfer => match req.bank_transfer.clone() {
@@ -2106,13 +1940,8 @@
                 pm_metadata.cloned(),
                 None,
                 locker_id,
-<<<<<<< HEAD
                 connector_mandate_details.clone(),
                 network_transaction_id.clone(),
-=======
-                connector_mandate_details,
-                network_transaction_id,
->>>>>>> 55fe82fd
                 merchant_account.storage_scheme,
                 payment_method_billing_address.map(Into::into),
                 None,
