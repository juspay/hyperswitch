use std::collections;

use error_stack::{report, ResultExt};
use router_env::{tracing, tracing::instrument};

use crate::{
    configs::settings,
    core::{
        errors::{self, StorageErrorExt},
        payment_methods::transformers as payment_methods,
        payments::helpers,
    },
    db,
    pii::prelude::*,
    routes, services,
    types::{
        api::{self, CreatePaymentMethodExt},
        storage::{self, enums},
        transformers::ForeignInto,
    },
    utils::{self, BytesExt, OptionExt, StringExt, ValueExt},
};

#[instrument(skip_all)]
pub async fn create_payment_method(
    db: &dyn db::StorageInterface,
    req: &api::CreatePaymentMethod,
    customer_id: String,
    payment_method_id: String,
    merchant_id: &str,
) -> errors::CustomResult<storage::PaymentMethod, errors::StorageError> {
    let response = db
        .insert_payment_method(storage::PaymentMethodNew {
            customer_id,
            merchant_id: merchant_id.to_string(),
            payment_method_id,
            payment_method: req.payment_method.foreign_into(),
            payment_method_type: req.payment_method_type.map(ForeignInto::foreign_into),
            payment_method_issuer: req.payment_method_issuer.clone(),
            ..storage::PaymentMethodNew::default()
        })
        .await?;

    Ok(response)
}

#[instrument(skip_all)]
pub async fn add_payment_method(
    state: &routes::AppState,
    req: api::CreatePaymentMethod,
    merchant_id: String,
) -> errors::RouterResponse<api::PaymentMethodResponse> {
    req.validate()?;

    let customer_id = req.customer_id.clone().get_required_value("customer_id")?;
    match req.card.clone() {
        Some(card) => add_card(state, req, card, customer_id, &merchant_id)
            .await
            .change_context(errors::ApiErrorResponse::InternalServerError)
            .attach_printable("Add Card Failed"),
        None => {
            create_payment_method(
                &*state.store,
                &req,
                customer_id,
                "payment_method_id".to_owned(),
                &merchant_id,
            ) //TODO where will we get this for other payment_method
            .await
            .map_err(|error| {
                error.to_duplicate_response(errors::ApiErrorResponse::DuplicatePaymentMethod)
            })?;
            Ok(api::PaymentMethodResponse {
                payment_method_id: String::from("payment_method_id"),
                payment_method: req.payment_method,
                payment_method_type: req.payment_method_type,
                payment_method_issuer: req.payment_method_issuer,
                card: None,
                metadata: req.metadata,
                created: Some(common_utils::date_time::now()),
                payment_method_issuer_code: req.payment_method_issuer_code,
                recurring_enabled: false,           //TODO
                installment_payment_enabled: false, //TODO
                payment_experience: Some(vec!["redirect_to_url".to_string()]), //TODO
            })
        }
    }
    .map(services::BachResponse::Json)
}

#[instrument(skip_all)]
pub async fn add_card(
    state: &routes::AppState,
    req: api::CreatePaymentMethod,
    card: api::CardDetail,
    customer_id: String,
    merchant_id: &str,
) -> errors::CustomResult<api::PaymentMethodResponse, errors::CardVaultError> {
    let locker = &state.conf.locker;
    let db = &*state.store;
    let request = payment_methods::mk_add_card_request(locker, &card, &customer_id, &req)?;
    // FIXME use call_api 2. Serde's handle should be inside the generic function
    let response = if !locker.mock_locker {
        let response = services::call_connector_api(state, request)
            .await
            .change_context(errors::CardVaultError::SaveCardFailed)?;

        let response: payment_methods::AddCardResponse = match response {
            Ok(card) => card
                .response
                .parse_struct("AddCardResponse")
                .change_context(errors::CardVaultError::ResponseDeserializationFailed),
            Err(err) => Err(report!(errors::CardVaultError::UnexpectedResponseError(
                err.response
            ))),
        }?;
        response
    } else {
        let card_id = uuid::Uuid::new_v4().to_string();
        mock_add_card(db, &card_id, &card).await?
    };

    create_payment_method(
        db,
        &req,
        customer_id.to_string(),
        response.card_id.to_owned(),
        merchant_id,
    )
    .await
    .change_context(errors::CardVaultError::PaymentMethodCreationFailed)?;
    let payment_method_resp = payment_methods::mk_add_card_response(card, response, req);
    Ok(payment_method_resp)
}

#[instrument(skip_all)]
pub async fn mock_add_card(
    db: &dyn db::StorageInterface,
    card_id: &str,
    card: &api::CardDetail,
) -> errors::CustomResult<payment_methods::AddCardResponse, errors::CardVaultError> {
    let locker_mock_up = storage::LockerMockUpNew {
        card_id: card_id.to_string(),
        external_id: uuid::Uuid::new_v4().to_string(),
        card_fingerprint: uuid::Uuid::new_v4().to_string(),
        card_global_fingerprint: uuid::Uuid::new_v4().to_string(),
        merchant_id: "mm01".to_string(),
        card_number: card.card_number.peek().to_string(),
        card_exp_year: card.card_exp_year.peek().to_string(),
        card_exp_month: card.card_exp_month.peek().to_string(),
    };

    let response = db
        .insert_locker_mock_up(locker_mock_up)
        .await
        .change_context(errors::CardVaultError::SaveCardFailed)?;
    Ok(payment_methods::AddCardResponse {
        card_id: response.card_id,
        external_id: response.external_id,
        card_fingerprint: response.card_fingerprint.into(),
        card_global_fingerprint: response.card_global_fingerprint.into(),
        merchant_id: Some(response.merchant_id),
        card_number: Some(response.card_number.into()),
        card_exp_year: Some(response.card_exp_year.into()),
        card_exp_month: Some(response.card_exp_month.into()),
        name_on_card: None,
        nickname: response.nickname,
        customer_id: response.customer_id,
        duplicate: response.duplicate,
    })
}

#[instrument(skip_all)]
pub async fn mock_get_card<'a>(
    db: &dyn db::StorageInterface,
    card_id: &'a str,
) -> errors::CustomResult<payment_methods::GetCardResponse, errors::CardVaultError> {
    let locker_mock_up = db
        .find_locker_by_card_id(card_id)
        .await
        .change_context(errors::CardVaultError::FetchCardFailed)?;
    let add_card_response = payment_methods::AddCardResponse {
        card_id: locker_mock_up.card_id,
        external_id: locker_mock_up.external_id,
        card_fingerprint: locker_mock_up.card_fingerprint.into(),
        card_global_fingerprint: locker_mock_up.card_global_fingerprint.into(),
        merchant_id: Some(locker_mock_up.merchant_id),
        card_number: Some(locker_mock_up.card_number.into()),
        card_exp_year: Some(locker_mock_up.card_exp_year.into()),
        card_exp_month: Some(locker_mock_up.card_exp_month.into()),
        name_on_card: None,
        nickname: locker_mock_up.nickname,
        customer_id: locker_mock_up.customer_id,
        duplicate: locker_mock_up.duplicate,
    };
    Ok(payment_methods::GetCardResponse {
        card: add_card_response,
    })
}

#[instrument(skip_all)]
pub async fn mock_delete_card<'a>(
    db: &dyn StorageInterface,
    card_id: &'a str,
) -> CustomResult<payment_methods::DeleteCardResponse, errors::CardVaultError> {
    let locker_mock_up = db
        .delete_locker_mock_up(card_id)
        .await
        .change_context(errors::CardVaultError::FetchCardFailed)?;
    Ok(payment_methods::DeleteCardResponse {
        card_id: locker_mock_up.card_id,
        external_id: locker_mock_up.external_id,
        card_isin: None,
        status: "SUCCESS".to_string(),
    })
}

#[instrument(skip_all)]
pub async fn get_card_from_legacy_locker<'a>(
    state: &'a routes::AppState,
    merchant_id: &'a str,
    card_id: &'a str,
) -> errors::RouterResult<payment_methods::GetCardResponse> {
    let locker = &state.conf.locker;
    let request = payment_methods::mk_get_card_request(locker, merchant_id, card_id)
        .change_context(errors::ApiErrorResponse::InternalServerError)
        .attach_printable("Making get card request failed")?;
    // FIXME use call_api 2. Serde's handle should be inside the generic function
    let get_card_result = if !locker.mock_locker {
        let response = services::call_connector_api(state, request)
            .await
            .change_context(errors::ApiErrorResponse::InternalServerError)?;

        match response {
            Ok(card) => card
                .response
                .parse_struct("AddCardResponse")
                .change_context(errors::ApiErrorResponse::InternalServerError)
                .attach_printable("Decoding failed for AddCardResponse"),
            Err(err) => Err(report!(errors::ApiErrorResponse::InternalServerError)
                .attach_printable(format!("Got 4xx from the locker: {err:?}"))),
        }?
    } else {
        mock_get_card(&*state.store, card_id)
            .await
            .change_context(errors::ApiErrorResponse::InternalServerError)?
    };

    Ok(get_card_result)
}

#[instrument(skip_all)]
pub async fn delete_card<'a>(
    state: &'a routes::AppState,
    merchant_id: &'a str,
    card_id: &'a str,
<<<<<<< HEAD
) -> RouterResult<payment_methods::DeleteCardResponse> {
    let locker = &state.conf.locker;
=======
) -> errors::RouterResult<payment_methods::DeleteCardResponse> {
>>>>>>> 6bf99048
    let request = payment_methods::mk_delete_card_request(&state.conf.locker, merchant_id, card_id)
        .change_context(errors::ApiErrorResponse::InternalServerError)
        .attach_printable("Making Delete card request Failed")?;
    // FIXME use call_api 2. Serde's handle should be inside the generic function
    let delete_card_resp = if !locker.mock_locker {
        services::call_connector_api(state, request)
            .await
            .change_context(errors::ApiErrorResponse::InternalServerError)?
            .map_err(|_x| errors::ApiErrorResponse::InternalServerError)?
            .response
            .parse_struct("DeleteCardResponse")
            .change_context(errors::ApiErrorResponse::InternalServerError)?
    } else {
        mock_delete_card(&*state.store, card_id)
            .await
            .change_context(errors::ApiErrorResponse::InternalServerError)?
    };

    Ok(delete_card_resp)
}

pub async fn list_payment_methods(
    db: &dyn db::StorageInterface,
    merchant_account: storage::MerchantAccount,
    mut req: api::ListPaymentMethodRequest,
) -> errors::RouterResponse<Vec<api::ListPaymentMethodResponse>> {
    helpers::verify_client_secret(
        db,
        merchant_account.storage_scheme,
        req.client_secret.clone(),
        &merchant_account.merchant_id,
    )
    .await?;

    let all_mcas = db
        .find_merchant_connector_account_by_merchant_id_list(&merchant_account.merchant_id)
        .await
        .map_err(|error| {
            error.to_not_found_response(errors::ApiErrorResponse::MerchantAccountNotFound)
        })?;

    // TODO: Deduplicate payment methods
    let mut response: Vec<api::ListPaymentMethodResponse> = Vec::new();
    for mca in all_mcas {
        let payment_methods = match mca.payment_methods_enabled {
            Some(pm) => pm,
            None => continue,
        };

        filter_payment_methods(payment_methods, &mut req, &mut response);
    }
    response
        .is_empty()
        .then(|| Err(report!(errors::ApiErrorResponse::PaymentMethodNotFound)))
        .unwrap_or(Ok(services::BachResponse::Json(response)))
}

fn filter_payment_methods(
    payment_methods: Vec<serde_json::Value>,
    req: &mut api::ListPaymentMethodRequest,
    resp: &mut Vec<api::ListPaymentMethodResponse>,
) {
    for payment_method in payment_methods.into_iter() {
        if let Ok(payment_method_object) =
            serde_json::from_value::<api::ListPaymentMethodResponse>(payment_method)
        {
            if filter_recurring_based(&payment_method_object, req.recurring_enabled)
                && filter_installment_based(&payment_method_object, req.installment_payment_enabled)
                && filter_amount_based(&payment_method_object, req.amount)
            {
                let mut payment_method_object = payment_method_object;

                let filter;
                (
                    payment_method_object.accepted_countries,
                    req.accepted_countries,
                    filter,
                ) = filter_accepted_enum_based(
                    &payment_method_object.accepted_countries,
                    &req.accepted_countries,
                );

                let filter2;
                (
                    payment_method_object.accepted_currencies,
                    req.accepted_currencies,
                    filter2,
                ) = filter_accepted_enum_based(
                    &payment_method_object.accepted_currencies,
                    &req.accepted_currencies,
                );

                if filter && filter2 {
                    resp.push(payment_method_object);
                }
            }
        }
    }
}

fn filter_accepted_enum_based<T: Eq + std::hash::Hash + Clone>(
    left: &Option<Vec<T>>,
    right: &Option<Vec<T>>,
) -> (Option<Vec<T>>, Option<Vec<T>>, bool) {
    match (left, right) {
        (Some(ref l), Some(ref r)) => {
            let a: collections::HashSet<&T> = collections::HashSet::from_iter(l.iter());
            let b: collections::HashSet<&T> = collections::HashSet::from_iter(r.iter());

            let y: Vec<T> = a.intersection(&b).map(|&i| i.to_owned()).collect();
            (Some(y), Some(r.to_vec()), true)
        }
        (Some(ref l), None) => (Some(l.to_vec()), None, true),
        (None, Some(ref r)) => (None, Some(r.to_vec()), false),
        (None, None) => (None, None, true),
    }
}

fn filter_amount_based(
    payment_method: &api::ListPaymentMethodResponse,
    amount: Option<i32>,
) -> bool {
    let min_check = amount
        .and_then(|amt| payment_method.minimum_amount.map(|min_amt| amt >= min_amt))
        .unwrap_or(true);
    let max_check = amount
        .and_then(|amt| payment_method.maximum_amount.map(|max_amt| amt <= max_amt))
        .unwrap_or(true);
    // let min_check = match (amount, payment_method.minimum_amount) {
    //     (Some(amt), Some(min_amt)) => amt >= min_amt,
    //     (_, _) => true,
    // };
    // let max_check = match (amount, payment_method.maximum_amount) {
    //     (Some(amt), Some(max_amt)) => amt <= max_amt,
    //     (_, _) => true,
    // };
    min_check && max_check
}

fn filter_recurring_based(
    payment_method: &api::ListPaymentMethodResponse,
    recurring_enabled: Option<bool>,
) -> bool {
    recurring_enabled.map_or(true, |enabled| payment_method.recurring_enabled == enabled)
}

fn filter_installment_based(
    payment_method: &api::ListPaymentMethodResponse,
    installment_payment_enabled: Option<bool>,
) -> bool {
    installment_payment_enabled.map_or(true, |enabled| {
        payment_method.installment_payment_enabled == enabled
    })
}

pub async fn list_customer_payment_method(
    state: &routes::AppState,
    merchant_account: storage::MerchantAccount,
    customer_id: &str,
) -> errors::RouterResponse<api::ListCustomerPaymentMethodsResponse> {
    let db = &*state.store;
    let all_mcas = db
        .find_merchant_connector_account_by_merchant_id_list(&merchant_account.merchant_id)
        .await
        .map_err(|error| {
            error.to_not_found_response(errors::ApiErrorResponse::MerchantAccountNotFound)
        })?;

    // TODO: Deduplicate payment methods
    let mut enabled_methods: Vec<api::ListPaymentMethodResponse> = Vec::new();
    for mca in all_mcas {
        let payment_methods = match mca.payment_methods_enabled {
            Some(pm) => pm,
            None => continue,
        };

        for payment_method in payment_methods.into_iter() {
            if let Ok(payment_method_object) =
                serde_json::from_value::<api::ListPaymentMethodResponse>(payment_method)
            {
                enabled_methods.push(payment_method_object);
            }
        }
    }

    let resp = db
        .find_payment_method_by_customer_id_merchant_id_list(
            customer_id,
            &merchant_account.merchant_id,
        )
        .await
        .map_err(|err| {
            err.to_not_found_response(errors::ApiErrorResponse::PaymentMethodNotFound)
        })?;
    //let mca = query::find_mca_by_merchant_id(conn, &merchant_account.merchant_id)?;
    if resp.is_empty() {
        return Err(error_stack::report!(
            errors::ApiErrorResponse::PaymentMethodNotFound
        ));
    }
    let mut vec = Vec::new();
    for pm in resp.into_iter() {
        let payment_token = uuid::Uuid::new_v4().to_string();
        let card = if pm.payment_method == enums::PaymentMethodType::Card {
            Some(get_lookup_key_from_locker(state, &payment_token, &pm).await?)
        } else {
            None
        };
        //Need validation for enabled payment method ,querying MCA
        let pma = api::CustomerPaymentMethod {
            payment_token: payment_token.to_string(),
            customer_id: pm.customer_id,
            payment_method: pm.payment_method.foreign_into(),
            payment_method_type: pm.payment_method_type.map(ForeignInto::foreign_into),
            payment_method_issuer: pm.payment_method_issuer,
            card,
            metadata: None,
            payment_method_issuer_code: pm
                .payment_method_issuer_code
                .map(ForeignInto::foreign_into),
            recurring_enabled: false,
            installment_payment_enabled: false,
            payment_experience: Some(vec!["redirect_to_url".to_string()]), //TODO chnage to enum
            created: Some(pm.created_at),
        };
        vec.push(pma);
    }

    let response = api::ListCustomerPaymentMethodsResponse {
        enabled_payment_methods: enabled_methods,
        customer_payment_methods: vec,
    };

    Ok(services::BachResponse::Json(response))
}

pub async fn get_lookup_key_from_locker(
    state: &routes::AppState,
    payment_token: &str,
    pm: &storage::PaymentMethod,
) -> errors::RouterResult<api::CardDetailFromLocker> {
    let get_card_resp = get_card_from_legacy_locker(
        state,
        pm.merchant_id.as_str(),
        pm.payment_method_id.as_str(),
    )
    .await?;
    let card_detail = payment_methods::get_card_detail(pm, get_card_resp.card)
        .change_context(errors::ApiErrorResponse::InternalServerError)
        .attach_printable("Get Card Details Failed")?;
    let card = card_detail.clone();
    let resp =
        BasiliskCardSupport::create_payment_method_data_in_locker(state, payment_token, card)
            .await?;
    Ok(resp)
}

pub struct BasiliskCardSupport;

#[cfg(not(feature = "basilisk"))]
impl BasiliskCardSupport {
    async fn create_payment_method_data_in_locker(
        state: &routes::AppState,
        payment_token: &str,
        card: api::CardDetailFromLocker,
    ) -> errors::RouterResult<api::CardDetailFromLocker> {
        let card_number = card
            .card_number
            .clone()
            .expose_option()
            .get_required_value("card_number")?;
        let card_exp_month = card
            .expiry_month
            .clone()
            .expose_option()
            .get_required_value("expiry_month")?;
        let card_exp_year = card
            .expiry_year
            .clone()
            .expose_option()
            .get_required_value("expiry_year")?;
        let card_holder_name = card
            .card_holder_name
            .clone()
            .expose_option()
            .unwrap_or_default();
        let card_detail = api::CardDetail {
            card_number: card_number.into(),
            card_exp_month: card_exp_month.into(),
            card_exp_year: card_exp_year.into(),
            card_holder_name: Some(card_holder_name.into()),
        };
        let db = &*state.store;
        mock_add_card(db, payment_token, &card_detail)
            .await
            .change_context(errors::ApiErrorResponse::InternalServerError)
            .attach_printable("Add Card Failed")?;
        Ok(card)
    }
}

#[cfg(feature = "basilisk")]
impl BasiliskCardSupport {
    #[instrument(skip_all)]
    async fn create_payment_method_data_in_locker(
        state: &routes::AppState,
        payment_token: &str,
        card: api::CardDetailFromLocker,
    ) -> errors::RouterResult<api::CardDetailFromLocker> {
        let card_number = card
            .card_number
            .clone()
            .expose_option()
            .get_required_value("card_number")?;
        let card_exp_month = card
            .expiry_month
            .clone()
            .expose_option()
            .get_required_value("expiry_month")?;
        let card_exp_year = card
            .expiry_year
            .clone()
            .expose_option()
            .get_required_value("expiry_year")?;
        let card_holder_name = card
            .card_holder_name
            .clone()
            .expose_option()
            .unwrap_or_default();
        let card_fingerprint = card
            .card_fingerprint
            .clone()
            .expose_option()
            .get_required_value("card_fingerprint")?;
        let value1 = payment_methods::mk_card_value1(
            card_number,
            card_exp_year,
            card_exp_month,
            Some(card_holder_name),
            None,
            None,
            None,
        )
        .change_context(errors::ApiErrorResponse::InternalServerError)
        .attach_printable("Error getting Value1 for locker")?;
        let value2 = payment_methods::mk_card_value2(None, Some(card_fingerprint), None, None)
            .change_context(errors::ApiErrorResponse::InternalServerError)
            .attach_printable("Error getting Value2 for locker")?;
        create_tokenize(state, value1, Some(value2), payment_token.to_string()).await?;
        Ok(card)
    }
}

pub async fn get_card_info_value(
    keys: &settings::Keys,
    card_info: String,
) -> errors::RouterResult<serde_json::Value> {
    let key = services::KeyHandler::get_encryption_key(keys)
        .await
        .change_context(errors::ApiErrorResponse::InternalServerError)?;
    let enc_card_info = services::encrypt(&card_info, key.as_bytes())
        .change_context(errors::ApiErrorResponse::InternalServerError)?;
    utils::Encode::<Vec<u8>>::encode_to_value(&enc_card_info)
        .change_context(errors::CardVaultError::RequestEncodingFailed)
        .change_context(errors::ApiErrorResponse::InternalServerError)
}

pub async fn get_card_info_from_value(
    keys: &settings::Keys,
    card_info: serde_json::Value,
) -> errors::RouterResult<String> {
    let key = services::KeyHandler::get_encryption_key(keys)
        .await
        .change_context(errors::ApiErrorResponse::InternalServerError)?;
    let card_info_val: Vec<u8> = card_info
        .parse_value("CardInfo")
        .change_context(errors::ApiErrorResponse::InternalServerError)?;
    services::decrypt(card_info_val, key.as_bytes())
        .change_context(errors::ApiErrorResponse::InternalServerError)
}

#[instrument(skip_all)]
pub async fn retrieve_payment_method(
    state: &routes::AppState,
    pm: api::PaymentMethodId,
) -> errors::RouterResponse<api::PaymentMethodResponse> {
    let db = &*state.store;
    let pm = db
        .find_payment_method(&pm.payment_method_id)
        .await
        .map_err(|error| {
            error.to_not_found_response(errors::ApiErrorResponse::PaymentMethodNotFound)
        })?;
    let card = if pm.payment_method == enums::PaymentMethodType::Card {
        let get_card_resp =
            get_card_from_legacy_locker(state, &pm.merchant_id, &pm.payment_method_id).await?;
        let card_detail = payment_methods::get_card_detail(&pm, get_card_resp.card)
            .change_context(errors::ApiErrorResponse::InternalServerError)?;
        Some(card_detail)
    } else {
        None
    };
    Ok(services::BachResponse::Json(api::PaymentMethodResponse {
        payment_method_id: pm.payment_method_id,
        payment_method: pm.payment_method.foreign_into(),
        payment_method_type: pm.payment_method_type.map(ForeignInto::foreign_into),
        payment_method_issuer: pm.payment_method_issuer,
        card,
        metadata: None, // TODO add in addCard api
        created: Some(pm.created_at),
        payment_method_issuer_code: pm.payment_method_issuer_code.map(ForeignInto::foreign_into),
        recurring_enabled: false,                                      //TODO
        installment_payment_enabled: false,                            //TODO
        payment_experience: Some(vec!["redirect_to_url".to_string()]), //TODO,
    }))
}

#[instrument(skip_all)]
pub async fn delete_payment_method(
    state: &routes::AppState,
    merchant_account: storage::MerchantAccount,
    pm: api::PaymentMethodId,
) -> errors::RouterResponse<api::DeletePaymentMethodResponse> {
    let pm = state
        .store
        .delete_payment_method_by_merchant_id_payment_method_id(
            &merchant_account.merchant_id,
            &pm.payment_method_id,
        )
        .await
        .map_err(|error| {
            error.to_not_found_response(errors::ApiErrorResponse::PaymentMethodNotFound)
        })?;

    if pm.payment_method == enums::PaymentMethodType::Card {
        let response = delete_card(state, &pm.merchant_id, &pm.payment_method_id).await?;
        if response.status == "success" {
            print!("Card From locker deleted Successfully")
        } else {
            print!("Error: Deleting Card From Locker")
        }
    };

    Ok(services::BachResponse::Json(
        api::DeletePaymentMethodResponse {
            payment_method_id: pm.payment_method_id,
            deleted: true,
        },
    ))
}

//------------------------------------------------TokenizeService------------------------------------------------
pub async fn create_tokenize(
    state: &routes::AppState,
    value1: String,
    value2: Option<String>,
    lookup_key: String,
) -> errors::RouterResult<String> {
    let payload_to_be_encrypted = api::TokenizePayloadRequest {
        value1,
        value2: value2.unwrap_or_default(),
        lookup_key,
        service_name: "CARD".to_string(),
    };
    let payload = serde_json::to_string(&payload_to_be_encrypted)
        .map_err(|_x| errors::ApiErrorResponse::InternalServerError)?;
    let encrypted_payload = services::encrypt_jwe(&state.conf.jwekey, &payload)
        .await
        .change_context(errors::ApiErrorResponse::InternalServerError)
        .attach_printable("Error getting Encrypt JWE response")?;

    let create_tokenize_request = api::TokenizePayloadEncrypted {
        payload: encrypted_payload,
        key_id: services::get_key_id(&state.conf.jwekey).to_string(),
        version: Some("0".to_string()),
    };
    let request = payment_methods::mk_crud_locker_request(
        &state.conf.locker,
        "/tokenize",
        create_tokenize_request,
    )
    .change_context(errors::ApiErrorResponse::InternalServerError)
    .attach_printable("Making tokenize request failed")?;
    let response = services::call_connector_api(state, request)
        .await
        .change_context(errors::ApiErrorResponse::InternalServerError)?;

    match response {
        Ok(r) => {
            let resp: api::TokenizePayloadEncrypted = r
                .response
                .parse_struct("TokenizePayloadEncrypted")
                .change_context(errors::ApiErrorResponse::InternalServerError)
                .attach_printable("Decoding Failed for TokenizePayloadEncrypted")?;
            let decrypted_payload =
                services::decrypt_jwe(&state.conf.jwekey, &resp.payload, &resp.key_id)
                    .await
                    .change_context(errors::ApiErrorResponse::InternalServerError)
                    .attach_printable("Decrypt Jwe failed for TokenizePayloadEncrypted")?;
            let get_response: api::GetTokenizePayloadResponse = decrypted_payload
                .parse_struct("GetTokenizePayloadResponse")
                .change_context(errors::ApiErrorResponse::InternalServerError)
                .attach_printable(
                    "Error getting GetTokenizePayloadResponse from tokenize response",
                )?;
            Ok(get_response.lookup_key)
        }
        Err(err) => Err(report!(errors::ApiErrorResponse::InternalServerError)
            .attach_printable(format!("Got 4xx from the basilisk locker: {err:?}"))),
    }
}

pub async fn get_tokenized_data(
    state: &routes::AppState,
    lookup_key: &str,
    should_get_value2: bool,
) -> errors::RouterResult<api::TokenizePayloadRequest> {
    let payload_to_be_encrypted = api::GetTokenizePayloadRequest {
        lookup_key: lookup_key.to_string(),
        get_value2: should_get_value2,
    };
    let payload = serde_json::to_string(&payload_to_be_encrypted)
        .map_err(|_x| errors::ApiErrorResponse::InternalServerError)?;
    let encrypted_payload = services::encrypt_jwe(&state.conf.jwekey, &payload)
        .await
        .change_context(errors::ApiErrorResponse::InternalServerError)
        .attach_printable("Error getting Encrypt JWE response")?;
    let create_tokenize_request = api::TokenizePayloadEncrypted {
        payload: encrypted_payload,
        key_id: services::get_key_id(&state.conf.jwekey).to_string(),
        version: Some("0".to_string()),
    };
    let request = payment_methods::mk_crud_locker_request(
        &state.conf.locker,
        "/tokenize/get",
        create_tokenize_request,
    )
    .change_context(errors::ApiErrorResponse::InternalServerError)
    .attach_printable("Making Get Tokenized request failed")?;
    let response = services::call_connector_api(state, request)
        .await
        .change_context(errors::ApiErrorResponse::InternalServerError)?;
    match response {
        Ok(r) => {
            let resp: api::TokenizePayloadEncrypted = r
                .response
                .parse_struct("TokenizePayloadEncrypted")
                .change_context(errors::ApiErrorResponse::InternalServerError)
                .attach_printable("Decoding Failed for TokenizePayloadEncrypted")?;
            let decrypted_payload =
                services::decrypt_jwe(&state.conf.jwekey, &resp.payload, &resp.key_id)
                    .await
                    .change_context(errors::ApiErrorResponse::InternalServerError)
                    .attach_printable(
                        "GetTokenizedApi: Decrypt Jwe failed for TokenizePayloadEncrypted",
                    )?;
            let get_response: api::TokenizePayloadRequest = decrypted_payload
                .parse_struct("TokenizePayloadRequest")
                .change_context(errors::ApiErrorResponse::InternalServerError)
                .attach_printable("Error getting TokenizePayloadRequest from tokenize response")?;
            Ok(get_response)
        }
        Err(err) => Err(report!(errors::ApiErrorResponse::InternalServerError)
            .attach_printable(format!("Got 4xx from the basilisk locker: {err:?}"))),
    }
}

pub async fn delete_tokenized_data(
    state: &routes::AppState,
    lookup_key: &str,
) -> errors::RouterResult<String> {
    let payload_to_be_encrypted = api::DeleteTokenizeByTokenRequest {
        lookup_key: lookup_key.to_string(),
    };
    let payload = serde_json::to_string(&payload_to_be_encrypted)
        .map_err(|_x| errors::ApiErrorResponse::InternalServerError)?;
    let encrypted_payload = services::encrypt_jwe(&state.conf.jwekey, &payload)
        .await
        .change_context(errors::ApiErrorResponse::InternalServerError)
        .attach_printable("Error getting Encrypt JWE response")?;
    let create_tokenize_request = api::TokenizePayloadEncrypted {
        payload: encrypted_payload,
        key_id: services::get_key_id(&state.conf.jwekey).to_string(),
        version: Some("0".to_string()),
    };
    let request = payment_methods::mk_crud_locker_request(
        &state.conf.locker,
        "/tokenize/delete/token",
        create_tokenize_request,
    )
    .change_context(errors::ApiErrorResponse::InternalServerError)
    .attach_printable("Making Delete Tokenized request failed")?;
    let response = services::call_connector_api(state, request)
        .await
        .change_context(errors::ApiErrorResponse::InternalServerError)?;
    match response {
        Ok(r) => {
            let resp: api::TokenizePayloadEncrypted = r
                .response
                .parse_struct("TokenizePayloadEncrypted")
                .change_context(errors::ApiErrorResponse::InternalServerError)
                .attach_printable("Decoding Failed for TokenizePayloadEncrypted")?;
            let decrypted_payload =
                services::decrypt_jwe(&state.conf.jwekey, &resp.payload, &resp.key_id)
                    .await
                    .change_context(errors::ApiErrorResponse::InternalServerError)
                    .attach_printable(
                        "DeleteTokenizedApi: Decrypt Jwe failed for TokenizePayloadEncrypted",
                    )?;
            let delete_response = decrypted_payload
                .parse_struct("Delete")
                .change_context(errors::ApiErrorResponse::InternalServerError)
                .attach_printable(
                    "Error getting TokenizePayloadEncrypted from tokenize response",
                )?;
            Ok(delete_response)
        }
        Err(err) => Err(report!(errors::ApiErrorResponse::InternalServerError)
            .attach_printable(format!("Got 4xx from the basilisk locker: {err:?}"))),
    }
}<|MERGE_RESOLUTION|>--- conflicted
+++ resolved
@@ -200,9 +200,9 @@
 
 #[instrument(skip_all)]
 pub async fn mock_delete_card<'a>(
-    db: &dyn StorageInterface,
+    db: &dyn db::StorageInterface,
     card_id: &'a str,
-) -> CustomResult<payment_methods::DeleteCardResponse, errors::CardVaultError> {
+) -> errors::CustomResult<payment_methods::DeleteCardResponse, errors::CardVaultError> {
     let locker_mock_up = db
         .delete_locker_mock_up(card_id)
         .await
@@ -254,12 +254,8 @@
     state: &'a routes::AppState,
     merchant_id: &'a str,
     card_id: &'a str,
-<<<<<<< HEAD
-) -> RouterResult<payment_methods::DeleteCardResponse> {
+) -> errors::RouterResult<payment_methods::DeleteCardResponse> {
     let locker = &state.conf.locker;
-=======
-) -> errors::RouterResult<payment_methods::DeleteCardResponse> {
->>>>>>> 6bf99048
     let request = payment_methods::mk_delete_card_request(&state.conf.locker, merchant_id, card_id)
         .change_context(errors::ApiErrorResponse::InternalServerError)
         .attach_printable("Making Delete card request Failed")?;
