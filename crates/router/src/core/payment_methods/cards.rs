use std::{
    collections::{HashMap, HashSet},
    fmt::Debug,
    str::FromStr,
};

use api_models::{
    admin::PaymentMethodsEnabled,
    enums as api_enums,
    payment_methods::{
        BankAccountTokenData, Card, CardDetailUpdate, CardDetailsPaymentMethod, CardNetworkTypes,
        CountryCodeWithName, CustomerDefaultPaymentMethodResponse, ListCountriesCurrenciesRequest,
        ListCountriesCurrenciesResponse, MaskedBankDetails, PaymentExperienceTypes,
        PaymentMethodsData, RequestPaymentMethodTypes, RequiredFieldInfo,
        ResponsePaymentMethodIntermediate, ResponsePaymentMethodTypes,
        ResponsePaymentMethodsEnabled,
    },
    payments::BankCodeResponse,
    pm_auth::PaymentMethodAuthConfig,
    surcharge_decision_configs as api_surcharge_decision_configs,
};
use common_enums::{enums::MerchantStorageScheme, ConnectorType};
use common_utils::{
    consts,
    crypto::Encryptable,
    encryption::Encryption,
    ext_traits::{AsyncExt, Encode, StringExt, ValueExt},
    generate_id, id_type, type_name,
    types::{
        keymanager::{Identifier, KeyManagerState},
        MinorUnit,
    },
};
<<<<<<< HEAD
use diesel_models::{business_profile::BusinessProfile, payment_method};
#[cfg(all(any(feature = "v1", feature = "v2"), not(feature = "customer_v2")))]
=======
use diesel_models::payment_method;
>>>>>>> fc581e08
use domain::CustomerUpdate;
use error_stack::{report, ResultExt};
use euclid::{
    dssa::graph::{AnalysisContext, CgraphExt},
    frontend::dir,
};
use hyperswitch_constraint_graph as cgraph;
use kgraph_utils::transformers::IntoDirValue;
use masking::Secret;
use router_env::{instrument, metrics::add_attributes, tracing};
use strum::IntoEnumIterator;

use super::surcharge_decision_configs::{
    perform_surcharge_decision_management_for_payment_method_list,
    perform_surcharge_decision_management_for_saved_cards,
};
#[cfg(all(
    any(feature = "v2", feature = "v1"),
    not(feature = "payment_methods_v2")
))]
use crate::routes::app::SessionStateInfo;
#[cfg(feature = "payouts")]
use crate::types::domain::types::AsyncLift;
#[cfg(all(any(feature = "v1", feature = "v2"), not(feature = "customer_v2")))]
use crate::utils::{self};
use crate::{
    configs::settings,
    core::{
        errors::{self, StorageErrorExt},
        payment_methods::{
            add_payment_method_status_update_task, transformers as payment_methods,
            utils::{get_merchant_pm_filter_graph, make_pm_graph, refresh_pm_filters_cache},
            vault,
        },
        payments::{
            helpers,
            routing::{self, SessionFlowRoutingInput},
        },
        utils as core_utils,
    },
    db, logger,
    pii::prelude::*,
    routes::{self, metrics, payment_methods::ParentPaymentMethodToken},
    services,
    types::{
        api::{self, routing as routing_types, PaymentMethodCreateExt},
        domain::{self, BusinessProfile},
        storage::{self, enums, PaymentMethodListContext, PaymentTokenData},
        transformers::{ForeignFrom, ForeignTryFrom},
    },
    utils::{ConnectorResponseExt, OptionExt},
};

#[instrument(skip_all)]
#[allow(clippy::too_many_arguments)]
pub async fn create_payment_method(
    state: &routes::SessionState,
    req: &api::PaymentMethodCreate,
    customer_id: &id_type::CustomerId,
    payment_method_id: &str,
    locker_id: Option<String>,
    merchant_id: &id_type::MerchantId,
    pm_metadata: Option<serde_json::Value>,
    customer_acceptance: Option<serde_json::Value>,
    payment_method_data: Option<Encryption>,
    key_store: &domain::MerchantKeyStore,
    connector_mandate_details: Option<serde_json::Value>,
    status: Option<enums::PaymentMethodStatus>,
    network_transaction_id: Option<String>,
    storage_scheme: MerchantStorageScheme,
    payment_method_billing_address: Option<Encryption>,
    card_scheme: Option<String>,
) -> errors::CustomResult<storage::PaymentMethod, errors::ApiErrorResponse> {
    let db = &*state.store;
    let customer = db
        .find_customer_by_customer_id_merchant_id(
            &state.into(),
            customer_id,
            merchant_id,
            key_store,
            storage_scheme,
        )
        .await
        .to_not_found_response(errors::ApiErrorResponse::CustomerNotFound)?;

    let client_secret = generate_id(
        consts::ID_LENGTH,
        format!("{payment_method_id}_secret").as_str(),
    );

    let current_time = common_utils::date_time::now();

    let response = db
        .insert_payment_method(
            storage::PaymentMethodNew {
                customer_id: customer_id.to_owned(),
                merchant_id: merchant_id.to_owned(),
                payment_method_id: payment_method_id.to_string(),
                locker_id,
                payment_method: req.payment_method,
                payment_method_type: req.payment_method_type,
                payment_method_issuer: req.payment_method_issuer.clone(),
                scheme: req.card_network.clone().or(card_scheme),
                metadata: pm_metadata.map(Secret::new),
                payment_method_data,
                connector_mandate_details,
                customer_acceptance: customer_acceptance.map(Secret::new),
                client_secret: Some(client_secret),
                status: status.unwrap_or(enums::PaymentMethodStatus::Active),
                network_transaction_id: network_transaction_id.to_owned(),
                payment_method_issuer_code: None,
                accepted_currency: None,
                token: None,
                cardholder_name: None,
                issuer_name: None,
                issuer_country: None,
                payer_country: None,
                is_stored: None,
                swift_code: None,
                direct_debit_token: None,
                created_at: current_time,
                last_modified: current_time,
                last_used_at: current_time,
                payment_method_billing_address,
                updated_by: None,
            },
            storage_scheme,
        )
        .await
        .change_context(errors::ApiErrorResponse::InternalServerError)
        .attach_printable("Failed to add payment method in db")?;

    if customer.default_payment_method_id.is_none() && req.payment_method.is_some() {
        let _ = set_default_payment_method(
            state,
            merchant_id,
            key_store.clone(),
            customer_id,
            payment_method_id.to_owned(),
            storage_scheme,
        )
        .await
        .map_err(|error| logger::error!(?error, "Failed to set the payment method as default"));
    }
    Ok(response)
}

pub fn store_default_payment_method(
    req: &api::PaymentMethodCreate,
    customer_id: &id_type::CustomerId,
    merchant_id: &id_type::MerchantId,
) -> (
    api::PaymentMethodResponse,
    Option<payment_methods::DataDuplicationCheck>,
) {
    let pm_id = generate_id(consts::ID_LENGTH, "pm");
    let payment_method_response = api::PaymentMethodResponse {
        merchant_id: merchant_id.to_owned(),
        customer_id: Some(customer_id.to_owned()),
        payment_method_id: pm_id,
        payment_method: req.payment_method,
        payment_method_type: req.payment_method_type,
        #[cfg(feature = "payouts")]
        bank_transfer: None,
        card: None,
        metadata: req.metadata.clone(),
        created: Some(common_utils::date_time::now()),
        recurring_enabled: false,           //[#219]
        installment_payment_enabled: false, //[#219]
        payment_experience: Some(vec![api_models::enums::PaymentExperience::RedirectToUrl]),
        last_used_at: Some(common_utils::date_time::now()),
        client_secret: None,
    };

    (payment_method_response, None)
}
#[instrument(skip_all)]
pub async fn get_or_insert_payment_method(
    state: &routes::SessionState,
    req: api::PaymentMethodCreate,
    resp: &mut api::PaymentMethodResponse,
    merchant_account: &domain::MerchantAccount,
    customer_id: &id_type::CustomerId,
    key_store: &domain::MerchantKeyStore,
) -> errors::RouterResult<diesel_models::PaymentMethod> {
    let mut payment_method_id = resp.payment_method_id.clone();
    let mut locker_id = None;
    let db = &*state.store;
    let payment_method = {
        let existing_pm_by_pmid = db
            .find_payment_method(&payment_method_id, merchant_account.storage_scheme)
            .await;

        if let Err(err) = existing_pm_by_pmid {
            if err.current_context().is_db_not_found() {
                locker_id = Some(payment_method_id.clone());
                let existing_pm_by_locker_id = db
                    .find_payment_method_by_locker_id(
                        &payment_method_id,
                        merchant_account.storage_scheme,
                    )
                    .await;

                match &existing_pm_by_locker_id {
                    Ok(pm) => payment_method_id.clone_from(&pm.payment_method_id),
                    Err(_) => payment_method_id = generate_id(consts::ID_LENGTH, "pm"),
                };
                existing_pm_by_locker_id
            } else {
                Err(err)
            }
        } else {
            existing_pm_by_pmid
        }
    };
    payment_method_id.clone_into(&mut resp.payment_method_id);

    match payment_method {
        Ok(pm) => Ok(pm),
        Err(err) => {
            if err.current_context().is_db_not_found() {
                insert_payment_method(
                    state,
                    resp,
                    &req,
                    key_store,
                    merchant_account.get_id(),
                    customer_id,
                    resp.metadata.clone().map(|val| val.expose()),
                    None,
                    locker_id,
                    None,
                    req.network_transaction_id.clone(),
                    merchant_account.storage_scheme,
                    None,
                )
                .await
            } else {
                Err(err)
                    .change_context(errors::ApiErrorResponse::InternalServerError)
                    .attach_printable("Error while finding payment method")
            }
        }
    }
}

pub async fn migrate_payment_method(
    state: routes::SessionState,
    req: api::PaymentMethodMigrate,
    merchant_id: &id_type::MerchantId,
    merchant_account: &domain::MerchantAccount,
    key_store: &domain::MerchantKeyStore,
) -> errors::RouterResponse<api::PaymentMethodResponse> {
    let mut req = req;
    let card_details = req.card.as_ref().get_required_value("card")?;

    let card_number_validation_result =
        cards::CardNumber::from_str(card_details.card_number.peek());

    let card_bin_details =
        populate_bin_details_for_masked_card(card_details, &*state.store).await?;

    req.card = Some(api_models::payment_methods::MigrateCardDetail {
        card_issuing_country: card_bin_details.issuer_country.clone(),
        card_network: card_bin_details.card_network.clone(),
        card_issuer: card_bin_details.card_issuer.clone(),
        card_type: card_bin_details.card_type.clone(),
        ..card_details.clone()
    });

    if let Some(connector_mandate_details) = &req.connector_mandate_details {
        helpers::validate_merchant_connector_ids_in_connector_mandate_details(
            &state,
            key_store,
            connector_mandate_details,
            merchant_id,
            card_bin_details.card_network.clone(),
        )
        .await?;
    };

    match card_number_validation_result {
        Ok(card_number) => {
            let payment_method_create_request =
                api::PaymentMethodCreate::get_payment_method_create_from_payment_method_migrate(
                    card_number,
                    &req,
                );
            get_client_secret_or_add_payment_method(
                &state,
                payment_method_create_request,
                merchant_account,
                key_store,
            )
            .await
        }
        Err(card_validation_error) => {
            logger::debug!("Card number to be migrated is invalid, skip saving in locker {card_validation_error}");
            skip_locker_call_and_migrate_payment_method(
                state,
                &req,
                merchant_id.to_owned(),
                key_store,
                merchant_account,
                card_bin_details.clone(),
            )
            .await
        }
    }
}

pub async fn populate_bin_details_for_masked_card(
    card_details: &api_models::payment_methods::MigrateCardDetail,
    db: &dyn db::StorageInterface,
) -> errors::CustomResult<api::CardDetailFromLocker, errors::ApiErrorResponse> {
    helpers::validate_card_expiry(&card_details.card_exp_month, &card_details.card_exp_year)?;
    let card_number = card_details.card_number.clone();

    let (card_isin, _last4_digits) = get_card_bin_and_last4_digits_for_masked_card(
        card_number.peek(),
    )
    .change_context(errors::ApiErrorResponse::InvalidRequestData {
        message: "Invalid card number".to_string(),
    })?;

    let card_bin_details = if card_details.card_issuer.is_some()
        && card_details.card_network.is_some()
        && card_details.card_type.is_some()
        && card_details.card_issuing_country.is_some()
    {
        api_models::payment_methods::CardDetailFromLocker::foreign_try_from((card_details, None))?
    } else {
        let card_info = db
            .get_card_info(&card_isin)
            .await
            .map_err(|error| services::logger::error!(card_info_error=?error))
            .ok()
            .flatten();

        api_models::payment_methods::CardDetailFromLocker::foreign_try_from((
            card_details,
            card_info,
        ))?
    };
    Ok(card_bin_details)
}

impl
    ForeignTryFrom<(
        &api_models::payment_methods::MigrateCardDetail,
        Option<diesel_models::CardInfo>,
    )> for api_models::payment_methods::CardDetailFromLocker
{
    type Error = error_stack::Report<errors::ApiErrorResponse>;
    fn foreign_try_from(
        (card_details, card_info): (
            &api_models::payment_methods::MigrateCardDetail,
            Option<diesel_models::CardInfo>,
        ),
    ) -> Result<Self, Self::Error> {
        let (card_isin, last4_digits) =
            get_card_bin_and_last4_digits_for_masked_card(card_details.card_number.peek())
                .change_context(errors::ApiErrorResponse::InvalidRequestData {
                    message: "Invalid card number".to_string(),
                })?;
        if let Some(card_bin_info) = card_info {
            Ok(Self {
                scheme: card_details
                    .card_network
                    .clone()
                    .or(card_bin_info.card_network.clone())
                    .map(|card_network| card_network.to_string()),
                last4_digits: Some(last4_digits.clone()),
                issuer_country: card_details
                    .card_issuing_country
                    .clone()
                    .or(card_bin_info.card_issuing_country),
                card_number: None,
                expiry_month: Some(card_details.card_exp_month.clone()),
                expiry_year: Some(card_details.card_exp_year.clone()),
                card_token: None,
                card_fingerprint: None,
                card_holder_name: card_details.card_holder_name.clone(),
                nick_name: card_details.nick_name.clone(),
                card_isin: Some(card_isin.clone()),
                card_issuer: card_details
                    .card_issuer
                    .clone()
                    .or(card_bin_info.card_issuer),
                card_network: card_details
                    .card_network
                    .clone()
                    .or(card_bin_info.card_network),
                card_type: card_details.card_type.clone().or(card_bin_info.card_type),
                saved_to_locker: false,
            })
        } else {
            Ok(Self {
                scheme: card_details
                    .card_network
                    .clone()
                    .map(|card_network| card_network.to_string()),
                last4_digits: Some(last4_digits.clone()),
                issuer_country: card_details.card_issuing_country.clone(),
                card_number: None,
                expiry_month: Some(card_details.card_exp_month.clone()),
                expiry_year: Some(card_details.card_exp_year.clone()),
                card_token: None,
                card_fingerprint: None,
                card_holder_name: card_details.card_holder_name.clone(),
                nick_name: card_details.nick_name.clone(),
                card_isin: Some(card_isin.clone()),
                card_issuer: card_details.card_issuer.clone(),
                card_network: card_details.card_network.clone(),
                card_type: card_details.card_type.clone(),
                saved_to_locker: false,
            })
        }
    }
}

pub async fn skip_locker_call_and_migrate_payment_method(
    state: routes::SessionState,
    req: &api::PaymentMethodMigrate,
    merchant_id: id_type::MerchantId,
    key_store: &domain::MerchantKeyStore,
    merchant_account: &domain::MerchantAccount,
    card: api_models::payment_methods::CardDetailFromLocker,
) -> errors::RouterResponse<api::PaymentMethodResponse> {
    let db = &*state.store;
    let customer_id = req.customer_id.clone().get_required_value("customer_id")?;

    // In this case, since we do not have valid card details, recurring payments can only be done through connector mandate details.
    let connector_mandate_details_req = req
        .connector_mandate_details
        .clone()
        .get_required_value("connector mandate details")?;

    let connector_mandate_details = serde_json::to_value(&connector_mandate_details_req)
        .change_context(errors::ApiErrorResponse::InternalServerError)
        .attach_printable("Failed to parse connector mandate details")?;

    let payment_method_billing_address: Option<Encryptable<Secret<serde_json::Value>>> = req
        .billing
        .clone()
        .async_map(|billing| create_encrypted_data(&state, key_store, billing))
        .await
        .transpose()
        .change_context(errors::ApiErrorResponse::InternalServerError)
        .attach_printable("Unable to encrypt Payment method billing address")?;

    let customer = db
        .find_customer_by_customer_id_merchant_id(
            &(&state).into(),
            &customer_id,
            &merchant_id,
            key_store,
            merchant_account.storage_scheme,
        )
        .await
        .to_not_found_response(errors::ApiErrorResponse::CustomerNotFound)?;

    let payment_method_card_details =
        PaymentMethodsData::Card(CardDetailsPaymentMethod::from(card.clone()));

    let payment_method_data_encrypted: Option<Encryptable<Secret<serde_json::Value>>> = Some(
        create_encrypted_data(&state, key_store, payment_method_card_details)
            .await
            .change_context(errors::ApiErrorResponse::InternalServerError)
            .attach_printable("Unable to encrypt Payment method card details")?,
    );

    let payment_method_metadata: Option<serde_json::Value> =
        req.metadata.as_ref().map(|data| data.peek()).cloned();

    let payment_method_id = generate_id(consts::ID_LENGTH, "pm");

    let current_time = common_utils::date_time::now();

    let response = db
        .insert_payment_method(
            storage::PaymentMethodNew {
                customer_id: customer_id.to_owned(),
                merchant_id: merchant_id.to_owned(),
                payment_method_id: payment_method_id.to_string(),
                locker_id: None,
                payment_method: req.payment_method,
                payment_method_type: req.payment_method_type,
                payment_method_issuer: req.payment_method_issuer.clone(),
                scheme: req.card_network.clone().or(card.scheme.clone()),
                metadata: payment_method_metadata.map(Secret::new),
                payment_method_data: payment_method_data_encrypted.map(Into::into),
                connector_mandate_details: Some(connector_mandate_details),
                customer_acceptance: None,
                client_secret: None,
                status: enums::PaymentMethodStatus::Active,
                network_transaction_id: None,
                payment_method_issuer_code: None,
                accepted_currency: None,
                token: None,
                cardholder_name: None,
                issuer_name: None,
                issuer_country: None,
                payer_country: None,
                is_stored: None,
                swift_code: None,
                direct_debit_token: None,
                created_at: current_time,
                last_modified: current_time,
                last_used_at: current_time,
                payment_method_billing_address: payment_method_billing_address.map(Into::into),
                updated_by: None,
            },
            merchant_account.storage_scheme,
        )
        .await
        .change_context(errors::ApiErrorResponse::InternalServerError)
        .attach_printable("Failed to add payment method in db")?;

    logger::debug!("Payment method inserted in db");

    if customer.default_payment_method_id.is_none() && req.payment_method.is_some() {
        let _ = set_default_payment_method(
            &state,
            &merchant_id,
            key_store.clone(),
            &customer_id,
            payment_method_id.to_owned(),
            merchant_account.storage_scheme,
        )
        .await
        .map_err(|error| logger::error!(?error, "Failed to set the payment method as default"));
    }
    Ok(services::api::ApplicationResponse::Json(
        api::PaymentMethodResponse::foreign_from((Some(card), response)),
    ))
}

pub fn get_card_bin_and_last4_digits_for_masked_card(
    masked_card_number: &str,
) -> Result<(String, String), cards::CardNumberValidationErr> {
    let last4_digits = masked_card_number
        .chars()
        .rev()
        .take(4)
        .collect::<String>()
        .chars()
        .rev()
        .collect::<String>();

    let card_isin = masked_card_number.chars().take(6).collect::<String>();

    cards::validate::validate_card_number_chars(&card_isin)
        .and_then(|_| cards::validate::validate_card_number_chars(&last4_digits))?;

    Ok((card_isin, last4_digits))
}

#[instrument(skip_all)]
pub async fn get_client_secret_or_add_payment_method(
    state: &routes::SessionState,
    req: api::PaymentMethodCreate,
    merchant_account: &domain::MerchantAccount,
    key_store: &domain::MerchantKeyStore,
) -> errors::RouterResponse<api::PaymentMethodResponse> {
    let merchant_id = merchant_account.get_id();
    let customer_id = req.customer_id.clone().get_required_value("customer_id")?;

    #[cfg(not(feature = "payouts"))]
    let condition = req.card.is_some();
    #[cfg(feature = "payouts")]
    let condition = req.card.is_some() || req.bank_transfer.is_some() || req.wallet.is_some();

    let payment_method_billing_address: Option<Encryptable<Secret<serde_json::Value>>> = req
        .billing
        .clone()
        .async_map(|billing| create_encrypted_data(state, key_store, billing))
        .await
        .transpose()
        .change_context(errors::ApiErrorResponse::InternalServerError)
        .attach_printable("Unable to encrypt Payment method billing address")?;

    let connector_mandate_details = req
        .connector_mandate_details
        .clone()
        .map(serde_json::to_value)
        .transpose()
        .change_context(errors::ApiErrorResponse::InternalServerError)?;

    if condition {
        Box::pin(add_payment_method(state, req, merchant_account, key_store)).await
    } else {
        let payment_method_id = generate_id(consts::ID_LENGTH, "pm");

        let res = create_payment_method(
            state,
            &req,
            &customer_id,
            payment_method_id.as_str(),
            None,
            merchant_id,
            None,
            None,
            None,
            key_store,
            connector_mandate_details,
            Some(enums::PaymentMethodStatus::AwaitingData),
            None,
            merchant_account.storage_scheme,
            payment_method_billing_address.map(Into::into),
            None,
        )
        .await?;

        if res.status == enums::PaymentMethodStatus::AwaitingData {
            add_payment_method_status_update_task(
                &*state.store,
                &res,
                enums::PaymentMethodStatus::AwaitingData,
                enums::PaymentMethodStatus::Inactive,
                merchant_id,
            )
            .await
            .change_context(errors::ApiErrorResponse::InternalServerError)
            .attach_printable(
                "Failed to add payment method status update task in process tracker",
            )?;
        }

        Ok(services::api::ApplicationResponse::Json(
            api::PaymentMethodResponse::foreign_from((None, res)),
        ))
    }
}

#[instrument(skip_all)]
pub fn authenticate_pm_client_secret_and_check_expiry(
    req_client_secret: &String,
    payment_method: &diesel_models::PaymentMethod,
) -> errors::CustomResult<bool, errors::ApiErrorResponse> {
    let stored_client_secret = payment_method
        .client_secret
        .clone()
        .get_required_value("client_secret")
        .change_context(errors::ApiErrorResponse::MissingRequiredField {
            field_name: "client_secret",
        })
        .attach_printable("client secret not found in db")?;

    if req_client_secret != &stored_client_secret {
        Err((errors::ApiErrorResponse::ClientSecretInvalid).into())
    } else {
        let current_timestamp = common_utils::date_time::now();
        let session_expiry = payment_method
            .created_at
            .saturating_add(time::Duration::seconds(consts::DEFAULT_SESSION_EXPIRY));

        let expired = current_timestamp > session_expiry;

        Ok(expired)
    }
}

#[instrument(skip_all)]
pub async fn add_payment_method_data(
    state: routes::SessionState,
    req: api::PaymentMethodCreate,
    merchant_account: domain::MerchantAccount,
    key_store: domain::MerchantKeyStore,
    pm_id: String,
) -> errors::RouterResponse<api::PaymentMethodResponse> {
    let db = &*state.store;

    let pmd = req
        .payment_method_data
        .clone()
        .get_required_value("payment_method_data")?;
    req.payment_method.get_required_value("payment_method")?;
    let client_secret = req
        .client_secret
        .clone()
        .get_required_value("client_secret")?;
    let payment_method = db
        .find_payment_method(pm_id.as_str(), merchant_account.storage_scheme)
        .await
        .change_context(errors::ApiErrorResponse::PaymentMethodNotFound)
        .attach_printable("Unable to find payment method")?;

    if payment_method.status != enums::PaymentMethodStatus::AwaitingData {
        return Err((errors::ApiErrorResponse::ClientSecretExpired).into());
    }

    let customer_id = payment_method.customer_id.clone();
    let customer = db
        .find_customer_by_customer_id_merchant_id(
            &(&state).into(),
            &customer_id,
            merchant_account.get_id(),
            &key_store,
            merchant_account.storage_scheme,
        )
        .await
        .to_not_found_response(errors::ApiErrorResponse::CustomerNotFound)?;

    let client_secret_expired =
        authenticate_pm_client_secret_and_check_expiry(&client_secret, &payment_method)?;

    if client_secret_expired {
        return Err((errors::ApiErrorResponse::ClientSecretExpired).into());
    };

    match pmd {
        api_models::payment_methods::PaymentMethodCreateData::Card(card) => {
            helpers::validate_card_expiry(&card.card_exp_month, &card.card_exp_year)?;
            let resp = Box::pin(add_card_to_locker(
                &state,
                req.clone(),
                &card,
                &customer_id,
                &merchant_account,
                None,
            ))
            .await
            .change_context(errors::ApiErrorResponse::InternalServerError);

            match resp {
                Ok((mut pm_resp, duplication_check)) => {
                    if duplication_check.is_some() {
                        let pm_update = storage::PaymentMethodUpdate::StatusUpdate {
                            status: Some(enums::PaymentMethodStatus::Inactive),
                        };

                        db.update_payment_method(
                            payment_method,
                            pm_update,
                            merchant_account.storage_scheme,
                        )
                        .await
                        .change_context(errors::ApiErrorResponse::InternalServerError)
                        .attach_printable("Failed to add payment method in db")?;

                        get_or_insert_payment_method(
                            &state,
                            req.clone(),
                            &mut pm_resp,
                            &merchant_account,
                            &customer_id,
                            &key_store,
                        )
                        .await?;

                        return Ok(services::ApplicationResponse::Json(pm_resp));
                    } else {
                        let locker_id = pm_resp.payment_method_id.clone();
                        pm_resp.payment_method_id.clone_from(&pm_id);
                        pm_resp.client_secret = Some(client_secret.clone());

                        let card_isin = card.card_number.get_card_isin();

                        let card_info = db
                            .get_card_info(card_isin.as_str())
                            .await
                            .change_context(errors::ApiErrorResponse::InternalServerError)
                            .attach_printable("Failed to get card info")?;

                        let updated_card = CardDetailsPaymentMethod {
                            issuer_country: card_info
                                .as_ref()
                                .and_then(|ci| ci.card_issuing_country.clone()),
                            last4_digits: Some(card.card_number.get_last4()),
                            expiry_month: Some(card.card_exp_month),
                            expiry_year: Some(card.card_exp_year),
                            nick_name: card.nick_name,
                            card_holder_name: card.card_holder_name,
                            card_network: card_info.as_ref().and_then(|ci| ci.card_network.clone()),
                            card_isin: Some(card_isin),
                            card_issuer: card_info.as_ref().and_then(|ci| ci.card_issuer.clone()),
                            card_type: card_info.as_ref().and_then(|ci| ci.card_type.clone()),
                            saved_to_locker: true,
                        };

                        let pm_data_encrypted: Encryptable<Secret<serde_json::Value>> =
                            create_encrypted_data(
                                &state,
                                &key_store,
                                PaymentMethodsData::Card(updated_card),
                            )
                            .await
                            .change_context(errors::ApiErrorResponse::InternalServerError)
                            .attach_printable("Unable to encrypt payment method data")?;

                        let pm_update = storage::PaymentMethodUpdate::AdditionalDataUpdate {
                            payment_method_data: Some(pm_data_encrypted.into()),
                            status: Some(enums::PaymentMethodStatus::Active),
                            locker_id: Some(locker_id),
                            payment_method: req.payment_method,
                            payment_method_issuer: req.payment_method_issuer,
                            payment_method_type: req.payment_method_type,
                        };

                        db.update_payment_method(
                            payment_method,
                            pm_update,
                            merchant_account.storage_scheme,
                        )
                        .await
                        .change_context(errors::ApiErrorResponse::InternalServerError)
                        .attach_printable("Failed to add payment method in db")?;

                        if customer.default_payment_method_id.is_none() {
                            let _ = set_default_payment_method(
                                &state,
                                merchant_account.get_id(),
                                key_store.clone(),
                                &customer_id,
                                pm_id,
                                merchant_account.storage_scheme,
                            )
                            .await
                            .map_err(|error| {
                                logger::error!(
                                    ?error,
                                    "Failed to set the payment method as default"
                                )
                            });
                        }

                        return Ok(services::ApplicationResponse::Json(pm_resp));
                    }
                }
                Err(e) => {
                    let pm_update = storage::PaymentMethodUpdate::StatusUpdate {
                        status: Some(enums::PaymentMethodStatus::Inactive),
                    };

                    db.update_payment_method(
                        payment_method,
                        pm_update,
                        merchant_account.storage_scheme,
                    )
                    .await
                    .change_context(errors::ApiErrorResponse::InternalServerError)
                    .attach_printable("Failed to update payment method in db")?;

                    return Err(e.attach_printable("Failed to add card to locker"));
                }
            }
        }
    }
}

#[instrument(skip_all)]
pub async fn add_payment_method(
    state: &routes::SessionState,
    req: api::PaymentMethodCreate,
    merchant_account: &domain::MerchantAccount,
    key_store: &domain::MerchantKeyStore,
) -> errors::RouterResponse<api::PaymentMethodResponse> {
    req.validate()?;
    let db = &*state.store;
    let merchant_id = merchant_account.get_id();
    let customer_id = req.customer_id.clone().get_required_value("customer_id")?;
    let payment_method = req.payment_method.get_required_value("payment_method")?;
    let payment_method_billing_address: Option<Encryptable<Secret<serde_json::Value>>> = req
        .billing
        .clone()
        .async_map(|billing| create_encrypted_data(state, key_store, billing))
        .await
        .transpose()
        .change_context(errors::ApiErrorResponse::InternalServerError)
        .attach_printable("Unable to encrypt Payment method billing address")?;

    let connector_mandate_details = req
        .connector_mandate_details
        .clone()
        .map(serde_json::to_value)
        .transpose()
        .change_context(errors::ApiErrorResponse::InternalServerError)?;

    let response = match payment_method {
        #[cfg(feature = "payouts")]
        api_enums::PaymentMethod::BankTransfer => match req.bank_transfer.clone() {
            Some(bank) => add_bank_to_locker(
                state,
                req.clone(),
                merchant_account,
                key_store,
                &bank,
                &customer_id,
            )
            .await
            .change_context(errors::ApiErrorResponse::InternalServerError)
            .attach_printable("Add PaymentMethod Failed"),
            _ => Ok(store_default_payment_method(
                &req,
                &customer_id,
                merchant_id,
            )),
        },
        api_enums::PaymentMethod::Card => match req.card.clone() {
            Some(card) => {
                let mut card_details = card;
                card_details = helpers::populate_bin_details_for_payment_method_create(
                    card_details.clone(),
                    db,
                )
                .await;
                helpers::validate_card_expiry(
                    &card_details.card_exp_month,
                    &card_details.card_exp_year,
                )?;
                Box::pin(add_card_to_locker(
                    state,
                    req.clone(),
                    &card_details,
                    &customer_id,
                    merchant_account,
                    None,
                ))
                .await
                .change_context(errors::ApiErrorResponse::InternalServerError)
                .attach_printable("Add Card Failed")
            }
            _ => Ok(store_default_payment_method(
                &req,
                &customer_id,
                merchant_id,
            )),
        },
        _ => Ok(store_default_payment_method(
            &req,
            &customer_id,
            merchant_id,
        )),
    };

    let (mut resp, duplication_check) = response?;

    match duplication_check {
        Some(duplication_check) => match duplication_check {
            payment_methods::DataDuplicationCheck::Duplicated => {
                let existing_pm = get_or_insert_payment_method(
                    state,
                    req.clone(),
                    &mut resp,
                    merchant_account,
                    &customer_id,
                    key_store,
                )
                .await?;

                resp.client_secret = existing_pm.client_secret;
            }
            payment_methods::DataDuplicationCheck::MetaDataChanged => {
                if let Some(card) = req.card.clone() {
                    let existing_pm = get_or_insert_payment_method(
                        state,
                        req.clone(),
                        &mut resp,
                        merchant_account,
                        &customer_id,
                        key_store,
                    )
                    .await?;

                    let client_secret = existing_pm.client_secret.clone();

                    delete_card_from_locker(
                        state,
                        &customer_id,
                        merchant_id,
                        existing_pm
                            .locker_id
                            .as_ref()
                            .unwrap_or(&existing_pm.payment_method_id),
                    )
                    .await?;

                    let add_card_resp = add_card_hs(
                        state,
                        req.clone(),
                        &card,
                        &customer_id,
                        merchant_account,
                        api::enums::LockerChoice::HyperswitchCardVault,
                        Some(
                            existing_pm
                                .locker_id
                                .as_ref()
                                .unwrap_or(&existing_pm.payment_method_id),
                        ),
                    )
                    .await;

                    if let Err(err) = add_card_resp {
                        logger::error!(vault_err=?err);
                        db.delete_payment_method_by_merchant_id_payment_method_id(
                            merchant_id,
                            &resp.payment_method_id,
                        )
                        .await
                        .to_not_found_response(errors::ApiErrorResponse::PaymentMethodNotFound)?;

                        Err(report!(errors::ApiErrorResponse::InternalServerError)
                            .attach_printable("Failed while updating card metadata changes"))?
                    };

                    let existing_pm_data =
                        get_card_details_without_locker_fallback(&existing_pm, state, key_store)
                            .await?;

                    let updated_card = Some(api::CardDetailFromLocker {
                        scheme: existing_pm.scheme.clone(),
                        last4_digits: Some(card.card_number.get_last4()),
                        issuer_country: card
                            .card_issuing_country
                            .or(existing_pm_data.issuer_country),
                        card_isin: Some(card.card_number.get_card_isin()),
                        card_number: Some(card.card_number),
                        expiry_month: Some(card.card_exp_month),
                        expiry_year: Some(card.card_exp_year),
                        card_token: None,
                        card_fingerprint: None,
                        card_holder_name: card
                            .card_holder_name
                            .or(existing_pm_data.card_holder_name),
                        nick_name: card.nick_name.or(existing_pm_data.nick_name),
                        card_network: card.card_network.or(existing_pm_data.card_network),
                        card_issuer: card.card_issuer.or(existing_pm_data.card_issuer),
                        card_type: card.card_type.or(existing_pm_data.card_type),
                        saved_to_locker: true,
                    });

                    let updated_pmd = updated_card.as_ref().map(|card| {
                        PaymentMethodsData::Card(CardDetailsPaymentMethod::from(card.clone()))
                    });
                    let pm_data_encrypted: Option<Encryptable<Secret<serde_json::Value>>> =
                        updated_pmd
                            .async_map(|updated_pmd| {
                                create_encrypted_data(state, key_store, updated_pmd)
                            })
                            .await
                            .transpose()
                            .change_context(errors::ApiErrorResponse::InternalServerError)
                            .attach_printable("Unable to encrypt payment method data")?;

                    let pm_update = storage::PaymentMethodUpdate::PaymentMethodDataUpdate {
                        payment_method_data: pm_data_encrypted.map(Into::into),
                    };

                    db.update_payment_method(
                        existing_pm,
                        pm_update,
                        merchant_account.storage_scheme,
                    )
                    .await
                    .change_context(errors::ApiErrorResponse::InternalServerError)
                    .attach_printable("Failed to add payment method in db")?;

                    resp.client_secret = client_secret;
                }
            }
        },
        None => {
            let pm_metadata = resp.metadata.as_ref().map(|data| data.peek());

            let locker_id = if resp.payment_method == Some(api_enums::PaymentMethod::Card)
                || resp.payment_method == Some(api_enums::PaymentMethod::BankTransfer)
            {
                Some(resp.payment_method_id)
            } else {
                None
            };
            resp.payment_method_id = generate_id(consts::ID_LENGTH, "pm");
            let pm = insert_payment_method(
                state,
                &resp,
                &req,
                key_store,
                merchant_id,
                &customer_id,
                pm_metadata.cloned(),
                None,
                locker_id,
                connector_mandate_details,
                req.network_transaction_id.clone(),
                merchant_account.storage_scheme,
                payment_method_billing_address.map(Into::into),
            )
            .await?;

            resp.client_secret = pm.client_secret;
        }
    }

    Ok(services::ApplicationResponse::Json(resp))
}

#[allow(clippy::too_many_arguments)]
pub async fn insert_payment_method(
    state: &routes::SessionState,
    resp: &api::PaymentMethodResponse,
    req: &api::PaymentMethodCreate,
    key_store: &domain::MerchantKeyStore,
    merchant_id: &id_type::MerchantId,
    customer_id: &id_type::CustomerId,
    pm_metadata: Option<serde_json::Value>,
    customer_acceptance: Option<serde_json::Value>,
    locker_id: Option<String>,
    connector_mandate_details: Option<serde_json::Value>,
    network_transaction_id: Option<String>,
    storage_scheme: MerchantStorageScheme,
    payment_method_billing_address: Option<Encryption>,
) -> errors::RouterResult<diesel_models::PaymentMethod> {
    let pm_card_details = resp
        .card
        .clone()
        .map(|card| PaymentMethodsData::Card(CardDetailsPaymentMethod::from(card.clone())));

    let pm_data_encrypted: Option<Encryptable<Secret<serde_json::Value>>> = pm_card_details
        .clone()
        .async_map(|pm_card| create_encrypted_data(state, key_store, pm_card))
        .await
        .transpose()
        .change_context(errors::ApiErrorResponse::InternalServerError)
        .attach_printable("Unable to encrypt payment method data")?;

    create_payment_method(
        state,
        req,
        customer_id,
        &resp.payment_method_id,
        locker_id,
        merchant_id,
        pm_metadata,
        customer_acceptance,
        pm_data_encrypted.map(Into::into),
        key_store,
        connector_mandate_details,
        None,
        network_transaction_id,
        storage_scheme,
        payment_method_billing_address,
        resp.card.clone().and_then(|card| {
            card.card_network
                .map(|card_network| card_network.to_string())
        }),
    )
    .await
}

#[instrument(skip_all)]
pub async fn update_customer_payment_method(
    state: routes::SessionState,
    merchant_account: domain::MerchantAccount,
    req: api::PaymentMethodUpdate,
    payment_method_id: &str,
    key_store: domain::MerchantKeyStore,
) -> errors::RouterResponse<api::PaymentMethodResponse> {
    // Currently update is supported only for cards
    if let Some(card_update) = req.card.clone() {
        let db = state.store.as_ref();

        let pm = db
            .find_payment_method(payment_method_id, merchant_account.storage_scheme)
            .await
            .to_not_found_response(errors::ApiErrorResponse::PaymentMethodNotFound)?;

        if let Some(cs) = &req.client_secret {
            let is_client_secret_expired = authenticate_pm_client_secret_and_check_expiry(cs, &pm)?;

            if is_client_secret_expired {
                return Err((errors::ApiErrorResponse::ClientSecretExpired).into());
            };
        };

        if pm.status == enums::PaymentMethodStatus::AwaitingData {
            return Err(report!(errors::ApiErrorResponse::NotSupported {
                message: "Payment method is awaiting data so it cannot be updated".into()
            }));
        }

        if pm.payment_method_data.is_none() {
            return Err(report!(errors::ApiErrorResponse::GenericNotFoundError {
                message: "payment_method_data not found".to_string()
            }));
        }

        // Fetch the existing payment method data from db
        let existing_card_data = domain::types::crypto_operation::<
            serde_json::Value,
            masking::WithType,
        >(
            &(&state).into(),
            type_name!(payment_method::PaymentMethod),
            domain::types::CryptoOperation::DecryptOptional(pm.payment_method_data.clone()),
            Identifier::Merchant(key_store.merchant_id.clone()),
            key_store.key.get_inner().peek(),
        )
        .await
        .and_then(|val| val.try_into_optionaloperation())
        .change_context(errors::ApiErrorResponse::InternalServerError)
        .attach_printable("Failed to decrypt card details")?
        .map(|x| x.into_inner().expose())
        .map(
            |value| -> Result<PaymentMethodsData, error_stack::Report<errors::ApiErrorResponse>> {
                value
                    .parse_value::<PaymentMethodsData>("PaymentMethodsData")
                    .change_context(errors::ApiErrorResponse::InternalServerError)
                    .attach_printable("Failed to deserialize payment methods data")
            },
        )
        .transpose()?
        .and_then(|pmd| match pmd {
            PaymentMethodsData::Card(crd) => Some(api::CardDetailFromLocker::from(crd)),
            _ => None,
        })
        .ok_or(errors::ApiErrorResponse::InternalServerError)
        .attach_printable("Failed to obtain decrypted card object from db")?;

        let is_card_updation_required =
            validate_payment_method_update(card_update.clone(), existing_card_data.clone());

        let response = if is_card_updation_required {
            // Fetch the existing card data from locker for getting card number
            let card_data_from_locker = get_card_from_locker(
                &state,
                &pm.customer_id,
                &pm.merchant_id,
                pm.locker_id.as_ref().unwrap_or(&pm.payment_method_id),
            )
            .await
            .change_context(errors::ApiErrorResponse::InternalServerError)
            .attach_printable("Error getting card from locker")?;

            if card_update.card_exp_month.is_some() || card_update.card_exp_year.is_some() {
                helpers::validate_card_expiry(
                    card_update
                        .card_exp_month
                        .as_ref()
                        .unwrap_or(&card_data_from_locker.card_exp_month),
                    card_update
                        .card_exp_year
                        .as_ref()
                        .unwrap_or(&card_data_from_locker.card_exp_year),
                )?;
            }

            let updated_card_details = card_update.apply(card_data_from_locker.clone());

            // Construct new payment method object from request
            let new_pm = api::PaymentMethodCreate {
                payment_method: pm.payment_method,
                payment_method_type: pm.payment_method_type,
                payment_method_issuer: pm.payment_method_issuer.clone(),
                payment_method_issuer_code: pm.payment_method_issuer_code,
                #[cfg(feature = "payouts")]
                bank_transfer: None,
                card: Some(updated_card_details.clone()),
                #[cfg(feature = "payouts")]
                wallet: None,
                metadata: None,
                customer_id: Some(pm.customer_id.clone()),
                client_secret: pm.client_secret.clone(),
                payment_method_data: None,
                card_network: None,
                billing: None,
                connector_mandate_details: None,
                network_transaction_id: None,
            };
            new_pm.validate()?;

            // Delete old payment method from locker
            delete_card_from_locker(
                &state,
                &pm.customer_id,
                &pm.merchant_id,
                pm.locker_id.as_ref().unwrap_or(&pm.payment_method_id),
            )
            .await?;

            // Add the updated payment method data to locker
            let (mut add_card_resp, _) = Box::pin(add_card_to_locker(
                &state,
                new_pm.clone(),
                &updated_card_details,
                &pm.customer_id,
                &merchant_account,
                Some(pm.locker_id.as_ref().unwrap_or(&pm.payment_method_id)),
            ))
            .await
            .change_context(errors::ApiErrorResponse::InternalServerError)
            .attach_printable("Failed to add updated payment method to locker")?;

            // Construct new updated card object. Consider a field if passed in request or else populate it with the existing value from existing_card_data
            let updated_card = Some(api::CardDetailFromLocker {
                scheme: existing_card_data.scheme,
                last4_digits: Some(card_data_from_locker.card_number.get_last4()),
                issuer_country: existing_card_data.issuer_country,
                card_number: existing_card_data.card_number,
                expiry_month: card_update
                    .card_exp_month
                    .or(existing_card_data.expiry_month),
                expiry_year: card_update.card_exp_year.or(existing_card_data.expiry_year),
                card_token: existing_card_data.card_token,
                card_fingerprint: existing_card_data.card_fingerprint,
                card_holder_name: card_update
                    .card_holder_name
                    .or(existing_card_data.card_holder_name),
                nick_name: card_update.nick_name.or(existing_card_data.nick_name),
                card_network: existing_card_data.card_network,
                card_isin: existing_card_data.card_isin,
                card_issuer: existing_card_data.card_issuer,
                card_type: existing_card_data.card_type,
                saved_to_locker: true,
            });

            let updated_pmd = updated_card
                .as_ref()
                .map(|card| PaymentMethodsData::Card(CardDetailsPaymentMethod::from(card.clone())));

            let pm_data_encrypted: Option<Encryptable<Secret<serde_json::Value>>> = updated_pmd
                .async_map(|updated_pmd| create_encrypted_data(&state, &key_store, updated_pmd))
                .await
                .transpose()
                .change_context(errors::ApiErrorResponse::InternalServerError)
                .attach_printable("Unable to encrypt payment method data")?;

            let pm_update = storage::PaymentMethodUpdate::PaymentMethodDataUpdate {
                payment_method_data: pm_data_encrypted.map(Into::into),
            };

            add_card_resp
                .payment_method_id
                .clone_from(&pm.payment_method_id);

            db.update_payment_method(pm, pm_update, merchant_account.storage_scheme)
                .await
                .change_context(errors::ApiErrorResponse::InternalServerError)
                .attach_printable("Failed to update payment method in db")?;

            add_card_resp
        } else {
            // Return existing payment method data as response without any changes
            api::PaymentMethodResponse {
                merchant_id: pm.merchant_id.to_owned(),
                customer_id: Some(pm.customer_id),
                payment_method_id: pm.payment_method_id,
                payment_method: pm.payment_method,
                payment_method_type: pm.payment_method_type,
                #[cfg(feature = "payouts")]
                bank_transfer: None,
                card: Some(existing_card_data),
                metadata: pm.metadata,
                created: Some(pm.created_at),
                recurring_enabled: false,
                installment_payment_enabled: false,
                payment_experience: Some(vec![api_models::enums::PaymentExperience::RedirectToUrl]),
                last_used_at: Some(common_utils::date_time::now()),
                client_secret: pm.client_secret.clone(),
            }
        };

        Ok(services::ApplicationResponse::Json(response))
    } else {
        Err(report!(errors::ApiErrorResponse::NotSupported {
            message: "Payment method update for the given payment method is not supported".into()
        }))
    }
}

pub fn validate_payment_method_update(
    card_updation_obj: CardDetailUpdate,
    existing_card_data: api::CardDetailFromLocker,
) -> bool {
    // Return true If any one of the below condition returns true,
    // If a field is not passed in the update request, return false.
    // If the field is present, it depends on the existing field data:
    // - If existing field data is not present, or if it is present and doesn't match
    //   the update request data, then return true.
    // - Or else return false
    card_updation_obj
        .card_exp_month
        .map(|exp_month| exp_month.expose())
        .map_or(false, |new_exp_month| {
            existing_card_data
                .expiry_month
                .map(|exp_month| exp_month.expose())
                .map_or(true, |old_exp_month| new_exp_month != old_exp_month)
        })
        || card_updation_obj
            .card_exp_year
            .map(|exp_year| exp_year.expose())
            .map_or(false, |new_exp_year| {
                existing_card_data
                    .expiry_year
                    .map(|exp_year| exp_year.expose())
                    .map_or(true, |old_exp_year| new_exp_year != old_exp_year)
            })
        || card_updation_obj
            .card_holder_name
            .map(|name| name.expose())
            .map_or(false, |new_card_holder_name| {
                existing_card_data
                    .card_holder_name
                    .map(|name| name.expose())
                    .map_or(true, |old_card_holder_name| {
                        new_card_holder_name != old_card_holder_name
                    })
            })
        || card_updation_obj
            .nick_name
            .map(|nick_name| nick_name.expose())
            .map_or(false, |new_nick_name| {
                existing_card_data
                    .nick_name
                    .map(|nick_name| nick_name.expose())
                    .map_or(true, |old_nick_name| new_nick_name != old_nick_name)
            })
}

// Wrapper function to switch lockers

#[cfg(feature = "payouts")]
pub async fn add_bank_to_locker(
    state: &routes::SessionState,
    req: api::PaymentMethodCreate,
    merchant_account: &domain::MerchantAccount,
    key_store: &domain::MerchantKeyStore,
    bank: &api::BankPayout,
    customer_id: &id_type::CustomerId,
) -> errors::CustomResult<
    (
        api::PaymentMethodResponse,
        Option<payment_methods::DataDuplicationCheck>,
    ),
    errors::VaultError,
> {
    let key = key_store.key.get_inner().peek();
    let payout_method_data = api::PayoutMethodData::Bank(bank.clone());
    let key_manager_state: KeyManagerState = state.into();
    let enc_data = async {
        serde_json::to_value(payout_method_data.to_owned())
            .map_err(|err| {
                logger::error!("Error while encoding payout method data: {err:?}");
                errors::VaultError::SavePaymentMethodFailed
            })
            .change_context(errors::VaultError::SavePaymentMethodFailed)
            .attach_printable("Unable to encode payout method data")
            .ok()
            .map(|v| {
                let secret: Secret<String> = Secret::new(v.to_string());
                secret
            })
            .async_lift(|inner| async {
                domain::types::crypto_operation(
                    &key_manager_state,
                    type_name!(payment_method::PaymentMethod),
                    domain::types::CryptoOperation::EncryptOptional(inner),
                    Identifier::Merchant(key_store.merchant_id.clone()),
                    key,
                )
                .await
                .and_then(|val| val.try_into_optionaloperation())
            })
            .await
    }
    .await
    .change_context(errors::VaultError::SavePaymentMethodFailed)
    .attach_printable("Failed to encrypt payout method data")?
    .map(Encryption::from)
    .map(|e| e.into_inner())
    .map_or(Err(errors::VaultError::SavePaymentMethodFailed), |e| {
        Ok(hex::encode(e.peek()))
    })?;

    let payload =
        payment_methods::StoreLockerReq::LockerGeneric(payment_methods::StoreGenericReq {
            merchant_id: merchant_account.get_id().to_owned(),
            merchant_customer_id: customer_id.to_owned(),
            enc_data,
            ttl: state.conf.locker.ttl_for_storage_in_secs,
        });
    let store_resp = call_to_locker_hs(
        state,
        &payload,
        customer_id,
        api_enums::LockerChoice::HyperswitchCardVault,
    )
    .await?;
    let payment_method_resp = payment_methods::mk_add_bank_response_hs(
        bank.clone(),
        store_resp.card_reference,
        req,
        merchant_account.get_id(),
    );
    Ok((payment_method_resp, store_resp.duplication_check))
}

/// The response will be the tuple of PaymentMethodResponse and the duplication check of payment_method
pub async fn add_card_to_locker(
    state: &routes::SessionState,
    req: api::PaymentMethodCreate,
    card: &api::CardDetail,
    customer_id: &id_type::CustomerId,
    merchant_account: &domain::MerchantAccount,
    card_reference: Option<&str>,
) -> errors::CustomResult<
    (
        api::PaymentMethodResponse,
        Option<payment_methods::DataDuplicationCheck>,
    ),
    errors::VaultError,
> {
    metrics::STORED_TO_LOCKER.add(&metrics::CONTEXT, 1, &[]);
    let add_card_to_hs_resp = Box::pin(common_utils::metrics::utils::record_operation_time(
        async {
            add_card_hs(
                state,
                req.clone(),
                card,
                customer_id,
                merchant_account,
                api_enums::LockerChoice::HyperswitchCardVault,
                card_reference,
            )
            .await
            .map_err(|error| {
                metrics::CARD_LOCKER_FAILURES.add(
                    &metrics::CONTEXT,
                    1,
                    &[
                        router_env::opentelemetry::KeyValue::new("locker", "rust"),
                        router_env::opentelemetry::KeyValue::new("operation", "add"),
                    ],
                );
                error
            })
        },
        &metrics::CARD_ADD_TIME,
        &metrics::CONTEXT,
        &[router_env::opentelemetry::KeyValue::new("locker", "rust")],
    ))
    .await?;

    logger::debug!("card added to hyperswitch-card-vault");
    Ok(add_card_to_hs_resp)
}

pub async fn get_card_from_locker(
    state: &routes::SessionState,
    customer_id: &id_type::CustomerId,
    merchant_id: &id_type::MerchantId,
    card_reference: &str,
) -> errors::RouterResult<Card> {
    metrics::GET_FROM_LOCKER.add(&metrics::CONTEXT, 1, &[]);

    let get_card_from_rs_locker_resp = common_utils::metrics::utils::record_operation_time(
        async {
            get_card_from_hs_locker(
                state,
                customer_id,
                merchant_id,
                card_reference,
                api_enums::LockerChoice::HyperswitchCardVault,
            )
            .await
            .change_context(errors::ApiErrorResponse::InternalServerError)
            .attach_printable("Failed while getting card from hyperswitch card vault")
            .map_err(|error| {
                metrics::CARD_LOCKER_FAILURES.add(
                    &metrics::CONTEXT,
                    1,
                    &[
                        router_env::opentelemetry::KeyValue::new("locker", "rust"),
                        router_env::opentelemetry::KeyValue::new("operation", "get"),
                    ],
                );
                error
            })
        },
        &metrics::CARD_GET_TIME,
        &metrics::CONTEXT,
        &[router_env::opentelemetry::KeyValue::new("locker", "rust")],
    )
    .await?;

    logger::debug!("card retrieved from rust locker");
    Ok(get_card_from_rs_locker_resp)
}

pub async fn delete_card_from_locker(
    state: &routes::SessionState,
    customer_id: &id_type::CustomerId,
    merchant_id: &id_type::MerchantId,
    card_reference: &str,
) -> errors::RouterResult<payment_methods::DeleteCardResp> {
    metrics::DELETE_FROM_LOCKER.add(&metrics::CONTEXT, 1, &[]);

    common_utils::metrics::utils::record_operation_time(
        async move {
            delete_card_from_hs_locker(state, customer_id, merchant_id, card_reference)
                .await
                .map_err(|error| {
                    metrics::CARD_LOCKER_FAILURES.add(&metrics::CONTEXT, 1, &[]);
                    error
                })
        },
        &metrics::CARD_DELETE_TIME,
        &metrics::CONTEXT,
        &[],
    )
    .await
}

#[instrument(skip_all)]
pub async fn add_card_hs(
    state: &routes::SessionState,
    req: api::PaymentMethodCreate,
    card: &api::CardDetail,
    customer_id: &id_type::CustomerId,
    merchant_account: &domain::MerchantAccount,
    locker_choice: api_enums::LockerChoice,
    card_reference: Option<&str>,
) -> errors::CustomResult<
    (
        api::PaymentMethodResponse,
        Option<payment_methods::DataDuplicationCheck>,
    ),
    errors::VaultError,
> {
    let payload = payment_methods::StoreLockerReq::LockerCard(payment_methods::StoreCardReq {
        merchant_id: merchant_account.get_id().to_owned(),
        merchant_customer_id: customer_id.to_owned(),
        requestor_card_reference: card_reference.map(str::to_string),
        card: Card {
            card_number: card.card_number.to_owned(),
            name_on_card: card.card_holder_name.to_owned(),
            card_exp_month: card.card_exp_month.to_owned(),
            card_exp_year: card.card_exp_year.to_owned(),
            card_brand: card.card_network.as_ref().map(ToString::to_string),
            card_isin: None,
            nick_name: card.nick_name.as_ref().map(Secret::peek).cloned(),
        },
        ttl: state.conf.locker.ttl_for_storage_in_secs,
    });

    let store_card_payload = call_to_locker_hs(state, &payload, customer_id, locker_choice).await?;

    let payment_method_resp = payment_methods::mk_add_card_response_hs(
        card.clone(),
        store_card_payload.card_reference,
        req,
        merchant_account.get_id(),
    );
    Ok((payment_method_resp, store_card_payload.duplication_check))
}

#[instrument(skip_all)]
pub async fn decode_and_decrypt_locker_data(
    state: &routes::SessionState,
    key_store: &domain::MerchantKeyStore,
    enc_card_data: String,
) -> errors::CustomResult<Secret<String>, errors::VaultError> {
    // Fetch key
    let key = key_store.key.get_inner().peek();
    // Decode
    let decoded_bytes = hex::decode(&enc_card_data)
        .change_context(errors::VaultError::ResponseDeserializationFailed)
        .attach_printable("Failed to decode hex string into bytes")?;
    // Decrypt
    domain::types::crypto_operation(
        &state.into(),
        type_name!(payment_method::PaymentMethod),
        domain::types::CryptoOperation::DecryptOptional(Some(Encryption::new(
            decoded_bytes.into(),
        ))),
        Identifier::Merchant(key_store.merchant_id.clone()),
        key,
    )
    .await
    .and_then(|val| val.try_into_optionaloperation())
    .change_context(errors::VaultError::FetchPaymentMethodFailed)?
    .map_or(
        Err(report!(errors::VaultError::FetchPaymentMethodFailed)),
        |d| Ok(d.into_inner()),
    )
}

#[instrument(skip_all)]
pub async fn get_payment_method_from_hs_locker<'a>(
    state: &'a routes::SessionState,
    key_store: &domain::MerchantKeyStore,
    customer_id: &id_type::CustomerId,
    merchant_id: &id_type::MerchantId,
    payment_method_reference: &'a str,
    locker_choice: Option<api_enums::LockerChoice>,
) -> errors::CustomResult<Secret<String>, errors::VaultError> {
    let locker = &state.conf.locker;
    let jwekey = state.conf.jwekey.get_inner();

    let payment_method_data = if !locker.mock_locker {
        let request = payment_methods::mk_get_card_request_hs(
            jwekey,
            locker,
            customer_id,
            merchant_id,
            payment_method_reference,
            locker_choice,
        )
        .await
        .change_context(errors::VaultError::FetchPaymentMethodFailed)
        .attach_printable("Making get payment method request failed")?;
        let response = services::call_connector_api(state, request, "add_card_to_locker")
            .await
            .change_context(errors::VaultError::FetchPaymentMethodFailed)
            .attach_printable("Failed while executing call_connector_api for get_card");
        let jwe_body: services::JweBody = response
            .get_response_inner("JweBody")
            .change_context(errors::VaultError::FetchPaymentMethodFailed)?;
        let decrypted_payload = payment_methods::get_decrypted_response_payload(
            jwekey,
            jwe_body,
            locker_choice,
            locker.decryption_scheme.clone(),
        )
        .await
        .change_context(errors::VaultError::FetchPaymentMethodFailed)
        .attach_printable("Error getting decrypted response payload for get card")?;
        let get_card_resp: payment_methods::RetrieveCardResp = decrypted_payload
            .parse_struct("RetrieveCardResp")
            .change_context(errors::VaultError::FetchPaymentMethodFailed)
            .attach_printable("Failed to parse struct to RetrieveCardResp")?;
        let retrieve_card_resp = get_card_resp
            .payload
            .get_required_value("RetrieveCardRespPayload")
            .change_context(errors::VaultError::FetchPaymentMethodFailed)
            .attach_printable("Failed to retrieve field - payload from RetrieveCardResp")?;
        let enc_card_data = retrieve_card_resp
            .enc_card_data
            .get_required_value("enc_card_data")
            .change_context(errors::VaultError::FetchPaymentMethodFailed)
            .attach_printable(
                "Failed to retrieve field - enc_card_data from RetrieveCardRespPayload",
            )?;
        decode_and_decrypt_locker_data(state, key_store, enc_card_data.peek().to_string()).await?
    } else {
        mock_get_payment_method(state, key_store, payment_method_reference)
            .await?
            .payment_method
            .payment_method_data
    };
    Ok(payment_method_data)
}

#[instrument(skip_all)]
pub async fn call_to_locker_hs(
    state: &routes::SessionState,
    payload: &payment_methods::StoreLockerReq,
    customer_id: &id_type::CustomerId,
    locker_choice: api_enums::LockerChoice,
) -> errors::CustomResult<payment_methods::StoreCardRespPayload, errors::VaultError> {
    let locker = &state.conf.locker;
    let jwekey = state.conf.jwekey.get_inner();
    let db = &*state.store;
    let stored_card_response = if !locker.mock_locker {
        let request =
            payment_methods::mk_add_locker_request_hs(jwekey, locker, payload, locker_choice)
                .await?;
        let response = services::call_connector_api(state, request, "add_card_to_hs_locker")
            .await
            .change_context(errors::VaultError::SaveCardFailed);

        let jwe_body: services::JweBody = response
            .get_response_inner("JweBody")
            .change_context(errors::VaultError::FetchCardFailed)?;

        let decrypted_payload = payment_methods::get_decrypted_response_payload(
            jwekey,
            jwe_body,
            Some(locker_choice),
            locker.decryption_scheme.clone(),
        )
        .await
        .change_context(errors::VaultError::SaveCardFailed)
        .attach_printable("Error getting decrypted response payload")?;
        let stored_card_resp: payment_methods::StoreCardResp = decrypted_payload
            .parse_struct("StoreCardResp")
            .change_context(errors::VaultError::ResponseDeserializationFailed)?;
        stored_card_resp
    } else {
        let card_id = generate_id(consts::ID_LENGTH, "card");
        mock_call_to_locker_hs(db, &card_id, payload, None, None, Some(customer_id)).await?
    };

    let stored_card = stored_card_response
        .payload
        .get_required_value("StoreCardRespPayload")
        .change_context(errors::VaultError::SaveCardFailed)?;
    Ok(stored_card)
}

pub async fn update_payment_method_metadata_and_last_used(
    db: &dyn db::StorageInterface,
    pm: payment_method::PaymentMethod,
    pm_metadata: Option<serde_json::Value>,
    storage_scheme: MerchantStorageScheme,
) -> errors::CustomResult<(), errors::VaultError> {
    let pm_update = payment_method::PaymentMethodUpdate::MetadataUpdateAndLastUsed {
        metadata: pm_metadata,
        last_used_at: common_utils::date_time::now(),
    };
    db.update_payment_method(pm, pm_update, storage_scheme)
        .await
        .change_context(errors::VaultError::UpdateInPaymentMethodDataTableFailed)?;
    Ok(())
}

pub async fn update_payment_method_and_last_used(
    db: &dyn db::StorageInterface,
    pm: payment_method::PaymentMethod,
    payment_method_update: Option<Encryption>,
    storage_scheme: MerchantStorageScheme,
) -> errors::CustomResult<(), errors::VaultError> {
    let pm_update = payment_method::PaymentMethodUpdate::UpdatePaymentMethodDataAndLastUsed {
        payment_method_data: payment_method_update,
        last_used_at: common_utils::date_time::now(),
    };
    db.update_payment_method(pm, pm_update, storage_scheme)
        .await
        .change_context(errors::VaultError::UpdateInPaymentMethodDataTableFailed)?;
    Ok(())
}

pub async fn update_payment_method_connector_mandate_details(
    db: &dyn db::StorageInterface,
    pm: payment_method::PaymentMethod,
    connector_mandate_details: Option<serde_json::Value>,
    storage_scheme: MerchantStorageScheme,
) -> errors::CustomResult<(), errors::VaultError> {
    let pm_update = payment_method::PaymentMethodUpdate::ConnectorMandateDetailsUpdate {
        connector_mandate_details,
    };

    db.update_payment_method(pm, pm_update, storage_scheme)
        .await
        .change_context(errors::VaultError::UpdateInPaymentMethodDataTableFailed)?;
    Ok(())
}
#[instrument(skip_all)]
pub async fn get_card_from_hs_locker<'a>(
    state: &'a routes::SessionState,
    customer_id: &id_type::CustomerId,
    merchant_id: &id_type::MerchantId,
    card_reference: &'a str,
    locker_choice: api_enums::LockerChoice,
) -> errors::CustomResult<Card, errors::VaultError> {
    let locker = &state.conf.locker;
    let jwekey = &state.conf.jwekey.get_inner();

    if !locker.mock_locker {
        let request = payment_methods::mk_get_card_request_hs(
            jwekey,
            locker,
            customer_id,
            merchant_id,
            card_reference,
            Some(locker_choice),
        )
        .await
        .change_context(errors::VaultError::FetchCardFailed)
        .attach_printable("Making get card request failed")?;
        let response = services::call_connector_api(state, request, "get_card_from_locker")
            .await
            .change_context(errors::VaultError::FetchCardFailed)
            .attach_printable("Failed while executing call_connector_api for get_card");
        let jwe_body: services::JweBody = response
            .get_response_inner("JweBody")
            .change_context(errors::VaultError::FetchCardFailed)?;
        let decrypted_payload = payment_methods::get_decrypted_response_payload(
            jwekey,
            jwe_body,
            Some(locker_choice),
            locker.decryption_scheme.clone(),
        )
        .await
        .change_context(errors::VaultError::FetchCardFailed)
        .attach_printable("Error getting decrypted response payload for get card")?;
        let get_card_resp: payment_methods::RetrieveCardResp = decrypted_payload
            .parse_struct("RetrieveCardResp")
            .change_context(errors::VaultError::FetchCardFailed)?;
        let retrieve_card_resp = get_card_resp
            .payload
            .get_required_value("RetrieveCardRespPayload")
            .change_context(errors::VaultError::FetchCardFailed)?;
        retrieve_card_resp
            .card
            .get_required_value("Card")
            .change_context(errors::VaultError::FetchCardFailed)
    } else {
        let (get_card_resp, _) = mock_get_card(&*state.store, card_reference).await?;
        payment_methods::mk_get_card_response(get_card_resp)
            .change_context(errors::VaultError::ResponseDeserializationFailed)
    }
}

#[instrument(skip_all)]
pub async fn delete_card_from_hs_locker<'a>(
    state: &routes::SessionState,
    customer_id: &id_type::CustomerId,
    merchant_id: &id_type::MerchantId,
    card_reference: &'a str,
) -> errors::RouterResult<payment_methods::DeleteCardResp> {
    let locker = &state.conf.locker;
    let jwekey = &state.conf.jwekey.get_inner();

    let request = payment_methods::mk_delete_card_request_hs(
        jwekey,
        locker,
        customer_id,
        merchant_id,
        card_reference,
    )
    .await
    .change_context(errors::ApiErrorResponse::InternalServerError)
    .attach_printable("Making delete card request failed")?;

    if !locker.mock_locker {
        let response = services::call_connector_api(state, request, "delete_card_from_locker")
            .await
            .change_context(errors::ApiErrorResponse::InternalServerError)
            .attach_printable("Failed while executing call_connector_api for delete card");
        let jwe_body: services::JweBody = response.get_response_inner("JweBody")?;
        let decrypted_payload = payment_methods::get_decrypted_response_payload(
            jwekey,
            jwe_body,
            Some(api_enums::LockerChoice::HyperswitchCardVault),
            locker.decryption_scheme.clone(),
        )
        .await
        .change_context(errors::ApiErrorResponse::InternalServerError)
        .attach_printable("Error getting decrypted response payload for delete card")?;
        let delete_card_resp: payment_methods::DeleteCardResp = decrypted_payload
            .parse_struct("DeleteCardResp")
            .change_context(errors::ApiErrorResponse::InternalServerError)?;
        Ok(delete_card_resp)
    } else {
        Ok(mock_delete_card_hs(&*state.store, card_reference)
            .await
            .change_context(errors::ApiErrorResponse::InternalServerError)
            .attach_printable("card_delete_failure_message")?)
    }
}

///Mock api for local testing
pub async fn mock_call_to_locker_hs(
    db: &dyn db::StorageInterface,
    card_id: &str,
    payload: &payment_methods::StoreLockerReq,
    card_cvc: Option<String>,
    payment_method_id: Option<String>,
    customer_id: Option<&id_type::CustomerId>,
) -> errors::CustomResult<payment_methods::StoreCardResp, errors::VaultError> {
    let mut locker_mock_up = storage::LockerMockUpNew {
        card_id: card_id.to_string(),
        external_id: uuid::Uuid::new_v4().to_string(),
        card_fingerprint: uuid::Uuid::new_v4().to_string(),
        card_global_fingerprint: uuid::Uuid::new_v4().to_string(),
        merchant_id: id_type::MerchantId::default(),
        card_number: "4111111111111111".to_string(),
        card_exp_year: "2099".to_string(),
        card_exp_month: "12".to_string(),
        card_cvc,
        payment_method_id,
        customer_id: customer_id.map(ToOwned::to_owned),
        name_on_card: None,
        nickname: None,
        enc_card_data: None,
    };
    locker_mock_up = match payload {
        payment_methods::StoreLockerReq::LockerCard(store_card_req) => storage::LockerMockUpNew {
            merchant_id: store_card_req.merchant_id.to_owned(),
            card_number: store_card_req.card.card_number.peek().to_string(),
            card_exp_year: store_card_req.card.card_exp_year.peek().to_string(),
            card_exp_month: store_card_req.card.card_exp_month.peek().to_string(),
            name_on_card: store_card_req.card.name_on_card.to_owned().expose_option(),
            nickname: store_card_req.card.nick_name.to_owned(),
            ..locker_mock_up
        },
        payment_methods::StoreLockerReq::LockerGeneric(store_generic_req) => {
            storage::LockerMockUpNew {
                merchant_id: store_generic_req.merchant_id.to_owned(),
                enc_card_data: Some(store_generic_req.enc_data.to_owned()),
                ..locker_mock_up
            }
        }
    };

    let response = db
        .insert_locker_mock_up(locker_mock_up)
        .await
        .change_context(errors::VaultError::SaveCardFailed)?;
    let payload = payment_methods::StoreCardRespPayload {
        card_reference: response.card_id,
        duplication_check: None,
    };
    Ok(payment_methods::StoreCardResp {
        status: "Ok".to_string(),
        error_code: None,
        error_message: None,
        payload: Some(payload),
    })
}

#[instrument(skip_all)]
pub async fn mock_get_card<'a>(
    db: &dyn db::StorageInterface,
    card_id: &'a str,
) -> errors::CustomResult<(payment_methods::GetCardResponse, Option<String>), errors::VaultError> {
    let locker_mock_up = db
        .find_locker_by_card_id(card_id)
        .await
        .change_context(errors::VaultError::FetchCardFailed)?;
    let add_card_response = payment_methods::AddCardResponse {
        card_id: locker_mock_up
            .payment_method_id
            .unwrap_or(locker_mock_up.card_id),
        external_id: locker_mock_up.external_id,
        card_fingerprint: locker_mock_up.card_fingerprint.into(),
        card_global_fingerprint: locker_mock_up.card_global_fingerprint.into(),
        merchant_id: Some(locker_mock_up.merchant_id),
        card_number: cards::CardNumber::try_from(locker_mock_up.card_number)
            .change_context(errors::VaultError::ResponseDeserializationFailed)
            .attach_printable("Invalid card number format from the mock locker")
            .map(Some)?,
        card_exp_year: Some(locker_mock_up.card_exp_year.into()),
        card_exp_month: Some(locker_mock_up.card_exp_month.into()),
        name_on_card: locker_mock_up.name_on_card.map(|card| card.into()),
        nickname: locker_mock_up.nickname,
        customer_id: locker_mock_up.customer_id,
        duplicate: locker_mock_up.duplicate,
    };
    Ok((
        payment_methods::GetCardResponse {
            card: add_card_response,
        },
        locker_mock_up.card_cvc,
    ))
}

#[instrument(skip_all)]
pub async fn mock_get_payment_method<'a>(
    state: &routes::SessionState,
    key_store: &domain::MerchantKeyStore,
    card_id: &'a str,
) -> errors::CustomResult<payment_methods::GetPaymentMethodResponse, errors::VaultError> {
    let db = &*state.store;
    let locker_mock_up = db
        .find_locker_by_card_id(card_id)
        .await
        .change_context(errors::VaultError::FetchPaymentMethodFailed)?;
    let dec_data = if let Some(e) = locker_mock_up.enc_card_data {
        decode_and_decrypt_locker_data(state, key_store, e).await
    } else {
        Err(report!(errors::VaultError::FetchPaymentMethodFailed))
    }?;
    let payment_method_response = payment_methods::AddPaymentMethodResponse {
        payment_method_id: locker_mock_up
            .payment_method_id
            .unwrap_or(locker_mock_up.card_id),
        external_id: locker_mock_up.external_id,
        merchant_id: Some(locker_mock_up.merchant_id.to_owned()),
        nickname: locker_mock_up.nickname,
        customer_id: locker_mock_up.customer_id,
        duplicate: locker_mock_up.duplicate,
        payment_method_data: dec_data,
    };
    Ok(payment_methods::GetPaymentMethodResponse {
        payment_method: payment_method_response,
    })
}

#[instrument(skip_all)]
pub async fn mock_delete_card_hs<'a>(
    db: &dyn db::StorageInterface,
    card_id: &'a str,
) -> errors::CustomResult<payment_methods::DeleteCardResp, errors::VaultError> {
    db.delete_locker_mock_up(card_id)
        .await
        .change_context(errors::VaultError::FetchCardFailed)?;
    Ok(payment_methods::DeleteCardResp {
        status: "Ok".to_string(),
        error_code: None,
        error_message: None,
    })
}

#[instrument(skip_all)]
pub async fn mock_delete_card<'a>(
    db: &dyn db::StorageInterface,
    card_id: &'a str,
) -> errors::CustomResult<payment_methods::DeleteCardResponse, errors::VaultError> {
    let locker_mock_up = db
        .delete_locker_mock_up(card_id)
        .await
        .change_context(errors::VaultError::FetchCardFailed)?;
    Ok(payment_methods::DeleteCardResponse {
        card_id: Some(locker_mock_up.card_id),
        external_id: Some(locker_mock_up.external_id),
        card_isin: None,
        status: "Ok".to_string(),
    })
}
//------------------------------------------------------------------------------
pub fn get_banks(
    state: &routes::SessionState,
    pm_type: common_enums::enums::PaymentMethodType,
    connectors: Vec<String>,
) -> Result<Vec<BankCodeResponse>, errors::ApiErrorResponse> {
    let mut bank_names_hm: HashMap<String, HashSet<common_enums::enums::BankNames>> =
        HashMap::new();

    if matches!(
        pm_type,
        api_enums::PaymentMethodType::Giropay | api_enums::PaymentMethodType::Sofort
    ) {
        Ok(vec![BankCodeResponse {
            bank_name: vec![],
            eligible_connectors: connectors,
        }])
    } else {
        let mut bank_code_responses = vec![];
        for connector in &connectors {
            if let Some(connector_bank_names) = state.conf.bank_config.0.get(&pm_type) {
                if let Some(connector_hash_set) = connector_bank_names.0.get(connector) {
                    bank_names_hm.insert(connector.clone(), connector_hash_set.banks.clone());
                } else {
                    logger::error!("Could not find any configured connectors for payment_method -> {pm_type} for connector -> {connector}");
                }
            } else {
                logger::error!("Could not find any configured banks for payment_method -> {pm_type} for connector -> {connector}");
            }
        }

        let vector_of_hashsets = bank_names_hm
            .values()
            .map(|bank_names_hashset| bank_names_hashset.to_owned())
            .collect::<Vec<_>>();

        let mut common_bank_names = HashSet::new();
        if let Some(first_element) = vector_of_hashsets.first() {
            common_bank_names = vector_of_hashsets
                .iter()
                .skip(1)
                .fold(first_element.to_owned(), |acc, hs| {
                    acc.intersection(hs).cloned().collect()
                });
        }

        if !common_bank_names.is_empty() {
            bank_code_responses.push(BankCodeResponse {
                bank_name: common_bank_names.clone().into_iter().collect(),
                eligible_connectors: connectors.clone(),
            });
        }

        for connector in connectors {
            if let Some(all_bank_codes_for_connector) = bank_names_hm.get(&connector) {
                let remaining_bank_codes: HashSet<_> = all_bank_codes_for_connector
                    .difference(&common_bank_names)
                    .collect();

                if !remaining_bank_codes.is_empty() {
                    bank_code_responses.push(BankCodeResponse {
                        bank_name: remaining_bank_codes
                            .into_iter()
                            .map(|ele| ele.to_owned())
                            .collect(),
                        eligible_connectors: vec![connector],
                    })
                }
            } else {
                logger::error!("Could not find any configured banks for payment_method -> {pm_type} for connector -> {connector}");
            }
        }
        Ok(bank_code_responses)
    }
}

fn get_val(str: String, val: &serde_json::Value) -> Option<String> {
    str.split('.')
        .try_fold(val, |acc, x| acc.get(x))
        .and_then(|v| v.as_str())
        .map(|s| s.to_string())
}

pub async fn list_payment_methods(
    state: routes::SessionState,
    merchant_account: domain::MerchantAccount,
    key_store: domain::MerchantKeyStore,
    mut req: api::PaymentMethodListRequest,
) -> errors::RouterResponse<api::PaymentMethodListResponse> {
    let db = &*state.store;
    let pm_config_mapping = &state.conf.pm_filters;
    let key_manager_state = &(&state).into();
    let payment_intent = if let Some(cs) = &req.client_secret {
        if cs.starts_with("pm_") {
            validate_payment_method_and_client_secret(cs, db, &merchant_account).await?;
            None
        } else {
            helpers::verify_payment_intent_time_and_client_secret(
                &state,
                &merchant_account,
                &key_store,
                req.client_secret.clone(),
            )
            .await?
        }
    } else {
        None
    };

    let shipping_address = payment_intent
        .as_ref()
        .async_map(|pi| async {
            helpers::get_address_by_id(
                &state,
                pi.shipping_address_id.clone(),
                &key_store,
                &pi.payment_id,
                merchant_account.get_id(),
                merchant_account.storage_scheme,
            )
            .await
        })
        .await
        .transpose()?
        .flatten();

    let billing_address = payment_intent
        .as_ref()
        .async_map(|pi| async {
            helpers::get_address_by_id(
                &state,
                pi.billing_address_id.clone(),
                &key_store,
                &pi.payment_id,
                merchant_account.get_id(),
                merchant_account.storage_scheme,
            )
            .await
        })
        .await
        .transpose()?
        .flatten();

    let customer = payment_intent
        .as_ref()
        .async_and_then(|pi| async {
            pi.customer_id
                .as_ref()
                .async_and_then(|cust| async {
                    db.find_customer_by_customer_id_merchant_id(
                        key_manager_state,
                        cust,
                        &pi.merchant_id,
                        &key_store,
                        merchant_account.storage_scheme,
                    )
                    .await
                    .to_not_found_response(errors::ApiErrorResponse::CustomerNotFound)
                    .ok()
                })
                .await
        })
        .await;

    let payment_attempt = payment_intent
        .as_ref()
        .async_map(|pi| async {
            db.find_payment_attempt_by_payment_id_merchant_id_attempt_id(
                &pi.payment_id,
                &pi.merchant_id,
                &pi.active_attempt.get_id(),
                merchant_account.storage_scheme,
            )
            .await
            .change_context(errors::ApiErrorResponse::PaymentNotFound)
        })
        .await
        .transpose()?;
    let setup_future_usage = payment_intent.as_ref().and_then(|pi| pi.setup_future_usage);
    let payment_type = payment_attempt.as_ref().map(|pa| {
        let amount = api::Amount::from(pa.amount);
        let mandate_type = if pa.mandate_id.is_some() {
            Some(api::MandateTransactionType::RecurringMandateTransaction)
        } else if pa.mandate_details.is_some()
            || setup_future_usage
                .map(|future_usage| future_usage == common_enums::enums::FutureUsage::OffSession)
                .unwrap_or(false)
        {
            Some(api::MandateTransactionType::NewMandateTransaction)
        } else {
            None
        };

        helpers::infer_payment_type(&amount, mandate_type.as_ref())
    });

    let all_mcas = db
        .find_merchant_connector_account_by_merchant_id_and_disabled_list(
            key_manager_state,
            merchant_account.get_id(),
            false,
            &key_store,
        )
        .await
        .to_not_found_response(errors::ApiErrorResponse::MerchantAccountNotFound)?;

    let profile_id = payment_intent
        .as_ref()
        .map(|payment_intent| {
            payment_intent
                .profile_id
                .clone()
                .get_required_value("profile_id")
                .change_context(errors::ApiErrorResponse::InternalServerError)
                .attach_printable("profile_id is not set in payment_intent")
        })
        .transpose()?;
    let business_profile = core_utils::validate_and_get_business_profile(
        db,
        key_manager_state,
        &key_store,
        profile_id.as_ref(),
        merchant_account.get_id(),
    )
    .await?;

    // filter out payment connectors based on profile_id
    let filtered_mcas = helpers::filter_mca_based_on_profile_and_connector_type(
        all_mcas.clone(),
        profile_id.as_ref(),
        ConnectorType::PaymentProcessor,
    );

    logger::debug!(mca_before_filtering=?filtered_mcas);

    let mut response: Vec<ResponsePaymentMethodIntermediate> = vec![];
    // Key creation for storing PM_FILTER_CGRAPH
    let key = {
        let profile_id = profile_id
            .clone()
            .get_required_value("profile_id")
            .change_context(errors::ApiErrorResponse::GenericNotFoundError {
                message: "Profile id not found".to_string(),
            })?;
        format!(
            "pm_filters_cgraph_{}_{}",
            merchant_account.get_id().get_string_repr(),
            profile_id
        )
    };

    if let Some(graph) = get_merchant_pm_filter_graph(&state, &key).await {
        // Derivation of PM_FILTER_CGRAPH from MokaCache successful
        for mca in &filtered_mcas {
            let payment_methods = match &mca.payment_methods_enabled {
                Some(pm) => pm,
                None => continue,
            };
            filter_payment_methods(
                &graph,
                mca.get_id(),
                payment_methods,
                &mut req,
                &mut response,
                payment_intent.as_ref(),
                payment_attempt.as_ref(),
                billing_address.as_ref(),
                mca.connector_name.clone(),
                &state.conf.saved_payment_methods,
            )
            .await?;
        }
    } else {
        // No PM_FILTER_CGRAPH Cache present in MokaCache
        let mut builder = cgraph::ConstraintGraphBuilder::new();
        for mca in &filtered_mcas {
            let domain_id = builder.make_domain(mca.get_id(), mca.connector_name.as_str());

            let Ok(domain_id) = domain_id else {
                logger::error!("Failed to construct domain for list payment methods");
                return Err(errors::ApiErrorResponse::InternalServerError.into());
            };

            let payment_methods = match &mca.payment_methods_enabled {
                Some(pm) => pm,
                None => continue,
            };
            if let Err(e) = make_pm_graph(
                &mut builder,
                domain_id,
                payment_methods,
                mca.connector_name.clone(),
                pm_config_mapping,
                &state.conf.mandates.supported_payment_methods,
                &state.conf.mandates.update_mandate_supported,
            ) {
                logger::error!(
                    "Failed to construct constraint graph for list payment methods {e:?}"
                );
            }
        }

        // Refreshing our CGraph cache
        let graph = refresh_pm_filters_cache(&state, &key, builder.build()).await;

        for mca in &filtered_mcas {
            let payment_methods = match &mca.payment_methods_enabled {
                Some(pm) => pm,
                None => continue,
            };
            filter_payment_methods(
                &graph,
                mca.get_id().clone(),
                payment_methods,
                &mut req,
                &mut response,
                payment_intent.as_ref(),
                payment_attempt.as_ref(),
                billing_address.as_ref(),
                mca.connector_name.clone(),
                &state.conf.saved_payment_methods,
            )
            .await?;
        }
    }
    logger::info!(
        "The Payment Methods available after Constraint Graph filtering are {:?}",
        response
    );

    // Filter out wallet payment method from mca if customer has already saved it
    customer
        .as_ref()
        .async_map(|customer| async {
            let wallet_pm_exists = response
                .iter()
                .any(|mca| mca.payment_method == enums::PaymentMethod::Wallet);
            if wallet_pm_exists {
                match db
                    .find_payment_method_by_customer_id_merchant_id_list(
                       &customer.get_customer_id(),
                       merchant_account.get_id(),
                        None,
                    )
                    .await
                {
                    Ok(customer_payment_methods) => {
                        let customer_wallet_pm = customer_payment_methods
                            .iter()
                            .filter(|cust_pm| {
                                cust_pm.payment_method == Some(enums::PaymentMethod::Wallet)
                            })
                            .collect::<Vec<_>>();

                        response.retain(|mca| {
                            !(mca.payment_method == enums::PaymentMethod::Wallet
                                && customer_wallet_pm.iter().any(|cust_pm| {
                                    cust_pm.payment_method_type == Some(mca.payment_method_type)
                                }))
                        });

                        logger::debug!("Filtered out wallet payment method from mca since customer has already saved it");
                        Ok(())
                    }
                    Err(error) => {
                        if error.current_context().is_db_not_found() {
                            Ok(())
                        } else {
                            Err(error)
                                .change_context(errors::ApiErrorResponse::InternalServerError)
                                .attach_printable("failed to find payment methods for a customer")
                        }
                    }
                }
            } else {
                Ok(())
            }
        })
        .await
        .transpose()?;

    let mut pmt_to_auth_connector: HashMap<
        enums::PaymentMethod,
        HashMap<enums::PaymentMethodType, String>,
    > = HashMap::new();

    if let Some((payment_attempt, payment_intent)) =
        payment_attempt.as_ref().zip(payment_intent.as_ref())
    {
        let routing_enabled_pms = HashSet::from([
            api_enums::PaymentMethod::BankTransfer,
            api_enums::PaymentMethod::BankDebit,
            api_enums::PaymentMethod::BankRedirect,
        ]);

        let routing_enabled_pm_types = HashSet::from([
            api_enums::PaymentMethodType::GooglePay,
            api_enums::PaymentMethodType::ApplePay,
            api_enums::PaymentMethodType::Klarna,
            api_enums::PaymentMethodType::Paypal,
        ]);

        let mut chosen = Vec::<api::SessionConnectorData>::new();
        for intermediate in &response {
            if routing_enabled_pm_types.contains(&intermediate.payment_method_type)
                || routing_enabled_pms.contains(&intermediate.payment_method)
            {
                let connector_data = api::ConnectorData::get_connector_by_name(
                    &state.clone().conf.connectors,
                    &intermediate.connector,
                    api::GetToken::from(intermediate.payment_method_type),
                    None,
                )
                .change_context(errors::ApiErrorResponse::InternalServerError)
                .attach_printable("invalid connector name received")?;

                chosen.push(api::SessionConnectorData {
                    payment_method_type: intermediate.payment_method_type,
                    connector: connector_data,
                    business_sub_label: None,
                });
            }
        }
        let sfr = SessionFlowRoutingInput {
            state: &state,
            country: billing_address.clone().and_then(|ad| ad.country),
            key_store: &key_store,
            merchant_account: &merchant_account,
            payment_attempt,
            payment_intent,
            chosen,
        };
        let result = routing::perform_session_flow_routing(sfr, &enums::TransactionType::Payment)
            .await
            .change_context(errors::ApiErrorResponse::InternalServerError)
            .attach_printable("error performing session flow routing")?;

        response.retain(|intermediate| {
            if !routing_enabled_pm_types.contains(&intermediate.payment_method_type)
                && !routing_enabled_pms.contains(&intermediate.payment_method)
            {
                return true;
            }

            if let Some(choice) = result.get(&intermediate.payment_method_type) {
                if let Some(first_routable_connector) = choice.first() {
                    intermediate.connector
                        == first_routable_connector
                            .connector
                            .connector_name
                            .to_string()
                } else {
                    false
                }
            } else {
                false
            }
        });

        let mut routing_info: storage::PaymentRoutingInfo = payment_attempt
            .straight_through_algorithm
            .clone()
            .map(|val| val.parse_value("PaymentRoutingInfo"))
            .transpose()
            .change_context(errors::ApiErrorResponse::InternalServerError)
            .attach_printable("Invalid PaymentRoutingInfo format found in payment attempt")?
            .unwrap_or_else(|| storage::PaymentRoutingInfo {
                algorithm: None,
                pre_routing_results: None,
            });

        let mut pre_routing_results: HashMap<
            api_enums::PaymentMethodType,
            storage::PreRoutingConnectorChoice,
        > = HashMap::new();

        for (pm_type, routing_choice) in result {
            let mut routable_choice_list = vec![];
            for choice in routing_choice {
                let routable_choice = routing_types::RoutableConnectorChoice {
                    choice_kind: routing_types::RoutableChoiceKind::FullStruct,
                    connector: choice
                        .connector
                        .connector_name
                        .to_string()
                        .parse::<api_enums::RoutableConnectors>()
                        .change_context(errors::ApiErrorResponse::InternalServerError)?,
                    merchant_connector_id: choice.connector.merchant_connector_id.clone(),
                };
                routable_choice_list.push(routable_choice);
            }
            pre_routing_results.insert(
                pm_type,
                storage::PreRoutingConnectorChoice::Multiple(routable_choice_list),
            );
        }

        let redis_conn = db
            .get_redis_conn()
            .map_err(|redis_error| logger::error!(?redis_error))
            .ok();

        let mut val = Vec::new();

        for (payment_method_type, routable_connector_choice) in &pre_routing_results {
            let routable_connector_list = match routable_connector_choice {
                storage::PreRoutingConnectorChoice::Single(routable_connector) => {
                    vec![routable_connector.clone()]
                }
                storage::PreRoutingConnectorChoice::Multiple(routable_connector_list) => {
                    routable_connector_list.clone()
                }
            };

            let first_routable_connector = routable_connector_list
                .first()
                .ok_or(errors::ApiErrorResponse::IncorrectPaymentMethodConfiguration)?;

            let matched_mca = filtered_mcas.iter().find(|m| {
                first_routable_connector.merchant_connector_id.as_ref() == Some(&m.get_id())
            });

            if let Some(m) = matched_mca {
                let pm_auth_config = m
                    .pm_auth_config
                    .as_ref()
                    .map(|config| {
                        serde_json::from_value::<PaymentMethodAuthConfig>(config.clone().expose())
                            .change_context(errors::StorageError::DeserializationFailed)
                            .attach_printable("Failed to deserialize Payment Method Auth config")
                    })
                    .transpose()
                    .unwrap_or_else(|error| {
                        logger::error!(?error);
                        None
                    });

                if let Some(config) = pm_auth_config {
                    for inner_config in config.enabled_payment_methods.iter() {
                        let is_active_mca = all_mcas
                            .iter()
                            .any(|mca| mca.get_id() == inner_config.mca_id);

                        if inner_config.payment_method_type == *payment_method_type && is_active_mca
                        {
                            let pm = pmt_to_auth_connector
                                .get(&inner_config.payment_method)
                                .cloned();

                            let inner_map = if let Some(mut inner_map) = pm {
                                inner_map.insert(
                                    *payment_method_type,
                                    inner_config.connector_name.clone(),
                                );
                                inner_map
                            } else {
                                HashMap::from([(
                                    *payment_method_type,
                                    inner_config.connector_name.clone(),
                                )])
                            };

                            pmt_to_auth_connector.insert(inner_config.payment_method, inner_map);
                            val.push(inner_config.clone());
                        }
                    }
                };
            }
        }

        let pm_auth_key = format!("pm_auth_{}", payment_intent.payment_id);
        let redis_expiry = state.conf.payment_method_auth.get_inner().redis_expiry;

        if let Some(rc) = redis_conn {
            rc.serialize_and_set_key_with_expiry(pm_auth_key.as_str(), val, redis_expiry)
                .await
                .attach_printable("Failed to store pm auth data in redis")
                .unwrap_or_else(|error| {
                    logger::error!(?error);
                })
        };

        routing_info.pre_routing_results = Some(pre_routing_results);

        let encoded = routing_info
            .encode_to_value()
            .change_context(errors::ApiErrorResponse::InternalServerError)
            .attach_printable("Unable to serialize payment routing info to value")?;

        let attempt_update = storage::PaymentAttemptUpdate::UpdateTrackers {
            payment_token: None,
            connector: None,
            straight_through_algorithm: Some(encoded),
            amount_capturable: None,
            updated_by: merchant_account.storage_scheme.to_string(),
            merchant_connector_id: None,
            surcharge_amount: None,
            tax_amount: None,
        };

        state
            .store
            .update_payment_attempt_with_attempt_id(
                payment_attempt.clone(),
                attempt_update,
                merchant_account.storage_scheme,
            )
            .await
            .to_not_found_response(errors::ApiErrorResponse::PaymentNotFound)?;
    }

    // Check for `use_billing_as_payment_method_billing` config under business_profile
    // If this is disabled, then the billing details in required fields will be empty and have to be collected by the customer
    let billing_address_for_calculating_required_fields = business_profile
        .as_ref()
        .and_then(|business_profile| business_profile.use_billing_as_payment_method_billing)
        .unwrap_or(true)
        .then_some(billing_address.as_ref())
        .flatten();

    let req = api_models::payments::PaymentsRequest::foreign_try_from((
        payment_attempt.as_ref(),
        payment_intent.as_ref(),
        shipping_address.as_ref(),
        billing_address_for_calculating_required_fields,
        customer.as_ref(),
    ))?;
    let req_val = serde_json::to_value(req).ok();
    logger::debug!(filtered_payment_methods=?response);

    let mut payment_experiences_consolidated_hm: HashMap<
        api_enums::PaymentMethod,
        HashMap<api_enums::PaymentMethodType, HashMap<api_enums::PaymentExperience, Vec<String>>>,
    > = HashMap::new();

    let mut card_networks_consolidated_hm: HashMap<
        api_enums::PaymentMethod,
        HashMap<api_enums::PaymentMethodType, HashMap<api_enums::CardNetwork, Vec<String>>>,
    > = HashMap::new();

    let mut banks_consolidated_hm: HashMap<api_enums::PaymentMethodType, Vec<String>> =
        HashMap::new();

    let mut bank_debits_consolidated_hm =
        HashMap::<api_enums::PaymentMethodType, Vec<String>>::new();

    let mut bank_transfer_consolidated_hm =
        HashMap::<api_enums::PaymentMethodType, Vec<String>>::new();

    // All the required fields will be stored here and later filtered out based on business profile config
    let mut required_fields_hm = HashMap::<
        api_enums::PaymentMethod,
        HashMap<api_enums::PaymentMethodType, HashMap<String, RequiredFieldInfo>>,
    >::new();

    for element in response.clone() {
        let payment_method = element.payment_method;
        let payment_method_type = element.payment_method_type;
        let connector = element.connector.clone();

        let connector_variant = api_enums::Connector::from_str(connector.as_str())
            .change_context(errors::ConnectorError::InvalidConnectorName)
            .change_context(errors::ApiErrorResponse::InvalidDataValue {
                field_name: "connector",
            })
            .attach_printable_lazy(|| format!("unable to parse connector name {connector:?}"))?;
        state.conf.required_fields.0.get(&payment_method).map(
            |required_fields_hm_for_each_payment_method_type| {
                required_fields_hm_for_each_payment_method_type
                    .0
                    .get(&payment_method_type)
                    .map(|required_fields_hm_for_each_connector| {
                        required_fields_hm.entry(payment_method).or_default();
                        required_fields_hm_for_each_connector
                            .fields
                            .get(&connector_variant)
                            .map(|required_fields_final| {
                                let mut required_fields_hs = required_fields_final.common.clone();
                                if let Some(pa) = payment_attempt.as_ref() {
                                    if let Some(_mandate) = &pa.mandate_details {
                                        required_fields_hs
                                            .extend(required_fields_final.mandate.clone());
                                    } else {
                                        required_fields_hs
                                            .extend(required_fields_final.non_mandate.clone());
                                    }
                                }

                                let should_send_shipping_details =
                                    business_profile.clone().and_then(|business_profile| {
                                        business_profile
                                            .collect_shipping_details_from_wallet_connector
                                    });

                                // Remove shipping fields from required fields based on business profile configuration
                                if should_send_shipping_details != Some(true) {
                                    let shipping_variants =
                                        api_enums::FieldType::get_shipping_variants();

                                    let keys_to_be_removed = required_fields_hs
                                        .iter()
                                        .filter(|(_key, value)| {
                                            shipping_variants.contains(&value.field_type)
                                        })
                                        .map(|(key, _value)| key.to_string())
                                        .collect::<Vec<_>>();

                                    keys_to_be_removed.iter().for_each(|key_to_be_removed| {
                                        required_fields_hs.remove(key_to_be_removed);
                                    });
                                }

                                // get the config, check the enums while adding
                                {
                                    for (key, val) in &mut required_fields_hs {
                                        let temp = req_val
                                            .as_ref()
                                            .and_then(|r| get_val(key.to_owned(), r));
                                        if let Some(s) = temp {
                                            val.value = Some(s.into())
                                        };
                                    }
                                }

                                let existing_req_fields_hs = required_fields_hm
                                    .get_mut(&payment_method)
                                    .and_then(|inner_hm| inner_hm.get_mut(&payment_method_type));

                                // If payment_method_type already exist in required_fields_hm, extend the required_fields hs to existing hs.
                                if let Some(inner_hs) = existing_req_fields_hs {
                                    inner_hs.extend(required_fields_hs);
                                } else {
                                    required_fields_hm.get_mut(&payment_method).map(|inner_hm| {
                                        inner_hm.insert(payment_method_type, required_fields_hs)
                                    });
                                }
                            })
                    })
            },
        );

        if let Some(payment_experience) = element.payment_experience {
            if let Some(payment_method_hm) =
                payment_experiences_consolidated_hm.get_mut(&payment_method)
            {
                if let Some(payment_method_type_hm) =
                    payment_method_hm.get_mut(&payment_method_type)
                {
                    if let Some(vector_of_connectors) =
                        payment_method_type_hm.get_mut(&payment_experience)
                    {
                        vector_of_connectors.push(connector);
                    } else {
                        payment_method_type_hm.insert(payment_experience, vec![connector]);
                    }
                } else {
                    payment_method_hm.insert(
                        payment_method_type,
                        HashMap::from([(payment_experience, vec![connector])]),
                    );
                }
            } else {
                let inner_hm = HashMap::from([(payment_experience, vec![connector])]);
                let payment_method_type_hm = HashMap::from([(payment_method_type, inner_hm)]);
                payment_experiences_consolidated_hm.insert(payment_method, payment_method_type_hm);
            }
        }

        if let Some(card_networks) = element.card_networks {
            if let Some(payment_method_hm) = card_networks_consolidated_hm.get_mut(&payment_method)
            {
                if let Some(payment_method_type_hm) =
                    payment_method_hm.get_mut(&payment_method_type)
                {
                    for card_network in card_networks {
                        if let Some(vector_of_connectors) =
                            payment_method_type_hm.get_mut(&card_network)
                        {
                            let connector = element.connector.clone();
                            vector_of_connectors.push(connector);
                        } else {
                            let connector = element.connector.clone();
                            payment_method_type_hm.insert(card_network, vec![connector]);
                        }
                    }
                } else {
                    let mut inner_hashmap: HashMap<api_enums::CardNetwork, Vec<String>> =
                        HashMap::new();
                    for card_network in card_networks {
                        if let Some(vector_of_connectors) = inner_hashmap.get_mut(&card_network) {
                            let connector = element.connector.clone();
                            vector_of_connectors.push(connector);
                        } else {
                            let connector = element.connector.clone();
                            inner_hashmap.insert(card_network, vec![connector]);
                        }
                    }
                    payment_method_hm.insert(payment_method_type, inner_hashmap);
                }
            } else {
                let mut inner_hashmap: HashMap<api_enums::CardNetwork, Vec<String>> =
                    HashMap::new();
                for card_network in card_networks {
                    if let Some(vector_of_connectors) = inner_hashmap.get_mut(&card_network) {
                        let connector = element.connector.clone();
                        vector_of_connectors.push(connector);
                    } else {
                        let connector = element.connector.clone();
                        inner_hashmap.insert(card_network, vec![connector]);
                    }
                }
                let payment_method_type_hm = HashMap::from([(payment_method_type, inner_hashmap)]);
                card_networks_consolidated_hm.insert(payment_method, payment_method_type_hm);
            }
        }

        if element.payment_method == api_enums::PaymentMethod::BankRedirect {
            let connector = element.connector.clone();
            if let Some(vector_of_connectors) =
                banks_consolidated_hm.get_mut(&element.payment_method_type)
            {
                vector_of_connectors.push(connector);
            } else {
                banks_consolidated_hm.insert(element.payment_method_type, vec![connector]);
            }
        }

        if element.payment_method == api_enums::PaymentMethod::BankDebit {
            let connector = element.connector.clone();
            if let Some(vector_of_connectors) =
                bank_debits_consolidated_hm.get_mut(&element.payment_method_type)
            {
                vector_of_connectors.push(connector);
            } else {
                bank_debits_consolidated_hm.insert(element.payment_method_type, vec![connector]);
            }
        }

        if element.payment_method == api_enums::PaymentMethod::BankTransfer {
            let connector = element.connector.clone();
            if let Some(vector_of_connectors) =
                bank_transfer_consolidated_hm.get_mut(&element.payment_method_type)
            {
                vector_of_connectors.push(connector);
            } else {
                bank_transfer_consolidated_hm.insert(element.payment_method_type, vec![connector]);
            }
        }
    }

    let mut payment_method_responses: Vec<ResponsePaymentMethodsEnabled> = vec![];
    for key in payment_experiences_consolidated_hm.iter() {
        let mut payment_method_types = vec![];
        for payment_method_types_hm in key.1 {
            let mut payment_experience_types = vec![];
            for payment_experience_type in payment_method_types_hm.1 {
                payment_experience_types.push(PaymentExperienceTypes {
                    payment_experience_type: *payment_experience_type.0,
                    eligible_connectors: payment_experience_type.1.clone(),
                })
            }

            payment_method_types.push(ResponsePaymentMethodTypes {
                payment_method_type: *payment_method_types_hm.0,
                payment_experience: Some(payment_experience_types),
                card_networks: None,
                bank_names: None,
                bank_debits: None,
                bank_transfers: None,
                // Required fields for PayLater payment method
                required_fields: required_fields_hm
                    .get(key.0)
                    .and_then(|inner_hm| inner_hm.get(payment_method_types_hm.0))
                    .cloned(),
                surcharge_details: None,
                pm_auth_connector: pmt_to_auth_connector
                    .get(key.0)
                    .and_then(|pm_map| pm_map.get(payment_method_types_hm.0))
                    .cloned(),
            })
        }

        payment_method_responses.push(ResponsePaymentMethodsEnabled {
            payment_method: *key.0,
            payment_method_types,
        })
    }

    for key in card_networks_consolidated_hm.iter() {
        let mut payment_method_types = vec![];
        for payment_method_types_hm in key.1 {
            let mut card_network_types = vec![];
            for card_network_type in payment_method_types_hm.1 {
                card_network_types.push(CardNetworkTypes {
                    card_network: card_network_type.0.clone(),
                    eligible_connectors: card_network_type.1.clone(),
                    surcharge_details: None,
                })
            }

            payment_method_types.push(ResponsePaymentMethodTypes {
                payment_method_type: *payment_method_types_hm.0,
                card_networks: Some(card_network_types),
                payment_experience: None,
                bank_names: None,
                bank_debits: None,
                bank_transfers: None,
                // Required fields for Card payment method
                required_fields: required_fields_hm
                    .get(key.0)
                    .and_then(|inner_hm| inner_hm.get(payment_method_types_hm.0))
                    .cloned(),
                surcharge_details: None,
                pm_auth_connector: pmt_to_auth_connector
                    .get(key.0)
                    .and_then(|pm_map| pm_map.get(payment_method_types_hm.0))
                    .cloned(),
            })
        }

        payment_method_responses.push(ResponsePaymentMethodsEnabled {
            payment_method: *key.0,
            payment_method_types,
        })
    }

    let mut bank_redirect_payment_method_types = vec![];

    for key in banks_consolidated_hm.iter() {
        let payment_method_type = *key.0;
        let connectors = key.1.clone();
        let bank_names = get_banks(&state, payment_method_type, connectors)?;
        bank_redirect_payment_method_types.push({
            ResponsePaymentMethodTypes {
                payment_method_type,
                bank_names: Some(bank_names),
                payment_experience: None,
                card_networks: None,
                bank_debits: None,
                bank_transfers: None,
                // Required fields for BankRedirect payment method
                required_fields: required_fields_hm
                    .get(&api_enums::PaymentMethod::BankRedirect)
                    .and_then(|inner_hm| inner_hm.get(key.0))
                    .cloned(),
                surcharge_details: None,
                pm_auth_connector: pmt_to_auth_connector
                    .get(&enums::PaymentMethod::BankRedirect)
                    .and_then(|pm_map| pm_map.get(key.0))
                    .cloned(),
            }
        })
    }

    if !bank_redirect_payment_method_types.is_empty() {
        payment_method_responses.push(ResponsePaymentMethodsEnabled {
            payment_method: api_enums::PaymentMethod::BankRedirect,
            payment_method_types: bank_redirect_payment_method_types,
        });
    }

    let mut bank_debit_payment_method_types = vec![];

    for key in bank_debits_consolidated_hm.iter() {
        let payment_method_type = *key.0;
        let connectors = key.1.clone();
        bank_debit_payment_method_types.push({
            ResponsePaymentMethodTypes {
                payment_method_type,
                bank_names: None,
                payment_experience: None,
                card_networks: None,
                bank_debits: Some(api_models::payment_methods::BankDebitTypes {
                    eligible_connectors: connectors.clone(),
                }),
                bank_transfers: None,
                // Required fields for BankDebit payment method
                required_fields: required_fields_hm
                    .get(&api_enums::PaymentMethod::BankDebit)
                    .and_then(|inner_hm| inner_hm.get(key.0))
                    .cloned(),
                surcharge_details: None,
                pm_auth_connector: pmt_to_auth_connector
                    .get(&enums::PaymentMethod::BankDebit)
                    .and_then(|pm_map| pm_map.get(key.0))
                    .cloned(),
            }
        })
    }

    if !bank_debit_payment_method_types.is_empty() {
        payment_method_responses.push(ResponsePaymentMethodsEnabled {
            payment_method: api_enums::PaymentMethod::BankDebit,
            payment_method_types: bank_debit_payment_method_types,
        });
    }

    let mut bank_transfer_payment_method_types = vec![];

    for key in bank_transfer_consolidated_hm.iter() {
        let payment_method_type = *key.0;
        let connectors = key.1.clone();
        bank_transfer_payment_method_types.push({
            ResponsePaymentMethodTypes {
                payment_method_type,
                bank_names: None,
                payment_experience: None,
                card_networks: None,
                bank_debits: None,
                bank_transfers: Some(api_models::payment_methods::BankTransferTypes {
                    eligible_connectors: connectors,
                }),
                // Required fields for BankTransfer payment method
                required_fields: required_fields_hm
                    .get(&api_enums::PaymentMethod::BankTransfer)
                    .and_then(|inner_hm| inner_hm.get(key.0))
                    .cloned(),
                surcharge_details: None,
                pm_auth_connector: pmt_to_auth_connector
                    .get(&enums::PaymentMethod::BankTransfer)
                    .and_then(|pm_map| pm_map.get(key.0))
                    .cloned(),
            }
        })
    }

    if !bank_transfer_payment_method_types.is_empty() {
        payment_method_responses.push(ResponsePaymentMethodsEnabled {
            payment_method: api_enums::PaymentMethod::BankTransfer,
            payment_method_types: bank_transfer_payment_method_types,
        });
    }
    let currency = payment_intent.as_ref().and_then(|pi| pi.currency);
    let request_external_three_ds_authentication = payment_intent
        .as_ref()
        .and_then(|intent| intent.request_external_three_ds_authentication)
        .unwrap_or(false);
    let merchant_surcharge_configs =
        if let Some((payment_attempt, payment_intent, business_profile)) = payment_attempt
            .as_ref()
            .zip(payment_intent)
            .zip(business_profile.as_ref())
            .map(|((pa, pi), bp)| (pa, pi, bp))
        {
            Box::pin(call_surcharge_decision_management(
                state,
                &merchant_account,
                &key_store,
                business_profile,
                payment_attempt,
                payment_intent,
                billing_address,
                &mut payment_method_responses,
            ))
            .await?
        } else {
            api_surcharge_decision_configs::MerchantSurchargeConfigs::default()
        };

    let collect_shipping_details_from_wallets = business_profile
        .as_ref()
        .and_then(|bp| bp.collect_shipping_details_from_wallet_connector);

    let collect_billing_details_from_wallets = business_profile
        .as_ref()
        .and_then(|bp| bp.collect_billing_details_from_wallet_connector);
    Ok(services::ApplicationResponse::Json(
        api::PaymentMethodListResponse {
            redirect_url: business_profile
                .as_ref()
                .and_then(|business_profile| business_profile.return_url.clone()),
            merchant_name: merchant_account.merchant_name,
            payment_type,
            payment_methods: payment_method_responses,
            mandate_payment: payment_attempt.and_then(|inner| inner.mandate_details).map(
                |d| match d {
                    hyperswitch_domain_models::mandates::MandateDataType::SingleUse(i) => {
                        api::MandateType::SingleUse(api::MandateAmountData {
                            amount: i.amount,
                            currency: i.currency,
                            start_date: i.start_date,
                            end_date: i.end_date,
                            metadata: i.metadata,
                        })
                    }
                    hyperswitch_domain_models::mandates::MandateDataType::MultiUse(Some(i)) => {
                        api::MandateType::MultiUse(Some(api::MandateAmountData {
                            amount: i.amount,
                            currency: i.currency,
                            start_date: i.start_date,
                            end_date: i.end_date,
                            metadata: i.metadata,
                        }))
                    }
                    hyperswitch_domain_models::mandates::MandateDataType::MultiUse(None) => {
                        api::MandateType::MultiUse(None)
                    }
                },
            ),
            show_surcharge_breakup_screen: merchant_surcharge_configs
                .show_surcharge_breakup_screen
                .unwrap_or_default(),
            currency,
            request_external_three_ds_authentication,
            collect_shipping_details_from_wallets,
            collect_billing_details_from_wallets,
        },
    ))
}

async fn validate_payment_method_and_client_secret(
    cs: &String,
    db: &dyn db::StorageInterface,
    merchant_account: &domain::MerchantAccount,
) -> Result<(), error_stack::Report<errors::ApiErrorResponse>> {
    let pm_vec = cs.split("_secret").collect::<Vec<&str>>();
    let pm_id = pm_vec
        .first()
        .ok_or(errors::ApiErrorResponse::MissingRequiredField {
            field_name: "client_secret",
        })?;

    let payment_method = db
        .find_payment_method(pm_id, merchant_account.storage_scheme)
        .await
        .change_context(errors::ApiErrorResponse::PaymentMethodNotFound)
        .attach_printable("Unable to find payment method")?;

    let client_secret_expired =
        authenticate_pm_client_secret_and_check_expiry(cs, &payment_method)?;
    if client_secret_expired {
        return Err::<(), error_stack::Report<errors::ApiErrorResponse>>(
            (errors::ApiErrorResponse::ClientSecretExpired).into(),
        );
    }
    Ok(())
}

#[allow(clippy::too_many_arguments)]
pub async fn call_surcharge_decision_management(
    state: routes::SessionState,
    merchant_account: &domain::MerchantAccount,
    key_store: &domain::MerchantKeyStore,
    business_profile: &BusinessProfile,
    payment_attempt: &storage::PaymentAttempt,
    payment_intent: storage::PaymentIntent,
    billing_address: Option<domain::Address>,
    response_payment_method_types: &mut [ResponsePaymentMethodsEnabled],
) -> errors::RouterResult<api_surcharge_decision_configs::MerchantSurchargeConfigs> {
    let algorithm_ref: routing_types::RoutingAlgorithmRef = merchant_account
        .routing_algorithm
        .clone()
        .map(|val| val.parse_value("routing algorithm"))
        .transpose()
        .change_context(errors::ApiErrorResponse::InternalServerError)
        .attach_printable("Could not decode the routing algorithm")?
        .unwrap_or_default();
    let (surcharge_results, merchant_sucharge_configs) =
        perform_surcharge_decision_management_for_payment_method_list(
            &state,
            algorithm_ref,
            payment_attempt,
            &payment_intent,
            billing_address.as_ref().map(Into::into),
            response_payment_method_types,
        )
        .await
        .change_context(errors::ApiErrorResponse::InternalServerError)
        .attach_printable("error performing surcharge decision operation")?;
    if !surcharge_results.is_empty_result() {
        surcharge_results
            .persist_individual_surcharge_details_in_redis(&state, business_profile)
            .await?;
        let _ = state
            .store
            .update_payment_intent(
                &(&state).into(),
                payment_intent,
                storage::PaymentIntentUpdate::SurchargeApplicableUpdate {
                    surcharge_applicable: true,
                    updated_by: merchant_account.storage_scheme.to_string(),
                },
                key_store,
                merchant_account.storage_scheme,
            )
            .await
            .to_not_found_response(errors::ApiErrorResponse::PaymentNotFound)
            .attach_printable("Failed to update surcharge_applicable in Payment Intent");
    }
    Ok(merchant_sucharge_configs)
}

pub async fn call_surcharge_decision_management_for_saved_card(
    state: &routes::SessionState,
    merchant_account: &domain::MerchantAccount,
    key_store: &domain::MerchantKeyStore,
    business_profile: &BusinessProfile,
    payment_attempt: &storage::PaymentAttempt,
    payment_intent: storage::PaymentIntent,
    customer_payment_method_response: &mut api::CustomerPaymentMethodsListResponse,
) -> errors::RouterResult<()> {
    let algorithm_ref: routing_types::RoutingAlgorithmRef = merchant_account
        .routing_algorithm
        .clone()
        .map(|val| val.parse_value("routing algorithm"))
        .transpose()
        .change_context(errors::ApiErrorResponse::InternalServerError)
        .attach_printable("Could not decode the routing algorithm")?
        .unwrap_or_default();
    let surcharge_results = perform_surcharge_decision_management_for_saved_cards(
        state,
        algorithm_ref,
        payment_attempt,
        &payment_intent,
        &mut customer_payment_method_response.customer_payment_methods,
    )
    .await
    .change_context(errors::ApiErrorResponse::InternalServerError)
    .attach_printable("error performing surcharge decision operation")?;
    if !surcharge_results.is_empty_result() {
        surcharge_results
            .persist_individual_surcharge_details_in_redis(state, business_profile)
            .await?;
        let _ = state
            .store
            .update_payment_intent(
                &state.into(),
                payment_intent,
                storage::PaymentIntentUpdate::SurchargeApplicableUpdate {
                    surcharge_applicable: true,
                    updated_by: merchant_account.storage_scheme.to_string(),
                },
                key_store,
                merchant_account.storage_scheme,
            )
            .await
            .to_not_found_response(errors::ApiErrorResponse::PaymentNotFound)
            .attach_printable("Failed to update surcharge_applicable in Payment Intent");
    }
    Ok(())
}

#[allow(clippy::too_many_arguments)]
pub async fn filter_payment_methods(
    graph: &cgraph::ConstraintGraph<dir::DirValue>,
    mca_id: String,
    payment_methods: &[Secret<serde_json::Value>],
    req: &mut api::PaymentMethodListRequest,
    resp: &mut Vec<ResponsePaymentMethodIntermediate>,
    payment_intent: Option<&storage::PaymentIntent>,
    payment_attempt: Option<&storage::PaymentAttempt>,
    address: Option<&domain::Address>,
    connector: String,
    saved_payment_methods: &settings::EligiblePaymentMethods,
) -> errors::CustomResult<(), errors::ApiErrorResponse> {
    for payment_method in payment_methods.iter() {
        let parse_result = serde_json::from_value::<PaymentMethodsEnabled>(
            payment_method.clone().expose().clone(),
        );
        if let Ok(payment_methods_enabled) = parse_result {
            let payment_method = payment_methods_enabled.payment_method;

            let allowed_payment_method_types = payment_intent.and_then(|payment_intent| {
                payment_intent
                    .allowed_payment_method_types
                    .clone()
                    .map(|val| val.parse_value("Vec<PaymentMethodType>"))
                    .transpose()
                    .unwrap_or_else(|error| {
                        logger::error!(
                            ?error,
                            "Failed to deserialize PaymentIntent allowed_payment_method_types"
                        );
                        None
                    })
            });

            for payment_method_type_info in payment_methods_enabled
                .payment_method_types
                .unwrap_or_default()
            {
                if filter_recurring_based(&payment_method_type_info, req.recurring_enabled)
                    && filter_installment_based(
                        &payment_method_type_info,
                        req.installment_payment_enabled,
                    )
                    && filter_amount_based(&payment_method_type_info, req.amount)
                {
                    let payment_method_object = payment_method_type_info.clone();

                    let pm_dir_value: dir::DirValue =
                        (payment_method_type_info.payment_method_type, payment_method)
                            .into_dir_value()
                            .change_context(errors::ApiErrorResponse::InternalServerError)
                            .attach_printable("pm_value_node not created")?;

                    let connector_variant = api_enums::Connector::from_str(connector.as_str())
                        .change_context(errors::ConnectorError::InvalidConnectorName)
                        .change_context(errors::ApiErrorResponse::InvalidDataValue {
                            field_name: "connector",
                        })
                        .attach_printable_lazy(|| {
                            format!("unable to parse connector name {connector:?}")
                        })?;

                    let mut context_values: Vec<dir::DirValue> = Vec::new();
                    context_values.push(pm_dir_value.clone());

                    payment_intent.map(|intent| {
                        intent.currency.map(|currency| {
                            context_values.push(dir::DirValue::PaymentCurrency(currency))
                        })
                    });
                    address.map(|address| {
                        address.country.map(|country| {
                            context_values.push(dir::DirValue::BillingCountry(
                                common_enums::Country::from_alpha2(country),
                            ))
                        })
                    });

                    // Addition of Connector to context
                    if let Ok(connector) = api_enums::RoutableConnectors::from_str(
                        connector_variant.to_string().as_str(),
                    ) {
                        context_values.push(dir::DirValue::Connector(Box::new(
                            api_models::routing::ast::ConnectorChoice { connector },
                        )));
                    };

                    let filter_pm_based_on_allowed_types = filter_pm_based_on_allowed_types(
                        allowed_payment_method_types.as_ref(),
                        &payment_method_object.payment_method_type,
                    );

                    if payment_attempt
                        .and_then(|attempt| attempt.mandate_details.as_ref())
                        .is_some()
                    {
                        context_values.push(dir::DirValue::PaymentType(
                            euclid::enums::PaymentType::NewMandate,
                        ));
                    };

                    payment_attempt
                        .and_then(|attempt| attempt.mandate_data.as_ref())
                        .map(|mandate_detail| {
                            if mandate_detail.update_mandate_id.is_some() {
                                context_values.push(dir::DirValue::PaymentType(
                                    euclid::enums::PaymentType::UpdateMandate,
                                ));
                            }
                        });

                    payment_attempt
                        .map(|attempt| {
                            attempt.mandate_data.is_none() && attempt.mandate_details.is_none()
                        })
                        .and_then(|res| {
                            res.then(|| {
                                context_values.push(dir::DirValue::PaymentType(
                                    euclid::enums::PaymentType::NonMandate,
                                ))
                            })
                        });

                    payment_attempt
                        .and_then(|inner| inner.capture_method)
                        .map(|capture_method| {
                            context_values.push(dir::DirValue::CaptureMethod(capture_method));
                        });

                    let filter_pm_card_network_based = filter_pm_card_network_based(
                        payment_method_object.card_networks.as_ref(),
                        req.card_networks.as_ref(),
                        &payment_method_object.payment_method_type,
                    );

                    let saved_payment_methods_filter = req
                        .client_secret
                        .as_ref()
                        .map(|cs| {
                            if cs.starts_with("pm_") {
                                saved_payment_methods
                                    .sdk_eligible_payment_methods
                                    .contains(payment_method.to_string().as_str())
                            } else {
                                true
                            }
                        })
                        .unwrap_or(true);

                    let context = AnalysisContext::from_dir_values(context_values.clone());
                    logger::info!("Context created for List Payment method is {:?}", context);

                    let domain_ident: &[String] = &[mca_id.clone()];
                    let result = graph.key_value_analysis(
                        pm_dir_value.clone(),
                        &context,
                        &mut cgraph::Memoization::new(),
                        &mut cgraph::CycleCheck::new(),
                        Some(domain_ident),
                    );
                    if let Err(ref e) = result {
                        logger::error!(
                            "Error while performing Constraint graph's key value analysis
                            for list payment methods {:?}",
                            e
                        );
                    } else if filter_pm_based_on_allowed_types
                        && filter_pm_card_network_based
                        && saved_payment_methods_filter
                        && matches!(result, Ok(()))
                    {
                        let response_pm_type = ResponsePaymentMethodIntermediate::new(
                            payment_method_object,
                            connector.clone(),
                            payment_method,
                        );
                        resp.push(response_pm_type);
                    } else {
                        logger::error!("Filtering Payment Methods Failed");
                    }
                }
            }
        }
    }
    Ok(())
}

fn filter_amount_based(
    payment_method: &RequestPaymentMethodTypes,
    amount: Option<MinorUnit>,
) -> bool {
    let min_check = amount
        .and_then(|amt| payment_method.minimum_amount.map(|min_amt| amt >= min_amt))
        .unwrap_or(true);
    let max_check = amount
        .and_then(|amt| payment_method.maximum_amount.map(|max_amt| amt <= max_amt))
        .unwrap_or(true);
    (min_check && max_check) || amount == Some(MinorUnit::zero())
}

fn filter_installment_based(
    payment_method: &RequestPaymentMethodTypes,
    installment_payment_enabled: Option<bool>,
) -> bool {
    installment_payment_enabled.map_or(true, |enabled| {
        payment_method.installment_payment_enabled == enabled
    })
}

fn filter_pm_card_network_based(
    pm_card_networks: Option<&Vec<api_enums::CardNetwork>>,
    request_card_networks: Option<&Vec<api_enums::CardNetwork>>,
    pm_type: &api_enums::PaymentMethodType,
) -> bool {
    match pm_type {
        api_enums::PaymentMethodType::Credit | api_enums::PaymentMethodType::Debit => {
            match (pm_card_networks, request_card_networks) {
                (Some(pm_card_networks), Some(request_card_networks)) => request_card_networks
                    .iter()
                    .all(|card_network| pm_card_networks.contains(card_network)),
                (None, Some(_)) => false,
                _ => true,
            }
        }
        _ => true,
    }
}

fn filter_pm_based_on_allowed_types(
    allowed_types: Option<&Vec<api_enums::PaymentMethodType>>,
    payment_method_type: &api_enums::PaymentMethodType,
) -> bool {
    allowed_types.map_or(true, |pm| pm.contains(payment_method_type))
}

fn filter_recurring_based(
    payment_method: &RequestPaymentMethodTypes,
    recurring_enabled: Option<bool>,
) -> bool {
    recurring_enabled.map_or(true, |enabled| payment_method.recurring_enabled == enabled)
}

#[cfg(all(feature = "v2", feature = "payment_methods_v2"))]
pub async fn list_customer_payment_method_util(
    state: routes::SessionState,
    merchant_account: domain::MerchantAccount,
    key_store: domain::MerchantKeyStore,
    req: Option<api::PaymentMethodListRequest>,
    customer_id: Option<id_type::CustomerId>,
    is_payment_associated: bool,
) -> errors::RouterResponse<api::CustomerPaymentMethodsListResponse> {
    let limit = req.as_ref().and_then(|pml_req| pml_req.limit);

    let (customer_id, payment_intent) = if is_payment_associated {
        let cloned_secret = req.and_then(|r| r.client_secret.clone());
        let payment_intent = helpers::verify_payment_intent_time_and_client_secret(
            &state,
            &merchant_account,
            &key_store,
            cloned_secret,
        )
        .await?;

        (
            payment_intent
                .as_ref()
                .and_then(|pi| pi.customer_id.clone()),
            payment_intent,
        )
    } else {
        (customer_id, None)
    };

    let resp = if let Some(cust) = customer_id {
        Box::pin(list_customer_payment_method(
            &state,
            merchant_account,
            key_store,
            payment_intent,
            &cust,
            limit,
            is_payment_associated,
        ))
        .await?
    } else {
        let response = api::CustomerPaymentMethodsListResponse {
            customer_payment_methods: Vec::new(),
            is_guest_customer: Some(true),
        };
        services::ApplicationResponse::Json(response)
    };

    Ok(resp)
}

#[cfg(all(
    any(feature = "v2", feature = "v1"),
    not(feature = "payment_methods_v2")
))]
pub async fn do_list_customer_pm_fetch_customer_if_not_passed(
    state: routes::SessionState,
    merchant_account: domain::MerchantAccount,
    key_store: domain::MerchantKeyStore,
    req: Option<api::PaymentMethodListRequest>,
    customer_id: Option<&id_type::CustomerId>,
    ephemeral_api_key: Option<&str>,
) -> errors::RouterResponse<api::CustomerPaymentMethodsListResponse> {
    let limit = req.clone().and_then(|pml_req| pml_req.limit);

    let auth_cust = if let Some(key) = ephemeral_api_key {
        let key = state
            .store()
            .get_ephemeral_key(key)
            .await
            .change_context(errors::ApiErrorResponse::Unauthorized)?;

        Some(key.customer_id.clone())
    } else {
        None
    };

    let customer_id = customer_id.or(auth_cust.as_ref());

    if let Some(customer_id) = customer_id {
        Box::pin(list_customer_payment_method(
            &state,
            merchant_account,
            key_store,
            None,
            customer_id,
            limit,
        ))
        .await
    } else {
        let cloned_secret = req.and_then(|r| r.client_secret.as_ref().cloned());
        let payment_intent: Option<hyperswitch_domain_models::payments::PaymentIntent> =
            helpers::verify_payment_intent_time_and_client_secret(
                &state,
                &merchant_account,
                &key_store,
                cloned_secret,
            )
            .await?;

        match payment_intent
            .as_ref()
            .and_then(|intent| intent.customer_id.to_owned())
        {
            Some(customer_id) => {
                Box::pin(list_customer_payment_method(
                    &state,
                    merchant_account,
                    key_store,
                    payment_intent,
                    &customer_id,
                    limit,
                ))
                .await
            }
            None => {
                let response = api::CustomerPaymentMethodsListResponse {
                    customer_payment_methods: Vec::new(),
                    is_guest_customer: Some(true),
                };
                Ok(services::ApplicationResponse::Json(response))
            }
        }
    }
}

#[cfg(all(
    any(feature = "v2", feature = "v1"),
    not(feature = "payment_methods_v2")
))]
pub async fn list_customer_payment_method(
    state: &routes::SessionState,
    merchant_account: domain::MerchantAccount,
    key_store: domain::MerchantKeyStore,
    payment_intent: Option<storage::PaymentIntent>,
    customer_id: &id_type::CustomerId,
    limit: Option<i64>,
) -> errors::RouterResponse<api::CustomerPaymentMethodsListResponse> {
    let db = &*state.store;
    let key_manager_state = &state.into();
    let off_session_payment_flag = payment_intent
        .as_ref()
        .map(|pi| {
            matches!(
                pi.setup_future_usage,
                Some(common_enums::FutureUsage::OffSession)
            )
        })
        .unwrap_or(false);

    let customer = db
        .find_customer_by_customer_id_merchant_id(
            &state.into(),
            customer_id,
            merchant_account.get_id(),
            &key_store,
            merchant_account.storage_scheme,
        )
        .await
        .to_not_found_response(errors::ApiErrorResponse::CustomerNotFound)?;

    let is_requires_cvv = db
        .find_config_by_key_unwrap_or(
            &merchant_account.get_id().get_requires_cvv_key(),
            Some("true".to_string()),
        )
        .await
        .change_context(errors::ApiErrorResponse::InternalServerError)
        .attach_printable("Failed to fetch requires_cvv config")?;

    let requires_cvv = is_requires_cvv.config != "false";

    let resp = db
        .find_payment_method_by_customer_id_merchant_id_status(
            customer_id,
            merchant_account.get_id(),
            common_enums::PaymentMethodStatus::Active,
            limit,
            merchant_account.storage_scheme,
        )
        .await
        .to_not_found_response(errors::ApiErrorResponse::PaymentMethodNotFound)?;
    let mut customer_pms = Vec::new();

    let profile_id = payment_intent
        .as_ref()
        .map(|payment_intent| {
            payment_intent
                .profile_id
                .clone()
                .get_required_value("profile_id")
                .change_context(errors::ApiErrorResponse::InternalServerError)
                .attach_printable("profile_id is not set in payment_intent")
        })
        .transpose()?;

    let business_profile = core_utils::validate_and_get_business_profile(
        db,
        key_manager_state,
        &key_store,
        profile_id.as_ref(),
        merchant_account.get_id(),
    )
    .await?;

    let is_connector_agnostic_mit_enabled = business_profile
        .as_ref()
        .and_then(|business_profile| business_profile.is_connector_agnostic_mit_enabled)
        .unwrap_or(false);

    for pm in resp.into_iter() {
        let parent_payment_method_token = generate_id(consts::ID_LENGTH, "token");

        let payment_method = pm.payment_method.get_required_value("payment_method")?;

        let pm_list_context = get_pm_list_context(
            state,
            &payment_method,
            &key_store,
            &pm,
            Some(parent_payment_method_token.clone()),
            true,
        )
        .await?;

        if pm_list_context.is_none() {
            continue;
        }

        let pm_list_context = pm_list_context.get_required_value("PaymentMethodListContext")?;

        // Retrieve the masked bank details to be sent as a response
        let bank_details = if payment_method == enums::PaymentMethod::BankDebit {
            get_masked_bank_details(state, &pm, &key_store)
                .await
                .unwrap_or_else(|error| {
                    logger::error!(?error);
                    None
                })
        } else {
            None
        };

        let payment_method_billing = decrypt_generic_data::<api_models::payments::Address>(
            state,
            pm.payment_method_billing_address,
            &key_store,
        )
        .await
        .attach_printable("unable to decrypt payment method billing address details")?;
        let connector_mandate_details = pm
            .connector_mandate_details
            .clone()
            .map(|val| {
                val.parse_value::<storage::PaymentsMandateReference>("PaymentsMandateReference")
            })
            .transpose()
            .change_context(errors::ApiErrorResponse::InternalServerError)
            .attach_printable("Failed to deserialize to Payment Mandate Reference ")?;
        let mca_enabled = get_mca_status(
            state,
            &key_store,
            merchant_account.get_id(),
            is_connector_agnostic_mit_enabled,
            connector_mandate_details,
            pm.network_transaction_id.as_ref(),
        )
        .await?;

        let requires_cvv = if is_connector_agnostic_mit_enabled {
            requires_cvv
                && !(off_session_payment_flag
                    && (pm.connector_mandate_details.is_some()
                        || pm.network_transaction_id.is_some()))
        } else {
            requires_cvv && !(off_session_payment_flag && pm.connector_mandate_details.is_some())
        };
        // Need validation for enabled payment method ,querying MCA
        let pma = api::CustomerPaymentMethod {
            payment_token: parent_payment_method_token.to_owned(),
            payment_method_id: pm.payment_method_id.clone(),
            customer_id: pm.customer_id,
            payment_method,
            payment_method_type: pm.payment_method_type,
            payment_method_issuer: pm.payment_method_issuer,
            card: pm_list_context.card_details,
            metadata: pm.metadata,
            payment_method_issuer_code: pm.payment_method_issuer_code,
            recurring_enabled: mca_enabled,
            installment_payment_enabled: false,
            payment_experience: Some(vec![api_models::enums::PaymentExperience::RedirectToUrl]),
            created: Some(pm.created_at),
            #[cfg(feature = "payouts")]
            bank_transfer: pm_list_context.bank_transfer_details,
            bank: bank_details,
            surcharge_details: None,
            requires_cvv,
            last_used_at: Some(pm.last_used_at),
            default_payment_method_set: customer.default_payment_method_id.is_some()
                && customer.default_payment_method_id == Some(pm.payment_method_id),
            billing: payment_method_billing,
        };
        customer_pms.push(pma.to_owned());

        let redis_conn = state
            .store
            .get_redis_conn()
            .change_context(errors::ApiErrorResponse::InternalServerError)
            .attach_printable("Failed to get redis connection")?;

        let intent_fulfillment_time = business_profile
            .as_ref()
            .and_then(|b_profile| b_profile.intent_fulfillment_time)
            .unwrap_or(consts::DEFAULT_INTENT_FULFILLMENT_TIME);

        let hyperswitch_token_data = pm_list_context
            .hyperswitch_token_data
            .get_required_value("PaymentTokenData")?;

        ParentPaymentMethodToken::create_key_for_token((
            &parent_payment_method_token,
            pma.payment_method,
        ))
        .insert(intent_fulfillment_time, hyperswitch_token_data, state)
        .await?;

        if let Some(metadata) = pma.metadata {
            let pm_metadata_vec: payment_methods::PaymentMethodMetadata = metadata
                .parse_value("PaymentMethodMetadata")
                .change_context(errors::ApiErrorResponse::InternalServerError)
                .attach_printable(
                    "Failed to deserialize metadata to PaymentmethodMetadata struct",
                )?;

            for pm_metadata in pm_metadata_vec.payment_method_tokenization {
                let key = format!(
                    "pm_token_{}_{}_{}",
                    parent_payment_method_token, pma.payment_method, pm_metadata.0
                );

                redis_conn
                    .set_key_with_expiry(&key, pm_metadata.1, intent_fulfillment_time)
                    .await
                    .change_context(errors::StorageError::KVError)
                    .change_context(errors::ApiErrorResponse::InternalServerError)
                    .attach_printable("Failed to add data in redis")?;
            }
        }
    }

    let mut response = api::CustomerPaymentMethodsListResponse {
        customer_payment_methods: customer_pms,
        is_guest_customer: payment_intent.as_ref().map(|_| false), //to return this key only when the request is tied to a payment intent
    };

    Box::pin(perform_surcharge_ops(
        payment_intent,
        state,
        merchant_account,
        key_store,
        business_profile,
        &mut response,
    ))
    .await?;

    Ok(services::ApplicationResponse::Json(response))
}

async fn get_pm_list_context(
    state: &routes::SessionState,
    payment_method: &enums::PaymentMethod,
    key_store: &domain::MerchantKeyStore,
    pm: &diesel_models::PaymentMethod,
    #[cfg(feature = "payouts")] parent_payment_method_token: Option<String>,
    #[cfg(not(feature = "payouts"))] _parent_payment_method_token: Option<String>,
    is_payment_associated: bool,
) -> Result<Option<PaymentMethodListContext>, error_stack::Report<errors::ApiErrorResponse>> {
    let payment_method_retrieval_context = match payment_method {
        enums::PaymentMethod::Card => {
            let card_details = get_card_details_with_locker_fallback(pm, state, key_store).await?;

            card_details.as_ref().map(|card| PaymentMethodListContext {
                card_details: Some(card.clone()),
                #[cfg(feature = "payouts")]
                bank_transfer_details: None,
                hyperswitch_token_data: is_payment_associated.then_some(
                    PaymentTokenData::permanent_card(
                        Some(pm.payment_method_id.clone()),
                        pm.locker_id.clone().or(Some(pm.payment_method_id.clone())),
                        pm.locker_id.clone().unwrap_or(pm.payment_method_id.clone()),
                    ),
                ),
            })
        }

        enums::PaymentMethod::BankDebit => {
            // Retrieve the pm_auth connector details so that it can be tokenized
            let bank_account_token_data = get_bank_account_connector_details(state, pm, key_store)
                .await
                .unwrap_or_else(|err| {
                    logger::error!(error=?err);
                    None
                });

            bank_account_token_data.map(|data| {
                let token_data = PaymentTokenData::AuthBankDebit(data);

                PaymentMethodListContext {
                    card_details: None,
                    #[cfg(feature = "payouts")]
                    bank_transfer_details: None,
                    hyperswitch_token_data: is_payment_associated.then_some(token_data),
                }
            })
        }

        enums::PaymentMethod::Wallet => Some(PaymentMethodListContext {
            card_details: None,
            #[cfg(feature = "payouts")]
            bank_transfer_details: None,
            hyperswitch_token_data: is_payment_associated
                .then_some(PaymentTokenData::wallet_token(pm.payment_method_id.clone())),
        }),

        #[cfg(feature = "payouts")]
        enums::PaymentMethod::BankTransfer => Some(PaymentMethodListContext {
            card_details: None,
            bank_transfer_details: Some(
                get_bank_from_hs_locker(
                    state,
                    key_store,
                    parent_payment_method_token.as_ref(),
                    &pm.customer_id,
                    &pm.merchant_id,
                    pm.locker_id.as_ref().unwrap_or(&pm.payment_method_id),
                )
                .await?,
            ),
            hyperswitch_token_data: parent_payment_method_token
                .map(|token| PaymentTokenData::temporary_generic(token.clone())),
        }),

        _ => Some(PaymentMethodListContext {
            card_details: None,
            #[cfg(feature = "payouts")]
            bank_transfer_details: None,
            hyperswitch_token_data: is_payment_associated.then_some(
                PaymentTokenData::temporary_generic(generate_id(consts::ID_LENGTH, "token")),
            ),
        }),
    };

    Ok(payment_method_retrieval_context)
}

async fn perform_surcharge_ops(
    payment_intent: Option<storage::PaymentIntent>,
    state: &routes::SessionState,
    merchant_account: domain::MerchantAccount,
    key_store: domain::MerchantKeyStore,
    business_profile: Option<BusinessProfile>,
    response: &mut api::CustomerPaymentMethodsListResponse,
) -> Result<(), error_stack::Report<errors::ApiErrorResponse>> {
    let payment_attempt = payment_intent
        .as_ref()
        .async_map(|payment_intent| async {
            state
                .store
                .find_payment_attempt_by_payment_id_merchant_id_attempt_id(
                    &payment_intent.payment_id,
                    merchant_account.get_id(),
                    &payment_intent.active_attempt.get_id(),
                    merchant_account.storage_scheme,
                )
                .await
                .to_not_found_response(errors::ApiErrorResponse::PaymentNotFound)
        })
        .await
        .transpose()?;
    if let Some((payment_attempt, payment_intent, business_profile)) = payment_attempt
        .zip(payment_intent)
        .zip(business_profile)
        .map(|((pa, pi), bp)| (pa, pi, bp))
    {
        call_surcharge_decision_management_for_saved_card(
            state,
            &merchant_account,
            &key_store,
            &business_profile,
            &payment_attempt,
            payment_intent,
            response,
        )
        .await?;
    }

    Ok(())
}

#[cfg(all(feature = "v2", feature = "payment_methods_v2"))]
struct SavedPMLPaymentsInfo {
    pub payment_intent: storage::PaymentIntent,
    pub business_profile: Option<BusinessProfile>,
    pub requires_cvv: bool,
    pub off_session_payment_flag: bool,
    pub is_connector_agnostic_mit_enabled: bool,
}

#[cfg(all(feature = "v2", feature = "payment_methods_v2"))]
impl SavedPMLPaymentsInfo {
    pub async fn form_payments_info(
        payment_intent: storage::PaymentIntent,
        merchant_account: &domain::MerchantAccount,
        db: &dyn db::StorageInterface,
        key_manager_state: &KeyManagerState,
        key_store: &domain::MerchantKeyStore,
    ) -> errors::RouterResult<Self> {
        let requires_cvv = db
            .find_config_by_key_unwrap_or(
                format!(
                    "{}_requires_cvv",
                    merchant_account.get_id().get_string_repr()
                )
                .as_str(),
                Some("true".to_string()),
            )
            .await
            .change_context(errors::ApiErrorResponse::InternalServerError)
            .attach_printable("Failed to fetch requires_cvv config")?
            .config
            != "false";

        let off_session_payment_flag = matches!(
            payment_intent.setup_future_usage,
            Some(common_enums::FutureUsage::OffSession)
        );

        let profile_id = payment_intent
            .profile_id
            .as_ref()
            .get_required_value("profile_id")
            .change_context(errors::ApiErrorResponse::InternalServerError)
            .attach_printable("profile_id is not set in payment_intent")?
            .clone();

        let business_profile = core_utils::validate_and_get_business_profile(
            db,
            key_manager_state,
            key_store,
            Some(profile_id).as_ref(),
            merchant_account.get_id(),
        )
        .await?;

        let is_connector_agnostic_mit_enabled = business_profile
            .as_ref()
            .and_then(|business_profile| business_profile.is_connector_agnostic_mit_enabled)
            .unwrap_or(false);

        Ok(Self {
            payment_intent,
            business_profile,
            requires_cvv,
            off_session_payment_flag,
            is_connector_agnostic_mit_enabled,
        })
    }

    pub async fn perform_payment_ops(
        &self,
        state: &routes::SessionState,
        parent_payment_method_token: Option<String>,
        pma: &api::CustomerPaymentMethod,
        pm_list_context: PaymentMethodListContext,
    ) -> errors::RouterResult<()> {
        let token = parent_payment_method_token
            .as_ref()
            .get_required_value("parent_payment_method_token")?;
        let hyperswitch_token_data = pm_list_context
            .hyperswitch_token_data
            .get_required_value("PaymentTokenData")?;

        let intent_fulfillment_time = self
            .business_profile
            .as_ref()
            .and_then(|b_profile| b_profile.intent_fulfillment_time)
            .unwrap_or(consts::DEFAULT_INTENT_FULFILLMENT_TIME);

        ParentPaymentMethodToken::create_key_for_token((token, pma.payment_method))
            .insert(intent_fulfillment_time, hyperswitch_token_data, state)
            .await?;

        if let Some(metadata) = pma.metadata.clone() {
            let pm_metadata_vec: payment_methods::PaymentMethodMetadata = metadata
                .parse_value("PaymentMethodMetadata")
                .change_context(errors::ApiErrorResponse::InternalServerError)
                .attach_printable(
                    "Failed to deserialize metadata to PaymentmethodMetadata struct",
                )?;

            let redis_conn = state
                .store
                .get_redis_conn()
                .change_context(errors::ApiErrorResponse::InternalServerError)
                .attach_printable("Failed to get redis connection")?;

            for pm_metadata in pm_metadata_vec.payment_method_tokenization {
                let key = format!(
                    "pm_token_{}_{}_{}",
                    token, pma.payment_method, pm_metadata.0
                );

                redis_conn
                    .set_key_with_expiry(&key, pm_metadata.1, intent_fulfillment_time)
                    .await
                    .change_context(errors::StorageError::KVError)
                    .change_context(errors::ApiErrorResponse::InternalServerError)
                    .attach_printable("Failed to add data in redis")?;
            }
        }

        Ok(())
    }
}

#[cfg(all(feature = "v2", feature = "payment_methods_v2"))]
pub async fn list_customer_payment_method(
    state: &routes::SessionState,
    merchant_account: domain::MerchantAccount,
    key_store: domain::MerchantKeyStore,
    payment_intent: Option<storage::PaymentIntent>,
    customer_id: &id_type::CustomerId,
    limit: Option<i64>,
    is_payment_associated: bool,
) -> errors::RouterResponse<api::CustomerPaymentMethodsListResponse> {
    let db = &*state.store;
    let key_manager_state = &(state).into();
    // let key = key_store.key.get_inner().peek();

    let customer = db
        .find_customer_by_customer_id_merchant_id(
            key_manager_state,
            customer_id,
            merchant_account.get_id(),
            &key_store,
            merchant_account.storage_scheme,
        )
        .await
        .to_not_found_response(errors::ApiErrorResponse::CustomerNotFound)?;

    let payments_info = payment_intent
        .async_map(|pi| {
            SavedPMLPaymentsInfo::form_payments_info(
                pi,
                &merchant_account,
                db,
                key_manager_state,
                &key_store,
            )
        })
        .await
        .transpose()?;

    let saved_payment_methods = db
        .find_payment_method_by_customer_id_merchant_id_status(
            customer_id,
            merchant_account.get_id(),
            common_enums::PaymentMethodStatus::Active,
            limit,
            merchant_account.storage_scheme,
        )
        .await
        .to_not_found_response(errors::ApiErrorResponse::PaymentMethodNotFound)?;

    let mut filtered_saved_payment_methods_ctx = Vec::new();
    for pm in saved_payment_methods.into_iter() {
        let payment_method = pm.payment_method.get_required_value("payment_method")?;
        let parent_payment_method_token =
            is_payment_associated.then(|| generate_id(consts::ID_LENGTH, "token"));

        let pm_list_context = get_pm_list_context(
            state,
            &payment_method,
            &key_store,
            &pm,
            parent_payment_method_token.clone(),
            is_payment_associated,
        )
        .await?;

        if let Some(ctx) = pm_list_context {
            filtered_saved_payment_methods_ctx.push((ctx, parent_payment_method_token, pm));
        }
    }

    let pm_list_futures = filtered_saved_payment_methods_ctx
        .into_iter()
        .map(|ctx| {
            generate_saved_pm_response(
                state,
                &key_store,
                &merchant_account,
                ctx,
                &customer,
                payments_info.as_ref(),
            )
        })
        .collect::<Vec<_>>();

    let final_result = futures::future::join_all(pm_list_futures).await;

    let mut customer_pms = Vec::new();
    for result in final_result.into_iter() {
        let pma = result.attach_printable("saved pm list failed")?;
        customer_pms.push(pma);
    }

    let mut response = api::CustomerPaymentMethodsListResponse {
        customer_payment_methods: customer_pms,
        is_guest_customer: is_payment_associated.then_some(false), //to return this key only when the request is tied to a payment intent
    };

    if is_payment_associated {
        Box::pin(perform_surcharge_ops(
            payments_info.as_ref().map(|pi| pi.payment_intent.clone()),
            state,
            merchant_account,
            key_store,
            payments_info.and_then(|pi| pi.business_profile),
            &mut response,
        ))
        .await?;
    }

    Ok(services::ApplicationResponse::Json(response))
}

#[cfg(all(feature = "v2", feature = "payment_methods_v2"))]
async fn generate_saved_pm_response(
    state: &routes::SessionState,
    key_store: &domain::MerchantKeyStore,
    merchant_account: &domain::MerchantAccount,
    pm_list_context: (
        PaymentMethodListContext,
        Option<String>,
        diesel_models::PaymentMethod,
    ),
    customer: &domain::Customer,
    payment_info: Option<&SavedPMLPaymentsInfo>,
) -> Result<api::CustomerPaymentMethod, error_stack::Report<errors::ApiErrorResponse>> {
    let (pm_list_context, parent_payment_method_token, pm) = pm_list_context;
    let payment_method = pm.payment_method.get_required_value("payment_method")?;

    let bank_details = if payment_method == enums::PaymentMethod::BankDebit {
        get_masked_bank_details(state, &pm, key_store)
            .await
            .unwrap_or_else(|err| {
                logger::error!(error=?err);
                None
            })
    } else {
        None
    };

    let payment_method_billing = decrypt_generic_data::<api_models::payments::Address>(
        state,
        pm.payment_method_billing_address,
        key_store,
    )
    .await
    .attach_printable("unable to decrypt payment method billing address details")?;

    let connector_mandate_details = pm
        .connector_mandate_details
        .clone()
        .map(|val| val.parse_value::<storage::PaymentsMandateReference>("PaymentsMandateReference"))
        .transpose()
        .change_context(errors::ApiErrorResponse::InternalServerError)
        .attach_printable("Failed to deserialize to Payment Mandate Reference ")?;

    let (is_connector_agnostic_mit_enabled, requires_cvv, off_session_payment_flag) = payment_info
        .map(|pi| {
            (
                pi.is_connector_agnostic_mit_enabled,
                pi.requires_cvv,
                pi.off_session_payment_flag,
            )
        })
        .unwrap_or((false, false, false));

    let mca_enabled = get_mca_status(
        state,
        key_store,
        merchant_account.get_id(),
        is_connector_agnostic_mit_enabled,
        connector_mandate_details,
        pm.network_transaction_id.as_ref(),
    )
    .await?;

    let requires_cvv = if is_connector_agnostic_mit_enabled {
        requires_cvv
            && !(off_session_payment_flag
                && (pm.connector_mandate_details.is_some() || pm.network_transaction_id.is_some()))
    } else {
        requires_cvv && !(off_session_payment_flag && pm.connector_mandate_details.is_some())
    };

    let pmd = if let Some(card) = pm_list_context.card_details.as_ref() {
        Some(api::PaymentMethodListData::Card(card.clone()))
    } else if cfg!(feature = "payouts") {
        pm_list_context
            .bank_transfer_details
            .clone()
            .map(api::PaymentMethodListData::Bank)
    } else {
        None
    };

    let pma = api::CustomerPaymentMethod {
        payment_token: parent_payment_method_token.clone(),
        payment_method_id: pm.payment_method_id.clone(),
        customer_id: pm.customer_id,
        payment_method,
        payment_method_type: pm.payment_method_type,
        payment_method_issuer: pm.payment_method_issuer,
        payment_method_data: pmd,
        metadata: pm.metadata,
        payment_method_issuer_code: pm.payment_method_issuer_code,
        recurring_enabled: mca_enabled,
        installment_payment_enabled: false,
        payment_experience: Some(vec![api_models::enums::PaymentExperience::RedirectToUrl]),
        created: Some(pm.created_at),
        bank: bank_details,
        surcharge_details: None,
        requires_cvv: requires_cvv
            && !(off_session_payment_flag && pm.connector_mandate_details.is_some()),
        last_used_at: Some(pm.last_used_at),
        default_payment_method_set: customer.default_payment_method_id.is_some()
            && customer.default_payment_method_id == Some(pm.payment_method_id),
        billing: payment_method_billing,
    };

    payment_info
        .async_map(|pi| {
            pi.perform_payment_ops(state, parent_payment_method_token, &pma, pm_list_context)
        })
        .await
        .transpose()?;

    Ok(pma)
}

pub async fn get_mca_status(
    state: &routes::SessionState,
    key_store: &domain::MerchantKeyStore,
    merchant_id: &id_type::MerchantId,
    is_connector_agnostic_mit_enabled: bool,
    connector_mandate_details: Option<storage::PaymentsMandateReference>,
    network_transaction_id: Option<&String>,
) -> errors::RouterResult<bool> {
    if is_connector_agnostic_mit_enabled && network_transaction_id.is_some() {
        return Ok(true);
    }
    if let Some(connector_mandate_details) = connector_mandate_details {
        let mcas = state
            .store
            .find_merchant_connector_account_by_merchant_id_and_disabled_list(
                &state.into(),
                merchant_id,
                true,
                key_store,
            )
            .await
            .change_context(errors::ApiErrorResponse::MerchantConnectorAccountNotFound {
                id: merchant_id.get_string_repr().to_owned(),
            })?;

        let mut mca_ids = HashSet::new();
        let mcas = mcas
            .into_iter()
            .filter(|mca| mca.disabled == Some(true))
            .collect::<Vec<_>>();

        for mca in mcas {
            mca_ids.insert(mca.get_id());
        }

        for mca_id in connector_mandate_details.keys() {
            if !mca_ids.contains(mca_id) {
                return Ok(true);
            }
        }
    }
    Ok(false)
}
pub async fn decrypt_generic_data<T>(
    state: &routes::SessionState,
    data: Option<Encryption>,
    key_store: &domain::MerchantKeyStore,
) -> errors::RouterResult<Option<T>>
where
    T: serde::de::DeserializeOwned,
{
    let key = key_store.key.get_inner().peek();
    let identifier = Identifier::Merchant(key_store.merchant_id.clone());
    let decrypted_data = domain::types::crypto_operation::<serde_json::Value, masking::WithType>(
        &state.into(),
        type_name!(T),
        domain::types::CryptoOperation::DecryptOptional(data),
        identifier,
        key,
    )
    .await
    .and_then(|val| val.try_into_optionaloperation())
    .change_context(errors::StorageError::DecryptionError)
    .change_context(errors::ApiErrorResponse::InternalServerError)
    .attach_printable("unable to decrypt data")?;

    decrypted_data
        .map(|decrypted_data| decrypted_data.into_inner().expose())
        .map(|decrypted_value| decrypted_value.parse_value("generic_data"))
        .transpose()
        .change_context(errors::ApiErrorResponse::InternalServerError)
        .attach_printable("unable to parse generic data value")
}

pub async fn get_card_details_with_locker_fallback(
    pm: &payment_method::PaymentMethod,
    state: &routes::SessionState,
    key_store: &domain::MerchantKeyStore,
) -> errors::RouterResult<Option<api::CardDetailFromLocker>> {
    let key = key_store.key.get_inner().peek();
    let identifier = Identifier::Merchant(key_store.merchant_id.clone());
    let card_decrypted = domain::types::crypto_operation::<serde_json::Value, masking::WithType>(
        &state.into(),
        type_name!(payment_method::PaymentMethod),
        domain::types::CryptoOperation::DecryptOptional(pm.payment_method_data.clone()),
        identifier,
        key,
    )
    .await
    .and_then(|val| val.try_into_optionaloperation())
    .change_context(errors::StorageError::DecryptionError)
    .attach_printable("unable to decrypt card details")
    .ok()
    .flatten()
    .map(|x| x.into_inner().expose())
    .and_then(|v| serde_json::from_value::<PaymentMethodsData>(v).ok())
    .and_then(|pmd| match pmd {
        PaymentMethodsData::Card(crd) => Some(api::CardDetailFromLocker::from(crd)),
        _ => None,
    });

    Ok(if let Some(mut crd) = card_decrypted {
        crd.scheme.clone_from(&pm.scheme);
        Some(crd)
    } else {
        logger::debug!(
            "Getting card details from locker as it is not found in payment methods table"
        );
        Some(get_card_details_from_locker(state, pm).await?)
    })
}

pub async fn get_card_details_without_locker_fallback(
    pm: &payment_method::PaymentMethod,
    state: &routes::SessionState,
    key_store: &domain::MerchantKeyStore,
) -> errors::RouterResult<api::CardDetailFromLocker> {
    let key = key_store.key.get_inner().peek();
    let identifier = Identifier::Merchant(key_store.merchant_id.clone());
    let card_decrypted = domain::types::crypto_operation::<serde_json::Value, masking::WithType>(
        &state.into(),
        type_name!(payment_method::PaymentMethod),
        domain::types::CryptoOperation::DecryptOptional(pm.payment_method_data.clone()),
        identifier,
        key,
    )
    .await
    .and_then(|val| val.try_into_optionaloperation())
    .change_context(errors::StorageError::DecryptionError)
    .attach_printable("unable to decrypt card details")
    .ok()
    .flatten()
    .map(|x| x.into_inner().expose())
    .and_then(|v| serde_json::from_value::<PaymentMethodsData>(v).ok())
    .and_then(|pmd| match pmd {
        PaymentMethodsData::Card(crd) => Some(api::CardDetailFromLocker::from(crd)),
        _ => None,
    });

    Ok(if let Some(mut crd) = card_decrypted {
        crd.scheme.clone_from(&pm.scheme);
        crd
    } else {
        logger::debug!(
            "Getting card details from locker as it is not found in payment methods table"
        );
        get_card_details_from_locker(state, pm).await?
    })
}

pub async fn get_card_details_from_locker(
    state: &routes::SessionState,
    pm: &storage::PaymentMethod,
) -> errors::RouterResult<api::CardDetailFromLocker> {
    let card = get_card_from_locker(
        state,
        &pm.customer_id,
        &pm.merchant_id,
        pm.locker_id.as_ref().unwrap_or(&pm.payment_method_id),
    )
    .await
    .change_context(errors::ApiErrorResponse::InternalServerError)
    .attach_printable("Error getting card from card vault")?;

    payment_methods::get_card_detail(pm, card)
        .change_context(errors::ApiErrorResponse::InternalServerError)
        .attach_printable("Get Card Details Failed")
}

pub async fn get_lookup_key_from_locker(
    state: &routes::SessionState,
    payment_token: &str,
    pm: &storage::PaymentMethod,
    merchant_key_store: &domain::MerchantKeyStore,
) -> errors::RouterResult<api::CardDetailFromLocker> {
    let card_detail = get_card_details_from_locker(state, pm).await?;
    let card = card_detail.clone();

    let resp = TempLockerCardSupport::create_payment_method_data_in_temp_locker(
        state,
        payment_token,
        card,
        pm,
        merchant_key_store,
    )
    .await?;
    Ok(resp)
}

async fn get_masked_bank_details(
    state: &routes::SessionState,
    pm: &payment_method::PaymentMethod,
    key_store: &domain::MerchantKeyStore,
) -> errors::RouterResult<Option<MaskedBankDetails>> {
    let key = key_store.key.get_inner().peek();
    let identifier = Identifier::Merchant(key_store.merchant_id.clone());
    let payment_method_data =
        domain::types::crypto_operation::<serde_json::Value, masking::WithType>(
            &state.into(),
            type_name!(payment_method::PaymentMethod),
            domain::types::CryptoOperation::DecryptOptional(pm.payment_method_data.clone()),
            identifier,
            key,
        )
        .await
        .and_then(|val| val.try_into_optionaloperation())
        .change_context(errors::StorageError::DecryptionError)
        .change_context(errors::ApiErrorResponse::InternalServerError)
        .attach_printable("unable to decrypt bank details")?
        .map(|x| x.into_inner().expose())
        .map(
            |v| -> Result<PaymentMethodsData, error_stack::Report<errors::ApiErrorResponse>> {
                v.parse_value::<PaymentMethodsData>("PaymentMethodsData")
                    .change_context(errors::StorageError::DeserializationFailed)
                    .change_context(errors::ApiErrorResponse::InternalServerError)
                    .attach_printable("Failed to deserialize Payment Method Auth config")
            },
        )
        .transpose()?;

    match payment_method_data {
        Some(pmd) => match pmd {
            PaymentMethodsData::Card(_) => Ok(None),
            PaymentMethodsData::BankDetails(bank_details) => Ok(Some(MaskedBankDetails {
                mask: bank_details.mask,
            })),
        },
        None => Err(report!(errors::ApiErrorResponse::InternalServerError))
            .attach_printable("Unable to fetch payment method data"),
    }
}

async fn get_bank_account_connector_details(
    state: &routes::SessionState,
    pm: &payment_method::PaymentMethod,
    key_store: &domain::MerchantKeyStore,
) -> errors::RouterResult<Option<BankAccountTokenData>> {
    let key = key_store.key.get_inner().peek();
    let identifier = Identifier::Merchant(key_store.merchant_id.clone());
    let payment_method_data =
        domain::types::crypto_operation::<serde_json::Value, masking::WithType>(
            &state.into(),
            type_name!(payment_method::PaymentMethod),
            domain::types::CryptoOperation::DecryptOptional(pm.payment_method_data.clone()),
            identifier,
            key,
        )
        .await
        .and_then(|val| val.try_into_optionaloperation())
        .change_context(errors::StorageError::DecryptionError)
        .change_context(errors::ApiErrorResponse::InternalServerError)
        .attach_printable("unable to decrypt bank details")?
        .map(|x| x.into_inner().expose())
        .map(
            |v| -> Result<PaymentMethodsData, error_stack::Report<errors::ApiErrorResponse>> {
                v.parse_value::<PaymentMethodsData>("PaymentMethodsData")
                    .change_context(errors::StorageError::DeserializationFailed)
                    .change_context(errors::ApiErrorResponse::InternalServerError)
                    .attach_printable("Failed to deserialize Payment Method Auth config")
            },
        )
        .transpose()?;

    match payment_method_data {
        Some(pmd) => match pmd {
            PaymentMethodsData::Card(_) => Err(errors::ApiErrorResponse::UnprocessableEntity {
                message: "Card is not a valid entity".to_string(),
            }
            .into()),
            PaymentMethodsData::BankDetails(bank_details) => {
                let connector_details = bank_details
                    .connector_details
                    .first()
                    .ok_or(errors::ApiErrorResponse::InternalServerError)?;

                let pm_type = pm
                    .payment_method_type
                    .get_required_value("payment_method_type")
                    .attach_printable("PaymentMethodType not found")?;

                let pm = pm
                    .payment_method
                    .get_required_value("payment_method")
                    .attach_printable("PaymentMethod not found")?;

                let token_data = BankAccountTokenData {
                    payment_method_type: pm_type,
                    payment_method: pm,
                    connector_details: connector_details.clone(),
                };

                Ok(Some(token_data))
            }
        },
        None => Ok(None),
    }
}

#[cfg(all(feature = "v2", feature = "customer_v2"))]
pub async fn set_default_payment_method(
    _state: &routes::SessionState,
    _merchant_id: &id_type::MerchantId,
    _key_store: domain::MerchantKeyStore,
    _customer_id: &id_type::CustomerId,
    _payment_method_id: String,
    _storage_scheme: MerchantStorageScheme,
) -> errors::RouterResponse<CustomerDefaultPaymentMethodResponse> {
    todo!()
}

#[cfg(all(any(feature = "v1", feature = "v2"), not(feature = "customer_v2")))]
pub async fn set_default_payment_method(
    state: &routes::SessionState,
    merchant_id: &id_type::MerchantId,
    key_store: domain::MerchantKeyStore,
    customer_id: &id_type::CustomerId,
    payment_method_id: String,
    storage_scheme: MerchantStorageScheme,
) -> errors::RouterResponse<CustomerDefaultPaymentMethodResponse> {
    let db = &*state.store;
    let key_manager_state = &state.into();
    // check for the customer
    // TODO: customer need not be checked again here, this function can take an optional customer and check for existence of customer based on the optional value
    let customer = db
        .find_customer_by_customer_id_merchant_id(
            key_manager_state,
            customer_id,
            merchant_id,
            &key_store,
            storage_scheme,
        )
        .await
        .to_not_found_response(errors::ApiErrorResponse::CustomerNotFound)?;
    // check for the presence of payment_method
    let payment_method = db
        .find_payment_method(&payment_method_id, storage_scheme)
        .await
        .to_not_found_response(errors::ApiErrorResponse::PaymentMethodNotFound)?;
    let pm = payment_method
        .payment_method
        .get_required_value("payment_method")?;

    utils::when(
        &payment_method.customer_id != customer_id || payment_method.merchant_id != *merchant_id,
        || {
            Err(errors::ApiErrorResponse::PreconditionFailed {
                message: "The payment_method_id is not valid".to_string(),
            })
        },
    )?;

    utils::when(
        Some(payment_method_id.clone()) == customer.default_payment_method_id,
        || {
            Err(errors::ApiErrorResponse::PreconditionFailed {
                message: "Payment Method is already set as default".to_string(),
            })
        },
    )?;

    let customer_id = customer.get_customer_id().clone();

    let customer_update = CustomerUpdate::UpdateDefaultPaymentMethod {
        default_payment_method_id: Some(Some(payment_method_id.to_owned())),
    };
    // update the db with the default payment method id

    let updated_customer_details = db
        .update_customer_by_customer_id_merchant_id(
            key_manager_state,
            customer_id.to_owned(),
            merchant_id.to_owned(),
            customer,
            customer_update,
            &key_store,
            storage_scheme,
        )
        .await
        .change_context(errors::ApiErrorResponse::InternalServerError)
        .attach_printable("Failed to update the default payment method id for the customer")?;

    let resp = CustomerDefaultPaymentMethodResponse {
        default_payment_method_id: updated_customer_details.default_payment_method_id,
        customer_id,
        payment_method_type: payment_method.payment_method_type,
        payment_method: pm,
    };

    Ok(services::ApplicationResponse::Json(resp))
}

pub async fn update_last_used_at(
    payment_method: &diesel_models::PaymentMethod,
    state: &routes::SessionState,
    storage_scheme: MerchantStorageScheme,
) -> errors::RouterResult<()> {
    let update_last_used = storage::PaymentMethodUpdate::LastUsedUpdate {
        last_used_at: common_utils::date_time::now(),
    };

    state
        .store
        .update_payment_method(payment_method.clone(), update_last_used, storage_scheme)
        .await
        .change_context(errors::ApiErrorResponse::InternalServerError)
        .attach_printable("Failed to update the last_used_at in db")?;

    Ok(())
}
#[cfg(feature = "payouts")]
pub async fn get_bank_from_hs_locker(
    state: &routes::SessionState,
    key_store: &domain::MerchantKeyStore,
    temp_token: Option<&String>,
    customer_id: &id_type::CustomerId,
    merchant_id: &id_type::MerchantId,
    token_ref: &str,
) -> errors::RouterResult<api::BankPayout> {
    let payment_method = get_payment_method_from_hs_locker(
        state,
        key_store,
        customer_id,
        merchant_id,
        token_ref,
        None,
    )
    .await
    .change_context(errors::ApiErrorResponse::InternalServerError)
    .attach_printable("Error getting payment method from locker")?;
    let pm_parsed: api::PayoutMethodData = payment_method
        .peek()
        .to_string()
        .parse_struct("PayoutMethodData")
        .change_context(errors::ApiErrorResponse::InternalServerError)?;
    match &pm_parsed {
        api::PayoutMethodData::Bank(bank) => {
            if let Some(token) = temp_token {
                vault::Vault::store_payout_method_data_in_locker(
                    state,
                    Some(token.clone()),
                    &pm_parsed,
                    Some(customer_id.to_owned()),
                    key_store,
                )
                .await
                .change_context(errors::ApiErrorResponse::InternalServerError)
                .attach_printable("Error storing payout method data in temporary locker")?;
            }
            Ok(bank.to_owned())
        }
        api::PayoutMethodData::Card(_) => Err(errors::ApiErrorResponse::InvalidRequestData {
            message: "Expected bank details, found card details instead".to_string(),
        }
        .into()),
        api::PayoutMethodData::Wallet(_) => Err(errors::ApiErrorResponse::InvalidRequestData {
            message: "Expected bank details, found wallet details instead".to_string(),
        }
        .into()),
    }
}

pub struct TempLockerCardSupport;

impl TempLockerCardSupport {
    #[instrument(skip_all)]
    async fn create_payment_method_data_in_temp_locker(
        state: &routes::SessionState,
        payment_token: &str,
        card: api::CardDetailFromLocker,
        pm: &storage::PaymentMethod,
        merchant_key_store: &domain::MerchantKeyStore,
    ) -> errors::RouterResult<api::CardDetailFromLocker> {
        let card_number = card.card_number.clone().get_required_value("card_number")?;
        let card_exp_month = card
            .expiry_month
            .clone()
            .expose_option()
            .get_required_value("expiry_month")?;
        let card_exp_year = card
            .expiry_year
            .clone()
            .expose_option()
            .get_required_value("expiry_year")?;
        let card_holder_name = card
            .card_holder_name
            .clone()
            .expose_option()
            .unwrap_or_default();
        let value1 = payment_methods::mk_card_value1(
            card_number,
            card_exp_year,
            card_exp_month,
            Some(card_holder_name),
            None,
            None,
            None,
        )
        .change_context(errors::ApiErrorResponse::InternalServerError)
        .attach_printable("Error getting Value1 for locker")?;
        let value2 = payment_methods::mk_card_value2(
            None,
            None,
            None,
            Some(pm.customer_id.clone()),
            Some(pm.payment_method_id.to_string()),
        )
        .change_context(errors::ApiErrorResponse::InternalServerError)
        .attach_printable("Error getting Value2 for locker")?;

        let value1 = vault::VaultPaymentMethod::Card(value1);
        let value2 = vault::VaultPaymentMethod::Card(value2);

        let value1 = value1
            .encode_to_string_of_json()
            .change_context(errors::ApiErrorResponse::InternalServerError)
            .attach_printable("Wrapped value1 construction failed when saving card to locker")?;

        let value2 = value2
            .encode_to_string_of_json()
            .change_context(errors::ApiErrorResponse::InternalServerError)
            .attach_printable("Wrapped value2 construction failed when saving card to locker")?;

        let lookup_key = vault::create_tokenize(
            state,
            value1,
            Some(value2),
            payment_token.to_string(),
            merchant_key_store.key.get_inner(),
        )
        .await?;
        vault::add_delete_tokenized_data_task(
            &*state.store,
            &lookup_key,
            enums::PaymentMethod::Card,
        )
        .await?;
        metrics::TOKENIZED_DATA_COUNT.add(&metrics::CONTEXT, 1, &[]);
        metrics::TASKS_ADDED_COUNT.add(
            &metrics::CONTEXT,
            1,
            &add_attributes([("flow", "DeleteTokenizeData")]),
        );
        Ok(card)
    }
}

#[instrument(skip_all)]
pub async fn retrieve_payment_method(
    state: routes::SessionState,
    pm: api::PaymentMethodId,
    key_store: domain::MerchantKeyStore,
    merchant_account: domain::MerchantAccount,
) -> errors::RouterResponse<api::PaymentMethodResponse> {
    let db = state.store.as_ref();
    let pm = db
        .find_payment_method(&pm.payment_method_id, merchant_account.storage_scheme)
        .await
        .to_not_found_response(errors::ApiErrorResponse::PaymentMethodNotFound)?;

    let card = if pm.payment_method == Some(enums::PaymentMethod::Card) {
        let card_detail = if state.conf.locker.locker_enabled {
            let card = get_card_from_locker(
                &state,
                &pm.customer_id,
                &pm.merchant_id,
                pm.locker_id.as_ref().unwrap_or(&pm.payment_method_id),
            )
            .await
            .change_context(errors::ApiErrorResponse::InternalServerError)
            .attach_printable("Error getting card from card vault")?;
            payment_methods::get_card_detail(&pm, card)
                .change_context(errors::ApiErrorResponse::InternalServerError)
                .attach_printable("Failed while getting card details from locker")?
        } else {
            get_card_details_without_locker_fallback(&pm, &state, &key_store).await?
        };
        Some(card_detail)
    } else {
        None
    };
    Ok(services::ApplicationResponse::Json(
        api::PaymentMethodResponse {
            merchant_id: pm.merchant_id,
            customer_id: Some(pm.customer_id),
            payment_method_id: pm.payment_method_id,
            payment_method: pm.payment_method,
            payment_method_type: pm.payment_method_type,
            #[cfg(feature = "payouts")]
            bank_transfer: None,
            card,
            metadata: pm.metadata,
            created: Some(pm.created_at),
            recurring_enabled: false,
            installment_payment_enabled: false,
            payment_experience: Some(vec![api_models::enums::PaymentExperience::RedirectToUrl]),
            last_used_at: Some(pm.last_used_at),
            client_secret: pm.client_secret,
        },
    ))
}

#[instrument(skip_all)]
#[cfg(all(feature = "v2", feature = "customer_v2"))]
pub async fn delete_payment_method(
    _state: routes::SessionState,
    _merchant_account: domain::MerchantAccount,
    _pm_id: api::PaymentMethodId,
    _key_store: domain::MerchantKeyStore,
) -> errors::RouterResponse<api::PaymentMethodDeleteResponse> {
    todo!()
}

#[cfg(all(any(feature = "v1", feature = "v2"), not(feature = "customer_v2")))]
#[instrument(skip_all)]
pub async fn delete_payment_method(
    state: routes::SessionState,
    merchant_account: domain::MerchantAccount,
    pm_id: api::PaymentMethodId,
    key_store: domain::MerchantKeyStore,
) -> errors::RouterResponse<api::PaymentMethodDeleteResponse> {
    let db = state.store.as_ref();
    let key_manager_state = &(&state).into();
    let key = db
        .find_payment_method(
            pm_id.payment_method_id.as_str(),
            merchant_account.storage_scheme,
        )
        .await
        .to_not_found_response(errors::ApiErrorResponse::PaymentMethodNotFound)?;

    let customer = db
        .find_customer_by_customer_id_merchant_id(
            key_manager_state,
            &key.customer_id,
            merchant_account.get_id(),
            &key_store,
            merchant_account.storage_scheme,
        )
        .await
        .to_not_found_response(errors::ApiErrorResponse::InternalServerError)
        .attach_printable("Customer not found for the payment method")?;

    if key.payment_method == Some(enums::PaymentMethod::Card) {
        let response = delete_card_from_locker(
            &state,
            &key.customer_id,
            &key.merchant_id,
            key.locker_id.as_ref().unwrap_or(&key.payment_method_id),
        )
        .await?;

        if response.status == "Ok" {
            logger::info!("Card From locker deleted Successfully!");
        } else {
            logger::error!("Error: Deleting Card From Locker!\n{:#?}", response);
            Err(errors::ApiErrorResponse::InternalServerError)?
        }
    }

    db.delete_payment_method_by_merchant_id_payment_method_id(
        merchant_account.get_id(),
        pm_id.payment_method_id.as_str(),
    )
    .await
    .to_not_found_response(errors::ApiErrorResponse::PaymentMethodNotFound)?;

    if customer.default_payment_method_id.as_ref() == Some(&pm_id.payment_method_id) {
        let customer_update = CustomerUpdate::UpdateDefaultPaymentMethod {
            default_payment_method_id: Some(None),
        };
        db.update_customer_by_customer_id_merchant_id(
            key_manager_state,
            key.customer_id,
            key.merchant_id,
            customer,
            customer_update,
            &key_store,
            merchant_account.storage_scheme,
        )
        .await
        .change_context(errors::ApiErrorResponse::InternalServerError)
        .attach_printable("Failed to update the default payment method id for the customer")?;
    };

    Ok(services::ApplicationResponse::Json(
        api::PaymentMethodDeleteResponse {
            payment_method_id: key.payment_method_id,
            deleted: true,
        },
    ))
}

pub async fn create_encrypted_data<T>(
    state: &routes::SessionState,
    key_store: &domain::MerchantKeyStore,
    data: T,
) -> Result<Encryptable<Secret<serde_json::Value>>, error_stack::Report<errors::StorageError>>
where
    T: Debug + serde::Serialize,
{
    let key = key_store.key.get_inner().peek();
    let identifier = Identifier::Merchant(key_store.merchant_id.clone());
    let key_manager_state: KeyManagerState = state.into();

    let encoded_data = Encode::encode_to_value(&data)
        .change_context(errors::StorageError::SerializationFailed)
        .attach_printable("Unable to encode data")?;

    let secret_data = Secret::<_, masking::WithType>::new(encoded_data);

    let encrypted_data = domain::types::crypto_operation(
        &key_manager_state,
        type_name!(payment_method::PaymentMethod),
        domain::types::CryptoOperation::Encrypt(secret_data),
        identifier.clone(),
        key,
    )
    .await
    .and_then(|val| val.try_into_operation())
    .change_context(errors::StorageError::EncryptionError)
    .attach_printable("Unable to encrypt data")?;

    Ok(encrypted_data)
}

pub async fn list_countries_currencies_for_connector_payment_method(
    state: routes::SessionState,
    req: ListCountriesCurrenciesRequest,
    _profile_id: Option<String>,
) -> errors::RouterResponse<ListCountriesCurrenciesResponse> {
    Ok(services::ApplicationResponse::Json(
        list_countries_currencies_for_connector_payment_method_util(
            state.conf.pm_filters.clone(),
            req.connector,
            req.payment_method_type,
        )
        .await,
    ))
}

// This feature will be more efficient as a WASM function rather than as an API.
// So extracting this logic to a separate function so that it can be used in WASM as well.
pub async fn list_countries_currencies_for_connector_payment_method_util(
    connector_filters: settings::ConnectorFilters,
    connector: api_enums::Connector,
    payment_method_type: api_enums::PaymentMethodType,
) -> ListCountriesCurrenciesResponse {
    let payment_method_type =
        settings::PaymentMethodFilterKey::PaymentMethodType(payment_method_type);

    let (currencies, country_codes) = connector_filters
        .0
        .get(&connector.to_string())
        .and_then(|filter| filter.0.get(&payment_method_type))
        .map(|filter| (filter.currency.clone(), filter.country.clone()))
        .unwrap_or_else(|| {
            connector_filters
                .0
                .get("default")
                .and_then(|filter| filter.0.get(&payment_method_type))
                .map_or((None, None), |filter| {
                    (filter.currency.clone(), filter.country.clone())
                })
        });

    let currencies =
        currencies.unwrap_or_else(|| api_enums::Currency::iter().collect::<HashSet<_>>());
    let country_codes =
        country_codes.unwrap_or_else(|| api_enums::CountryAlpha2::iter().collect::<HashSet<_>>());

    ListCountriesCurrenciesResponse {
        currencies,
        countries: country_codes
            .into_iter()
            .map(|country_code| CountryCodeWithName {
                code: country_code,
                name: common_enums::Country::from_alpha2(country_code),
            })
            .collect(),
    }
}<|MERGE_RESOLUTION|>--- conflicted
+++ resolved
@@ -31,19 +31,15 @@
         MinorUnit,
     },
 };
-<<<<<<< HEAD
-use diesel_models::{business_profile::BusinessProfile, payment_method};
-#[cfg(all(any(feature = "v1", feature = "v2"), not(feature = "customer_v2")))]
-=======
 use diesel_models::payment_method;
->>>>>>> fc581e08
-use domain::CustomerUpdate;
 use error_stack::{report, ResultExt};
 use euclid::{
     dssa::graph::{AnalysisContext, CgraphExt},
     frontend::dir,
 };
 use hyperswitch_constraint_graph as cgraph;
+#[cfg(all(any(feature = "v1", feature = "v2"), not(feature = "customer_v2")))]
+use hyperswitch_domain_models::customer::CustomerUpdate;
 use kgraph_utils::transformers::IntoDirValue;
 use masking::Secret;
 use router_env::{instrument, metrics::add_attributes, tracing};
