use std::{
    collections::{HashMap, HashSet},
    str::FromStr,
};

use api_models::{
    admin::{self, PaymentMethodsEnabled},
    enums::{self as api_enums},
    payment_methods::{
        CardDetailsPaymentMethod, CardNetworkTypes, PaymentExperienceTypes, PaymentMethodsData,
        RequestPaymentMethodTypes, RequiredFieldInfo, ResponsePaymentMethodIntermediate,
        ResponsePaymentMethodTypes, ResponsePaymentMethodsEnabled,
    },
    payments::BankCodeResponse,
};
use common_utils::{
    consts,
    ext_traits::{AsyncExt, StringExt, ValueExt},
    generate_id,
};
use diesel_models::{encryption::Encryption, enums as storage_enums, payment_method};
use error_stack::{report, IntoReport, ResultExt};
use masking::Secret;
use router_env::{instrument, tracing};

use crate::{
    configs::settings,
    core::{
        errors::{self, StorageErrorExt},
        payment_methods::{
            transformers::{self as payment_methods},
            vault,
        },
        payments::{
            helpers,
            routing::{self, SessionFlowRoutingInput},
        },
    },
    db, logger,
    pii::prelude::*,
    routes::{
        self,
        metrics::{self, request},
        payment_methods::ParentPaymentMethodToken,
    },
    services,
    types::{
        api::{self, routing as routing_types, PaymentMethodCreateExt},
        domain::{
            self,
            types::{decrypt, encrypt_optional, AsyncLift},
        },
        storage::{self, enums, PaymentTokenData},
        transformers::ForeignFrom,
    },
    utils::{self, ConnectorResponseExt, OptionExt},
};

#[instrument(skip_all)]
#[allow(clippy::too_many_arguments)]
pub async fn create_payment_method(
    db: &dyn db::StorageInterface,
    req: &api::PaymentMethodCreate,
    customer_id: &str,
    payment_method_id: &str,
    merchant_id: &str,
    pm_metadata: Option<serde_json::Value>,
    payment_method_data: Option<Encryption>,
    key_store: &domain::MerchantKeyStore,
) -> errors::CustomResult<storage::PaymentMethod, errors::ApiErrorResponse> {
    db.find_customer_by_customer_id_merchant_id(customer_id, merchant_id, key_store)
        .await
        .to_not_found_response(errors::ApiErrorResponse::CustomerNotFound)?;

    let response = db
        .insert_payment_method(storage::PaymentMethodNew {
            customer_id: customer_id.to_string(),
            merchant_id: merchant_id.to_string(),
            payment_method_id: payment_method_id.to_string(),
            payment_method: req.payment_method,
            payment_method_type: req.payment_method_type,
            payment_method_issuer: req.payment_method_issuer.clone(),
            scheme: req.card_network.clone(),
            metadata: pm_metadata.map(masking::Secret::new),
            payment_method_data,
            ..storage::PaymentMethodNew::default()
        })
        .await
        .change_context(errors::ApiErrorResponse::InternalServerError)
        .attach_printable("Failed to add payment method in db")?;

    Ok(response)
}

#[instrument(skip_all)]
pub async fn add_payment_method(
    state: routes::AppState,
    req: api::PaymentMethodCreate,
    merchant_account: &domain::MerchantAccount,
    key_store: &domain::MerchantKeyStore,
) -> errors::RouterResponse<api::PaymentMethodResponse> {
    req.validate()?;
    let merchant_id = &merchant_account.merchant_id;
    let customer_id = req.customer_id.clone().get_required_value("customer_id")?;
    let response = match req.card.clone() {
        Some(card) => add_card_to_locker(
            &state,
            req.clone(),
            card,
            customer_id.clone(),
            merchant_account,
        )
        .await
        .change_context(errors::ApiErrorResponse::InternalServerError)
        .attach_printable("Add Card Failed"),
        None => {
            let pm_id = generate_id(consts::ID_LENGTH, "pm");
            let payment_method_response = api::PaymentMethodResponse {
                merchant_id: merchant_id.to_string(),
                customer_id: Some(customer_id.clone()),
                payment_method_id: pm_id,
                payment_method: req.payment_method,
                payment_method_type: req.payment_method_type,
                card: None,
                metadata: req.metadata.clone(),
                created: Some(common_utils::date_time::now()),
                recurring_enabled: false,           //[#219]
                installment_payment_enabled: false, //[#219]
                payment_experience: Some(vec![api_models::enums::PaymentExperience::RedirectToUrl]), //[#219]
            };
            Ok((payment_method_response, false))
        }
    };

    let (resp, is_duplicate) = response?;
    if !is_duplicate {
        let pm_metadata = resp.metadata.as_ref().map(|data| data.peek());

        let pm_card_details = resp
            .card
            .as_ref()
            .map(|card| PaymentMethodsData::Card(CardDetailsPaymentMethod::from(card.clone())));

        let pm_data_encrypted =
            create_encrypted_payment_method_data(key_store, pm_card_details).await;

        create_payment_method(
            &*state.store,
            &req,
            &customer_id,
            &resp.payment_method_id,
            &resp.merchant_id,
            pm_metadata.cloned(),
            pm_data_encrypted,
            key_store,
        )
        .await?;
    }

    Ok(resp).map(services::ApplicationResponse::Json)
}

#[instrument(skip_all)]
pub async fn update_customer_payment_method(
    state: routes::AppState,
    merchant_account: domain::MerchantAccount,
    req: api::PaymentMethodUpdate,
    payment_method_id: &str,
    key_store: domain::MerchantKeyStore,
) -> errors::RouterResponse<api::PaymentMethodResponse> {
    let db = state.store.as_ref();
    let pm = db
        .delete_payment_method_by_merchant_id_payment_method_id(
            &merchant_account.merchant_id,
            payment_method_id,
        )
        .await
        .to_not_found_response(errors::ApiErrorResponse::PaymentMethodNotFound)?;
    if pm.payment_method == enums::PaymentMethod::Card {
        delete_card_from_locker(
            &state,
            &pm.customer_id,
            &pm.merchant_id,
            &pm.payment_method_id,
        )
        .await?;
    };
    let new_pm = api::PaymentMethodCreate {
        payment_method: pm.payment_method,
        payment_method_type: pm.payment_method_type,
        payment_method_issuer: pm.payment_method_issuer,
        payment_method_issuer_code: pm.payment_method_issuer_code,
        card: req.card,
        metadata: req.metadata,
        customer_id: Some(pm.customer_id),
        card_network: req
            .card_network
            .as_ref()
            .map(|card_network| card_network.to_string()),
    };
    add_payment_method(state, new_pm, &merchant_account, &key_store).await
}

// Wrapper function to switch lockers

/// The response will be the tuple of PaymentMethodResponse and the duplication check of payment_method
pub async fn add_card_to_locker(
    state: &routes::AppState,
    req: api::PaymentMethodCreate,
    card: api::CardDetail,
    customer_id: String,
    merchant_account: &domain::MerchantAccount,
) -> errors::CustomResult<(api::PaymentMethodResponse, bool), errors::VaultError> {
    metrics::STORED_TO_LOCKER.add(&metrics::CONTEXT, 1, &[]);
    request::record_operation_time(
        async {
            add_card_hs(state, req, card, customer_id, merchant_account)
                .await
                .map_err(|error| {
                    metrics::CARD_LOCKER_FAILURES.add(&metrics::CONTEXT, 1, &[]);
                    error
                })
        },
        &metrics::CARD_ADD_TIME,
        &[],
    )
    .await
}

pub async fn get_card_from_locker(
    state: &routes::AppState,
    customer_id: &str,
    merchant_id: &str,
    card_reference: &str,
) -> errors::RouterResult<payment_methods::Card> {
    metrics::GET_FROM_LOCKER.add(&metrics::CONTEXT, 1, &[]);

    request::record_operation_time(
        async {
            get_card_from_hs_locker(state, customer_id, merchant_id, card_reference)
                .await
                .change_context(errors::ApiErrorResponse::InternalServerError)
                .attach_printable("Failed while getting card from basilisk_hs")
                .map_err(|error| {
                    metrics::CARD_LOCKER_FAILURES.add(&metrics::CONTEXT, 1, &[]);
                    error
                })
        },
        &metrics::CARD_GET_TIME,
        &[],
    )
    .await
}

pub async fn delete_card_from_locker(
    state: &routes::AppState,
    customer_id: &str,
    merchant_id: &str,
    card_reference: &str,
) -> errors::RouterResult<payment_methods::DeleteCardResp> {
    metrics::DELETE_FROM_LOCKER.add(&metrics::CONTEXT, 1, &[]);

    request::record_operation_time(
        async move {
            delete_card_from_hs_locker(state, customer_id, merchant_id, card_reference)
                .await
                .map_err(|error| {
                    metrics::CARD_LOCKER_FAILURES.add(&metrics::CONTEXT, 1, &[]);
                    error
                })
        },
        &metrics::CARD_DELETE_TIME,
        &[],
    )
    .await
}

#[instrument(skip_all)]
pub async fn add_card_hs(
    state: &routes::AppState,
    req: api::PaymentMethodCreate,
    card: api::CardDetail,
    customer_id: String,
    merchant_account: &domain::MerchantAccount,
) -> errors::CustomResult<(api::PaymentMethodResponse, bool), errors::VaultError> {
    let payload = payment_methods::StoreLockerReq::LockerCard(payment_methods::StoreCardReq {
        merchant_id: &merchant_account.merchant_id,
        merchant_customer_id: customer_id.to_owned(),
        card: payment_methods::Card {
            card_number: card.card_number.to_owned(),
            name_on_card: card.card_holder_name.to_owned(),
            card_exp_month: card.card_exp_month.to_owned(),
            card_exp_year: card.card_exp_year.to_owned(),
            card_brand: None,
            card_isin: None,
            nick_name: card.nick_name.as_ref().map(masking::Secret::peek).cloned(),
        },
    });
    let store_card_payload = call_to_locker_hs(state, &payload, &customer_id).await?;

    let payment_method_resp = payment_methods::mk_add_card_response_hs(
        card,
        store_card_payload.card_reference,
        req,
        &merchant_account.merchant_id,
    );
    Ok((
        payment_method_resp,
        store_card_payload.duplicate.unwrap_or(false),
    ))
}

#[instrument(skip_all)]
pub async fn decode_and_decrypt_locker_data(
    key_store: &domain::MerchantKeyStore,
    enc_card_data: String,
) -> errors::CustomResult<Secret<String>, errors::VaultError> {
    // Fetch key
    let key = key_store.key.get_inner().peek();
    // Decode
    let decoded_bytes = hex::decode(&enc_card_data)
        .into_report()
        .change_context(errors::VaultError::ResponseDeserializationFailed)
        .attach_printable("Failed to decode hex string into bytes")?;
    // Decrypt
    decrypt(Some(Encryption::new(decoded_bytes.into())), key)
        .await
        .change_context(errors::VaultError::FetchPaymentMethodFailed)?
        .map_or(
            Err(report!(errors::VaultError::FetchPaymentMethodFailed)),
            |d| Ok(d.into_inner()),
        )
}

#[instrument(skip_all)]
pub async fn get_payment_method_from_hs_locker<'a>(
    state: &'a routes::AppState,
    key_store: &domain::MerchantKeyStore,
    customer_id: &str,
    merchant_id: &str,
    payment_method_reference: &'a str,
) -> errors::CustomResult<Secret<String>, errors::VaultError> {
    let locker = &state.conf.locker;
    #[cfg(not(feature = "kms"))]
    let jwekey = &state.conf.jwekey;
    #[cfg(feature = "kms")]
    let jwekey = &state.kms_secrets;

    let payment_method_data = if !locker.mock_locker {
        let request = payment_methods::mk_get_card_request_hs(
            jwekey,
            locker,
            customer_id,
            merchant_id,
            payment_method_reference,
        )
        .await
        .change_context(errors::VaultError::FetchPaymentMethodFailed)
        .attach_printable("Making get payment method request failed")?;
        let response = services::call_connector_api(state, request)
            .await
            .change_context(errors::VaultError::FetchPaymentMethodFailed)
            .attach_printable("Failed while executing call_connector_api for get_card");
        let jwe_body: services::JweBody = response
            .get_response_inner("JweBody")
            .change_context(errors::VaultError::FetchPaymentMethodFailed)?;
        let decrypted_payload = payment_methods::get_decrypted_response_payload(jwekey, jwe_body)
            .await
            .change_context(errors::VaultError::FetchPaymentMethodFailed)
            .attach_printable("Error getting decrypted response payload for get card")?;
        let get_card_resp: payment_methods::RetrieveCardResp = decrypted_payload
            .parse_struct("RetrieveCardResp")
            .change_context(errors::VaultError::FetchPaymentMethodFailed)?;
        let retrieve_card_resp = get_card_resp
            .payload
            .get_required_value("RetrieveCardRespPayload")
            .change_context(errors::VaultError::FetchPaymentMethodFailed)?;
        let enc_card_data = retrieve_card_resp
            .enc_card_data
            .get_required_value("enc_card_data")
            .change_context(errors::VaultError::FetchPaymentMethodFailed)?;
        decode_and_decrypt_locker_data(key_store, enc_card_data.peek().to_string()).await?
    } else {
        mock_get_payment_method(&*state.store, key_store, payment_method_reference)
            .await?
            .payment_method
            .payment_method_data
    };
    Ok(payment_method_data)
}

#[instrument(skip_all)]
pub async fn call_to_locker_hs<'a>(
    state: &routes::AppState,
    payload: &payment_methods::StoreLockerReq<'a>,
    customer_id: &str,
) -> errors::CustomResult<payment_methods::StoreCardRespPayload, errors::VaultError> {
    let locker = &state.conf.locker;
    #[cfg(not(feature = "kms"))]
    let jwekey = &state.conf.jwekey;
    #[cfg(feature = "kms")]
    let jwekey = &state.kms_secrets;
    let db = &*state.store;
    let stored_card_response = if !locker.mock_locker {
        let request = payment_methods::mk_add_locker_request_hs(jwekey, locker, payload).await?;
        let response = services::call_connector_api(state, request)
            .await
            .change_context(errors::VaultError::SaveCardFailed);

        let jwe_body: services::JweBody = response
            .get_response_inner("JweBody")
            .change_context(errors::VaultError::FetchCardFailed)?;

        let decrypted_payload = payment_methods::get_decrypted_response_payload(jwekey, jwe_body)
            .await
            .change_context(errors::VaultError::SaveCardFailed)
            .attach_printable("Error getting decrypted response payload")?;
        let stored_card_resp: payment_methods::StoreCardResp = decrypted_payload
            .parse_struct("StoreCardResp")
            .change_context(errors::VaultError::ResponseDeserializationFailed)?;
        stored_card_resp
    } else {
        let card_id = generate_id(consts::ID_LENGTH, "card");
        mock_call_to_locker_hs(db, &card_id, payload, None, None, Some(customer_id)).await?
    };

    let stored_card = stored_card_response
        .payload
        .get_required_value("StoreCardRespPayload")
        .change_context(errors::VaultError::SaveCardFailed)?;
    Ok(stored_card)
}

pub async fn update_payment_method(
    db: &dyn db::StorageInterface,
    pm: payment_method::PaymentMethod,
    pm_metadata: serde_json::Value,
) -> errors::CustomResult<(), errors::VaultError> {
    let pm_update = payment_method::PaymentMethodUpdate::MetadataUpdate {
        metadata: Some(pm_metadata),
    };
    db.update_payment_method(pm, pm_update)
        .await
        .change_context(errors::VaultError::UpdateInPaymentMethodDataTableFailed)?;
    Ok(())
}

#[instrument(skip_all)]
pub async fn get_card_from_hs_locker<'a>(
    state: &'a routes::AppState,
    customer_id: &str,
    merchant_id: &str,
    card_reference: &'a str,
) -> errors::CustomResult<payment_methods::Card, errors::VaultError> {
    let locker = &state.conf.locker;
    #[cfg(not(feature = "kms"))]
    let jwekey = &state.conf.jwekey;
    #[cfg(feature = "kms")]
    let jwekey = &state.kms_secrets;

    if !locker.mock_locker {
        let request = payment_methods::mk_get_card_request_hs(
            jwekey,
            locker,
            customer_id,
            merchant_id,
            card_reference,
        )
        .await
        .change_context(errors::VaultError::FetchCardFailed)
        .attach_printable("Making get card request failed")?;
        let response = services::call_connector_api(state, request)
            .await
            .change_context(errors::VaultError::FetchCardFailed)
            .attach_printable("Failed while executing call_connector_api for get_card");
        let jwe_body: services::JweBody = response
            .get_response_inner("JweBody")
            .change_context(errors::VaultError::FetchCardFailed)?;
        let decrypted_payload = payment_methods::get_decrypted_response_payload(jwekey, jwe_body)
            .await
            .change_context(errors::VaultError::FetchCardFailed)
            .attach_printable("Error getting decrypted response payload for get card")?;
        let get_card_resp: payment_methods::RetrieveCardResp = decrypted_payload
            .parse_struct("RetrieveCardResp")
            .change_context(errors::VaultError::FetchCardFailed)?;
        let retrieve_card_resp = get_card_resp
            .payload
            .get_required_value("RetrieveCardRespPayload")
            .change_context(errors::VaultError::FetchCardFailed)?;
        retrieve_card_resp
            .card
            .get_required_value("Card")
            .change_context(errors::VaultError::FetchCardFailed)
    } else {
        let (get_card_resp, _) = mock_get_card(&*state.store, card_reference).await?;
        payment_methods::mk_get_card_response(get_card_resp)
            .change_context(errors::VaultError::ResponseDeserializationFailed)
    }
}

#[instrument(skip_all)]
pub async fn delete_card_from_hs_locker<'a>(
    state: &routes::AppState,
    customer_id: &str,
    merchant_id: &str,
    card_reference: &'a str,
) -> errors::RouterResult<payment_methods::DeleteCardResp> {
    let locker = &state.conf.locker;
    #[cfg(not(feature = "kms"))]
    let jwekey = &state.conf.jwekey;
    #[cfg(feature = "kms")]
    let jwekey = &state.kms_secrets;

    let request = payment_methods::mk_delete_card_request_hs(
        jwekey,
        locker,
        customer_id,
        merchant_id,
        card_reference,
    )
    .await
    .change_context(errors::ApiErrorResponse::InternalServerError)
    .attach_printable("Making delete card request failed")?;

    if !locker.mock_locker {
        let response = services::call_connector_api(state, request)
            .await
            .change_context(errors::ApiErrorResponse::InternalServerError)
            .attach_printable("Failed while executing call_connector_api for delete card");
        let jwe_body: services::JweBody = response.get_response_inner("JweBody")?;
        let decrypted_payload = payment_methods::get_decrypted_response_payload(jwekey, jwe_body)
            .await
            .change_context(errors::ApiErrorResponse::InternalServerError)
            .attach_printable("Error getting decrypted response payload for delete card")?;
        let delete_card_resp: payment_methods::DeleteCardResp = decrypted_payload
            .parse_struct("DeleteCardResp")
            .change_context(errors::ApiErrorResponse::InternalServerError)?;
        Ok(delete_card_resp)
    } else {
        Ok(mock_delete_card_hs(&*state.store, card_reference)
            .await
            .change_context(errors::ApiErrorResponse::InternalServerError)
            .attach_printable("card_delete_failure_message")?)
    }
}

///Mock api for local testing
pub async fn mock_call_to_locker_hs<'a>(
    db: &dyn db::StorageInterface,
    card_id: &str,
    payload: &payment_methods::StoreLockerReq<'a>,
    card_cvc: Option<String>,
    payment_method_id: Option<String>,
    customer_id: Option<&str>,
) -> errors::CustomResult<payment_methods::StoreCardResp, errors::VaultError> {
    let mut locker_mock_up = storage::LockerMockUpNew {
        card_id: card_id.to_string(),
        external_id: uuid::Uuid::new_v4().to_string(),
        card_fingerprint: uuid::Uuid::new_v4().to_string(),
        card_global_fingerprint: uuid::Uuid::new_v4().to_string(),
        merchant_id: "".to_string(),
        card_number: "4111111111111111".to_string(),
        card_exp_year: "2099".to_string(),
        card_exp_month: "12".to_string(),
        card_cvc,
        payment_method_id,
        customer_id: customer_id.map(str::to_string),
        name_on_card: None,
        nickname: None,
        enc_card_data: None,
    };
    locker_mock_up = match payload {
        payment_methods::StoreLockerReq::LockerCard(store_card_req) => storage::LockerMockUpNew {
            merchant_id: store_card_req.merchant_id.to_string(),
            card_number: store_card_req.card.card_number.peek().to_string(),
            card_exp_year: store_card_req.card.card_exp_year.peek().to_string(),
            card_exp_month: store_card_req.card.card_exp_month.peek().to_string(),
            name_on_card: store_card_req.card.name_on_card.to_owned().expose_option(),
            nickname: store_card_req.card.nick_name.to_owned(),
            ..locker_mock_up
        },
        payment_methods::StoreLockerReq::LockerGeneric(store_generic_req) => {
            storage::LockerMockUpNew {
                merchant_id: store_generic_req.merchant_id.to_string(),
                enc_card_data: Some(store_generic_req.enc_data.to_owned()),
                ..locker_mock_up
            }
        }
    };

    let response = db
        .insert_locker_mock_up(locker_mock_up)
        .await
        .change_context(errors::VaultError::SaveCardFailed)?;
    let payload = payment_methods::StoreCardRespPayload {
        card_reference: response.card_id,
        duplicate: Some(false),
    };
    Ok(payment_methods::StoreCardResp {
        status: "SUCCESS".to_string(),
        error_code: None,
        error_message: None,
        payload: Some(payload),
    })
}

#[instrument(skip_all)]
pub async fn mock_get_card<'a>(
    db: &dyn db::StorageInterface,
    card_id: &'a str,
) -> errors::CustomResult<(payment_methods::GetCardResponse, Option<String>), errors::VaultError> {
    let locker_mock_up = db
        .find_locker_by_card_id(card_id)
        .await
        .change_context(errors::VaultError::FetchCardFailed)?;
    let add_card_response = payment_methods::AddCardResponse {
        card_id: locker_mock_up
            .payment_method_id
            .unwrap_or(locker_mock_up.card_id),
        external_id: locker_mock_up.external_id,
        card_fingerprint: locker_mock_up.card_fingerprint.into(),
        card_global_fingerprint: locker_mock_up.card_global_fingerprint.into(),
        merchant_id: Some(locker_mock_up.merchant_id),
        card_number: locker_mock_up
            .card_number
            .try_into()
            .into_report()
            .change_context(errors::VaultError::ResponseDeserializationFailed)
            .attach_printable("Invalid card number format from the mock locker")
            .map(Some)?,
        card_exp_year: Some(locker_mock_up.card_exp_year.into()),
        card_exp_month: Some(locker_mock_up.card_exp_month.into()),
        name_on_card: locker_mock_up.name_on_card.map(|card| card.into()),
        nickname: locker_mock_up.nickname,
        customer_id: locker_mock_up.customer_id,
        duplicate: locker_mock_up.duplicate,
    };
    Ok((
        payment_methods::GetCardResponse {
            card: add_card_response,
        },
        locker_mock_up.card_cvc,
    ))
}

#[instrument(skip_all)]
pub async fn mock_get_payment_method<'a>(
    db: &dyn db::StorageInterface,
    key_store: &domain::MerchantKeyStore,
    card_id: &'a str,
) -> errors::CustomResult<payment_methods::GetPaymentMethodResponse, errors::VaultError> {
    let locker_mock_up = db
        .find_locker_by_card_id(card_id)
        .await
        .change_context(errors::VaultError::FetchPaymentMethodFailed)?;
    let dec_data = if let Some(e) = locker_mock_up.enc_card_data {
        decode_and_decrypt_locker_data(key_store, e).await
    } else {
        Err(report!(errors::VaultError::FetchPaymentMethodFailed))
    }?;
    let payment_method_response = payment_methods::AddPaymentMethodResponse {
        payment_method_id: locker_mock_up
            .payment_method_id
            .unwrap_or(locker_mock_up.card_id),
        external_id: locker_mock_up.external_id,
        merchant_id: Some(locker_mock_up.merchant_id),
        nickname: locker_mock_up.nickname,
        customer_id: locker_mock_up.customer_id,
        duplicate: locker_mock_up.duplicate,
        payment_method_data: dec_data,
    };
    Ok(payment_methods::GetPaymentMethodResponse {
        payment_method: payment_method_response,
    })
}

#[instrument(skip_all)]
pub async fn mock_delete_card_hs<'a>(
    db: &dyn db::StorageInterface,
    card_id: &'a str,
) -> errors::CustomResult<payment_methods::DeleteCardResp, errors::VaultError> {
    db.delete_locker_mock_up(card_id)
        .await
        .change_context(errors::VaultError::FetchCardFailed)?;
    Ok(payment_methods::DeleteCardResp {
        status: "SUCCESS".to_string(),
        error_code: None,
        error_message: None,
    })
}

#[instrument(skip_all)]
pub async fn mock_delete_card<'a>(
    db: &dyn db::StorageInterface,
    card_id: &'a str,
) -> errors::CustomResult<payment_methods::DeleteCardResponse, errors::VaultError> {
    let locker_mock_up = db
        .delete_locker_mock_up(card_id)
        .await
        .change_context(errors::VaultError::FetchCardFailed)?;
    Ok(payment_methods::DeleteCardResponse {
        card_id: Some(locker_mock_up.card_id),
        external_id: Some(locker_mock_up.external_id),
        card_isin: None,
        status: "SUCCESS".to_string(),
    })
}
//------------------------------------------------------------------------------
pub fn get_banks(
    state: &routes::AppState,
    pm_type: api_enums::PaymentMethodType,
    connectors: Vec<String>,
) -> Result<Vec<BankCodeResponse>, errors::ApiErrorResponse> {
    let mut bank_names_hm: HashMap<String, HashSet<api_enums::BankNames>> = HashMap::new();

    if matches!(
        pm_type,
        api_enums::PaymentMethodType::Giropay | api_enums::PaymentMethodType::Sofort
    ) {
        Ok(vec![BankCodeResponse {
            bank_name: vec![],
            eligible_connectors: connectors,
        }])
    } else {
        let mut bank_code_responses = vec![];
        for connector in &connectors {
            if let Some(connector_bank_names) = state.conf.bank_config.0.get(&pm_type) {
                if let Some(connector_hash_set) = connector_bank_names.0.get(connector) {
                    bank_names_hm.insert(connector.clone(), connector_hash_set.banks.clone());
                } else {
                    logger::error!("Could not find any configured connectors for payment_method -> {pm_type} for connector -> {connector}");
                }
            } else {
                logger::error!("Could not find any configured banks for payment_method -> {pm_type} for connector -> {connector}");
            }
        }

        let vector_of_hashsets = bank_names_hm
            .values()
            .map(|bank_names_hashset| bank_names_hashset.to_owned())
            .collect::<Vec<_>>();

        let mut common_bank_names = HashSet::new();
        if let Some(first_element) = vector_of_hashsets.first() {
            common_bank_names = vector_of_hashsets
                .iter()
                .skip(1)
                .fold(first_element.to_owned(), |acc, hs| {
                    acc.intersection(hs).cloned().collect()
                });
        }

        if !common_bank_names.is_empty() {
            bank_code_responses.push(BankCodeResponse {
                bank_name: common_bank_names.clone().into_iter().collect(),
                eligible_connectors: connectors.clone(),
            });
        }

        for connector in connectors {
            if let Some(all_bank_codes_for_connector) = bank_names_hm.get(&connector) {
                let remaining_bank_codes: HashSet<_> = all_bank_codes_for_connector
                    .difference(&common_bank_names)
                    .collect();

                if !remaining_bank_codes.is_empty() {
                    bank_code_responses.push(BankCodeResponse {
                        bank_name: remaining_bank_codes
                            .into_iter()
                            .map(|ele| ele.to_owned())
                            .collect(),
                        eligible_connectors: vec![connector],
                    })
                }
            } else {
                logger::error!("Could not find any configured banks for payment_method -> {pm_type} for connector -> {connector}");
            }
        }
        Ok(bank_code_responses)
    }
}

fn get_val(str: String, val: &serde_json::Value) -> Option<String> {
    str.split('.')
        .try_fold(val, |acc, x| acc.get(x))
        .and_then(|v| v.as_str())
        .map(|s| s.to_string())
}

pub async fn list_payment_methods(
    state: routes::AppState,
    merchant_account: domain::MerchantAccount,
    key_store: domain::MerchantKeyStore,
    mut req: api::PaymentMethodListRequest,
) -> errors::RouterResponse<api::PaymentMethodListResponse> {
    let db = &*state.store;
    let pm_config_mapping = &state.conf.pm_filters;

    let payment_intent = helpers::verify_payment_intent_time_and_client_secret(
        db,
        &merchant_account,
        req.client_secret.clone(),
    )
    .await?;

    let shipping_address = payment_intent
        .as_ref()
        .async_map(|pi| async {
            helpers::get_address_by_id(
                db,
                pi.shipping_address_id.clone(),
                &key_store,
                pi.payment_id.clone(),
                merchant_account.merchant_id.clone(),
                merchant_account.storage_scheme,
            )
            .await
        })
        .await
        .transpose()?
        .flatten();

    let billing_address = payment_intent
        .as_ref()
        .async_map(|pi| async {
            helpers::get_address_by_id(
                db,
                pi.billing_address_id.clone(),
                &key_store,
                pi.payment_id.clone(),
                merchant_account.merchant_id.clone(),
                merchant_account.storage_scheme,
            )
            .await
        })
        .await
        .transpose()?
        .flatten();

    let customer = payment_intent
        .as_ref()
        .async_and_then(|pi| async {
            pi.customer_id
                .as_ref()
                .async_and_then(|cust| async {
                    db.find_customer_by_customer_id_merchant_id(
                        cust.as_str(),
                        &pi.merchant_id,
                        &key_store,
                    )
                    .await
                    .to_not_found_response(errors::ApiErrorResponse::CustomerNotFound)
                    .ok()
                })
                .await
        })
        .await;

    let payment_attempt = payment_intent
        .as_ref()
        .async_map(|pi| async {
            db.find_payment_attempt_by_payment_id_merchant_id_attempt_id(
                &pi.payment_id,
                &pi.merchant_id,
                &pi.active_attempt.get_id(),
                merchant_account.storage_scheme,
            )
            .await
            .change_context(errors::ApiErrorResponse::PaymentNotFound)
        })
        .await
        .transpose()?;

    let payment_type = payment_attempt.as_ref().map(|pa| {
        let amount = api::Amount::from(pa.amount);
        let mandate_type = if pa.mandate_id.is_some() {
            Some(api::MandateTransactionType::RecurringMandateTransaction)
        } else if pa.mandate_details.is_some() {
            Some(api::MandateTransactionType::NewMandateTransaction)
        } else {
            None
        };

        helpers::infer_payment_type(&amount, mandate_type.as_ref())
    });

    let all_mcas = db
        .find_merchant_connector_account_by_merchant_id_and_disabled_list(
            &merchant_account.merchant_id,
            false,
            &key_store,
        )
        .await
        .to_not_found_response(errors::ApiErrorResponse::MerchantAccountNotFound)?;

    let profile_id = payment_intent
        .as_ref()
        .async_map(|payment_intent| async {
            crate::core::utils::get_profile_id_from_business_details(
                payment_intent.business_country,
                payment_intent.business_label.as_ref(),
                &merchant_account,
                payment_intent.profile_id.as_ref(),
                db,
                false,
            )
            .await
            .attach_printable("Could not find profile id from business details")
        })
        .await
        .transpose()?;

    // filter out connectors based on the business country
    let filtered_mcas = helpers::filter_mca_based_on_business_profile(all_mcas, profile_id);

    logger::debug!(mca_before_filtering=?filtered_mcas);

    let mut response: Vec<ResponsePaymentMethodIntermediate> = vec![];
    for mca in filtered_mcas {
        let payment_methods = match mca.payment_methods_enabled {
            Some(pm) => pm,
            None => continue,
        };

        filter_payment_methods(
            payment_methods,
            &mut req,
            &mut response,
            payment_intent.as_ref(),
            payment_attempt.as_ref(),
            billing_address.as_ref(),
            mca.connector_name,
            pm_config_mapping,
            &state.conf.mandates.supported_payment_methods,
        )
        .await?;
    }

    if let Some((payment_attempt, payment_intent)) =
        payment_attempt.as_ref().zip(payment_intent.as_ref())
    {
        let routing_enabled_pms = HashSet::from([
            api_enums::PaymentMethod::BankTransfer,
            api_enums::PaymentMethod::BankDebit,
            api_enums::PaymentMethod::BankRedirect,
        ]);

        let routing_enabled_pm_types = HashSet::from([
            api_enums::PaymentMethodType::GooglePay,
            api_enums::PaymentMethodType::ApplePay,
            api_enums::PaymentMethodType::Klarna,
            api_enums::PaymentMethodType::Paypal,
        ]);

        let mut chosen = Vec::<api::SessionConnectorData>::new();
        for intermediate in &response {
            if routing_enabled_pm_types.contains(&intermediate.payment_method_type)
                || routing_enabled_pms.contains(&intermediate.payment_method)
            {
                let connector_data = api::ConnectorData::get_connector_by_name(
                    &state.clone().conf.connectors,
                    &intermediate.connector,
                    api::GetToken::from(intermediate.payment_method_type),
                    None,
                )
                .change_context(errors::ApiErrorResponse::InternalServerError)
                .attach_printable("invalid connector name received")?;

                chosen.push(api::SessionConnectorData {
                    payment_method_type: intermediate.payment_method_type,
                    connector: connector_data,
                    business_sub_label: None,
                });
            }
        }
        let sfr = SessionFlowRoutingInput {
            state: &state,
            country: shipping_address.clone().and_then(|ad| ad.country),
            key_store: &key_store,
            merchant_account: &merchant_account,
            payment_attempt,
            payment_intent,
            chosen,
        };
        let result = routing::perform_session_flow_routing(sfr)
            .await
            .change_context(errors::ApiErrorResponse::InternalServerError)
            .attach_printable("error performing session flow routing")?;

        response.retain(|intermediate| {
            if !routing_enabled_pm_types.contains(&intermediate.payment_method_type)
                && !routing_enabled_pms.contains(&intermediate.payment_method)
            {
                return true;
            }

            if let Some(choice) = result.get(&intermediate.payment_method_type) {
                intermediate.connector == choice.connector.connector_name.to_string()
            } else {
                false
            }
        });

        let mut routing_info: storage::PaymentRoutingInfo = payment_attempt
            .straight_through_algorithm
            .clone()
            .map(|val| val.parse_value("PaymentRoutingInfo"))
            .transpose()
            .change_context(errors::ApiErrorResponse::InternalServerError)
            .attach_printable("Invalid PaymentRoutingInfo format found in payment attempt")?
            .unwrap_or_else(|| storage::PaymentRoutingInfo {
                algorithm: None,
                pre_routing_results: None,
            });

        let mut pre_routing_results: HashMap<
            api_enums::PaymentMethodType,
            routing_types::RoutableConnectorChoice,
        > = HashMap::new();

        for (pm_type, choice) in result {
            let routable_choice = routing_types::RoutableConnectorChoice {
                #[cfg(feature = "backwards_compatibility")]
                choice_kind: routing_types::RoutableChoiceKind::FullStruct,
                connector: choice
                    .connector
                    .connector_name
                    .to_string()
                    .parse()
                    .into_report()
                    .change_context(errors::ApiErrorResponse::InternalServerError)
                    .attach_printable("")?,
                #[cfg(feature = "connector_choice_mca_id")]
                merchant_connector_id: choice.connector.merchant_connector_id,
                #[cfg(not(feature = "connector_choice_mca_id"))]
                sub_label: choice.sub_label,
            };

            pre_routing_results.insert(pm_type, routable_choice);
        }

        routing_info.pre_routing_results = Some(pre_routing_results);

        let encoded = utils::Encode::<storage::PaymentRoutingInfo>::encode_to_value(&routing_info)
            .change_context(errors::ApiErrorResponse::InternalServerError)
            .attach_printable("Unable to serialize payment routing info to value")?;

        let attempt_update = storage::PaymentAttemptUpdate::UpdateTrackers {
            payment_token: None,
            connector: None,
            straight_through_algorithm: Some(encoded),
            amount_capturable: None,
            updated_by: merchant_account.storage_scheme.to_string(),
            merchant_connector_id: None,
        };

        state
            .store
            .update_payment_attempt_with_attempt_id(
                payment_attempt.clone(),
                attempt_update,
                merchant_account.storage_scheme,
            )
            .await
            .to_not_found_response(errors::ApiErrorResponse::PaymentNotFound)?;
    }

    let req = api_models::payments::PaymentsRequest::foreign_from((
        payment_attempt.as_ref(),
        shipping_address.as_ref(),
        billing_address.as_ref(),
        customer.as_ref(),
    ));
    let req_val = serde_json::to_value(req).ok();
    logger::debug!(filtered_payment_methods=?response);

    let mut payment_experiences_consolidated_hm: HashMap<
        api_enums::PaymentMethod,
        HashMap<api_enums::PaymentMethodType, HashMap<api_enums::PaymentExperience, Vec<String>>>,
    > = HashMap::new();

    let mut card_networks_consolidated_hm: HashMap<
        api_enums::PaymentMethod,
        HashMap<api_enums::PaymentMethodType, HashMap<api_enums::CardNetwork, Vec<String>>>,
    > = HashMap::new();

    let mut banks_consolidated_hm: HashMap<api_enums::PaymentMethodType, Vec<String>> =
        HashMap::new();

    let mut bank_debits_consolidated_hm =
        HashMap::<api_enums::PaymentMethodType, Vec<String>>::new();

    let mut bank_transfer_consolidated_hm =
        HashMap::<api_enums::PaymentMethodType, Vec<String>>::new();

    let mut required_fields_hm = HashMap::<
        api_enums::PaymentMethod,
        HashMap<api_enums::PaymentMethodType, HashMap<String, RequiredFieldInfo>>,
    >::new();

    for element in response.clone() {
        let payment_method = element.payment_method;
        let payment_method_type = element.payment_method_type;
        let connector = element.connector.clone();

        let connector_variant = api_enums::Connector::from_str(connector.as_str())
            .into_report()
            .change_context(errors::ConnectorError::InvalidConnectorName)
            .change_context(errors::ApiErrorResponse::InvalidDataValue {
                field_name: "connector",
            })
            .attach_printable_lazy(|| format!("unable to parse connector name {connector:?}"))?;
        state.conf.required_fields.0.get(&payment_method).map(
            |required_fields_hm_for_each_payment_method_type| {
                required_fields_hm_for_each_payment_method_type
                    .0
                    .get(&payment_method_type)
                    .map(|required_fields_hm_for_each_connector| {
                        required_fields_hm.entry(payment_method).or_default();
                        required_fields_hm_for_each_connector
                            .fields
                            .get(&connector_variant)
                            .map(|required_fields_final| {
                                let mut required_fields_hs = required_fields_final.common.clone();
                                if let Some(pa) = payment_attempt.as_ref() {
                                    if let Some(_mandate) = &pa.mandate_details {
                                        required_fields_hs
                                            .extend(required_fields_final.mandate.clone());
                                    } else {
                                        required_fields_hs
                                            .extend(required_fields_final.non_mandate.clone());
                                    }
                                }

                                {
                                    for (key, val) in &mut required_fields_hs {
                                        let temp = req_val
                                            .as_ref()
                                            .and_then(|r| get_val(key.to_owned(), r));
                                        if let Some(s) = temp {
                                            val.value = Some(s)
                                        };
                                    }
                                }

                                let existing_req_fields_hs = required_fields_hm
                                    .get_mut(&payment_method)
                                    .and_then(|inner_hm| inner_hm.get_mut(&payment_method_type));

                                // If payment_method_type already exist in required_fields_hm, extend the required_fields hs to existing hs.
                                if let Some(inner_hs) = existing_req_fields_hs {
                                    inner_hs.extend(required_fields_hs);
                                } else {
                                    required_fields_hm.get_mut(&payment_method).map(|inner_hm| {
                                        inner_hm.insert(payment_method_type, required_fields_hs)
                                    });
                                }
                            })
                    })
            },
        );

        if let Some(payment_experience) = element.payment_experience {
            if let Some(payment_method_hm) =
                payment_experiences_consolidated_hm.get_mut(&payment_method)
            {
                if let Some(payment_method_type_hm) =
                    payment_method_hm.get_mut(&payment_method_type)
                {
                    if let Some(vector_of_connectors) =
                        payment_method_type_hm.get_mut(&payment_experience)
                    {
                        vector_of_connectors.push(connector);
                    } else {
                        payment_method_type_hm.insert(payment_experience, vec![connector]);
                    }
                } else {
                    payment_method_hm.insert(
                        payment_method_type,
                        HashMap::from([(payment_experience, vec![connector])]),
                    );
                }
            } else {
                let inner_hm = HashMap::from([(payment_experience, vec![connector])]);
                let payment_method_type_hm = HashMap::from([(payment_method_type, inner_hm)]);
                payment_experiences_consolidated_hm.insert(payment_method, payment_method_type_hm);
            }
        }

        if let Some(card_networks) = element.card_networks {
            if let Some(payment_method_hm) = card_networks_consolidated_hm.get_mut(&payment_method)
            {
                if let Some(payment_method_type_hm) =
                    payment_method_hm.get_mut(&payment_method_type)
                {
                    for card_network in card_networks {
                        if let Some(vector_of_connectors) =
                            payment_method_type_hm.get_mut(&card_network)
                        {
                            let connector = element.connector.clone();
                            vector_of_connectors.push(connector);
                        } else {
                            let connector = element.connector.clone();
                            payment_method_type_hm.insert(card_network, vec![connector]);
                        }
                    }
                } else {
                    let mut inner_hashmap: HashMap<api_enums::CardNetwork, Vec<String>> =
                        HashMap::new();
                    for card_network in card_networks {
                        if let Some(vector_of_connectors) = inner_hashmap.get_mut(&card_network) {
                            let connector = element.connector.clone();
                            vector_of_connectors.push(connector);
                        } else {
                            let connector = element.connector.clone();
                            inner_hashmap.insert(card_network, vec![connector]);
                        }
                    }
                    payment_method_hm.insert(payment_method_type, inner_hashmap);
                }
            } else {
                let mut inner_hashmap: HashMap<api_enums::CardNetwork, Vec<String>> =
                    HashMap::new();
                for card_network in card_networks {
                    if let Some(vector_of_connectors) = inner_hashmap.get_mut(&card_network) {
                        let connector = element.connector.clone();
                        vector_of_connectors.push(connector);
                    } else {
                        let connector = element.connector.clone();
                        inner_hashmap.insert(card_network, vec![connector]);
                    }
                }
                let payment_method_type_hm = HashMap::from([(payment_method_type, inner_hashmap)]);
                card_networks_consolidated_hm.insert(payment_method, payment_method_type_hm);
            }
        }

        if element.payment_method == api_enums::PaymentMethod::BankRedirect {
            let connector = element.connector.clone();
            if let Some(vector_of_connectors) =
                banks_consolidated_hm.get_mut(&element.payment_method_type)
            {
                vector_of_connectors.push(connector);
            } else {
                banks_consolidated_hm.insert(element.payment_method_type, vec![connector]);
            }
        }

        if element.payment_method == api_enums::PaymentMethod::BankDebit {
            let connector = element.connector.clone();
            if let Some(vector_of_connectors) =
                bank_debits_consolidated_hm.get_mut(&element.payment_method_type)
            {
                vector_of_connectors.push(connector);
            } else {
                bank_debits_consolidated_hm.insert(element.payment_method_type, vec![connector]);
            }
        }

        if element.payment_method == api_enums::PaymentMethod::BankTransfer {
            let connector = element.connector.clone();
            if let Some(vector_of_connectors) =
                bank_transfer_consolidated_hm.get_mut(&element.payment_method_type)
            {
                vector_of_connectors.push(connector);
            } else {
                bank_transfer_consolidated_hm.insert(element.payment_method_type, vec![connector]);
            }
        }
    }

    let mut payment_method_responses: Vec<ResponsePaymentMethodsEnabled> = vec![];
    for key in payment_experiences_consolidated_hm.iter() {
        let mut payment_method_types = vec![];
        for payment_method_types_hm in key.1 {
            let mut payment_experience_types = vec![];
            for payment_experience_type in payment_method_types_hm.1 {
                payment_experience_types.push(PaymentExperienceTypes {
                    payment_experience_type: *payment_experience_type.0,
                    eligible_connectors: payment_experience_type.1.clone(),
                })
            }

            payment_method_types.push(ResponsePaymentMethodTypes {
                payment_method_type: *payment_method_types_hm.0,
                payment_experience: Some(payment_experience_types),
                card_networks: None,
                bank_names: None,
                bank_debits: None,
                bank_transfers: None,
                // Required fields for PayLater payment method
                required_fields: required_fields_hm
                    .get(key.0)
                    .and_then(|inner_hm| inner_hm.get(payment_method_types_hm.0))
                    .cloned(),
                surcharge_details: None,
            })
        }

        payment_method_responses.push(ResponsePaymentMethodsEnabled {
            payment_method: *key.0,
            payment_method_types,
        })
    }

    for key in card_networks_consolidated_hm.iter() {
        let mut payment_method_types = vec![];
        for payment_method_types_hm in key.1 {
            let mut card_network_types = vec![];
            for card_network_type in payment_method_types_hm.1 {
                card_network_types.push(CardNetworkTypes {
                    card_network: card_network_type.0.clone(),
                    eligible_connectors: card_network_type.1.clone(),
                    surcharge_details: None,
                })
            }

            payment_method_types.push(ResponsePaymentMethodTypes {
                payment_method_type: *payment_method_types_hm.0,
                card_networks: Some(card_network_types),
                payment_experience: None,
                bank_names: None,
                bank_debits: None,
                bank_transfers: None,
                // Required fields for Card payment method
                required_fields: required_fields_hm
                    .get(key.0)
                    .and_then(|inner_hm| inner_hm.get(payment_method_types_hm.0))
                    .cloned(),
                surcharge_details: None,
            })
        }

        payment_method_responses.push(ResponsePaymentMethodsEnabled {
            payment_method: *key.0,
            payment_method_types,
        })
    }

    let mut bank_redirect_payment_method_types = vec![];

    for key in banks_consolidated_hm.iter() {
        let payment_method_type = *key.0;
        let connectors = key.1.clone();
        let bank_names = get_banks(&state, payment_method_type, connectors)?;
        bank_redirect_payment_method_types.push({
            ResponsePaymentMethodTypes {
                payment_method_type,
                bank_names: Some(bank_names),
                payment_experience: None,
                card_networks: None,
                bank_debits: None,
                bank_transfers: None,
                // Required fields for BankRedirect payment method
                required_fields: required_fields_hm
                    .get(&api_enums::PaymentMethod::BankRedirect)
                    .and_then(|inner_hm| inner_hm.get(key.0))
                    .cloned(),
                surcharge_details: None,
            }
        })
    }

    if !bank_redirect_payment_method_types.is_empty() {
        payment_method_responses.push(ResponsePaymentMethodsEnabled {
            payment_method: api_enums::PaymentMethod::BankRedirect,
            payment_method_types: bank_redirect_payment_method_types,
        });
    }

    let mut bank_debit_payment_method_types = vec![];

    for key in bank_debits_consolidated_hm.iter() {
        let payment_method_type = *key.0;
        let connectors = key.1.clone();
        bank_debit_payment_method_types.push({
            ResponsePaymentMethodTypes {
                payment_method_type,
                bank_names: None,
                payment_experience: None,
                card_networks: None,
                bank_debits: Some(api_models::payment_methods::BankDebitTypes {
                    eligible_connectors: connectors.clone(),
                }),
                bank_transfers: None,
                // Required fields for BankDebit payment method
                required_fields: required_fields_hm
                    .get(&api_enums::PaymentMethod::BankDebit)
                    .and_then(|inner_hm| inner_hm.get(key.0))
                    .cloned(),
                surcharge_details: None,
            }
        })
    }

    if !bank_debit_payment_method_types.is_empty() {
        payment_method_responses.push(ResponsePaymentMethodsEnabled {
            payment_method: api_enums::PaymentMethod::BankDebit,
            payment_method_types: bank_debit_payment_method_types,
        });
    }

    let mut bank_transfer_payment_method_types = vec![];

    for key in bank_transfer_consolidated_hm.iter() {
        let payment_method_type = *key.0;
        let connectors = key.1.clone();
        bank_transfer_payment_method_types.push({
            ResponsePaymentMethodTypes {
                payment_method_type,
                bank_names: None,
                payment_experience: None,
                card_networks: None,
                bank_debits: None,
                bank_transfers: Some(api_models::payment_methods::BankTransferTypes {
                    eligible_connectors: connectors,
                }),
                // Required fields for BankTransfer payment method
                required_fields: required_fields_hm
                    .get(&api_enums::PaymentMethod::BankTransfer)
                    .and_then(|inner_hm| inner_hm.get(key.0))
                    .cloned(),
                surcharge_details: None,
            }
        })
    }

    if !bank_transfer_payment_method_types.is_empty() {
        payment_method_responses.push(ResponsePaymentMethodsEnabled {
            payment_method: api_enums::PaymentMethod::BankTransfer,
            payment_method_types: bank_transfer_payment_method_types,
        });
    }

    Ok(services::ApplicationResponse::Json(
        api::PaymentMethodListResponse {
            redirect_url: merchant_account.return_url,
            merchant_name: merchant_account.merchant_name,
            payment_type,
            payment_methods: payment_method_responses,
            mandate_payment: payment_attempt.and_then(|inner| inner.mandate_details).map(
                |d| match d {
                    data_models::mandates::MandateDataType::SingleUse(i) => {
                        api::MandateType::SingleUse(api::MandateAmountData {
                            amount: i.amount,
                            currency: i.currency,
                            start_date: i.start_date,
                            end_date: i.end_date,
                            metadata: i.metadata,
                        })
                    }
                    data_models::mandates::MandateDataType::MultiUse(Some(i)) => {
                        api::MandateType::MultiUse(Some(api::MandateAmountData {
                            amount: i.amount,
                            currency: i.currency,
                            start_date: i.start_date,
                            end_date: i.end_date,
                            metadata: i.metadata,
                        }))
                    }
                    data_models::mandates::MandateDataType::MultiUse(None) => {
                        api::MandateType::MultiUse(None)
                    }
                },
            ),
            show_surcharge_breakup_screen: false,
        },
    ))
}

#[allow(clippy::too_many_arguments)]
pub async fn filter_payment_methods(
    payment_methods: Vec<serde_json::Value>,
    req: &mut api::PaymentMethodListRequest,
    resp: &mut Vec<ResponsePaymentMethodIntermediate>,
    payment_intent: Option<&storage::PaymentIntent>,
    payment_attempt: Option<&storage::PaymentAttempt>,
    address: Option<&domain::Address>,
    connector: String,
    config: &settings::ConnectorFilters,
    supported_payment_methods_for_mandate: &settings::SupportedPaymentMethodsForMandate,
) -> errors::CustomResult<(), errors::ApiErrorResponse> {
    for payment_method in payment_methods.into_iter() {
        let parse_result = serde_json::from_value::<PaymentMethodsEnabled>(payment_method);
        if let Ok(payment_methods_enabled) = parse_result {
            let payment_method = payment_methods_enabled.payment_method;

            let allowed_payment_method_types = payment_intent
                .and_then(|payment_intent| {
                    payment_intent
                        .allowed_payment_method_types
                        .clone()
                        .map(|val| val.parse_value("Vec<PaymentMethodType>"))
                        .transpose()
                        .unwrap_or_else(|error| {
                            logger::error!(%error, "Failed to deserialize PaymentIntent allowed_payment_method_types"); None
                        })
                });

            for payment_method_type_info in payment_methods_enabled
                .payment_method_types
                .unwrap_or_default()
            {
                if filter_recurring_based(&payment_method_type_info, req.recurring_enabled)
                    && filter_installment_based(
                        &payment_method_type_info,
                        req.installment_payment_enabled,
                    )
                    && filter_amount_based(&payment_method_type_info, req.amount)
                {
                    let mut payment_method_object = payment_method_type_info;

                    let filter;
                    (
                        payment_method_object.accepted_countries,
                        req.accepted_countries,
                        filter,
                    ) = filter_pm_country_based(
                        &payment_method_object.accepted_countries,
                        &req.accepted_countries,
                    );
                    let filter2;
                    (
                        payment_method_object.accepted_currencies,
                        req.accepted_currencies,
                        filter2,
                    ) = filter_pm_currencies_based(
                        &payment_method_object.accepted_currencies,
                        &req.accepted_currencies,
                    );

                    let filter4 = filter_pm_card_network_based(
                        payment_method_object.card_networks.as_ref(),
                        req.card_networks.as_ref(),
                        &payment_method_object.payment_method_type,
                    );

                    let filter3 = if let Some(payment_intent) = payment_intent {
                        filter_payment_country_based(&payment_method_object, address).await?
                            && filter_payment_currency_based(payment_intent, &payment_method_object)
                            && filter_payment_amount_based(payment_intent, &payment_method_object)
                            && filter_payment_mandate_based(payment_attempt, &payment_method_object)
                                .await?
                    } else {
                        true
                    };

                    let filter5 = filter_pm_based_on_config(
                        config,
                        &connector,
                        &payment_method_object.payment_method_type,
                        payment_attempt,
                        &mut payment_method_object.card_networks,
                        &address.and_then(|inner| inner.country),
                        payment_attempt.and_then(|value| value.currency),
                    );

                    let filter6 = filter_pm_based_on_allowed_types(
                        allowed_payment_method_types.as_ref(),
                        &payment_method_object.payment_method_type,
                    );

                    let connector_variant = api_enums::Connector::from_str(connector.as_str())
                        .into_report()
                        .change_context(errors::ConnectorError::InvalidConnectorName)
                        .change_context(errors::ApiErrorResponse::InvalidDataValue {
                            field_name: "connector",
                        })
                        .attach_printable_lazy(|| {
                            format!("unable to parse connector name {connector:?}")
                        })?;
                    let filter7 = payment_attempt
                        .and_then(|attempt| attempt.mandate_details.as_ref())
                        .map(|_mandate_details| {
                            filter_pm_based_on_supported_payments_for_mandate(
                                supported_payment_methods_for_mandate,
                                &payment_method,
                                &payment_method_object.payment_method_type,
                                connector_variant,
                            )
                        })
                        .unwrap_or(true);

                    let connector = connector.clone();

                    let response_pm_type = ResponsePaymentMethodIntermediate::new(
                        payment_method_object,
                        connector,
                        payment_method,
                    );

                    if filter && filter2 && filter3 && filter4 && filter5 && filter6 && filter7 {
                        resp.push(response_pm_type);
                    }
                }
            }
        }
    }
    Ok(())
}

fn filter_pm_based_on_supported_payments_for_mandate(
    supported_payment_methods_for_mandate: &settings::SupportedPaymentMethodsForMandate,
    payment_method: &api_enums::PaymentMethod,
    payment_method_type: &api_enums::PaymentMethodType,
    connector: api_enums::Connector,
) -> bool {
    supported_payment_methods_for_mandate
        .0
        .get(payment_method)
        .and_then(|payment_method_type_hm| payment_method_type_hm.0.get(payment_method_type))
        .map(|supported_connectors| supported_connectors.connector_list.contains(&connector))
        .unwrap_or(false)
}

fn filter_pm_based_on_config<'a>(
    config: &'a crate::configs::settings::ConnectorFilters,
    connector: &'a str,
    payment_method_type: &'a api_enums::PaymentMethodType,
    payment_attempt: Option<&storage::PaymentAttempt>,
    card_network: &mut Option<Vec<api_enums::CardNetwork>>,
    country: &Option<api_enums::CountryAlpha2>,
    currency: Option<api_enums::Currency>,
) -> bool {
    config
        .0
        .get(connector)
        .or_else(|| config.0.get("default"))
        .and_then(|inner| match payment_method_type {
            api_enums::PaymentMethodType::Credit | api_enums::PaymentMethodType::Debit => {
                card_network_filter(country, currency, card_network, inner);

                payment_attempt
                    .and_then(|inner| inner.capture_method)
                    .and_then(|capture_method| {
                        (capture_method == storage_enums::CaptureMethod::Manual).then(|| {
                            filter_pm_based_on_capture_method_used(inner, payment_method_type)
                        })
                    })
            }
            payment_method_type => inner
                .0
                .get(&settings::PaymentMethodFilterKey::PaymentMethodType(
                    *payment_method_type,
                ))
                .map(|value| global_country_currency_filter(value, country, currency)),
        })
        .unwrap_or(true)
}

///Filters the payment method list on basis of Capture methods, checks whether the connector issues Manual payments using cards or not if not it won't be visible in payment methods list
fn filter_pm_based_on_capture_method_used(
    payment_method_filters: &settings::PaymentMethodFilters,
    payment_method_type: &api_enums::PaymentMethodType,
) -> bool {
    payment_method_filters
        .0
        .get(&settings::PaymentMethodFilterKey::PaymentMethodType(
            *payment_method_type,
        ))
        .and_then(|v| v.not_available_flows)
        .and_then(|v| v.capture_method)
        .map(|v| !matches!(v, api_enums::CaptureMethod::Manual))
        .unwrap_or(true)
}

fn card_network_filter(
    country: &Option<api_enums::CountryAlpha2>,
    currency: Option<api_enums::Currency>,
    card_network: &mut Option<Vec<api_enums::CardNetwork>>,
    payment_method_filters: &settings::PaymentMethodFilters,
) {
    if let Some(value) = card_network.as_mut() {
        let filtered_card_networks = value
            .iter()
            .filter(|&element| {
                let key = settings::PaymentMethodFilterKey::CardNetwork(element.clone());
                payment_method_filters
                    .0
                    .get(&key)
                    .map(|value| global_country_currency_filter(value, country, currency))
                    .unwrap_or(true)
            })
            .cloned()
            .collect::<Vec<_>>();
        *value = filtered_card_networks;
    }
}

fn global_country_currency_filter(
    item: &settings::CurrencyCountryFlowFilter,
    country: &Option<api_enums::CountryAlpha2>,
    currency: Option<api_enums::Currency>,
) -> bool {
    let country_condition = item
        .country
        .as_ref()
        .zip(country.as_ref())
        .map(|(lhs, rhs)| lhs.contains(rhs));
    let currency_condition = item
        .currency
        .as_ref()
        .zip(currency)
        .map(|(lhs, rhs)| lhs.contains(&rhs));
    country_condition.unwrap_or(true) && currency_condition.unwrap_or(true)
}

fn filter_pm_card_network_based(
    pm_card_networks: Option<&Vec<api_enums::CardNetwork>>,
    request_card_networks: Option<&Vec<api_enums::CardNetwork>>,
    pm_type: &api_enums::PaymentMethodType,
) -> bool {
    match pm_type {
        api_enums::PaymentMethodType::Credit | api_enums::PaymentMethodType::Debit => {
            match (pm_card_networks, request_card_networks) {
                (Some(pm_card_networks), Some(request_card_networks)) => request_card_networks
                    .iter()
                    .all(|card_network| pm_card_networks.contains(card_network)),
                (None, Some(_)) => false,
                _ => true,
            }
        }
        _ => true,
    }
}
fn filter_pm_country_based(
    accepted_countries: &Option<admin::AcceptedCountries>,
    req_country_list: &Option<Vec<api_enums::CountryAlpha2>>,
) -> (
    Option<admin::AcceptedCountries>,
    Option<Vec<api_enums::CountryAlpha2>>,
    bool,
) {
    match (accepted_countries, req_country_list) {
        (None, None) => (None, None, true),
        (None, Some(ref r)) => (
            Some(admin::AcceptedCountries::EnableOnly(r.to_vec())),
            Some(r.to_vec()),
            true,
        ),
        (Some(l), None) => (Some(l.to_owned()), None, true),
        (Some(l), Some(ref r)) => {
            let updated = match l {
                admin::AcceptedCountries::EnableOnly(acc) => {
                    filter_accepted_enum_based(&Some(acc.clone()), &Some(r.to_owned()))
                        .map(admin::AcceptedCountries::EnableOnly)
                }

                admin::AcceptedCountries::DisableOnly(den) => {
                    filter_disabled_enum_based(&Some(den.clone()), &Some(r.to_owned()))
                        .map(admin::AcceptedCountries::DisableOnly)
                }

                admin::AcceptedCountries::AllAccepted => {
                    Some(admin::AcceptedCountries::AllAccepted)
                }
            };

            (updated, Some(r.to_vec()), true)
        }
    }
}

fn filter_pm_currencies_based(
    accepted_currency: &Option<admin::AcceptedCurrencies>,
    req_currency_list: &Option<Vec<api_enums::Currency>>,
) -> (
    Option<admin::AcceptedCurrencies>,
    Option<Vec<api_enums::Currency>>,
    bool,
) {
    match (accepted_currency, req_currency_list) {
        (None, None) => (None, None, true),
        (None, Some(ref r)) => (
            Some(admin::AcceptedCurrencies::EnableOnly(r.to_vec())),
            Some(r.to_vec()),
            true,
        ),
        (Some(l), None) => (Some(l.to_owned()), None, true),
        (Some(l), Some(ref r)) => {
            let updated = match l {
                admin::AcceptedCurrencies::EnableOnly(acc) => {
                    filter_accepted_enum_based(&Some(acc.clone()), &Some(r.to_owned()))
                        .map(admin::AcceptedCurrencies::EnableOnly)
                }

                admin::AcceptedCurrencies::DisableOnly(den) => {
                    filter_disabled_enum_based(&Some(den.clone()), &Some(r.to_owned()))
                        .map(admin::AcceptedCurrencies::DisableOnly)
                }

                admin::AcceptedCurrencies::AllAccepted => {
                    Some(admin::AcceptedCurrencies::AllAccepted)
                }
            };

            (updated, Some(r.to_vec()), true)
        }
    }
}

fn filter_accepted_enum_based<T: Eq + std::hash::Hash + Clone>(
    left: &Option<Vec<T>>,
    right: &Option<Vec<T>>,
) -> Option<Vec<T>> {
    match (left, right) {
        (Some(ref l), Some(ref r)) => {
            let a: HashSet<&T> = HashSet::from_iter(l.iter());
            let b: HashSet<&T> = HashSet::from_iter(r.iter());

            let y: Vec<T> = a.intersection(&b).map(|&i| i.to_owned()).collect();
            Some(y)
        }
        (Some(ref l), None) => Some(l.to_vec()),
        (_, _) => None,
    }
}

fn filter_disabled_enum_based<T: Eq + std::hash::Hash + Clone>(
    left: &Option<Vec<T>>,
    right: &Option<Vec<T>>,
) -> Option<Vec<T>> {
    match (left, right) {
        (Some(ref l), Some(ref r)) => {
            let mut enabled = Vec::new();
            for element in r {
                if !l.contains(element) {
                    enabled.push(element.to_owned());
                }
            }
            Some(enabled)
        }
        (None, Some(r)) => Some(r.to_vec()),
        (_, _) => None,
    }
}

fn filter_amount_based(payment_method: &RequestPaymentMethodTypes, amount: Option<i64>) -> bool {
    let min_check = amount
        .and_then(|amt| {
            payment_method
                .minimum_amount
                .map(|min_amt| amt >= min_amt.into())
        })
        .unwrap_or(true);
    let max_check = amount
        .and_then(|amt| {
            payment_method
                .maximum_amount
                .map(|max_amt| amt <= max_amt.into())
        })
        .unwrap_or(true);
    // let min_check = match (amount, payment_method.minimum_amount) {
    //     (Some(amt), Some(min_amt)) => amt >= min_amt,
    //     (_, _) => true,
    // };
    // let max_check = match (amount, payment_method.maximum_amount) {
    //     (Some(amt), Some(max_amt)) => amt <= max_amt,
    //     (_, _) => true,
    // };
    min_check && max_check
}

fn filter_pm_based_on_allowed_types(
    allowed_types: Option<&Vec<api_enums::PaymentMethodType>>,
    payment_method_type: &api_enums::PaymentMethodType,
) -> bool {
    allowed_types.map_or(true, |pm| pm.contains(payment_method_type))
}

fn filter_recurring_based(
    payment_method: &RequestPaymentMethodTypes,
    recurring_enabled: Option<bool>,
) -> bool {
    recurring_enabled.map_or(true, |enabled| payment_method.recurring_enabled == enabled)
}

fn filter_installment_based(
    payment_method: &RequestPaymentMethodTypes,
    installment_payment_enabled: Option<bool>,
) -> bool {
    installment_payment_enabled.map_or(true, |enabled| {
        payment_method.installment_payment_enabled == enabled
    })
}

async fn filter_payment_country_based(
    pm: &RequestPaymentMethodTypes,
    address: Option<&domain::Address>,
) -> errors::CustomResult<bool, errors::ApiErrorResponse> {
    Ok(address.map_or(true, |address| {
        address.country.as_ref().map_or(true, |country| {
            pm.accepted_countries.as_ref().map_or(true, |ac| match ac {
                admin::AcceptedCountries::EnableOnly(acc) => acc.contains(country),
                admin::AcceptedCountries::DisableOnly(den) => !den.contains(country),
                admin::AcceptedCountries::AllAccepted => true,
            })
        })
    }))
}

fn filter_payment_currency_based(
    payment_intent: &storage::PaymentIntent,
    pm: &RequestPaymentMethodTypes,
) -> bool {
    payment_intent.currency.map_or(true, |currency| {
        pm.accepted_currencies.as_ref().map_or(true, |ac| match ac {
            admin::AcceptedCurrencies::EnableOnly(acc) => acc.contains(&currency),
            admin::AcceptedCurrencies::DisableOnly(den) => !den.contains(&currency),
            admin::AcceptedCurrencies::AllAccepted => true,
        })
    })
}

fn filter_payment_amount_based(
    payment_intent: &storage::PaymentIntent,
    pm: &RequestPaymentMethodTypes,
) -> bool {
    let amount = payment_intent.amount;
    pm.maximum_amount.map_or(true, |amt| amount < amt.into())
        && pm.minimum_amount.map_or(true, |amt| amount > amt.into())
}

async fn filter_payment_mandate_based(
    payment_attempt: Option<&storage::PaymentAttempt>,
    pm: &RequestPaymentMethodTypes,
) -> errors::CustomResult<bool, errors::ApiErrorResponse> {
    let recurring_filter = if !pm.recurring_enabled {
        payment_attempt.map_or(true, |pa| pa.mandate_id.is_none())
    } else {
        true
    };
    Ok(recurring_filter)
}

pub async fn do_list_customer_pm_fetch_customer_if_not_passed(
    state: routes::AppState,
    merchant_account: domain::MerchantAccount,
    key_store: domain::MerchantKeyStore,
    req: Option<api::PaymentMethodListRequest>,
    customer_id: Option<&str>,
) -> errors::RouterResponse<api::CustomerPaymentMethodsListResponse> {
    let db = state.store.as_ref();
    if let Some(customer_id) = customer_id {
        list_customer_payment_method(&state, merchant_account, key_store, None, customer_id).await
    } else {
        let cloned_secret = req.and_then(|r| r.client_secret.as_ref().cloned());
        let payment_intent = helpers::verify_payment_intent_time_and_client_secret(
            db,
            &merchant_account,
            cloned_secret,
        )
        .await?;
        let customer_id = payment_intent
            .as_ref()
            .and_then(|intent| intent.customer_id.to_owned())
            .ok_or(errors::ApiErrorResponse::CustomerNotFound)?;
        list_customer_payment_method(
            &state,
            merchant_account,
            key_store,
            payment_intent,
            &customer_id,
        )
        .await
    }
}

pub async fn list_customer_payment_method(
    state: &routes::AppState,
    merchant_account: domain::MerchantAccount,
    key_store: domain::MerchantKeyStore,
    payment_intent: Option<storage::PaymentIntent>,
    customer_id: &str,
) -> errors::RouterResponse<api::CustomerPaymentMethodsListResponse> {
    let db = &*state.store;
    db.find_customer_by_customer_id_merchant_id(
        customer_id,
        &merchant_account.merchant_id,
        &key_store,
    )
    .await
    .to_not_found_response(errors::ApiErrorResponse::CustomerNotFound)?;

    let key = key_store.key.get_inner().peek();

    let is_requires_cvv = db
        .find_config_by_key_unwrap_or(
            format!("{}_requires_cvv", merchant_account.merchant_id).as_str(),
            Some("true".to_string()),
        )
        .await
        .change_context(errors::ApiErrorResponse::InternalServerError)
        .attach_printable("Failed to fetch requires_cvv config")?;

    let requires_cvv = is_requires_cvv.config != "false";

    let resp = db
        .find_payment_method_by_customer_id_merchant_id_list(
            customer_id,
            &merchant_account.merchant_id,
        )
        .await
        .to_not_found_response(errors::ApiErrorResponse::PaymentMethodNotFound)?;
    //let mca = query::find_mca_by_merchant_id(conn, &merchant_account.merchant_id)?;
    let mut customer_pms = Vec::new();
    for pm in resp.into_iter() {
        let parent_payment_method_token = generate_id(consts::ID_LENGTH, "token");

<<<<<<< HEAD
        let (card, pmd, hyperswitch_token_data) = match pm.payment_method {
            enums::PaymentMethod::Card => (
                Some(get_card_details(&pm, key, state).await?),
                None,
                PaymentTokenData::permanent_card(pm.payment_method_id.clone()),
            ),
=======
        let card = if pm.payment_method == enums::PaymentMethod::Card {
            get_card_details(&pm, key, state, &hyperswitch_token, &key_store).await?
        } else {
            None
        };
>>>>>>> 21ce8079

            #[cfg(feature = "payouts")]
            enums::PaymentMethod::BankTransfer => {
                let token = generate_id(consts::ID_LENGTH, "token");
                let token_data = PaymentTokenData::temporary_generic(token.clone());
                (
                    None,
                    Some(get_lookup_key_for_payout_method(state, &key_store, &token, &pm).await?),
                    token_data,
                )
            }

            _ => (
                None,
                None,
                PaymentTokenData::temporary_generic(generate_id(consts::ID_LENGTH, "token")),
            ),
        };

        //Need validation for enabled payment method ,querying MCA
        let pma = api::CustomerPaymentMethod {
            payment_token: parent_payment_method_token.to_owned(),
            customer_id: pm.customer_id,
            payment_method: pm.payment_method,
            payment_method_type: pm.payment_method_type,
            payment_method_issuer: pm.payment_method_issuer,
            card,
            metadata: pm.metadata,
            payment_method_issuer_code: pm.payment_method_issuer_code,
            recurring_enabled: false,
            installment_payment_enabled: false,
            payment_experience: Some(vec![api_models::enums::PaymentExperience::RedirectToUrl]),
            created: Some(pm.created_at),
            bank_transfer: pmd,
            requires_cvv,
        };
        customer_pms.push(pma.to_owned());

        let intent_created = payment_intent.as_ref().map(|intent| intent.created_at);

        let redis_conn = state
            .store
            .get_redis_conn()
            .change_context(errors::ApiErrorResponse::InternalServerError)
            .attach_printable("Failed to get redis connection")?;
        ParentPaymentMethodToken::create_key_for_token((
            &parent_payment_method_token,
            pma.payment_method,
        ))
        .insert(intent_created, hyperswitch_token_data, state)
        .await?;

        if let Some(metadata) = pma.metadata {
            let pm_metadata_vec: payment_methods::PaymentMethodMetadata = metadata
                .parse_value("PaymentMethodMetadata")
                .change_context(errors::ApiErrorResponse::InternalServerError)
                .attach_printable(
                    "Failed to deserialize metadata to PaymentmethodMetadata struct",
                )?;

            for pm_metadata in pm_metadata_vec.payment_method_tokenization {
                let key = format!(
                    "pm_token_{}_{}_{}",
                    parent_payment_method_token, pma.payment_method, pm_metadata.0
                );
                let current_datetime_utc = common_utils::date_time::now();
                let time_elapsed = current_datetime_utc
                    - payment_intent
                        .as_ref()
                        .map(|intent| intent.created_at)
                        .unwrap_or_else(|| current_datetime_utc);
                redis_conn
                    .set_key_with_expiry(
                        &key,
                        pm_metadata.1,
                        consts::TOKEN_TTL - time_elapsed.whole_seconds(),
                    )
                    .await
                    .change_context(errors::StorageError::KVError)
                    .change_context(errors::ApiErrorResponse::InternalServerError)
                    .attach_printable("Failed to add data in redis")?;
            }
        }
    }

    let response = api::CustomerPaymentMethodsListResponse {
        customer_payment_methods: customer_pms,
    };

    Ok(services::ApplicationResponse::Json(response))
}

async fn get_card_details(
    pm: &payment_method::PaymentMethod,
    key: &[u8],
    state: &routes::AppState,
<<<<<<< HEAD
) -> errors::RouterResult<api::CardDetailFromLocker> {
    let card_decrypted =
=======
    hyperswitch_token: &str,
    key_store: &domain::MerchantKeyStore,
) -> errors::RouterResult<Option<api::CardDetailFromLocker>> {
    let mut _card_decrypted =
>>>>>>> 21ce8079
        decrypt::<serde_json::Value, masking::WithType>(pm.payment_method_data.clone(), key)
            .await
            .change_context(errors::StorageError::DecryptionError)
            .attach_printable("unable to decrypt card details")
            .ok()
            .flatten()
            .map(|x| x.into_inner().expose())
            .and_then(|v| serde_json::from_value::<PaymentMethodsData>(v).ok())
            .and_then(|pmd| match pmd {
                PaymentMethodsData::Card(crd) => Some(api::CardDetailFromLocker::from(crd)),
                _ => None,
            });

<<<<<<< HEAD
    Ok(if let Some(mut crd) = card_decrypted {
        crd.scheme = pm.scheme.clone();
        crd
    } else {
        get_card_details_from_locker(state, pm).await?
    })
=======
    Ok(Some(
        get_lookup_key_from_locker(state, hyperswitch_token, pm, key_store).await?,
    ))
>>>>>>> 21ce8079
}

pub async fn get_card_details_from_locker(
    state: &routes::AppState,
    pm: &storage::PaymentMethod,
    merchant_key_store: &domain::MerchantKeyStore,
) -> errors::RouterResult<api::CardDetailFromLocker> {
    let card = get_card_from_locker(
        state,
        &pm.customer_id,
        &pm.merchant_id,
        &pm.payment_method_id,
    )
    .await
    .change_context(errors::ApiErrorResponse::InternalServerError)
    .attach_printable("Error getting card from card vault")?;

    payment_methods::get_card_detail(pm, card)
        .change_context(errors::ApiErrorResponse::InternalServerError)
        .attach_printable("Get Card Details Failed")
}

pub async fn get_lookup_key_from_locker(
    state: &routes::AppState,
    payment_token: &str,
    pm: &storage::PaymentMethod,
) -> errors::RouterResult<api::CardDetailFromLocker> {
    let card_detail = get_card_details_from_locker(state, pm).await?;
    let card = card_detail.clone();

    let resp = TempLockerCardSupport::create_payment_method_data_in_temp_locker(
        state,
        payment_token,
        card,
        pm,
        merchant_key_store,
    )
    .await?;
    Ok(resp)
}

#[cfg(feature = "payouts")]
pub async fn get_lookup_key_for_payout_method(
    state: &routes::AppState,
    key_store: &domain::MerchantKeyStore,
    payout_token: &str,
    pm: &storage::PaymentMethod,
) -> errors::RouterResult<api::BankPayout> {
    let payment_method = get_payment_method_from_hs_locker(
        state,
        key_store,
        &pm.customer_id,
        &pm.merchant_id,
        &pm.payment_method_id,
    )
    .await
    .change_context(errors::ApiErrorResponse::InternalServerError)
    .attach_printable("Error getting payment method from locker")?;
    let pm_parsed: api::PayoutMethodData = payment_method
        .peek()
        .to_string()
        .parse_struct("PayoutMethodData")
        .change_context(errors::ApiErrorResponse::InternalServerError)?;
    match &pm_parsed {
        api::PayoutMethodData::Bank(bank) => {
            vault::Vault::store_payout_method_data_in_locker(
                state,
                Some(payout_token.to_string()),
                &pm_parsed,
                Some(pm.customer_id.to_owned()),
                key_store,
            )
            .await
            .change_context(errors::ApiErrorResponse::InternalServerError)
            .attach_printable("Error storing payout method data in temporary locker")?;
            Ok(bank.to_owned())
        }
        api::PayoutMethodData::Card(_) => Err(errors::ApiErrorResponse::InvalidRequestData {
            message: "Expected bank details, found card details instead".to_string(),
        }
        .into()),
    }
}

pub struct TempLockerCardSupport;

impl TempLockerCardSupport {
    #[instrument(skip_all)]
    async fn create_payment_method_data_in_temp_locker(
        state: &routes::AppState,
        payment_token: &str,
        card: api::CardDetailFromLocker,
        pm: &storage::PaymentMethod,
        merchant_key_store: &domain::MerchantKeyStore,
    ) -> errors::RouterResult<api::CardDetailFromLocker> {
        let card_number = card.card_number.clone().get_required_value("card_number")?;
        let card_exp_month = card
            .expiry_month
            .clone()
            .expose_option()
            .get_required_value("expiry_month")?;
        let card_exp_year = card
            .expiry_year
            .clone()
            .expose_option()
            .get_required_value("expiry_year")?;
        let card_holder_name = card
            .card_holder_name
            .clone()
            .expose_option()
            .unwrap_or_default();
        let value1 = payment_methods::mk_card_value1(
            card_number,
            card_exp_year,
            card_exp_month,
            Some(card_holder_name),
            None,
            None,
            None,
        )
        .change_context(errors::ApiErrorResponse::InternalServerError)
        .attach_printable("Error getting Value1 for locker")?;
        let value2 = payment_methods::mk_card_value2(
            None,
            None,
            None,
            Some(pm.customer_id.to_string()),
            Some(pm.payment_method_id.to_string()),
        )
        .change_context(errors::ApiErrorResponse::InternalServerError)
        .attach_printable("Error getting Value2 for locker")?;

        let value1 = vault::VaultPaymentMethod::Card(value1);
        let value2 = vault::VaultPaymentMethod::Card(value2);

        let value1 = utils::Encode::<vault::VaultPaymentMethod>::encode_to_string_of_json(&value1)
            .change_context(errors::ApiErrorResponse::InternalServerError)
            .attach_printable("Wrapped value1 construction failed when saving card to locker")?;

        let value2 = utils::Encode::<vault::VaultPaymentMethod>::encode_to_string_of_json(&value2)
            .change_context(errors::ApiErrorResponse::InternalServerError)
            .attach_printable("Wrapped value2 construction failed when saving card to locker")?;

        let lookup_key = vault::create_tokenize(
            state,
            value1,
            Some(value2),
            payment_token.to_string(),
            merchant_key_store.key.get_inner(),
        )
        .await?;
        vault::add_delete_tokenized_data_task(
            &*state.store,
            &lookup_key,
            enums::PaymentMethod::Card,
        )
        .await?;
        metrics::TOKENIZED_DATA_COUNT.add(&metrics::CONTEXT, 1, &[]);
        Ok(card)
    }
}

#[instrument(skip_all)]
pub async fn retrieve_payment_method(
    state: routes::AppState,
    pm: api::PaymentMethodId,
) -> errors::RouterResponse<api::PaymentMethodResponse> {
    let db = state.store.as_ref();
    let pm = db
        .find_payment_method(&pm.payment_method_id)
        .await
        .to_not_found_response(errors::ApiErrorResponse::PaymentMethodNotFound)?;
    let card = if pm.payment_method == enums::PaymentMethod::Card {
        let card = get_card_from_locker(
            &state,
            &pm.customer_id,
            &pm.merchant_id,
            &pm.payment_method_id,
        )
        .await
        .change_context(errors::ApiErrorResponse::InternalServerError)
        .attach_printable("Error getting card from card vault")?;
        let card_detail = payment_methods::get_card_detail(&pm, card)
            .change_context(errors::ApiErrorResponse::InternalServerError)
            .attach_printable("Failed while getting card details from locker")?;
        Some(card_detail)
    } else {
        None
    };
    Ok(services::ApplicationResponse::Json(
        api::PaymentMethodResponse {
            merchant_id: pm.merchant_id,
            customer_id: Some(pm.customer_id),
            payment_method_id: pm.payment_method_id,
            payment_method: pm.payment_method,
            payment_method_type: pm.payment_method_type,
            card,
            metadata: pm.metadata,
            created: Some(pm.created_at),
            recurring_enabled: false,           //[#219]
            installment_payment_enabled: false, //[#219]
            payment_experience: Some(vec![api_models::enums::PaymentExperience::RedirectToUrl]), //[#219],
        },
    ))
}

#[instrument(skip_all)]
pub async fn delete_payment_method(
    state: routes::AppState,
    merchant_account: domain::MerchantAccount,
    pm_id: api::PaymentMethodId,
) -> errors::RouterResponse<api::PaymentMethodDeleteResponse> {
    let db = state.store.as_ref();
    let key = db
        .find_payment_method(pm_id.payment_method_id.as_str())
        .await
        .to_not_found_response(errors::ApiErrorResponse::PaymentMethodNotFound)?;

    if key.payment_method == enums::PaymentMethod::Card {
        let response = delete_card_from_locker(
            &state,
            &key.customer_id,
            &key.merchant_id,
            pm_id.payment_method_id.as_str(),
        )
        .await?;

        if response.status == "SUCCESS" {
            logger::info!("Card From locker deleted Successfully!");
        } else {
            logger::error!("Error: Deleting Card From Locker!\n{:#?}", response);
            Err(errors::ApiErrorResponse::InternalServerError)?
        }
    }

    db.delete_payment_method_by_merchant_id_payment_method_id(
        &merchant_account.merchant_id,
        pm_id.payment_method_id.as_str(),
    )
    .await
    .to_not_found_response(errors::ApiErrorResponse::PaymentMethodNotFound)?;

    Ok(services::ApplicationResponse::Json(
        api::PaymentMethodDeleteResponse {
            payment_method_id: key.payment_method_id,
            deleted: true,
        },
    ))
}

pub async fn create_encrypted_payment_method_data(
    key_store: &domain::MerchantKeyStore,
    pm_data: Option<PaymentMethodsData>,
) -> Option<Encryption> {
    let key = key_store.key.get_inner().peek();

    let pm_data_encrypted: Option<Encryption> = pm_data
        .as_ref()
        .map(utils::Encode::<PaymentMethodsData>::encode_to_value)
        .transpose()
        .change_context(errors::StorageError::SerializationFailed)
        .attach_printable("Unable to convert payment method data to a value")
        .unwrap_or_else(|err| {
            logger::error!(err=?err);
            None
        })
        .map(masking::Secret::<_, masking::WithType>::new)
        .async_lift(|inner| encrypt_optional(inner, key))
        .await
        .change_context(errors::StorageError::EncryptionError)
        .attach_printable("Unable to encrypt payment method data")
        .unwrap_or_else(|err| {
            logger::error!(err=?err);
            None
        })
        .map(|details| details.into());

    pm_data_encrypted
}<|MERGE_RESOLUTION|>--- conflicted
+++ resolved
@@ -2007,20 +2007,12 @@
     for pm in resp.into_iter() {
         let parent_payment_method_token = generate_id(consts::ID_LENGTH, "token");
 
-<<<<<<< HEAD
         let (card, pmd, hyperswitch_token_data) = match pm.payment_method {
             enums::PaymentMethod::Card => (
                 Some(get_card_details(&pm, key, state).await?),
                 None,
                 PaymentTokenData::permanent_card(pm.payment_method_id.clone()),
             ),
-=======
-        let card = if pm.payment_method == enums::PaymentMethod::Card {
-            get_card_details(&pm, key, state, &hyperswitch_token, &key_store).await?
-        } else {
-            None
-        };
->>>>>>> 21ce8079
 
             #[cfg(feature = "payouts")]
             enums::PaymentMethod::BankTransfer => {
@@ -2117,15 +2109,8 @@
     pm: &payment_method::PaymentMethod,
     key: &[u8],
     state: &routes::AppState,
-<<<<<<< HEAD
 ) -> errors::RouterResult<api::CardDetailFromLocker> {
     let card_decrypted =
-=======
-    hyperswitch_token: &str,
-    key_store: &domain::MerchantKeyStore,
-) -> errors::RouterResult<Option<api::CardDetailFromLocker>> {
-    let mut _card_decrypted =
->>>>>>> 21ce8079
         decrypt::<serde_json::Value, masking::WithType>(pm.payment_method_data.clone(), key)
             .await
             .change_context(errors::StorageError::DecryptionError)
@@ -2139,24 +2124,17 @@
                 _ => None,
             });
 
-<<<<<<< HEAD
     Ok(if let Some(mut crd) = card_decrypted {
         crd.scheme = pm.scheme.clone();
         crd
     } else {
         get_card_details_from_locker(state, pm).await?
     })
-=======
-    Ok(Some(
-        get_lookup_key_from_locker(state, hyperswitch_token, pm, key_store).await?,
-    ))
->>>>>>> 21ce8079
 }
 
 pub async fn get_card_details_from_locker(
     state: &routes::AppState,
     pm: &storage::PaymentMethod,
-    merchant_key_store: &domain::MerchantKeyStore,
 ) -> errors::RouterResult<api::CardDetailFromLocker> {
     let card = get_card_from_locker(
         state,
@@ -2177,6 +2155,7 @@
     state: &routes::AppState,
     payment_token: &str,
     pm: &storage::PaymentMethod,
+    merchant_key_store: &domain::MerchantKeyStore,
 ) -> errors::RouterResult<api::CardDetailFromLocker> {
     let card_detail = get_card_details_from_locker(state, pm).await?;
     let card = card_detail.clone();
