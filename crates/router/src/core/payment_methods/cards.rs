--- conflicted
+++ resolved
@@ -2917,13 +2917,9 @@
             if wallet_pm_exists {
                 match db
                     .find_payment_method_by_customer_id_merchant_id_list(
-<<<<<<< HEAD
                         &((&state).into()),
                         &key_store,
-                       &customer.get_customer_id(),
-=======
                        &customer.customer_id,
->>>>>>> 32dd3f97
                        merchant_account.get_id(),
                         None,
                     )
