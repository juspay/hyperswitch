--- conflicted
+++ resolved
@@ -18,12 +18,8 @@
     ext_traits::{AsyncExt, StringExt, ValueExt},
     generate_id,
 };
-<<<<<<< HEAD
+use diesel_models::{enums as storage_enums, payment_method};
 use error_stack::{IntoReport, ResultExt};
-=======
-use diesel_models::{enums as storage_enums, payment_method};
-use error_stack::{report, IntoReport, ResultExt};
->>>>>>> 07120bf4
 use router_env::{instrument, tracing};
 
 #[cfg(feature = "basilisk")]
