--- conflicted
+++ resolved
@@ -108,26 +108,6 @@
     );
 
     let response = db
-<<<<<<< HEAD
-        .insert_payment_method(storage::PaymentMethodNew {
-            customer_id: customer_id.to_string(),
-            merchant_id: merchant_id.to_string(),
-            payment_method_id: payment_method_id.to_string(),
-            locker_id,
-            payment_method: req.payment_method,
-            payment_method_type: req.payment_method_type,
-            payment_method_issuer: req.payment_method_issuer.clone(),
-            scheme: req.card_network.clone(),
-            metadata: pm_metadata.map(masking::Secret::new),
-            payment_method_data,
-            connector_mandate_details,
-            customer_acceptance: customer_acceptance.map(masking::Secret::new),
-            client_secret: Some(client_secret),
-            status: status.unwrap_or(enums::PaymentMethodStatus::Active),
-            network_transaction_id: network_transaction_id.to_owned(),
-            ..storage::PaymentMethodNew::default()
-        })
-=======
         .insert_payment_method(
             storage::PaymentMethodNew {
                 customer_id: customer_id.to_string(),
@@ -142,12 +122,13 @@
                 payment_method_data,
                 connector_mandate_details,
                 customer_acceptance: customer_acceptance.map(masking::Secret::new),
+                client_secret: Some(client_secret),
+                status: status.unwrap_or(enums::PaymentMethodStatus::Active),
                 network_transaction_id: network_transaction_id.to_owned(),
                 ..storage::PaymentMethodNew::default()
             },
             storage_scheme,
         )
->>>>>>> c980f016
         .await
         .change_context(errors::ApiErrorResponse::InternalServerError)
         .attach_printable("Failed to add payment method in db")?;
@@ -299,6 +280,7 @@
             None,
             Some(enums::PaymentMethodStatus::AwaitingData),
             None,
+            merchant_account.storage_scheme,
         )
         .await?;
 
@@ -356,7 +338,7 @@
         .clone()
         .get_required_value("client_secret")?;
     let payment_method = db
-        .find_payment_method(pm_id.as_str())
+        .find_payment_method(pm_id.as_str(), merchant_account.storage_scheme)
         .await
         .change_context(errors::ApiErrorResponse::PaymentMethodNotFound)
         .attach_printable("Unable to find payment method")?;
@@ -371,6 +353,7 @@
             customer_id.as_str(),
             &merchant_account.merchant_id,
             &key_store,
+            merchant_account.storage_scheme,
         )
         .await
         .to_not_found_response(errors::ApiErrorResponse::CustomerNotFound)?;
@@ -396,10 +379,14 @@
                             status: Some(enums::PaymentMethodStatus::Inactive),
                         };
 
-                        db.update_payment_method(payment_method, pm_update)
-                            .await
-                            .change_context(errors::ApiErrorResponse::InternalServerError)
-                            .attach_printable("Failed to add payment method in db")?;
+                        db.update_payment_method(
+                            payment_method,
+                            pm_update,
+                            merchant_account.storage_scheme,
+                        )
+                        .await
+                        .change_context(errors::ApiErrorResponse::InternalServerError)
+                        .attach_printable("Failed to add payment method in db")?;
 
                         get_or_insert_payment_method(
                             db,
@@ -452,10 +439,14 @@
                             payment_method: req.payment_method,
                         };
 
-                        db.update_payment_method(payment_method, pm_update)
-                            .await
-                            .change_context(errors::ApiErrorResponse::InternalServerError)
-                            .attach_printable("Failed to add payment method in db")?;
+                        db.update_payment_method(
+                            payment_method,
+                            pm_update,
+                            merchant_account.storage_scheme,
+                        )
+                        .await
+                        .change_context(errors::ApiErrorResponse::InternalServerError)
+                        .attach_printable("Failed to add payment method in db")?;
 
                         if customer.default_payment_method_id.is_none() {
                             let _ = set_default_payment_method(
@@ -464,6 +455,7 @@
                                 key_store.clone(),
                                 customer_id.as_str(),
                                pm_id,
+                               merchant_account.storage_scheme,
                             )
                             .await
                             .map_err(|err| logger::error!(error=?err,"Failed to set the payment method as default"));
@@ -477,10 +469,14 @@
                         status: Some(enums::PaymentMethodStatus::Inactive),
                     };
 
-                    db.update_payment_method(payment_method, pm_update)
-                        .await
-                        .change_context(errors::ApiErrorResponse::InternalServerError)
-                        .attach_printable("Failed to update payment method in db")?;
+                    db.update_payment_method(
+                        payment_method,
+                        pm_update,
+                        merchant_account.storage_scheme,
+                    )
+                    .await
+                    .change_context(errors::ApiErrorResponse::InternalServerError)
+                    .attach_printable("Failed to update payment method in db")?;
 
                     return Err(e.attach_printable("Failed to add card to locker"));
                 }
