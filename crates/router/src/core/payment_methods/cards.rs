use std::collections;

use error_stack::{report, ResultExt};
use router_env::{tracing, tracing::instrument};

use crate::{
    configs::settings,
    core::{
        errors::{self, StorageErrorExt},
        payment_methods::transformers as payment_methods,
        payments::helpers,
    },
    db,
    pii::prelude::*,
    routes, services,
    types::{
        api::{self, CreatePaymentMethodExt},
        storage::{self, enums},
        transformers::ForeignInto,
    },
    utils::{self, BytesExt, OptionExt, StringExt, ValueExt},
};

#[instrument(skip_all)]
pub async fn create_payment_method(
    db: &dyn db::StorageInterface,
    req: &api::CreatePaymentMethod,
    customer_id: String,
    payment_method_id: String,
    merchant_id: &str,
) -> errors::CustomResult<storage::PaymentMethod, errors::StorageError> {
    let response = db
        .insert_payment_method(storage::PaymentMethodNew {
            customer_id,
            merchant_id: merchant_id.to_string(),
            payment_method_id,
            payment_method: req.payment_method.foreign_into(),
            payment_method_type: req.payment_method_type.map(ForeignInto::foreign_into),
            payment_method_issuer: req.payment_method_issuer.clone(),
            ..storage::PaymentMethodNew::default()
        })
        .await?;

    Ok(response)
}

#[instrument(skip_all)]
pub async fn add_payment_method(
    state: &routes::AppState,
    req: api::CreatePaymentMethod,
    merchant_id: String,
) -> errors::RouterResponse<api::PaymentMethodResponse> {
    req.validate()?;

    let customer_id = req.customer_id.clone().get_required_value("customer_id")?;
    match req.card.clone() {
        Some(card) => add_card(state, req, card, customer_id, &merchant_id)
            .await
            .change_context(errors::ApiErrorResponse::InternalServerError)
            .attach_printable("Add Card Failed"),
        None => {
            create_payment_method(
                &*state.store,
                &req,
                customer_id,
                "payment_method_id".to_owned(),
                &merchant_id,
            ) //TODO where will we get this for other payment_method
            .await
            .map_err(|error| {
                error.to_duplicate_response(errors::ApiErrorResponse::DuplicatePaymentMethod)
            })?;
            Ok(api::PaymentMethodResponse {
                payment_method_id: String::from("payment_method_id"),
                payment_method: req.payment_method,
                payment_method_type: req.payment_method_type,
                payment_method_issuer: req.payment_method_issuer,
                card: None,
                metadata: req.metadata,
                created: Some(common_utils::date_time::now()),
                payment_method_issuer_code: req.payment_method_issuer_code,
                recurring_enabled: false,           //TODO
                installment_payment_enabled: false, //TODO
                payment_experience: Some(vec!["redirect_to_url".to_string()]), //TODO
            })
        }
    }
    .map(services::BachResponse::Json)
}

#[instrument(skip_all)]
pub async fn add_card(
    state: &routes::AppState,
    req: api::CreatePaymentMethod,
    card: api::CardDetail,
    customer_id: String,
    merchant_id: &str,
) -> errors::CustomResult<api::PaymentMethodResponse, errors::CardVaultError> {
    let locker = &state.conf.locker;
    let db = &*state.store;
    let request = payment_methods::mk_add_card_request(locker, &card, &customer_id, &req)?;
    // FIXME use call_api 2. Serde's handle should be inside the generic function
    let response = if !locker.mock_locker {
        let response = services::call_connector_api(state, request)
            .await
            .change_context(errors::CardVaultError::SaveCardFailed)?;

        let response: payment_methods::AddCardResponse = match response {
            Ok(card) => card
                .response
                .parse_struct("AddCardResponse")
                .change_context(errors::CardVaultError::ResponseDeserializationFailed),
            Err(err) => Err(report!(errors::CardVaultError::UnexpectedResponseError(
                err.response
            ))),
        }?;
        response
    } else {
<<<<<<< HEAD
        let card_id = Uuid::new_v4().to_string();
        mock_add_card(db, &card_id, &card, None).await?
=======
        let card_id = uuid::Uuid::new_v4().to_string();
        mock_add_card(db, &card_id, &card).await?
>>>>>>> 6bf99048
    };

    create_payment_method(
        db,
        &req,
        customer_id.to_string(),
        response.card_id.to_owned(),
        merchant_id,
    )
    .await
    .change_context(errors::CardVaultError::PaymentMethodCreationFailed)?;
    let payment_method_resp = payment_methods::mk_add_card_response(card, response, req);
    Ok(payment_method_resp)
}

#[instrument(skip_all)]
pub async fn mock_add_card(
    db: &dyn db::StorageInterface,
    card_id: &str,
    card: &api::CardDetail,
<<<<<<< HEAD
    card_cvc: Option<String>,
) -> CustomResult<payment_methods::AddCardResponse, errors::CardVaultError> {
=======
) -> errors::CustomResult<payment_methods::AddCardResponse, errors::CardVaultError> {
>>>>>>> 6bf99048
    let locker_mock_up = storage::LockerMockUpNew {
        card_id: card_id.to_string(),
        external_id: uuid::Uuid::new_v4().to_string(),
        card_fingerprint: uuid::Uuid::new_v4().to_string(),
        card_global_fingerprint: uuid::Uuid::new_v4().to_string(),
        merchant_id: "mm01".to_string(),
        card_number: card.card_number.peek().to_string(),
        card_exp_year: card.card_exp_year.peek().to_string(),
        card_exp_month: card.card_exp_month.peek().to_string(),
        card_cvc,
    };

    let response = db
        .insert_locker_mock_up(locker_mock_up)
        .await
        .change_context(errors::CardVaultError::SaveCardFailed)?;
    Ok(payment_methods::AddCardResponse {
        card_id: response.card_id,
        external_id: response.external_id,
        card_fingerprint: response.card_fingerprint.into(),
        card_global_fingerprint: response.card_global_fingerprint.into(),
        merchant_id: Some(response.merchant_id),
        card_number: Some(response.card_number.into()),
        card_exp_year: Some(response.card_exp_year.into()),
        card_exp_month: Some(response.card_exp_month.into()),
        name_on_card: None,
        nickname: response.nickname,
        customer_id: response.customer_id,
        duplicate: response.duplicate,
    })
}

#[instrument(skip_all)]
pub async fn mock_get_card<'a>(
    db: &dyn db::StorageInterface,
    card_id: &'a str,
<<<<<<< HEAD
) -> CustomResult<(payment_methods::GetCardResponse, Option<String>), errors::CardVaultError> {
=======
) -> errors::CustomResult<payment_methods::GetCardResponse, errors::CardVaultError> {
>>>>>>> 6bf99048
    let locker_mock_up = db
        .find_locker_by_card_id(card_id)
        .await
        .change_context(errors::CardVaultError::FetchCardFailed)?;
    let add_card_response = payment_methods::AddCardResponse {
        card_id: locker_mock_up.card_id,
        external_id: locker_mock_up.external_id,
        card_fingerprint: locker_mock_up.card_fingerprint.into(),
        card_global_fingerprint: locker_mock_up.card_global_fingerprint.into(),
        merchant_id: Some(locker_mock_up.merchant_id),
        card_number: Some(locker_mock_up.card_number.into()),
        card_exp_year: Some(locker_mock_up.card_exp_year.into()),
        card_exp_month: Some(locker_mock_up.card_exp_month.into()),
        name_on_card: None,
        nickname: locker_mock_up.nickname,
        customer_id: locker_mock_up.customer_id,
        duplicate: locker_mock_up.duplicate,
    };
    Ok((
        payment_methods::GetCardResponse {
            card: add_card_response,
        },
        locker_mock_up.card_cvc,
    ))
}

#[instrument(skip_all)]
pub async fn get_card_from_legacy_locker<'a>(
    state: &'a routes::AppState,
    merchant_id: &'a str,
    card_id: &'a str,
) -> errors::RouterResult<payment_methods::GetCardResponse> {
    let locker = &state.conf.locker;
    let request = payment_methods::mk_get_card_request(locker, merchant_id, card_id)
        .change_context(errors::ApiErrorResponse::InternalServerError)
        .attach_printable("Making get card request failed")?;
    // FIXME use call_api 2. Serde's handle should be inside the generic function
    let get_card_result = if !locker.mock_locker {
        let response = services::call_connector_api(state, request)
            .await
            .change_context(errors::ApiErrorResponse::InternalServerError)?;

        match response {
            Ok(card) => card
                .response
                .parse_struct("AddCardResponse")
                .change_context(errors::ApiErrorResponse::InternalServerError)
                .attach_printable("Decoding failed for AddCardResponse"),
            Err(err) => Err(report!(errors::ApiErrorResponse::InternalServerError)
                .attach_printable(format!("Got 4xx from the locker: {err:?}"))),
        }?
    } else {
        let (get_card_response, _) = mock_get_card(&*state.store, card_id)
            .await
            .change_context(errors::ApiErrorResponse::InternalServerError)?;
        get_card_response
    };

    Ok(get_card_result)
}

#[instrument(skip_all)]
pub async fn delete_card<'a>(
    state: &'a routes::AppState,
    merchant_id: &'a str,
    card_id: &'a str,
) -> errors::RouterResult<payment_methods::DeleteCardResponse> {
    let request = payment_methods::mk_delete_card_request(&state.conf.locker, merchant_id, card_id)
        .change_context(errors::ApiErrorResponse::InternalServerError)
        .attach_printable("Making Delete card request Failed")?;
    // FIXME use call_api 2. Serde's handle should be inside the generic function
    let delete_card_resp = services::call_connector_api(state, request)
        .await
        .change_context(errors::ApiErrorResponse::InternalServerError)?
        .map_err(|_x| errors::ApiErrorResponse::InternalServerError)?
        .response
        .parse_struct("DeleteCardResponse")
        .change_context(errors::ApiErrorResponse::InternalServerError)?;
    Ok(delete_card_resp)
}

pub async fn list_payment_methods(
    db: &dyn db::StorageInterface,
    merchant_account: storage::MerchantAccount,
    mut req: api::ListPaymentMethodRequest,
) -> errors::RouterResponse<Vec<api::ListPaymentMethodResponse>> {
    helpers::verify_client_secret(
        db,
        merchant_account.storage_scheme,
        req.client_secret.clone(),
        &merchant_account.merchant_id,
    )
    .await?;

    let all_mcas = db
        .find_merchant_connector_account_by_merchant_id_list(&merchant_account.merchant_id)
        .await
        .map_err(|error| {
            error.to_not_found_response(errors::ApiErrorResponse::MerchantAccountNotFound)
        })?;

    // TODO: Deduplicate payment methods
    let mut response: Vec<api::ListPaymentMethodResponse> = Vec::new();
    for mca in all_mcas {
        let payment_methods = match mca.payment_methods_enabled {
            Some(pm) => pm,
            None => continue,
        };

        filter_payment_methods(payment_methods, &mut req, &mut response);
    }
    response
        .is_empty()
        .then(|| Err(report!(errors::ApiErrorResponse::PaymentMethodNotFound)))
        .unwrap_or(Ok(services::BachResponse::Json(response)))
}

fn filter_payment_methods(
    payment_methods: Vec<serde_json::Value>,
    req: &mut api::ListPaymentMethodRequest,
    resp: &mut Vec<api::ListPaymentMethodResponse>,
) {
    for payment_method in payment_methods.into_iter() {
        if let Ok(payment_method_object) =
            serde_json::from_value::<api::ListPaymentMethodResponse>(payment_method)
        {
            if filter_recurring_based(&payment_method_object, req.recurring_enabled)
                && filter_installment_based(&payment_method_object, req.installment_payment_enabled)
                && filter_amount_based(&payment_method_object, req.amount)
            {
                let mut payment_method_object = payment_method_object;

                let filter;
                (
                    payment_method_object.accepted_countries,
                    req.accepted_countries,
                    filter,
                ) = filter_accepted_enum_based(
                    &payment_method_object.accepted_countries,
                    &req.accepted_countries,
                );

                let filter2;
                (
                    payment_method_object.accepted_currencies,
                    req.accepted_currencies,
                    filter2,
                ) = filter_accepted_enum_based(
                    &payment_method_object.accepted_currencies,
                    &req.accepted_currencies,
                );

                if filter && filter2 {
                    resp.push(payment_method_object);
                }
            }
        }
    }
}

fn filter_accepted_enum_based<T: Eq + std::hash::Hash + Clone>(
    left: &Option<Vec<T>>,
    right: &Option<Vec<T>>,
) -> (Option<Vec<T>>, Option<Vec<T>>, bool) {
    match (left, right) {
        (Some(ref l), Some(ref r)) => {
            let a: collections::HashSet<&T> = collections::HashSet::from_iter(l.iter());
            let b: collections::HashSet<&T> = collections::HashSet::from_iter(r.iter());

            let y: Vec<T> = a.intersection(&b).map(|&i| i.to_owned()).collect();
            (Some(y), Some(r.to_vec()), true)
        }
        (Some(ref l), None) => (Some(l.to_vec()), None, true),
        (None, Some(ref r)) => (None, Some(r.to_vec()), false),
        (None, None) => (None, None, true),
    }
}

fn filter_amount_based(
    payment_method: &api::ListPaymentMethodResponse,
    amount: Option<i32>,
) -> bool {
    let min_check = amount
        .and_then(|amt| payment_method.minimum_amount.map(|min_amt| amt >= min_amt))
        .unwrap_or(true);
    let max_check = amount
        .and_then(|amt| payment_method.maximum_amount.map(|max_amt| amt <= max_amt))
        .unwrap_or(true);
    // let min_check = match (amount, payment_method.minimum_amount) {
    //     (Some(amt), Some(min_amt)) => amt >= min_amt,
    //     (_, _) => true,
    // };
    // let max_check = match (amount, payment_method.maximum_amount) {
    //     (Some(amt), Some(max_amt)) => amt <= max_amt,
    //     (_, _) => true,
    // };
    min_check && max_check
}

fn filter_recurring_based(
    payment_method: &api::ListPaymentMethodResponse,
    recurring_enabled: Option<bool>,
) -> bool {
    recurring_enabled.map_or(true, |enabled| payment_method.recurring_enabled == enabled)
}

fn filter_installment_based(
    payment_method: &api::ListPaymentMethodResponse,
    installment_payment_enabled: Option<bool>,
) -> bool {
    installment_payment_enabled.map_or(true, |enabled| {
        payment_method.installment_payment_enabled == enabled
    })
}

pub async fn list_customer_payment_method(
    state: &routes::AppState,
    merchant_account: storage::MerchantAccount,
    customer_id: &str,
) -> errors::RouterResponse<api::ListCustomerPaymentMethodsResponse> {
    let db = &*state.store;
    let all_mcas = db
        .find_merchant_connector_account_by_merchant_id_list(&merchant_account.merchant_id)
        .await
        .map_err(|error| {
            error.to_not_found_response(errors::ApiErrorResponse::MerchantAccountNotFound)
        })?;

    // TODO: Deduplicate payment methods
    let mut enabled_methods: Vec<api::ListPaymentMethodResponse> = Vec::new();
    for mca in all_mcas {
        let payment_methods = match mca.payment_methods_enabled {
            Some(pm) => pm,
            None => continue,
        };

        for payment_method in payment_methods.into_iter() {
            if let Ok(payment_method_object) =
                serde_json::from_value::<api::ListPaymentMethodResponse>(payment_method)
            {
                enabled_methods.push(payment_method_object);
            }
        }
    }

    let resp = db
        .find_payment_method_by_customer_id_merchant_id_list(
            customer_id,
            &merchant_account.merchant_id,
        )
        .await
        .map_err(|err| {
            err.to_not_found_response(errors::ApiErrorResponse::PaymentMethodNotFound)
        })?;
    //let mca = query::find_mca_by_merchant_id(conn, &merchant_account.merchant_id)?;
    if resp.is_empty() {
        return Err(error_stack::report!(
            errors::ApiErrorResponse::PaymentMethodNotFound
        ));
    }
    let mut vec = Vec::new();
    for pm in resp.into_iter() {
        let payment_token = uuid::Uuid::new_v4().to_string();
        let card = if pm.payment_method == enums::PaymentMethodType::Card {
            Some(get_lookup_key_from_locker(state, &payment_token, &pm).await?)
        } else {
            None
        };
        //Need validation for enabled payment method ,querying MCA
        let pma = api::CustomerPaymentMethod {
            payment_token: payment_token.to_string(),
            customer_id: pm.customer_id,
            payment_method: pm.payment_method.foreign_into(),
            payment_method_type: pm.payment_method_type.map(ForeignInto::foreign_into),
            payment_method_issuer: pm.payment_method_issuer,
            card,
            metadata: None,
            payment_method_issuer_code: pm
                .payment_method_issuer_code
                .map(ForeignInto::foreign_into),
            recurring_enabled: false,
            installment_payment_enabled: false,
            payment_experience: Some(vec!["redirect_to_url".to_string()]), //TODO chnage to enum
            created: Some(pm.created_at),
        };
        vec.push(pma);
    }

    let response = api::ListCustomerPaymentMethodsResponse {
        enabled_payment_methods: enabled_methods,
        customer_payment_methods: vec,
    };

    Ok(services::BachResponse::Json(response))
}

pub async fn get_lookup_key_from_locker(
    state: &routes::AppState,
    payment_token: &str,
    pm: &storage::PaymentMethod,
) -> errors::RouterResult<api::CardDetailFromLocker> {
    let get_card_resp = get_card_from_legacy_locker(
        state,
        pm.merchant_id.as_str(),
        pm.payment_method_id.as_str(),
    )
    .await?;
    let card_detail = payment_methods::get_card_detail(pm, get_card_resp.card)
        .change_context(errors::ApiErrorResponse::InternalServerError)
        .attach_printable("Get Card Details Failed")?;
    let card = card_detail.clone();
    let resp =
        BasiliskCardSupport::create_payment_method_data_in_locker(state, payment_token, card)
            .await?;
    Ok(resp)
}

pub struct BasiliskCardSupport;

#[cfg(not(feature = "basilisk"))]
impl BasiliskCardSupport {
    async fn create_payment_method_data_in_locker(
        state: &routes::AppState,
        payment_token: &str,
        card: api::CardDetailFromLocker,
    ) -> errors::RouterResult<api::CardDetailFromLocker> {
        let card_number = card
            .card_number
            .clone()
            .expose_option()
            .get_required_value("card_number")?;
        let card_exp_month = card
            .expiry_month
            .clone()
            .expose_option()
            .get_required_value("expiry_month")?;
        let card_exp_year = card
            .expiry_year
            .clone()
            .expose_option()
            .get_required_value("expiry_year")?;
        let card_holder_name = card
            .card_holder_name
            .clone()
            .expose_option()
            .unwrap_or_default();
        let card_detail = api::CardDetail {
            card_number: card_number.into(),
            card_exp_month: card_exp_month.into(),
            card_exp_year: card_exp_year.into(),
            card_holder_name: Some(card_holder_name.into()),
        };
        let db = &*state.store;
        mock_add_card(db, payment_token, &card_detail, None)
            .await
            .change_context(errors::ApiErrorResponse::InternalServerError)
            .attach_printable("Add Card Failed")?;
        Ok(card)
    }
}

#[cfg(feature = "basilisk")]
impl BasiliskCardSupport {
    #[instrument(skip_all)]
    async fn create_payment_method_data_in_locker(
        state: &routes::AppState,
        payment_token: &str,
        card: api::CardDetailFromLocker,
    ) -> errors::RouterResult<api::CardDetailFromLocker> {
        let card_number = card
            .card_number
            .clone()
            .expose_option()
            .get_required_value("card_number")?;
        let card_exp_month = card
            .expiry_month
            .clone()
            .expose_option()
            .get_required_value("expiry_month")?;
        let card_exp_year = card
            .expiry_year
            .clone()
            .expose_option()
            .get_required_value("expiry_year")?;
        let card_holder_name = card
            .card_holder_name
            .clone()
            .expose_option()
            .unwrap_or_default();
        let card_fingerprint = card
            .card_fingerprint
            .clone()
            .expose_option()
            .get_required_value("card_fingerprint")?;
        let value1 = payment_methods::mk_card_value1(
            card_number,
            card_exp_year,
            card_exp_month,
            Some(card_holder_name),
            None,
            None,
            None,
        )
        .change_context(errors::ApiErrorResponse::InternalServerError)
        .attach_printable("Error getting Value1 for locker")?;
        let value2 = payment_methods::mk_card_value2(None, Some(card_fingerprint), None, None)
            .change_context(errors::ApiErrorResponse::InternalServerError)
            .attach_printable("Error getting Value2 for locker")?;
        create_tokenize(state, value1, Some(value2), payment_token.to_string()).await?;
        Ok(card)
    }
}

pub async fn get_card_info_value(
    keys: &settings::Keys,
    card_info: String,
) -> errors::RouterResult<serde_json::Value> {
    let key = services::KeyHandler::get_encryption_key(keys)
        .await
        .change_context(errors::ApiErrorResponse::InternalServerError)?;
    let enc_card_info = services::encrypt(&card_info, key.as_bytes())
        .change_context(errors::ApiErrorResponse::InternalServerError)?;
    utils::Encode::<Vec<u8>>::encode_to_value(&enc_card_info)
        .change_context(errors::CardVaultError::RequestEncodingFailed)
        .change_context(errors::ApiErrorResponse::InternalServerError)
}

pub async fn get_card_info_from_value(
    keys: &settings::Keys,
    card_info: serde_json::Value,
) -> errors::RouterResult<String> {
    let key = services::KeyHandler::get_encryption_key(keys)
        .await
        .change_context(errors::ApiErrorResponse::InternalServerError)?;
    let card_info_val: Vec<u8> = card_info
        .parse_value("CardInfo")
        .change_context(errors::ApiErrorResponse::InternalServerError)?;
    services::decrypt(card_info_val, key.as_bytes())
        .change_context(errors::ApiErrorResponse::InternalServerError)
}

#[instrument(skip_all)]
pub async fn retrieve_payment_method(
    state: &routes::AppState,
    pm: api::PaymentMethodId,
) -> errors::RouterResponse<api::PaymentMethodResponse> {
    let db = &*state.store;
    let pm = db
        .find_payment_method(&pm.payment_method_id)
        .await
        .map_err(|error| {
            error.to_not_found_response(errors::ApiErrorResponse::PaymentMethodNotFound)
        })?;
    let card = if pm.payment_method == enums::PaymentMethodType::Card {
        let get_card_resp =
            get_card_from_legacy_locker(state, &pm.merchant_id, &pm.payment_method_id).await?;
        let card_detail = payment_methods::get_card_detail(&pm, get_card_resp.card)
            .change_context(errors::ApiErrorResponse::InternalServerError)?;
        Some(card_detail)
    } else {
        None
    };
    Ok(services::BachResponse::Json(api::PaymentMethodResponse {
        payment_method_id: pm.payment_method_id,
        payment_method: pm.payment_method.foreign_into(),
        payment_method_type: pm.payment_method_type.map(ForeignInto::foreign_into),
        payment_method_issuer: pm.payment_method_issuer,
        card,
        metadata: None, // TODO add in addCard api
        created: Some(pm.created_at),
        payment_method_issuer_code: pm.payment_method_issuer_code.map(ForeignInto::foreign_into),
        recurring_enabled: false,                                      //TODO
        installment_payment_enabled: false,                            //TODO
        payment_experience: Some(vec!["redirect_to_url".to_string()]), //TODO,
    }))
}

#[instrument(skip_all)]
pub async fn delete_payment_method(
    state: &routes::AppState,
    merchant_account: storage::MerchantAccount,
    pm: api::PaymentMethodId,
) -> errors::RouterResponse<api::DeletePaymentMethodResponse> {
    let pm = state
        .store
        .delete_payment_method_by_merchant_id_payment_method_id(
            &merchant_account.merchant_id,
            &pm.payment_method_id,
        )
        .await
        .map_err(|error| {
            error.to_not_found_response(errors::ApiErrorResponse::PaymentMethodNotFound)
        })?;

    if pm.payment_method == enums::PaymentMethodType::Card {
        let response = delete_card(state, &pm.merchant_id, &pm.payment_method_id).await?;
        if response.status == "success" {
            print!("Card From locker deleted Successfully")
        } else {
            print!("Error: Deleting Card From Locker")
        }
    };

    Ok(services::BachResponse::Json(
        api::DeletePaymentMethodResponse {
            payment_method_id: pm.payment_method_id,
            deleted: true,
        },
    ))
}

//------------------------------------------------TokenizeService------------------------------------------------
pub async fn create_tokenize(
    state: &routes::AppState,
    value1: String,
    value2: Option<String>,
    lookup_key: String,
) -> errors::RouterResult<String> {
    let payload_to_be_encrypted = api::TokenizePayloadRequest {
        value1,
        value2: value2.unwrap_or_default(),
        lookup_key,
        service_name: "CARD".to_string(),
    };
    let payload = serde_json::to_string(&payload_to_be_encrypted)
        .map_err(|_x| errors::ApiErrorResponse::InternalServerError)?;
    let encrypted_payload = services::encrypt_jwe(&state.conf.jwekey, &payload)
        .await
        .change_context(errors::ApiErrorResponse::InternalServerError)
        .attach_printable("Error getting Encrypt JWE response")?;

    let create_tokenize_request = api::TokenizePayloadEncrypted {
        payload: encrypted_payload,
        key_id: services::get_key_id(&state.conf.jwekey).to_string(),
        version: Some("0".to_string()),
    };
    let request = payment_methods::mk_crud_locker_request(
        &state.conf.locker,
        "/tokenize",
        create_tokenize_request,
    )
    .change_context(errors::ApiErrorResponse::InternalServerError)
    .attach_printable("Making tokenize request failed")?;
    let response = services::call_connector_api(state, request)
        .await
        .change_context(errors::ApiErrorResponse::InternalServerError)?;

    match response {
        Ok(r) => {
            let resp: api::TokenizePayloadEncrypted = r
                .response
                .parse_struct("TokenizePayloadEncrypted")
                .change_context(errors::ApiErrorResponse::InternalServerError)
                .attach_printable("Decoding Failed for TokenizePayloadEncrypted")?;
            let decrypted_payload =
                services::decrypt_jwe(&state.conf.jwekey, &resp.payload, &resp.key_id)
                    .await
                    .change_context(errors::ApiErrorResponse::InternalServerError)
                    .attach_printable("Decrypt Jwe failed for TokenizePayloadEncrypted")?;
            let get_response: api::GetTokenizePayloadResponse = decrypted_payload
                .parse_struct("GetTokenizePayloadResponse")
                .change_context(errors::ApiErrorResponse::InternalServerError)
                .attach_printable(
                    "Error getting GetTokenizePayloadResponse from tokenize response",
                )?;
            Ok(get_response.lookup_key)
        }
        Err(err) => Err(report!(errors::ApiErrorResponse::InternalServerError)
            .attach_printable(format!("Got 4xx from the basilisk locker: {err:?}"))),
    }
}

pub async fn get_tokenized_data(
    state: &routes::AppState,
    lookup_key: &str,
    should_get_value2: bool,
) -> errors::RouterResult<api::TokenizePayloadRequest> {
    let payload_to_be_encrypted = api::GetTokenizePayloadRequest {
        lookup_key: lookup_key.to_string(),
        get_value2: should_get_value2,
    };
    let payload = serde_json::to_string(&payload_to_be_encrypted)
        .map_err(|_x| errors::ApiErrorResponse::InternalServerError)?;
    let encrypted_payload = services::encrypt_jwe(&state.conf.jwekey, &payload)
        .await
        .change_context(errors::ApiErrorResponse::InternalServerError)
        .attach_printable("Error getting Encrypt JWE response")?;
    let create_tokenize_request = api::TokenizePayloadEncrypted {
        payload: encrypted_payload,
        key_id: services::get_key_id(&state.conf.jwekey).to_string(),
        version: Some("0".to_string()),
    };
    let request = payment_methods::mk_crud_locker_request(
        &state.conf.locker,
        "/tokenize/get",
        create_tokenize_request,
    )
    .change_context(errors::ApiErrorResponse::InternalServerError)
    .attach_printable("Making Get Tokenized request failed")?;
    let response = services::call_connector_api(state, request)
        .await
        .change_context(errors::ApiErrorResponse::InternalServerError)?;
    match response {
        Ok(r) => {
            let resp: api::TokenizePayloadEncrypted = r
                .response
                .parse_struct("TokenizePayloadEncrypted")
                .change_context(errors::ApiErrorResponse::InternalServerError)
                .attach_printable("Decoding Failed for TokenizePayloadEncrypted")?;
            let decrypted_payload =
                services::decrypt_jwe(&state.conf.jwekey, &resp.payload, &resp.key_id)
                    .await
                    .change_context(errors::ApiErrorResponse::InternalServerError)
                    .attach_printable(
                        "GetTokenizedApi: Decrypt Jwe failed for TokenizePayloadEncrypted",
                    )?;
            let get_response: api::TokenizePayloadRequest = decrypted_payload
                .parse_struct("TokenizePayloadRequest")
                .change_context(errors::ApiErrorResponse::InternalServerError)
                .attach_printable("Error getting TokenizePayloadRequest from tokenize response")?;
            Ok(get_response)
        }
        Err(err) => Err(report!(errors::ApiErrorResponse::InternalServerError)
            .attach_printable(format!("Got 4xx from the basilisk locker: {err:?}"))),
    }
}

pub async fn delete_tokenized_data(
    state: &routes::AppState,
    lookup_key: &str,
) -> errors::RouterResult<String> {
    let payload_to_be_encrypted = api::DeleteTokenizeByTokenRequest {
        lookup_key: lookup_key.to_string(),
    };
    let payload = serde_json::to_string(&payload_to_be_encrypted)
        .map_err(|_x| errors::ApiErrorResponse::InternalServerError)?;
    let encrypted_payload = services::encrypt_jwe(&state.conf.jwekey, &payload)
        .await
        .change_context(errors::ApiErrorResponse::InternalServerError)
        .attach_printable("Error getting Encrypt JWE response")?;
    let create_tokenize_request = api::TokenizePayloadEncrypted {
        payload: encrypted_payload,
        key_id: services::get_key_id(&state.conf.jwekey).to_string(),
        version: Some("0".to_string()),
    };
    let request = payment_methods::mk_crud_locker_request(
        &state.conf.locker,
        "/tokenize/delete/token",
        create_tokenize_request,
    )
    .change_context(errors::ApiErrorResponse::InternalServerError)
    .attach_printable("Making Delete Tokenized request failed")?;
    let response = services::call_connector_api(state, request)
        .await
        .change_context(errors::ApiErrorResponse::InternalServerError)?;
    match response {
        Ok(r) => {
            let resp: api::TokenizePayloadEncrypted = r
                .response
                .parse_struct("TokenizePayloadEncrypted")
                .change_context(errors::ApiErrorResponse::InternalServerError)
                .attach_printable("Decoding Failed for TokenizePayloadEncrypted")?;
            let decrypted_payload =
                services::decrypt_jwe(&state.conf.jwekey, &resp.payload, &resp.key_id)
                    .await
                    .change_context(errors::ApiErrorResponse::InternalServerError)
                    .attach_printable(
                        "DeleteTokenizedApi: Decrypt Jwe failed for TokenizePayloadEncrypted",
                    )?;
            let delete_response = decrypted_payload
                .parse_struct("Delete")
                .change_context(errors::ApiErrorResponse::InternalServerError)
                .attach_printable(
                    "Error getting TokenizePayloadEncrypted from tokenize response",
                )?;
            Ok(delete_response)
        }
        Err(err) => Err(report!(errors::ApiErrorResponse::InternalServerError)
            .attach_printable(format!("Got 4xx from the basilisk locker: {err:?}"))),
    }
}<|MERGE_RESOLUTION|>--- conflicted
+++ resolved
@@ -116,13 +116,8 @@
         }?;
         response
     } else {
-<<<<<<< HEAD
-        let card_id = Uuid::new_v4().to_string();
+        let card_id = uuid::Uuid::new_v4().to_string();
         mock_add_card(db, &card_id, &card, None).await?
-=======
-        let card_id = uuid::Uuid::new_v4().to_string();
-        mock_add_card(db, &card_id, &card).await?
->>>>>>> 6bf99048
     };
 
     create_payment_method(
@@ -143,12 +138,8 @@
     db: &dyn db::StorageInterface,
     card_id: &str,
     card: &api::CardDetail,
-<<<<<<< HEAD
     card_cvc: Option<String>,
-) -> CustomResult<payment_methods::AddCardResponse, errors::CardVaultError> {
-=======
 ) -> errors::CustomResult<payment_methods::AddCardResponse, errors::CardVaultError> {
->>>>>>> 6bf99048
     let locker_mock_up = storage::LockerMockUpNew {
         card_id: card_id.to_string(),
         external_id: uuid::Uuid::new_v4().to_string(),
@@ -185,11 +176,8 @@
 pub async fn mock_get_card<'a>(
     db: &dyn db::StorageInterface,
     card_id: &'a str,
-<<<<<<< HEAD
-) -> CustomResult<(payment_methods::GetCardResponse, Option<String>), errors::CardVaultError> {
-=======
-) -> errors::CustomResult<payment_methods::GetCardResponse, errors::CardVaultError> {
->>>>>>> 6bf99048
+) -> errors::CustomResult<(payment_methods::GetCardResponse, Option<String>), errors::CardVaultError>
+{
     let locker_mock_up = db
         .find_locker_by_card_id(card_id)
         .await
