--- conflicted
+++ resolved
@@ -873,15 +873,11 @@
 
         let connector_variant = api_enums::Connector::from_str(connector.as_str())
             .into_report()
-<<<<<<< HEAD
-            .change_context(errors::ApiErrorResponse::InternalServerError)?;
-=======
             .change_context(errors::ConnectorError::InvalidConnectorName)
             .change_context(errors::ApiErrorResponse::InvalidDataValue {
                 field_name: "connector",
             })
             .attach_printable_lazy(|| format!("unable to parse connector name {connector:?}"))?;
->>>>>>> dad8c150
         state.conf.required_fields.0.get(&payment_method).map(
             |required_fields_hm_for_each_payment_method_type| {
                 required_fields_hm_for_each_payment_method_type
