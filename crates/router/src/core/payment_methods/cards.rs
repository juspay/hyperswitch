use std::{
    collections::{HashMap, HashSet},
    str::FromStr,
};

use api_models::{
    admin::{self, PaymentMethodsEnabled},
    enums::{self as api_enums},
    payment_methods::{
        BankAccountTokenData, CardDetailsPaymentMethod, CardNetworkTypes, CountryCodeWithName,
        CustomerDefaultPaymentMethodResponse, ListCountriesCurrenciesRequest,
        ListCountriesCurrenciesResponse, MaskedBankDetails, PaymentExperienceTypes,
        PaymentMethodsData, RequestPaymentMethodTypes, RequiredFieldInfo,
        ResponsePaymentMethodIntermediate, ResponsePaymentMethodTypes,
        ResponsePaymentMethodsEnabled,
    },
    payments::BankCodeResponse,
    pm_auth::PaymentMethodAuthConfig,
    surcharge_decision_configs as api_surcharge_decision_configs,
};
use common_utils::{
    consts,
    ext_traits::{AsyncExt, Encode, StringExt, ValueExt},
    generate_id,
};
use diesel_models::{
    business_profile::BusinessProfile, encryption::Encryption, enums as storage_enums,
    payment_method,
};
use domain::CustomerUpdate;
use error_stack::{report, ResultExt};
use masking::Secret;
use router_env::{instrument, tracing};
use strum::IntoEnumIterator;

use super::surcharge_decision_configs::{
    perform_surcharge_decision_management_for_payment_method_list,
    perform_surcharge_decision_management_for_saved_cards,
};
#[cfg(not(feature = "connector_choice_mca_id"))]
use crate::core::utils::get_connector_label;
use crate::{
    configs::settings,
    core::{
        errors::{self, StorageErrorExt},
        payment_methods::{
            transformers::{self as payment_methods},
            vault,
        },
        payments::{
            helpers,
            routing::{self, SessionFlowRoutingInput},
        },
        utils as core_utils,
    },
    db, logger,
    pii::prelude::*,
    routes::{
        self,
        metrics::{self, request},
        payment_methods::ParentPaymentMethodToken,
    },
    services,
    types::{
        api::{self, routing as routing_types, PaymentMethodCreateExt},
        domain::{
            self,
            types::{decrypt, encrypt_optional, AsyncLift},
        },
        storage::{self, enums, PaymentMethodListContext, PaymentTokenData},
        transformers::ForeignFrom,
    },
    utils::{self, ConnectorResponseExt, OptionExt},
};

#[instrument(skip_all)]
#[allow(clippy::too_many_arguments)]
pub async fn create_payment_method(
    db: &dyn db::StorageInterface,
    req: &api::PaymentMethodCreate,
    customer_id: &str,
    payment_method_id: &str,
    locker_id: Option<String>,
    merchant_id: &str,
    pm_metadata: Option<serde_json::Value>,
    customer_acceptance: Option<serde_json::Value>,
    payment_method_data: Option<Encryption>,
    key_store: &domain::MerchantKeyStore,
    connector_mandate_details: Option<serde_json::Value>,
<<<<<<< HEAD
    status: Option<enums::PaymentMethodStatus>,
=======
    network_transaction_id: Option<String>,
>>>>>>> 63d2b685
) -> errors::CustomResult<storage::PaymentMethod, errors::ApiErrorResponse> {
    let customer = db
        .find_customer_by_customer_id_merchant_id(customer_id, merchant_id, key_store)
        .await
        .to_not_found_response(errors::ApiErrorResponse::CustomerNotFound)?;

    let client_secret = generate_id(
        consts::ID_LENGTH,
        format!("{payment_method_id}_secret").as_str(),
    );

    let response = db
        .insert_payment_method(storage::PaymentMethodNew {
            customer_id: customer_id.to_string(),
            merchant_id: merchant_id.to_string(),
            payment_method_id: payment_method_id.to_string(),
            locker_id,
            payment_method: req.payment_method,
            payment_method_type: req.payment_method_type,
            payment_method_issuer: req.payment_method_issuer.clone(),
            scheme: req.card_network.clone(),
            metadata: pm_metadata.map(masking::Secret::new),
            payment_method_data,
            connector_mandate_details,
            customer_acceptance: customer_acceptance.map(masking::Secret::new),
<<<<<<< HEAD
            client_secret: Some(client_secret),
            status: status.unwrap_or(enums::PaymentMethodStatus::Active),
=======
            network_transaction_id: network_transaction_id.to_owned(),
>>>>>>> 63d2b685
            ..storage::PaymentMethodNew::default()
        })
        .await
        .change_context(errors::ApiErrorResponse::InternalServerError)
        .attach_printable("Failed to add payment method in db")?;

    if customer.default_payment_method_id.is_none() {
        let _ = set_default_payment_method(
            db,
            merchant_id.to_string(),
            key_store.clone(),
            customer_id,
            payment_method_id.to_owned(),
        )
        .await
        .map_err(|err| logger::error!(error=?err,"Failed to set the payment method as default"));
    }
    Ok(response)
}

pub fn store_default_payment_method(
    req: &api::PaymentMethodCreate,
    customer_id: &str,
    merchant_id: &String,
) -> (
    api::PaymentMethodResponse,
    Option<payment_methods::DataDuplicationCheck>,
) {
    let pm_id = generate_id(consts::ID_LENGTH, "pm");
    let payment_method_response = api::PaymentMethodResponse {
        merchant_id: merchant_id.to_string(),
        customer_id: Some(customer_id.to_owned()),
        payment_method_id: pm_id,
        payment_method: req.payment_method,
        payment_method_type: req.payment_method_type,
        #[cfg(feature = "payouts")]
        bank_transfer: None,
        card: None,
        metadata: req.metadata.clone(),
        created: Some(common_utils::date_time::now()),
        recurring_enabled: false,           //[#219]
        installment_payment_enabled: false, //[#219]
        payment_experience: Some(vec![api_models::enums::PaymentExperience::RedirectToUrl]),
        last_used_at: Some(common_utils::date_time::now()),
        client_secret: None,
    };

    (payment_method_response, None)
}
#[instrument(skip_all)]
pub async fn get_or_insert_payment_method(
    db: &dyn db::StorageInterface,
    req: api::PaymentMethodCreate,
    resp: &mut api::PaymentMethodResponse,
    merchant_account: &domain::MerchantAccount,
    customer_id: &str,
    key_store: &domain::MerchantKeyStore,
) -> errors::RouterResult<diesel_models::PaymentMethod> {
    let mut payment_method_id = resp.payment_method_id.clone();
    let mut locker_id = None;
    let payment_method = {
        let existing_pm_by_pmid = db.find_payment_method(&payment_method_id).await;

        if let Err(err) = existing_pm_by_pmid {
            if err.current_context().is_db_not_found() {
                locker_id = Some(payment_method_id.clone());
                let existing_pm_by_locker_id = db
                    .find_payment_method_by_locker_id(&payment_method_id)
                    .await;

                match &existing_pm_by_locker_id {
                    Ok(pm) => payment_method_id = pm.payment_method_id.clone(),
                    Err(_) => payment_method_id = generate_id(consts::ID_LENGTH, "pm"),
                };
                existing_pm_by_locker_id
            } else {
                Err(err)
            }
        } else {
            existing_pm_by_pmid
        }
    };
    resp.payment_method_id = payment_method_id.to_owned();

    match payment_method {
        Ok(pm) => Ok(pm),
        Err(err) => {
            if err.current_context().is_db_not_found() {
                insert_payment_method(
                    db,
                    resp,
                    req,
                    key_store,
                    &merchant_account.merchant_id,
                    customer_id,
                    resp.metadata.clone().map(|val| val.expose()),
                    None,
                    locker_id,
                    None,
                    None,
                )
                .await
            } else {
                Err(err)
                    .change_context(errors::ApiErrorResponse::InternalServerError)
                    .attach_printable("Error while finding payment method")
            }
        }
    }
}

#[instrument(skip_all)]
pub async fn get_client_secret_or_add_payment_method(
    state: routes::AppState,
    req: api::PaymentMethodCreate,
    merchant_account: &domain::MerchantAccount,
    key_store: &domain::MerchantKeyStore,
) -> errors::RouterResponse<api::PaymentMethodResponse> {
    let db = &*state.store;
    let merchant_id = &merchant_account.merchant_id;
    let customer_id = req.customer_id.clone().get_required_value("customer_id")?;

    if req.card.is_some() || req.bank_transfer.is_some() || req.wallet.is_some() {
        add_payment_method(state, req, merchant_account, key_store).await
    } else {
        let payment_method_id = generate_id(consts::ID_LENGTH, "pm");

        let res = create_payment_method(
            db,
            &req,
            customer_id.as_str(),
            payment_method_id.as_str(),
            None,
            merchant_id.as_str(),
            None,
            None,
            None,
            key_store,
            None,
            Some(enums::PaymentMethodStatus::AwaitingData),
        )
        .await?;

        Ok(services::api::ApplicationResponse::Json(
            api::PaymentMethodResponse::foreign_from(res),
        ))
    }
}

#[instrument(skip_all)]
pub fn authenticate_pm_client_secret_and_check_expiry(
    req_client_secret: &String,
    payment_method: &diesel_models::PaymentMethod,
) -> errors::CustomResult<bool, errors::ApiErrorResponse> {
    let stored_client_secret = payment_method
        .client_secret
        .clone()
        .get_required_value("client_secret")
        .change_context(errors::ApiErrorResponse::PaymentMethodNotFound)
        .attach_printable("client secret not found in db")?;

    if req_client_secret != &stored_client_secret {
        Err((errors::ApiErrorResponse::ClientSecretInvalid).into())
    } else {
        let current_timestamp = common_utils::date_time::now();
        let session_expiry = payment_method
            .created_at
            .saturating_add(time::Duration::seconds(consts::DEFAULT_SESSION_EXPIRY));

        let expired = current_timestamp > session_expiry;

        Ok(expired)
    }
}

#[instrument(skip_all)]
pub async fn add_payment_method_data(
    state: routes::AppState,
    req: api::PaymentMethodCreate,
    merchant_account: domain::MerchantAccount,
    key_store: domain::MerchantKeyStore,
    pm_id: String,
) -> errors::RouterResponse<api::PaymentMethodResponse> {
    let db = &*state.store;

    let pmd = req
        .payment_method_data
        .clone()
        .get_required_value("payment_method_data")?;
    req.payment_method.get_required_value("payment_method")?;
    let client_secret = req
        .client_secret
        .clone()
        .get_required_value("client_secret")?;
    let payment_method = db
        .find_payment_method(pm_id.as_str())
        .await
        .change_context(errors::ApiErrorResponse::PaymentMethodNotFound)
        .attach_printable("Unable to find payment method")?;

    let customer_id = payment_method.customer_id.clone();

    let client_secret_expired =
        authenticate_pm_client_secret_and_check_expiry(&client_secret, &payment_method)?;

    if client_secret_expired {
        let pm_update = storage::PaymentMethodUpdate::StatusUpdate {
            status: Some(enums::PaymentMethodStatus::Inactive),
        };

        db.update_payment_method(payment_method, pm_update)
            .await
            .change_context(errors::ApiErrorResponse::InternalServerError)
            .attach_printable("Failed to add payment method in db")?;

        return Err((errors::ApiErrorResponse::ClientSecretExpired).into());
    };

    match pmd {
        api_models::payment_methods::PaymentMethodCreateData::Card(card) => {
            let resp =
                add_card_to_locker(&state, req.clone(), &card, &customer_id, &merchant_account)
                    .await
                    .change_context(errors::ApiErrorResponse::InternalServerError);

            match resp {
                Ok((mut pm_resp, duplication_check)) => {
                    if duplication_check.is_some() {
                        let pm_update = storage::PaymentMethodUpdate::StatusUpdate {
                            status: Some(enums::PaymentMethodStatus::Inactive),
                        };

                        db.update_payment_method(payment_method, pm_update)
                            .await
                            .change_context(errors::ApiErrorResponse::InternalServerError)
                            .attach_printable("Failed to add payment method in db")?;

                        get_or_insert_payment_method(
                            db,
                            req.clone(),
                            &mut pm_resp,
                            &merchant_account,
                            &customer_id,
                            &key_store,
                        )
                        .await?;

                        return Ok(services::ApplicationResponse::Json(pm_resp));
                    } else {
                        let locker_id = pm_resp.payment_method_id.clone();
                        pm_resp.payment_method_id = pm_id;
                        pm_resp.client_secret = Some(client_secret.clone());

                        let updated_card = Some(api::CardDetailFromLocker {
                            scheme: None,
                            last4_digits: Some(card.card_number.clone().get_last4()),
                            issuer_country: None,
                            card_number: Some(card.card_number),
                            expiry_month: Some(card.card_exp_month),
                            expiry_year: Some(card.card_exp_year),
                            card_token: None,
                            card_fingerprint: None,
                            card_holder_name: card.card_holder_name,
                            nick_name: card.nick_name,
                            card_network: None,
                            card_isin: None,
                            card_issuer: None,
                            card_type: None,
                            saved_to_locker: true,
                        });

                        let updated_pmd = updated_card.as_ref().map(|card| {
                            PaymentMethodsData::Card(CardDetailsPaymentMethod::from(card.clone()))
                        });
                        let pm_data_encrypted =
                            create_encrypted_payment_method_data(&key_store, updated_pmd).await;

                        let pm_update = storage::PaymentMethodUpdate::AdditionalDataUpdate {
                            payment_method_data: pm_data_encrypted,
                            status: Some(enums::PaymentMethodStatus::Active),
                            locker_id: Some(locker_id),
                            payment_method: req.payment_method,
                        };

                        db.update_payment_method(payment_method, pm_update)
                            .await
                            .change_context(errors::ApiErrorResponse::InternalServerError)
                            .attach_printable("Failed to add payment method in db")?;

                        return Ok(services::ApplicationResponse::Json(pm_resp));
                    }
                }
                Err(e) => {
                    let pm_update = storage::PaymentMethodUpdate::StatusUpdate {
                        status: Some(enums::PaymentMethodStatus::Inactive),
                    };

                    db.update_payment_method(payment_method, pm_update)
                        .await
                        .change_context(errors::ApiErrorResponse::InternalServerError)
                        .attach_printable("Failed to udpate payment method in db")?;

                    return Err(e.attach_printable("Failed to add card to locker"));
                }
            }
        }
    }
}

#[instrument(skip_all)]
pub async fn add_payment_method(
    state: routes::AppState,
    req: api::PaymentMethodCreate,
    merchant_account: &domain::MerchantAccount,
    key_store: &domain::MerchantKeyStore,
) -> errors::RouterResponse<api::PaymentMethodResponse> {
    req.validate()?;
    let db = &*state.store;
    let merchant_id = &merchant_account.merchant_id;
    let customer_id = req.customer_id.clone().get_required_value("customer_id")?;
    let payment_method = req.payment_method.get_required_value("payment_method")?;

    let response = match payment_method {
        api_enums::PaymentMethod::BankTransfer => match req.bank_transfer.clone() {
            Some(bank) => add_bank_to_locker(
                &state,
                req.clone(),
                merchant_account,
                key_store,
                &bank,
                &customer_id,
            )
            .await
            .change_context(errors::ApiErrorResponse::InternalServerError)
            .attach_printable("Add PaymentMethod Failed"),
            _ => Ok(store_default_payment_method(
                &req,
                &customer_id,
                merchant_id,
            )),
        },
        api_enums::PaymentMethod::Card => match req.card.clone() {
            Some(card) => {
                add_card_to_locker(&state, req.clone(), &card, &customer_id, merchant_account)
                    .await
                    .change_context(errors::ApiErrorResponse::InternalServerError)
                    .attach_printable("Add Card Failed")
            }
            _ => Ok(store_default_payment_method(
                &req,
                &customer_id,
                merchant_id,
            )),
        },
        _ => Ok(store_default_payment_method(
            &req,
            &customer_id,
            merchant_id,
        )),
    };

    let (mut resp, duplication_check) = response?;

    match duplication_check {
        Some(duplication_check) => match duplication_check {
            payment_methods::DataDuplicationCheck::Duplicated => {
                get_or_insert_payment_method(
                    db,
                    req.clone(),
                    &mut resp,
                    merchant_account,
                    &customer_id,
                    key_store,
                )
                .await?;
            }
            payment_methods::DataDuplicationCheck::MetaDataChanged => {
                if let Some(card) = req.card.clone() {
                    let existing_pm = get_or_insert_payment_method(
                        db,
                        req.clone(),
                        &mut resp,
                        merchant_account,
                        &customer_id,
                        key_store,
                    )
                    .await?;

                    delete_card_from_locker(
                        &state,
                        &customer_id,
                        merchant_id,
                        existing_pm
                            .locker_id
                            .as_ref()
                            .unwrap_or(&existing_pm.payment_method_id),
                    )
                    .await?;

                    let add_card_resp = add_card_hs(
                        &state,
                        req.clone(),
                        &card,
                        customer_id.clone(),
                        merchant_account,
                        api::enums::LockerChoice::HyperswitchCardVault,
                        Some(
                            existing_pm
                                .locker_id
                                .as_ref()
                                .unwrap_or(&existing_pm.payment_method_id),
                        ),
                    )
                    .await;

                    if let Err(err) = add_card_resp {
                        logger::error!(vault_err=?err);
                        db.delete_payment_method_by_merchant_id_payment_method_id(
                            merchant_id,
                            &resp.payment_method_id,
                        )
                        .await
                        .to_not_found_response(errors::ApiErrorResponse::PaymentMethodNotFound)?;

                        Err(report!(errors::ApiErrorResponse::InternalServerError)
                            .attach_printable("Failed while updating card metadata changes"))?
                    };

                    let updated_card = Some(api::CardDetailFromLocker {
                        scheme: None,
                        last4_digits: Some(card.card_number.clone().get_last4()),
                        issuer_country: None,
                        card_number: Some(card.card_number),
                        expiry_month: Some(card.card_exp_month),
                        expiry_year: Some(card.card_exp_year),
                        card_token: None,
                        card_fingerprint: None,
                        card_holder_name: card.card_holder_name,
                        nick_name: card.nick_name,
                        card_network: None,
                        card_isin: None,
                        card_issuer: None,
                        card_type: None,
                        saved_to_locker: true,
                    });

                    let updated_pmd = updated_card.as_ref().map(|card| {
                        PaymentMethodsData::Card(CardDetailsPaymentMethod::from(card.clone()))
                    });
                    let pm_data_encrypted =
                        create_encrypted_payment_method_data(key_store, updated_pmd).await;

                    let pm_update = storage::PaymentMethodUpdate::PaymentMethodDataUpdate {
                        payment_method_data: pm_data_encrypted,
                    };

                    db.update_payment_method(existing_pm, pm_update)
                        .await
                        .change_context(errors::ApiErrorResponse::InternalServerError)
                        .attach_printable("Failed to add payment method in db")?;
                }
            }
        },
        None => {
            let pm_metadata = resp.metadata.as_ref().map(|data| data.peek());

            let locker_id = if resp.payment_method == Some(api_enums::PaymentMethod::Card)
                || resp.payment_method == Some(api_enums::PaymentMethod::BankTransfer)
            {
                Some(resp.payment_method_id)
            } else {
                None
            };
            resp.payment_method_id = generate_id(consts::ID_LENGTH, "pm");
            insert_payment_method(
                db,
                &resp,
                req,
                key_store,
                merchant_id,
                &customer_id,
                pm_metadata.cloned(),
                None,
                locker_id,
                None,
                None,
            )
            .await?;
        }
    }

    Ok(services::ApplicationResponse::Json(resp))
}

#[allow(clippy::too_many_arguments)]
pub async fn insert_payment_method(
    db: &dyn db::StorageInterface,
    resp: &api::PaymentMethodResponse,
    req: api::PaymentMethodCreate,
    key_store: &domain::MerchantKeyStore,
    merchant_id: &str,
    customer_id: &str,
    pm_metadata: Option<serde_json::Value>,
    customer_acceptance: Option<serde_json::Value>,
    locker_id: Option<String>,
    connector_mandate_details: Option<serde_json::Value>,
    network_transaction_id: Option<String>,
) -> errors::RouterResult<diesel_models::PaymentMethod> {
    let pm_card_details = resp
        .card
        .as_ref()
        .map(|card| PaymentMethodsData::Card(CardDetailsPaymentMethod::from(card.clone())));
    let pm_data_encrypted = create_encrypted_payment_method_data(key_store, pm_card_details).await;
    create_payment_method(
        db,
        &req,
        customer_id,
        &resp.payment_method_id,
        locker_id,
        merchant_id,
        pm_metadata,
        customer_acceptance,
        pm_data_encrypted,
        key_store,
        connector_mandate_details,
<<<<<<< HEAD
        None,
=======
        network_transaction_id,
>>>>>>> 63d2b685
    )
    .await
}

#[instrument(skip_all)]
pub async fn update_customer_payment_method(
    state: routes::AppState,
    merchant_account: domain::MerchantAccount,
    req: api::PaymentMethodUpdate,
    payment_method_id: &str,
    key_store: domain::MerchantKeyStore,
) -> errors::RouterResponse<api::PaymentMethodResponse> {
    let db = state.store.as_ref();
    let pm = db
        .delete_payment_method_by_merchant_id_payment_method_id(
            &merchant_account.merchant_id,
            payment_method_id,
        )
        .await
        .to_not_found_response(errors::ApiErrorResponse::PaymentMethodNotFound)?;
    if pm.payment_method == Some(enums::PaymentMethod::Card) {
        delete_card_from_locker(
            &state,
            &pm.customer_id,
            &pm.merchant_id,
            pm.locker_id.as_ref().unwrap_or(&pm.payment_method_id),
        )
        .await?;
    };
    let new_pm = api::PaymentMethodCreate {
        payment_method: pm.payment_method,
        payment_method_type: pm.payment_method_type,
        payment_method_issuer: pm.payment_method_issuer,
        payment_method_issuer_code: pm.payment_method_issuer_code,
        #[cfg(feature = "payouts")]
        bank_transfer: req.bank_transfer,
        card: req.card,
        #[cfg(feature = "payouts")]
        wallet: req.wallet,
        metadata: req.metadata,
        customer_id: Some(pm.customer_id),
        payment_method_data: None,
        client_secret: None,
        card_network: req
            .card_network
            .as_ref()
            .map(|card_network| card_network.to_string()),
    };
    Box::pin(add_payment_method(
        state,
        new_pm,
        &merchant_account,
        &key_store,
    ))
    .await
}

// Wrapper function to switch lockers

#[cfg(feature = "payouts")]
pub async fn add_bank_to_locker(
    state: &routes::AppState,
    req: api::PaymentMethodCreate,
    merchant_account: &domain::MerchantAccount,
    key_store: &domain::MerchantKeyStore,
    bank: &api::BankPayout,
    customer_id: &String,
) -> errors::CustomResult<
    (
        api::PaymentMethodResponse,
        Option<payment_methods::DataDuplicationCheck>,
    ),
    errors::VaultError,
> {
    let key = key_store.key.get_inner().peek();
    let payout_method_data = api::PayoutMethodData::Bank(bank.clone());
    let enc_data = async {
        serde_json::to_value(payout_method_data.to_owned())
            .map_err(|err| {
                logger::error!("Error while encoding payout method data: {}", err);
                errors::VaultError::SavePaymentMethodFailed
            })
            .change_context(errors::VaultError::SavePaymentMethodFailed)
            .attach_printable("Unable to encode payout method data")
            .ok()
            .map(|v| {
                let secret: Secret<String> = Secret::new(v.to_string());
                secret
            })
            .async_lift(|inner| encrypt_optional(inner, key))
            .await
    }
    .await
    .change_context(errors::VaultError::SavePaymentMethodFailed)
    .attach_printable("Failed to encrypt payout method data")?
    .map(Encryption::from)
    .map(|e| e.into_inner())
    .map_or(Err(errors::VaultError::SavePaymentMethodFailed), |e| {
        Ok(hex::encode(e.peek()))
    })?;

    let payload =
        payment_methods::StoreLockerReq::LockerGeneric(payment_methods::StoreGenericReq {
            merchant_id: &merchant_account.merchant_id,
            merchant_customer_id: customer_id.to_owned(),
            enc_data,
        });
    let store_resp = call_to_locker_hs(
        state,
        &payload,
        customer_id,
        api_enums::LockerChoice::HyperswitchCardVault,
    )
    .await?;
    let payment_method_resp = payment_methods::mk_add_bank_response_hs(
        bank.clone(),
        store_resp.card_reference,
        req,
        &merchant_account.merchant_id,
    );
    Ok((payment_method_resp, store_resp.duplication_check))
}

/// The response will be the tuple of PaymentMethodResponse and the duplication check of payment_method
pub async fn add_card_to_locker(
    state: &routes::AppState,
    req: api::PaymentMethodCreate,
    card: &api::CardDetail,
    customer_id: &String,
    merchant_account: &domain::MerchantAccount,
) -> errors::CustomResult<
    (
        api::PaymentMethodResponse,
        Option<payment_methods::DataDuplicationCheck>,
    ),
    errors::VaultError,
> {
    metrics::STORED_TO_LOCKER.add(&metrics::CONTEXT, 1, &[]);
    let add_card_to_hs_resp = request::record_operation_time(
        async {
            add_card_hs(
                state,
                req.clone(),
                card,
                customer_id.to_string(),
                merchant_account,
                api_enums::LockerChoice::HyperswitchCardVault,
                None,
            )
            .await
            .map_err(|error| {
                metrics::CARD_LOCKER_FAILURES.add(
                    &metrics::CONTEXT,
                    1,
                    &[
                        router_env::opentelemetry::KeyValue::new("locker", "rust"),
                        router_env::opentelemetry::KeyValue::new("operation", "add"),
                    ],
                );
                error
            })
        },
        &metrics::CARD_ADD_TIME,
        &[router_env::opentelemetry::KeyValue::new("locker", "rust")],
    )
    .await?;

    logger::debug!("card added to hyperswitch-card-vault");
    Ok(add_card_to_hs_resp)
}

pub async fn get_card_from_locker(
    state: &routes::AppState,
    customer_id: &str,
    merchant_id: &str,
    card_reference: &str,
) -> errors::RouterResult<payment_methods::Card> {
    metrics::GET_FROM_LOCKER.add(&metrics::CONTEXT, 1, &[]);

    let get_card_from_rs_locker_resp = request::record_operation_time(
        async {
            get_card_from_hs_locker(
                state,
                customer_id,
                merchant_id,
                card_reference,
                api_enums::LockerChoice::HyperswitchCardVault,
            )
            .await
            .change_context(errors::ApiErrorResponse::InternalServerError)
            .attach_printable("Failed while getting card from hyperswitch card vault")
            .map_err(|error| {
                metrics::CARD_LOCKER_FAILURES.add(
                    &metrics::CONTEXT,
                    1,
                    &[
                        router_env::opentelemetry::KeyValue::new("locker", "rust"),
                        router_env::opentelemetry::KeyValue::new("operation", "get"),
                    ],
                );
                error
            })
        },
        &metrics::CARD_GET_TIME,
        &[router_env::opentelemetry::KeyValue::new("locker", "rust")],
    )
    .await?;

    logger::debug!("card retrieved from rust locker");
    Ok(get_card_from_rs_locker_resp)
}

pub async fn delete_card_from_locker(
    state: &routes::AppState,
    customer_id: &str,
    merchant_id: &str,
    card_reference: &str,
) -> errors::RouterResult<payment_methods::DeleteCardResp> {
    metrics::DELETE_FROM_LOCKER.add(&metrics::CONTEXT, 1, &[]);

    request::record_operation_time(
        async move {
            delete_card_from_hs_locker(state, customer_id, merchant_id, card_reference)
                .await
                .map_err(|error| {
                    metrics::CARD_LOCKER_FAILURES.add(&metrics::CONTEXT, 1, &[]);
                    error
                })
        },
        &metrics::CARD_DELETE_TIME,
        &[],
    )
    .await
}

#[instrument(skip_all)]
pub async fn add_card_hs(
    state: &routes::AppState,
    req: api::PaymentMethodCreate,
    card: &api::CardDetail,
    customer_id: String,
    merchant_account: &domain::MerchantAccount,
    locker_choice: api_enums::LockerChoice,
    card_reference: Option<&str>,
) -> errors::CustomResult<
    (
        api::PaymentMethodResponse,
        Option<payment_methods::DataDuplicationCheck>,
    ),
    errors::VaultError,
> {
    let payload = payment_methods::StoreLockerReq::LockerCard(payment_methods::StoreCardReq {
        merchant_id: &merchant_account.merchant_id,
        merchant_customer_id: customer_id.to_owned(),
        requestor_card_reference: card_reference.map(str::to_string),
        card: payment_methods::Card {
            card_number: card.card_number.to_owned(),
            name_on_card: card.card_holder_name.to_owned(),
            card_exp_month: card.card_exp_month.to_owned(),
            card_exp_year: card.card_exp_year.to_owned(),
            card_brand: None,
            card_isin: None,
            nick_name: card.nick_name.as_ref().map(masking::Secret::peek).cloned(),
        },
    });

    let store_card_payload =
        call_to_locker_hs(state, &payload, &customer_id, locker_choice).await?;

    let payment_method_resp = payment_methods::mk_add_card_response_hs(
        card.clone(),
        store_card_payload.card_reference,
        req,
        &merchant_account.merchant_id,
    );
    Ok((payment_method_resp, store_card_payload.duplication_check))
}

#[instrument(skip_all)]
pub async fn decode_and_decrypt_locker_data(
    key_store: &domain::MerchantKeyStore,
    enc_card_data: String,
) -> errors::CustomResult<Secret<String>, errors::VaultError> {
    // Fetch key
    let key = key_store.key.get_inner().peek();
    // Decode
    let decoded_bytes = hex::decode(&enc_card_data)
        .change_context(errors::VaultError::ResponseDeserializationFailed)
        .attach_printable("Failed to decode hex string into bytes")?;
    // Decrypt
    decrypt(Some(Encryption::new(decoded_bytes.into())), key)
        .await
        .change_context(errors::VaultError::FetchPaymentMethodFailed)?
        .map_or(
            Err(report!(errors::VaultError::FetchPaymentMethodFailed)),
            |d| Ok(d.into_inner()),
        )
}

#[instrument(skip_all)]
pub async fn get_payment_method_from_hs_locker<'a>(
    state: &'a routes::AppState,
    key_store: &domain::MerchantKeyStore,
    customer_id: &str,
    merchant_id: &str,
    payment_method_reference: &'a str,
    locker_choice: Option<api_enums::LockerChoice>,
) -> errors::CustomResult<Secret<String>, errors::VaultError> {
    let locker = &state.conf.locker;
    let jwekey = state.conf.jwekey.get_inner();

    let payment_method_data = if !locker.mock_locker {
        let request = payment_methods::mk_get_card_request_hs(
            jwekey,
            locker,
            customer_id,
            merchant_id,
            payment_method_reference,
            locker_choice,
        )
        .await
        .change_context(errors::VaultError::FetchPaymentMethodFailed)
        .attach_printable("Making get payment method request failed")?;
        let response = services::call_connector_api(state, request, "add_card_to_locker")
            .await
            .change_context(errors::VaultError::FetchPaymentMethodFailed)
            .attach_printable("Failed while executing call_connector_api for get_card");
        let jwe_body: services::JweBody = response
            .get_response_inner("JweBody")
            .change_context(errors::VaultError::FetchPaymentMethodFailed)?;
        let decrypted_payload =
            payment_methods::get_decrypted_response_payload(jwekey, jwe_body, locker_choice)
                .await
                .change_context(errors::VaultError::FetchPaymentMethodFailed)
                .attach_printable("Error getting decrypted response payload for get card")?;
        let get_card_resp: payment_methods::RetrieveCardResp = decrypted_payload
            .parse_struct("RetrieveCardResp")
            .change_context(errors::VaultError::FetchPaymentMethodFailed)
            .attach_printable("Failed to parse struct to RetrieveCardResp")?;
        let retrieve_card_resp = get_card_resp
            .payload
            .get_required_value("RetrieveCardRespPayload")
            .change_context(errors::VaultError::FetchPaymentMethodFailed)
            .attach_printable("Failed to retrieve field - payload from RetrieveCardResp")?;
        let enc_card_data = retrieve_card_resp
            .enc_card_data
            .get_required_value("enc_card_data")
            .change_context(errors::VaultError::FetchPaymentMethodFailed)
            .attach_printable(
                "Failed to retrieve field - enc_card_data from RetrieveCardRespPayload",
            )?;
        decode_and_decrypt_locker_data(key_store, enc_card_data.peek().to_string()).await?
    } else {
        mock_get_payment_method(&*state.store, key_store, payment_method_reference)
            .await?
            .payment_method
            .payment_method_data
    };
    Ok(payment_method_data)
}

#[instrument(skip_all)]
pub async fn call_to_locker_hs<'a>(
    state: &routes::AppState,
    payload: &payment_methods::StoreLockerReq<'a>,
    customer_id: &str,
    locker_choice: api_enums::LockerChoice,
) -> errors::CustomResult<payment_methods::StoreCardRespPayload, errors::VaultError> {
    let locker = &state.conf.locker;
    let jwekey = state.conf.jwekey.get_inner();
    let db = &*state.store;
    let stored_card_response = if !locker.mock_locker {
        let request =
            payment_methods::mk_add_locker_request_hs(jwekey, locker, payload, locker_choice)
                .await?;
        let response = services::call_connector_api(state, request, "add_card_to_hs_locker")
            .await
            .change_context(errors::VaultError::SaveCardFailed);

        let jwe_body: services::JweBody = response
            .get_response_inner("JweBody")
            .change_context(errors::VaultError::FetchCardFailed)?;

        let decrypted_payload =
            payment_methods::get_decrypted_response_payload(jwekey, jwe_body, Some(locker_choice))
                .await
                .change_context(errors::VaultError::SaveCardFailed)
                .attach_printable("Error getting decrypted response payload")?;
        let stored_card_resp: payment_methods::StoreCardResp = decrypted_payload
            .parse_struct("StoreCardResp")
            .change_context(errors::VaultError::ResponseDeserializationFailed)?;
        stored_card_resp
    } else {
        let card_id = generate_id(consts::ID_LENGTH, "card");
        mock_call_to_locker_hs(db, &card_id, payload, None, None, Some(customer_id)).await?
    };

    let stored_card = stored_card_response
        .payload
        .get_required_value("StoreCardRespPayload")
        .change_context(errors::VaultError::SaveCardFailed)?;
    Ok(stored_card)
}

pub async fn update_payment_method(
    db: &dyn db::StorageInterface,
    pm: payment_method::PaymentMethod,
    pm_metadata: serde_json::Value,
) -> errors::CustomResult<(), errors::VaultError> {
    let pm_update = payment_method::PaymentMethodUpdate::MetadataUpdate {
        metadata: Some(pm_metadata),
    };
    db.update_payment_method(pm, pm_update)
        .await
        .change_context(errors::VaultError::UpdateInPaymentMethodDataTableFailed)?;
    Ok(())
}

pub async fn update_payment_method_connector_mandate_details(
    db: &dyn db::StorageInterface,
    pm: payment_method::PaymentMethod,
    connector_mandate_details: Option<serde_json::Value>,
) -> errors::CustomResult<(), errors::VaultError> {
    let pm_update = payment_method::PaymentMethodUpdate::ConnectorMandateDetailsUpdate {
        connector_mandate_details,
    };

    db.update_payment_method(pm, pm_update)
        .await
        .change_context(errors::VaultError::UpdateInPaymentMethodDataTableFailed)?;
    Ok(())
}
#[instrument(skip_all)]
pub async fn get_card_from_hs_locker<'a>(
    state: &'a routes::AppState,
    customer_id: &str,
    merchant_id: &str,
    card_reference: &'a str,
    locker_choice: api_enums::LockerChoice,
) -> errors::CustomResult<payment_methods::Card, errors::VaultError> {
    let locker = &state.conf.locker;
    let jwekey = &state.conf.jwekey.get_inner();

    if !locker.mock_locker {
        let request = payment_methods::mk_get_card_request_hs(
            jwekey,
            locker,
            customer_id,
            merchant_id,
            card_reference,
            Some(locker_choice),
        )
        .await
        .change_context(errors::VaultError::FetchCardFailed)
        .attach_printable("Making get card request failed")?;
        let response = services::call_connector_api(state, request, "get_card_from_locker")
            .await
            .change_context(errors::VaultError::FetchCardFailed)
            .attach_printable("Failed while executing call_connector_api for get_card");
        let jwe_body: services::JweBody = response
            .get_response_inner("JweBody")
            .change_context(errors::VaultError::FetchCardFailed)?;
        let decrypted_payload =
            payment_methods::get_decrypted_response_payload(jwekey, jwe_body, Some(locker_choice))
                .await
                .change_context(errors::VaultError::FetchCardFailed)
                .attach_printable("Error getting decrypted response payload for get card")?;
        let get_card_resp: payment_methods::RetrieveCardResp = decrypted_payload
            .parse_struct("RetrieveCardResp")
            .change_context(errors::VaultError::FetchCardFailed)?;
        let retrieve_card_resp = get_card_resp
            .payload
            .get_required_value("RetrieveCardRespPayload")
            .change_context(errors::VaultError::FetchCardFailed)?;
        retrieve_card_resp
            .card
            .get_required_value("Card")
            .change_context(errors::VaultError::FetchCardFailed)
    } else {
        let (get_card_resp, _) = mock_get_card(&*state.store, card_reference).await?;
        payment_methods::mk_get_card_response(get_card_resp)
            .change_context(errors::VaultError::ResponseDeserializationFailed)
    }
}

#[instrument(skip_all)]
pub async fn delete_card_from_hs_locker<'a>(
    state: &routes::AppState,
    customer_id: &str,
    merchant_id: &str,
    card_reference: &'a str,
) -> errors::RouterResult<payment_methods::DeleteCardResp> {
    let locker = &state.conf.locker;
    let jwekey = &state.conf.jwekey.get_inner();

    let request = payment_methods::mk_delete_card_request_hs(
        jwekey,
        locker,
        customer_id,
        merchant_id,
        card_reference,
    )
    .await
    .change_context(errors::ApiErrorResponse::InternalServerError)
    .attach_printable("Making delete card request failed")?;

    if !locker.mock_locker {
        let response = services::call_connector_api(state, request, "delete_card_from_locker")
            .await
            .change_context(errors::ApiErrorResponse::InternalServerError)
            .attach_printable("Failed while executing call_connector_api for delete card");
        let jwe_body: services::JweBody = response.get_response_inner("JweBody")?;
        let decrypted_payload = payment_methods::get_decrypted_response_payload(
            jwekey,
            jwe_body,
            Some(api_enums::LockerChoice::HyperswitchCardVault),
        )
        .await
        .change_context(errors::ApiErrorResponse::InternalServerError)
        .attach_printable("Error getting decrypted response payload for delete card")?;
        let delete_card_resp: payment_methods::DeleteCardResp = decrypted_payload
            .parse_struct("DeleteCardResp")
            .change_context(errors::ApiErrorResponse::InternalServerError)?;
        Ok(delete_card_resp)
    } else {
        Ok(mock_delete_card_hs(&*state.store, card_reference)
            .await
            .change_context(errors::ApiErrorResponse::InternalServerError)
            .attach_printable("card_delete_failure_message")?)
    }
}

///Mock api for local testing
pub async fn mock_call_to_locker_hs<'a>(
    db: &dyn db::StorageInterface,
    card_id: &str,
    payload: &payment_methods::StoreLockerReq<'a>,
    card_cvc: Option<String>,
    payment_method_id: Option<String>,
    customer_id: Option<&str>,
) -> errors::CustomResult<payment_methods::StoreCardResp, errors::VaultError> {
    let mut locker_mock_up = storage::LockerMockUpNew {
        card_id: card_id.to_string(),
        external_id: uuid::Uuid::new_v4().to_string(),
        card_fingerprint: uuid::Uuid::new_v4().to_string(),
        card_global_fingerprint: uuid::Uuid::new_v4().to_string(),
        merchant_id: "".to_string(),
        card_number: "4111111111111111".to_string(),
        card_exp_year: "2099".to_string(),
        card_exp_month: "12".to_string(),
        card_cvc,
        payment_method_id,
        customer_id: customer_id.map(str::to_string),
        name_on_card: None,
        nickname: None,
        enc_card_data: None,
    };
    locker_mock_up = match payload {
        payment_methods::StoreLockerReq::LockerCard(store_card_req) => storage::LockerMockUpNew {
            merchant_id: store_card_req.merchant_id.to_string(),
            card_number: store_card_req.card.card_number.peek().to_string(),
            card_exp_year: store_card_req.card.card_exp_year.peek().to_string(),
            card_exp_month: store_card_req.card.card_exp_month.peek().to_string(),
            name_on_card: store_card_req.card.name_on_card.to_owned().expose_option(),
            nickname: store_card_req.card.nick_name.to_owned(),
            ..locker_mock_up
        },
        payment_methods::StoreLockerReq::LockerGeneric(store_generic_req) => {
            storage::LockerMockUpNew {
                merchant_id: store_generic_req.merchant_id.to_string(),
                enc_card_data: Some(store_generic_req.enc_data.to_owned()),
                ..locker_mock_up
            }
        }
    };

    let response = db
        .insert_locker_mock_up(locker_mock_up)
        .await
        .change_context(errors::VaultError::SaveCardFailed)?;
    let payload = payment_methods::StoreCardRespPayload {
        card_reference: response.card_id,
        duplication_check: None,
    };
    Ok(payment_methods::StoreCardResp {
        status: "Ok".to_string(),
        error_code: None,
        error_message: None,
        payload: Some(payload),
    })
}

#[instrument(skip_all)]
pub async fn mock_get_card<'a>(
    db: &dyn db::StorageInterface,
    card_id: &'a str,
) -> errors::CustomResult<(payment_methods::GetCardResponse, Option<String>), errors::VaultError> {
    let locker_mock_up = db
        .find_locker_by_card_id(card_id)
        .await
        .change_context(errors::VaultError::FetchCardFailed)?;
    let add_card_response = payment_methods::AddCardResponse {
        card_id: locker_mock_up
            .payment_method_id
            .unwrap_or(locker_mock_up.card_id),
        external_id: locker_mock_up.external_id,
        card_fingerprint: locker_mock_up.card_fingerprint.into(),
        card_global_fingerprint: locker_mock_up.card_global_fingerprint.into(),
        merchant_id: Some(locker_mock_up.merchant_id),
        card_number: cards::CardNumber::try_from(locker_mock_up.card_number)
            .change_context(errors::VaultError::ResponseDeserializationFailed)
            .attach_printable("Invalid card number format from the mock locker")
            .map(Some)?,
        card_exp_year: Some(locker_mock_up.card_exp_year.into()),
        card_exp_month: Some(locker_mock_up.card_exp_month.into()),
        name_on_card: locker_mock_up.name_on_card.map(|card| card.into()),
        nickname: locker_mock_up.nickname,
        customer_id: locker_mock_up.customer_id,
        duplicate: locker_mock_up.duplicate,
    };
    Ok((
        payment_methods::GetCardResponse {
            card: add_card_response,
        },
        locker_mock_up.card_cvc,
    ))
}

#[instrument(skip_all)]
pub async fn mock_get_payment_method<'a>(
    db: &dyn db::StorageInterface,
    key_store: &domain::MerchantKeyStore,
    card_id: &'a str,
) -> errors::CustomResult<payment_methods::GetPaymentMethodResponse, errors::VaultError> {
    let locker_mock_up = db
        .find_locker_by_card_id(card_id)
        .await
        .change_context(errors::VaultError::FetchPaymentMethodFailed)?;
    let dec_data = if let Some(e) = locker_mock_up.enc_card_data {
        decode_and_decrypt_locker_data(key_store, e).await
    } else {
        Err(report!(errors::VaultError::FetchPaymentMethodFailed))
    }?;
    let payment_method_response = payment_methods::AddPaymentMethodResponse {
        payment_method_id: locker_mock_up
            .payment_method_id
            .unwrap_or(locker_mock_up.card_id),
        external_id: locker_mock_up.external_id,
        merchant_id: Some(locker_mock_up.merchant_id),
        nickname: locker_mock_up.nickname,
        customer_id: locker_mock_up.customer_id,
        duplicate: locker_mock_up.duplicate,
        payment_method_data: dec_data,
    };
    Ok(payment_methods::GetPaymentMethodResponse {
        payment_method: payment_method_response,
    })
}

#[instrument(skip_all)]
pub async fn mock_delete_card_hs<'a>(
    db: &dyn db::StorageInterface,
    card_id: &'a str,
) -> errors::CustomResult<payment_methods::DeleteCardResp, errors::VaultError> {
    db.delete_locker_mock_up(card_id)
        .await
        .change_context(errors::VaultError::FetchCardFailed)?;
    Ok(payment_methods::DeleteCardResp {
        status: "Ok".to_string(),
        error_code: None,
        error_message: None,
    })
}

#[instrument(skip_all)]
pub async fn mock_delete_card<'a>(
    db: &dyn db::StorageInterface,
    card_id: &'a str,
) -> errors::CustomResult<payment_methods::DeleteCardResponse, errors::VaultError> {
    let locker_mock_up = db
        .delete_locker_mock_up(card_id)
        .await
        .change_context(errors::VaultError::FetchCardFailed)?;
    Ok(payment_methods::DeleteCardResponse {
        card_id: Some(locker_mock_up.card_id),
        external_id: Some(locker_mock_up.external_id),
        card_isin: None,
        status: "Ok".to_string(),
    })
}
//------------------------------------------------------------------------------
pub fn get_banks(
    state: &routes::AppState,
    pm_type: api_enums::PaymentMethodType,
    connectors: Vec<String>,
) -> Result<Vec<BankCodeResponse>, errors::ApiErrorResponse> {
    let mut bank_names_hm: HashMap<String, HashSet<api_enums::BankNames>> = HashMap::new();

    if matches!(
        pm_type,
        api_enums::PaymentMethodType::Giropay | api_enums::PaymentMethodType::Sofort
    ) {
        Ok(vec![BankCodeResponse {
            bank_name: vec![],
            eligible_connectors: connectors,
        }])
    } else {
        let mut bank_code_responses = vec![];
        for connector in &connectors {
            if let Some(connector_bank_names) = state.conf.bank_config.0.get(&pm_type) {
                if let Some(connector_hash_set) = connector_bank_names.0.get(connector) {
                    bank_names_hm.insert(connector.clone(), connector_hash_set.banks.clone());
                } else {
                    logger::error!("Could not find any configured connectors for payment_method -> {pm_type} for connector -> {connector}");
                }
            } else {
                logger::error!("Could not find any configured banks for payment_method -> {pm_type} for connector -> {connector}");
            }
        }

        let vector_of_hashsets = bank_names_hm
            .values()
            .map(|bank_names_hashset| bank_names_hashset.to_owned())
            .collect::<Vec<_>>();

        let mut common_bank_names = HashSet::new();
        if let Some(first_element) = vector_of_hashsets.first() {
            common_bank_names = vector_of_hashsets
                .iter()
                .skip(1)
                .fold(first_element.to_owned(), |acc, hs| {
                    acc.intersection(hs).cloned().collect()
                });
        }

        if !common_bank_names.is_empty() {
            bank_code_responses.push(BankCodeResponse {
                bank_name: common_bank_names.clone().into_iter().collect(),
                eligible_connectors: connectors.clone(),
            });
        }

        for connector in connectors {
            if let Some(all_bank_codes_for_connector) = bank_names_hm.get(&connector) {
                let remaining_bank_codes: HashSet<_> = all_bank_codes_for_connector
                    .difference(&common_bank_names)
                    .collect();

                if !remaining_bank_codes.is_empty() {
                    bank_code_responses.push(BankCodeResponse {
                        bank_name: remaining_bank_codes
                            .into_iter()
                            .map(|ele| ele.to_owned())
                            .collect(),
                        eligible_connectors: vec![connector],
                    })
                }
            } else {
                logger::error!("Could not find any configured banks for payment_method -> {pm_type} for connector -> {connector}");
            }
        }
        Ok(bank_code_responses)
    }
}

fn get_val(str: String, val: &serde_json::Value) -> Option<String> {
    str.split('.')
        .try_fold(val, |acc, x| acc.get(x))
        .and_then(|v| v.as_str())
        .map(|s| s.to_string())
}

pub async fn list_payment_methods(
    state: routes::AppState,
    merchant_account: domain::MerchantAccount,
    key_store: domain::MerchantKeyStore,
    mut req: api::PaymentMethodListRequest,
) -> errors::RouterResponse<api::PaymentMethodListResponse> {
    let db = &*state.store;
    let pm_config_mapping = &state.conf.pm_filters;

    let payment_intent = helpers::verify_payment_intent_time_and_client_secret(
        db,
        &merchant_account,
        req.client_secret.clone(),
    )
    .await?;

    let shipping_address = payment_intent
        .as_ref()
        .async_map(|pi| async {
            helpers::get_address_by_id(
                db,
                pi.shipping_address_id.clone(),
                &key_store,
                &pi.payment_id,
                &merchant_account.merchant_id,
                merchant_account.storage_scheme,
            )
            .await
        })
        .await
        .transpose()?
        .flatten();

    let billing_address = payment_intent
        .as_ref()
        .async_map(|pi| async {
            helpers::get_address_by_id(
                db,
                pi.billing_address_id.clone(),
                &key_store,
                &pi.payment_id,
                &merchant_account.merchant_id,
                merchant_account.storage_scheme,
            )
            .await
        })
        .await
        .transpose()?
        .flatten();

    let customer = payment_intent
        .as_ref()
        .async_and_then(|pi| async {
            pi.customer_id
                .as_ref()
                .async_and_then(|cust| async {
                    db.find_customer_by_customer_id_merchant_id(
                        cust.as_str(),
                        &pi.merchant_id,
                        &key_store,
                    )
                    .await
                    .to_not_found_response(errors::ApiErrorResponse::CustomerNotFound)
                    .ok()
                })
                .await
        })
        .await;

    let payment_attempt = payment_intent
        .as_ref()
        .async_map(|pi| async {
            db.find_payment_attempt_by_payment_id_merchant_id_attempt_id(
                &pi.payment_id,
                &pi.merchant_id,
                &pi.active_attempt.get_id(),
                merchant_account.storage_scheme,
            )
            .await
            .change_context(errors::ApiErrorResponse::PaymentNotFound)
        })
        .await
        .transpose()?;
    let setup_future_usage = payment_intent.as_ref().and_then(|pi| pi.setup_future_usage);
    let payment_type = payment_attempt.as_ref().map(|pa| {
        let amount = api::Amount::from(pa.amount);
        let mandate_type = if pa.mandate_id.is_some() {
            Some(api::MandateTransactionType::RecurringMandateTransaction)
        } else if pa.mandate_details.is_some()
            || setup_future_usage
                .map(|future_usage| future_usage == api_enums::FutureUsage::OffSession)
                .unwrap_or(false)
        {
            Some(api::MandateTransactionType::NewMandateTransaction)
        } else {
            None
        };

        helpers::infer_payment_type(&amount, mandate_type.as_ref())
    });

    let all_mcas = db
        .find_merchant_connector_account_by_merchant_id_and_disabled_list(
            &merchant_account.merchant_id,
            false,
            &key_store,
        )
        .await
        .to_not_found_response(errors::ApiErrorResponse::MerchantAccountNotFound)?;

    let profile_id = payment_intent
        .as_ref()
        .async_map(|payment_intent| async {
            crate::core::utils::get_profile_id_from_business_details(
                payment_intent.business_country,
                payment_intent.business_label.as_ref(),
                &merchant_account,
                payment_intent.profile_id.as_ref(),
                db,
                false,
            )
            .await
            .attach_printable("Could not find profile id from business details")
        })
        .await
        .transpose()?;
    let business_profile = core_utils::validate_and_get_business_profile(
        db,
        profile_id.as_ref(),
        &merchant_account.merchant_id,
    )
    .await?;

    // filter out connectors based on the business country
    let filtered_mcas = helpers::filter_mca_based_on_business_profile(all_mcas, profile_id);

    logger::debug!(mca_before_filtering=?filtered_mcas);

    let mut response: Vec<ResponsePaymentMethodIntermediate> = vec![];
    for mca in &filtered_mcas {
        let payment_methods = match &mca.payment_methods_enabled {
            Some(pm) => pm.clone(),
            None => continue,
        };

        filter_payment_methods(
            payment_methods,
            &mut req,
            &mut response,
            payment_intent.as_ref(),
            payment_attempt.as_ref(),
            billing_address.as_ref(),
            mca.connector_name.clone(),
            pm_config_mapping,
            &state.conf.mandates.supported_payment_methods,
            &state.conf.mandates.update_mandate_supported,
        )
        .await?;
    }

    // Filter out wallet payment method from mca if customer has already saved it
    customer
        .as_ref()
        .async_map(|customer| async {
            let wallet_pm_exists = response
                .iter()
                .any(|mca| mca.payment_method == enums::PaymentMethod::Wallet);
            if wallet_pm_exists {
                match db
                    .find_payment_method_by_customer_id_merchant_id_list(
                        &customer.customer_id,
                        &merchant_account.merchant_id,
                        None,
                    )
                    .await
                {
                    Ok(customer_payment_methods) => {
                        let customer_wallet_pm = customer_payment_methods
                            .iter()
                            .filter(|cust_pm| {
                                cust_pm.payment_method == Some(enums::PaymentMethod::Wallet)
                            })
                            .collect::<Vec<_>>();

                        response.retain(|mca| {
                            !(mca.payment_method == enums::PaymentMethod::Wallet
                                && customer_wallet_pm.iter().any(|cust_pm| {
                                    cust_pm.payment_method_type == Some(mca.payment_method_type)
                                }))
                        });
                        Ok(())
                    }
                    Err(error) => {
                        if error.current_context().is_db_not_found() {
                            Ok(())
                        } else {
                            Err(error)
                                .change_context(errors::ApiErrorResponse::InternalServerError)
                                .attach_printable("failed to find payment methods for a customer")
                        }
                    }
                }
            } else {
                Ok(())
            }
        })
        .await
        .transpose()?;

    let mut pmt_to_auth_connector = HashMap::new();

    if let Some((payment_attempt, payment_intent)) =
        payment_attempt.as_ref().zip(payment_intent.as_ref())
    {
        let routing_enabled_pms = HashSet::from([
            api_enums::PaymentMethod::BankTransfer,
            api_enums::PaymentMethod::BankDebit,
            api_enums::PaymentMethod::BankRedirect,
        ]);

        let routing_enabled_pm_types = HashSet::from([
            api_enums::PaymentMethodType::GooglePay,
            api_enums::PaymentMethodType::ApplePay,
            api_enums::PaymentMethodType::Klarna,
            api_enums::PaymentMethodType::Paypal,
        ]);

        let mut chosen = Vec::<api::SessionConnectorData>::new();
        for intermediate in &response {
            if routing_enabled_pm_types.contains(&intermediate.payment_method_type)
                || routing_enabled_pms.contains(&intermediate.payment_method)
            {
                let connector_data = api::ConnectorData::get_connector_by_name(
                    &state.clone().conf.connectors,
                    &intermediate.connector,
                    api::GetToken::from(intermediate.payment_method_type),
                    None,
                )
                .change_context(errors::ApiErrorResponse::InternalServerError)
                .attach_printable("invalid connector name received")?;

                chosen.push(api::SessionConnectorData {
                    payment_method_type: intermediate.payment_method_type,
                    connector: connector_data,
                    business_sub_label: None,
                });
            }
        }
        let sfr = SessionFlowRoutingInput {
            state: &state,
            country: shipping_address.clone().and_then(|ad| ad.country),
            key_store: &key_store,
            merchant_account: &merchant_account,
            payment_attempt,
            payment_intent,
            chosen,
        };
        let result = routing::perform_session_flow_routing(sfr, &enums::TransactionType::Payment)
            .await
            .change_context(errors::ApiErrorResponse::InternalServerError)
            .attach_printable("error performing session flow routing")?;

        response.retain(|intermediate| {
            if !routing_enabled_pm_types.contains(&intermediate.payment_method_type)
                && !routing_enabled_pms.contains(&intermediate.payment_method)
            {
                return true;
            }

            if let Some(choice) = result.get(&intermediate.payment_method_type) {
                intermediate.connector == choice.connector.connector_name.to_string()
            } else {
                false
            }
        });

        let mut routing_info: storage::PaymentRoutingInfo = payment_attempt
            .straight_through_algorithm
            .clone()
            .map(|val| val.parse_value("PaymentRoutingInfo"))
            .transpose()
            .change_context(errors::ApiErrorResponse::InternalServerError)
            .attach_printable("Invalid PaymentRoutingInfo format found in payment attempt")?
            .unwrap_or_else(|| storage::PaymentRoutingInfo {
                algorithm: None,
                pre_routing_results: None,
            });

        let mut pre_routing_results: HashMap<
            api_enums::PaymentMethodType,
            routing_types::RoutableConnectorChoice,
        > = HashMap::new();

        for (pm_type, choice) in result {
            let routable_choice = routing_types::RoutableConnectorChoice {
                #[cfg(feature = "backwards_compatibility")]
                choice_kind: routing_types::RoutableChoiceKind::FullStruct,
                connector: choice
                    .connector
                    .connector_name
                    .to_string()
                    .parse::<api_enums::RoutableConnectors>()
                    .change_context(errors::ApiErrorResponse::InternalServerError)?,
                #[cfg(feature = "connector_choice_mca_id")]
                merchant_connector_id: choice.connector.merchant_connector_id,
                #[cfg(not(feature = "connector_choice_mca_id"))]
                sub_label: choice.sub_label,
            };

            pre_routing_results.insert(pm_type, routable_choice);
        }

        let redis_conn = db
            .get_redis_conn()
            .map_err(|redis_error| logger::error!(?redis_error))
            .ok();

        let mut val = Vec::new();

        for (payment_method_type, routable_connector_choice) in &pre_routing_results {
            #[cfg(not(feature = "connector_choice_mca_id"))]
            let connector_label = get_connector_label(
                payment_intent.business_country,
                payment_intent.business_label.as_ref(),
                #[cfg(not(feature = "connector_choice_mca_id"))]
                routable_connector_choice.sub_label.as_ref(),
                #[cfg(feature = "connector_choice_mca_id")]
                None,
                routable_connector_choice.connector.to_string().as_str(),
            );
            #[cfg(not(feature = "connector_choice_mca_id"))]
            let matched_mca = filtered_mcas
                .iter()
                .find(|m| connector_label == m.connector_label);

            #[cfg(feature = "connector_choice_mca_id")]
            let matched_mca = filtered_mcas.iter().find(|m| {
                routable_connector_choice.merchant_connector_id.as_ref()
                    == Some(&m.merchant_connector_id)
            });

            if let Some(m) = matched_mca {
                let pm_auth_config = m
                    .pm_auth_config
                    .as_ref()
                    .map(|config| {
                        serde_json::from_value::<PaymentMethodAuthConfig>(config.clone())
                            .change_context(errors::StorageError::DeserializationFailed)
                            .attach_printable("Failed to deserialize Payment Method Auth config")
                    })
                    .transpose()
                    .unwrap_or_else(|err| {
                        logger::error!(error=?err);
                        None
                    });

                let matched_config = match pm_auth_config {
                    Some(config) => {
                        let internal_config = config
                            .enabled_payment_methods
                            .iter()
                            .find(|config| config.payment_method_type == *payment_method_type)
                            .cloned();

                        internal_config
                    }
                    None => None,
                };

                if let Some(config) = matched_config {
                    pmt_to_auth_connector
                        .insert(*payment_method_type, config.connector_name.clone());
                    val.push(config);
                }
            }
        }

        let pm_auth_key = format!("pm_auth_{}", payment_intent.payment_id);
        let redis_expiry = state.conf.payment_method_auth.get_inner().redis_expiry;

        if let Some(rc) = redis_conn {
            rc.serialize_and_set_key_with_expiry(pm_auth_key.as_str(), val, redis_expiry)
                .await
                .attach_printable("Failed to store pm auth data in redis")
                .unwrap_or_else(|err| {
                    logger::error!(error=?err);
                })
        };

        routing_info.pre_routing_results = Some(pre_routing_results);

        let encoded = routing_info
            .encode_to_value()
            .change_context(errors::ApiErrorResponse::InternalServerError)
            .attach_printable("Unable to serialize payment routing info to value")?;

        let attempt_update = storage::PaymentAttemptUpdate::UpdateTrackers {
            payment_token: None,
            connector: None,
            straight_through_algorithm: Some(encoded),
            amount_capturable: None,
            updated_by: merchant_account.storage_scheme.to_string(),
            merchant_connector_id: None,
            surcharge_amount: None,
            tax_amount: None,
        };

        state
            .store
            .update_payment_attempt_with_attempt_id(
                payment_attempt.clone(),
                attempt_update,
                merchant_account.storage_scheme,
            )
            .await
            .to_not_found_response(errors::ApiErrorResponse::PaymentNotFound)?;
    }

    let req = api_models::payments::PaymentsRequest::foreign_from((
        payment_attempt.as_ref(),
        shipping_address.as_ref(),
        billing_address.as_ref(),
        customer.as_ref(),
    ));
    let req_val = serde_json::to_value(req).ok();
    logger::debug!(filtered_payment_methods=?response);

    let mut payment_experiences_consolidated_hm: HashMap<
        api_enums::PaymentMethod,
        HashMap<api_enums::PaymentMethodType, HashMap<api_enums::PaymentExperience, Vec<String>>>,
    > = HashMap::new();

    let mut card_networks_consolidated_hm: HashMap<
        api_enums::PaymentMethod,
        HashMap<api_enums::PaymentMethodType, HashMap<api_enums::CardNetwork, Vec<String>>>,
    > = HashMap::new();

    let mut banks_consolidated_hm: HashMap<api_enums::PaymentMethodType, Vec<String>> =
        HashMap::new();

    let mut bank_debits_consolidated_hm =
        HashMap::<api_enums::PaymentMethodType, Vec<String>>::new();

    let mut bank_transfer_consolidated_hm =
        HashMap::<api_enums::PaymentMethodType, Vec<String>>::new();

    let mut required_fields_hm = HashMap::<
        api_enums::PaymentMethod,
        HashMap<api_enums::PaymentMethodType, HashMap<String, RequiredFieldInfo>>,
    >::new();

    for element in response.clone() {
        let payment_method = element.payment_method;
        let payment_method_type = element.payment_method_type;
        let connector = element.connector.clone();

        let connector_variant = api_enums::Connector::from_str(connector.as_str())
            .change_context(errors::ConnectorError::InvalidConnectorName)
            .change_context(errors::ApiErrorResponse::InvalidDataValue {
                field_name: "connector",
            })
            .attach_printable_lazy(|| format!("unable to parse connector name {connector:?}"))?;
        state.conf.required_fields.0.get(&payment_method).map(
            |required_fields_hm_for_each_payment_method_type| {
                required_fields_hm_for_each_payment_method_type
                    .0
                    .get(&payment_method_type)
                    .map(|required_fields_hm_for_each_connector| {
                        required_fields_hm.entry(payment_method).or_default();
                        required_fields_hm_for_each_connector
                            .fields
                            .get(&connector_variant)
                            .map(|required_fields_final| {
                                let mut required_fields_hs = required_fields_final.common.clone();
                                if let Some(pa) = payment_attempt.as_ref() {
                                    if let Some(_mandate) = &pa.mandate_details {
                                        required_fields_hs
                                            .extend(required_fields_final.mandate.clone());
                                    } else {
                                        required_fields_hs
                                            .extend(required_fields_final.non_mandate.clone());
                                    }
                                }

                                {
                                    for (key, val) in &mut required_fields_hs {
                                        let temp = req_val
                                            .as_ref()
                                            .and_then(|r| get_val(key.to_owned(), r));
                                        if let Some(s) = temp {
                                            val.value = Some(s)
                                        };
                                    }
                                }

                                let existing_req_fields_hs = required_fields_hm
                                    .get_mut(&payment_method)
                                    .and_then(|inner_hm| inner_hm.get_mut(&payment_method_type));

                                // If payment_method_type already exist in required_fields_hm, extend the required_fields hs to existing hs.
                                if let Some(inner_hs) = existing_req_fields_hs {
                                    inner_hs.extend(required_fields_hs);
                                } else {
                                    required_fields_hm.get_mut(&payment_method).map(|inner_hm| {
                                        inner_hm.insert(payment_method_type, required_fields_hs)
                                    });
                                }
                            })
                    })
            },
        );

        if let Some(payment_experience) = element.payment_experience {
            if let Some(payment_method_hm) =
                payment_experiences_consolidated_hm.get_mut(&payment_method)
            {
                if let Some(payment_method_type_hm) =
                    payment_method_hm.get_mut(&payment_method_type)
                {
                    if let Some(vector_of_connectors) =
                        payment_method_type_hm.get_mut(&payment_experience)
                    {
                        vector_of_connectors.push(connector);
                    } else {
                        payment_method_type_hm.insert(payment_experience, vec![connector]);
                    }
                } else {
                    payment_method_hm.insert(
                        payment_method_type,
                        HashMap::from([(payment_experience, vec![connector])]),
                    );
                }
            } else {
                let inner_hm = HashMap::from([(payment_experience, vec![connector])]);
                let payment_method_type_hm = HashMap::from([(payment_method_type, inner_hm)]);
                payment_experiences_consolidated_hm.insert(payment_method, payment_method_type_hm);
            }
        }

        if let Some(card_networks) = element.card_networks {
            if let Some(payment_method_hm) = card_networks_consolidated_hm.get_mut(&payment_method)
            {
                if let Some(payment_method_type_hm) =
                    payment_method_hm.get_mut(&payment_method_type)
                {
                    for card_network in card_networks {
                        if let Some(vector_of_connectors) =
                            payment_method_type_hm.get_mut(&card_network)
                        {
                            let connector = element.connector.clone();
                            vector_of_connectors.push(connector);
                        } else {
                            let connector = element.connector.clone();
                            payment_method_type_hm.insert(card_network, vec![connector]);
                        }
                    }
                } else {
                    let mut inner_hashmap: HashMap<api_enums::CardNetwork, Vec<String>> =
                        HashMap::new();
                    for card_network in card_networks {
                        if let Some(vector_of_connectors) = inner_hashmap.get_mut(&card_network) {
                            let connector = element.connector.clone();
                            vector_of_connectors.push(connector);
                        } else {
                            let connector = element.connector.clone();
                            inner_hashmap.insert(card_network, vec![connector]);
                        }
                    }
                    payment_method_hm.insert(payment_method_type, inner_hashmap);
                }
            } else {
                let mut inner_hashmap: HashMap<api_enums::CardNetwork, Vec<String>> =
                    HashMap::new();
                for card_network in card_networks {
                    if let Some(vector_of_connectors) = inner_hashmap.get_mut(&card_network) {
                        let connector = element.connector.clone();
                        vector_of_connectors.push(connector);
                    } else {
                        let connector = element.connector.clone();
                        inner_hashmap.insert(card_network, vec![connector]);
                    }
                }
                let payment_method_type_hm = HashMap::from([(payment_method_type, inner_hashmap)]);
                card_networks_consolidated_hm.insert(payment_method, payment_method_type_hm);
            }
        }

        if element.payment_method == api_enums::PaymentMethod::BankRedirect {
            let connector = element.connector.clone();
            if let Some(vector_of_connectors) =
                banks_consolidated_hm.get_mut(&element.payment_method_type)
            {
                vector_of_connectors.push(connector);
            } else {
                banks_consolidated_hm.insert(element.payment_method_type, vec![connector]);
            }
        }

        if element.payment_method == api_enums::PaymentMethod::BankDebit {
            let connector = element.connector.clone();
            if let Some(vector_of_connectors) =
                bank_debits_consolidated_hm.get_mut(&element.payment_method_type)
            {
                vector_of_connectors.push(connector);
            } else {
                bank_debits_consolidated_hm.insert(element.payment_method_type, vec![connector]);
            }
        }

        if element.payment_method == api_enums::PaymentMethod::BankTransfer {
            let connector = element.connector.clone();
            if let Some(vector_of_connectors) =
                bank_transfer_consolidated_hm.get_mut(&element.payment_method_type)
            {
                vector_of_connectors.push(connector);
            } else {
                bank_transfer_consolidated_hm.insert(element.payment_method_type, vec![connector]);
            }
        }
    }

    let mut payment_method_responses: Vec<ResponsePaymentMethodsEnabled> = vec![];
    for key in payment_experiences_consolidated_hm.iter() {
        let mut payment_method_types = vec![];
        for payment_method_types_hm in key.1 {
            let mut payment_experience_types = vec![];
            for payment_experience_type in payment_method_types_hm.1 {
                payment_experience_types.push(PaymentExperienceTypes {
                    payment_experience_type: *payment_experience_type.0,
                    eligible_connectors: payment_experience_type.1.clone(),
                })
            }

            payment_method_types.push(ResponsePaymentMethodTypes {
                payment_method_type: *payment_method_types_hm.0,
                payment_experience: Some(payment_experience_types),
                card_networks: None,
                bank_names: None,
                bank_debits: None,
                bank_transfers: None,
                // Required fields for PayLater payment method
                required_fields: required_fields_hm
                    .get(key.0)
                    .and_then(|inner_hm| inner_hm.get(payment_method_types_hm.0))
                    .cloned(),
                surcharge_details: None,
                pm_auth_connector: pmt_to_auth_connector
                    .get(payment_method_types_hm.0)
                    .cloned(),
            })
        }

        payment_method_responses.push(ResponsePaymentMethodsEnabled {
            payment_method: *key.0,
            payment_method_types,
        })
    }

    for key in card_networks_consolidated_hm.iter() {
        let mut payment_method_types = vec![];
        for payment_method_types_hm in key.1 {
            let mut card_network_types = vec![];
            for card_network_type in payment_method_types_hm.1 {
                card_network_types.push(CardNetworkTypes {
                    card_network: card_network_type.0.clone(),
                    eligible_connectors: card_network_type.1.clone(),
                    surcharge_details: None,
                })
            }

            payment_method_types.push(ResponsePaymentMethodTypes {
                payment_method_type: *payment_method_types_hm.0,
                card_networks: Some(card_network_types),
                payment_experience: None,
                bank_names: None,
                bank_debits: None,
                bank_transfers: None,
                // Required fields for Card payment method
                required_fields: required_fields_hm
                    .get(key.0)
                    .and_then(|inner_hm| inner_hm.get(payment_method_types_hm.0))
                    .cloned(),
                surcharge_details: None,
                pm_auth_connector: pmt_to_auth_connector
                    .get(payment_method_types_hm.0)
                    .cloned(),
            })
        }

        payment_method_responses.push(ResponsePaymentMethodsEnabled {
            payment_method: *key.0,
            payment_method_types,
        })
    }

    let mut bank_redirect_payment_method_types = vec![];

    for key in banks_consolidated_hm.iter() {
        let payment_method_type = *key.0;
        let connectors = key.1.clone();
        let bank_names = get_banks(&state, payment_method_type, connectors)?;
        bank_redirect_payment_method_types.push({
            ResponsePaymentMethodTypes {
                payment_method_type,
                bank_names: Some(bank_names),
                payment_experience: None,
                card_networks: None,
                bank_debits: None,
                bank_transfers: None,
                // Required fields for BankRedirect payment method
                required_fields: required_fields_hm
                    .get(&api_enums::PaymentMethod::BankRedirect)
                    .and_then(|inner_hm| inner_hm.get(key.0))
                    .cloned(),
                surcharge_details: None,
                pm_auth_connector: pmt_to_auth_connector.get(&payment_method_type).cloned(),
            }
        })
    }

    if !bank_redirect_payment_method_types.is_empty() {
        payment_method_responses.push(ResponsePaymentMethodsEnabled {
            payment_method: api_enums::PaymentMethod::BankRedirect,
            payment_method_types: bank_redirect_payment_method_types,
        });
    }

    let mut bank_debit_payment_method_types = vec![];

    for key in bank_debits_consolidated_hm.iter() {
        let payment_method_type = *key.0;
        let connectors = key.1.clone();
        bank_debit_payment_method_types.push({
            ResponsePaymentMethodTypes {
                payment_method_type,
                bank_names: None,
                payment_experience: None,
                card_networks: None,
                bank_debits: Some(api_models::payment_methods::BankDebitTypes {
                    eligible_connectors: connectors.clone(),
                }),
                bank_transfers: None,
                // Required fields for BankDebit payment method
                required_fields: required_fields_hm
                    .get(&api_enums::PaymentMethod::BankDebit)
                    .and_then(|inner_hm| inner_hm.get(key.0))
                    .cloned(),
                surcharge_details: None,
                pm_auth_connector: pmt_to_auth_connector.get(&payment_method_type).cloned(),
            }
        })
    }

    if !bank_debit_payment_method_types.is_empty() {
        payment_method_responses.push(ResponsePaymentMethodsEnabled {
            payment_method: api_enums::PaymentMethod::BankDebit,
            payment_method_types: bank_debit_payment_method_types,
        });
    }

    let mut bank_transfer_payment_method_types = vec![];

    for key in bank_transfer_consolidated_hm.iter() {
        let payment_method_type = *key.0;
        let connectors = key.1.clone();
        bank_transfer_payment_method_types.push({
            ResponsePaymentMethodTypes {
                payment_method_type,
                bank_names: None,
                payment_experience: None,
                card_networks: None,
                bank_debits: None,
                bank_transfers: Some(api_models::payment_methods::BankTransferTypes {
                    eligible_connectors: connectors,
                }),
                // Required fields for BankTransfer payment method
                required_fields: required_fields_hm
                    .get(&api_enums::PaymentMethod::BankTransfer)
                    .and_then(|inner_hm| inner_hm.get(key.0))
                    .cloned(),
                surcharge_details: None,
                pm_auth_connector: pmt_to_auth_connector.get(&payment_method_type).cloned(),
            }
        })
    }

    if !bank_transfer_payment_method_types.is_empty() {
        payment_method_responses.push(ResponsePaymentMethodsEnabled {
            payment_method: api_enums::PaymentMethod::BankTransfer,
            payment_method_types: bank_transfer_payment_method_types,
        });
    }
    let currency = payment_intent.as_ref().and_then(|pi| pi.currency);
    let merchant_surcharge_configs =
        if let Some((payment_attempt, payment_intent, business_profile)) = payment_attempt
            .as_ref()
            .zip(payment_intent)
            .zip(business_profile)
            .map(|((pa, pi), bp)| (pa, pi, bp))
        {
            Box::pin(call_surcharge_decision_management(
                state,
                &merchant_account,
                &business_profile,
                payment_attempt,
                payment_intent,
                billing_address,
                &mut payment_method_responses,
            ))
            .await?
        } else {
            api_surcharge_decision_configs::MerchantSurchargeConfigs::default()
        };
    Ok(services::ApplicationResponse::Json(
        api::PaymentMethodListResponse {
            redirect_url: merchant_account.return_url,
            merchant_name: merchant_account.merchant_name,
            payment_type,
            payment_methods: payment_method_responses,
            mandate_payment: payment_attempt.and_then(|inner| inner.mandate_details).map(
                |d| match d {
                    data_models::mandates::MandateDataType::SingleUse(i) => {
                        api::MandateType::SingleUse(api::MandateAmountData {
                            amount: i.amount,
                            currency: i.currency,
                            start_date: i.start_date,
                            end_date: i.end_date,
                            metadata: i.metadata,
                        })
                    }
                    data_models::mandates::MandateDataType::MultiUse(Some(i)) => {
                        api::MandateType::MultiUse(Some(api::MandateAmountData {
                            amount: i.amount,
                            currency: i.currency,
                            start_date: i.start_date,
                            end_date: i.end_date,
                            metadata: i.metadata,
                        }))
                    }
                    data_models::mandates::MandateDataType::MultiUse(None) => {
                        api::MandateType::MultiUse(None)
                    }
                },
            ),
            show_surcharge_breakup_screen: merchant_surcharge_configs
                .show_surcharge_breakup_screen
                .unwrap_or_default(),
            currency,
        },
    ))
}

pub async fn call_surcharge_decision_management(
    state: routes::AppState,
    merchant_account: &domain::MerchantAccount,
    business_profile: &BusinessProfile,
    payment_attempt: &storage::PaymentAttempt,
    payment_intent: storage::PaymentIntent,
    billing_address: Option<domain::Address>,
    response_payment_method_types: &mut [ResponsePaymentMethodsEnabled],
) -> errors::RouterResult<api_surcharge_decision_configs::MerchantSurchargeConfigs> {
    let algorithm_ref: routing_types::RoutingAlgorithmRef = merchant_account
        .routing_algorithm
        .clone()
        .map(|val| val.parse_value("routing algorithm"))
        .transpose()
        .change_context(errors::ApiErrorResponse::InternalServerError)
        .attach_printable("Could not decode the routing algorithm")?
        .unwrap_or_default();
    let (surcharge_results, merchant_sucharge_configs) =
        perform_surcharge_decision_management_for_payment_method_list(
            &state,
            algorithm_ref,
            payment_attempt,
            &payment_intent,
            billing_address.as_ref().map(Into::into),
            response_payment_method_types,
        )
        .await
        .change_context(errors::ApiErrorResponse::InternalServerError)
        .attach_printable("error performing surcharge decision operation")?;
    if !surcharge_results.is_empty_result() {
        surcharge_results
            .persist_individual_surcharge_details_in_redis(&state, business_profile)
            .await?;
        let _ = state
            .store
            .update_payment_intent(
                payment_intent,
                storage::PaymentIntentUpdate::SurchargeApplicableUpdate {
                    surcharge_applicable: true,
                    updated_by: merchant_account.storage_scheme.to_string(),
                },
                merchant_account.storage_scheme,
            )
            .await
            .to_not_found_response(errors::ApiErrorResponse::PaymentNotFound)
            .attach_printable("Failed to update surcharge_applicable in Payment Intent");
    }
    Ok(merchant_sucharge_configs)
}

pub async fn call_surcharge_decision_management_for_saved_card(
    state: &routes::AppState,
    merchant_account: &domain::MerchantAccount,
    business_profile: &BusinessProfile,
    payment_attempt: &storage::PaymentAttempt,
    payment_intent: storage::PaymentIntent,
    customer_payment_method_response: &mut api::CustomerPaymentMethodsListResponse,
) -> errors::RouterResult<()> {
    let algorithm_ref: routing_types::RoutingAlgorithmRef = merchant_account
        .routing_algorithm
        .clone()
        .map(|val| val.parse_value("routing algorithm"))
        .transpose()
        .change_context(errors::ApiErrorResponse::InternalServerError)
        .attach_printable("Could not decode the routing algorithm")?
        .unwrap_or_default();
    let surcharge_results = perform_surcharge_decision_management_for_saved_cards(
        state,
        algorithm_ref,
        payment_attempt,
        &payment_intent,
        &mut customer_payment_method_response.customer_payment_methods,
    )
    .await
    .change_context(errors::ApiErrorResponse::InternalServerError)
    .attach_printable("error performing surcharge decision operation")?;
    if !surcharge_results.is_empty_result() {
        surcharge_results
            .persist_individual_surcharge_details_in_redis(state, business_profile)
            .await?;
        let _ = state
            .store
            .update_payment_intent(
                payment_intent,
                storage::PaymentIntentUpdate::SurchargeApplicableUpdate {
                    surcharge_applicable: true,
                    updated_by: merchant_account.storage_scheme.to_string(),
                },
                merchant_account.storage_scheme,
            )
            .await
            .to_not_found_response(errors::ApiErrorResponse::PaymentNotFound)
            .attach_printable("Failed to update surcharge_applicable in Payment Intent");
    }
    Ok(())
}

#[allow(clippy::too_many_arguments)]
pub async fn filter_payment_methods(
    payment_methods: Vec<serde_json::Value>,
    req: &mut api::PaymentMethodListRequest,
    resp: &mut Vec<ResponsePaymentMethodIntermediate>,
    payment_intent: Option<&storage::PaymentIntent>,
    payment_attempt: Option<&storage::PaymentAttempt>,
    address: Option<&domain::Address>,
    connector: String,
    config: &settings::ConnectorFilters,
    supported_payment_methods_for_mandate: &settings::SupportedPaymentMethodsForMandate,
    supported_payment_methods_for_update_mandate: &settings::SupportedPaymentMethodsForMandate,
) -> errors::CustomResult<(), errors::ApiErrorResponse> {
    for payment_method in payment_methods.into_iter() {
        let parse_result = serde_json::from_value::<PaymentMethodsEnabled>(payment_method);
        if let Ok(payment_methods_enabled) = parse_result {
            let payment_method = payment_methods_enabled.payment_method;

            let allowed_payment_method_types = payment_intent
                .and_then(|payment_intent| {
                    payment_intent
                        .allowed_payment_method_types
                        .clone()
                        .map(|val| val.parse_value("Vec<PaymentMethodType>"))
                        .transpose()
                        .unwrap_or_else(|error| {
                            logger::error!(%error, "Failed to deserialize PaymentIntent allowed_payment_method_types"); None
                        })
                });

            for payment_method_type_info in payment_methods_enabled
                .payment_method_types
                .unwrap_or_default()
            {
                if filter_recurring_based(&payment_method_type_info, req.recurring_enabled)
                    && filter_installment_based(
                        &payment_method_type_info,
                        req.installment_payment_enabled,
                    )
                    && filter_amount_based(&payment_method_type_info, req.amount)
                {
                    let mut payment_method_object = payment_method_type_info;

                    let filter;
                    (
                        payment_method_object.accepted_countries,
                        req.accepted_countries,
                        filter,
                    ) = filter_pm_country_based(
                        &payment_method_object.accepted_countries,
                        &req.accepted_countries,
                    );
                    let filter2;
                    (
                        payment_method_object.accepted_currencies,
                        req.accepted_currencies,
                        filter2,
                    ) = filter_pm_currencies_based(
                        &payment_method_object.accepted_currencies,
                        &req.accepted_currencies,
                    );

                    let filter4 = filter_pm_card_network_based(
                        payment_method_object.card_networks.as_ref(),
                        req.card_networks.as_ref(),
                        &payment_method_object.payment_method_type,
                    );

                    let filter3 = if let Some(payment_intent) = payment_intent {
                        filter_payment_country_based(&payment_method_object, address).await?
                            && filter_payment_currency_based(payment_intent, &payment_method_object)
                            && filter_payment_amount_based(payment_intent, &payment_method_object)
                            && filter_payment_mandate_based(payment_attempt, &payment_method_object)
                                .await?
                    } else {
                        true
                    };

                    let filter5 = filter_pm_based_on_config(
                        config,
                        &connector,
                        &payment_method_object.payment_method_type,
                        payment_attempt,
                        &mut payment_method_object.card_networks,
                        &address.and_then(|inner| inner.country),
                        payment_attempt.and_then(|value| value.currency),
                    );

                    let filter6 = filter_pm_based_on_allowed_types(
                        allowed_payment_method_types.as_ref(),
                        &payment_method_object.payment_method_type,
                    );

                    let connector_variant = api_enums::Connector::from_str(connector.as_str())
                        .change_context(errors::ConnectorError::InvalidConnectorName)
                        .change_context(errors::ApiErrorResponse::InvalidDataValue {
                            field_name: "connector",
                        })
                        .attach_printable_lazy(|| {
                            format!("unable to parse connector name {connector:?}")
                        })?;
                    let filter7 = payment_attempt
                        .and_then(|attempt| attempt.mandate_details.as_ref())
                        .map(|_mandate_details| {
                            filter_pm_based_on_supported_payments_for_mandate(
                                supported_payment_methods_for_mandate,
                                &payment_method,
                                &payment_method_object.payment_method_type,
                                connector_variant,
                            )
                        })
                        .unwrap_or(true);

                    let filter8 = payment_attempt
                        .and_then(|attempt| attempt.mandate_data.as_ref())
                        .map(|mandate_detail| {
                            if mandate_detail.update_mandate_id.is_some() {
                                filter_pm_based_on_update_mandate_support_for_connector(
                                    supported_payment_methods_for_update_mandate,
                                    &payment_method,
                                    &payment_method_object.payment_method_type,
                                    connector_variant,
                                )
                            } else {
                                true
                            }
                        })
                        .unwrap_or(true);

                    let connector = connector.clone();

                    let response_pm_type = ResponsePaymentMethodIntermediate::new(
                        payment_method_object,
                        connector,
                        payment_method,
                    );

                    if filter
                        && filter2
                        && filter3
                        && filter4
                        && filter5
                        && filter6
                        && filter7
                        && filter8
                    {
                        resp.push(response_pm_type);
                    }
                }
            }
        }
    }
    Ok(())
}
pub fn filter_pm_based_on_update_mandate_support_for_connector(
    supported_payment_methods_for_mandate: &settings::SupportedPaymentMethodsForMandate,
    payment_method: &api_enums::PaymentMethod,
    payment_method_type: &api_enums::PaymentMethodType,
    connector: api_enums::Connector,
) -> bool {
    if payment_method == &api_enums::PaymentMethod::Card {
        supported_payment_methods_for_mandate
            .0
            .get(payment_method)
            .map(|payment_method_type_hm| {
                let pm_credit = payment_method_type_hm
                    .0
                    .get(&api_enums::PaymentMethodType::Credit)
                    .map(|conn| conn.connector_list.clone())
                    .unwrap_or_default();
                let pm_debit = payment_method_type_hm
                    .0
                    .get(&api_enums::PaymentMethodType::Debit)
                    .map(|conn| conn.connector_list.clone())
                    .unwrap_or_default();
                &pm_credit | &pm_debit
            })
            .map(|supported_connectors| supported_connectors.contains(&connector))
            .unwrap_or(false)
    } else {
        supported_payment_methods_for_mandate
            .0
            .get(payment_method)
            .and_then(|payment_method_type_hm| payment_method_type_hm.0.get(payment_method_type))
            .map(|supported_connectors| supported_connectors.connector_list.contains(&connector))
            .unwrap_or(false)
    }
}

fn filter_pm_based_on_supported_payments_for_mandate(
    supported_payment_methods_for_mandate: &settings::SupportedPaymentMethodsForMandate,
    payment_method: &api_enums::PaymentMethod,
    payment_method_type: &api_enums::PaymentMethodType,
    connector: api_enums::Connector,
) -> bool {
    supported_payment_methods_for_mandate
        .0
        .get(payment_method)
        .and_then(|payment_method_type_hm| payment_method_type_hm.0.get(payment_method_type))
        .map(|supported_connectors| supported_connectors.connector_list.contains(&connector))
        .unwrap_or(false)
}

fn filter_pm_based_on_config<'a>(
    config: &'a crate::configs::settings::ConnectorFilters,
    connector: &'a str,
    payment_method_type: &'a api_enums::PaymentMethodType,
    payment_attempt: Option<&storage::PaymentAttempt>,
    card_network: &mut Option<Vec<api_enums::CardNetwork>>,
    country: &Option<api_enums::CountryAlpha2>,
    currency: Option<api_enums::Currency>,
) -> bool {
    config
        .0
        .get(connector)
        .or_else(|| config.0.get("default"))
        .and_then(|inner| match payment_method_type {
            api_enums::PaymentMethodType::Credit | api_enums::PaymentMethodType::Debit => {
                let country_currency_filter = inner
                    .0
                    .get(&settings::PaymentMethodFilterKey::PaymentMethodType(
                        *payment_method_type,
                    ))
                    .map(|value| global_country_currency_filter(value, country, currency));

                card_network_filter(country, currency, card_network, inner);

                let capture_method_filter = payment_attempt
                    .and_then(|inner| inner.capture_method)
                    .and_then(|capture_method| {
                        (capture_method == storage_enums::CaptureMethod::Manual).then(|| {
                            filter_pm_based_on_capture_method_used(inner, payment_method_type)
                        })
                    });

                Some(
                    country_currency_filter.unwrap_or(true)
                        && capture_method_filter.unwrap_or(true),
                )
            }
            payment_method_type => inner
                .0
                .get(&settings::PaymentMethodFilterKey::PaymentMethodType(
                    *payment_method_type,
                ))
                .map(|value| global_country_currency_filter(value, country, currency)),
        })
        .unwrap_or(true)
}

///Filters the payment method list on basis of Capture methods, checks whether the connector issues Manual payments using cards or not if not it won't be visible in payment methods list
fn filter_pm_based_on_capture_method_used(
    payment_method_filters: &settings::PaymentMethodFilters,
    payment_method_type: &api_enums::PaymentMethodType,
) -> bool {
    payment_method_filters
        .0
        .get(&settings::PaymentMethodFilterKey::PaymentMethodType(
            *payment_method_type,
        ))
        .and_then(|v| v.not_available_flows)
        .and_then(|v| v.capture_method)
        .map(|v| !matches!(v, api_enums::CaptureMethod::Manual))
        .unwrap_or(true)
}

fn card_network_filter(
    country: &Option<api_enums::CountryAlpha2>,
    currency: Option<api_enums::Currency>,
    card_network: &mut Option<Vec<api_enums::CardNetwork>>,
    payment_method_filters: &settings::PaymentMethodFilters,
) {
    if let Some(value) = card_network.as_mut() {
        let filtered_card_networks = value
            .iter()
            .filter(|&element| {
                let key = settings::PaymentMethodFilterKey::CardNetwork(element.clone());
                payment_method_filters
                    .0
                    .get(&key)
                    .map(|value| global_country_currency_filter(value, country, currency))
                    .unwrap_or(true)
            })
            .cloned()
            .collect::<Vec<_>>();
        *value = filtered_card_networks;
    }
}

fn global_country_currency_filter(
    item: &settings::CurrencyCountryFlowFilter,
    country: &Option<api_enums::CountryAlpha2>,
    currency: Option<api_enums::Currency>,
) -> bool {
    let country_condition = item
        .country
        .as_ref()
        .zip(country.as_ref())
        .map(|(lhs, rhs)| lhs.contains(rhs));
    let currency_condition = item
        .currency
        .as_ref()
        .zip(currency)
        .map(|(lhs, rhs)| lhs.contains(&rhs));
    country_condition.unwrap_or(true) && currency_condition.unwrap_or(true)
}

fn filter_pm_card_network_based(
    pm_card_networks: Option<&Vec<api_enums::CardNetwork>>,
    request_card_networks: Option<&Vec<api_enums::CardNetwork>>,
    pm_type: &api_enums::PaymentMethodType,
) -> bool {
    match pm_type {
        api_enums::PaymentMethodType::Credit | api_enums::PaymentMethodType::Debit => {
            match (pm_card_networks, request_card_networks) {
                (Some(pm_card_networks), Some(request_card_networks)) => request_card_networks
                    .iter()
                    .all(|card_network| pm_card_networks.contains(card_network)),
                (None, Some(_)) => false,
                _ => true,
            }
        }
        _ => true,
    }
}
fn filter_pm_country_based(
    accepted_countries: &Option<admin::AcceptedCountries>,
    req_country_list: &Option<Vec<api_enums::CountryAlpha2>>,
) -> (
    Option<admin::AcceptedCountries>,
    Option<Vec<api_enums::CountryAlpha2>>,
    bool,
) {
    match (accepted_countries, req_country_list) {
        (None, None) => (None, None, true),
        (None, Some(ref r)) => (
            Some(admin::AcceptedCountries::EnableOnly(r.to_vec())),
            Some(r.to_vec()),
            true,
        ),
        (Some(l), None) => (Some(l.to_owned()), None, true),
        (Some(l), Some(ref r)) => {
            let updated = match l {
                admin::AcceptedCountries::EnableOnly(acc) => {
                    filter_accepted_enum_based(&Some(acc.clone()), &Some(r.to_owned()))
                        .map(admin::AcceptedCountries::EnableOnly)
                }

                admin::AcceptedCountries::DisableOnly(den) => {
                    filter_disabled_enum_based(&Some(den.clone()), &Some(r.to_owned()))
                        .map(admin::AcceptedCountries::DisableOnly)
                }

                admin::AcceptedCountries::AllAccepted => {
                    Some(admin::AcceptedCountries::AllAccepted)
                }
            };

            (updated, Some(r.to_vec()), true)
        }
    }
}

fn filter_pm_currencies_based(
    accepted_currency: &Option<admin::AcceptedCurrencies>,
    req_currency_list: &Option<Vec<api_enums::Currency>>,
) -> (
    Option<admin::AcceptedCurrencies>,
    Option<Vec<api_enums::Currency>>,
    bool,
) {
    match (accepted_currency, req_currency_list) {
        (None, None) => (None, None, true),
        (None, Some(ref r)) => (
            Some(admin::AcceptedCurrencies::EnableOnly(r.to_vec())),
            Some(r.to_vec()),
            true,
        ),
        (Some(l), None) => (Some(l.to_owned()), None, true),
        (Some(l), Some(ref r)) => {
            let updated = match l {
                admin::AcceptedCurrencies::EnableOnly(acc) => {
                    filter_accepted_enum_based(&Some(acc.clone()), &Some(r.to_owned()))
                        .map(admin::AcceptedCurrencies::EnableOnly)
                }

                admin::AcceptedCurrencies::DisableOnly(den) => {
                    filter_disabled_enum_based(&Some(den.clone()), &Some(r.to_owned()))
                        .map(admin::AcceptedCurrencies::DisableOnly)
                }

                admin::AcceptedCurrencies::AllAccepted => {
                    Some(admin::AcceptedCurrencies::AllAccepted)
                }
            };

            (updated, Some(r.to_vec()), true)
        }
    }
}

fn filter_accepted_enum_based<T: Eq + std::hash::Hash + Clone>(
    left: &Option<Vec<T>>,
    right: &Option<Vec<T>>,
) -> Option<Vec<T>> {
    match (left, right) {
        (Some(ref l), Some(ref r)) => {
            let a: HashSet<&T> = HashSet::from_iter(l.iter());
            let b: HashSet<&T> = HashSet::from_iter(r.iter());

            let y: Vec<T> = a.intersection(&b).map(|&i| i.to_owned()).collect();
            Some(y)
        }
        (Some(ref l), None) => Some(l.to_vec()),
        (_, _) => None,
    }
}

fn filter_disabled_enum_based<T: Eq + std::hash::Hash + Clone>(
    left: &Option<Vec<T>>,
    right: &Option<Vec<T>>,
) -> Option<Vec<T>> {
    match (left, right) {
        (Some(ref l), Some(ref r)) => {
            let mut enabled = Vec::new();
            for element in r {
                if !l.contains(element) {
                    enabled.push(element.to_owned());
                }
            }
            Some(enabled)
        }
        (None, Some(r)) => Some(r.to_vec()),
        (_, _) => None,
    }
}

fn filter_amount_based(payment_method: &RequestPaymentMethodTypes, amount: Option<i64>) -> bool {
    let min_check = amount
        .and_then(|amt| {
            payment_method
                .minimum_amount
                .map(|min_amt| amt >= min_amt.into())
        })
        .unwrap_or(true);
    let max_check = amount
        .and_then(|amt| {
            payment_method
                .maximum_amount
                .map(|max_amt| amt <= max_amt.into())
        })
        .unwrap_or(true);
    // let min_check = match (amount, payment_method.minimum_amount) {
    //     (Some(amt), Some(min_amt)) => amt >= min_amt,
    //     (_, _) => true,
    // };
    // let max_check = match (amount, payment_method.maximum_amount) {
    //     (Some(amt), Some(max_amt)) => amt <= max_amt,
    //     (_, _) => true,
    // };
    (min_check && max_check) || amount == Some(0)
}

fn filter_pm_based_on_allowed_types(
    allowed_types: Option<&Vec<api_enums::PaymentMethodType>>,
    payment_method_type: &api_enums::PaymentMethodType,
) -> bool {
    allowed_types.map_or(true, |pm| pm.contains(payment_method_type))
}

fn filter_recurring_based(
    payment_method: &RequestPaymentMethodTypes,
    recurring_enabled: Option<bool>,
) -> bool {
    recurring_enabled.map_or(true, |enabled| payment_method.recurring_enabled == enabled)
}

fn filter_installment_based(
    payment_method: &RequestPaymentMethodTypes,
    installment_payment_enabled: Option<bool>,
) -> bool {
    installment_payment_enabled.map_or(true, |enabled| {
        payment_method.installment_payment_enabled == enabled
    })
}

async fn filter_payment_country_based(
    pm: &RequestPaymentMethodTypes,
    address: Option<&domain::Address>,
) -> errors::CustomResult<bool, errors::ApiErrorResponse> {
    Ok(address.map_or(true, |address| {
        address.country.as_ref().map_or(true, |country| {
            pm.accepted_countries.as_ref().map_or(true, |ac| match ac {
                admin::AcceptedCountries::EnableOnly(acc) => acc.contains(country),
                admin::AcceptedCountries::DisableOnly(den) => !den.contains(country),
                admin::AcceptedCountries::AllAccepted => true,
            })
        })
    }))
}

fn filter_payment_currency_based(
    payment_intent: &storage::PaymentIntent,
    pm: &RequestPaymentMethodTypes,
) -> bool {
    payment_intent.currency.map_or(true, |currency| {
        pm.accepted_currencies.as_ref().map_or(true, |ac| match ac {
            admin::AcceptedCurrencies::EnableOnly(acc) => acc.contains(&currency),
            admin::AcceptedCurrencies::DisableOnly(den) => !den.contains(&currency),
            admin::AcceptedCurrencies::AllAccepted => true,
        })
    })
}

fn filter_payment_amount_based(
    payment_intent: &storage::PaymentIntent,
    pm: &RequestPaymentMethodTypes,
) -> bool {
    let amount = payment_intent.amount;
    (pm.maximum_amount.map_or(true, |amt| amount <= amt.into())
        && pm.minimum_amount.map_or(true, |amt| amount >= amt.into()))
        || payment_intent.amount == 0
}

async fn filter_payment_mandate_based(
    payment_attempt: Option<&storage::PaymentAttempt>,
    pm: &RequestPaymentMethodTypes,
) -> errors::CustomResult<bool, errors::ApiErrorResponse> {
    let recurring_filter = if !pm.recurring_enabled {
        payment_attempt.map_or(true, |pa| pa.mandate_id.is_none())
    } else {
        true
    };
    Ok(recurring_filter)
}

pub async fn do_list_customer_pm_fetch_customer_if_not_passed(
    state: routes::AppState,
    merchant_account: domain::MerchantAccount,
    key_store: domain::MerchantKeyStore,
    req: Option<api::PaymentMethodListRequest>,
    customer_id: Option<&str>,
) -> errors::RouterResponse<api::CustomerPaymentMethodsListResponse> {
    let db = state.store.as_ref();
    let limit = req.clone().and_then(|pml_req| pml_req.limit);

    if let Some(customer_id) = customer_id {
        Box::pin(list_customer_payment_method(
            &state,
            merchant_account,
            key_store,
            None,
            customer_id,
            limit,
        ))
        .await
    } else {
        let cloned_secret = req.and_then(|r| r.client_secret.as_ref().cloned());
        let payment_intent: Option<data_models::payments::PaymentIntent> =
            helpers::verify_payment_intent_time_and_client_secret(
                db,
                &merchant_account,
                cloned_secret,
            )
            .await?;

        match payment_intent
            .as_ref()
            .and_then(|intent| intent.customer_id.to_owned())
        {
            Some(customer_id) => {
                Box::pin(list_customer_payment_method(
                    &state,
                    merchant_account,
                    key_store,
                    payment_intent,
                    &customer_id,
                    limit,
                ))
                .await
            }
            None => {
                let response = api::CustomerPaymentMethodsListResponse {
                    customer_payment_methods: Vec::new(),
                    is_guest_customer: Some(true),
                };
                Ok(services::ApplicationResponse::Json(response))
            }
        }
    }
}

pub async fn list_customer_payment_method(
    state: &routes::AppState,
    merchant_account: domain::MerchantAccount,
    key_store: domain::MerchantKeyStore,
    payment_intent: Option<storage::PaymentIntent>,
    customer_id: &str,
    limit: Option<i64>,
) -> errors::RouterResponse<api::CustomerPaymentMethodsListResponse> {
    let db = &*state.store;

    if let Some(ref payment_intent) = payment_intent {
        if payment_intent.payment_link_id.is_some() {
            Err(errors::ApiErrorResponse::AccessForbidden {
                resource: "saved payment methods".to_string(),
            })?
        }
    };

    let off_session_payment_flag = payment_intent
        .as_ref()
        .map(|pi| {
            matches!(
                pi.setup_future_usage,
                Some(common_enums::FutureUsage::OffSession)
            )
        })
        .unwrap_or(false);

    let customer = db
        .find_customer_by_customer_id_merchant_id(
            customer_id,
            &merchant_account.merchant_id,
            &key_store,
        )
        .await
        .to_not_found_response(errors::ApiErrorResponse::CustomerNotFound)?;

    let key = key_store.key.get_inner().peek();

    let is_requires_cvv = db
        .find_config_by_key_unwrap_or(
            format!("{}_requires_cvv", merchant_account.merchant_id).as_str(),
            Some("true".to_string()),
        )
        .await
        .change_context(errors::ApiErrorResponse::InternalServerError)
        .attach_printable("Failed to fetch requires_cvv config")?;

    let requires_cvv = is_requires_cvv.config != "false";

    let resp = db
        .find_payment_method_by_customer_id_merchant_id_status(
            customer_id,
            &merchant_account.merchant_id,
            common_enums::PaymentMethodStatus::Active,
            limit,
        )
        .await
        .to_not_found_response(errors::ApiErrorResponse::PaymentMethodNotFound)?;
    //let mca = query::find_mca_by_merchant_id(conn, &merchant_account.merchant_id)?;
    let mut customer_pms = Vec::new();
    for pm in resp.into_iter() {
        let parent_payment_method_token = generate_id(consts::ID_LENGTH, "token");

        let payment_method = pm.payment_method.get_required_value("payment_method")?;

        let payment_method_retrieval_context = match payment_method {
            enums::PaymentMethod::Card => {
                let card_details = get_card_details_with_locker_fallback(&pm, key, state).await?;

                if card_details.is_some() {
                    PaymentMethodListContext {
                        card_details,
                        #[cfg(feature = "payouts")]
                        bank_transfer_details: None,
                        hyperswitch_token_data: PaymentTokenData::permanent_card(
                            Some(pm.payment_method_id.clone()),
                            pm.locker_id.clone().or(Some(pm.payment_method_id.clone())),
                            pm.locker_id.clone().unwrap_or(pm.payment_method_id.clone()),
                        ),
                    }
                } else {
                    continue;
                }
            }

            enums::PaymentMethod::BankDebit => {
                // Retrieve the pm_auth connector details so that it can be tokenized
                let bank_account_token_data = get_bank_account_connector_details(&pm, key)
                    .await
                    .unwrap_or_else(|err| {
                        logger::error!(error=?err);
                        None
                    });
                if let Some(data) = bank_account_token_data {
                    let token_data = PaymentTokenData::AuthBankDebit(data);

                    PaymentMethodListContext {
                        card_details: None,
                        #[cfg(feature = "payouts")]
                        bank_transfer_details: None,
                        hyperswitch_token_data: token_data,
                    }
                } else {
                    continue;
                }
            }

            enums::PaymentMethod::Wallet => PaymentMethodListContext {
                card_details: None,
                #[cfg(feature = "payouts")]
                bank_transfer_details: None,
                hyperswitch_token_data: PaymentTokenData::wallet_token(
                    pm.payment_method_id.clone(),
                ),
            },

            #[cfg(feature = "payouts")]
            enums::PaymentMethod::BankTransfer => PaymentMethodListContext {
                card_details: None,
                bank_transfer_details: Some(
                    get_bank_from_hs_locker(
                        state,
                        &key_store,
                        &parent_payment_method_token,
                        &pm.customer_id,
                        &pm.merchant_id,
                        pm.locker_id.as_ref().unwrap_or(&pm.payment_method_id),
                    )
                    .await?,
                ),
                hyperswitch_token_data: PaymentTokenData::temporary_generic(
                    parent_payment_method_token.clone(),
                ),
            },

            _ => PaymentMethodListContext {
                card_details: None,
                #[cfg(feature = "payouts")]
                bank_transfer_details: None,
                hyperswitch_token_data: PaymentTokenData::temporary_generic(generate_id(
                    consts::ID_LENGTH,
                    "token",
                )),
            },
        };

        // Retrieve the masked bank details to be sent as a response
        let bank_details = if payment_method == enums::PaymentMethod::BankDebit {
            get_masked_bank_details(&pm, key)
                .await
                .unwrap_or_else(|err| {
                    logger::error!(error=?err);
                    None
                })
        } else {
            None
        };

        //Need validation for enabled payment method ,querying MCA

        let pma = api::CustomerPaymentMethod {
            payment_token: parent_payment_method_token.to_owned(),
            payment_method_id: pm.payment_method_id.clone(),
            customer_id: pm.customer_id,
            payment_method,
            payment_method_type: pm.payment_method_type,
            payment_method_issuer: pm.payment_method_issuer,
            card: payment_method_retrieval_context.card_details,
            metadata: pm.metadata,
            payment_method_issuer_code: pm.payment_method_issuer_code,
            recurring_enabled: false,
            installment_payment_enabled: false,
            payment_experience: Some(vec![api_models::enums::PaymentExperience::RedirectToUrl]),
            created: Some(pm.created_at),
            #[cfg(feature = "payouts")]
            bank_transfer: payment_method_retrieval_context.bank_transfer_details,
            bank: bank_details,
            surcharge_details: None,
            requires_cvv: requires_cvv
                && !(off_session_payment_flag && pm.connector_mandate_details.is_some()),
            last_used_at: Some(pm.last_used_at),
            default_payment_method_set: customer.default_payment_method_id.is_some()
                && customer.default_payment_method_id == Some(pm.payment_method_id),
        };
        customer_pms.push(pma.to_owned());

        let intent_created = payment_intent.as_ref().map(|intent| intent.created_at);

        let redis_conn = state
            .store
            .get_redis_conn()
            .change_context(errors::ApiErrorResponse::InternalServerError)
            .attach_printable("Failed to get redis connection")?;
        ParentPaymentMethodToken::create_key_for_token((
            &parent_payment_method_token,
            pma.payment_method,
        ))
        .insert(
            intent_created,
            payment_method_retrieval_context.hyperswitch_token_data,
            state,
        )
        .await?;

        if let Some(metadata) = pma.metadata {
            let pm_metadata_vec: payment_methods::PaymentMethodMetadata = metadata
                .parse_value("PaymentMethodMetadata")
                .change_context(errors::ApiErrorResponse::InternalServerError)
                .attach_printable(
                    "Failed to deserialize metadata to PaymentmethodMetadata struct",
                )?;

            for pm_metadata in pm_metadata_vec.payment_method_tokenization {
                let key = format!(
                    "pm_token_{}_{}_{}",
                    parent_payment_method_token, pma.payment_method, pm_metadata.0
                );
                let current_datetime_utc = common_utils::date_time::now();
                let time_elapsed = current_datetime_utc
                    - payment_intent
                        .as_ref()
                        .map(|intent| intent.created_at)
                        .unwrap_or_else(|| current_datetime_utc);
                redis_conn
                    .set_key_with_expiry(
                        &key,
                        pm_metadata.1,
                        consts::TOKEN_TTL - time_elapsed.whole_seconds(),
                    )
                    .await
                    .change_context(errors::StorageError::KVError)
                    .change_context(errors::ApiErrorResponse::InternalServerError)
                    .attach_printable("Failed to add data in redis")?;
            }
        }
    }

    let mut response = api::CustomerPaymentMethodsListResponse {
        customer_payment_methods: customer_pms,
        is_guest_customer: payment_intent.as_ref().map(|_| false), //to return this key only when the request is tied to a payment intent
    };
    let payment_attempt = payment_intent
        .as_ref()
        .async_map(|payment_intent| async {
            state
                .store
                .find_payment_attempt_by_payment_id_merchant_id_attempt_id(
                    &payment_intent.payment_id,
                    &merchant_account.merchant_id,
                    &payment_intent.active_attempt.get_id(),
                    merchant_account.storage_scheme,
                )
                .await
                .to_not_found_response(errors::ApiErrorResponse::PaymentNotFound)
        })
        .await
        .transpose()?;

    let profile_id = payment_intent
        .as_ref()
        .async_map(|payment_intent| async {
            crate::core::utils::get_profile_id_from_business_details(
                payment_intent.business_country,
                payment_intent.business_label.as_ref(),
                &merchant_account,
                payment_intent.profile_id.as_ref(),
                db,
                false,
            )
            .await
            .attach_printable("Could not find profile id from business details")
        })
        .await
        .transpose()?;
    let business_profile = core_utils::validate_and_get_business_profile(
        db,
        profile_id.as_ref(),
        &merchant_account.merchant_id,
    )
    .await?;

    if let Some((payment_attempt, payment_intent, business_profile)) = payment_attempt
        .zip(payment_intent)
        .zip(business_profile)
        .map(|((pa, pi), bp)| (pa, pi, bp))
    {
        call_surcharge_decision_management_for_saved_card(
            state,
            &merchant_account,
            &business_profile,
            &payment_attempt,
            payment_intent,
            &mut response,
        )
        .await?;
    }

    Ok(services::ApplicationResponse::Json(response))
}

pub async fn get_card_details_with_locker_fallback(
    pm: &payment_method::PaymentMethod,
    key: &[u8],
    state: &routes::AppState,
) -> errors::RouterResult<Option<api::CardDetailFromLocker>> {
    let card_decrypted =
        decrypt::<serde_json::Value, masking::WithType>(pm.payment_method_data.clone(), key)
            .await
            .change_context(errors::StorageError::DecryptionError)
            .attach_printable("unable to decrypt card details")
            .ok()
            .flatten()
            .map(|x| x.into_inner().expose())
            .and_then(|v| serde_json::from_value::<PaymentMethodsData>(v).ok())
            .and_then(|pmd| match pmd {
                PaymentMethodsData::Card(crd) => Some(api::CardDetailFromLocker::from(crd)),
                _ => None,
            });

    Ok(if let Some(mut crd) = card_decrypted {
        if crd.saved_to_locker {
            crd.scheme = pm.scheme.clone();
            Some(crd)
        } else {
            None
        }
    } else {
        Some(get_card_details_from_locker(state, pm).await?)
    })
}

pub async fn get_card_details_without_locker_fallback(
    pm: &payment_method::PaymentMethod,
    key: &[u8],
    state: &routes::AppState,
) -> errors::RouterResult<api::CardDetailFromLocker> {
    let card_decrypted =
        decrypt::<serde_json::Value, masking::WithType>(pm.payment_method_data.clone(), key)
            .await
            .change_context(errors::StorageError::DecryptionError)
            .attach_printable("unable to decrypt card details")
            .ok()
            .flatten()
            .map(|x| x.into_inner().expose())
            .and_then(|v| serde_json::from_value::<PaymentMethodsData>(v).ok())
            .and_then(|pmd| match pmd {
                PaymentMethodsData::Card(crd) => Some(api::CardDetailFromLocker::from(crd)),
                _ => None,
            });

    Ok(if let Some(mut crd) = card_decrypted {
        crd.scheme = pm.scheme.clone();
        crd
    } else {
        get_card_details_from_locker(state, pm).await?
    })
}

pub async fn get_card_details_from_locker(
    state: &routes::AppState,
    pm: &storage::PaymentMethod,
) -> errors::RouterResult<api::CardDetailFromLocker> {
    let card = get_card_from_locker(
        state,
        &pm.customer_id,
        &pm.merchant_id,
        pm.locker_id.as_ref().unwrap_or(&pm.payment_method_id),
    )
    .await
    .change_context(errors::ApiErrorResponse::InternalServerError)
    .attach_printable("Error getting card from card vault")?;

    payment_methods::get_card_detail(pm, card)
        .change_context(errors::ApiErrorResponse::InternalServerError)
        .attach_printable("Get Card Details Failed")
}

pub async fn get_lookup_key_from_locker(
    state: &routes::AppState,
    payment_token: &str,
    pm: &storage::PaymentMethod,
    merchant_key_store: &domain::MerchantKeyStore,
) -> errors::RouterResult<api::CardDetailFromLocker> {
    let card_detail = get_card_details_from_locker(state, pm).await?;
    let card = card_detail.clone();

    let resp = TempLockerCardSupport::create_payment_method_data_in_temp_locker(
        state,
        payment_token,
        card,
        pm,
        merchant_key_store,
    )
    .await?;
    Ok(resp)
}

async fn get_masked_bank_details(
    pm: &payment_method::PaymentMethod,
    key: &[u8],
) -> errors::RouterResult<Option<MaskedBankDetails>> {
    let payment_method_data =
        decrypt::<serde_json::Value, masking::WithType>(pm.payment_method_data.clone(), key)
            .await
            .change_context(errors::StorageError::DecryptionError)
            .change_context(errors::ApiErrorResponse::InternalServerError)
            .attach_printable("unable to decrypt bank details")?
            .map(|x| x.into_inner().expose())
            .map(
                |v| -> Result<PaymentMethodsData, error_stack::Report<errors::ApiErrorResponse>> {
                    v.parse_value::<PaymentMethodsData>("PaymentMethodsData")
                        .change_context(errors::StorageError::DeserializationFailed)
                        .change_context(errors::ApiErrorResponse::InternalServerError)
                        .attach_printable("Failed to deserialize Payment Method Auth config")
                },
            )
            .transpose()?;

    match payment_method_data {
        Some(pmd) => match pmd {
            PaymentMethodsData::Card(_) => Ok(None),
            PaymentMethodsData::BankDetails(bank_details) => Ok(Some(MaskedBankDetails {
                mask: bank_details.mask,
            })),
        },
        None => Err(report!(errors::ApiErrorResponse::InternalServerError))
            .attach_printable("Unable to fetch payment method data"),
    }
}

async fn get_bank_account_connector_details(
    pm: &payment_method::PaymentMethod,
    key: &[u8],
) -> errors::RouterResult<Option<BankAccountTokenData>> {
    let payment_method_data =
        decrypt::<serde_json::Value, masking::WithType>(pm.payment_method_data.clone(), key)
            .await
            .change_context(errors::StorageError::DecryptionError)
            .change_context(errors::ApiErrorResponse::InternalServerError)
            .attach_printable("unable to decrypt bank details")?
            .map(|x| x.into_inner().expose())
            .map(
                |v| -> Result<PaymentMethodsData, error_stack::Report<errors::ApiErrorResponse>> {
                    v.parse_value::<PaymentMethodsData>("PaymentMethodsData")
                        .change_context(errors::StorageError::DeserializationFailed)
                        .change_context(errors::ApiErrorResponse::InternalServerError)
                        .attach_printable("Failed to deserialize Payment Method Auth config")
                },
            )
            .transpose()?;

    match payment_method_data {
        Some(pmd) => match pmd {
            PaymentMethodsData::Card(_) => Err(errors::ApiErrorResponse::UnprocessableEntity {
                message: "Card is not a valid entity".to_string(),
            }
            .into()),
            PaymentMethodsData::BankDetails(bank_details) => {
                let connector_details = bank_details
                    .connector_details
                    .first()
                    .ok_or(errors::ApiErrorResponse::InternalServerError)?;

                let pm_type = pm
                    .payment_method_type
                    .get_required_value("payment_method_type")
                    .attach_printable("PaymentMethodType not found")?;

                let pm = pm
                    .payment_method
                    .get_required_value("payment_method")
                    .attach_printable("PaymentMethod not found")?;

                let token_data = BankAccountTokenData {
                    payment_method_type: pm_type,
                    payment_method: pm,
                    connector_details: connector_details.clone(),
                };

                Ok(Some(token_data))
            }
        },
        None => Ok(None),
    }
}
pub async fn set_default_payment_method(
    db: &dyn db::StorageInterface,
    merchant_id: String,
    key_store: domain::MerchantKeyStore,
    customer_id: &str,
    payment_method_id: String,
) -> errors::RouterResponse<CustomerDefaultPaymentMethodResponse> {
    //check for the customer
    let customer = db
        .find_customer_by_customer_id_merchant_id(customer_id, &merchant_id, &key_store)
        .await
        .to_not_found_response(errors::ApiErrorResponse::CustomerNotFound)?;
    // check for the presence of payment_method
    let payment_method = db
        .find_payment_method(&payment_method_id)
        .await
        .to_not_found_response(errors::ApiErrorResponse::PaymentMethodNotFound)?;

    utils::when(
        payment_method.customer_id != customer_id || payment_method.merchant_id != merchant_id,
        || {
            Err(errors::ApiErrorResponse::PreconditionFailed {
                message: "The payment_method_id is not valid".to_string(),
            })
        },
    )?;

    utils::when(
        Some(payment_method_id.clone()) == customer.default_payment_method_id,
        || {
            Err(errors::ApiErrorResponse::PreconditionFailed {
                message: "Payment Method is already set as default".to_string(),
            })
        },
    )?;

    let customer_update = CustomerUpdate::UpdateDefaultPaymentMethod {
        default_payment_method_id: Some(Some(payment_method_id.to_owned())),
    };

    // update the db with the default payment method id
    let updated_customer_details = db
        .update_customer_by_customer_id_merchant_id(
            customer_id.to_owned(),
            merchant_id.to_owned(),
            customer_update,
            &key_store,
        )
        .await
        .change_context(errors::ApiErrorResponse::InternalServerError)
        .attach_printable("Failed to update the default payment method id for the customer")?;

    let pm = payment_method
        .payment_method
        .get_required_value("payment_method")?;

    let resp = CustomerDefaultPaymentMethodResponse {
        default_payment_method_id: updated_customer_details.default_payment_method_id,
        customer_id: customer.customer_id,
        payment_method_type: payment_method.payment_method_type,
        payment_method: pm,
    };

    Ok(services::ApplicationResponse::Json(resp))
}

pub async fn update_last_used_at(
    pm_id: &str,
    state: &routes::AppState,
) -> errors::RouterResult<()> {
    let update_last_used = storage::PaymentMethodUpdate::LastUsedUpdate {
        last_used_at: common_utils::date_time::now(),
    };
    let payment_method = state
        .store
        .find_payment_method(pm_id)
        .await
        .to_not_found_response(errors::ApiErrorResponse::PaymentMethodNotFound)?;
    state
        .store
        .update_payment_method(payment_method, update_last_used)
        .await
        .change_context(errors::ApiErrorResponse::InternalServerError)
        .attach_printable("Failed to update the last_used_at in db")?;

    Ok(())
}
#[cfg(feature = "payouts")]
pub async fn get_bank_from_hs_locker(
    state: &routes::AppState,
    key_store: &domain::MerchantKeyStore,
    temp_token: &str,
    customer_id: &str,
    merchant_id: &str,
    token_ref: &str,
) -> errors::RouterResult<api::BankPayout> {
    let payment_method = get_payment_method_from_hs_locker(
        state,
        key_store,
        customer_id,
        merchant_id,
        token_ref,
        None,
    )
    .await
    .change_context(errors::ApiErrorResponse::InternalServerError)
    .attach_printable("Error getting payment method from locker")?;
    let pm_parsed: api::PayoutMethodData = payment_method
        .peek()
        .to_string()
        .parse_struct("PayoutMethodData")
        .change_context(errors::ApiErrorResponse::InternalServerError)?;
    match &pm_parsed {
        api::PayoutMethodData::Bank(bank) => {
            vault::Vault::store_payout_method_data_in_locker(
                state,
                Some(temp_token.to_string()),
                &pm_parsed,
                Some(customer_id.to_owned()),
                key_store,
            )
            .await
            .change_context(errors::ApiErrorResponse::InternalServerError)
            .attach_printable("Error storing payout method data in temporary locker")?;
            Ok(bank.to_owned())
        }
        api::PayoutMethodData::Card(_) => Err(errors::ApiErrorResponse::InvalidRequestData {
            message: "Expected bank details, found card details instead".to_string(),
        }
        .into()),
        api::PayoutMethodData::Wallet(_) => Err(errors::ApiErrorResponse::InvalidRequestData {
            message: "Expected bank details, found wallet details instead".to_string(),
        }
        .into()),
    }
}

pub struct TempLockerCardSupport;

impl TempLockerCardSupport {
    #[instrument(skip_all)]
    async fn create_payment_method_data_in_temp_locker(
        state: &routes::AppState,
        payment_token: &str,
        card: api::CardDetailFromLocker,
        pm: &storage::PaymentMethod,
        merchant_key_store: &domain::MerchantKeyStore,
    ) -> errors::RouterResult<api::CardDetailFromLocker> {
        let card_number = card.card_number.clone().get_required_value("card_number")?;
        let card_exp_month = card
            .expiry_month
            .clone()
            .expose_option()
            .get_required_value("expiry_month")?;
        let card_exp_year = card
            .expiry_year
            .clone()
            .expose_option()
            .get_required_value("expiry_year")?;
        let card_holder_name = card
            .card_holder_name
            .clone()
            .expose_option()
            .unwrap_or_default();
        let value1 = payment_methods::mk_card_value1(
            card_number,
            card_exp_year,
            card_exp_month,
            Some(card_holder_name),
            None,
            None,
            None,
        )
        .change_context(errors::ApiErrorResponse::InternalServerError)
        .attach_printable("Error getting Value1 for locker")?;
        let value2 = payment_methods::mk_card_value2(
            None,
            None,
            None,
            Some(pm.customer_id.to_string()),
            Some(pm.payment_method_id.to_string()),
        )
        .change_context(errors::ApiErrorResponse::InternalServerError)
        .attach_printable("Error getting Value2 for locker")?;

        let value1 = vault::VaultPaymentMethod::Card(value1);
        let value2 = vault::VaultPaymentMethod::Card(value2);

        let value1 = value1
            .encode_to_string_of_json()
            .change_context(errors::ApiErrorResponse::InternalServerError)
            .attach_printable("Wrapped value1 construction failed when saving card to locker")?;

        let value2 = value2
            .encode_to_string_of_json()
            .change_context(errors::ApiErrorResponse::InternalServerError)
            .attach_printable("Wrapped value2 construction failed when saving card to locker")?;

        let lookup_key = vault::create_tokenize(
            state,
            value1,
            Some(value2),
            payment_token.to_string(),
            merchant_key_store.key.get_inner(),
        )
        .await?;
        vault::add_delete_tokenized_data_task(
            &*state.store,
            &lookup_key,
            enums::PaymentMethod::Card,
        )
        .await?;
        metrics::TOKENIZED_DATA_COUNT.add(&metrics::CONTEXT, 1, &[]);
        metrics::TASKS_ADDED_COUNT.add(
            &metrics::CONTEXT,
            1,
            &[metrics::request::add_attributes(
                "flow",
                "DeleteTokenizeData",
            )],
        );
        Ok(card)
    }
}

#[instrument(skip_all)]
pub async fn retrieve_payment_method(
    state: routes::AppState,
    pm: api::PaymentMethodId,
    key_store: domain::MerchantKeyStore,
) -> errors::RouterResponse<api::PaymentMethodResponse> {
    let db = state.store.as_ref();
    let pm = db
        .find_payment_method(&pm.payment_method_id)
        .await
        .to_not_found_response(errors::ApiErrorResponse::PaymentMethodNotFound)?;

    let key = key_store.key.peek();
    let card = if pm.payment_method == Some(enums::PaymentMethod::Card) {
        let card_detail = if state.conf.locker.locker_enabled {
            let card = get_card_from_locker(
                &state,
                &pm.customer_id,
                &pm.merchant_id,
                pm.locker_id.as_ref().unwrap_or(&pm.payment_method_id),
            )
            .await
            .change_context(errors::ApiErrorResponse::InternalServerError)
            .attach_printable("Error getting card from card vault")?;
            payment_methods::get_card_detail(&pm, card)
                .change_context(errors::ApiErrorResponse::InternalServerError)
                .attach_printable("Failed while getting card details from locker")?
        } else {
            get_card_details_without_locker_fallback(&pm, key, &state).await?
        };
        Some(card_detail)
    } else {
        None
    };
    Ok(services::ApplicationResponse::Json(
        api::PaymentMethodResponse {
            merchant_id: pm.merchant_id,
            customer_id: Some(pm.customer_id),
            payment_method_id: pm.payment_method_id,
            payment_method: pm.payment_method,
            payment_method_type: pm.payment_method_type,
            #[cfg(feature = "payouts")]
            bank_transfer: None,
            card,
            metadata: pm.metadata,
            created: Some(pm.created_at),
            recurring_enabled: false,
            installment_payment_enabled: false,
            payment_experience: Some(vec![api_models::enums::PaymentExperience::RedirectToUrl]),
            last_used_at: Some(pm.last_used_at),
            client_secret: pm.client_secret,
        },
    ))
}

#[instrument(skip_all)]
pub async fn delete_payment_method(
    state: routes::AppState,
    merchant_account: domain::MerchantAccount,
    pm_id: api::PaymentMethodId,
    key_store: domain::MerchantKeyStore,
) -> errors::RouterResponse<api::PaymentMethodDeleteResponse> {
    let db = state.store.as_ref();
    let key = db
        .find_payment_method(pm_id.payment_method_id.as_str())
        .await
        .to_not_found_response(errors::ApiErrorResponse::PaymentMethodNotFound)?;

    let payment_methods_count = db
        .get_payment_method_count_by_customer_id_merchant_id_status(
            &key.customer_id,
            &merchant_account.merchant_id,
            api_enums::PaymentMethodStatus::Active,
        )
        .await
        .change_context(errors::ApiErrorResponse::InternalServerError)
        .attach_printable("Failed to get a count of payment methods for a customer")?;

    let customer = db
        .find_customer_by_customer_id_merchant_id(
            &key.customer_id,
            &merchant_account.merchant_id,
            &key_store,
        )
        .await
        .to_not_found_response(errors::ApiErrorResponse::InternalServerError)
        .attach_printable("Customer not found for the payment method")?;

    utils::when(
        customer.default_payment_method_id.as_ref() == Some(&pm_id.payment_method_id)
            && payment_methods_count > 1,
        || Err(errors::ApiErrorResponse::PaymentMethodDeleteFailed),
    )?;

    if key.payment_method == Some(enums::PaymentMethod::Card) {
        let response = delete_card_from_locker(
            &state,
            &key.customer_id,
            &key.merchant_id,
            key.locker_id.as_ref().unwrap_or(&key.payment_method_id),
        )
        .await?;

        if response.status == "Ok" {
            logger::info!("Card From locker deleted Successfully!");
        } else {
            logger::error!("Error: Deleting Card From Locker!\n{:#?}", response);
            Err(errors::ApiErrorResponse::InternalServerError)?
        }
    }

    db.delete_payment_method_by_merchant_id_payment_method_id(
        &merchant_account.merchant_id,
        pm_id.payment_method_id.as_str(),
    )
    .await
    .to_not_found_response(errors::ApiErrorResponse::PaymentMethodNotFound)?;

    if customer.default_payment_method_id.as_ref() == Some(&pm_id.payment_method_id) {
        let customer_update = CustomerUpdate::UpdateDefaultPaymentMethod {
            default_payment_method_id: Some(None),
        };

        db.update_customer_by_customer_id_merchant_id(
            key.customer_id,
            key.merchant_id,
            customer_update,
            &key_store,
        )
        .await
        .change_context(errors::ApiErrorResponse::InternalServerError)
        .attach_printable("Failed to update the default payment method id for the customer")?;
    };

    Ok(services::ApplicationResponse::Json(
        api::PaymentMethodDeleteResponse {
            payment_method_id: key.payment_method_id,
            deleted: true,
        },
    ))
}

pub async fn create_encrypted_payment_method_data(
    key_store: &domain::MerchantKeyStore,
    pm_data: Option<PaymentMethodsData>,
) -> Option<Encryption> {
    let key = key_store.key.get_inner().peek();

    let pm_data_encrypted: Option<Encryption> = pm_data
        .as_ref()
        .map(utils::Encode::encode_to_value)
        .transpose()
        .change_context(errors::StorageError::SerializationFailed)
        .attach_printable("Unable to convert payment method data to a value")
        .unwrap_or_else(|err| {
            logger::error!(err=?err);
            None
        })
        .map(masking::Secret::<_, masking::WithType>::new)
        .async_lift(|inner| encrypt_optional(inner, key))
        .await
        .change_context(errors::StorageError::EncryptionError)
        .attach_printable("Unable to encrypt payment method data")
        .unwrap_or_else(|err| {
            logger::error!(err=?err);
            None
        })
        .map(|details| details.into());

    pm_data_encrypted
}

pub async fn list_countries_currencies_for_connector_payment_method(
    state: routes::AppState,
    req: ListCountriesCurrenciesRequest,
) -> errors::RouterResponse<ListCountriesCurrenciesResponse> {
    Ok(services::ApplicationResponse::Json(
        list_countries_currencies_for_connector_payment_method_util(
            state.conf.pm_filters.clone(),
            req.connector,
            req.payment_method_type,
        )
        .await,
    ))
}

// This feature will be more efficient as a WASM function rather than as an API.
// So extracting this logic to a separate function so that it can be used in WASM as well.
pub async fn list_countries_currencies_for_connector_payment_method_util(
    connector_filters: settings::ConnectorFilters,
    connector: api_enums::Connector,
    payment_method_type: api_enums::PaymentMethodType,
) -> ListCountriesCurrenciesResponse {
    let payment_method_type =
        settings::PaymentMethodFilterKey::PaymentMethodType(payment_method_type);

    let (currencies, country_codes) = connector_filters
        .0
        .get(&connector.to_string())
        .and_then(|filter| filter.0.get(&payment_method_type))
        .map(|filter| (filter.currency.clone(), filter.country.clone()))
        .unwrap_or_else(|| {
            connector_filters
                .0
                .get("default")
                .and_then(|filter| filter.0.get(&payment_method_type))
                .map_or((None, None), |filter| {
                    (filter.currency.clone(), filter.country.clone())
                })
        });

    let currencies =
        currencies.unwrap_or_else(|| api_enums::Currency::iter().collect::<HashSet<_>>());
    let country_codes =
        country_codes.unwrap_or_else(|| api_enums::CountryAlpha2::iter().collect::<HashSet<_>>());

    ListCountriesCurrenciesResponse {
        currencies,
        countries: country_codes
            .into_iter()
            .map(|country_code| CountryCodeWithName {
                code: country_code,
                name: common_enums::Country::from_alpha2(country_code),
            })
            .collect(),
    }
}<|MERGE_RESOLUTION|>--- conflicted
+++ resolved
@@ -87,11 +87,8 @@
     payment_method_data: Option<Encryption>,
     key_store: &domain::MerchantKeyStore,
     connector_mandate_details: Option<serde_json::Value>,
-<<<<<<< HEAD
     status: Option<enums::PaymentMethodStatus>,
-=======
     network_transaction_id: Option<String>,
->>>>>>> 63d2b685
 ) -> errors::CustomResult<storage::PaymentMethod, errors::ApiErrorResponse> {
     let customer = db
         .find_customer_by_customer_id_merchant_id(customer_id, merchant_id, key_store)
@@ -117,12 +114,9 @@
             payment_method_data,
             connector_mandate_details,
             customer_acceptance: customer_acceptance.map(masking::Secret::new),
-<<<<<<< HEAD
             client_secret: Some(client_secret),
             status: status.unwrap_or(enums::PaymentMethodStatus::Active),
-=======
             network_transaction_id: network_transaction_id.to_owned(),
->>>>>>> 63d2b685
             ..storage::PaymentMethodNew::default()
         })
         .await
@@ -648,11 +642,8 @@
         pm_data_encrypted,
         key_store,
         connector_mandate_details,
-<<<<<<< HEAD
         None,
-=======
         network_transaction_id,
->>>>>>> 63d2b685
     )
     .await
 }
