use std::{
    collections::{HashMap, HashSet},
    str::FromStr,
};

use api_models::{
    admin::{self, PaymentMethodsEnabled},
    enums::{self as api_enums},
    payment_methods::{
        BankAccountConnectorDetails, CardDetailsPaymentMethod, CardNetworkTypes, MaskedBankDetails,
        PaymentExperienceTypes, PaymentMethodsData, RequestPaymentMethodTypes, RequiredFieldInfo,
        ResponsePaymentMethodIntermediate, ResponsePaymentMethodTypes,
        ResponsePaymentMethodsEnabled,
    },
    payments::BankCodeResponse,
    pm_auth::PaymentMethodAuthConfig,
    surcharge_decision_configs as api_surcharge_decision_configs,
};
use common_utils::{
    consts,
    ext_traits::{AsyncExt, StringExt, ValueExt},
    generate_id,
};
use diesel_models::{encryption::Encryption, enums as storage_enums, payment_method};
use error_stack::{report, IntoReport, ResultExt};
use masking::Secret;
use router_env::{instrument, tracing};

<<<<<<< HEAD
use super::surcharge_decision_configs::perform_surcharge_decision_management_for_payment_method_list;
#[cfg(not(feature = "connector_choice_mca_id"))]
use crate::core::utils::get_connector_label;
=======
use super::surcharge_decision_configs::{
    perform_surcharge_decision_management_for_payment_method_list,
    perform_surcharge_decision_management_for_saved_cards,
};
>>>>>>> daf0f09f
use crate::{
    configs::settings,
    core::{
        errors::{self, StorageErrorExt},
        payment_methods::{
            transformers::{self as payment_methods},
            vault,
        },
        payments::{
            helpers,
            routing::{self, SessionFlowRoutingInput},
        },
    },
    db, logger,
    pii::prelude::*,
    routes::{
        self,
        metrics::{self, request},
        payment_methods::ParentPaymentMethodToken,
    },
    services,
    types::{
        api::{self, routing as routing_types, PaymentMethodCreateExt},
        domain::{
            self,
            types::{decrypt, encrypt_optional, AsyncLift},
        },
        storage::{self, enums, PaymentTokenData},
        transformers::ForeignFrom,
    },
    utils::{self, ConnectorResponseExt, OptionExt},
};

#[instrument(skip_all)]
#[allow(clippy::too_many_arguments)]
pub async fn create_payment_method(
    db: &dyn db::StorageInterface,
    req: &api::PaymentMethodCreate,
    customer_id: &str,
    payment_method_id: &str,
    merchant_id: &str,
    pm_metadata: Option<serde_json::Value>,
    payment_method_data: Option<Encryption>,
    key_store: &domain::MerchantKeyStore,
) -> errors::CustomResult<storage::PaymentMethod, errors::ApiErrorResponse> {
    db.find_customer_by_customer_id_merchant_id(customer_id, merchant_id, key_store)
        .await
        .to_not_found_response(errors::ApiErrorResponse::CustomerNotFound)?;

    let response = db
        .insert_payment_method(storage::PaymentMethodNew {
            customer_id: customer_id.to_string(),
            merchant_id: merchant_id.to_string(),
            payment_method_id: payment_method_id.to_string(),
            payment_method: req.payment_method,
            payment_method_type: req.payment_method_type,
            payment_method_issuer: req.payment_method_issuer.clone(),
            scheme: req.card_network.clone(),
            metadata: pm_metadata.map(masking::Secret::new),
            payment_method_data,
            ..storage::PaymentMethodNew::default()
        })
        .await
        .change_context(errors::ApiErrorResponse::InternalServerError)
        .attach_printable("Failed to add payment method in db")?;

    Ok(response)
}

#[instrument(skip_all)]
pub async fn add_payment_method(
    state: routes::AppState,
    req: api::PaymentMethodCreate,
    merchant_account: &domain::MerchantAccount,
    key_store: &domain::MerchantKeyStore,
) -> errors::RouterResponse<api::PaymentMethodResponse> {
    req.validate()?;
    let merchant_id = &merchant_account.merchant_id;
    let customer_id = req.customer_id.clone().get_required_value("customer_id")?;
    let response = match req.card.clone() {
        Some(card) => {
            add_card_to_locker(&state, req.clone(), &card, &customer_id, merchant_account)
                .await
                .change_context(errors::ApiErrorResponse::InternalServerError)
                .attach_printable("Add Card Failed")
        }
        None => {
            let pm_id = generate_id(consts::ID_LENGTH, "pm");
            let payment_method_response = api::PaymentMethodResponse {
                merchant_id: merchant_id.to_string(),
                customer_id: Some(customer_id.clone()),
                payment_method_id: pm_id,
                payment_method: req.payment_method,
                payment_method_type: req.payment_method_type,
                card: None,
                metadata: req.metadata.clone(),
                created: Some(common_utils::date_time::now()),
                recurring_enabled: false,           //[#219]
                installment_payment_enabled: false, //[#219]
                payment_experience: Some(vec![api_models::enums::PaymentExperience::RedirectToUrl]), //[#219]
            };
            Ok((payment_method_response, false))
        }
    };

    let (resp, is_duplicate) = response?;
    if !is_duplicate {
        let pm_metadata = resp.metadata.as_ref().map(|data| data.peek());

        let pm_card_details = resp
            .card
            .as_ref()
            .map(|card| PaymentMethodsData::Card(CardDetailsPaymentMethod::from(card.clone())));

        let pm_data_encrypted =
            create_encrypted_payment_method_data(key_store, pm_card_details).await;

        create_payment_method(
            &*state.store,
            &req,
            &customer_id,
            &resp.payment_method_id,
            &resp.merchant_id,
            pm_metadata.cloned(),
            pm_data_encrypted,
            key_store,
        )
        .await?;
    }

    Ok(services::ApplicationResponse::Json(resp))
}

#[instrument(skip_all)]
pub async fn update_customer_payment_method(
    state: routes::AppState,
    merchant_account: domain::MerchantAccount,
    req: api::PaymentMethodUpdate,
    payment_method_id: &str,
    key_store: domain::MerchantKeyStore,
) -> errors::RouterResponse<api::PaymentMethodResponse> {
    let db = state.store.as_ref();
    let pm = db
        .delete_payment_method_by_merchant_id_payment_method_id(
            &merchant_account.merchant_id,
            payment_method_id,
        )
        .await
        .to_not_found_response(errors::ApiErrorResponse::PaymentMethodNotFound)?;
    if pm.payment_method == enums::PaymentMethod::Card {
        delete_card_from_locker(
            &state,
            &pm.customer_id,
            &pm.merchant_id,
            &pm.payment_method_id,
        )
        .await?;
    };
    let new_pm = api::PaymentMethodCreate {
        payment_method: pm.payment_method,
        payment_method_type: pm.payment_method_type,
        payment_method_issuer: pm.payment_method_issuer,
        payment_method_issuer_code: pm.payment_method_issuer_code,
        card: req.card,
        metadata: req.metadata,
        customer_id: Some(pm.customer_id),
        card_network: req
            .card_network
            .as_ref()
            .map(|card_network| card_network.to_string()),
    };
    add_payment_method(state, new_pm, &merchant_account, &key_store).await
}

// Wrapper function to switch lockers

/// The response will be the tuple of PaymentMethodResponse and the duplication check of payment_method
pub async fn add_card_to_locker(
    state: &routes::AppState,
    req: api::PaymentMethodCreate,
    card: &api::CardDetail,
    customer_id: &String,
    merchant_account: &domain::MerchantAccount,
) -> errors::CustomResult<(api::PaymentMethodResponse, bool), errors::VaultError> {
    metrics::STORED_TO_LOCKER.add(&metrics::CONTEXT, 1, &[]);
    let add_card_to_hs_resp = request::record_operation_time(
        async {
            add_card_hs(
                state,
                req.clone(),
                card,
                customer_id.to_string(),
                merchant_account,
                api_enums::LockerChoice::Basilisk,
                None,
            )
            .await
            .map_err(|error| {
                metrics::CARD_LOCKER_FAILURES.add(
                    &metrics::CONTEXT,
                    1,
                    &[
                        router_env::opentelemetry::KeyValue::new("locker", "basilisk"),
                        router_env::opentelemetry::KeyValue::new("operation", "add"),
                    ],
                );
                error
            })
        },
        &metrics::CARD_ADD_TIME,
        &[router_env::opentelemetry::KeyValue::new(
            "locker", "basilisk",
        )],
    )
    .await?;
    logger::debug!("card added to basilisk locker");

    let add_card_to_rs_resp = request::record_operation_time(
        async {
            add_card_hs(
                state,
                req,
                card,
                customer_id.to_string(),
                merchant_account,
                api_enums::LockerChoice::Tartarus,
                Some(&add_card_to_hs_resp.0.payment_method_id),
            )
            .await
            .map_err(|error| {
                metrics::CARD_LOCKER_FAILURES.add(
                    &metrics::CONTEXT,
                    1,
                    &[
                        router_env::opentelemetry::KeyValue::new("locker", "rust"),
                        router_env::opentelemetry::KeyValue::new("operation", "add"),
                    ],
                );
                error
            })
        },
        &metrics::CARD_ADD_TIME,
        &[router_env::opentelemetry::KeyValue::new("locker", "rust")],
    )
    .await;

    match add_card_to_rs_resp {
        value @ Ok(_) => {
            logger::debug!("card added to rust locker");
            let _ = &metrics::CARD_LOCKER_SUCCESSFUL_RESPONSE.add(
                &metrics::CONTEXT,
                1,
                &[
                    router_env::opentelemetry::KeyValue::new("locker", "rust"),
                    router_env::opentelemetry::KeyValue::new("operation", "add"),
                ],
            );
            value
        }
        Err(err) => {
            logger::debug!(error =? err,"failed to add card to rust locker");
            let _ = &metrics::CARD_LOCKER_SUCCESSFUL_RESPONSE.add(
                &metrics::CONTEXT,
                1,
                &[
                    router_env::opentelemetry::KeyValue::new("locker", "basilisk"),
                    router_env::opentelemetry::KeyValue::new("operation", "add"),
                ],
            );
            Ok(add_card_to_hs_resp)
        }
    }
}

pub async fn get_card_from_locker(
    state: &routes::AppState,
    customer_id: &str,
    merchant_id: &str,
    card_reference: &str,
) -> errors::RouterResult<payment_methods::Card> {
    metrics::GET_FROM_LOCKER.add(&metrics::CONTEXT, 1, &[]);

    let get_card_from_rs_locker_resp = request::record_operation_time(
        async {
            get_card_from_hs_locker(
                state,
                customer_id,
                merchant_id,
                card_reference,
                api_enums::LockerChoice::Tartarus,
            )
            .await
            .change_context(errors::ApiErrorResponse::InternalServerError)
            .attach_printable("Failed while getting card from basilisk_hs")
            .map_err(|error| {
                metrics::CARD_LOCKER_FAILURES.add(
                    &metrics::CONTEXT,
                    1,
                    &[
                        router_env::opentelemetry::KeyValue::new("locker", "rust"),
                        router_env::opentelemetry::KeyValue::new("operation", "get"),
                    ],
                );
                error
            })
        },
        &metrics::CARD_GET_TIME,
        &[router_env::opentelemetry::KeyValue::new("locker", "rust")],
    )
    .await;

    match get_card_from_rs_locker_resp {
        Err(_) => request::record_operation_time(
            async {
                get_card_from_hs_locker(
                    state,
                    customer_id,
                    merchant_id,
                    card_reference,
                    api_enums::LockerChoice::Basilisk,
                )
                .await
                .change_context(errors::ApiErrorResponse::InternalServerError)
                .attach_printable("Failed while getting card from basilisk_hs")
                .map_err(|error| {
                    metrics::CARD_LOCKER_FAILURES.add(
                        &metrics::CONTEXT,
                        1,
                        &[
                            router_env::opentelemetry::KeyValue::new("locker", "basilisk"),
                            router_env::opentelemetry::KeyValue::new("operation", "get"),
                        ],
                    );
                    error
                })
            },
            &metrics::CARD_GET_TIME,
            &[router_env::opentelemetry::KeyValue::new(
                "locker", "basilisk",
            )],
        )
        .await
        .map(|inner_card| {
            logger::debug!("card retrieved from basilisk locker");
            let _ = &metrics::CARD_LOCKER_SUCCESSFUL_RESPONSE.add(
                &metrics::CONTEXT,
                1,
                &[
                    router_env::opentelemetry::KeyValue::new("locker", "basilisk"),
                    router_env::opentelemetry::KeyValue::new("operation", "get"),
                ],
            );
            inner_card
        }),
        Ok(_) => {
            logger::debug!("card retrieved from rust locker");
            let _ = &metrics::CARD_LOCKER_SUCCESSFUL_RESPONSE.add(
                &metrics::CONTEXT,
                1,
                &[
                    router_env::opentelemetry::KeyValue::new("locker", "rust"),
                    router_env::opentelemetry::KeyValue::new("operation", "get"),
                ],
            );
            get_card_from_rs_locker_resp
        }
    }
}

pub async fn delete_card_from_locker(
    state: &routes::AppState,
    customer_id: &str,
    merchant_id: &str,
    card_reference: &str,
) -> errors::RouterResult<payment_methods::DeleteCardResp> {
    metrics::DELETE_FROM_LOCKER.add(&metrics::CONTEXT, 1, &[]);

    request::record_operation_time(
        async move {
            delete_card_from_hs_locker(state, customer_id, merchant_id, card_reference)
                .await
                .map_err(|error| {
                    metrics::CARD_LOCKER_FAILURES.add(&metrics::CONTEXT, 1, &[]);
                    error
                })
        },
        &metrics::CARD_DELETE_TIME,
        &[],
    )
    .await
}

#[instrument(skip_all)]
pub async fn add_card_hs(
    state: &routes::AppState,
    req: api::PaymentMethodCreate,
    card: &api::CardDetail,
    customer_id: String,
    merchant_account: &domain::MerchantAccount,
    locker_choice: api_enums::LockerChoice,
    card_reference: Option<&str>,
) -> errors::CustomResult<(api::PaymentMethodResponse, bool), errors::VaultError> {
    let payload = payment_methods::StoreLockerReq::LockerCard(payment_methods::StoreCardReq {
        merchant_id: &merchant_account.merchant_id,
        merchant_customer_id: customer_id.to_owned(),
        requestor_card_reference: card_reference.map(str::to_string),
        card: payment_methods::Card {
            card_number: card.card_number.to_owned(),
            name_on_card: card.card_holder_name.to_owned(),
            card_exp_month: card.card_exp_month.to_owned(),
            card_exp_year: card.card_exp_year.to_owned(),
            card_brand: None,
            card_isin: None,
            nick_name: card.nick_name.as_ref().map(masking::Secret::peek).cloned(),
        },
    });

    let store_card_payload =
        call_to_locker_hs(state, &payload, &customer_id, locker_choice).await?;

    let payment_method_resp = payment_methods::mk_add_card_response_hs(
        card.clone(),
        store_card_payload.card_reference,
        req,
        &merchant_account.merchant_id,
    );
    Ok((
        payment_method_resp,
        store_card_payload.duplicate.unwrap_or(false),
    ))
}

#[instrument(skip_all)]
pub async fn decode_and_decrypt_locker_data(
    key_store: &domain::MerchantKeyStore,
    enc_card_data: String,
) -> errors::CustomResult<Secret<String>, errors::VaultError> {
    // Fetch key
    let key = key_store.key.get_inner().peek();
    // Decode
    let decoded_bytes = hex::decode(&enc_card_data)
        .into_report()
        .change_context(errors::VaultError::ResponseDeserializationFailed)
        .attach_printable("Failed to decode hex string into bytes")?;
    // Decrypt
    decrypt(Some(Encryption::new(decoded_bytes.into())), key)
        .await
        .change_context(errors::VaultError::FetchPaymentMethodFailed)?
        .map_or(
            Err(report!(errors::VaultError::FetchPaymentMethodFailed)),
            |d| Ok(d.into_inner()),
        )
}

#[instrument(skip_all)]
pub async fn get_payment_method_from_hs_locker<'a>(
    state: &'a routes::AppState,
    key_store: &domain::MerchantKeyStore,
    customer_id: &str,
    merchant_id: &str,
    payment_method_reference: &'a str,
    locker_choice: Option<api_enums::LockerChoice>,
) -> errors::CustomResult<Secret<String>, errors::VaultError> {
    let locker = &state.conf.locker;
    #[cfg(not(feature = "kms"))]
    let jwekey = &state.conf.jwekey;
    #[cfg(feature = "kms")]
    let jwekey = &state.kms_secrets;

    let payment_method_data = if !locker.mock_locker {
        let request = payment_methods::mk_get_card_request_hs(
            jwekey,
            locker,
            customer_id,
            merchant_id,
            payment_method_reference,
            locker_choice,
        )
        .await
        .change_context(errors::VaultError::FetchPaymentMethodFailed)
        .attach_printable("Making get payment method request failed")?;
        let response = services::call_connector_api(state, request)
            .await
            .change_context(errors::VaultError::FetchPaymentMethodFailed)
            .attach_printable("Failed while executing call_connector_api for get_card");
        let jwe_body: services::JweBody = response
            .get_response_inner("JweBody")
            .change_context(errors::VaultError::FetchPaymentMethodFailed)?;
        let decrypted_payload =
            payment_methods::get_decrypted_response_payload(jwekey, jwe_body, locker_choice)
                .await
                .change_context(errors::VaultError::FetchPaymentMethodFailed)
                .attach_printable("Error getting decrypted response payload for get card")?;
        let get_card_resp: payment_methods::RetrieveCardResp = decrypted_payload
            .parse_struct("RetrieveCardResp")
            .change_context(errors::VaultError::FetchPaymentMethodFailed)?;
        let retrieve_card_resp = get_card_resp
            .payload
            .get_required_value("RetrieveCardRespPayload")
            .change_context(errors::VaultError::FetchPaymentMethodFailed)?;
        let enc_card_data = retrieve_card_resp
            .enc_card_data
            .get_required_value("enc_card_data")
            .change_context(errors::VaultError::FetchPaymentMethodFailed)?;
        decode_and_decrypt_locker_data(key_store, enc_card_data.peek().to_string()).await?
    } else {
        mock_get_payment_method(&*state.store, key_store, payment_method_reference)
            .await?
            .payment_method
            .payment_method_data
    };
    Ok(payment_method_data)
}

#[instrument(skip_all)]
pub async fn call_to_locker_hs<'a>(
    state: &routes::AppState,
    payload: &payment_methods::StoreLockerReq<'a>,
    customer_id: &str,
    locker_choice: api_enums::LockerChoice,
) -> errors::CustomResult<payment_methods::StoreCardRespPayload, errors::VaultError> {
    let locker = &state.conf.locker;
    #[cfg(not(feature = "kms"))]
    let jwekey = &state.conf.jwekey;
    #[cfg(feature = "kms")]
    let jwekey = &state.kms_secrets;
    let db = &*state.store;
    let stored_card_response = if !locker.mock_locker {
        let request =
            payment_methods::mk_add_locker_request_hs(jwekey, locker, payload, locker_choice)
                .await?;
        let response = services::call_connector_api(state, request)
            .await
            .change_context(errors::VaultError::SaveCardFailed);

        let jwe_body: services::JweBody = response
            .get_response_inner("JweBody")
            .change_context(errors::VaultError::FetchCardFailed)?;

        let decrypted_payload =
            payment_methods::get_decrypted_response_payload(jwekey, jwe_body, Some(locker_choice))
                .await
                .change_context(errors::VaultError::SaveCardFailed)
                .attach_printable("Error getting decrypted response payload")?;
        let stored_card_resp: payment_methods::StoreCardResp = decrypted_payload
            .parse_struct("StoreCardResp")
            .change_context(errors::VaultError::ResponseDeserializationFailed)?;
        stored_card_resp
    } else {
        let card_id = generate_id(consts::ID_LENGTH, "card");
        mock_call_to_locker_hs(db, &card_id, payload, None, None, Some(customer_id)).await?
    };

    let stored_card = stored_card_response
        .payload
        .get_required_value("StoreCardRespPayload")
        .change_context(errors::VaultError::SaveCardFailed)?;
    Ok(stored_card)
}

pub async fn update_payment_method(
    db: &dyn db::StorageInterface,
    pm: payment_method::PaymentMethod,
    pm_metadata: serde_json::Value,
) -> errors::CustomResult<(), errors::VaultError> {
    let pm_update = payment_method::PaymentMethodUpdate::MetadataUpdate {
        metadata: Some(pm_metadata),
    };
    db.update_payment_method(pm, pm_update)
        .await
        .change_context(errors::VaultError::UpdateInPaymentMethodDataTableFailed)?;
    Ok(())
}

#[instrument(skip_all)]
pub async fn get_card_from_hs_locker<'a>(
    state: &'a routes::AppState,
    customer_id: &str,
    merchant_id: &str,
    card_reference: &'a str,
    locker_choice: api_enums::LockerChoice,
) -> errors::CustomResult<payment_methods::Card, errors::VaultError> {
    let locker = &state.conf.locker;
    #[cfg(not(feature = "kms"))]
    let jwekey = &state.conf.jwekey;
    #[cfg(feature = "kms")]
    let jwekey = &state.kms_secrets;

    if !locker.mock_locker {
        let request = payment_methods::mk_get_card_request_hs(
            jwekey,
            locker,
            customer_id,
            merchant_id,
            card_reference,
            Some(locker_choice),
        )
        .await
        .change_context(errors::VaultError::FetchCardFailed)
        .attach_printable("Making get card request failed")?;
        let response = services::call_connector_api(state, request)
            .await
            .change_context(errors::VaultError::FetchCardFailed)
            .attach_printable("Failed while executing call_connector_api for get_card");
        let jwe_body: services::JweBody = response
            .get_response_inner("JweBody")
            .change_context(errors::VaultError::FetchCardFailed)?;
        let decrypted_payload =
            payment_methods::get_decrypted_response_payload(jwekey, jwe_body, Some(locker_choice))
                .await
                .change_context(errors::VaultError::FetchCardFailed)
                .attach_printable("Error getting decrypted response payload for get card")?;
        let get_card_resp: payment_methods::RetrieveCardResp = decrypted_payload
            .parse_struct("RetrieveCardResp")
            .change_context(errors::VaultError::FetchCardFailed)?;
        let retrieve_card_resp = get_card_resp
            .payload
            .get_required_value("RetrieveCardRespPayload")
            .change_context(errors::VaultError::FetchCardFailed)?;
        retrieve_card_resp
            .card
            .get_required_value("Card")
            .change_context(errors::VaultError::FetchCardFailed)
    } else {
        let (get_card_resp, _) = mock_get_card(&*state.store, card_reference).await?;
        payment_methods::mk_get_card_response(get_card_resp)
            .change_context(errors::VaultError::ResponseDeserializationFailed)
    }
}

#[instrument(skip_all)]
pub async fn delete_card_from_hs_locker<'a>(
    state: &routes::AppState,
    customer_id: &str,
    merchant_id: &str,
    card_reference: &'a str,
) -> errors::RouterResult<payment_methods::DeleteCardResp> {
    let locker = &state.conf.locker;
    #[cfg(not(feature = "kms"))]
    let jwekey = &state.conf.jwekey;
    #[cfg(feature = "kms")]
    let jwekey = &state.kms_secrets;

    let request = payment_methods::mk_delete_card_request_hs(
        jwekey,
        locker,
        customer_id,
        merchant_id,
        card_reference,
    )
    .await
    .change_context(errors::ApiErrorResponse::InternalServerError)
    .attach_printable("Making delete card request failed")?;

    if !locker.mock_locker {
        let response = services::call_connector_api(state, request)
            .await
            .change_context(errors::ApiErrorResponse::InternalServerError)
            .attach_printable("Failed while executing call_connector_api for delete card");
        let jwe_body: services::JweBody = response.get_response_inner("JweBody")?;
        let decrypted_payload = payment_methods::get_decrypted_response_payload(
            jwekey,
            jwe_body,
            Some(api_enums::LockerChoice::Basilisk),
        )
        .await
        .change_context(errors::ApiErrorResponse::InternalServerError)
        .attach_printable("Error getting decrypted response payload for delete card")?;
        let delete_card_resp: payment_methods::DeleteCardResp = decrypted_payload
            .parse_struct("DeleteCardResp")
            .change_context(errors::ApiErrorResponse::InternalServerError)?;
        Ok(delete_card_resp)
    } else {
        Ok(mock_delete_card_hs(&*state.store, card_reference)
            .await
            .change_context(errors::ApiErrorResponse::InternalServerError)
            .attach_printable("card_delete_failure_message")?)
    }
}

///Mock api for local testing
pub async fn mock_call_to_locker_hs<'a>(
    db: &dyn db::StorageInterface,
    card_id: &str,
    payload: &payment_methods::StoreLockerReq<'a>,
    card_cvc: Option<String>,
    payment_method_id: Option<String>,
    customer_id: Option<&str>,
) -> errors::CustomResult<payment_methods::StoreCardResp, errors::VaultError> {
    let mut locker_mock_up = storage::LockerMockUpNew {
        card_id: card_id.to_string(),
        external_id: uuid::Uuid::new_v4().to_string(),
        card_fingerprint: uuid::Uuid::new_v4().to_string(),
        card_global_fingerprint: uuid::Uuid::new_v4().to_string(),
        merchant_id: "".to_string(),
        card_number: "4111111111111111".to_string(),
        card_exp_year: "2099".to_string(),
        card_exp_month: "12".to_string(),
        card_cvc,
        payment_method_id,
        customer_id: customer_id.map(str::to_string),
        name_on_card: None,
        nickname: None,
        enc_card_data: None,
    };
    locker_mock_up = match payload {
        payment_methods::StoreLockerReq::LockerCard(store_card_req) => storage::LockerMockUpNew {
            merchant_id: store_card_req.merchant_id.to_string(),
            card_number: store_card_req.card.card_number.peek().to_string(),
            card_exp_year: store_card_req.card.card_exp_year.peek().to_string(),
            card_exp_month: store_card_req.card.card_exp_month.peek().to_string(),
            name_on_card: store_card_req.card.name_on_card.to_owned().expose_option(),
            nickname: store_card_req.card.nick_name.to_owned(),
            ..locker_mock_up
        },
        payment_methods::StoreLockerReq::LockerGeneric(store_generic_req) => {
            storage::LockerMockUpNew {
                merchant_id: store_generic_req.merchant_id.to_string(),
                enc_card_data: Some(store_generic_req.enc_data.to_owned()),
                ..locker_mock_up
            }
        }
    };

    let response = db
        .insert_locker_mock_up(locker_mock_up)
        .await
        .change_context(errors::VaultError::SaveCardFailed)?;
    let payload = payment_methods::StoreCardRespPayload {
        card_reference: response.card_id,
        duplicate: Some(false),
    };
    Ok(payment_methods::StoreCardResp {
        status: "SUCCESS".to_string(),
        error_code: None,
        error_message: None,
        payload: Some(payload),
    })
}

#[instrument(skip_all)]
pub async fn mock_get_card<'a>(
    db: &dyn db::StorageInterface,
    card_id: &'a str,
) -> errors::CustomResult<(payment_methods::GetCardResponse, Option<String>), errors::VaultError> {
    let locker_mock_up = db
        .find_locker_by_card_id(card_id)
        .await
        .change_context(errors::VaultError::FetchCardFailed)?;
    let add_card_response = payment_methods::AddCardResponse {
        card_id: locker_mock_up
            .payment_method_id
            .unwrap_or(locker_mock_up.card_id),
        external_id: locker_mock_up.external_id,
        card_fingerprint: locker_mock_up.card_fingerprint.into(),
        card_global_fingerprint: locker_mock_up.card_global_fingerprint.into(),
        merchant_id: Some(locker_mock_up.merchant_id),
        card_number: locker_mock_up
            .card_number
            .try_into()
            .into_report()
            .change_context(errors::VaultError::ResponseDeserializationFailed)
            .attach_printable("Invalid card number format from the mock locker")
            .map(Some)?,
        card_exp_year: Some(locker_mock_up.card_exp_year.into()),
        card_exp_month: Some(locker_mock_up.card_exp_month.into()),
        name_on_card: locker_mock_up.name_on_card.map(|card| card.into()),
        nickname: locker_mock_up.nickname,
        customer_id: locker_mock_up.customer_id,
        duplicate: locker_mock_up.duplicate,
    };
    Ok((
        payment_methods::GetCardResponse {
            card: add_card_response,
        },
        locker_mock_up.card_cvc,
    ))
}

#[instrument(skip_all)]
pub async fn mock_get_payment_method<'a>(
    db: &dyn db::StorageInterface,
    key_store: &domain::MerchantKeyStore,
    card_id: &'a str,
) -> errors::CustomResult<payment_methods::GetPaymentMethodResponse, errors::VaultError> {
    let locker_mock_up = db
        .find_locker_by_card_id(card_id)
        .await
        .change_context(errors::VaultError::FetchPaymentMethodFailed)?;
    let dec_data = if let Some(e) = locker_mock_up.enc_card_data {
        decode_and_decrypt_locker_data(key_store, e).await
    } else {
        Err(report!(errors::VaultError::FetchPaymentMethodFailed))
    }?;
    let payment_method_response = payment_methods::AddPaymentMethodResponse {
        payment_method_id: locker_mock_up
            .payment_method_id
            .unwrap_or(locker_mock_up.card_id),
        external_id: locker_mock_up.external_id,
        merchant_id: Some(locker_mock_up.merchant_id),
        nickname: locker_mock_up.nickname,
        customer_id: locker_mock_up.customer_id,
        duplicate: locker_mock_up.duplicate,
        payment_method_data: dec_data,
    };
    Ok(payment_methods::GetPaymentMethodResponse {
        payment_method: payment_method_response,
    })
}

#[instrument(skip_all)]
pub async fn mock_delete_card_hs<'a>(
    db: &dyn db::StorageInterface,
    card_id: &'a str,
) -> errors::CustomResult<payment_methods::DeleteCardResp, errors::VaultError> {
    db.delete_locker_mock_up(card_id)
        .await
        .change_context(errors::VaultError::FetchCardFailed)?;
    Ok(payment_methods::DeleteCardResp {
        status: "SUCCESS".to_string(),
        error_code: None,
        error_message: None,
    })
}

#[instrument(skip_all)]
pub async fn mock_delete_card<'a>(
    db: &dyn db::StorageInterface,
    card_id: &'a str,
) -> errors::CustomResult<payment_methods::DeleteCardResponse, errors::VaultError> {
    let locker_mock_up = db
        .delete_locker_mock_up(card_id)
        .await
        .change_context(errors::VaultError::FetchCardFailed)?;
    Ok(payment_methods::DeleteCardResponse {
        card_id: Some(locker_mock_up.card_id),
        external_id: Some(locker_mock_up.external_id),
        card_isin: None,
        status: "SUCCESS".to_string(),
    })
}
//------------------------------------------------------------------------------
pub fn get_banks(
    state: &routes::AppState,
    pm_type: api_enums::PaymentMethodType,
    connectors: Vec<String>,
) -> Result<Vec<BankCodeResponse>, errors::ApiErrorResponse> {
    let mut bank_names_hm: HashMap<String, HashSet<api_enums::BankNames>> = HashMap::new();

    if matches!(
        pm_type,
        api_enums::PaymentMethodType::Giropay | api_enums::PaymentMethodType::Sofort
    ) {
        Ok(vec![BankCodeResponse {
            bank_name: vec![],
            eligible_connectors: connectors,
        }])
    } else {
        let mut bank_code_responses = vec![];
        for connector in &connectors {
            if let Some(connector_bank_names) = state.conf.bank_config.0.get(&pm_type) {
                if let Some(connector_hash_set) = connector_bank_names.0.get(connector) {
                    bank_names_hm.insert(connector.clone(), connector_hash_set.banks.clone());
                } else {
                    logger::error!("Could not find any configured connectors for payment_method -> {pm_type} for connector -> {connector}");
                }
            } else {
                logger::error!("Could not find any configured banks for payment_method -> {pm_type} for connector -> {connector}");
            }
        }

        let vector_of_hashsets = bank_names_hm
            .values()
            .map(|bank_names_hashset| bank_names_hashset.to_owned())
            .collect::<Vec<_>>();

        let mut common_bank_names = HashSet::new();
        if let Some(first_element) = vector_of_hashsets.first() {
            common_bank_names = vector_of_hashsets
                .iter()
                .skip(1)
                .fold(first_element.to_owned(), |acc, hs| {
                    acc.intersection(hs).cloned().collect()
                });
        }

        if !common_bank_names.is_empty() {
            bank_code_responses.push(BankCodeResponse {
                bank_name: common_bank_names.clone().into_iter().collect(),
                eligible_connectors: connectors.clone(),
            });
        }

        for connector in connectors {
            if let Some(all_bank_codes_for_connector) = bank_names_hm.get(&connector) {
                let remaining_bank_codes: HashSet<_> = all_bank_codes_for_connector
                    .difference(&common_bank_names)
                    .collect();

                if !remaining_bank_codes.is_empty() {
                    bank_code_responses.push(BankCodeResponse {
                        bank_name: remaining_bank_codes
                            .into_iter()
                            .map(|ele| ele.to_owned())
                            .collect(),
                        eligible_connectors: vec![connector],
                    })
                }
            } else {
                logger::error!("Could not find any configured banks for payment_method -> {pm_type} for connector -> {connector}");
            }
        }
        Ok(bank_code_responses)
    }
}

fn get_val(str: String, val: &serde_json::Value) -> Option<String> {
    str.split('.')
        .try_fold(val, |acc, x| acc.get(x))
        .and_then(|v| v.as_str())
        .map(|s| s.to_string())
}

pub async fn list_payment_methods(
    state: routes::AppState,
    merchant_account: domain::MerchantAccount,
    key_store: domain::MerchantKeyStore,
    mut req: api::PaymentMethodListRequest,
) -> errors::RouterResponse<api::PaymentMethodListResponse> {
    let db = &*state.store;
    let pm_config_mapping = &state.conf.pm_filters;

    let payment_intent = helpers::verify_payment_intent_time_and_client_secret(
        db,
        &merchant_account,
        req.client_secret.clone(),
    )
    .await?;

    let shipping_address = payment_intent
        .as_ref()
        .async_map(|pi| async {
            helpers::get_address_by_id(
                db,
                pi.shipping_address_id.clone(),
                &key_store,
                pi.payment_id.clone(),
                merchant_account.merchant_id.clone(),
                merchant_account.storage_scheme,
            )
            .await
        })
        .await
        .transpose()?
        .flatten();

    let billing_address = payment_intent
        .as_ref()
        .async_map(|pi| async {
            helpers::get_address_by_id(
                db,
                pi.billing_address_id.clone(),
                &key_store,
                pi.payment_id.clone(),
                merchant_account.merchant_id.clone(),
                merchant_account.storage_scheme,
            )
            .await
        })
        .await
        .transpose()?
        .flatten();

    let customer = payment_intent
        .as_ref()
        .async_and_then(|pi| async {
            pi.customer_id
                .as_ref()
                .async_and_then(|cust| async {
                    db.find_customer_by_customer_id_merchant_id(
                        cust.as_str(),
                        &pi.merchant_id,
                        &key_store,
                    )
                    .await
                    .to_not_found_response(errors::ApiErrorResponse::CustomerNotFound)
                    .ok()
                })
                .await
        })
        .await;

    let payment_attempt = payment_intent
        .as_ref()
        .async_map(|pi| async {
            db.find_payment_attempt_by_payment_id_merchant_id_attempt_id(
                &pi.payment_id,
                &pi.merchant_id,
                &pi.active_attempt.get_id(),
                merchant_account.storage_scheme,
            )
            .await
            .change_context(errors::ApiErrorResponse::PaymentNotFound)
        })
        .await
        .transpose()?;

    let payment_type = payment_attempt.as_ref().map(|pa| {
        let amount = api::Amount::from(pa.amount);
        let mandate_type = if pa.mandate_id.is_some() {
            Some(api::MandateTransactionType::RecurringMandateTransaction)
        } else if pa.mandate_details.is_some() {
            Some(api::MandateTransactionType::NewMandateTransaction)
        } else {
            None
        };

        helpers::infer_payment_type(&amount, mandate_type.as_ref())
    });

    let all_mcas = db
        .find_merchant_connector_account_by_merchant_id_and_disabled_list(
            &merchant_account.merchant_id,
            false,
            &key_store,
        )
        .await
        .to_not_found_response(errors::ApiErrorResponse::MerchantAccountNotFound)?;

    let profile_id = payment_intent
        .as_ref()
        .async_map(|payment_intent| async {
            crate::core::utils::get_profile_id_from_business_details(
                payment_intent.business_country,
                payment_intent.business_label.as_ref(),
                &merchant_account,
                payment_intent.profile_id.as_ref(),
                db,
                false,
            )
            .await
            .attach_printable("Could not find profile id from business details")
        })
        .await
        .transpose()?;

    // filter out connectors based on the business country
    let filtered_mcas = helpers::filter_mca_based_on_business_profile(all_mcas, profile_id);

    logger::debug!(mca_before_filtering=?filtered_mcas);

    let mut response: Vec<ResponsePaymentMethodIntermediate> = vec![];
    for mca in &filtered_mcas {
        let payment_methods = match &mca.payment_methods_enabled {
            Some(pm) => pm.clone(),
            None => continue,
        };

        filter_payment_methods(
            payment_methods,
            &mut req,
            &mut response,
            payment_intent.as_ref(),
            payment_attempt.as_ref(),
            billing_address.as_ref(),
            mca.connector_name.clone(),
            pm_config_mapping,
            &state.conf.mandates.supported_payment_methods,
        )
        .await?;
    }

    let mut pmt_to_auth_connector = HashMap::new();

    if let Some((payment_attempt, payment_intent)) =
        payment_attempt.as_ref().zip(payment_intent.as_ref())
    {
        let routing_enabled_pms = HashSet::from([
            api_enums::PaymentMethod::BankTransfer,
            api_enums::PaymentMethod::BankDebit,
            api_enums::PaymentMethod::BankRedirect,
        ]);

        let routing_enabled_pm_types = HashSet::from([
            api_enums::PaymentMethodType::GooglePay,
            api_enums::PaymentMethodType::ApplePay,
            api_enums::PaymentMethodType::Klarna,
            api_enums::PaymentMethodType::Paypal,
        ]);

        let mut chosen = Vec::<api::SessionConnectorData>::new();
        for intermediate in &response {
            if routing_enabled_pm_types.contains(&intermediate.payment_method_type)
                || routing_enabled_pms.contains(&intermediate.payment_method)
            {
                let connector_data = api::ConnectorData::get_connector_by_name(
                    &state.clone().conf.connectors,
                    &intermediate.connector,
                    api::GetToken::from(intermediate.payment_method_type),
                    None,
                )
                .change_context(errors::ApiErrorResponse::InternalServerError)
                .attach_printable("invalid connector name received")?;

                chosen.push(api::SessionConnectorData {
                    payment_method_type: intermediate.payment_method_type,
                    connector: connector_data,
                    business_sub_label: None,
                });
            }
        }
        let sfr = SessionFlowRoutingInput {
            state: &state,
            country: shipping_address.clone().and_then(|ad| ad.country),
            key_store: &key_store,
            merchant_account: &merchant_account,
            payment_attempt,
            payment_intent,
            chosen,
        };
        let result = routing::perform_session_flow_routing(sfr)
            .await
            .change_context(errors::ApiErrorResponse::InternalServerError)
            .attach_printable("error performing session flow routing")?;

        response.retain(|intermediate| {
            if !routing_enabled_pm_types.contains(&intermediate.payment_method_type)
                && !routing_enabled_pms.contains(&intermediate.payment_method)
            {
                return true;
            }

            if let Some(choice) = result.get(&intermediate.payment_method_type) {
                intermediate.connector == choice.connector.connector_name.to_string()
            } else {
                false
            }
        });

        let mut routing_info: storage::PaymentRoutingInfo = payment_attempt
            .straight_through_algorithm
            .clone()
            .map(|val| val.parse_value("PaymentRoutingInfo"))
            .transpose()
            .change_context(errors::ApiErrorResponse::InternalServerError)
            .attach_printable("Invalid PaymentRoutingInfo format found in payment attempt")?
            .unwrap_or_else(|| storage::PaymentRoutingInfo {
                algorithm: None,
                pre_routing_results: None,
            });

        let mut pre_routing_results: HashMap<
            api_enums::PaymentMethodType,
            routing_types::RoutableConnectorChoice,
        > = HashMap::new();

        for (pm_type, choice) in result {
            let routable_choice = routing_types::RoutableConnectorChoice {
                #[cfg(feature = "backwards_compatibility")]
                choice_kind: routing_types::RoutableChoiceKind::FullStruct,
                connector: choice
                    .connector
                    .connector_name
                    .to_string()
                    .parse()
                    .into_report()
                    .change_context(errors::ApiErrorResponse::InternalServerError)
                    .attach_printable("")?,
                #[cfg(feature = "connector_choice_mca_id")]
                merchant_connector_id: choice.connector.merchant_connector_id,
                #[cfg(not(feature = "connector_choice_mca_id"))]
                sub_label: choice.sub_label,
            };

            pre_routing_results.insert(pm_type, routable_choice);
        }

        let redis_conn = db
            .get_redis_conn()
            .map_err(|redis_error| logger::error!(?redis_error))
            .ok();

        let mut val = Vec::new();

        for (payment_method_type, routable_connector_choice) in &pre_routing_results {
            #[cfg(not(feature = "connector_choice_mca_id"))]
            let connector_label = get_connector_label(
                payment_intent.business_country,
                payment_intent.business_label.as_ref(),
                #[cfg(not(feature = "connector_choice_mca_id"))]
                routable_connector_choice.sub_label.as_ref(),
                #[cfg(feature = "connector_choice_mca_id")]
                None,
                routable_connector_choice.connector.to_string().as_str(),
            );
            #[cfg(not(feature = "connector_choice_mca_id"))]
            let matched_mca = filtered_mcas
                .iter()
                .find(|m| connector_label == m.connector_label);

            #[cfg(feature = "connector_choice_mca_id")]
            let matched_mca = filtered_mcas.iter().find(|m| {
                routable_connector_choice.merchant_connector_id.as_ref()
                    == Some(&m.merchant_connector_id)
            });

            if let Some(m) = matched_mca {
                let pm_auth_config = m
                    .pm_auth_config
                    .as_ref()
                    .map(|config| {
                        serde_json::from_value::<PaymentMethodAuthConfig>(config.clone())
                            .into_report()
                            .change_context(errors::StorageError::DeserializationFailed)
                            .attach_printable("Failed to deserialize Payment Method Auth config")
                    })
                    .transpose()
                    .unwrap_or_else(|err| {
                        logger::error!(error=?err);
                        None
                    });

                let matched_config = match pm_auth_config {
                    Some(config) => {
                        let internal_config = config
                            .enabled_payment_methods
                            .iter()
                            .find(|config| config.payment_method_type == *payment_method_type)
                            .cloned();

                        internal_config
                    }
                    None => None,
                };

                if let Some(config) = matched_config {
                    pmt_to_auth_connector
                        .insert(*payment_method_type, config.connector_name.clone());
                    val.push(config);
                }
            }
        }

        let pm_auth_key = format!("pm_auth_{}", payment_intent.payment_id);
        let redis_expiry = state.conf.payment_method_auth.redis_expiry;

        if let Some(rc) = redis_conn {
            rc.serialize_and_set_key_with_expiry(pm_auth_key.as_str(), val, redis_expiry)
                .await
                .attach_printable("Failed to store pm auth data in redis")
                .unwrap_or_else(|err| {
                    logger::error!(error=?err);
                })
        };

        routing_info.pre_routing_results = Some(pre_routing_results);

        let encoded = utils::Encode::<storage::PaymentRoutingInfo>::encode_to_value(&routing_info)
            .change_context(errors::ApiErrorResponse::InternalServerError)
            .attach_printable("Unable to serialize payment routing info to value")?;

        let attempt_update = storage::PaymentAttemptUpdate::UpdateTrackers {
            payment_token: None,
            connector: None,
            straight_through_algorithm: Some(encoded),
            amount_capturable: None,
            updated_by: merchant_account.storage_scheme.to_string(),
            merchant_connector_id: None,
            surcharge_amount: None,
            tax_amount: None,
        };

        state
            .store
            .update_payment_attempt_with_attempt_id(
                payment_attempt.clone(),
                attempt_update,
                merchant_account.storage_scheme,
            )
            .await
            .to_not_found_response(errors::ApiErrorResponse::PaymentNotFound)?;
    }

    let req = api_models::payments::PaymentsRequest::foreign_from((
        payment_attempt.as_ref(),
        shipping_address.as_ref(),
        billing_address.as_ref(),
        customer.as_ref(),
    ));
    let req_val = serde_json::to_value(req).ok();
    logger::debug!(filtered_payment_methods=?response);

    let mut payment_experiences_consolidated_hm: HashMap<
        api_enums::PaymentMethod,
        HashMap<api_enums::PaymentMethodType, HashMap<api_enums::PaymentExperience, Vec<String>>>,
    > = HashMap::new();

    let mut card_networks_consolidated_hm: HashMap<
        api_enums::PaymentMethod,
        HashMap<api_enums::PaymentMethodType, HashMap<api_enums::CardNetwork, Vec<String>>>,
    > = HashMap::new();

    let mut banks_consolidated_hm: HashMap<api_enums::PaymentMethodType, Vec<String>> =
        HashMap::new();

    let mut bank_debits_consolidated_hm =
        HashMap::<api_enums::PaymentMethodType, Vec<String>>::new();

    let mut bank_transfer_consolidated_hm =
        HashMap::<api_enums::PaymentMethodType, Vec<String>>::new();

    let mut required_fields_hm = HashMap::<
        api_enums::PaymentMethod,
        HashMap<api_enums::PaymentMethodType, HashMap<String, RequiredFieldInfo>>,
    >::new();

    for element in response.clone() {
        let payment_method = element.payment_method;
        let payment_method_type = element.payment_method_type;
        let connector = element.connector.clone();

        let connector_variant = api_enums::Connector::from_str(connector.as_str())
            .into_report()
            .change_context(errors::ConnectorError::InvalidConnectorName)
            .change_context(errors::ApiErrorResponse::InvalidDataValue {
                field_name: "connector",
            })
            .attach_printable_lazy(|| format!("unable to parse connector name {connector:?}"))?;
        state.conf.required_fields.0.get(&payment_method).map(
            |required_fields_hm_for_each_payment_method_type| {
                required_fields_hm_for_each_payment_method_type
                    .0
                    .get(&payment_method_type)
                    .map(|required_fields_hm_for_each_connector| {
                        required_fields_hm.entry(payment_method).or_default();
                        required_fields_hm_for_each_connector
                            .fields
                            .get(&connector_variant)
                            .map(|required_fields_final| {
                                let mut required_fields_hs = required_fields_final.common.clone();
                                if let Some(pa) = payment_attempt.as_ref() {
                                    if let Some(_mandate) = &pa.mandate_details {
                                        required_fields_hs
                                            .extend(required_fields_final.mandate.clone());
                                    } else {
                                        required_fields_hs
                                            .extend(required_fields_final.non_mandate.clone());
                                    }
                                }

                                {
                                    for (key, val) in &mut required_fields_hs {
                                        let temp = req_val
                                            .as_ref()
                                            .and_then(|r| get_val(key.to_owned(), r));
                                        if let Some(s) = temp {
                                            val.value = Some(s)
                                        };
                                    }
                                }

                                let existing_req_fields_hs = required_fields_hm
                                    .get_mut(&payment_method)
                                    .and_then(|inner_hm| inner_hm.get_mut(&payment_method_type));

                                // If payment_method_type already exist in required_fields_hm, extend the required_fields hs to existing hs.
                                if let Some(inner_hs) = existing_req_fields_hs {
                                    inner_hs.extend(required_fields_hs);
                                } else {
                                    required_fields_hm.get_mut(&payment_method).map(|inner_hm| {
                                        inner_hm.insert(payment_method_type, required_fields_hs)
                                    });
                                }
                            })
                    })
            },
        );

        if let Some(payment_experience) = element.payment_experience {
            if let Some(payment_method_hm) =
                payment_experiences_consolidated_hm.get_mut(&payment_method)
            {
                if let Some(payment_method_type_hm) =
                    payment_method_hm.get_mut(&payment_method_type)
                {
                    if let Some(vector_of_connectors) =
                        payment_method_type_hm.get_mut(&payment_experience)
                    {
                        vector_of_connectors.push(connector);
                    } else {
                        payment_method_type_hm.insert(payment_experience, vec![connector]);
                    }
                } else {
                    payment_method_hm.insert(
                        payment_method_type,
                        HashMap::from([(payment_experience, vec![connector])]),
                    );
                }
            } else {
                let inner_hm = HashMap::from([(payment_experience, vec![connector])]);
                let payment_method_type_hm = HashMap::from([(payment_method_type, inner_hm)]);
                payment_experiences_consolidated_hm.insert(payment_method, payment_method_type_hm);
            }
        }

        if let Some(card_networks) = element.card_networks {
            if let Some(payment_method_hm) = card_networks_consolidated_hm.get_mut(&payment_method)
            {
                if let Some(payment_method_type_hm) =
                    payment_method_hm.get_mut(&payment_method_type)
                {
                    for card_network in card_networks {
                        if let Some(vector_of_connectors) =
                            payment_method_type_hm.get_mut(&card_network)
                        {
                            let connector = element.connector.clone();
                            vector_of_connectors.push(connector);
                        } else {
                            let connector = element.connector.clone();
                            payment_method_type_hm.insert(card_network, vec![connector]);
                        }
                    }
                } else {
                    let mut inner_hashmap: HashMap<api_enums::CardNetwork, Vec<String>> =
                        HashMap::new();
                    for card_network in card_networks {
                        if let Some(vector_of_connectors) = inner_hashmap.get_mut(&card_network) {
                            let connector = element.connector.clone();
                            vector_of_connectors.push(connector);
                        } else {
                            let connector = element.connector.clone();
                            inner_hashmap.insert(card_network, vec![connector]);
                        }
                    }
                    payment_method_hm.insert(payment_method_type, inner_hashmap);
                }
            } else {
                let mut inner_hashmap: HashMap<api_enums::CardNetwork, Vec<String>> =
                    HashMap::new();
                for card_network in card_networks {
                    if let Some(vector_of_connectors) = inner_hashmap.get_mut(&card_network) {
                        let connector = element.connector.clone();
                        vector_of_connectors.push(connector);
                    } else {
                        let connector = element.connector.clone();
                        inner_hashmap.insert(card_network, vec![connector]);
                    }
                }
                let payment_method_type_hm = HashMap::from([(payment_method_type, inner_hashmap)]);
                card_networks_consolidated_hm.insert(payment_method, payment_method_type_hm);
            }
        }

        if element.payment_method == api_enums::PaymentMethod::BankRedirect {
            let connector = element.connector.clone();
            if let Some(vector_of_connectors) =
                banks_consolidated_hm.get_mut(&element.payment_method_type)
            {
                vector_of_connectors.push(connector);
            } else {
                banks_consolidated_hm.insert(element.payment_method_type, vec![connector]);
            }
        }

        if element.payment_method == api_enums::PaymentMethod::BankDebit {
            let connector = element.connector.clone();
            if let Some(vector_of_connectors) =
                bank_debits_consolidated_hm.get_mut(&element.payment_method_type)
            {
                vector_of_connectors.push(connector);
            } else {
                bank_debits_consolidated_hm.insert(element.payment_method_type, vec![connector]);
            }
        }

        if element.payment_method == api_enums::PaymentMethod::BankTransfer {
            let connector = element.connector.clone();
            if let Some(vector_of_connectors) =
                bank_transfer_consolidated_hm.get_mut(&element.payment_method_type)
            {
                vector_of_connectors.push(connector);
            } else {
                bank_transfer_consolidated_hm.insert(element.payment_method_type, vec![connector]);
            }
        }
    }

    let mut payment_method_responses: Vec<ResponsePaymentMethodsEnabled> = vec![];
    for key in payment_experiences_consolidated_hm.iter() {
        let mut payment_method_types = vec![];
        for payment_method_types_hm in key.1 {
            let mut payment_experience_types = vec![];
            for payment_experience_type in payment_method_types_hm.1 {
                payment_experience_types.push(PaymentExperienceTypes {
                    payment_experience_type: *payment_experience_type.0,
                    eligible_connectors: payment_experience_type.1.clone(),
                })
            }

            payment_method_types.push(ResponsePaymentMethodTypes {
                payment_method_type: *payment_method_types_hm.0,
                payment_experience: Some(payment_experience_types),
                card_networks: None,
                bank_names: None,
                bank_debits: None,
                bank_transfers: None,
                // Required fields for PayLater payment method
                required_fields: required_fields_hm
                    .get(key.0)
                    .and_then(|inner_hm| inner_hm.get(payment_method_types_hm.0))
                    .cloned(),
                surcharge_details: None,
                pm_auth_connector: pmt_to_auth_connector
                    .get(payment_method_types_hm.0)
                    .cloned(),
            })
        }

        payment_method_responses.push(ResponsePaymentMethodsEnabled {
            payment_method: *key.0,
            payment_method_types,
        })
    }

    for key in card_networks_consolidated_hm.iter() {
        let mut payment_method_types = vec![];
        for payment_method_types_hm in key.1 {
            let mut card_network_types = vec![];
            for card_network_type in payment_method_types_hm.1 {
                card_network_types.push(CardNetworkTypes {
                    card_network: card_network_type.0.clone(),
                    eligible_connectors: card_network_type.1.clone(),
                    surcharge_details: None,
                })
            }

            payment_method_types.push(ResponsePaymentMethodTypes {
                payment_method_type: *payment_method_types_hm.0,
                card_networks: Some(card_network_types),
                payment_experience: None,
                bank_names: None,
                bank_debits: None,
                bank_transfers: None,
                // Required fields for Card payment method
                required_fields: required_fields_hm
                    .get(key.0)
                    .and_then(|inner_hm| inner_hm.get(payment_method_types_hm.0))
                    .cloned(),
                surcharge_details: None,
                pm_auth_connector: pmt_to_auth_connector
                    .get(payment_method_types_hm.0)
                    .cloned(),
            })
        }

        payment_method_responses.push(ResponsePaymentMethodsEnabled {
            payment_method: *key.0,
            payment_method_types,
        })
    }

    let mut bank_redirect_payment_method_types = vec![];

    for key in banks_consolidated_hm.iter() {
        let payment_method_type = *key.0;
        let connectors = key.1.clone();
        let bank_names = get_banks(&state, payment_method_type, connectors)?;
        bank_redirect_payment_method_types.push({
            ResponsePaymentMethodTypes {
                payment_method_type,
                bank_names: Some(bank_names),
                payment_experience: None,
                card_networks: None,
                bank_debits: None,
                bank_transfers: None,
                // Required fields for BankRedirect payment method
                required_fields: required_fields_hm
                    .get(&api_enums::PaymentMethod::BankRedirect)
                    .and_then(|inner_hm| inner_hm.get(key.0))
                    .cloned(),
                surcharge_details: None,
                pm_auth_connector: pmt_to_auth_connector.get(&payment_method_type).cloned(),
            }
        })
    }

    if !bank_redirect_payment_method_types.is_empty() {
        payment_method_responses.push(ResponsePaymentMethodsEnabled {
            payment_method: api_enums::PaymentMethod::BankRedirect,
            payment_method_types: bank_redirect_payment_method_types,
        });
    }

    let mut bank_debit_payment_method_types = vec![];

    for key in bank_debits_consolidated_hm.iter() {
        let payment_method_type = *key.0;
        let connectors = key.1.clone();
        bank_debit_payment_method_types.push({
            ResponsePaymentMethodTypes {
                payment_method_type,
                bank_names: None,
                payment_experience: None,
                card_networks: None,
                bank_debits: Some(api_models::payment_methods::BankDebitTypes {
                    eligible_connectors: connectors.clone(),
                }),
                bank_transfers: None,
                // Required fields for BankDebit payment method
                required_fields: required_fields_hm
                    .get(&api_enums::PaymentMethod::BankDebit)
                    .and_then(|inner_hm| inner_hm.get(key.0))
                    .cloned(),
                surcharge_details: None,
                pm_auth_connector: pmt_to_auth_connector.get(&payment_method_type).cloned(),
            }
        })
    }

    if !bank_debit_payment_method_types.is_empty() {
        payment_method_responses.push(ResponsePaymentMethodsEnabled {
            payment_method: api_enums::PaymentMethod::BankDebit,
            payment_method_types: bank_debit_payment_method_types,
        });
    }

    let mut bank_transfer_payment_method_types = vec![];

    for key in bank_transfer_consolidated_hm.iter() {
        let payment_method_type = *key.0;
        let connectors = key.1.clone();
        bank_transfer_payment_method_types.push({
            ResponsePaymentMethodTypes {
                payment_method_type,
                bank_names: None,
                payment_experience: None,
                card_networks: None,
                bank_debits: None,
                bank_transfers: Some(api_models::payment_methods::BankTransferTypes {
                    eligible_connectors: connectors,
                }),
                // Required fields for BankTransfer payment method
                required_fields: required_fields_hm
                    .get(&api_enums::PaymentMethod::BankTransfer)
                    .and_then(|inner_hm| inner_hm.get(key.0))
                    .cloned(),
                surcharge_details: None,
                pm_auth_connector: pmt_to_auth_connector.get(&payment_method_type).cloned(),
            }
        })
    }

    if !bank_transfer_payment_method_types.is_empty() {
        payment_method_responses.push(ResponsePaymentMethodsEnabled {
            payment_method: api_enums::PaymentMethod::BankTransfer,
            payment_method_types: bank_transfer_payment_method_types,
        });
    }

    let merchant_surcharge_configs =
        if let Some((attempt, payment_intent)) = payment_attempt.as_ref().zip(payment_intent) {
            Box::pin(call_surcharge_decision_management(
                state,
                &merchant_account,
                attempt,
                payment_intent,
                billing_address,
                &mut payment_method_responses,
            ))
            .await?
        } else {
            api_surcharge_decision_configs::MerchantSurchargeConfigs::default()
        };

    Ok(services::ApplicationResponse::Json(
        api::PaymentMethodListResponse {
            redirect_url: merchant_account.return_url,
            merchant_name: merchant_account.merchant_name,
            payment_type,
            payment_methods: payment_method_responses,
            mandate_payment: payment_attempt.and_then(|inner| inner.mandate_details).map(
                |d| match d {
                    data_models::mandates::MandateDataType::SingleUse(i) => {
                        api::MandateType::SingleUse(api::MandateAmountData {
                            amount: i.amount,
                            currency: i.currency,
                            start_date: i.start_date,
                            end_date: i.end_date,
                            metadata: i.metadata,
                        })
                    }
                    data_models::mandates::MandateDataType::MultiUse(Some(i)) => {
                        api::MandateType::MultiUse(Some(api::MandateAmountData {
                            amount: i.amount,
                            currency: i.currency,
                            start_date: i.start_date,
                            end_date: i.end_date,
                            metadata: i.metadata,
                        }))
                    }
                    data_models::mandates::MandateDataType::MultiUse(None) => {
                        api::MandateType::MultiUse(None)
                    }
                },
            ),
            show_surcharge_breakup_screen: merchant_surcharge_configs
                .show_surcharge_breakup_screen
                .unwrap_or_default(),
        },
    ))
}

pub async fn call_surcharge_decision_management(
    state: routes::AppState,
    merchant_account: &domain::MerchantAccount,
    payment_attempt: &storage::PaymentAttempt,
    payment_intent: storage::PaymentIntent,
    billing_address: Option<domain::Address>,
    response_payment_method_types: &mut [ResponsePaymentMethodsEnabled],
) -> errors::RouterResult<api_surcharge_decision_configs::MerchantSurchargeConfigs> {
    if payment_attempt.surcharge_amount.is_some() {
        Ok(api_surcharge_decision_configs::MerchantSurchargeConfigs::default())
    } else {
        let algorithm_ref: routing_types::RoutingAlgorithmRef = merchant_account
            .routing_algorithm
            .clone()
            .map(|val| val.parse_value("routing algorithm"))
            .transpose()
            .change_context(errors::ApiErrorResponse::InternalServerError)
            .attach_printable("Could not decode the routing algorithm")?
            .unwrap_or_default();
        let (surcharge_results, merchant_sucharge_configs) =
            perform_surcharge_decision_management_for_payment_method_list(
                &state,
                algorithm_ref,
                payment_attempt,
                &payment_intent,
                billing_address.as_ref().map(Into::into),
                response_payment_method_types,
            )
            .await
            .change_context(errors::ApiErrorResponse::InternalServerError)
            .attach_printable("error performing surcharge decision operation")?;
        if !surcharge_results.is_empty_result() {
            surcharge_results
                .persist_individual_surcharge_details_in_redis(&state, merchant_account)
                .await?;
            let _ = state
                .store
                .update_payment_intent(
                    payment_intent,
                    storage::PaymentIntentUpdate::SurchargeApplicableUpdate {
                        surcharge_applicable: true,
                        updated_by: merchant_account.storage_scheme.to_string(),
                    },
                    merchant_account.storage_scheme,
                )
                .await
                .to_not_found_response(errors::ApiErrorResponse::PaymentNotFound)
                .attach_printable("Failed to update surcharge_applicable in Payment Intent");
        }
        Ok(merchant_sucharge_configs)
    }
}

pub async fn call_surcharge_decision_management_for_saved_card(
    state: &routes::AppState,
    merchant_account: &domain::MerchantAccount,
    payment_attempt: &storage::PaymentAttempt,
    payment_intent: storage::PaymentIntent,
    customer_payment_method_response: &mut api::CustomerPaymentMethodsListResponse,
) -> errors::RouterResult<()> {
    if payment_attempt.surcharge_amount.is_some() {
        Ok(())
    } else {
        let algorithm_ref: routing_types::RoutingAlgorithmRef = merchant_account
            .routing_algorithm
            .clone()
            .map(|val| val.parse_value("routing algorithm"))
            .transpose()
            .change_context(errors::ApiErrorResponse::InternalServerError)
            .attach_printable("Could not decode the routing algorithm")?
            .unwrap_or_default();
        let surcharge_results = perform_surcharge_decision_management_for_saved_cards(
            state,
            algorithm_ref,
            payment_attempt,
            &payment_intent,
            &mut customer_payment_method_response.customer_payment_methods,
        )
        .await
        .change_context(errors::ApiErrorResponse::InternalServerError)
        .attach_printable("error performing surcharge decision operation")?;
        if !surcharge_results.is_empty_result() {
            surcharge_results
                .persist_individual_surcharge_details_in_redis(state, merchant_account)
                .await?;
            let _ = state
                .store
                .update_payment_intent(
                    payment_intent,
                    storage::PaymentIntentUpdate::SurchargeApplicableUpdate {
                        surcharge_applicable: true,
                        updated_by: merchant_account.storage_scheme.to_string(),
                    },
                    merchant_account.storage_scheme,
                )
                .await
                .to_not_found_response(errors::ApiErrorResponse::PaymentNotFound)
                .attach_printable("Failed to update surcharge_applicable in Payment Intent");
        }
        Ok(())
    }
}

#[allow(clippy::too_many_arguments)]
pub async fn filter_payment_methods(
    payment_methods: Vec<serde_json::Value>,
    req: &mut api::PaymentMethodListRequest,
    resp: &mut Vec<ResponsePaymentMethodIntermediate>,
    payment_intent: Option<&storage::PaymentIntent>,
    payment_attempt: Option<&storage::PaymentAttempt>,
    address: Option<&domain::Address>,
    connector: String,
    config: &settings::ConnectorFilters,
    supported_payment_methods_for_mandate: &settings::SupportedPaymentMethodsForMandate,
) -> errors::CustomResult<(), errors::ApiErrorResponse> {
    for payment_method in payment_methods.into_iter() {
        let parse_result = serde_json::from_value::<PaymentMethodsEnabled>(payment_method);
        if let Ok(payment_methods_enabled) = parse_result {
            let payment_method = payment_methods_enabled.payment_method;

            let allowed_payment_method_types = payment_intent
                .and_then(|payment_intent| {
                    payment_intent
                        .allowed_payment_method_types
                        .clone()
                        .map(|val| val.parse_value("Vec<PaymentMethodType>"))
                        .transpose()
                        .unwrap_or_else(|error| {
                            logger::error!(%error, "Failed to deserialize PaymentIntent allowed_payment_method_types"); None
                        })
                });

            for payment_method_type_info in payment_methods_enabled
                .payment_method_types
                .unwrap_or_default()
            {
                if filter_recurring_based(&payment_method_type_info, req.recurring_enabled)
                    && filter_installment_based(
                        &payment_method_type_info,
                        req.installment_payment_enabled,
                    )
                    && filter_amount_based(&payment_method_type_info, req.amount)
                {
                    let mut payment_method_object = payment_method_type_info;

                    let filter;
                    (
                        payment_method_object.accepted_countries,
                        req.accepted_countries,
                        filter,
                    ) = filter_pm_country_based(
                        &payment_method_object.accepted_countries,
                        &req.accepted_countries,
                    );
                    let filter2;
                    (
                        payment_method_object.accepted_currencies,
                        req.accepted_currencies,
                        filter2,
                    ) = filter_pm_currencies_based(
                        &payment_method_object.accepted_currencies,
                        &req.accepted_currencies,
                    );

                    let filter4 = filter_pm_card_network_based(
                        payment_method_object.card_networks.as_ref(),
                        req.card_networks.as_ref(),
                        &payment_method_object.payment_method_type,
                    );

                    let filter3 = if let Some(payment_intent) = payment_intent {
                        filter_payment_country_based(&payment_method_object, address).await?
                            && filter_payment_currency_based(payment_intent, &payment_method_object)
                            && filter_payment_amount_based(payment_intent, &payment_method_object)
                            && filter_payment_mandate_based(payment_attempt, &payment_method_object)
                                .await?
                    } else {
                        true
                    };

                    let filter5 = filter_pm_based_on_config(
                        config,
                        &connector,
                        &payment_method_object.payment_method_type,
                        payment_attempt,
                        &mut payment_method_object.card_networks,
                        &address.and_then(|inner| inner.country),
                        payment_attempt.and_then(|value| value.currency),
                    );

                    let filter6 = filter_pm_based_on_allowed_types(
                        allowed_payment_method_types.as_ref(),
                        &payment_method_object.payment_method_type,
                    );

                    let connector_variant = api_enums::Connector::from_str(connector.as_str())
                        .into_report()
                        .change_context(errors::ConnectorError::InvalidConnectorName)
                        .change_context(errors::ApiErrorResponse::InvalidDataValue {
                            field_name: "connector",
                        })
                        .attach_printable_lazy(|| {
                            format!("unable to parse connector name {connector:?}")
                        })?;
                    let filter7 = payment_attempt
                        .and_then(|attempt| attempt.mandate_details.as_ref())
                        .map(|_mandate_details| {
                            filter_pm_based_on_supported_payments_for_mandate(
                                supported_payment_methods_for_mandate,
                                &payment_method,
                                &payment_method_object.payment_method_type,
                                connector_variant,
                            )
                        })
                        .unwrap_or(true);

                    let connector = connector.clone();

                    let response_pm_type = ResponsePaymentMethodIntermediate::new(
                        payment_method_object,
                        connector,
                        payment_method,
                    );

                    if filter && filter2 && filter3 && filter4 && filter5 && filter6 && filter7 {
                        resp.push(response_pm_type);
                    }
                }
            }
        }
    }
    Ok(())
}

fn filter_pm_based_on_supported_payments_for_mandate(
    supported_payment_methods_for_mandate: &settings::SupportedPaymentMethodsForMandate,
    payment_method: &api_enums::PaymentMethod,
    payment_method_type: &api_enums::PaymentMethodType,
    connector: api_enums::Connector,
) -> bool {
    supported_payment_methods_for_mandate
        .0
        .get(payment_method)
        .and_then(|payment_method_type_hm| payment_method_type_hm.0.get(payment_method_type))
        .map(|supported_connectors| supported_connectors.connector_list.contains(&connector))
        .unwrap_or(false)
}

fn filter_pm_based_on_config<'a>(
    config: &'a crate::configs::settings::ConnectorFilters,
    connector: &'a str,
    payment_method_type: &'a api_enums::PaymentMethodType,
    payment_attempt: Option<&storage::PaymentAttempt>,
    card_network: &mut Option<Vec<api_enums::CardNetwork>>,
    country: &Option<api_enums::CountryAlpha2>,
    currency: Option<api_enums::Currency>,
) -> bool {
    config
        .0
        .get(connector)
        .or_else(|| config.0.get("default"))
        .and_then(|inner| match payment_method_type {
            api_enums::PaymentMethodType::Credit | api_enums::PaymentMethodType::Debit => {
                card_network_filter(country, currency, card_network, inner);

                payment_attempt
                    .and_then(|inner| inner.capture_method)
                    .and_then(|capture_method| {
                        (capture_method == storage_enums::CaptureMethod::Manual).then(|| {
                            filter_pm_based_on_capture_method_used(inner, payment_method_type)
                        })
                    })
            }
            payment_method_type => inner
                .0
                .get(&settings::PaymentMethodFilterKey::PaymentMethodType(
                    *payment_method_type,
                ))
                .map(|value| global_country_currency_filter(value, country, currency)),
        })
        .unwrap_or(true)
}

///Filters the payment method list on basis of Capture methods, checks whether the connector issues Manual payments using cards or not if not it won't be visible in payment methods list
fn filter_pm_based_on_capture_method_used(
    payment_method_filters: &settings::PaymentMethodFilters,
    payment_method_type: &api_enums::PaymentMethodType,
) -> bool {
    payment_method_filters
        .0
        .get(&settings::PaymentMethodFilterKey::PaymentMethodType(
            *payment_method_type,
        ))
        .and_then(|v| v.not_available_flows)
        .and_then(|v| v.capture_method)
        .map(|v| !matches!(v, api_enums::CaptureMethod::Manual))
        .unwrap_or(true)
}

fn card_network_filter(
    country: &Option<api_enums::CountryAlpha2>,
    currency: Option<api_enums::Currency>,
    card_network: &mut Option<Vec<api_enums::CardNetwork>>,
    payment_method_filters: &settings::PaymentMethodFilters,
) {
    if let Some(value) = card_network.as_mut() {
        let filtered_card_networks = value
            .iter()
            .filter(|&element| {
                let key = settings::PaymentMethodFilterKey::CardNetwork(element.clone());
                payment_method_filters
                    .0
                    .get(&key)
                    .map(|value| global_country_currency_filter(value, country, currency))
                    .unwrap_or(true)
            })
            .cloned()
            .collect::<Vec<_>>();
        *value = filtered_card_networks;
    }
}

fn global_country_currency_filter(
    item: &settings::CurrencyCountryFlowFilter,
    country: &Option<api_enums::CountryAlpha2>,
    currency: Option<api_enums::Currency>,
) -> bool {
    let country_condition = item
        .country
        .as_ref()
        .zip(country.as_ref())
        .map(|(lhs, rhs)| lhs.contains(rhs));
    let currency_condition = item
        .currency
        .as_ref()
        .zip(currency)
        .map(|(lhs, rhs)| lhs.contains(&rhs));
    country_condition.unwrap_or(true) && currency_condition.unwrap_or(true)
}

fn filter_pm_card_network_based(
    pm_card_networks: Option<&Vec<api_enums::CardNetwork>>,
    request_card_networks: Option<&Vec<api_enums::CardNetwork>>,
    pm_type: &api_enums::PaymentMethodType,
) -> bool {
    match pm_type {
        api_enums::PaymentMethodType::Credit | api_enums::PaymentMethodType::Debit => {
            match (pm_card_networks, request_card_networks) {
                (Some(pm_card_networks), Some(request_card_networks)) => request_card_networks
                    .iter()
                    .all(|card_network| pm_card_networks.contains(card_network)),
                (None, Some(_)) => false,
                _ => true,
            }
        }
        _ => true,
    }
}
fn filter_pm_country_based(
    accepted_countries: &Option<admin::AcceptedCountries>,
    req_country_list: &Option<Vec<api_enums::CountryAlpha2>>,
) -> (
    Option<admin::AcceptedCountries>,
    Option<Vec<api_enums::CountryAlpha2>>,
    bool,
) {
    match (accepted_countries, req_country_list) {
        (None, None) => (None, None, true),
        (None, Some(ref r)) => (
            Some(admin::AcceptedCountries::EnableOnly(r.to_vec())),
            Some(r.to_vec()),
            true,
        ),
        (Some(l), None) => (Some(l.to_owned()), None, true),
        (Some(l), Some(ref r)) => {
            let updated = match l {
                admin::AcceptedCountries::EnableOnly(acc) => {
                    filter_accepted_enum_based(&Some(acc.clone()), &Some(r.to_owned()))
                        .map(admin::AcceptedCountries::EnableOnly)
                }

                admin::AcceptedCountries::DisableOnly(den) => {
                    filter_disabled_enum_based(&Some(den.clone()), &Some(r.to_owned()))
                        .map(admin::AcceptedCountries::DisableOnly)
                }

                admin::AcceptedCountries::AllAccepted => {
                    Some(admin::AcceptedCountries::AllAccepted)
                }
            };

            (updated, Some(r.to_vec()), true)
        }
    }
}

fn filter_pm_currencies_based(
    accepted_currency: &Option<admin::AcceptedCurrencies>,
    req_currency_list: &Option<Vec<api_enums::Currency>>,
) -> (
    Option<admin::AcceptedCurrencies>,
    Option<Vec<api_enums::Currency>>,
    bool,
) {
    match (accepted_currency, req_currency_list) {
        (None, None) => (None, None, true),
        (None, Some(ref r)) => (
            Some(admin::AcceptedCurrencies::EnableOnly(r.to_vec())),
            Some(r.to_vec()),
            true,
        ),
        (Some(l), None) => (Some(l.to_owned()), None, true),
        (Some(l), Some(ref r)) => {
            let updated = match l {
                admin::AcceptedCurrencies::EnableOnly(acc) => {
                    filter_accepted_enum_based(&Some(acc.clone()), &Some(r.to_owned()))
                        .map(admin::AcceptedCurrencies::EnableOnly)
                }

                admin::AcceptedCurrencies::DisableOnly(den) => {
                    filter_disabled_enum_based(&Some(den.clone()), &Some(r.to_owned()))
                        .map(admin::AcceptedCurrencies::DisableOnly)
                }

                admin::AcceptedCurrencies::AllAccepted => {
                    Some(admin::AcceptedCurrencies::AllAccepted)
                }
            };

            (updated, Some(r.to_vec()), true)
        }
    }
}

fn filter_accepted_enum_based<T: Eq + std::hash::Hash + Clone>(
    left: &Option<Vec<T>>,
    right: &Option<Vec<T>>,
) -> Option<Vec<T>> {
    match (left, right) {
        (Some(ref l), Some(ref r)) => {
            let a: HashSet<&T> = HashSet::from_iter(l.iter());
            let b: HashSet<&T> = HashSet::from_iter(r.iter());

            let y: Vec<T> = a.intersection(&b).map(|&i| i.to_owned()).collect();
            Some(y)
        }
        (Some(ref l), None) => Some(l.to_vec()),
        (_, _) => None,
    }
}

fn filter_disabled_enum_based<T: Eq + std::hash::Hash + Clone>(
    left: &Option<Vec<T>>,
    right: &Option<Vec<T>>,
) -> Option<Vec<T>> {
    match (left, right) {
        (Some(ref l), Some(ref r)) => {
            let mut enabled = Vec::new();
            for element in r {
                if !l.contains(element) {
                    enabled.push(element.to_owned());
                }
            }
            Some(enabled)
        }
        (None, Some(r)) => Some(r.to_vec()),
        (_, _) => None,
    }
}

fn filter_amount_based(payment_method: &RequestPaymentMethodTypes, amount: Option<i64>) -> bool {
    let min_check = amount
        .and_then(|amt| {
            payment_method
                .minimum_amount
                .map(|min_amt| amt >= min_amt.into())
        })
        .unwrap_or(true);
    let max_check = amount
        .and_then(|amt| {
            payment_method
                .maximum_amount
                .map(|max_amt| amt <= max_amt.into())
        })
        .unwrap_or(true);
    // let min_check = match (amount, payment_method.minimum_amount) {
    //     (Some(amt), Some(min_amt)) => amt >= min_amt,
    //     (_, _) => true,
    // };
    // let max_check = match (amount, payment_method.maximum_amount) {
    //     (Some(amt), Some(max_amt)) => amt <= max_amt,
    //     (_, _) => true,
    // };
    min_check && max_check
}

fn filter_pm_based_on_allowed_types(
    allowed_types: Option<&Vec<api_enums::PaymentMethodType>>,
    payment_method_type: &api_enums::PaymentMethodType,
) -> bool {
    allowed_types.map_or(true, |pm| pm.contains(payment_method_type))
}

fn filter_recurring_based(
    payment_method: &RequestPaymentMethodTypes,
    recurring_enabled: Option<bool>,
) -> bool {
    recurring_enabled.map_or(true, |enabled| payment_method.recurring_enabled == enabled)
}

fn filter_installment_based(
    payment_method: &RequestPaymentMethodTypes,
    installment_payment_enabled: Option<bool>,
) -> bool {
    installment_payment_enabled.map_or(true, |enabled| {
        payment_method.installment_payment_enabled == enabled
    })
}

async fn filter_payment_country_based(
    pm: &RequestPaymentMethodTypes,
    address: Option<&domain::Address>,
) -> errors::CustomResult<bool, errors::ApiErrorResponse> {
    Ok(address.map_or(true, |address| {
        address.country.as_ref().map_or(true, |country| {
            pm.accepted_countries.as_ref().map_or(true, |ac| match ac {
                admin::AcceptedCountries::EnableOnly(acc) => acc.contains(country),
                admin::AcceptedCountries::DisableOnly(den) => !den.contains(country),
                admin::AcceptedCountries::AllAccepted => true,
            })
        })
    }))
}

fn filter_payment_currency_based(
    payment_intent: &storage::PaymentIntent,
    pm: &RequestPaymentMethodTypes,
) -> bool {
    payment_intent.currency.map_or(true, |currency| {
        pm.accepted_currencies.as_ref().map_or(true, |ac| match ac {
            admin::AcceptedCurrencies::EnableOnly(acc) => acc.contains(&currency),
            admin::AcceptedCurrencies::DisableOnly(den) => !den.contains(&currency),
            admin::AcceptedCurrencies::AllAccepted => true,
        })
    })
}

fn filter_payment_amount_based(
    payment_intent: &storage::PaymentIntent,
    pm: &RequestPaymentMethodTypes,
) -> bool {
    let amount = payment_intent.amount;
    pm.maximum_amount.map_or(true, |amt| amount < amt.into())
        && pm.minimum_amount.map_or(true, |amt| amount > amt.into())
}

async fn filter_payment_mandate_based(
    payment_attempt: Option<&storage::PaymentAttempt>,
    pm: &RequestPaymentMethodTypes,
) -> errors::CustomResult<bool, errors::ApiErrorResponse> {
    let recurring_filter = if !pm.recurring_enabled {
        payment_attempt.map_or(true, |pa| pa.mandate_id.is_none())
    } else {
        true
    };
    Ok(recurring_filter)
}

pub async fn do_list_customer_pm_fetch_customer_if_not_passed(
    state: routes::AppState,
    merchant_account: domain::MerchantAccount,
    key_store: domain::MerchantKeyStore,
    req: Option<api::PaymentMethodListRequest>,
    customer_id: Option<&str>,
) -> errors::RouterResponse<api::CustomerPaymentMethodsListResponse> {
    let db = state.store.as_ref();
    if let Some(customer_id) = customer_id {
        Box::pin(list_customer_payment_method(
            &state,
            merchant_account,
            key_store,
            None,
            customer_id,
        ))
        .await
    } else {
        let cloned_secret = req.and_then(|r| r.client_secret.as_ref().cloned());
        let payment_intent: Option<data_models::payments::PaymentIntent> =
            helpers::verify_payment_intent_time_and_client_secret(
                db,
                &merchant_account,
                cloned_secret,
            )
            .await?;
        let customer_id = payment_intent
            .as_ref()
            .and_then(|intent| intent.customer_id.to_owned())
            .ok_or(errors::ApiErrorResponse::CustomerNotFound)?;
        Box::pin(list_customer_payment_method(
            &state,
            merchant_account,
            key_store,
            payment_intent,
            &customer_id,
        ))
        .await
    }
}

pub async fn list_customer_payment_method(
    state: &routes::AppState,
    merchant_account: domain::MerchantAccount,
    key_store: domain::MerchantKeyStore,
    payment_intent: Option<storage::PaymentIntent>,
    customer_id: &str,
) -> errors::RouterResponse<api::CustomerPaymentMethodsListResponse> {
    let db = &*state.store;
    db.find_customer_by_customer_id_merchant_id(
        customer_id,
        &merchant_account.merchant_id,
        &key_store,
    )
    .await
    .to_not_found_response(errors::ApiErrorResponse::CustomerNotFound)?;

    let key = key_store.key.get_inner().peek();

    let is_requires_cvv = db
        .find_config_by_key_unwrap_or(
            format!("{}_requires_cvv", merchant_account.merchant_id).as_str(),
            Some("true".to_string()),
        )
        .await
        .change_context(errors::ApiErrorResponse::InternalServerError)
        .attach_printable("Failed to fetch requires_cvv config")?;

    let requires_cvv = is_requires_cvv.config != "false";

    let resp = db
        .find_payment_method_by_customer_id_merchant_id_list(
            customer_id,
            &merchant_account.merchant_id,
        )
        .await
        .to_not_found_response(errors::ApiErrorResponse::PaymentMethodNotFound)?;
    //let mca = query::find_mca_by_merchant_id(conn, &merchant_account.merchant_id)?;
    let mut customer_pms = Vec::new();
    for pm in resp.into_iter() {
        let parent_payment_method_token = generate_id(consts::ID_LENGTH, "token");

        let (card, pmd, hyperswitch_token_data) = match pm.payment_method {
            enums::PaymentMethod::Card => (
                Some(get_card_details(&pm, key, state).await?),
                None,
                PaymentTokenData::permanent_card(pm.payment_method_id.clone()),
            ),

            #[cfg(feature = "payouts")]
            enums::PaymentMethod::BankTransfer => {
                let token = generate_id(consts::ID_LENGTH, "token");
                let token_data = PaymentTokenData::temporary_generic(token.clone());
                (
                    None,
                    Some(get_lookup_key_for_payout_method(state, &key_store, &token, &pm).await?),
                    token_data,
                )
            }

            enums::PaymentMethod::BankDebit => {
                // Retrieve the pm_auth connector details so that it can be tokenized
                let bank_account_connector_details = get_bank_account_connector_details(&pm, key)
                    .await
                    .unwrap_or_else(|err| {
                        logger::error!(error=?err);
                        None
                    });
                if let Some(connector_details) = bank_account_connector_details {
                    let token_data = PaymentTokenData::AuthBankDebit(connector_details);
                    (None, None, token_data)
                } else {
                    continue;
                }
            }

            _ => (
                None,
                None,
                PaymentTokenData::temporary_generic(generate_id(consts::ID_LENGTH, "token")),
            ),
        };

        // Retrieve the masked bank details to be sent as a response
        let bank_details = if pm.payment_method == enums::PaymentMethod::BankDebit {
            get_masked_bank_details(&pm, key)
                .await
                .unwrap_or_else(|err| {
                    logger::error!(error=?err);
                    None
                })
        } else {
            None
        };

        //Need validation for enabled payment method ,querying MCA
        let pma = api::CustomerPaymentMethod {
            payment_token: parent_payment_method_token.to_owned(),
            customer_id: pm.customer_id,
            payment_method: pm.payment_method,
            payment_method_type: pm.payment_method_type,
            payment_method_issuer: pm.payment_method_issuer,
            card,
            metadata: pm.metadata,
            payment_method_issuer_code: pm.payment_method_issuer_code,
            recurring_enabled: false,
            installment_payment_enabled: false,
            payment_experience: Some(vec![api_models::enums::PaymentExperience::RedirectToUrl]),
            created: Some(pm.created_at),
            bank_transfer: pmd,
            bank: bank_details,
            surcharge_details: None,
            requires_cvv,
        };
        customer_pms.push(pma.to_owned());

        let intent_created = payment_intent.as_ref().map(|intent| intent.created_at);

        let redis_conn = state
            .store
            .get_redis_conn()
            .change_context(errors::ApiErrorResponse::InternalServerError)
            .attach_printable("Failed to get redis connection")?;
        ParentPaymentMethodToken::create_key_for_token((
            &parent_payment_method_token,
            pma.payment_method,
        ))
        .insert(intent_created, hyperswitch_token_data, state)
        .await?;

        if let Some(metadata) = pma.metadata {
            let pm_metadata_vec: payment_methods::PaymentMethodMetadata = metadata
                .parse_value("PaymentMethodMetadata")
                .change_context(errors::ApiErrorResponse::InternalServerError)
                .attach_printable(
                    "Failed to deserialize metadata to PaymentmethodMetadata struct",
                )?;

            for pm_metadata in pm_metadata_vec.payment_method_tokenization {
                let key = format!(
                    "pm_token_{}_{}_{}",
                    parent_payment_method_token, pma.payment_method, pm_metadata.0
                );
                let current_datetime_utc = common_utils::date_time::now();
                let time_elapsed = current_datetime_utc
                    - payment_intent
                        .as_ref()
                        .map(|intent| intent.created_at)
                        .unwrap_or_else(|| current_datetime_utc);
                redis_conn
                    .set_key_with_expiry(
                        &key,
                        pm_metadata.1,
                        consts::TOKEN_TTL - time_elapsed.whole_seconds(),
                    )
                    .await
                    .change_context(errors::StorageError::KVError)
                    .change_context(errors::ApiErrorResponse::InternalServerError)
                    .attach_printable("Failed to add data in redis")?;
            }
        }
    }

    let mut response = api::CustomerPaymentMethodsListResponse {
        customer_payment_methods: customer_pms,
    };
    let payment_attempt = payment_intent
        .as_ref()
        .async_map(|payment_intent| async {
            state
                .store
                .find_payment_attempt_by_payment_id_merchant_id_attempt_id(
                    &payment_intent.payment_id,
                    &merchant_account.merchant_id,
                    &payment_intent.active_attempt.get_id(),
                    merchant_account.storage_scheme,
                )
                .await
                .to_not_found_response(errors::ApiErrorResponse::PaymentNotFound)
        })
        .await
        .transpose()?;

    if let Some((payment_attempt, payment_intent)) = payment_attempt.zip(payment_intent) {
        call_surcharge_decision_management_for_saved_card(
            state,
            &merchant_account,
            &payment_attempt,
            payment_intent,
            &mut response,
        )
        .await?;
    }

    Ok(services::ApplicationResponse::Json(response))
}

async fn get_card_details(
    pm: &payment_method::PaymentMethod,
    key: &[u8],
    state: &routes::AppState,
) -> errors::RouterResult<api::CardDetailFromLocker> {
    let card_decrypted =
        decrypt::<serde_json::Value, masking::WithType>(pm.payment_method_data.clone(), key)
            .await
            .change_context(errors::StorageError::DecryptionError)
            .attach_printable("unable to decrypt card details")
            .ok()
            .flatten()
            .map(|x| x.into_inner().expose())
            .and_then(|v| serde_json::from_value::<PaymentMethodsData>(v).ok())
            .and_then(|pmd| match pmd {
                PaymentMethodsData::Card(crd) => Some(api::CardDetailFromLocker::from(crd)),
                _ => None,
            });

    Ok(if let Some(mut crd) = card_decrypted {
        crd.scheme = pm.scheme.clone();
        crd
    } else {
        get_card_details_from_locker(state, pm).await?
    })
}

pub async fn get_card_details_from_locker(
    state: &routes::AppState,
    pm: &storage::PaymentMethod,
) -> errors::RouterResult<api::CardDetailFromLocker> {
    let card = get_card_from_locker(
        state,
        &pm.customer_id,
        &pm.merchant_id,
        &pm.payment_method_id,
    )
    .await
    .change_context(errors::ApiErrorResponse::InternalServerError)
    .attach_printable("Error getting card from card vault")?;

    payment_methods::get_card_detail(pm, card)
        .change_context(errors::ApiErrorResponse::InternalServerError)
        .attach_printable("Get Card Details Failed")
}

pub async fn get_lookup_key_from_locker(
    state: &routes::AppState,
    payment_token: &str,
    pm: &storage::PaymentMethod,
    merchant_key_store: &domain::MerchantKeyStore,
) -> errors::RouterResult<api::CardDetailFromLocker> {
    let card_detail = get_card_details_from_locker(state, pm).await?;
    let card = card_detail.clone();

    let resp = TempLockerCardSupport::create_payment_method_data_in_temp_locker(
        state,
        payment_token,
        card,
        pm,
        merchant_key_store,
    )
    .await?;
    Ok(resp)
}

async fn get_masked_bank_details(
    pm: &payment_method::PaymentMethod,
    key: &[u8],
) -> errors::RouterResult<Option<MaskedBankDetails>> {
    let payment_method_data =
        decrypt::<serde_json::Value, masking::WithType>(pm.payment_method_data.clone(), key)
            .await
            .change_context(errors::StorageError::DecryptionError)
            .change_context(errors::ApiErrorResponse::InternalServerError)
            .attach_printable("unable to decrypt bank details")?
            .map(|x| x.into_inner().expose())
            .map(
                |v| -> Result<PaymentMethodsData, error_stack::Report<errors::ApiErrorResponse>> {
                    v.parse_value::<PaymentMethodsData>("PaymentMethodsData")
                        .change_context(errors::StorageError::DeserializationFailed)
                        .change_context(errors::ApiErrorResponse::InternalServerError)
                        .attach_printable("Failed to deserialize Payment Method Auth config")
                },
            )
            .transpose()?;

    match payment_method_data {
        Some(pmd) => match pmd {
            PaymentMethodsData::Card(_) => Ok(None),
            PaymentMethodsData::BankDetails(bank_details) => Ok(Some(MaskedBankDetails {
                mask: bank_details.mask,
            })),
        },
        None => Err(errors::ApiErrorResponse::InternalServerError.into())
            .attach_printable("Unable to fetch payment method data"),
    }
}

async fn get_bank_account_connector_details(
    pm: &payment_method::PaymentMethod,
    key: &[u8],
) -> errors::RouterResult<Option<BankAccountConnectorDetails>> {
    let payment_method_data =
        decrypt::<serde_json::Value, masking::WithType>(pm.payment_method_data.clone(), key)
            .await
            .change_context(errors::StorageError::DecryptionError)
            .change_context(errors::ApiErrorResponse::InternalServerError)
            .attach_printable("unable to decrypt bank details")?
            .map(|x| x.into_inner().expose())
            .map(
                |v| -> Result<PaymentMethodsData, error_stack::Report<errors::ApiErrorResponse>> {
                    v.parse_value::<PaymentMethodsData>("PaymentMethodsData")
                        .change_context(errors::StorageError::DeserializationFailed)
                        .change_context(errors::ApiErrorResponse::InternalServerError)
                        .attach_printable("Failed to deserialize Payment Method Auth config")
                },
            )
            .transpose()?;

    match payment_method_data {
        Some(pmd) => match pmd {
            PaymentMethodsData::Card(_) => Err(errors::ApiErrorResponse::UnprocessableEntity {
                message: "Card is not a valid entity".to_string(),
            })
            .into_report(),
            PaymentMethodsData::BankDetails(bank_details) => {
                let connector_details = bank_details
                    .connector_details
                    .first()
                    .ok_or(errors::ApiErrorResponse::InternalServerError)?;
                Ok(Some(BankAccountConnectorDetails {
                    connector: connector_details.connector.clone(),
                    account_id: connector_details.account_id.clone(),
                    mca_id: connector_details.mca_id.clone(),
                    access_token: connector_details.access_token.clone(),
                }))
            }
        },
        None => Ok(None),
    }
}

#[cfg(feature = "payouts")]
pub async fn get_lookup_key_for_payout_method(
    state: &routes::AppState,
    key_store: &domain::MerchantKeyStore,
    payout_token: &str,
    pm: &storage::PaymentMethod,
) -> errors::RouterResult<api::BankPayout> {
    let payment_method = get_payment_method_from_hs_locker(
        state,
        key_store,
        &pm.customer_id,
        &pm.merchant_id,
        &pm.payment_method_id,
        None,
    )
    .await
    .change_context(errors::ApiErrorResponse::InternalServerError)
    .attach_printable("Error getting payment method from locker")?;
    let pm_parsed: api::PayoutMethodData = payment_method
        .peek()
        .to_string()
        .parse_struct("PayoutMethodData")
        .change_context(errors::ApiErrorResponse::InternalServerError)?;
    match &pm_parsed {
        api::PayoutMethodData::Bank(bank) => {
            vault::Vault::store_payout_method_data_in_locker(
                state,
                Some(payout_token.to_string()),
                &pm_parsed,
                Some(pm.customer_id.to_owned()),
                key_store,
            )
            .await
            .change_context(errors::ApiErrorResponse::InternalServerError)
            .attach_printable("Error storing payout method data in temporary locker")?;
            Ok(bank.to_owned())
        }
        api::PayoutMethodData::Card(_) => Err(errors::ApiErrorResponse::InvalidRequestData {
            message: "Expected bank details, found card details instead".to_string(),
        }
        .into()),
    }
}

pub struct TempLockerCardSupport;

impl TempLockerCardSupport {
    #[instrument(skip_all)]
    async fn create_payment_method_data_in_temp_locker(
        state: &routes::AppState,
        payment_token: &str,
        card: api::CardDetailFromLocker,
        pm: &storage::PaymentMethod,
        merchant_key_store: &domain::MerchantKeyStore,
    ) -> errors::RouterResult<api::CardDetailFromLocker> {
        let card_number = card.card_number.clone().get_required_value("card_number")?;
        let card_exp_month = card
            .expiry_month
            .clone()
            .expose_option()
            .get_required_value("expiry_month")?;
        let card_exp_year = card
            .expiry_year
            .clone()
            .expose_option()
            .get_required_value("expiry_year")?;
        let card_holder_name = card
            .card_holder_name
            .clone()
            .expose_option()
            .unwrap_or_default();
        let value1 = payment_methods::mk_card_value1(
            card_number,
            card_exp_year,
            card_exp_month,
            Some(card_holder_name),
            None,
            None,
            None,
        )
        .change_context(errors::ApiErrorResponse::InternalServerError)
        .attach_printable("Error getting Value1 for locker")?;
        let value2 = payment_methods::mk_card_value2(
            None,
            None,
            None,
            Some(pm.customer_id.to_string()),
            Some(pm.payment_method_id.to_string()),
        )
        .change_context(errors::ApiErrorResponse::InternalServerError)
        .attach_printable("Error getting Value2 for locker")?;

        let value1 = vault::VaultPaymentMethod::Card(value1);
        let value2 = vault::VaultPaymentMethod::Card(value2);

        let value1 = utils::Encode::<vault::VaultPaymentMethod>::encode_to_string_of_json(&value1)
            .change_context(errors::ApiErrorResponse::InternalServerError)
            .attach_printable("Wrapped value1 construction failed when saving card to locker")?;

        let value2 = utils::Encode::<vault::VaultPaymentMethod>::encode_to_string_of_json(&value2)
            .change_context(errors::ApiErrorResponse::InternalServerError)
            .attach_printable("Wrapped value2 construction failed when saving card to locker")?;

        let lookup_key = vault::create_tokenize(
            state,
            value1,
            Some(value2),
            payment_token.to_string(),
            merchant_key_store.key.get_inner(),
        )
        .await?;
        vault::add_delete_tokenized_data_task(
            &*state.store,
            &lookup_key,
            enums::PaymentMethod::Card,
        )
        .await?;
        metrics::TOKENIZED_DATA_COUNT.add(&metrics::CONTEXT, 1, &[]);
        Ok(card)
    }
}

#[instrument(skip_all)]
pub async fn retrieve_payment_method(
    state: routes::AppState,
    pm: api::PaymentMethodId,
) -> errors::RouterResponse<api::PaymentMethodResponse> {
    let db = state.store.as_ref();
    let pm = db
        .find_payment_method(&pm.payment_method_id)
        .await
        .to_not_found_response(errors::ApiErrorResponse::PaymentMethodNotFound)?;
    let card = if pm.payment_method == enums::PaymentMethod::Card {
        let card = get_card_from_locker(
            &state,
            &pm.customer_id,
            &pm.merchant_id,
            &pm.payment_method_id,
        )
        .await
        .change_context(errors::ApiErrorResponse::InternalServerError)
        .attach_printable("Error getting card from card vault")?;
        let card_detail = payment_methods::get_card_detail(&pm, card)
            .change_context(errors::ApiErrorResponse::InternalServerError)
            .attach_printable("Failed while getting card details from locker")?;
        Some(card_detail)
    } else {
        None
    };
    Ok(services::ApplicationResponse::Json(
        api::PaymentMethodResponse {
            merchant_id: pm.merchant_id,
            customer_id: Some(pm.customer_id),
            payment_method_id: pm.payment_method_id,
            payment_method: pm.payment_method,
            payment_method_type: pm.payment_method_type,
            card,
            metadata: pm.metadata,
            created: Some(pm.created_at),
            recurring_enabled: false,           //[#219]
            installment_payment_enabled: false, //[#219]
            payment_experience: Some(vec![api_models::enums::PaymentExperience::RedirectToUrl]), //[#219],
        },
    ))
}

#[instrument(skip_all)]
pub async fn delete_payment_method(
    state: routes::AppState,
    merchant_account: domain::MerchantAccount,
    pm_id: api::PaymentMethodId,
) -> errors::RouterResponse<api::PaymentMethodDeleteResponse> {
    let db = state.store.as_ref();
    let key = db
        .find_payment_method(pm_id.payment_method_id.as_str())
        .await
        .to_not_found_response(errors::ApiErrorResponse::PaymentMethodNotFound)?;

    if key.payment_method == enums::PaymentMethod::Card {
        let response = delete_card_from_locker(
            &state,
            &key.customer_id,
            &key.merchant_id,
            pm_id.payment_method_id.as_str(),
        )
        .await?;

        if response.status == "SUCCESS" {
            logger::info!("Card From locker deleted Successfully!");
        } else {
            logger::error!("Error: Deleting Card From Locker!\n{:#?}", response);
            Err(errors::ApiErrorResponse::InternalServerError)?
        }
    }

    db.delete_payment_method_by_merchant_id_payment_method_id(
        &merchant_account.merchant_id,
        pm_id.payment_method_id.as_str(),
    )
    .await
    .to_not_found_response(errors::ApiErrorResponse::PaymentMethodNotFound)?;

    Ok(services::ApplicationResponse::Json(
        api::PaymentMethodDeleteResponse {
            payment_method_id: key.payment_method_id,
            deleted: true,
        },
    ))
}

pub async fn create_encrypted_payment_method_data(
    key_store: &domain::MerchantKeyStore,
    pm_data: Option<PaymentMethodsData>,
) -> Option<Encryption> {
    let key = key_store.key.get_inner().peek();

    let pm_data_encrypted: Option<Encryption> = pm_data
        .as_ref()
        .map(utils::Encode::<PaymentMethodsData>::encode_to_value)
        .transpose()
        .change_context(errors::StorageError::SerializationFailed)
        .attach_printable("Unable to convert payment method data to a value")
        .unwrap_or_else(|err| {
            logger::error!(err=?err);
            None
        })
        .map(masking::Secret::<_, masking::WithType>::new)
        .async_lift(|inner| encrypt_optional(inner, key))
        .await
        .change_context(errors::StorageError::EncryptionError)
        .attach_printable("Unable to encrypt payment method data")
        .unwrap_or_else(|err| {
            logger::error!(err=?err);
            None
        })
        .map(|details| details.into());

    pm_data_encrypted
}<|MERGE_RESOLUTION|>--- conflicted
+++ resolved
@@ -3,39 +3,12 @@
     str::FromStr,
 };
 
-use api_models::{
-    admin::{self, PaymentMethodsEnabled},
-    enums::{self as api_enums},
-    payment_methods::{
-        BankAccountConnectorDetails, CardDetailsPaymentMethod, CardNetworkTypes, MaskedBankDetails,
-        PaymentExperienceTypes, PaymentMethodsData, RequestPaymentMethodTypes, RequiredFieldInfo,
-        ResponsePaymentMethodIntermediate, ResponsePaymentMethodTypes,
-        ResponsePaymentMethodsEnabled,
-    },
-    payments::BankCodeResponse,
-    pm_auth::PaymentMethodAuthConfig,
-    surcharge_decision_configs as api_surcharge_decision_configs,
-};
-use common_utils::{
-    consts,
-    ext_traits::{AsyncExt, StringExt, ValueExt},
-    generate_id,
-};
-use diesel_models::{encryption::Encryption, enums as storage_enums, payment_method};
-use error_stack::{report, IntoReport, ResultExt};
-use masking::Secret;
-use router_env::{instrument, tracing};
-
-<<<<<<< HEAD
-use super::surcharge_decision_configs::perform_surcharge_decision_management_for_payment_method_list;
-#[cfg(not(feature = "connector_choice_mca_id"))]
-use crate::core::utils::get_connector_label;
-=======
 use super::surcharge_decision_configs::{
     perform_surcharge_decision_management_for_payment_method_list,
     perform_surcharge_decision_management_for_saved_cards,
 };
->>>>>>> daf0f09f
+#[cfg(not(feature = "connector_choice_mca_id"))]
+use crate::core::utils::get_connector_label;
 use crate::{
     configs::settings,
     core::{
@@ -68,6 +41,28 @@
     },
     utils::{self, ConnectorResponseExt, OptionExt},
 };
+use api_models::{
+    admin::{self, PaymentMethodsEnabled},
+    enums::{self as api_enums},
+    payment_methods::{
+        BankAccountConnectorDetails, CardDetailsPaymentMethod, CardNetworkTypes, MaskedBankDetails,
+        PaymentExperienceTypes, PaymentMethodsData, RequestPaymentMethodTypes, RequiredFieldInfo,
+        ResponsePaymentMethodIntermediate, ResponsePaymentMethodTypes,
+        ResponsePaymentMethodsEnabled,
+    },
+    payments::BankCodeResponse,
+    pm_auth::PaymentMethodAuthConfig,
+    surcharge_decision_configs as api_surcharge_decision_configs,
+};
+use common_utils::{
+    consts,
+    ext_traits::{AsyncExt, StringExt, ValueExt},
+    generate_id,
+};
+use diesel_models::{encryption::Encryption, enums as storage_enums, payment_method};
+use error_stack::{report, IntoReport, ResultExt};
+use masking::Secret;
+use router_env::{instrument, tracing};
 
 #[instrument(skip_all)]
 #[allow(clippy::too_many_arguments)]
