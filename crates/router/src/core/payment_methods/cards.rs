use std::{
    collections::{HashMap, HashSet},
    str::FromStr,
};

use api_models::{
    admin::{self, PaymentMethodsEnabled},
    enums::{self as api_enums},
    payment_methods::{
        BankAccountConnectorDetails, CardDetailsPaymentMethod, CardNetworkTypes,
        CustomerDefaultPaymentMethodResponse, MaskedBankDetails, PaymentExperienceTypes,
        PaymentMethodsData, RequestPaymentMethodTypes, RequiredFieldInfo,
        ResponsePaymentMethodIntermediate, ResponsePaymentMethodTypes,
        ResponsePaymentMethodsEnabled,
    },
    payments::BankCodeResponse,
    pm_auth::PaymentMethodAuthConfig,
    surcharge_decision_configs as api_surcharge_decision_configs,
};
use common_utils::{
    consts,
    ext_traits::{AsyncExt, Encode, StringExt, ValueExt},
    generate_id,
};
use diesel_models::{
    business_profile::BusinessProfile, encryption::Encryption, enums as storage_enums,
    payment_method,
};
use domain::CustomerUpdate;
use error_stack::{report, IntoReport, ResultExt};
use masking::Secret;
use router_env::{instrument, tracing};

use super::surcharge_decision_configs::{
    perform_surcharge_decision_management_for_payment_method_list,
    perform_surcharge_decision_management_for_saved_cards,
};
#[cfg(not(feature = "connector_choice_mca_id"))]
use crate::core::utils::get_connector_label;
use crate::{
    configs::settings,
    core::{
        errors::{self, StorageErrorExt},
        payment_methods::{
            transformers::{self as payment_methods},
            vault,
        },
        payments::{
            helpers,
            routing::{self, SessionFlowRoutingInput},
        },
        utils as core_utils,
    },
    db, logger,
    pii::prelude::*,
    routes::{
        self,
        metrics::{self, request},
        payment_methods::ParentPaymentMethodToken,
    },
    services,
    types::{
        api::{self, routing as routing_types, PaymentMethodCreateExt},
        domain::{
            self,
            types::{decrypt, encrypt_optional, AsyncLift},
        },
        storage::{self, enums, PaymentTokenData},
        transformers::ForeignFrom,
    },
    utils::{self, ConnectorResponseExt, OptionExt},
};

#[instrument(skip_all)]
#[allow(clippy::too_many_arguments)]
pub async fn create_payment_method(
    db: &dyn db::StorageInterface,
    req: &api::PaymentMethodCreate,
    customer_id: &str,
    payment_method_id: &str,
    merchant_id: &str,
    pm_metadata: Option<serde_json::Value>,
    payment_method_data: Option<Encryption>,
    key_store: &domain::MerchantKeyStore,
) -> errors::CustomResult<storage::PaymentMethod, errors::ApiErrorResponse> {
    db.find_customer_by_customer_id_merchant_id(customer_id, merchant_id, key_store)
        .await
        .to_not_found_response(errors::ApiErrorResponse::CustomerNotFound)?;

    let response = db
        .insert_payment_method(storage::PaymentMethodNew {
            customer_id: customer_id.to_string(),
            merchant_id: merchant_id.to_string(),
            payment_method_id: payment_method_id.to_string(),
            payment_method: req.payment_method,
            payment_method_type: req.payment_method_type,
            payment_method_issuer: req.payment_method_issuer.clone(),
            scheme: req.card_network.clone(),
            metadata: pm_metadata.map(masking::Secret::new),
            payment_method_data,
            ..storage::PaymentMethodNew::default()
        })
        .await
        .change_context(errors::ApiErrorResponse::InternalServerError)
        .attach_printable("Failed to add payment method in db")?;

    Ok(response)
}

pub fn store_default_payment_method(
    req: &api::PaymentMethodCreate,
    customer_id: &str,
    merchant_id: &String,
) -> (
    api::PaymentMethodResponse,
    Option<payment_methods::DataDuplicationCheck>,
) {
    let pm_id = generate_id(consts::ID_LENGTH, "pm");
    let payment_method_response = api::PaymentMethodResponse {
        merchant_id: merchant_id.to_string(),
        customer_id: Some(customer_id.to_owned()),
        payment_method_id: pm_id,
        payment_method: req.payment_method,
        payment_method_type: req.payment_method_type,
        bank_transfer: None,
        card: None,
        metadata: req.metadata.clone(),
        created: Some(common_utils::date_time::now()),
        recurring_enabled: false,           //[#219]
        installment_payment_enabled: false, //[#219]
        payment_experience: Some(vec![api_models::enums::PaymentExperience::RedirectToUrl]),
        last_used_at: Some(common_utils::date_time::now()), //[#219]
    };
    (payment_method_response, None)
}

#[instrument(skip_all)]
pub async fn add_payment_method(
    state: routes::AppState,
    req: api::PaymentMethodCreate,
    merchant_account: &domain::MerchantAccount,
    key_store: &domain::MerchantKeyStore,
) -> errors::RouterResponse<api::PaymentMethodResponse> {
    req.validate()?;
    let db = &*state.store;
    let merchant_id = &merchant_account.merchant_id;
    let customer_id = req.customer_id.clone().get_required_value("customer_id")?;

    let response = match req.payment_method {
        api_enums::PaymentMethod::BankTransfer => match req.bank_transfer.clone() {
            Some(bank) => add_bank_to_locker(
                &state,
                req.clone(),
                merchant_account,
                key_store,
                &bank,
                &customer_id,
            )
            .await
            .change_context(errors::ApiErrorResponse::InternalServerError)
            .attach_printable("Add PaymentMethod Failed"),
            _ => Ok(store_default_payment_method(
                &req,
                &customer_id,
                merchant_id,
            )),
        },
        api_enums::PaymentMethod::Card => match req.card.clone() {
            Some(card) => {
                add_card_to_locker(&state, req.clone(), &card, &customer_id, merchant_account)
                    .await
                    .change_context(errors::ApiErrorResponse::InternalServerError)
                    .attach_printable("Add Card Failed")
            }
            _ => Ok(store_default_payment_method(
                &req,
                &customer_id,
                merchant_id,
            )),
        },
        _ => Ok(store_default_payment_method(
            &req,
            &customer_id,
            merchant_id,
        )),
    };

    let (resp, duplication_check) = response?;

    match duplication_check {
        Some(duplication_check) => match duplication_check {
            payment_methods::DataDuplicationCheck::Duplicated => {
                let existing_pm = db.find_payment_method(&resp.payment_method_id).await;

                if let Err(err) = existing_pm {
                    if err.current_context().is_db_not_found() {
                        insert_payment_method(
                            db,
                            &resp,
                            req,
                            key_store,
                            merchant_id,
                            &customer_id,
                            None,
                        )
                        .await
                    } else {
                        Err(err)
                            .change_context(errors::ApiErrorResponse::InternalServerError)
                            .attach_printable("Error while finding payment method")
                    }?
                };
            }

            payment_methods::DataDuplicationCheck::MetaDataChanged => {
                if let Some(card) = req.card.clone() {
                    delete_card_from_locker(
                        &state,
                        &customer_id,
                        merchant_id,
                        &resp.payment_method_id,
                    )
                    .await?;

                    let add_card_resp = add_card_hs(
                        &state,
                        req.clone(),
                        &card,
                        customer_id.clone(),
                        merchant_account,
                        api::enums::LockerChoice::HyperswitchCardVault,
                        Some(&resp.payment_method_id),
                    )
                    .await;

                    if let Err(err) = add_card_resp {
                        logger::error!(vault_err=?err);
                        db.delete_payment_method_by_merchant_id_payment_method_id(
                            merchant_id,
                            &resp.payment_method_id,
                        )
                        .await
                        .to_not_found_response(errors::ApiErrorResponse::PaymentMethodNotFound)?;

                        Err(report!(errors::ApiErrorResponse::InternalServerError)
                            .attach_printable("Failed while updating card metadata changes"))?
                    };

                    let existing_pm = db.find_payment_method(&resp.payment_method_id).await;
                    match existing_pm {
                        Ok(pm) => {
                            let updated_card = Some(api::CardDetailFromLocker {
                                scheme: None,
                                last4_digits: Some(card.card_number.clone().get_last4()),
                                issuer_country: None,
                                card_number: Some(card.card_number),
                                expiry_month: Some(card.card_exp_month),
                                expiry_year: Some(card.card_exp_year),
                                card_token: None,
                                card_fingerprint: None,
                                card_holder_name: card.card_holder_name,
                                nick_name: card.nick_name,
                                card_network: None,
                                card_isin: None,
                                card_issuer: None,
                                card_type: None,
                                saved_to_locker: true,
                            });

                            let updated_pmd = updated_card.as_ref().map(|card| {
                                PaymentMethodsData::Card(CardDetailsPaymentMethod::from(
                                    card.clone(),
                                ))
                            });
                            let pm_data_encrypted =
                                create_encrypted_payment_method_data(key_store, updated_pmd).await;

                            let pm_update = storage::PaymentMethodUpdate::PaymentMethodDataUpdate {
                                payment_method_data: pm_data_encrypted,
                            };

                            db.update_payment_method(pm, pm_update)
                                .await
                                .change_context(errors::ApiErrorResponse::InternalServerError)
                                .attach_printable("Failed to add payment method in db")?;
                        }
                        Err(err) => {
                            if err.current_context().is_db_not_found() {
                                insert_payment_method(
                                    db,
                                    &resp,
                                    req,
                                    key_store,
                                    merchant_id,
                                    &customer_id,
                                    None,
                                )
                                .await
                            } else {
                                Err(err)
                                    .change_context(errors::ApiErrorResponse::InternalServerError)
                                    .attach_printable("Error while finding payment method")
                            }?;
                        }
                    }
                }
            }
        },
        None => {
            let pm_metadata = resp.metadata.as_ref().map(|data| data.peek());

            insert_payment_method(
                db,
                &resp,
                req,
                key_store,
                merchant_id,
                &customer_id,
                pm_metadata.cloned(),
            )
            .await?;
        }
    };

    Ok(services::ApplicationResponse::Json(resp))
}

pub async fn insert_payment_method(
    db: &dyn db::StorageInterface,
    resp: &api::PaymentMethodResponse,
    req: api::PaymentMethodCreate,
    key_store: &domain::MerchantKeyStore,
    merchant_id: &str,
    customer_id: &str,
    pm_metadata: Option<serde_json::Value>,
) -> errors::RouterResult<()> {
    let pm_card_details = resp
        .card
        .as_ref()
        .map(|card| PaymentMethodsData::Card(CardDetailsPaymentMethod::from(card.clone())));
    let pm_data_encrypted = create_encrypted_payment_method_data(key_store, pm_card_details).await;
    create_payment_method(
        db,
        &req,
        customer_id,
        &resp.payment_method_id,
        merchant_id,
        pm_metadata,
        pm_data_encrypted,
        key_store,
    )
    .await?;

    Ok(())
}

#[instrument(skip_all)]
pub async fn update_customer_payment_method(
    state: routes::AppState,
    merchant_account: domain::MerchantAccount,
    req: api::PaymentMethodUpdate,
    payment_method_id: &str,
    key_store: domain::MerchantKeyStore,
) -> errors::RouterResponse<api::PaymentMethodResponse> {
    let db = state.store.as_ref();
    let pm = db
        .delete_payment_method_by_merchant_id_payment_method_id(
            &merchant_account.merchant_id,
            payment_method_id,
        )
        .await
        .to_not_found_response(errors::ApiErrorResponse::PaymentMethodNotFound)?;
    if pm.payment_method == enums::PaymentMethod::Card {
        delete_card_from_locker(
            &state,
            &pm.customer_id,
            &pm.merchant_id,
            &pm.payment_method_id,
        )
        .await?;
    };
    let new_pm = api::PaymentMethodCreate {
        payment_method: pm.payment_method,
        payment_method_type: pm.payment_method_type,
        payment_method_issuer: pm.payment_method_issuer,
        payment_method_issuer_code: pm.payment_method_issuer_code,
        bank_transfer: req.bank_transfer,
        card: req.card,
        wallet: req.wallet,
        metadata: req.metadata,
        customer_id: Some(pm.customer_id),
        card_network: req
            .card_network
            .as_ref()
            .map(|card_network| card_network.to_string()),
    };
    Box::pin(add_payment_method(
        state,
        new_pm,
        &merchant_account,
        &key_store,
    ))
    .await
}

// Wrapper function to switch lockers

pub async fn add_bank_to_locker(
    state: &routes::AppState,
    req: api::PaymentMethodCreate,
    merchant_account: &domain::MerchantAccount,
    key_store: &domain::MerchantKeyStore,
    bank: &api::BankPayout,
    customer_id: &String,
) -> errors::CustomResult<
    (
        api::PaymentMethodResponse,
        Option<payment_methods::DataDuplicationCheck>,
    ),
    errors::VaultError,
> {
    let key = key_store.key.get_inner().peek();
    let payout_method_data = api::PayoutMethodData::Bank(bank.clone());
    let enc_data = async {
        serde_json::to_value(payout_method_data.to_owned())
            .map_err(|err| {
                logger::error!("Error while encoding payout method data: {}", err);
                errors::VaultError::SavePaymentMethodFailed
            })
            .into_report()
            .change_context(errors::VaultError::SavePaymentMethodFailed)
            .attach_printable("Unable to encode payout method data")
            .ok()
            .map(|v| {
                let secret: Secret<String> = Secret::new(v.to_string());
                secret
            })
            .async_lift(|inner| encrypt_optional(inner, key))
            .await
    }
    .await
    .change_context(errors::VaultError::SavePaymentMethodFailed)
    .attach_printable("Failed to encrypt payout method data")?
    .map(Encryption::from)
    .map(|e| e.into_inner())
    .map_or(Err(errors::VaultError::SavePaymentMethodFailed), |e| {
        Ok(hex::encode(e.peek()))
    })?;

    let payload =
        payment_methods::StoreLockerReq::LockerGeneric(payment_methods::StoreGenericReq {
            merchant_id: &merchant_account.merchant_id,
            merchant_customer_id: customer_id.to_owned(),
            enc_data,
        });
    let store_resp = call_to_locker_hs(
        state,
        &payload,
        customer_id,
        api_enums::LockerChoice::HyperswitchCardVault,
    )
    .await?;
    let payment_method_resp = payment_methods::mk_add_bank_response_hs(
        bank.clone(),
        store_resp.card_reference,
        req,
        &merchant_account.merchant_id,
    );
    Ok((payment_method_resp, store_resp.duplication_check))
}

/// The response will be the tuple of PaymentMethodResponse and the duplication check of payment_method
pub async fn add_card_to_locker(
    state: &routes::AppState,
    req: api::PaymentMethodCreate,
    card: &api::CardDetail,
    customer_id: &String,
    merchant_account: &domain::MerchantAccount,
) -> errors::CustomResult<
    (
        api::PaymentMethodResponse,
        Option<payment_methods::DataDuplicationCheck>,
    ),
    errors::VaultError,
> {
    metrics::STORED_TO_LOCKER.add(&metrics::CONTEXT, 1, &[]);
    let add_card_to_hs_resp = request::record_operation_time(
        async {
            add_card_hs(
                state,
                req.clone(),
                card,
                customer_id.to_string(),
                merchant_account,
                api_enums::LockerChoice::HyperswitchCardVault,
                None,
            )
            .await
            .map_err(|error| {
                metrics::CARD_LOCKER_FAILURES.add(
                    &metrics::CONTEXT,
                    1,
                    &[
                        router_env::opentelemetry::KeyValue::new("locker", "rust"),
                        router_env::opentelemetry::KeyValue::new("operation", "add"),
                    ],
                );
                error
            })
        },
        &metrics::CARD_ADD_TIME,
        &[router_env::opentelemetry::KeyValue::new("locker", "rust")],
    )
    .await?;

    logger::debug!("card added to hyperswitch-card-vault");
    Ok(add_card_to_hs_resp)
}

pub async fn get_card_from_locker(
    state: &routes::AppState,
    customer_id: &str,
    merchant_id: &str,
    card_reference: &str,
) -> errors::RouterResult<payment_methods::Card> {
    metrics::GET_FROM_LOCKER.add(&metrics::CONTEXT, 1, &[]);

    let get_card_from_rs_locker_resp = request::record_operation_time(
        async {
            get_card_from_hs_locker(
                state,
                customer_id,
                merchant_id,
                card_reference,
                api_enums::LockerChoice::HyperswitchCardVault,
            )
            .await
            .change_context(errors::ApiErrorResponse::InternalServerError)
            .attach_printable("Failed while getting card from hyperswitch card vault")
            .map_err(|error| {
                metrics::CARD_LOCKER_FAILURES.add(
                    &metrics::CONTEXT,
                    1,
                    &[
                        router_env::opentelemetry::KeyValue::new("locker", "rust"),
                        router_env::opentelemetry::KeyValue::new("operation", "get"),
                    ],
                );
                error
            })
        },
        &metrics::CARD_GET_TIME,
        &[router_env::opentelemetry::KeyValue::new("locker", "rust")],
    )
    .await?;

    logger::debug!("card retrieved from rust locker");
    Ok(get_card_from_rs_locker_resp)
}

pub async fn delete_card_from_locker(
    state: &routes::AppState,
    customer_id: &str,
    merchant_id: &str,
    card_reference: &str,
) -> errors::RouterResult<payment_methods::DeleteCardResp> {
    metrics::DELETE_FROM_LOCKER.add(&metrics::CONTEXT, 1, &[]);

    request::record_operation_time(
        async move {
            delete_card_from_hs_locker(state, customer_id, merchant_id, card_reference)
                .await
                .map_err(|error| {
                    metrics::CARD_LOCKER_FAILURES.add(&metrics::CONTEXT, 1, &[]);
                    error
                })
        },
        &metrics::CARD_DELETE_TIME,
        &[],
    )
    .await
}

#[instrument(skip_all)]
pub async fn add_card_hs(
    state: &routes::AppState,
    req: api::PaymentMethodCreate,
    card: &api::CardDetail,
    customer_id: String,
    merchant_account: &domain::MerchantAccount,
    locker_choice: api_enums::LockerChoice,
    card_reference: Option<&str>,
) -> errors::CustomResult<
    (
        api::PaymentMethodResponse,
        Option<payment_methods::DataDuplicationCheck>,
    ),
    errors::VaultError,
> {
    let payload = payment_methods::StoreLockerReq::LockerCard(payment_methods::StoreCardReq {
        merchant_id: &merchant_account.merchant_id,
        merchant_customer_id: customer_id.to_owned(),
        requestor_card_reference: card_reference.map(str::to_string),
        card: payment_methods::Card {
            card_number: card.card_number.to_owned(),
            name_on_card: card.card_holder_name.to_owned(),
            card_exp_month: card.card_exp_month.to_owned(),
            card_exp_year: card.card_exp_year.to_owned(),
            card_brand: None,
            card_isin: None,
            nick_name: card.nick_name.as_ref().map(masking::Secret::peek).cloned(),
        },
    });

    let store_card_payload =
        call_to_locker_hs(state, &payload, &customer_id, locker_choice).await?;

    let payment_method_resp = payment_methods::mk_add_card_response_hs(
        card.clone(),
        store_card_payload.card_reference,
        req,
        &merchant_account.merchant_id,
    );
    Ok((payment_method_resp, store_card_payload.duplication_check))
}

#[instrument(skip_all)]
pub async fn decode_and_decrypt_locker_data(
    key_store: &domain::MerchantKeyStore,
    enc_card_data: String,
) -> errors::CustomResult<Secret<String>, errors::VaultError> {
    // Fetch key
    let key = key_store.key.get_inner().peek();
    // Decode
    let decoded_bytes = hex::decode(&enc_card_data)
        .into_report()
        .change_context(errors::VaultError::ResponseDeserializationFailed)
        .attach_printable("Failed to decode hex string into bytes")?;
    // Decrypt
    decrypt(Some(Encryption::new(decoded_bytes.into())), key)
        .await
        .change_context(errors::VaultError::FetchPaymentMethodFailed)?
        .map_or(
            Err(report!(errors::VaultError::FetchPaymentMethodFailed)),
            |d| Ok(d.into_inner()),
        )
}

#[instrument(skip_all)]
pub async fn get_payment_method_from_hs_locker<'a>(
    state: &'a routes::AppState,
    key_store: &domain::MerchantKeyStore,
    customer_id: &str,
    merchant_id: &str,
    payment_method_reference: &'a str,
    locker_choice: Option<api_enums::LockerChoice>,
) -> errors::CustomResult<Secret<String>, errors::VaultError> {
    let locker = &state.conf.locker;
    #[cfg(not(feature = "aws_kms"))]
    let jwekey = &state.conf.jwekey;
    #[cfg(feature = "aws_kms")]
    let jwekey = &state.kms_secrets;

    let payment_method_data = if !locker.mock_locker {
        let request = payment_methods::mk_get_card_request_hs(
            jwekey,
            locker,
            customer_id,
            merchant_id,
            payment_method_reference,
            locker_choice,
        )
        .await
        .change_context(errors::VaultError::FetchPaymentMethodFailed)
        .attach_printable("Making get payment method request failed")?;
        let response = services::call_connector_api(state, request)
            .await
            .change_context(errors::VaultError::FetchPaymentMethodFailed)
            .attach_printable("Failed while executing call_connector_api for get_card");
        let jwe_body: services::JweBody = response
            .get_response_inner("JweBody")
            .change_context(errors::VaultError::FetchPaymentMethodFailed)?;
        let decrypted_payload =
            payment_methods::get_decrypted_response_payload(jwekey, jwe_body, locker_choice)
                .await
                .change_context(errors::VaultError::FetchPaymentMethodFailed)
                .attach_printable("Error getting decrypted response payload for get card")?;
        let get_card_resp: payment_methods::RetrieveCardResp = decrypted_payload
            .parse_struct("RetrieveCardResp")
            .change_context(errors::VaultError::FetchPaymentMethodFailed)
            .attach_printable("Failed to parse struct to RetrieveCardResp")?;
        let retrieve_card_resp = get_card_resp
            .payload
            .get_required_value("RetrieveCardRespPayload")
            .change_context(errors::VaultError::FetchPaymentMethodFailed)
            .attach_printable("Failed to retrieve field - payload from RetrieveCardResp")?;
        let enc_card_data = retrieve_card_resp
            .enc_card_data
            .get_required_value("enc_card_data")
            .change_context(errors::VaultError::FetchPaymentMethodFailed)
            .attach_printable(
                "Failed to retrieve field - enc_card_data from RetrieveCardRespPayload",
            )?;
        decode_and_decrypt_locker_data(key_store, enc_card_data.peek().to_string()).await?
    } else {
        mock_get_payment_method(&*state.store, key_store, payment_method_reference)
            .await?
            .payment_method
            .payment_method_data
    };
    Ok(payment_method_data)
}

#[instrument(skip_all)]
pub async fn call_to_locker_hs<'a>(
    state: &routes::AppState,
    payload: &payment_methods::StoreLockerReq<'a>,
    customer_id: &str,
    locker_choice: api_enums::LockerChoice,
) -> errors::CustomResult<payment_methods::StoreCardRespPayload, errors::VaultError> {
    let locker = &state.conf.locker;
    #[cfg(not(feature = "aws_kms"))]
    let jwekey = &state.conf.jwekey;
    #[cfg(feature = "aws_kms")]
    let jwekey = &state.kms_secrets;
    let db = &*state.store;
    let stored_card_response = if !locker.mock_locker {
        let request =
            payment_methods::mk_add_locker_request_hs(jwekey, locker, payload, locker_choice)
                .await?;
        let response = services::call_connector_api(state, request)
            .await
            .change_context(errors::VaultError::SaveCardFailed);

        let jwe_body: services::JweBody = response
            .get_response_inner("JweBody")
            .change_context(errors::VaultError::FetchCardFailed)?;

        let decrypted_payload =
            payment_methods::get_decrypted_response_payload(jwekey, jwe_body, Some(locker_choice))
                .await
                .change_context(errors::VaultError::SaveCardFailed)
                .attach_printable("Error getting decrypted response payload")?;
        let stored_card_resp: payment_methods::StoreCardResp = decrypted_payload
            .parse_struct("StoreCardResp")
            .change_context(errors::VaultError::ResponseDeserializationFailed)?;
        stored_card_resp
    } else {
        let card_id = generate_id(consts::ID_LENGTH, "card");
        mock_call_to_locker_hs(db, &card_id, payload, None, None, Some(customer_id)).await?
    };

    let stored_card = stored_card_response
        .payload
        .get_required_value("StoreCardRespPayload")
        .change_context(errors::VaultError::SaveCardFailed)?;
    Ok(stored_card)
}

pub async fn update_payment_method(
    db: &dyn db::StorageInterface,
    pm: payment_method::PaymentMethod,
    pm_metadata: serde_json::Value,
) -> errors::CustomResult<(), errors::VaultError> {
    let pm_update = payment_method::PaymentMethodUpdate::MetadataUpdate {
        metadata: Some(pm_metadata),
    };
    db.update_payment_method(pm, pm_update)
        .await
        .change_context(errors::VaultError::UpdateInPaymentMethodDataTableFailed)?;
    Ok(())
}

#[instrument(skip_all)]
pub async fn get_card_from_hs_locker<'a>(
    state: &'a routes::AppState,
    customer_id: &str,
    merchant_id: &str,
    card_reference: &'a str,
    locker_choice: api_enums::LockerChoice,
) -> errors::CustomResult<payment_methods::Card, errors::VaultError> {
    let locker = &state.conf.locker;
    #[cfg(not(feature = "aws_kms"))]
    let jwekey = &state.conf.jwekey;
    #[cfg(feature = "aws_kms")]
    let jwekey = &state.kms_secrets;

    if !locker.mock_locker {
        let request = payment_methods::mk_get_card_request_hs(
            jwekey,
            locker,
            customer_id,
            merchant_id,
            card_reference,
            Some(locker_choice),
        )
        .await
        .change_context(errors::VaultError::FetchCardFailed)
        .attach_printable("Making get card request failed")?;
        let response = services::call_connector_api(state, request)
            .await
            .change_context(errors::VaultError::FetchCardFailed)
            .attach_printable("Failed while executing call_connector_api for get_card");
        let jwe_body: services::JweBody = response
            .get_response_inner("JweBody")
            .change_context(errors::VaultError::FetchCardFailed)?;
        let decrypted_payload =
            payment_methods::get_decrypted_response_payload(jwekey, jwe_body, Some(locker_choice))
                .await
                .change_context(errors::VaultError::FetchCardFailed)
                .attach_printable("Error getting decrypted response payload for get card")?;
        let get_card_resp: payment_methods::RetrieveCardResp = decrypted_payload
            .parse_struct("RetrieveCardResp")
            .change_context(errors::VaultError::FetchCardFailed)?;
        let retrieve_card_resp = get_card_resp
            .payload
            .get_required_value("RetrieveCardRespPayload")
            .change_context(errors::VaultError::FetchCardFailed)?;
        retrieve_card_resp
            .card
            .get_required_value("Card")
            .change_context(errors::VaultError::FetchCardFailed)
    } else {
        let (get_card_resp, _) = mock_get_card(&*state.store, card_reference).await?;
        payment_methods::mk_get_card_response(get_card_resp)
            .change_context(errors::VaultError::ResponseDeserializationFailed)
    }
}

#[instrument(skip_all)]
pub async fn delete_card_from_hs_locker<'a>(
    state: &routes::AppState,
    customer_id: &str,
    merchant_id: &str,
    card_reference: &'a str,
) -> errors::RouterResult<payment_methods::DeleteCardResp> {
    let locker = &state.conf.locker;
    #[cfg(not(feature = "aws_kms"))]
    let jwekey = &state.conf.jwekey;
    #[cfg(feature = "aws_kms")]
    let jwekey = &state.kms_secrets;

    let request = payment_methods::mk_delete_card_request_hs(
        jwekey,
        locker,
        customer_id,
        merchant_id,
        card_reference,
    )
    .await
    .change_context(errors::ApiErrorResponse::InternalServerError)
    .attach_printable("Making delete card request failed")?;

    if !locker.mock_locker {
        let response = services::call_connector_api(state, request)
            .await
            .change_context(errors::ApiErrorResponse::InternalServerError)
            .attach_printable("Failed while executing call_connector_api for delete card");
        let jwe_body: services::JweBody = response.get_response_inner("JweBody")?;
        let decrypted_payload = payment_methods::get_decrypted_response_payload(
            jwekey,
            jwe_body,
            Some(api_enums::LockerChoice::HyperswitchCardVault),
        )
        .await
        .change_context(errors::ApiErrorResponse::InternalServerError)
        .attach_printable("Error getting decrypted response payload for delete card")?;
        let delete_card_resp: payment_methods::DeleteCardResp = decrypted_payload
            .parse_struct("DeleteCardResp")
            .change_context(errors::ApiErrorResponse::InternalServerError)?;
        Ok(delete_card_resp)
    } else {
        Ok(mock_delete_card_hs(&*state.store, card_reference)
            .await
            .change_context(errors::ApiErrorResponse::InternalServerError)
            .attach_printable("card_delete_failure_message")?)
    }
}

///Mock api for local testing
pub async fn mock_call_to_locker_hs<'a>(
    db: &dyn db::StorageInterface,
    card_id: &str,
    payload: &payment_methods::StoreLockerReq<'a>,
    card_cvc: Option<String>,
    payment_method_id: Option<String>,
    customer_id: Option<&str>,
) -> errors::CustomResult<payment_methods::StoreCardResp, errors::VaultError> {
    let mut locker_mock_up = storage::LockerMockUpNew {
        card_id: card_id.to_string(),
        external_id: uuid::Uuid::new_v4().to_string(),
        card_fingerprint: uuid::Uuid::new_v4().to_string(),
        card_global_fingerprint: uuid::Uuid::new_v4().to_string(),
        merchant_id: "".to_string(),
        card_number: "4111111111111111".to_string(),
        card_exp_year: "2099".to_string(),
        card_exp_month: "12".to_string(),
        card_cvc,
        payment_method_id,
        customer_id: customer_id.map(str::to_string),
        name_on_card: None,
        nickname: None,
        enc_card_data: None,
    };
    locker_mock_up = match payload {
        payment_methods::StoreLockerReq::LockerCard(store_card_req) => storage::LockerMockUpNew {
            merchant_id: store_card_req.merchant_id.to_string(),
            card_number: store_card_req.card.card_number.peek().to_string(),
            card_exp_year: store_card_req.card.card_exp_year.peek().to_string(),
            card_exp_month: store_card_req.card.card_exp_month.peek().to_string(),
            name_on_card: store_card_req.card.name_on_card.to_owned().expose_option(),
            nickname: store_card_req.card.nick_name.to_owned(),
            ..locker_mock_up
        },
        payment_methods::StoreLockerReq::LockerGeneric(store_generic_req) => {
            storage::LockerMockUpNew {
                merchant_id: store_generic_req.merchant_id.to_string(),
                enc_card_data: Some(store_generic_req.enc_data.to_owned()),
                ..locker_mock_up
            }
        }
    };

    let response = db
        .insert_locker_mock_up(locker_mock_up)
        .await
        .change_context(errors::VaultError::SaveCardFailed)?;
    let payload = payment_methods::StoreCardRespPayload {
        card_reference: response.card_id,
        duplication_check: None,
    };
    Ok(payment_methods::StoreCardResp {
        status: "SUCCESS".to_string(),
        error_code: None,
        error_message: None,
        payload: Some(payload),
    })
}

#[instrument(skip_all)]
pub async fn mock_get_card<'a>(
    db: &dyn db::StorageInterface,
    card_id: &'a str,
) -> errors::CustomResult<(payment_methods::GetCardResponse, Option<String>), errors::VaultError> {
    let locker_mock_up = db
        .find_locker_by_card_id(card_id)
        .await
        .change_context(errors::VaultError::FetchCardFailed)?;
    let add_card_response = payment_methods::AddCardResponse {
        card_id: locker_mock_up
            .payment_method_id
            .unwrap_or(locker_mock_up.card_id),
        external_id: locker_mock_up.external_id,
        card_fingerprint: locker_mock_up.card_fingerprint.into(),
        card_global_fingerprint: locker_mock_up.card_global_fingerprint.into(),
        merchant_id: Some(locker_mock_up.merchant_id),
        card_number: locker_mock_up
            .card_number
            .try_into()
            .into_report()
            .change_context(errors::VaultError::ResponseDeserializationFailed)
            .attach_printable("Invalid card number format from the mock locker")
            .map(Some)?,
        card_exp_year: Some(locker_mock_up.card_exp_year.into()),
        card_exp_month: Some(locker_mock_up.card_exp_month.into()),
        name_on_card: locker_mock_up.name_on_card.map(|card| card.into()),
        nickname: locker_mock_up.nickname,
        customer_id: locker_mock_up.customer_id,
        duplicate: locker_mock_up.duplicate,
    };
    Ok((
        payment_methods::GetCardResponse {
            card: add_card_response,
        },
        locker_mock_up.card_cvc,
    ))
}

#[instrument(skip_all)]
pub async fn mock_get_payment_method<'a>(
    db: &dyn db::StorageInterface,
    key_store: &domain::MerchantKeyStore,
    card_id: &'a str,
) -> errors::CustomResult<payment_methods::GetPaymentMethodResponse, errors::VaultError> {
    let locker_mock_up = db
        .find_locker_by_card_id(card_id)
        .await
        .change_context(errors::VaultError::FetchPaymentMethodFailed)?;
    let dec_data = if let Some(e) = locker_mock_up.enc_card_data {
        decode_and_decrypt_locker_data(key_store, e).await
    } else {
        Err(report!(errors::VaultError::FetchPaymentMethodFailed))
    }?;
    let payment_method_response = payment_methods::AddPaymentMethodResponse {
        payment_method_id: locker_mock_up
            .payment_method_id
            .unwrap_or(locker_mock_up.card_id),
        external_id: locker_mock_up.external_id,
        merchant_id: Some(locker_mock_up.merchant_id),
        nickname: locker_mock_up.nickname,
        customer_id: locker_mock_up.customer_id,
        duplicate: locker_mock_up.duplicate,
        payment_method_data: dec_data,
    };
    Ok(payment_methods::GetPaymentMethodResponse {
        payment_method: payment_method_response,
    })
}

#[instrument(skip_all)]
pub async fn mock_delete_card_hs<'a>(
    db: &dyn db::StorageInterface,
    card_id: &'a str,
) -> errors::CustomResult<payment_methods::DeleteCardResp, errors::VaultError> {
    db.delete_locker_mock_up(card_id)
        .await
        .change_context(errors::VaultError::FetchCardFailed)?;
    Ok(payment_methods::DeleteCardResp {
        status: "SUCCESS".to_string(),
        error_code: None,
        error_message: None,
    })
}

#[instrument(skip_all)]
pub async fn mock_delete_card<'a>(
    db: &dyn db::StorageInterface,
    card_id: &'a str,
) -> errors::CustomResult<payment_methods::DeleteCardResponse, errors::VaultError> {
    let locker_mock_up = db
        .delete_locker_mock_up(card_id)
        .await
        .change_context(errors::VaultError::FetchCardFailed)?;
    Ok(payment_methods::DeleteCardResponse {
        card_id: Some(locker_mock_up.card_id),
        external_id: Some(locker_mock_up.external_id),
        card_isin: None,
        status: "SUCCESS".to_string(),
    })
}
//------------------------------------------------------------------------------
pub fn get_banks(
    state: &routes::AppState,
    pm_type: api_enums::PaymentMethodType,
    connectors: Vec<String>,
) -> Result<Vec<BankCodeResponse>, errors::ApiErrorResponse> {
    let mut bank_names_hm: HashMap<String, HashSet<api_enums::BankNames>> = HashMap::new();

    if matches!(
        pm_type,
        api_enums::PaymentMethodType::Giropay | api_enums::PaymentMethodType::Sofort
    ) {
        Ok(vec![BankCodeResponse {
            bank_name: vec![],
            eligible_connectors: connectors,
        }])
    } else {
        let mut bank_code_responses = vec![];
        for connector in &connectors {
            if let Some(connector_bank_names) = state.conf.bank_config.0.get(&pm_type) {
                if let Some(connector_hash_set) = connector_bank_names.0.get(connector) {
                    bank_names_hm.insert(connector.clone(), connector_hash_set.banks.clone());
                } else {
                    logger::error!("Could not find any configured connectors for payment_method -> {pm_type} for connector -> {connector}");
                }
            } else {
                logger::error!("Could not find any configured banks for payment_method -> {pm_type} for connector -> {connector}");
            }
        }

        let vector_of_hashsets = bank_names_hm
            .values()
            .map(|bank_names_hashset| bank_names_hashset.to_owned())
            .collect::<Vec<_>>();

        let mut common_bank_names = HashSet::new();
        if let Some(first_element) = vector_of_hashsets.first() {
            common_bank_names = vector_of_hashsets
                .iter()
                .skip(1)
                .fold(first_element.to_owned(), |acc, hs| {
                    acc.intersection(hs).cloned().collect()
                });
        }

        if !common_bank_names.is_empty() {
            bank_code_responses.push(BankCodeResponse {
                bank_name: common_bank_names.clone().into_iter().collect(),
                eligible_connectors: connectors.clone(),
            });
        }

        for connector in connectors {
            if let Some(all_bank_codes_for_connector) = bank_names_hm.get(&connector) {
                let remaining_bank_codes: HashSet<_> = all_bank_codes_for_connector
                    .difference(&common_bank_names)
                    .collect();

                if !remaining_bank_codes.is_empty() {
                    bank_code_responses.push(BankCodeResponse {
                        bank_name: remaining_bank_codes
                            .into_iter()
                            .map(|ele| ele.to_owned())
                            .collect(),
                        eligible_connectors: vec![connector],
                    })
                }
            } else {
                logger::error!("Could not find any configured banks for payment_method -> {pm_type} for connector -> {connector}");
            }
        }
        Ok(bank_code_responses)
    }
}

fn get_val(str: String, val: &serde_json::Value) -> Option<String> {
    str.split('.')
        .try_fold(val, |acc, x| acc.get(x))
        .and_then(|v| v.as_str())
        .map(|s| s.to_string())
}

pub async fn list_payment_methods(
    state: routes::AppState,
    merchant_account: domain::MerchantAccount,
    key_store: domain::MerchantKeyStore,
    mut req: api::PaymentMethodListRequest,
) -> errors::RouterResponse<api::PaymentMethodListResponse> {
    let db = &*state.store;
    let pm_config_mapping = &state.conf.pm_filters;

    let payment_intent = helpers::verify_payment_intent_time_and_client_secret(
        db,
        &merchant_account,
        req.client_secret.clone(),
    )
    .await?;

    let shipping_address = payment_intent
        .as_ref()
        .async_map(|pi| async {
            helpers::get_address_by_id(
                db,
                pi.shipping_address_id.clone(),
                &key_store,
                pi.payment_id.clone(),
                merchant_account.merchant_id.clone(),
                merchant_account.storage_scheme,
            )
            .await
        })
        .await
        .transpose()?
        .flatten();

    let billing_address = payment_intent
        .as_ref()
        .async_map(|pi| async {
            helpers::get_address_by_id(
                db,
                pi.billing_address_id.clone(),
                &key_store,
                pi.payment_id.clone(),
                merchant_account.merchant_id.clone(),
                merchant_account.storage_scheme,
            )
            .await
        })
        .await
        .transpose()?
        .flatten();

    let customer = payment_intent
        .as_ref()
        .async_and_then(|pi| async {
            pi.customer_id
                .as_ref()
                .async_and_then(|cust| async {
                    db.find_customer_by_customer_id_merchant_id(
                        cust.as_str(),
                        &pi.merchant_id,
                        &key_store,
                    )
                    .await
                    .to_not_found_response(errors::ApiErrorResponse::CustomerNotFound)
                    .ok()
                })
                .await
        })
        .await;

    let payment_attempt = payment_intent
        .as_ref()
        .async_map(|pi| async {
            db.find_payment_attempt_by_payment_id_merchant_id_attempt_id(
                &pi.payment_id,
                &pi.merchant_id,
                &pi.active_attempt.get_id(),
                merchant_account.storage_scheme,
            )
            .await
            .change_context(errors::ApiErrorResponse::PaymentNotFound)
        })
        .await
        .transpose()?;

    let payment_type = payment_attempt.as_ref().map(|pa| {
        let amount = api::Amount::from(pa.amount);
        let mandate_type = if pa.mandate_id.is_some() {
            Some(api::MandateTransactionType::RecurringMandateTransaction)
        } else if pa.mandate_details.is_some() {
            Some(api::MandateTransactionType::NewMandateTransaction)
        } else {
            None
        };

        helpers::infer_payment_type(&amount, mandate_type.as_ref())
    });

    let all_mcas = db
        .find_merchant_connector_account_by_merchant_id_and_disabled_list(
            &merchant_account.merchant_id,
            false,
            &key_store,
        )
        .await
        .to_not_found_response(errors::ApiErrorResponse::MerchantAccountNotFound)?;

    let profile_id = payment_intent
        .as_ref()
        .async_map(|payment_intent| async {
            crate::core::utils::get_profile_id_from_business_details(
                payment_intent.business_country,
                payment_intent.business_label.as_ref(),
                &merchant_account,
                payment_intent.profile_id.as_ref(),
                db,
                false,
            )
            .await
            .attach_printable("Could not find profile id from business details")
        })
        .await
        .transpose()?;
    let business_profile = core_utils::validate_and_get_business_profile(
        db,
        profile_id.as_ref(),
        &merchant_account.merchant_id,
    )
    .await?;

    // filter out connectors based on the business country
    let filtered_mcas = helpers::filter_mca_based_on_business_profile(all_mcas, profile_id);

    logger::debug!(mca_before_filtering=?filtered_mcas);

    let mut response: Vec<ResponsePaymentMethodIntermediate> = vec![];
    for mca in &filtered_mcas {
        let payment_methods = match &mca.payment_methods_enabled {
            Some(pm) => pm.clone(),
            None => continue,
        };

        filter_payment_methods(
            payment_methods,
            &mut req,
            &mut response,
            payment_intent.as_ref(),
            payment_attempt.as_ref(),
            billing_address.as_ref(),
            mca.connector_name.clone(),
            pm_config_mapping,
            &state.conf.mandates.supported_payment_methods,
            &state.conf.mandates.update_mandate_supported,
        )
        .await?;
    }

    let mut pmt_to_auth_connector = HashMap::new();

    if let Some((payment_attempt, payment_intent)) =
        payment_attempt.as_ref().zip(payment_intent.as_ref())
    {
        let routing_enabled_pms = HashSet::from([
            api_enums::PaymentMethod::BankTransfer,
            api_enums::PaymentMethod::BankDebit,
            api_enums::PaymentMethod::BankRedirect,
        ]);

        let routing_enabled_pm_types = HashSet::from([
            api_enums::PaymentMethodType::GooglePay,
            api_enums::PaymentMethodType::ApplePay,
            api_enums::PaymentMethodType::Klarna,
            api_enums::PaymentMethodType::Paypal,
        ]);

        let mut chosen = Vec::<api::SessionConnectorData>::new();
        for intermediate in &response {
            if routing_enabled_pm_types.contains(&intermediate.payment_method_type)
                || routing_enabled_pms.contains(&intermediate.payment_method)
            {
                let connector_data = api::ConnectorData::get_connector_by_name(
                    &state.clone().conf.connectors,
                    &intermediate.connector,
                    api::GetToken::from(intermediate.payment_method_type),
                    None,
                )
                .change_context(errors::ApiErrorResponse::InternalServerError)
                .attach_printable("invalid connector name received")?;

                chosen.push(api::SessionConnectorData {
                    payment_method_type: intermediate.payment_method_type,
                    connector: connector_data,
                    business_sub_label: None,
                });
            }
        }
        let sfr = SessionFlowRoutingInput {
            state: &state,
            country: shipping_address.clone().and_then(|ad| ad.country),
            key_store: &key_store,
            merchant_account: &merchant_account,
            payment_attempt,
            payment_intent,
            chosen,
        };
        let result = routing::perform_session_flow_routing(sfr)
            .await
            .change_context(errors::ApiErrorResponse::InternalServerError)
            .attach_printable("error performing session flow routing")?;

        response.retain(|intermediate| {
            if !routing_enabled_pm_types.contains(&intermediate.payment_method_type)
                && !routing_enabled_pms.contains(&intermediate.payment_method)
            {
                return true;
            }

            if let Some(choice) = result.get(&intermediate.payment_method_type) {
                intermediate.connector == choice.connector.connector_name.to_string()
            } else {
                false
            }
        });

        let mut routing_info: storage::PaymentRoutingInfo = payment_attempt
            .straight_through_algorithm
            .clone()
            .map(|val| val.parse_value("PaymentRoutingInfo"))
            .transpose()
            .change_context(errors::ApiErrorResponse::InternalServerError)
            .attach_printable("Invalid PaymentRoutingInfo format found in payment attempt")?
            .unwrap_or_else(|| storage::PaymentRoutingInfo {
                algorithm: None,
                pre_routing_results: None,
            });

        let mut pre_routing_results: HashMap<
            api_enums::PaymentMethodType,
            routing_types::RoutableConnectorChoice,
        > = HashMap::new();

        for (pm_type, choice) in result {
            let routable_choice = routing_types::RoutableConnectorChoice {
                #[cfg(feature = "backwards_compatibility")]
                choice_kind: routing_types::RoutableChoiceKind::FullStruct,
                connector: choice
                    .connector
                    .connector_name
                    .to_string()
                    .parse()
                    .into_report()
                    .change_context(errors::ApiErrorResponse::InternalServerError)
                    .attach_printable("")?,
                #[cfg(feature = "connector_choice_mca_id")]
                merchant_connector_id: choice.connector.merchant_connector_id,
                #[cfg(not(feature = "connector_choice_mca_id"))]
                sub_label: choice.sub_label,
            };

            pre_routing_results.insert(pm_type, routable_choice);
        }

        let redis_conn = db
            .get_redis_conn()
            .map_err(|redis_error| logger::error!(?redis_error))
            .ok();

        let mut val = Vec::new();

        for (payment_method_type, routable_connector_choice) in &pre_routing_results {
            #[cfg(not(feature = "connector_choice_mca_id"))]
            let connector_label = get_connector_label(
                payment_intent.business_country,
                payment_intent.business_label.as_ref(),
                #[cfg(not(feature = "connector_choice_mca_id"))]
                routable_connector_choice.sub_label.as_ref(),
                #[cfg(feature = "connector_choice_mca_id")]
                None,
                routable_connector_choice.connector.to_string().as_str(),
            );
            #[cfg(not(feature = "connector_choice_mca_id"))]
            let matched_mca = filtered_mcas
                .iter()
                .find(|m| connector_label == m.connector_label);

            #[cfg(feature = "connector_choice_mca_id")]
            let matched_mca = filtered_mcas.iter().find(|m| {
                routable_connector_choice.merchant_connector_id.as_ref()
                    == Some(&m.merchant_connector_id)
            });

            if let Some(m) = matched_mca {
                let pm_auth_config = m
                    .pm_auth_config
                    .as_ref()
                    .map(|config| {
                        serde_json::from_value::<PaymentMethodAuthConfig>(config.clone())
                            .into_report()
                            .change_context(errors::StorageError::DeserializationFailed)
                            .attach_printable("Failed to deserialize Payment Method Auth config")
                    })
                    .transpose()
                    .unwrap_or_else(|err| {
                        logger::error!(error=?err);
                        None
                    });

                let matched_config = match pm_auth_config {
                    Some(config) => {
                        let internal_config = config
                            .enabled_payment_methods
                            .iter()
                            .find(|config| config.payment_method_type == *payment_method_type)
                            .cloned();

                        internal_config
                    }
                    None => None,
                };

                if let Some(config) = matched_config {
                    pmt_to_auth_connector
                        .insert(*payment_method_type, config.connector_name.clone());
                    val.push(config);
                }
            }
        }

        let pm_auth_key = format!("pm_auth_{}", payment_intent.payment_id);
        let redis_expiry = state.conf.payment_method_auth.redis_expiry;

        if let Some(rc) = redis_conn {
            rc.serialize_and_set_key_with_expiry(pm_auth_key.as_str(), val, redis_expiry)
                .await
                .attach_printable("Failed to store pm auth data in redis")
                .unwrap_or_else(|err| {
                    logger::error!(error=?err);
                })
        };

        routing_info.pre_routing_results = Some(pre_routing_results);

        let encoded = routing_info
            .encode_to_value()
            .change_context(errors::ApiErrorResponse::InternalServerError)
            .attach_printable("Unable to serialize payment routing info to value")?;

        let attempt_update = storage::PaymentAttemptUpdate::UpdateTrackers {
            payment_token: None,
            connector: None,
            straight_through_algorithm: Some(encoded),
            amount_capturable: None,
            updated_by: merchant_account.storage_scheme.to_string(),
            merchant_connector_id: None,
            surcharge_amount: None,
            tax_amount: None,
        };

        state
            .store
            .update_payment_attempt_with_attempt_id(
                payment_attempt.clone(),
                attempt_update,
                merchant_account.storage_scheme,
            )
            .await
            .to_not_found_response(errors::ApiErrorResponse::PaymentNotFound)?;
    }

    let req = api_models::payments::PaymentsRequest::foreign_from((
        payment_attempt.as_ref(),
        shipping_address.as_ref(),
        billing_address.as_ref(),
        customer.as_ref(),
    ));
    let req_val = serde_json::to_value(req).ok();
    logger::debug!(filtered_payment_methods=?response);

    let mut payment_experiences_consolidated_hm: HashMap<
        api_enums::PaymentMethod,
        HashMap<api_enums::PaymentMethodType, HashMap<api_enums::PaymentExperience, Vec<String>>>,
    > = HashMap::new();

    let mut card_networks_consolidated_hm: HashMap<
        api_enums::PaymentMethod,
        HashMap<api_enums::PaymentMethodType, HashMap<api_enums::CardNetwork, Vec<String>>>,
    > = HashMap::new();

    let mut banks_consolidated_hm: HashMap<api_enums::PaymentMethodType, Vec<String>> =
        HashMap::new();

    let mut bank_debits_consolidated_hm =
        HashMap::<api_enums::PaymentMethodType, Vec<String>>::new();

    let mut bank_transfer_consolidated_hm =
        HashMap::<api_enums::PaymentMethodType, Vec<String>>::new();

    let mut required_fields_hm = HashMap::<
        api_enums::PaymentMethod,
        HashMap<api_enums::PaymentMethodType, HashMap<String, RequiredFieldInfo>>,
    >::new();

    for element in response.clone() {
        let payment_method = element.payment_method;
        let payment_method_type = element.payment_method_type;
        let connector = element.connector.clone();

        let connector_variant = api_enums::Connector::from_str(connector.as_str())
            .into_report()
            .change_context(errors::ConnectorError::InvalidConnectorName)
            .change_context(errors::ApiErrorResponse::InvalidDataValue {
                field_name: "connector",
            })
            .attach_printable_lazy(|| format!("unable to parse connector name {connector:?}"))?;
        state.conf.required_fields.0.get(&payment_method).map(
            |required_fields_hm_for_each_payment_method_type| {
                required_fields_hm_for_each_payment_method_type
                    .0
                    .get(&payment_method_type)
                    .map(|required_fields_hm_for_each_connector| {
                        required_fields_hm.entry(payment_method).or_default();
                        required_fields_hm_for_each_connector
                            .fields
                            .get(&connector_variant)
                            .map(|required_fields_final| {
                                let mut required_fields_hs = required_fields_final.common.clone();
                                if let Some(pa) = payment_attempt.as_ref() {
                                    if let Some(_mandate) = &pa.mandate_details {
                                        required_fields_hs
                                            .extend(required_fields_final.mandate.clone());
                                    } else {
                                        required_fields_hs
                                            .extend(required_fields_final.non_mandate.clone());
                                    }
                                }

                                {
                                    for (key, val) in &mut required_fields_hs {
                                        let temp = req_val
                                            .as_ref()
                                            .and_then(|r| get_val(key.to_owned(), r));
                                        if let Some(s) = temp {
                                            val.value = Some(s)
                                        };
                                    }
                                }

                                let existing_req_fields_hs = required_fields_hm
                                    .get_mut(&payment_method)
                                    .and_then(|inner_hm| inner_hm.get_mut(&payment_method_type));

                                // If payment_method_type already exist in required_fields_hm, extend the required_fields hs to existing hs.
                                if let Some(inner_hs) = existing_req_fields_hs {
                                    inner_hs.extend(required_fields_hs);
                                } else {
                                    required_fields_hm.get_mut(&payment_method).map(|inner_hm| {
                                        inner_hm.insert(payment_method_type, required_fields_hs)
                                    });
                                }
                            })
                    })
            },
        );

        if let Some(payment_experience) = element.payment_experience {
            if let Some(payment_method_hm) =
                payment_experiences_consolidated_hm.get_mut(&payment_method)
            {
                if let Some(payment_method_type_hm) =
                    payment_method_hm.get_mut(&payment_method_type)
                {
                    if let Some(vector_of_connectors) =
                        payment_method_type_hm.get_mut(&payment_experience)
                    {
                        vector_of_connectors.push(connector);
                    } else {
                        payment_method_type_hm.insert(payment_experience, vec![connector]);
                    }
                } else {
                    payment_method_hm.insert(
                        payment_method_type,
                        HashMap::from([(payment_experience, vec![connector])]),
                    );
                }
            } else {
                let inner_hm = HashMap::from([(payment_experience, vec![connector])]);
                let payment_method_type_hm = HashMap::from([(payment_method_type, inner_hm)]);
                payment_experiences_consolidated_hm.insert(payment_method, payment_method_type_hm);
            }
        }

        if let Some(card_networks) = element.card_networks {
            if let Some(payment_method_hm) = card_networks_consolidated_hm.get_mut(&payment_method)
            {
                if let Some(payment_method_type_hm) =
                    payment_method_hm.get_mut(&payment_method_type)
                {
                    for card_network in card_networks {
                        if let Some(vector_of_connectors) =
                            payment_method_type_hm.get_mut(&card_network)
                        {
                            let connector = element.connector.clone();
                            vector_of_connectors.push(connector);
                        } else {
                            let connector = element.connector.clone();
                            payment_method_type_hm.insert(card_network, vec![connector]);
                        }
                    }
                } else {
                    let mut inner_hashmap: HashMap<api_enums::CardNetwork, Vec<String>> =
                        HashMap::new();
                    for card_network in card_networks {
                        if let Some(vector_of_connectors) = inner_hashmap.get_mut(&card_network) {
                            let connector = element.connector.clone();
                            vector_of_connectors.push(connector);
                        } else {
                            let connector = element.connector.clone();
                            inner_hashmap.insert(card_network, vec![connector]);
                        }
                    }
                    payment_method_hm.insert(payment_method_type, inner_hashmap);
                }
            } else {
                let mut inner_hashmap: HashMap<api_enums::CardNetwork, Vec<String>> =
                    HashMap::new();
                for card_network in card_networks {
                    if let Some(vector_of_connectors) = inner_hashmap.get_mut(&card_network) {
                        let connector = element.connector.clone();
                        vector_of_connectors.push(connector);
                    } else {
                        let connector = element.connector.clone();
                        inner_hashmap.insert(card_network, vec![connector]);
                    }
                }
                let payment_method_type_hm = HashMap::from([(payment_method_type, inner_hashmap)]);
                card_networks_consolidated_hm.insert(payment_method, payment_method_type_hm);
            }
        }

        if element.payment_method == api_enums::PaymentMethod::BankRedirect {
            let connector = element.connector.clone();
            if let Some(vector_of_connectors) =
                banks_consolidated_hm.get_mut(&element.payment_method_type)
            {
                vector_of_connectors.push(connector);
            } else {
                banks_consolidated_hm.insert(element.payment_method_type, vec![connector]);
            }
        }

        if element.payment_method == api_enums::PaymentMethod::BankDebit {
            let connector = element.connector.clone();
            if let Some(vector_of_connectors) =
                bank_debits_consolidated_hm.get_mut(&element.payment_method_type)
            {
                vector_of_connectors.push(connector);
            } else {
                bank_debits_consolidated_hm.insert(element.payment_method_type, vec![connector]);
            }
        }

        if element.payment_method == api_enums::PaymentMethod::BankTransfer {
            let connector = element.connector.clone();
            if let Some(vector_of_connectors) =
                bank_transfer_consolidated_hm.get_mut(&element.payment_method_type)
            {
                vector_of_connectors.push(connector);
            } else {
                bank_transfer_consolidated_hm.insert(element.payment_method_type, vec![connector]);
            }
        }
    }

    let mut payment_method_responses: Vec<ResponsePaymentMethodsEnabled> = vec![];
    for key in payment_experiences_consolidated_hm.iter() {
        let mut payment_method_types = vec![];
        for payment_method_types_hm in key.1 {
            let mut payment_experience_types = vec![];
            for payment_experience_type in payment_method_types_hm.1 {
                payment_experience_types.push(PaymentExperienceTypes {
                    payment_experience_type: *payment_experience_type.0,
                    eligible_connectors: payment_experience_type.1.clone(),
                })
            }

            payment_method_types.push(ResponsePaymentMethodTypes {
                payment_method_type: *payment_method_types_hm.0,
                payment_experience: Some(payment_experience_types),
                card_networks: None,
                bank_names: None,
                bank_debits: None,
                bank_transfers: None,
                // Required fields for PayLater payment method
                required_fields: required_fields_hm
                    .get(key.0)
                    .and_then(|inner_hm| inner_hm.get(payment_method_types_hm.0))
                    .cloned(),
                surcharge_details: None,
                pm_auth_connector: pmt_to_auth_connector
                    .get(payment_method_types_hm.0)
                    .cloned(),
            })
        }

        payment_method_responses.push(ResponsePaymentMethodsEnabled {
            payment_method: *key.0,
            payment_method_types,
        })
    }

    for key in card_networks_consolidated_hm.iter() {
        let mut payment_method_types = vec![];
        for payment_method_types_hm in key.1 {
            let mut card_network_types = vec![];
            for card_network_type in payment_method_types_hm.1 {
                card_network_types.push(CardNetworkTypes {
                    card_network: card_network_type.0.clone(),
                    eligible_connectors: card_network_type.1.clone(),
                    surcharge_details: None,
                })
            }

            payment_method_types.push(ResponsePaymentMethodTypes {
                payment_method_type: *payment_method_types_hm.0,
                card_networks: Some(card_network_types),
                payment_experience: None,
                bank_names: None,
                bank_debits: None,
                bank_transfers: None,
                // Required fields for Card payment method
                required_fields: required_fields_hm
                    .get(key.0)
                    .and_then(|inner_hm| inner_hm.get(payment_method_types_hm.0))
                    .cloned(),
                surcharge_details: None,
                pm_auth_connector: pmt_to_auth_connector
                    .get(payment_method_types_hm.0)
                    .cloned(),
            })
        }

        payment_method_responses.push(ResponsePaymentMethodsEnabled {
            payment_method: *key.0,
            payment_method_types,
        })
    }

    let mut bank_redirect_payment_method_types = vec![];

    for key in banks_consolidated_hm.iter() {
        let payment_method_type = *key.0;
        let connectors = key.1.clone();
        let bank_names = get_banks(&state, payment_method_type, connectors)?;
        bank_redirect_payment_method_types.push({
            ResponsePaymentMethodTypes {
                payment_method_type,
                bank_names: Some(bank_names),
                payment_experience: None,
                card_networks: None,
                bank_debits: None,
                bank_transfers: None,
                // Required fields for BankRedirect payment method
                required_fields: required_fields_hm
                    .get(&api_enums::PaymentMethod::BankRedirect)
                    .and_then(|inner_hm| inner_hm.get(key.0))
                    .cloned(),
                surcharge_details: None,
                pm_auth_connector: pmt_to_auth_connector.get(&payment_method_type).cloned(),
            }
        })
    }

    if !bank_redirect_payment_method_types.is_empty() {
        payment_method_responses.push(ResponsePaymentMethodsEnabled {
            payment_method: api_enums::PaymentMethod::BankRedirect,
            payment_method_types: bank_redirect_payment_method_types,
        });
    }

    let mut bank_debit_payment_method_types = vec![];

    for key in bank_debits_consolidated_hm.iter() {
        let payment_method_type = *key.0;
        let connectors = key.1.clone();
        bank_debit_payment_method_types.push({
            ResponsePaymentMethodTypes {
                payment_method_type,
                bank_names: None,
                payment_experience: None,
                card_networks: None,
                bank_debits: Some(api_models::payment_methods::BankDebitTypes {
                    eligible_connectors: connectors.clone(),
                }),
                bank_transfers: None,
                // Required fields for BankDebit payment method
                required_fields: required_fields_hm
                    .get(&api_enums::PaymentMethod::BankDebit)
                    .and_then(|inner_hm| inner_hm.get(key.0))
                    .cloned(),
                surcharge_details: None,
                pm_auth_connector: pmt_to_auth_connector.get(&payment_method_type).cloned(),
            }
        })
    }

    if !bank_debit_payment_method_types.is_empty() {
        payment_method_responses.push(ResponsePaymentMethodsEnabled {
            payment_method: api_enums::PaymentMethod::BankDebit,
            payment_method_types: bank_debit_payment_method_types,
        });
    }

    let mut bank_transfer_payment_method_types = vec![];

    for key in bank_transfer_consolidated_hm.iter() {
        let payment_method_type = *key.0;
        let connectors = key.1.clone();
        bank_transfer_payment_method_types.push({
            ResponsePaymentMethodTypes {
                payment_method_type,
                bank_names: None,
                payment_experience: None,
                card_networks: None,
                bank_debits: None,
                bank_transfers: Some(api_models::payment_methods::BankTransferTypes {
                    eligible_connectors: connectors,
                }),
                // Required fields for BankTransfer payment method
                required_fields: required_fields_hm
                    .get(&api_enums::PaymentMethod::BankTransfer)
                    .and_then(|inner_hm| inner_hm.get(key.0))
                    .cloned(),
                surcharge_details: None,
                pm_auth_connector: pmt_to_auth_connector.get(&payment_method_type).cloned(),
            }
        })
    }

    if !bank_transfer_payment_method_types.is_empty() {
        payment_method_responses.push(ResponsePaymentMethodsEnabled {
            payment_method: api_enums::PaymentMethod::BankTransfer,
            payment_method_types: bank_transfer_payment_method_types,
        });
    }
    let currency = payment_intent.as_ref().and_then(|pi| pi.currency);
    let merchant_surcharge_configs =
        if let Some((payment_attempt, payment_intent, business_profile)) = payment_attempt
            .as_ref()
            .zip(payment_intent)
            .zip(business_profile)
            .map(|((pa, pi), bp)| (pa, pi, bp))
        {
            Box::pin(call_surcharge_decision_management(
                state,
                &merchant_account,
                &business_profile,
                payment_attempt,
                payment_intent,
                billing_address,
                &mut payment_method_responses,
            ))
            .await?
        } else {
            api_surcharge_decision_configs::MerchantSurchargeConfigs::default()
        };
    Ok(services::ApplicationResponse::Json(
        api::PaymentMethodListResponse {
            redirect_url: merchant_account.return_url,
            merchant_name: merchant_account.merchant_name,
            payment_type,
            payment_methods: payment_method_responses,
            mandate_payment: payment_attempt.and_then(|inner| inner.mandate_details).map(
                |d| match d {
                    data_models::mandates::MandateDataType::SingleUse(i) => {
                        api::MandateType::SingleUse(api::MandateAmountData {
                            amount: i.amount,
                            currency: i.currency,
                            start_date: i.start_date,
                            end_date: i.end_date,
                            metadata: i.metadata,
                        })
                    }
                    data_models::mandates::MandateDataType::MultiUse(Some(i)) => {
                        api::MandateType::MultiUse(Some(api::MandateAmountData {
                            amount: i.amount,
                            currency: i.currency,
                            start_date: i.start_date,
                            end_date: i.end_date,
                            metadata: i.metadata,
                        }))
                    }
                    data_models::mandates::MandateDataType::MultiUse(None) => {
                        api::MandateType::MultiUse(None)
                    }
                },
            ),
            show_surcharge_breakup_screen: merchant_surcharge_configs
                .show_surcharge_breakup_screen
                .unwrap_or_default(),
            currency,
        },
    ))
}

pub async fn call_surcharge_decision_management(
    state: routes::AppState,
    merchant_account: &domain::MerchantAccount,
    business_profile: &BusinessProfile,
    payment_attempt: &storage::PaymentAttempt,
    payment_intent: storage::PaymentIntent,
    billing_address: Option<domain::Address>,
    response_payment_method_types: &mut [ResponsePaymentMethodsEnabled],
) -> errors::RouterResult<api_surcharge_decision_configs::MerchantSurchargeConfigs> {
    let algorithm_ref: routing_types::RoutingAlgorithmRef = merchant_account
        .routing_algorithm
        .clone()
        .map(|val| val.parse_value("routing algorithm"))
        .transpose()
        .change_context(errors::ApiErrorResponse::InternalServerError)
        .attach_printable("Could not decode the routing algorithm")?
        .unwrap_or_default();
    let (surcharge_results, merchant_sucharge_configs) =
        perform_surcharge_decision_management_for_payment_method_list(
            &state,
            algorithm_ref,
            payment_attempt,
            &payment_intent,
            billing_address.as_ref().map(Into::into),
            response_payment_method_types,
        )
        .await
        .change_context(errors::ApiErrorResponse::InternalServerError)
        .attach_printable("error performing surcharge decision operation")?;
    if !surcharge_results.is_empty_result() {
        surcharge_results
            .persist_individual_surcharge_details_in_redis(&state, business_profile)
            .await?;
        let _ = state
            .store
            .update_payment_intent(
                payment_intent,
                storage::PaymentIntentUpdate::SurchargeApplicableUpdate {
                    surcharge_applicable: true,
                    updated_by: merchant_account.storage_scheme.to_string(),
                },
                merchant_account.storage_scheme,
            )
            .await
            .to_not_found_response(errors::ApiErrorResponse::PaymentNotFound)
            .attach_printable("Failed to update surcharge_applicable in Payment Intent");
    }
    Ok(merchant_sucharge_configs)
}

pub async fn call_surcharge_decision_management_for_saved_card(
    state: &routes::AppState,
    merchant_account: &domain::MerchantAccount,
    business_profile: &BusinessProfile,
    payment_attempt: &storage::PaymentAttempt,
    payment_intent: storage::PaymentIntent,
    customer_payment_method_response: &mut api::CustomerPaymentMethodsListResponse,
) -> errors::RouterResult<()> {
    let algorithm_ref: routing_types::RoutingAlgorithmRef = merchant_account
        .routing_algorithm
        .clone()
        .map(|val| val.parse_value("routing algorithm"))
        .transpose()
        .change_context(errors::ApiErrorResponse::InternalServerError)
        .attach_printable("Could not decode the routing algorithm")?
        .unwrap_or_default();
    let surcharge_results = perform_surcharge_decision_management_for_saved_cards(
        state,
        algorithm_ref,
        payment_attempt,
        &payment_intent,
        &mut customer_payment_method_response.customer_payment_methods,
    )
    .await
    .change_context(errors::ApiErrorResponse::InternalServerError)
    .attach_printable("error performing surcharge decision operation")?;
    if !surcharge_results.is_empty_result() {
        surcharge_results
            .persist_individual_surcharge_details_in_redis(state, business_profile)
            .await?;
        let _ = state
            .store
            .update_payment_intent(
                payment_intent,
                storage::PaymentIntentUpdate::SurchargeApplicableUpdate {
                    surcharge_applicable: true,
                    updated_by: merchant_account.storage_scheme.to_string(),
                },
                merchant_account.storage_scheme,
            )
            .await
            .to_not_found_response(errors::ApiErrorResponse::PaymentNotFound)
            .attach_printable("Failed to update surcharge_applicable in Payment Intent");
    }
    Ok(())
}

#[allow(clippy::too_many_arguments)]
pub async fn filter_payment_methods(
    payment_methods: Vec<serde_json::Value>,
    req: &mut api::PaymentMethodListRequest,
    resp: &mut Vec<ResponsePaymentMethodIntermediate>,
    payment_intent: Option<&storage::PaymentIntent>,
    payment_attempt: Option<&storage::PaymentAttempt>,
    address: Option<&domain::Address>,
    connector: String,
    config: &settings::ConnectorFilters,
    supported_payment_methods_for_mandate: &settings::SupportedPaymentMethodsForMandate,
    supported_payment_methods_for_update_mandate: &settings::SupportedPaymentMethodsForMandate,
) -> errors::CustomResult<(), errors::ApiErrorResponse> {
    for payment_method in payment_methods.into_iter() {
        let parse_result = serde_json::from_value::<PaymentMethodsEnabled>(payment_method);
        if let Ok(payment_methods_enabled) = parse_result {
            let payment_method = payment_methods_enabled.payment_method;

            let allowed_payment_method_types = payment_intent
                .and_then(|payment_intent| {
                    payment_intent
                        .allowed_payment_method_types
                        .clone()
                        .map(|val| val.parse_value("Vec<PaymentMethodType>"))
                        .transpose()
                        .unwrap_or_else(|error| {
                            logger::error!(%error, "Failed to deserialize PaymentIntent allowed_payment_method_types"); None
                        })
                });

            for payment_method_type_info in payment_methods_enabled
                .payment_method_types
                .unwrap_or_default()
            {
                if filter_recurring_based(&payment_method_type_info, req.recurring_enabled)
                    && filter_installment_based(
                        &payment_method_type_info,
                        req.installment_payment_enabled,
                    )
                    && filter_amount_based(&payment_method_type_info, req.amount)
                {
                    let mut payment_method_object = payment_method_type_info;

                    let filter;
                    (
                        payment_method_object.accepted_countries,
                        req.accepted_countries,
                        filter,
                    ) = filter_pm_country_based(
                        &payment_method_object.accepted_countries,
                        &req.accepted_countries,
                    );
                    let filter2;
                    (
                        payment_method_object.accepted_currencies,
                        req.accepted_currencies,
                        filter2,
                    ) = filter_pm_currencies_based(
                        &payment_method_object.accepted_currencies,
                        &req.accepted_currencies,
                    );

                    let filter4 = filter_pm_card_network_based(
                        payment_method_object.card_networks.as_ref(),
                        req.card_networks.as_ref(),
                        &payment_method_object.payment_method_type,
                    );

                    let filter3 = if let Some(payment_intent) = payment_intent {
                        filter_payment_country_based(&payment_method_object, address).await?
                            && filter_payment_currency_based(payment_intent, &payment_method_object)
                            && filter_payment_amount_based(payment_intent, &payment_method_object)
                            && filter_payment_mandate_based(payment_attempt, &payment_method_object)
                                .await?
                    } else {
                        true
                    };

                    let filter5 = filter_pm_based_on_config(
                        config,
                        &connector,
                        &payment_method_object.payment_method_type,
                        payment_attempt,
                        &mut payment_method_object.card_networks,
                        &address.and_then(|inner| inner.country),
                        payment_attempt.and_then(|value| value.currency),
                    );

                    let filter6 = filter_pm_based_on_allowed_types(
                        allowed_payment_method_types.as_ref(),
                        &payment_method_object.payment_method_type,
                    );

                    let connector_variant = api_enums::Connector::from_str(connector.as_str())
                        .into_report()
                        .change_context(errors::ConnectorError::InvalidConnectorName)
                        .change_context(errors::ApiErrorResponse::InvalidDataValue {
                            field_name: "connector",
                        })
                        .attach_printable_lazy(|| {
                            format!("unable to parse connector name {connector:?}")
                        })?;
                    let filter7 = payment_attempt
                        .and_then(|attempt| attempt.mandate_details.as_ref())
                        .map(|_mandate_details| {
                            filter_pm_based_on_supported_payments_for_mandate(
                                supported_payment_methods_for_mandate,
                                &payment_method,
                                &payment_method_object.payment_method_type,
                                connector_variant,
                            )
                        })
                        .unwrap_or(true);

                    let filter8 = payment_attempt
                        .and_then(|attempt| attempt.mandate_data.as_ref())
                        .map(|mandate_detail| {
                            if mandate_detail.update_mandate_id.is_some() {
                                filter_pm_based_on_update_mandate_support_for_connector(
                                    supported_payment_methods_for_update_mandate,
                                    &payment_method,
                                    &payment_method_object.payment_method_type,
                                    connector_variant,
                                )
                            } else {
                                true
                            }
                        })
                        .unwrap_or(true);

                    let connector = connector.clone();

                    let response_pm_type = ResponsePaymentMethodIntermediate::new(
                        payment_method_object,
                        connector,
                        payment_method,
                    );

                    if filter
                        && filter2
                        && filter3
                        && filter4
                        && filter5
                        && filter6
                        && filter7
                        && filter8
                    {
                        resp.push(response_pm_type);
                    }
                }
            }
        }
    }
    Ok(())
}
pub fn filter_pm_based_on_update_mandate_support_for_connector(
    supported_payment_methods_for_mandate: &settings::SupportedPaymentMethodsForMandate,
    payment_method: &api_enums::PaymentMethod,
    payment_method_type: &api_enums::PaymentMethodType,
    connector: api_enums::Connector,
) -> bool {
    if payment_method == &api_enums::PaymentMethod::Card {
        supported_payment_methods_for_mandate
            .0
            .get(payment_method)
            .map(|payment_method_type_hm| {
                let pm_credit = payment_method_type_hm
                    .0
                    .get(&api_enums::PaymentMethodType::Credit)
                    .map(|conn| conn.connector_list.clone())
                    .unwrap_or_default();
                let pm_debit = payment_method_type_hm
                    .0
                    .get(&api_enums::PaymentMethodType::Debit)
                    .map(|conn| conn.connector_list.clone())
                    .unwrap_or_default();
                &pm_credit | &pm_debit
            })
            .map(|supported_connectors| supported_connectors.contains(&connector))
            .unwrap_or(false)
    } else {
        supported_payment_methods_for_mandate
            .0
            .get(payment_method)
            .and_then(|payment_method_type_hm| payment_method_type_hm.0.get(payment_method_type))
            .map(|supported_connectors| supported_connectors.connector_list.contains(&connector))
            .unwrap_or(false)
    }
}

fn filter_pm_based_on_supported_payments_for_mandate(
    supported_payment_methods_for_mandate: &settings::SupportedPaymentMethodsForMandate,
    payment_method: &api_enums::PaymentMethod,
    payment_method_type: &api_enums::PaymentMethodType,
    connector: api_enums::Connector,
) -> bool {
    supported_payment_methods_for_mandate
        .0
        .get(payment_method)
        .and_then(|payment_method_type_hm| payment_method_type_hm.0.get(payment_method_type))
        .map(|supported_connectors| supported_connectors.connector_list.contains(&connector))
        .unwrap_or(false)
}

fn filter_pm_based_on_config<'a>(
    config: &'a crate::configs::settings::ConnectorFilters,
    connector: &'a str,
    payment_method_type: &'a api_enums::PaymentMethodType,
    payment_attempt: Option<&storage::PaymentAttempt>,
    card_network: &mut Option<Vec<api_enums::CardNetwork>>,
    country: &Option<api_enums::CountryAlpha2>,
    currency: Option<api_enums::Currency>,
) -> bool {
    config
        .0
        .get(connector)
        .or_else(|| config.0.get("default"))
        .and_then(|inner| match payment_method_type {
            api_enums::PaymentMethodType::Credit | api_enums::PaymentMethodType::Debit => {
                card_network_filter(country, currency, card_network, inner);

                payment_attempt
                    .and_then(|inner| inner.capture_method)
                    .and_then(|capture_method| {
                        (capture_method == storage_enums::CaptureMethod::Manual).then(|| {
                            filter_pm_based_on_capture_method_used(inner, payment_method_type)
                        })
                    })
            }
            payment_method_type => inner
                .0
                .get(&settings::PaymentMethodFilterKey::PaymentMethodType(
                    *payment_method_type,
                ))
                .map(|value| global_country_currency_filter(value, country, currency)),
        })
        .unwrap_or(true)
}

///Filters the payment method list on basis of Capture methods, checks whether the connector issues Manual payments using cards or not if not it won't be visible in payment methods list
fn filter_pm_based_on_capture_method_used(
    payment_method_filters: &settings::PaymentMethodFilters,
    payment_method_type: &api_enums::PaymentMethodType,
) -> bool {
    payment_method_filters
        .0
        .get(&settings::PaymentMethodFilterKey::PaymentMethodType(
            *payment_method_type,
        ))
        .and_then(|v| v.not_available_flows)
        .and_then(|v| v.capture_method)
        .map(|v| !matches!(v, api_enums::CaptureMethod::Manual))
        .unwrap_or(true)
}

fn card_network_filter(
    country: &Option<api_enums::CountryAlpha2>,
    currency: Option<api_enums::Currency>,
    card_network: &mut Option<Vec<api_enums::CardNetwork>>,
    payment_method_filters: &settings::PaymentMethodFilters,
) {
    if let Some(value) = card_network.as_mut() {
        let filtered_card_networks = value
            .iter()
            .filter(|&element| {
                let key = settings::PaymentMethodFilterKey::CardNetwork(element.clone());
                payment_method_filters
                    .0
                    .get(&key)
                    .map(|value| global_country_currency_filter(value, country, currency))
                    .unwrap_or(true)
            })
            .cloned()
            .collect::<Vec<_>>();
        *value = filtered_card_networks;
    }
}

fn global_country_currency_filter(
    item: &settings::CurrencyCountryFlowFilter,
    country: &Option<api_enums::CountryAlpha2>,
    currency: Option<api_enums::Currency>,
) -> bool {
    let country_condition = item
        .country
        .as_ref()
        .zip(country.as_ref())
        .map(|(lhs, rhs)| lhs.contains(rhs));
    let currency_condition = item
        .currency
        .as_ref()
        .zip(currency)
        .map(|(lhs, rhs)| lhs.contains(&rhs));
    country_condition.unwrap_or(true) && currency_condition.unwrap_or(true)
}

fn filter_pm_card_network_based(
    pm_card_networks: Option<&Vec<api_enums::CardNetwork>>,
    request_card_networks: Option<&Vec<api_enums::CardNetwork>>,
    pm_type: &api_enums::PaymentMethodType,
) -> bool {
    match pm_type {
        api_enums::PaymentMethodType::Credit | api_enums::PaymentMethodType::Debit => {
            match (pm_card_networks, request_card_networks) {
                (Some(pm_card_networks), Some(request_card_networks)) => request_card_networks
                    .iter()
                    .all(|card_network| pm_card_networks.contains(card_network)),
                (None, Some(_)) => false,
                _ => true,
            }
        }
        _ => true,
    }
}
fn filter_pm_country_based(
    accepted_countries: &Option<admin::AcceptedCountries>,
    req_country_list: &Option<Vec<api_enums::CountryAlpha2>>,
) -> (
    Option<admin::AcceptedCountries>,
    Option<Vec<api_enums::CountryAlpha2>>,
    bool,
) {
    match (accepted_countries, req_country_list) {
        (None, None) => (None, None, true),
        (None, Some(ref r)) => (
            Some(admin::AcceptedCountries::EnableOnly(r.to_vec())),
            Some(r.to_vec()),
            true,
        ),
        (Some(l), None) => (Some(l.to_owned()), None, true),
        (Some(l), Some(ref r)) => {
            let updated = match l {
                admin::AcceptedCountries::EnableOnly(acc) => {
                    filter_accepted_enum_based(&Some(acc.clone()), &Some(r.to_owned()))
                        .map(admin::AcceptedCountries::EnableOnly)
                }

                admin::AcceptedCountries::DisableOnly(den) => {
                    filter_disabled_enum_based(&Some(den.clone()), &Some(r.to_owned()))
                        .map(admin::AcceptedCountries::DisableOnly)
                }

                admin::AcceptedCountries::AllAccepted => {
                    Some(admin::AcceptedCountries::AllAccepted)
                }
            };

            (updated, Some(r.to_vec()), true)
        }
    }
}

fn filter_pm_currencies_based(
    accepted_currency: &Option<admin::AcceptedCurrencies>,
    req_currency_list: &Option<Vec<api_enums::Currency>>,
) -> (
    Option<admin::AcceptedCurrencies>,
    Option<Vec<api_enums::Currency>>,
    bool,
) {
    match (accepted_currency, req_currency_list) {
        (None, None) => (None, None, true),
        (None, Some(ref r)) => (
            Some(admin::AcceptedCurrencies::EnableOnly(r.to_vec())),
            Some(r.to_vec()),
            true,
        ),
        (Some(l), None) => (Some(l.to_owned()), None, true),
        (Some(l), Some(ref r)) => {
            let updated = match l {
                admin::AcceptedCurrencies::EnableOnly(acc) => {
                    filter_accepted_enum_based(&Some(acc.clone()), &Some(r.to_owned()))
                        .map(admin::AcceptedCurrencies::EnableOnly)
                }

                admin::AcceptedCurrencies::DisableOnly(den) => {
                    filter_disabled_enum_based(&Some(den.clone()), &Some(r.to_owned()))
                        .map(admin::AcceptedCurrencies::DisableOnly)
                }

                admin::AcceptedCurrencies::AllAccepted => {
                    Some(admin::AcceptedCurrencies::AllAccepted)
                }
            };

            (updated, Some(r.to_vec()), true)
        }
    }
}

fn filter_accepted_enum_based<T: Eq + std::hash::Hash + Clone>(
    left: &Option<Vec<T>>,
    right: &Option<Vec<T>>,
) -> Option<Vec<T>> {
    match (left, right) {
        (Some(ref l), Some(ref r)) => {
            let a: HashSet<&T> = HashSet::from_iter(l.iter());
            let b: HashSet<&T> = HashSet::from_iter(r.iter());

            let y: Vec<T> = a.intersection(&b).map(|&i| i.to_owned()).collect();
            Some(y)
        }
        (Some(ref l), None) => Some(l.to_vec()),
        (_, _) => None,
    }
}

fn filter_disabled_enum_based<T: Eq + std::hash::Hash + Clone>(
    left: &Option<Vec<T>>,
    right: &Option<Vec<T>>,
) -> Option<Vec<T>> {
    match (left, right) {
        (Some(ref l), Some(ref r)) => {
            let mut enabled = Vec::new();
            for element in r {
                if !l.contains(element) {
                    enabled.push(element.to_owned());
                }
            }
            Some(enabled)
        }
        (None, Some(r)) => Some(r.to_vec()),
        (_, _) => None,
    }
}

fn filter_amount_based(payment_method: &RequestPaymentMethodTypes, amount: Option<i64>) -> bool {
    let min_check = amount
        .and_then(|amt| {
            payment_method
                .minimum_amount
                .map(|min_amt| amt >= min_amt.into())
        })
        .unwrap_or(true);
    let max_check = amount
        .and_then(|amt| {
            payment_method
                .maximum_amount
                .map(|max_amt| amt <= max_amt.into())
        })
        .unwrap_or(true);
    // let min_check = match (amount, payment_method.minimum_amount) {
    //     (Some(amt), Some(min_amt)) => amt >= min_amt,
    //     (_, _) => true,
    // };
    // let max_check = match (amount, payment_method.maximum_amount) {
    //     (Some(amt), Some(max_amt)) => amt <= max_amt,
    //     (_, _) => true,
    // };
    (min_check && max_check) || amount == Some(0)
}

fn filter_pm_based_on_allowed_types(
    allowed_types: Option<&Vec<api_enums::PaymentMethodType>>,
    payment_method_type: &api_enums::PaymentMethodType,
) -> bool {
    allowed_types.map_or(true, |pm| pm.contains(payment_method_type))
}

fn filter_recurring_based(
    payment_method: &RequestPaymentMethodTypes,
    recurring_enabled: Option<bool>,
) -> bool {
    recurring_enabled.map_or(true, |enabled| payment_method.recurring_enabled == enabled)
}

fn filter_installment_based(
    payment_method: &RequestPaymentMethodTypes,
    installment_payment_enabled: Option<bool>,
) -> bool {
    installment_payment_enabled.map_or(true, |enabled| {
        payment_method.installment_payment_enabled == enabled
    })
}

async fn filter_payment_country_based(
    pm: &RequestPaymentMethodTypes,
    address: Option<&domain::Address>,
) -> errors::CustomResult<bool, errors::ApiErrorResponse> {
    Ok(address.map_or(true, |address| {
        address.country.as_ref().map_or(true, |country| {
            pm.accepted_countries.as_ref().map_or(true, |ac| match ac {
                admin::AcceptedCountries::EnableOnly(acc) => acc.contains(country),
                admin::AcceptedCountries::DisableOnly(den) => !den.contains(country),
                admin::AcceptedCountries::AllAccepted => true,
            })
        })
    }))
}

fn filter_payment_currency_based(
    payment_intent: &storage::PaymentIntent,
    pm: &RequestPaymentMethodTypes,
) -> bool {
    payment_intent.currency.map_or(true, |currency| {
        pm.accepted_currencies.as_ref().map_or(true, |ac| match ac {
            admin::AcceptedCurrencies::EnableOnly(acc) => acc.contains(&currency),
            admin::AcceptedCurrencies::DisableOnly(den) => !den.contains(&currency),
            admin::AcceptedCurrencies::AllAccepted => true,
        })
    })
}

fn filter_payment_amount_based(
    payment_intent: &storage::PaymentIntent,
    pm: &RequestPaymentMethodTypes,
) -> bool {
    let amount = payment_intent.amount;
    (pm.maximum_amount.map_or(true, |amt| amount <= amt.into())
        && pm.minimum_amount.map_or(true, |amt| amount >= amt.into()))
        || payment_intent.amount == 0
}

async fn filter_payment_mandate_based(
    payment_attempt: Option<&storage::PaymentAttempt>,
    pm: &RequestPaymentMethodTypes,
) -> errors::CustomResult<bool, errors::ApiErrorResponse> {
    let recurring_filter = if !pm.recurring_enabled {
        payment_attempt.map_or(true, |pa| pa.mandate_id.is_none())
    } else {
        true
    };
    Ok(recurring_filter)
}

pub async fn do_list_customer_pm_fetch_customer_if_not_passed(
    state: routes::AppState,
    merchant_account: domain::MerchantAccount,
    key_store: domain::MerchantKeyStore,
    req: Option<api::PaymentMethodListRequest>,
    customer_id: Option<&str>,
) -> errors::RouterResponse<api::CustomerPaymentMethodsListResponse> {
    let db = state.store.as_ref();
    let limit = req.clone().and_then(|pml_req| pml_req.limit);

    if let Some(customer_id) = customer_id {
        Box::pin(list_customer_payment_method(
            &state,
            merchant_account,
            key_store,
            None,
            customer_id,
            limit,
        ))
        .await
    } else {
        let cloned_secret = req.and_then(|r| r.client_secret.as_ref().cloned());
        let payment_intent: Option<data_models::payments::PaymentIntent> =
            helpers::verify_payment_intent_time_and_client_secret(
                db,
                &merchant_account,
                cloned_secret,
            )
            .await?;

        match payment_intent
            .as_ref()
            .and_then(|intent| intent.customer_id.to_owned())
<<<<<<< HEAD
            .ok_or(errors::ApiErrorResponse::CustomerNotFound)?;
        Box::pin(list_customer_payment_method(
            &state,
            merchant_account,
            key_store,
            payment_intent,
            &customer_id,
            limit,
        ))
        .await
=======
        {
            Some(customer_id) => {
                Box::pin(list_customer_payment_method(
                    &state,
                    merchant_account,
                    key_store,
                    payment_intent,
                    &customer_id,
                ))
                .await
            }
            None => {
                let response = api::CustomerPaymentMethodsListResponse {
                    customer_payment_methods: Vec::new(),
                    is_guest_customer: Some(true),
                };
                Ok(services::ApplicationResponse::Json(response))
            }
        }
>>>>>>> c79226b9
    }
}

pub async fn list_customer_payment_method(
    state: &routes::AppState,
    merchant_account: domain::MerchantAccount,
    key_store: domain::MerchantKeyStore,
    payment_intent: Option<storage::PaymentIntent>,
    customer_id: &str,
    limit: Option<i64>,
) -> errors::RouterResponse<api::CustomerPaymentMethodsListResponse> {
    let db = &*state.store;

    if let Some(ref payment_intent) = payment_intent {
        if payment_intent.payment_link_id.is_some() {
            Err(errors::ApiErrorResponse::AccessForbidden {
                resource: "saved payment methods".to_string(),
            })?
        }
    };

    let customer = db
        .find_customer_by_customer_id_merchant_id(
            customer_id,
            &merchant_account.merchant_id,
            &key_store,
        )
        .await
        .to_not_found_response(errors::ApiErrorResponse::CustomerNotFound)?;

    let key = key_store.key.get_inner().peek();

    let is_requires_cvv = db
        .find_config_by_key_unwrap_or(
            format!("{}_requires_cvv", merchant_account.merchant_id).as_str(),
            Some("true".to_string()),
        )
        .await
        .change_context(errors::ApiErrorResponse::InternalServerError)
        .attach_printable("Failed to fetch requires_cvv config")?;

    let requires_cvv = is_requires_cvv.config != "false";

    let resp = db
        .find_payment_method_by_customer_id_merchant_id_list(
            customer_id,
            &merchant_account.merchant_id,
            limit,
        )
        .await
        .to_not_found_response(errors::ApiErrorResponse::PaymentMethodNotFound)?;
    //let mca = query::find_mca_by_merchant_id(conn, &merchant_account.merchant_id)?;
    let mut customer_pms = Vec::new();
    for pm in resp.into_iter() {
        let parent_payment_method_token = generate_id(consts::ID_LENGTH, "token");

        let (card, pmd, hyperswitch_token_data) = match pm.payment_method {
            enums::PaymentMethod::Card => {
                let card_details = get_card_details_with_locker_fallback(&pm, key, state).await?;

                if card_details.is_some() {
                    (
                        card_details,
                        None,
                        PaymentTokenData::permanent_card(pm.payment_method_id.clone()),
                    )
                } else {
                    continue;
                }
            }

            #[cfg(feature = "payouts")]
            enums::PaymentMethod::BankTransfer => {
                let token = generate_id(consts::ID_LENGTH, "token");
                let token_data = PaymentTokenData::temporary_generic(token.clone());
                (
                    None,
                    Some(
                        get_bank_from_hs_locker(
                            state,
                            &key_store,
                            &token,
                            &pm.customer_id,
                            &pm.merchant_id,
                            &pm.payment_method_id,
                        )
                        .await?,
                    ),
                    token_data,
                )
            }

            enums::PaymentMethod::BankDebit => {
                // Retrieve the pm_auth connector details so that it can be tokenized
                let bank_account_connector_details = get_bank_account_connector_details(&pm, key)
                    .await
                    .unwrap_or_else(|err| {
                        logger::error!(error=?err);
                        None
                    });
                if let Some(connector_details) = bank_account_connector_details {
                    let token_data = PaymentTokenData::AuthBankDebit(connector_details);
                    (None, None, token_data)
                } else {
                    continue;
                }
            }

            _ => (
                None,
                None,
                PaymentTokenData::temporary_generic(generate_id(consts::ID_LENGTH, "token")),
            ),
        };

        // Retrieve the masked bank details to be sent as a response
        let bank_details = if pm.payment_method == enums::PaymentMethod::BankDebit {
            get_masked_bank_details(&pm, key)
                .await
                .unwrap_or_else(|err| {
                    logger::error!(error=?err);
                    None
                })
        } else {
            None
        };

        //Need validation for enabled payment method ,querying MCA

        let pma = api::CustomerPaymentMethod {
            payment_token: parent_payment_method_token.to_owned(),
            customer_id: pm.customer_id,
            payment_method: pm.payment_method,
            payment_method_type: pm.payment_method_type,
            payment_method_issuer: pm.payment_method_issuer,
            card,
            metadata: pm.metadata,
            payment_method_issuer_code: pm.payment_method_issuer_code,
            recurring_enabled: false,
            installment_payment_enabled: false,
            payment_experience: Some(vec![api_models::enums::PaymentExperience::RedirectToUrl]),
            created: Some(pm.created_at),
            bank_transfer: pmd,
            bank: bank_details,
            surcharge_details: None,
            requires_cvv,
            last_used_at: pm.last_used_at,
            default_payment_method_set: customer.default_payment_method.is_some(),
        };
        customer_pms.push(pma.to_owned());

        let intent_created = payment_intent.as_ref().map(|intent| intent.created_at);

        let redis_conn = state
            .store
            .get_redis_conn()
            .change_context(errors::ApiErrorResponse::InternalServerError)
            .attach_printable("Failed to get redis connection")?;
        ParentPaymentMethodToken::create_key_for_token((
            &parent_payment_method_token,
            pma.payment_method,
        ))
        .insert(intent_created, hyperswitch_token_data, state)
        .await?;

        if let Some(metadata) = pma.metadata {
            let pm_metadata_vec: payment_methods::PaymentMethodMetadata = metadata
                .parse_value("PaymentMethodMetadata")
                .change_context(errors::ApiErrorResponse::InternalServerError)
                .attach_printable(
                    "Failed to deserialize metadata to PaymentmethodMetadata struct",
                )?;

            for pm_metadata in pm_metadata_vec.payment_method_tokenization {
                let key = format!(
                    "pm_token_{}_{}_{}",
                    parent_payment_method_token, pma.payment_method, pm_metadata.0
                );
                let current_datetime_utc = common_utils::date_time::now();
                let time_elapsed = current_datetime_utc
                    - payment_intent
                        .as_ref()
                        .map(|intent| intent.created_at)
                        .unwrap_or_else(|| current_datetime_utc);
                redis_conn
                    .set_key_with_expiry(
                        &key,
                        pm_metadata.1,
                        consts::TOKEN_TTL - time_elapsed.whole_seconds(),
                    )
                    .await
                    .change_context(errors::StorageError::KVError)
                    .change_context(errors::ApiErrorResponse::InternalServerError)
                    .attach_printable("Failed to add data in redis")?;
            }
        }
    }

    let mut response = api::CustomerPaymentMethodsListResponse {
        customer_payment_methods: customer_pms,
        is_guest_customer: payment_intent.as_ref().map(|_| false), //to return this key only when the request is tied to a payment intent
    };
    let payment_attempt = payment_intent
        .as_ref()
        .async_map(|payment_intent| async {
            state
                .store
                .find_payment_attempt_by_payment_id_merchant_id_attempt_id(
                    &payment_intent.payment_id,
                    &merchant_account.merchant_id,
                    &payment_intent.active_attempt.get_id(),
                    merchant_account.storage_scheme,
                )
                .await
                .to_not_found_response(errors::ApiErrorResponse::PaymentNotFound)
        })
        .await
        .transpose()?;

    let profile_id = payment_intent
        .as_ref()
        .async_map(|payment_intent| async {
            crate::core::utils::get_profile_id_from_business_details(
                payment_intent.business_country,
                payment_intent.business_label.as_ref(),
                &merchant_account,
                payment_intent.profile_id.as_ref(),
                db,
                false,
            )
            .await
            .attach_printable("Could not find profile id from business details")
        })
        .await
        .transpose()?;
    let business_profile = core_utils::validate_and_get_business_profile(
        db,
        profile_id.as_ref(),
        &merchant_account.merchant_id,
    )
    .await?;

    if let Some((payment_attempt, payment_intent, business_profile)) = payment_attempt
        .zip(payment_intent)
        .zip(business_profile)
        .map(|((pa, pi), bp)| (pa, pi, bp))
    {
        call_surcharge_decision_management_for_saved_card(
            state,
            &merchant_account,
            &business_profile,
            &payment_attempt,
            payment_intent,
            &mut response,
        )
        .await?;
    }

    Ok(services::ApplicationResponse::Json(response))
}

pub async fn get_card_details_with_locker_fallback(
    pm: &payment_method::PaymentMethod,
    key: &[u8],
    state: &routes::AppState,
) -> errors::RouterResult<Option<api::CardDetailFromLocker>> {
    let card_decrypted =
        decrypt::<serde_json::Value, masking::WithType>(pm.payment_method_data.clone(), key)
            .await
            .change_context(errors::StorageError::DecryptionError)
            .attach_printable("unable to decrypt card details")
            .ok()
            .flatten()
            .map(|x| x.into_inner().expose())
            .and_then(|v| serde_json::from_value::<PaymentMethodsData>(v).ok())
            .and_then(|pmd| match pmd {
                PaymentMethodsData::Card(crd) => Some(api::CardDetailFromLocker::from(crd)),
                _ => None,
            });

    Ok(if let Some(mut crd) = card_decrypted {
        if crd.saved_to_locker {
            crd.scheme = pm.scheme.clone();
            Some(crd)
        } else {
            None
        }
    } else {
        Some(get_card_details_from_locker(state, pm).await?)
    })
}

pub async fn get_card_details_without_locker_fallback(
    pm: &payment_method::PaymentMethod,
    key: &[u8],
    state: &routes::AppState,
) -> errors::RouterResult<api::CardDetailFromLocker> {
    let card_decrypted =
        decrypt::<serde_json::Value, masking::WithType>(pm.payment_method_data.clone(), key)
            .await
            .change_context(errors::StorageError::DecryptionError)
            .attach_printable("unable to decrypt card details")
            .ok()
            .flatten()
            .map(|x| x.into_inner().expose())
            .and_then(|v| serde_json::from_value::<PaymentMethodsData>(v).ok())
            .and_then(|pmd| match pmd {
                PaymentMethodsData::Card(crd) => Some(api::CardDetailFromLocker::from(crd)),
                _ => None,
            });

    Ok(if let Some(mut crd) = card_decrypted {
        crd.scheme = pm.scheme.clone();
        crd
    } else {
        get_card_details_from_locker(state, pm).await?
    })
}

pub async fn get_card_details_from_locker(
    state: &routes::AppState,
    pm: &storage::PaymentMethod,
) -> errors::RouterResult<api::CardDetailFromLocker> {
    let card = get_card_from_locker(
        state,
        &pm.customer_id,
        &pm.merchant_id,
        &pm.payment_method_id,
    )
    .await
    .change_context(errors::ApiErrorResponse::InternalServerError)
    .attach_printable("Error getting card from card vault")?;

    payment_methods::get_card_detail(pm, card)
        .change_context(errors::ApiErrorResponse::InternalServerError)
        .attach_printable("Get Card Details Failed")
}

pub async fn get_lookup_key_from_locker(
    state: &routes::AppState,
    payment_token: &str,
    pm: &storage::PaymentMethod,
    merchant_key_store: &domain::MerchantKeyStore,
) -> errors::RouterResult<api::CardDetailFromLocker> {
    let card_detail = get_card_details_from_locker(state, pm).await?;
    let card = card_detail.clone();

    let resp = TempLockerCardSupport::create_payment_method_data_in_temp_locker(
        state,
        payment_token,
        card,
        pm,
        merchant_key_store,
    )
    .await?;
    Ok(resp)
}

async fn get_masked_bank_details(
    pm: &payment_method::PaymentMethod,
    key: &[u8],
) -> errors::RouterResult<Option<MaskedBankDetails>> {
    let payment_method_data =
        decrypt::<serde_json::Value, masking::WithType>(pm.payment_method_data.clone(), key)
            .await
            .change_context(errors::StorageError::DecryptionError)
            .change_context(errors::ApiErrorResponse::InternalServerError)
            .attach_printable("unable to decrypt bank details")?
            .map(|x| x.into_inner().expose())
            .map(
                |v| -> Result<PaymentMethodsData, error_stack::Report<errors::ApiErrorResponse>> {
                    v.parse_value::<PaymentMethodsData>("PaymentMethodsData")
                        .change_context(errors::StorageError::DeserializationFailed)
                        .change_context(errors::ApiErrorResponse::InternalServerError)
                        .attach_printable("Failed to deserialize Payment Method Auth config")
                },
            )
            .transpose()?;

    match payment_method_data {
        Some(pmd) => match pmd {
            PaymentMethodsData::Card(_) => Ok(None),
            PaymentMethodsData::BankDetails(bank_details) => Ok(Some(MaskedBankDetails {
                mask: bank_details.mask,
            })),
        },
        None => Err(errors::ApiErrorResponse::InternalServerError.into())
            .attach_printable("Unable to fetch payment method data"),
    }
}

async fn get_bank_account_connector_details(
    pm: &payment_method::PaymentMethod,
    key: &[u8],
) -> errors::RouterResult<Option<BankAccountConnectorDetails>> {
    let payment_method_data =
        decrypt::<serde_json::Value, masking::WithType>(pm.payment_method_data.clone(), key)
            .await
            .change_context(errors::StorageError::DecryptionError)
            .change_context(errors::ApiErrorResponse::InternalServerError)
            .attach_printable("unable to decrypt bank details")?
            .map(|x| x.into_inner().expose())
            .map(
                |v| -> Result<PaymentMethodsData, error_stack::Report<errors::ApiErrorResponse>> {
                    v.parse_value::<PaymentMethodsData>("PaymentMethodsData")
                        .change_context(errors::StorageError::DeserializationFailed)
                        .change_context(errors::ApiErrorResponse::InternalServerError)
                        .attach_printable("Failed to deserialize Payment Method Auth config")
                },
            )
            .transpose()?;

    match payment_method_data {
        Some(pmd) => match pmd {
            PaymentMethodsData::Card(_) => Err(errors::ApiErrorResponse::UnprocessableEntity {
                message: "Card is not a valid entity".to_string(),
            })
            .into_report(),
            PaymentMethodsData::BankDetails(bank_details) => {
                let connector_details = bank_details
                    .connector_details
                    .first()
                    .ok_or(errors::ApiErrorResponse::InternalServerError)?;
                Ok(Some(BankAccountConnectorDetails {
                    connector: connector_details.connector.clone(),
                    account_id: connector_details.account_id.clone(),
                    mca_id: connector_details.mca_id.clone(),
                    access_token: connector_details.access_token.clone(),
                }))
            }
        },
        None => Ok(None),
    }
}
pub async fn set_default_payment_method(
    state: routes::AppState,
    merchant_account: domain::MerchantAccount,
    key_store: domain::MerchantKeyStore,
    customer_id: &str,
    payment_method_id: String,
) -> errors::RouterResponse<CustomerDefaultPaymentMethodResponse> {
    let db = &*state.store;
    //check for the customer
    let customer = db
        .find_customer_by_customer_id_merchant_id(
            customer_id,
            &merchant_account.merchant_id,
            &key_store,
        )
        .await
        .to_not_found_response(errors::ApiErrorResponse::CustomerNotFound)?;
    // check for the presence of payment_method
    let payment_method = db
        .find_payment_method(&payment_method_id)
        .await
        .to_not_found_response(errors::ApiErrorResponse::PaymentMethodNotFound)?;

    let customer_update = CustomerUpdate::UpdateDefaultPaymentMethod {
        default_payment_method: Some(payment_method_id.clone()),
    };
    utils::when(
        Some(payment_method_id) == customer.default_payment_method,
        || {
            Err(errors::ApiErrorResponse::PreconditionFailed {
                message: "Payment Method is already set as default".to_string(),
            })
            .into_report()
        },
    )?;
    // update the db with the default payment method id
    let updated_customer_details = db
        .update_customer_by_customer_id_merchant_id(
            customer_id.to_owned(),
            merchant_account.merchant_id,
            customer_update,
            &key_store,
        )
        .await
        .change_context(errors::ApiErrorResponse::InternalServerError)
        .attach_printable("Failed to update the default payment method id for the customer")?;
    let resp = CustomerDefaultPaymentMethodResponse {
        default_payment_method_id: updated_customer_details.default_payment_method,
        customer_id: customer.customer_id,
        payment_method_type: payment_method.payment_method_type,
        payment_method: payment_method.payment_method,
    };

    Ok(services::ApplicationResponse::Json(resp))
}

pub async fn update_last_used_at(
    pm_id: &str,
    state: &routes::AppState,
) -> errors::RouterResult<()> {
    let udpate_last_used = storage::PaymentMethodUpdate::LastUsedUpdate {
        last_used_at: Some(common_utils::date_time::now()),
    };
    let payment_method = state
        .store
        .find_payment_method(pm_id)
        .await
        .to_not_found_response(errors::ApiErrorResponse::PaymentMethodNotFound)?;
    state
        .store
        .update_payment_method(payment_method, udpate_last_used)
        .await
        .change_context(errors::ApiErrorResponse::InternalServerError)
        .attach_printable("Failed to update the last_used_at in db")?;

    Ok(())
}
#[cfg(feature = "payouts")]
pub async fn get_bank_from_hs_locker(
    state: &routes::AppState,
    key_store: &domain::MerchantKeyStore,
    temp_token: &str,
    customer_id: &str,
    merchant_id: &str,
    token_ref: &str,
) -> errors::RouterResult<api::BankPayout> {
    let payment_method = get_payment_method_from_hs_locker(
        state,
        key_store,
        customer_id,
        merchant_id,
        token_ref,
        None,
    )
    .await
    .change_context(errors::ApiErrorResponse::InternalServerError)
    .attach_printable("Error getting payment method from locker")?;
    let pm_parsed: api::PayoutMethodData = payment_method
        .peek()
        .to_string()
        .parse_struct("PayoutMethodData")
        .change_context(errors::ApiErrorResponse::InternalServerError)?;
    match &pm_parsed {
        api::PayoutMethodData::Bank(bank) => {
            vault::Vault::store_payout_method_data_in_locker(
                state,
                Some(temp_token.to_string()),
                &pm_parsed,
                Some(customer_id.to_owned()),
                key_store,
            )
            .await
            .change_context(errors::ApiErrorResponse::InternalServerError)
            .attach_printable("Error storing payout method data in temporary locker")?;
            Ok(bank.to_owned())
        }
        api::PayoutMethodData::Card(_) => Err(errors::ApiErrorResponse::InvalidRequestData {
            message: "Expected bank details, found card details instead".to_string(),
        }
        .into()),
        api::PayoutMethodData::Wallet(_) => Err(errors::ApiErrorResponse::InvalidRequestData {
            message: "Expected bank details, found wallet details instead".to_string(),
        }
        .into()),
    }
}

pub struct TempLockerCardSupport;

impl TempLockerCardSupport {
    #[instrument(skip_all)]
    async fn create_payment_method_data_in_temp_locker(
        state: &routes::AppState,
        payment_token: &str,
        card: api::CardDetailFromLocker,
        pm: &storage::PaymentMethod,
        merchant_key_store: &domain::MerchantKeyStore,
    ) -> errors::RouterResult<api::CardDetailFromLocker> {
        let card_number = card.card_number.clone().get_required_value("card_number")?;
        let card_exp_month = card
            .expiry_month
            .clone()
            .expose_option()
            .get_required_value("expiry_month")?;
        let card_exp_year = card
            .expiry_year
            .clone()
            .expose_option()
            .get_required_value("expiry_year")?;
        let card_holder_name = card
            .card_holder_name
            .clone()
            .expose_option()
            .unwrap_or_default();
        let value1 = payment_methods::mk_card_value1(
            card_number,
            card_exp_year,
            card_exp_month,
            Some(card_holder_name),
            None,
            None,
            None,
        )
        .change_context(errors::ApiErrorResponse::InternalServerError)
        .attach_printable("Error getting Value1 for locker")?;
        let value2 = payment_methods::mk_card_value2(
            None,
            None,
            None,
            Some(pm.customer_id.to_string()),
            Some(pm.payment_method_id.to_string()),
        )
        .change_context(errors::ApiErrorResponse::InternalServerError)
        .attach_printable("Error getting Value2 for locker")?;

        let value1 = vault::VaultPaymentMethod::Card(value1);
        let value2 = vault::VaultPaymentMethod::Card(value2);

        let value1 = value1
            .encode_to_string_of_json()
            .change_context(errors::ApiErrorResponse::InternalServerError)
            .attach_printable("Wrapped value1 construction failed when saving card to locker")?;

        let value2 = value2
            .encode_to_string_of_json()
            .change_context(errors::ApiErrorResponse::InternalServerError)
            .attach_printable("Wrapped value2 construction failed when saving card to locker")?;

        let lookup_key = vault::create_tokenize(
            state,
            value1,
            Some(value2),
            payment_token.to_string(),
            merchant_key_store.key.get_inner(),
        )
        .await?;
        vault::add_delete_tokenized_data_task(
            &*state.store,
            &lookup_key,
            enums::PaymentMethod::Card,
        )
        .await?;
        metrics::TOKENIZED_DATA_COUNT.add(&metrics::CONTEXT, 1, &[]);
        metrics::TASKS_ADDED_COUNT.add(
            &metrics::CONTEXT,
            1,
            &[metrics::request::add_attributes(
                "flow",
                "DeleteTokenizeData",
            )],
        );
        Ok(card)
    }
}

#[instrument(skip_all)]
pub async fn retrieve_payment_method(
    state: routes::AppState,
    pm: api::PaymentMethodId,
    key_store: domain::MerchantKeyStore,
) -> errors::RouterResponse<api::PaymentMethodResponse> {
    let db = state.store.as_ref();
    let pm = db
        .find_payment_method(&pm.payment_method_id)
        .await
        .to_not_found_response(errors::ApiErrorResponse::PaymentMethodNotFound)?;

    let key = key_store.key.peek();
    let card = if pm.payment_method == enums::PaymentMethod::Card {
        let card_detail = if state.conf.locker.locker_enabled {
            let card = get_card_from_locker(
                &state,
                &pm.customer_id,
                &pm.merchant_id,
                &pm.payment_method_id,
            )
            .await
            .change_context(errors::ApiErrorResponse::InternalServerError)
            .attach_printable("Error getting card from card vault")?;
            payment_methods::get_card_detail(&pm, card)
                .change_context(errors::ApiErrorResponse::InternalServerError)
                .attach_printable("Failed while getting card details from locker")?
        } else {
            get_card_details_without_locker_fallback(&pm, key, &state).await?
        };
        Some(card_detail)
    } else {
        None
    };
    Ok(services::ApplicationResponse::Json(
        api::PaymentMethodResponse {
            merchant_id: pm.merchant_id,
            customer_id: Some(pm.customer_id),
            payment_method_id: pm.payment_method_id,
            payment_method: pm.payment_method,
            payment_method_type: pm.payment_method_type,
            bank_transfer: None,
            card,
            metadata: pm.metadata,
            created: Some(pm.created_at),
            recurring_enabled: false,
            installment_payment_enabled: false,
            payment_experience: Some(vec![api_models::enums::PaymentExperience::RedirectToUrl]),
            last_used_at: pm.last_used_at,
        },
    ))
}

#[instrument(skip_all)]
pub async fn delete_payment_method(
    state: routes::AppState,
    merchant_account: domain::MerchantAccount,
    pm_id: api::PaymentMethodId,
) -> errors::RouterResponse<api::PaymentMethodDeleteResponse> {
    let db = state.store.as_ref();
    let key = db
        .find_payment_method(pm_id.payment_method_id.as_str())
        .await
        .to_not_found_response(errors::ApiErrorResponse::PaymentMethodNotFound)?;

    if key.payment_method == enums::PaymentMethod::Card {
        let response = delete_card_from_locker(
            &state,
            &key.customer_id,
            &key.merchant_id,
            pm_id.payment_method_id.as_str(),
        )
        .await?;

        if response.status == "SUCCESS" {
            logger::info!("Card From locker deleted Successfully!");
        } else {
            logger::error!("Error: Deleting Card From Locker!\n{:#?}", response);
            Err(errors::ApiErrorResponse::InternalServerError)?
        }
    }

    db.delete_payment_method_by_merchant_id_payment_method_id(
        &merchant_account.merchant_id,
        pm_id.payment_method_id.as_str(),
    )
    .await
    .to_not_found_response(errors::ApiErrorResponse::PaymentMethodNotFound)?;

    Ok(services::ApplicationResponse::Json(
        api::PaymentMethodDeleteResponse {
            payment_method_id: key.payment_method_id,
            deleted: true,
        },
    ))
}

pub async fn create_encrypted_payment_method_data(
    key_store: &domain::MerchantKeyStore,
    pm_data: Option<PaymentMethodsData>,
) -> Option<Encryption> {
    let key = key_store.key.get_inner().peek();

    let pm_data_encrypted: Option<Encryption> = pm_data
        .as_ref()
        .map(utils::Encode::encode_to_value)
        .transpose()
        .change_context(errors::StorageError::SerializationFailed)
        .attach_printable("Unable to convert payment method data to a value")
        .unwrap_or_else(|err| {
            logger::error!(err=?err);
            None
        })
        .map(masking::Secret::<_, masking::WithType>::new)
        .async_lift(|inner| encrypt_optional(inner, key))
        .await
        .change_context(errors::StorageError::EncryptionError)
        .attach_printable("Unable to encrypt payment method data")
        .unwrap_or_else(|err| {
            logger::error!(err=?err);
            None
        })
        .map(|details| details.into());

    pm_data_encrypted
}<|MERGE_RESOLUTION|>--- conflicted
+++ resolved
@@ -2578,18 +2578,6 @@
         match payment_intent
             .as_ref()
             .and_then(|intent| intent.customer_id.to_owned())
-<<<<<<< HEAD
-            .ok_or(errors::ApiErrorResponse::CustomerNotFound)?;
-        Box::pin(list_customer_payment_method(
-            &state,
-            merchant_account,
-            key_store,
-            payment_intent,
-            &customer_id,
-            limit,
-        ))
-        .await
-=======
         {
             Some(customer_id) => {
                 Box::pin(list_customer_payment_method(
@@ -2609,7 +2597,6 @@
                 Ok(services::ApplicationResponse::Json(response))
             }
         }
->>>>>>> c79226b9
     }
 }
 
