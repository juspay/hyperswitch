--- conflicted
+++ resolved
@@ -139,32 +139,6 @@
     let db = &*state.store;
     let merchant_id = &merchant_account.merchant_id;
     let customer_id = req.customer_id.clone().get_required_value("customer_id")?;
-<<<<<<< HEAD
-    let response = match req.card.clone() {
-        Some(card) => {
-            add_card_to_locker(&state, req.clone(), &card, &customer_id, merchant_account)
-                .await
-                .change_context(errors::ApiErrorResponse::InternalServerError)
-                .attach_printable("Add Card Failed")
-        }
-        None => {
-            let pm_id = generate_id(consts::ID_LENGTH, "pm");
-            let payment_method_response = api::PaymentMethodResponse {
-                merchant_id: merchant_id.to_string(),
-                customer_id: Some(customer_id.clone()),
-                payment_method_id: pm_id,
-                payment_method: req.payment_method,
-                payment_method_type: req.payment_method_type,
-                card: None,
-                metadata: req.metadata.clone(),
-                created: Some(common_utils::date_time::now()),
-                recurring_enabled: false,           //[#219]
-                installment_payment_enabled: false, //[#219]
-                payment_experience: Some(vec![api_models::enums::PaymentExperience::RedirectToUrl]), //[#219]
-            };
-            Ok((payment_method_response, None))
-        }
-=======
 
     let response = match req.payment_method {
         api_enums::PaymentMethod::BankTransfer => match req.bank_transfer.clone() {
@@ -203,7 +177,6 @@
             &customer_id,
             merchant_id,
         )),
->>>>>>> b2afdc35
     };
 
     let (resp, duplication_check) = response?;
@@ -279,6 +252,11 @@
                                 card_fingerprint: None,
                                 card_holder_name: card.card_holder_name,
                                 nick_name: card.nick_name,
+                                card_network: None,
+                                card_isin: None,
+                                card_issuer: None,
+                                card_type: None,
+                                saved_to_locker: true,
                             });
 
                             let updated_pmd = updated_card.as_ref().map(|card| {
@@ -436,7 +414,13 @@
     key_store: &domain::MerchantKeyStore,
     bank: &api::BankPayout,
     customer_id: &String,
-) -> errors::CustomResult<(api::PaymentMethodResponse, bool), errors::VaultError> {
+) -> errors::CustomResult<
+    (
+        api::PaymentMethodResponse,
+        Option<payment_methods::DataDuplicationCheck>,
+    ),
+    errors::VaultError,
+> {
     let key = key_store.key.get_inner().peek();
     let payout_method_data = api::PayoutMethodData::Bank(bank.clone());
     let enc_data = async {
@@ -749,15 +733,7 @@
         req,
         &merchant_account.merchant_id,
     );
-<<<<<<< HEAD
     Ok((payment_method_resp, store_card_payload.duplication_check))
-=======
-
-    Ok((
-        payment_method_resp,
-        store_card_payload.duplicate.unwrap_or(false),
-    ))
->>>>>>> b2afdc35
 }
 
 #[instrument(skip_all)]
