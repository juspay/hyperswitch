--- conflicted
+++ resolved
@@ -1882,7 +1882,6 @@
                 None,
                 PaymentTokenData::permanent_card(pm.payment_method_id.clone()),
             ),
-<<<<<<< HEAD
 
             #[cfg(feature = "payouts")]
             enums::PaymentMethod::BankTransfer => {
@@ -1913,25 +1912,6 @@
             get_masked_bank_details(&pm, key).await
         } else {
             None
-=======
-
-            #[cfg(feature = "payouts")]
-            enums::PaymentMethod::BankTransfer => {
-                let token = generate_id(consts::ID_LENGTH, "token");
-                let token_data = PaymentTokenData::temporary_generic(token.clone());
-                (
-                    None,
-                    Some(get_lookup_key_for_payout_method(state, &key_store, &token, &pm).await?),
-                    token_data,
-                )
-            }
-
-            _ => (
-                None,
-                None,
-                PaymentTokenData::temporary_generic(generate_id(consts::ID_LENGTH, "token")),
-            ),
->>>>>>> caba4de8
         };
 
         //Need validation for enabled payment method ,querying MCA
@@ -1949,10 +1929,7 @@
             payment_experience: Some(vec![api_models::enums::PaymentExperience::RedirectToUrl]),
             created: Some(pm.created_at),
             bank_transfer: pmd,
-<<<<<<< HEAD
             bank: bank_details,
-=======
->>>>>>> caba4de8
             requires_cvv,
         };
         customer_pms.push(pma.to_owned());
@@ -1965,13 +1942,10 @@
             .change_context(errors::ApiErrorResponse::InternalServerError)
             .attach_printable("Failed to get redis connection")?;
         ParentPaymentMethodToken::create_key_for_token((
-<<<<<<< HEAD
-=======
             &parent_payment_method_token,
             pma.payment_method,
         ))
         .insert(intent_created, hyperswitch_token_data, state)
->>>>>>> caba4de8
         .await?;
         if let Some(metadata) = pma.metadata {
             let pm_metadata_vec: payment_methods::PaymentMethodMetadata = metadata
