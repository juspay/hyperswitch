--- conflicted
+++ resolved
@@ -8,16 +8,10 @@
     enums::{self as api_enums},
     payment_methods::{
         BankAccountConnectorDetails, CardDetailsPaymentMethod, CardNetworkTypes,
-<<<<<<< HEAD
-        CurrenciesCountriesBasedOnPm, MaskedBankDetails, PaymentExperienceTypes,
-        PaymentMethodCountryCurrencyList, PaymentMethodsData, RequestPaymentMethodTypes,
-        RequiredFieldInfo, ResponsePaymentMethodIntermediate, ResponsePaymentMethodTypes,
-=======
-        CustomerDefaultPaymentMethodResponse, MaskedBankDetails, PaymentExperienceTypes,
-        PaymentMethodsData, RequestPaymentMethodTypes, RequiredFieldInfo,
-        ResponsePaymentMethodIntermediate, ResponsePaymentMethodTypes,
->>>>>>> 7391416e
-        ResponsePaymentMethodsEnabled,
+        CurrenciesCountriesBasedOnPm, CustomerDefaultPaymentMethodResponse, MaskedBankDetails,
+        PaymentExperienceTypes, PaymentMethodCountryCurrencyList, PaymentMethodsData,
+        RequestPaymentMethodTypes, RequiredFieldInfo, ResponsePaymentMethodIntermediate,
+        ResponsePaymentMethodTypes, ResponsePaymentMethodsEnabled,
     },
     payments::BankCodeResponse,
     pm_auth::PaymentMethodAuthConfig,
