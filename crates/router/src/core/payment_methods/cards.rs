--- conflicted
+++ resolved
@@ -1449,18 +1449,11 @@
     state: &routes::SessionState,
     merchant_account: &domain::MerchantAccount,
     pmd: &api::PaymentMethodCreateData,
-<<<<<<< HEAD
     existing_vault_id: Option<String>,
 ) -> errors::RouterResult<pm_types::AddVaultResponse> {
     let payload = pm_types::AddVaultRequest {
         entity_id: merchant_account.get_id().to_owned(),
         vault_id: existing_vault_id.unwrap_or(uuid::Uuid::now_v7().to_string()),
-=======
-) -> errors::RouterResult<pm_types::AddVaultResponse> {
-    let payload = pm_types::AddVaultRequest {
-        entity_id: merchant_account.get_id().to_owned(),
-        vault_id: uuid::Uuid::now_v7().to_string(),
->>>>>>> b2364414
         data: pmd.clone(),
         ttl: state.conf.locker.ttl_for_storage_in_secs,
     }
@@ -1479,7 +1472,6 @@
         .attach_printable("Failed to parse data into AddVaultResponse")?;
 
     Ok(stored_pm_resp)
-<<<<<<< HEAD
 }
 
 #[cfg(all(feature = "v2", feature = "payment_methods_v2"))]
@@ -1515,8 +1507,6 @@
         .attach_printable("Failed to parse data into VaultRetrieveResponse")?;
 
     Ok(stored_pm_resp)
-=======
->>>>>>> b2364414
 }
 
 #[cfg(all(
@@ -4737,16 +4727,12 @@
     Ok(payment_method_retrieval_context)
 }
 
-<<<<<<< HEAD
-pub async fn perform_surcharge_ops(
-=======
 #[cfg(all(
     any(feature = "v1", feature = "v2"),
     not(feature = "payment_v2"),
     not(feature = "payment_methods_v2")
 ))]
 async fn perform_surcharge_ops(
->>>>>>> b2364414
     payment_intent: Option<storage::PaymentIntent>,
     state: &routes::SessionState,
     merchant_account: domain::MerchantAccount,
@@ -4790,8 +4776,6 @@
     Ok(())
 }
 
-<<<<<<< HEAD
-=======
 #[cfg(all(feature = "v2", feature = "payment_v2", feature = "payment_methods_v2"))]
 pub async fn perform_surcharge_ops(
     _payment_intent: Option<storage::PaymentIntent>,
@@ -4804,7 +4788,6 @@
     todo!()
 }
 
->>>>>>> b2364414
 pub async fn get_mca_status(
     state: &routes::SessionState,
     key_store: &domain::MerchantKeyStore,
@@ -5414,20 +5397,6 @@
     ))
 }
 
-<<<<<<< HEAD
-=======
-#[cfg(all(feature = "v2", feature = "payment_methods_v2"))]
-#[instrument(skip_all)]
-pub async fn retrieve_payment_method(
-    state: routes::SessionState,
-    pm: api::PaymentMethodId,
-    key_store: domain::MerchantKeyStore,
-    merchant_account: domain::MerchantAccount,
-) -> errors::RouterResponse<api::PaymentMethodResponse> {
-    todo!()
-}
-
->>>>>>> b2364414
 #[cfg(all(
     any(feature = "v2", feature = "v1"),
     not(feature = "payment_methods_v2")
