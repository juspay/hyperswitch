--- conflicted
+++ resolved
@@ -18,11 +18,7 @@
         storage::{self, enums},
         transformers::ForeignInto,
     },
-<<<<<<< HEAD
-    utils::{BytesExt, OptionExt},
-=======
     utils::{BytesExt, ConnectorResponseExt, OptionExt},
->>>>>>> 0391f5ef
 };
 
 #[instrument(skip_all)]
