use std::{
    collections::{HashMap, HashSet},
    fmt::Debug,
    str::FromStr,
};

use ::payment_methods::{
    configs::payment_connector_required_fields::{
        get_billing_required_fields, get_shipping_required_fields,
    },
    controller::PaymentMethodsController,
};
#[cfg(feature = "v1")]
use api_models::admin::PaymentMethodsEnabled;
use api_models::{
    enums as api_enums,
    payment_methods::{
        BankAccountTokenData, Card, CardDetailUpdate, CardDetailsPaymentMethod, CardNetworkTypes,
        CountryCodeWithName, ListCountriesCurrenciesRequest, ListCountriesCurrenciesResponse,
        MaskedBankDetails, PaymentExperienceTypes, PaymentMethodsData, RequestPaymentMethodTypes,
        RequiredFieldInfo, ResponsePaymentMethodIntermediate, ResponsePaymentMethodTypes,
        ResponsePaymentMethodsEnabled,
    },
    payments::BankCodeResponse,
    pm_auth::PaymentMethodAuthConfig,
    surcharge_decision_configs as api_surcharge_decision_configs,
};
use common_enums::{enums::MerchantStorageScheme, ConnectorType};
use common_utils::{
    consts,
    crypto::{self, Encryptable},
    encryption::Encryption,
    ext_traits::{AsyncExt, BytesExt, Encode, StringExt, ValueExt},
    generate_id, id_type,
    request::Request,
    type_name,
    types::{
        keymanager::{Identifier, KeyManagerState},
        MinorUnit,
    },
};
use diesel_models::payment_method;
use error_stack::{report, ResultExt};
use euclid::{
    dssa::graph::{AnalysisContext, CgraphExt},
    frontend::dir,
};
use hyperswitch_constraint_graph as cgraph;
#[cfg(feature = "v1")]
use hyperswitch_domain_models::customer::CustomerUpdate;
use hyperswitch_domain_models::mandates::CommonMandateReference;
use hyperswitch_interfaces::secrets_interface::secret_state::RawSecret;
#[cfg(feature = "v1")]
use kgraph_utils::transformers::IntoDirValue;
use masking::Secret;
use router_env::{instrument, tracing};
use scheduler::errors as sch_errors;
use strum::IntoEnumIterator;

#[cfg(feature = "v1")]
use super::surcharge_decision_configs::{
    perform_surcharge_decision_management_for_payment_method_list,
    perform_surcharge_decision_management_for_saved_cards,
};
#[cfg(feature = "v1")]
use super::tokenize::NetworkTokenizationProcess;
#[cfg(feature = "v1")]
use crate::core::payment_methods::{
    add_payment_method_status_update_task, tokenize,
    utils::{get_merchant_pm_filter_graph, make_pm_graph, refresh_pm_filters_cache},
};
#[cfg(feature = "v1")]
use crate::routes::app::SessionStateInfo;
#[cfg(feature = "payouts")]
use crate::types::domain::types::AsyncLift;
use crate::{
    configs::settings,
    consts as router_consts,
    core::{
        configs,
        errors::{self, StorageErrorExt},
        payment_methods::{
            network_tokenization, transformers as payment_methods, utils as payment_method_utils,
            vault,
        },
        payments::{
            helpers,
            routing::{self, SessionFlowRoutingInput},
        },
        utils as core_utils,
    },
    db, logger,
    pii::prelude::*,
    routes::{self, metrics, payment_methods::ParentPaymentMethodToken},
    services,
    types::{
        api::{self, routing as routing_types, PaymentMethodCreateExt},
        domain::{self, Profile},
        storage::{self, enums, PaymentMethodListContext, PaymentTokenData},
        transformers::{ForeignFrom, ForeignTryFrom},
    },
    utils,
    utils::OptionExt,
};
#[cfg(feature = "v2")]
use crate::{
    core::payment_methods as pm_core, headers, types::payment_methods as pm_types,
    utils::ConnectorResponseExt,
};
pub struct PmCards<'a> {
    pub state: &'a routes::SessionState,
    pub provider: &'a domain::Provider,
}

#[async_trait::async_trait]
impl PaymentMethodsController for PmCards<'_> {
    #[cfg(feature = "v1")]
    #[instrument(skip_all)]
    #[allow(clippy::too_many_arguments)]
    async fn create_payment_method(
        &self,
        req: &api::PaymentMethodCreate,
        customer_id: &id_type::CustomerId,
        payment_method_id: &str,
        locker_id: Option<String>,
        merchant_id: &id_type::MerchantId,
        pm_metadata: Option<serde_json::Value>,
        customer_acceptance: Option<serde_json::Value>,
        payment_method_data: crypto::OptionalEncryptableValue,
        connector_mandate_details: Option<serde_json::Value>,
        status: Option<enums::PaymentMethodStatus>,
        network_transaction_id: Option<String>,
        payment_method_billing_address: crypto::OptionalEncryptableValue,
        card_scheme: Option<String>,
        network_token_requestor_reference_id: Option<String>,
        network_token_locker_id: Option<String>,
        network_token_payment_method_data: crypto::OptionalEncryptableValue,
        vault_source_details: Option<domain::PaymentMethodVaultSourceDetails>,
    ) -> errors::CustomResult<domain::PaymentMethod, errors::ApiErrorResponse> {
        let db = &*self.state.store;
        let customer = db
            .find_customer_by_customer_id_merchant_id(
                customer_id,
                merchant_id,
                self.provider.get_key_store(),
                self.provider.get_account().storage_scheme,
            )
            .await
            .to_not_found_response(errors::ApiErrorResponse::CustomerNotFound)?;

        let client_secret = generate_id(
            consts::ID_LENGTH,
            format!("{payment_method_id}_secret").as_str(),
        );

        let current_time = common_utils::date_time::now();

        let response = db
            .insert_payment_method(
                self.provider.get_key_store(),
                domain::PaymentMethod {
                    customer_id: customer_id.to_owned(),
                    merchant_id: merchant_id.to_owned(),
                    payment_method_id: payment_method_id.to_string(),
                    locker_id,
                    payment_method: req.payment_method,
                    payment_method_type: req.payment_method_type,
                    payment_method_issuer: req.payment_method_issuer.clone(),
                    scheme: req.card_network.clone().or(card_scheme),
                    metadata: pm_metadata.map(Secret::new),
                    payment_method_data,
                    connector_mandate_details,
                    customer_acceptance: customer_acceptance.map(Secret::new),
                    client_secret: Some(client_secret),
                    status: status.unwrap_or(enums::PaymentMethodStatus::Active),
                    network_transaction_id: network_transaction_id.to_owned(),
                    payment_method_issuer_code: None,
                    accepted_currency: None,
                    token: None,
                    cardholder_name: None,
                    issuer_name: None,
                    issuer_country: None,
                    payer_country: None,
                    is_stored: None,
                    swift_code: None,
                    direct_debit_token: None,
                    created_at: current_time,
                    last_modified: current_time,
                    last_used_at: current_time,
                    payment_method_billing_address,
                    updated_by: None,
                    version: common_types::consts::API_VERSION,
                    network_token_requestor_reference_id,
                    network_token_locker_id,
                    network_token_payment_method_data,
                    vault_source_details: vault_source_details
                        .unwrap_or(domain::PaymentMethodVaultSourceDetails::InternalVault),
                    created_by: None,
                    last_modified_by: None,
                },
                self.provider.get_account().storage_scheme,
            )
            .await
            .change_context(errors::ApiErrorResponse::InternalServerError)
            .attach_printable("Failed to add payment method in db")?;

        if customer.default_payment_method_id.is_none() && req.payment_method.is_some() {
            let _ = self
                .set_default_payment_method(merchant_id, customer_id, payment_method_id.to_owned())
                .await
                .map_err(|error| {
                    logger::error!(?error, "Failed to set the payment method as default")
                });
        }
        Ok(response)
    }
    #[cfg(feature = "v1")]
    fn store_default_payment_method(
        &self,
        req: &api::PaymentMethodCreate,
        customer_id: &id_type::CustomerId,
        merchant_id: &id_type::MerchantId,
    ) -> (
        api::PaymentMethodResponse,
        Option<payment_methods::DataDuplicationCheck>,
    ) {
        let pm_id = generate_id(consts::ID_LENGTH, "pm");
        let payment_method_response = api::PaymentMethodResponse {
            merchant_id: merchant_id.to_owned(),
            customer_id: Some(customer_id.to_owned()),
            payment_method_id: pm_id,
            payment_method: req.payment_method,
            payment_method_type: req.payment_method_type,
            #[cfg(feature = "payouts")]
            bank_transfer: None,
            card: None,
            metadata: req.metadata.clone(),
            created: Some(common_utils::date_time::now()),
            recurring_enabled: Some(false),           //[#219]
            installment_payment_enabled: Some(false), //[#219]
            payment_experience: Some(vec![api_models::enums::PaymentExperience::RedirectToUrl]),
            last_used_at: Some(common_utils::date_time::now()),
            client_secret: None,
        };

        (payment_method_response, None)
    }

    #[cfg(feature = "v2")]
    fn store_default_payment_method(
        &self,
        _req: &api::PaymentMethodCreate,
        _customer_id: &id_type::CustomerId,
        _merchant_id: &id_type::MerchantId,
    ) -> (
        api::PaymentMethodResponse,
        Option<payment_methods::DataDuplicationCheck>,
    ) {
        todo!()
    }

    #[cfg(feature = "v1")]
    #[instrument(skip_all)]
    async fn get_or_insert_payment_method(
        &self,
        req: api::PaymentMethodCreate,
        resp: &mut api::PaymentMethodResponse,
        customer_id: &id_type::CustomerId,
        key_store: &domain::MerchantKeyStore,
    ) -> errors::RouterResult<domain::PaymentMethod> {
        let mut payment_method_id = resp.payment_method_id.clone();
        let mut locker_id = None;
        let db = &*self.state.store;
        let payment_method = {
            let existing_pm_by_pmid = db
                .find_payment_method(
                    key_store,
                    &payment_method_id,
                    self.provider.get_account().storage_scheme,
                )
                .await;

            if let Err(err) = existing_pm_by_pmid {
                if err.current_context().is_db_not_found() {
                    locker_id = Some(payment_method_id.clone());
                    let existing_pm_by_locker_id = db
                        .find_payment_method_by_locker_id(
                            key_store,
                            &payment_method_id,
                            self.provider.get_account().storage_scheme,
                        )
                        .await;

                    match &existing_pm_by_locker_id {
                        Ok(pm) => payment_method_id.clone_from(pm.get_id()),
                        Err(_) => payment_method_id = generate_id(consts::ID_LENGTH, "pm"),
                    };
                    existing_pm_by_locker_id
                } else {
                    Err(err)
                }
            } else {
                existing_pm_by_pmid
            }
        };
        payment_method_id.clone_into(&mut resp.payment_method_id);

        match payment_method {
            Ok(pm) => Ok(pm),
            Err(err) => {
                if err.current_context().is_db_not_found() {
                    self.insert_payment_method(
                        resp,
                        &req,
                        key_store,
                        self.provider.get_account().get_id(),
                        customer_id,
                        resp.metadata.clone().map(|val| val.expose()),
                        None,
                        locker_id,
                        None,
                        req.network_transaction_id.clone(),
                        None,
                        None,
                        None,
                        None,
                        Default::default(),
                    )
                    .await
                } else {
                    Err(err)
                        .change_context(errors::ApiErrorResponse::InternalServerError)
                        .attach_printable("Error while finding payment method")
                }
            }
        }
    }

    #[cfg(feature = "v2")]
    async fn get_or_insert_payment_method(
        &self,
        _req: api::PaymentMethodCreate,
        _resp: &mut api::PaymentMethodResponse,
        _customer_id: &id_type::CustomerId,
        _key_store: &domain::MerchantKeyStore,
    ) -> errors::RouterResult<domain::PaymentMethod> {
        todo!()
    }

    #[cfg(feature = "v1")]
    #[allow(clippy::too_many_arguments)]
    async fn save_network_token_and_update_payment_method(
        &self,
        req: &api::PaymentMethodMigrate,
        key_store: &domain::MerchantKeyStore,
        network_token_data: &api_models::payment_methods::MigrateNetworkTokenData,
        network_token_requestor_ref_id: String,
        pm_id: String,
    ) -> errors::RouterResult<bool> {
        let payment_method_create_request =
            api::PaymentMethodCreate::get_payment_method_create_from_payment_method_migrate(
                network_token_data.network_token_number.clone(),
                req,
            );
        let customer_id = req.customer_id.clone().get_required_value("customer_id")?;

        let network_token_details = api::CardDetail {
            card_number: network_token_data.network_token_number.clone(),
            card_exp_month: network_token_data.network_token_exp_month.clone(),
            card_exp_year: network_token_data.network_token_exp_year.clone(),
            card_holder_name: network_token_data.card_holder_name.clone(),
            nick_name: network_token_data.nick_name.clone(),
            card_issuing_country: network_token_data.card_issuing_country.clone(),
            card_network: network_token_data.card_network.clone(),
            card_issuer: network_token_data.card_issuer.clone(),
            card_type: network_token_data.card_type.clone(),
            card_cvc: None,
        };

        logger::debug!(
            "Adding network token to locker for customer_id: {:?}",
            customer_id
        );

        let token_resp = Box::pin(self.add_card_to_locker(
            payment_method_create_request.clone(),
            &network_token_details,
            &customer_id,
            None,
        ))
        .await
        .change_context(errors::ApiErrorResponse::InternalServerError)
        .attach_printable("Add Network Token failed");
        let key_manager_state = &self.state.into();

        match token_resp {
            Ok(resp) => {
                logger::debug!("Network token added to locker");
                let (token_pm_resp, _duplication_check) = resp;
                let pm_token_details = token_pm_resp.card.as_ref().map(|card| {
                    PaymentMethodsData::Card(CardDetailsPaymentMethod::from((card.clone(), None)))
                });
                let pm_network_token_data_encrypted = pm_token_details
                    .async_map(|pm_card| {
                        create_encrypted_data(key_manager_state, key_store, pm_card)
                    })
                    .await
                    .transpose()
                    .change_context(errors::ApiErrorResponse::InternalServerError)
                    .attach_printable("Unable to encrypt payment method data")?;

                let pm_update = storage::PaymentMethodUpdate::NetworkTokenDataUpdate {
                    network_token_requestor_reference_id: Some(network_token_requestor_ref_id),
                    network_token_locker_id: Some(token_pm_resp.payment_method_id),
                    network_token_payment_method_data: pm_network_token_data_encrypted
                        .map(Into::into),
                    last_modified_by: None,
                };
                let db = &*self.state.store;
                let existing_pm = db
                    .find_payment_method(
                        key_store,
                        &pm_id,
                        self.provider.get_account().storage_scheme,
                    )
                    .await
                    .change_context(errors::ApiErrorResponse::InternalServerError)
                    .attach_printable(format!(
                        "Failed to fetch payment method for existing pm_id: {pm_id:?} in db",
                    ))?;

                db.update_payment_method(
                    key_store,
                    existing_pm,
                    pm_update,
                    self.provider.get_account().storage_scheme,
                )
                .await
                .change_context(errors::ApiErrorResponse::InternalServerError)
                .attach_printable(format!(
                    "Failed to update payment method for existing pm_id: {pm_id:?} in db",
                ))?;

                logger::debug!("Network token added to locker and payment method updated");
                Ok(true)
            }
            Err(err) => {
                logger::debug!("Network token added to locker failed {:?}", err);
                Ok(false)
            }
        }
    }

    #[cfg(feature = "v1")]
    #[allow(clippy::too_many_arguments)]
    async fn insert_payment_method(
        &self,
        resp: &api::PaymentMethodResponse,
        req: &api::PaymentMethodCreate,
        key_store: &domain::MerchantKeyStore,
        merchant_id: &id_type::MerchantId,
        customer_id: &id_type::CustomerId,
        pm_metadata: Option<serde_json::Value>,
        customer_acceptance: Option<serde_json::Value>,
        locker_id: Option<String>,
        connector_mandate_details: Option<serde_json::Value>,
        network_transaction_id: Option<String>,
        payment_method_billing_address: crypto::OptionalEncryptableValue,
        network_token_requestor_reference_id: Option<String>,
        network_token_locker_id: Option<String>,
        network_token_payment_method_data: crypto::OptionalEncryptableValue,
        vault_source_details: Option<domain::PaymentMethodVaultSourceDetails>,
    ) -> errors::RouterResult<domain::PaymentMethod> {
        let pm_card_details = resp.card.clone().map(|card| {
            PaymentMethodsData::Card(CardDetailsPaymentMethod::from((card.clone(), None)))
        });
        let key_manager_state = self.state.into();
        let pm_data_encrypted: crypto::OptionalEncryptableValue = pm_card_details
            .clone()
            .async_map(|pm_card| create_encrypted_data(&key_manager_state, key_store, pm_card))
            .await
            .transpose()
            .change_context(errors::ApiErrorResponse::InternalServerError)
            .attach_printable("Unable to encrypt payment method data")?;

        self.create_payment_method(
            req,
            customer_id,
            &resp.payment_method_id,
            locker_id,
            merchant_id,
            pm_metadata,
            customer_acceptance,
            pm_data_encrypted,
            connector_mandate_details,
            None,
            network_transaction_id,
            payment_method_billing_address,
            resp.card.clone().and_then(|card| {
                card.card_network
                    .map(|card_network| card_network.to_string())
            }),
            network_token_requestor_reference_id,
            network_token_locker_id,
            network_token_payment_method_data,
            vault_source_details,
        )
        .await
    }

    #[cfg(feature = "v2")]
    #[allow(clippy::too_many_arguments)]
    async fn insert_payment_method(
        &self,
        resp: &api::PaymentMethodResponse,
        req: &api::PaymentMethodCreate,
        key_store: &domain::MerchantKeyStore,
        merchant_id: &id_type::MerchantId,
        customer_id: &id_type::CustomerId,
        pm_metadata: Option<serde_json::Value>,
        customer_acceptance: Option<serde_json::Value>,
        locker_id: Option<String>,
        connector_mandate_details: Option<serde_json::Value>,
        network_transaction_id: Option<String>,
        payment_method_billing_address: Option<Encryption>,
    ) -> errors::RouterResult<domain::PaymentMethod> {
        todo!()
    }

    #[cfg(feature = "payouts")]
    async fn add_bank_to_locker(
        &self,
        req: api::PaymentMethodCreate,
        key_store: &domain::MerchantKeyStore,
        bank: &api::BankPayout,
        customer_id: &id_type::CustomerId,
    ) -> errors::CustomResult<
        (
            api::PaymentMethodResponse,
            Option<payment_methods::DataDuplicationCheck>,
        ),
        errors::VaultError,
    > {
        let key = key_store.key.get_inner().peek();
        let payout_method_data = api::PayoutMethodData::Bank(bank.clone());
        let key_manager_state: KeyManagerState = self.state.into();
        let enc_data = async {
            serde_json::to_value(payout_method_data.to_owned())
                .map_err(|err| {
                    logger::error!("Error while encoding payout method data: {err:?}");
                    errors::VaultError::SavePaymentMethodFailed
                })
                .change_context(errors::VaultError::SavePaymentMethodFailed)
                .attach_printable("Unable to encode payout method data")
                .ok()
                .map(|v| {
                    let secret: Secret<String> = Secret::new(v.to_string());
                    secret
                })
                .async_lift(|inner| async {
                    domain::types::crypto_operation(
                        &key_manager_state,
                        type_name!(payment_method::PaymentMethod),
                        domain::types::CryptoOperation::EncryptOptional(inner),
                        Identifier::Merchant(key_store.merchant_id.clone()),
                        key,
                    )
                    .await
                    .and_then(|val| val.try_into_optionaloperation())
                })
                .await
        }
        .await
        .change_context(errors::VaultError::SavePaymentMethodFailed)
        .attach_printable("Failed to encrypt payout method data")?
        .map(Encryption::from)
        .map(|e| e.into_inner())
        .map_or(Err(errors::VaultError::SavePaymentMethodFailed), |e| {
            Ok(hex::encode(e.peek()))
        })?;

        let payload =
            payment_methods::StoreLockerReq::LockerGeneric(payment_methods::StoreGenericReq {
                merchant_id: self.provider.get_account().get_id().to_owned(),
                merchant_customer_id: customer_id.to_owned(),
                enc_data,
                ttl: self.state.conf.locker.ttl_for_storage_in_secs,
            });
        let store_resp = add_card_to_hs_locker(
            self.state,
            &payload,
            customer_id,
            api_enums::LockerChoice::HyperswitchCardVault,
        )
        .await?;
        let payment_method_resp = payment_methods::mk_add_bank_response_hs(
            bank.clone(),
            store_resp.card_reference,
            req,
            self.provider.get_account().get_id(),
        );
        Ok((payment_method_resp, store_resp.duplication_check))
    }

    /// The response will be the tuple of PaymentMethodResponse and the duplication check of payment_method
    async fn add_card_to_locker(
        &self,
        req: api::PaymentMethodCreate,
        card: &api::CardDetail,
        customer_id: &id_type::CustomerId,
        card_reference: Option<&str>,
    ) -> errors::CustomResult<
        (
            api::PaymentMethodResponse,
            Option<payment_methods::DataDuplicationCheck>,
        ),
        errors::VaultError,
    > {
        metrics::STORED_TO_LOCKER.add(1, &[]);
        let add_card_to_hs_resp = Box::pin(common_utils::metrics::utils::record_operation_time(
            async {
                self.add_card_hs(
                    req.clone(),
                    card,
                    customer_id,
                    api_enums::LockerChoice::HyperswitchCardVault,
                    card_reference,
                )
                .await
                .inspect_err(|_| {
                    metrics::CARD_LOCKER_FAILURES.add(
                        1,
                        router_env::metric_attributes!(("locker", "rust"), ("operation", "add")),
                    );
                })
            },
            &metrics::CARD_ADD_TIME,
            router_env::metric_attributes!(("locker", "rust")),
        ))
        .await?;

        logger::debug!("card added to hyperswitch-card-vault");
        Ok(add_card_to_hs_resp)
    }

    async fn delete_card_from_locker(
        &self,
        customer_id: &id_type::CustomerId,
        merchant_id: &id_type::MerchantId,
        card_reference: &str,
    ) -> errors::RouterResult<payment_methods::DeleteCardResp> {
        metrics::DELETE_FROM_LOCKER.add(1, &[]);

        common_utils::metrics::utils::record_operation_time(
            async move {
                delete_card_from_hs_locker(self.state, customer_id, merchant_id, card_reference)
                    .await
                    .inspect_err(|_| {
                        metrics::CARD_LOCKER_FAILURES.add(
                            1,
                            router_env::metric_attributes!(
                                ("locker", "rust"),
                                ("operation", "delete")
                            ),
                        );
                    })
            },
            &metrics::CARD_DELETE_TIME,
            &[],
        )
        .await
        .change_context(errors::ApiErrorResponse::InternalServerError)
        .attach_printable("Failed while deleting card from locker")
    }

    #[instrument(skip_all)]
    async fn add_card_hs(
        &self,
        req: api::PaymentMethodCreate,
        card: &api::CardDetail,
        customer_id: &id_type::CustomerId,
        locker_choice: api_enums::LockerChoice,
        card_reference: Option<&str>,
    ) -> errors::CustomResult<
        (
            api::PaymentMethodResponse,
            Option<payment_methods::DataDuplicationCheck>,
        ),
        errors::VaultError,
    > {
        let payload = payment_methods::StoreLockerReq::LockerCard(payment_methods::StoreCardReq {
            merchant_id: self.provider.get_account().get_id().to_owned(),
            merchant_customer_id: customer_id.to_owned(),
            requestor_card_reference: card_reference.map(str::to_string),
            card: Card {
                card_number: card.card_number.to_owned(),
                name_on_card: card.card_holder_name.to_owned(),
                card_exp_month: card.card_exp_month.to_owned(),
                card_exp_year: card.card_exp_year.to_owned(),
                card_brand: card.card_network.as_ref().map(ToString::to_string),
                card_isin: None,
                nick_name: card.nick_name.as_ref().map(Secret::peek).cloned(),
            },
            ttl: self.state.conf.locker.ttl_for_storage_in_secs,
        });

        let store_card_payload =
            add_card_to_hs_locker(self.state, &payload, customer_id, locker_choice).await?;

        let payment_method_resp = payment_methods::mk_add_card_response_hs(
            card.clone(),
            store_card_payload.card_reference,
            req,
            self.provider.get_account().get_id(),
        );
        Ok((payment_method_resp, store_card_payload.duplication_check))
    }

    #[cfg(feature = "v1")]
    async fn get_card_details_with_locker_fallback(
        &self,
        pm: &domain::PaymentMethod,
    ) -> errors::RouterResult<Option<api::CardDetailFromLocker>> {
        let card_decrypted = pm
            .payment_method_data
            .clone()
            .map(|x| x.into_inner().expose())
            .and_then(|v| serde_json::from_value::<PaymentMethodsData>(v).ok())
            .and_then(|pmd| match pmd {
                PaymentMethodsData::Card(crd) => Some(api::CardDetailFromLocker::from(crd)),
                _ => None,
            });

        Ok(if let Some(mut crd) = card_decrypted {
            crd.scheme.clone_from(&pm.scheme);
            Some(crd)
        } else {
            logger::debug!(
                "Getting card details from locker as it is not found in payment methods table"
            );
            Some(get_card_details_from_locker(self.state, pm).await?)
        })
    }

    #[cfg(feature = "v1")]
    async fn get_card_details_without_locker_fallback(
        &self,
        pm: &domain::PaymentMethod,
    ) -> errors::RouterResult<api::CardDetailFromLocker> {
        let card_decrypted = pm
            .payment_method_data
            .clone()
            .map(|x| x.into_inner().expose())
            .and_then(|v| serde_json::from_value::<PaymentMethodsData>(v).ok())
            .and_then(|pmd| match pmd {
                PaymentMethodsData::Card(crd) => Some(api::CardDetailFromLocker::from(crd)),
                _ => None,
            });

        Ok(if let Some(mut crd) = card_decrypted {
            crd.scheme.clone_from(&pm.scheme);
            crd
        } else {
            logger::debug!(
                "Getting card details from locker as it is not found in payment methods table"
            );
            get_card_details_from_locker(self.state, pm).await?
        })
    }

    #[cfg(feature = "v1")]
    async fn set_default_payment_method(
        &self,
        merchant_id: &id_type::MerchantId,
        customer_id: &id_type::CustomerId,
        payment_method_id: String,
    ) -> errors::RouterResponse<api_models::payment_methods::CustomerDefaultPaymentMethodResponse>
    {
        let db = &*self.state.store;
        // check for the customer
        // TODO: customer need not be checked again here, this function can take an optional customer and check for existence of customer based on the optional value
        let customer = db
            .find_customer_by_customer_id_merchant_id(
                customer_id,
                merchant_id,
                self.provider.get_key_store(),
                self.provider.get_account().storage_scheme,
            )
            .await
            .to_not_found_response(errors::ApiErrorResponse::CustomerNotFound)?;
        // check for the presence of payment_method
        let payment_method = db
            .find_payment_method(
                self.provider.get_key_store(),
                &payment_method_id,
                self.provider.get_account().storage_scheme,
            )
            .await
            .to_not_found_response(errors::ApiErrorResponse::PaymentMethodNotFound)?;
        let pm = payment_method
            .get_payment_method_type()
            .get_required_value("payment_method")?;

        utils::when(
            &payment_method.customer_id != customer_id
                || payment_method.merchant_id != *merchant_id,
            || {
                Err(errors::ApiErrorResponse::PreconditionFailed {
                    message: "The payment_method_id is not valid".to_string(),
                })
            },
        )?;

        utils::when(
            Some(payment_method_id.clone()) == customer.default_payment_method_id,
            || {
                Err(errors::ApiErrorResponse::PreconditionFailed {
                    message: "Payment Method is already set as default".to_string(),
                })
            },
        )?;

        let customer_id = customer.customer_id.clone();

        let customer_update = CustomerUpdate::UpdateDefaultPaymentMethod {
            default_payment_method_id: Some(Some(payment_method_id.to_owned())),
            last_modified_by: None,
        };
        // update the db with the default payment method id

        let updated_customer_details = db
            .update_customer_by_customer_id_merchant_id(
                customer_id.to_owned(),
                merchant_id.to_owned(),
                customer,
                customer_update,
                self.provider.get_key_store(),
                self.provider.get_account().storage_scheme,
            )
            .await
            .change_context(errors::ApiErrorResponse::InternalServerError)
            .attach_printable("Failed to update the default payment method id for the customer")?;

        let resp = api_models::payment_methods::CustomerDefaultPaymentMethodResponse {
            default_payment_method_id: updated_customer_details.default_payment_method_id,
            customer_id,
            payment_method_type: payment_method.get_payment_method_subtype(),
            payment_method: pm,
        };

        Ok(services::ApplicationResponse::Json(resp))
    }

    #[cfg(feature = "v1")]
    async fn add_payment_method_status_update_task(
        &self,
        payment_method: &domain::PaymentMethod,
        prev_status: common_enums::PaymentMethodStatus,
        curr_status: common_enums::PaymentMethodStatus,
        merchant_id: &id_type::MerchantId,
    ) -> Result<(), sch_errors::ProcessTrackerError> {
        add_payment_method_status_update_task(
            &*self.state.store,
            payment_method,
            prev_status,
            curr_status,
            merchant_id,
        )
        .await
    }

    #[cfg(feature = "v1")]
    async fn validate_merchant_connector_ids_in_connector_mandate_details(
        &self,
        key_store: &domain::MerchantKeyStore,
        connector_mandate_details: &api_models::payment_methods::CommonMandateReference,
        merchant_id: &id_type::MerchantId,
        card_network: Option<common_enums::CardNetwork>,
    ) -> errors::RouterResult<()> {
        helpers::validate_merchant_connector_ids_in_connector_mandate_details(
            self.state,
            key_store,
            connector_mandate_details,
            merchant_id,
            card_network,
        )
        .await
    }

    #[cfg(feature = "v1")]
    async fn get_card_details_from_locker(
        &self,
        pm: &domain::PaymentMethod,
    ) -> errors::RouterResult<api::CardDetailFromLocker> {
        get_card_details_from_locker(self.state, pm).await
    }

    #[cfg(feature = "v1")]
    #[instrument(skip_all)]
    async fn retrieve_payment_method(
        &self,
        pm: api::PaymentMethodId,
    ) -> errors::RouterResponse<api::PaymentMethodResponse> {
        let db = self.state.store.as_ref();
        let pm = db
            .find_payment_method(
                self.provider.get_key_store(),
                &pm.payment_method_id,
                self.provider.get_account().storage_scheme,
            )
            .await
            .to_not_found_response(errors::ApiErrorResponse::PaymentMethodNotFound)?;

        let card = if pm.get_payment_method_type() == Some(enums::PaymentMethod::Card) {
            let card_detail = if self.state.conf.locker.locker_enabled {
                let card = get_card_from_locker(
                    self.state,
                    &pm.customer_id,
                    &pm.merchant_id,
                    pm.locker_id.as_ref().unwrap_or(&pm.payment_method_id),
                )
                .await
                .change_context(errors::ApiErrorResponse::InternalServerError)
                .attach_printable("Error getting card from card vault")?;
                payment_methods::get_card_detail(&pm, card)
                    .change_context(errors::ApiErrorResponse::InternalServerError)
                    .attach_printable("Failed while getting card details from locker")?
            } else {
                self.get_card_details_without_locker_fallback(&pm).await?
            };
            Some(card_detail)
        } else {
            None
        };
        Ok(services::ApplicationResponse::Json(
            api::PaymentMethodResponse {
                merchant_id: pm.merchant_id.clone(),
                customer_id: Some(pm.customer_id.clone()),
                payment_method_id: pm.payment_method_id.clone(),
                payment_method: pm.get_payment_method_type(),
                payment_method_type: pm.get_payment_method_subtype(),
                #[cfg(feature = "payouts")]
                bank_transfer: None,
                card,
                metadata: pm.metadata,
                created: Some(pm.created_at),
                recurring_enabled: Some(false),
                installment_payment_enabled: Some(false),
                payment_experience: Some(vec![api_models::enums::PaymentExperience::RedirectToUrl]),
                last_used_at: Some(pm.last_used_at),
                client_secret: pm.client_secret,
            },
        ))
    }

    #[cfg(feature = "v1")]
    #[instrument(skip_all)]
    async fn delete_payment_method(
        &self,
        pm_id: api::PaymentMethodId,
    ) -> errors::RouterResponse<api::PaymentMethodDeleteResponse> {
        let db = self.state.store.as_ref();
        let key = db
            .find_payment_method(
                self.provider.get_key_store(),
                pm_id.payment_method_id.as_str(),
                self.provider.get_account().storage_scheme,
            )
            .await
            .to_not_found_response(errors::ApiErrorResponse::PaymentMethodNotFound)?;

        let customer = db
            .find_customer_by_customer_id_merchant_id(
                &key.customer_id,
                self.provider.get_account().get_id(),
                self.provider.get_key_store(),
                self.provider.get_account().storage_scheme,
            )
            .await
            .to_not_found_response(errors::ApiErrorResponse::InternalServerError)
            .attach_printable("Customer not found for the payment method")?;

        if key.get_payment_method_type() == Some(enums::PaymentMethod::Card) {
            let response = self
                .delete_card_from_locker(
                    &key.customer_id,
                    &key.merchant_id,
                    key.locker_id.as_ref().unwrap_or(&key.payment_method_id),
                )
                .await?;

            if let Some(network_token_ref_id) = key.network_token_requestor_reference_id {
                let resp =
                    network_tokenization::delete_network_token_from_locker_and_token_service(
                        self.state,
                        &key.customer_id,
                        &key.merchant_id,
                        key.payment_method_id.clone(),
                        key.network_token_locker_id,
                        network_token_ref_id,
                        self.provider,
                    )
                    .await?;

                if resp.status == "Ok" {
                    logger::info!("Token From locker deleted Successfully!");
                } else {
                    logger::error!("Error: Deleting Token From Locker!\n{:#?}", resp);
                }
            }

            if response.status == "Ok" {
                logger::info!("Card From locker deleted Successfully!");
            } else {
                logger::error!("Error: Deleting Card From Locker!\n{:#?}", response);
                Err(errors::ApiErrorResponse::InternalServerError)?
            }
        }

        db.delete_payment_method_by_merchant_id_payment_method_id(
            self.provider.get_key_store(),
            self.provider.get_account().get_id(),
            pm_id.payment_method_id.as_str(),
        )
        .await
        .to_not_found_response(errors::ApiErrorResponse::PaymentMethodNotFound)?;

        if customer.default_payment_method_id.as_ref() == Some(&pm_id.payment_method_id) {
            let customer_update = CustomerUpdate::UpdateDefaultPaymentMethod {
                default_payment_method_id: Some(None),
                last_modified_by: None,
            };
            db.update_customer_by_customer_id_merchant_id(
                key.customer_id,
                key.merchant_id,
                customer,
                customer_update,
                self.provider.get_key_store(),
                self.provider.get_account().storage_scheme,
            )
            .await
            .change_context(errors::ApiErrorResponse::InternalServerError)
            .attach_printable("Failed to update the default payment method id for the customer")?;
        };

        Ok(services::ApplicationResponse::Json(
            api::PaymentMethodDeleteResponse {
                payment_method_id: key.payment_method_id.clone(),
                deleted: true,
            },
        ))
    }

    #[cfg(feature = "v1")]
    #[instrument(skip_all)]
    async fn add_payment_method(
        &self,
        req: &api::PaymentMethodCreate,
    ) -> errors::RouterResponse<api::PaymentMethodResponse> {
        req.validate()?;
        let db = &*self.state.store;
        let merchant_id = self.provider.get_account().get_id();
        let customer_id = req.customer_id.clone().get_required_value("customer_id")?;
        let payment_method = req.payment_method.get_required_value("payment_method")?;
        let key_manager_state = self.state.into();
        let payment_method_billing_address: Option<Encryptable<Secret<serde_json::Value>>> = req
            .billing
            .clone()
            .async_map(|billing| {
                create_encrypted_data(&key_manager_state, self.provider.get_key_store(), billing)
            })
            .await
            .transpose()
            .change_context(errors::ApiErrorResponse::InternalServerError)
            .attach_printable("Unable to encrypt Payment method billing address")?;

        let connector_mandate_details = req
            .connector_mandate_details
            .clone()
            .map(serde_json::to_value)
            .transpose()
            .change_context(errors::ApiErrorResponse::InternalServerError)?;
        let response = match payment_method {
            #[cfg(feature = "payouts")]
            api_enums::PaymentMethod::BankTransfer => match req.bank_transfer.clone() {
                Some(bank) => self
                    .add_bank_to_locker(
                        req.clone(),
                        self.provider.get_key_store(),
                        &bank,
                        &customer_id,
                    )
                    .await
                    .change_context(errors::ApiErrorResponse::InternalServerError)
                    .attach_printable("Add PaymentMethod Failed"),
                _ => Ok(self.store_default_payment_method(req, &customer_id, merchant_id)),
            },
            api_enums::PaymentMethod::Card => match req.card.clone() {
                Some(card) => {
                    let mut card_details = card;
                    card_details = helpers::populate_bin_details_for_payment_method_create(
                        card_details.clone(),
                        db.get_payment_methods_store(),
                    )
                    .await;
                    helpers::validate_card_expiry(
                        &card_details.card_exp_month,
                        &card_details.card_exp_year,
                    )?;
                    Box::pin(self.add_card_to_locker(
                        req.clone(),
                        &card_details,
                        &customer_id,
                        None,
                    ))
                    .await
                    .change_context(errors::ApiErrorResponse::InternalServerError)
                    .attach_printable("Add Card Failed")
                }
                _ => Ok(self.store_default_payment_method(req, &customer_id, merchant_id)),
            },
            _ => Ok(self.store_default_payment_method(req, &customer_id, merchant_id)),
        };

        let (mut resp, duplication_check) = response?;

        match duplication_check {
            Some(duplication_check) => match duplication_check {
                payment_methods::DataDuplicationCheck::Duplicated => {
                    let existing_pm = self
                        .get_or_insert_payment_method(
                            req.clone(),
                            &mut resp,
                            &customer_id,
                            self.provider.get_key_store(),
                        )
                        .await?;

                    resp.client_secret = existing_pm.client_secret;
                }
                payment_methods::DataDuplicationCheck::MetaDataChanged => {
                    if let Some(card) = req.card.clone() {
                        let existing_pm = self
                            .get_or_insert_payment_method(
                                req.clone(),
                                &mut resp,
                                &customer_id,
                                self.provider.get_key_store(),
                            )
                            .await?;

                        let client_secret = existing_pm.client_secret.clone();

                        self.delete_card_from_locker(
                            &customer_id,
                            merchant_id,
                            existing_pm
                                .locker_id
                                .as_ref()
                                .unwrap_or(&existing_pm.payment_method_id),
                        )
                        .await?;

                        let add_card_resp = self
                            .add_card_hs(
                                req.clone(),
                                &card,
                                &customer_id,
                                api::enums::LockerChoice::HyperswitchCardVault,
                                Some(
                                    existing_pm
                                        .locker_id
                                        .as_ref()
                                        .unwrap_or(&existing_pm.payment_method_id),
                                ),
                            )
                            .await;

                        if let Err(err) = add_card_resp {
                            logger::error!(vault_err=?err);
                            db.delete_payment_method_by_merchant_id_payment_method_id(
                                self.provider.get_key_store(),
                                merchant_id,
                                &resp.payment_method_id,
                            )
                            .await
                            .to_not_found_response(
                                errors::ApiErrorResponse::PaymentMethodNotFound,
                            )?;

                            Err(report!(errors::ApiErrorResponse::InternalServerError)
                                .attach_printable("Failed while updating card metadata changes"))?
                        };

                        let existing_pm_data = self
                            .get_card_details_without_locker_fallback(&existing_pm)
                            .await?;

                        let updated_card = Some(api::CardDetailFromLocker {
                            scheme: existing_pm.scheme.clone(),
                            last4_digits: Some(card.card_number.get_last4()),
                            issuer_country: card
                                .card_issuing_country
                                .or(existing_pm_data.issuer_country),
                            card_isin: Some(card.card_number.get_card_isin()),
                            card_number: Some(card.card_number),
                            expiry_month: Some(card.card_exp_month),
                            expiry_year: Some(card.card_exp_year),
                            card_token: None,
                            card_fingerprint: None,
                            card_holder_name: card
                                .card_holder_name
                                .or(existing_pm_data.card_holder_name),
                            nick_name: card.nick_name.or(existing_pm_data.nick_name),
                            card_network: card.card_network.or(existing_pm_data.card_network),
                            card_issuer: card.card_issuer.or(existing_pm_data.card_issuer),
                            card_type: card.card_type.or(existing_pm_data.card_type),
                            saved_to_locker: true,
                        });

                        let updated_pmd = updated_card.as_ref().map(|card| {
                            PaymentMethodsData::Card(CardDetailsPaymentMethod::from((
                                card.clone(),
                                None,
                            )))
                        });
                        let pm_data_encrypted: Option<Encryptable<Secret<serde_json::Value>>> =
                            updated_pmd
                                .async_map(|updated_pmd| {
                                    create_encrypted_data(
                                        &key_manager_state,
                                        self.provider.get_key_store(),
                                        updated_pmd,
                                    )
                                })
                                .await
                                .transpose()
                                .change_context(errors::ApiErrorResponse::InternalServerError)
                                .attach_printable("Unable to encrypt payment method data")?;

                        let pm_update = storage::PaymentMethodUpdate::PaymentMethodDataUpdate {
                            payment_method_data: pm_data_encrypted.map(Into::into),
                            last_modified_by: None,
                        };

                        db.update_payment_method(
                            self.provider.get_key_store(),
                            existing_pm,
                            pm_update,
                            self.provider.get_account().storage_scheme,
                        )
                        .await
                        .change_context(errors::ApiErrorResponse::InternalServerError)
                        .attach_printable("Failed to add payment method in db")?;

                        resp.client_secret = client_secret;
                    }
                }
            },
            None => {
                let pm_metadata = resp.metadata.as_ref().map(|data| data.peek());

                let locker_id = if resp.payment_method == Some(api_enums::PaymentMethod::Card)
                    || resp.payment_method == Some(api_enums::PaymentMethod::BankTransfer)
                {
                    Some(resp.payment_method_id)
                } else {
                    None
                };
                resp.payment_method_id = generate_id(consts::ID_LENGTH, "pm");
                let pm = self
                    .insert_payment_method(
                        &resp,
                        req,
                        self.provider.get_key_store(),
                        merchant_id,
                        &customer_id,
                        pm_metadata.cloned(),
                        None,
                        locker_id,
                        connector_mandate_details,
                        req.network_transaction_id.clone(),
                        payment_method_billing_address,
                        None,
                        None,
                        None,
                        Default::default(), //Currently this method is used for adding payment method via PaymentMethodCreate API which doesn't support external vault. hence Default i.e. InternalVault is passed for vault source and type
                    )
                    .await?;

                resp.client_secret = pm.client_secret;
            }
        }

        Ok(services::ApplicationResponse::Json(resp))
    }
}

#[cfg(feature = "v1")]
#[instrument(skip_all)]
pub async fn get_client_secret_or_add_payment_method(
    state: &routes::SessionState,
    req: api::PaymentMethodCreate,
    provider: &domain::Provider,
) -> errors::RouterResponse<api::PaymentMethodResponse> {
    let merchant_id = provider.get_account().get_id();
    let customer_id = req.customer_id.clone().get_required_value("customer_id")?;
    let cards = PmCards { state, provider };
    #[cfg(not(feature = "payouts"))]
    let condition = req.card.is_some();
    #[cfg(feature = "payouts")]
    let condition = req.card.is_some() || req.bank_transfer.is_some() || req.wallet.is_some();
    let key_manager_state = state.into();
    let payment_method_billing_address: Option<Encryptable<Secret<serde_json::Value>>> = req
        .billing
        .clone()
        .async_map(|billing| {
            create_encrypted_data(&key_manager_state, provider.get_key_store(), billing)
        })
        .await
        .transpose()
        .change_context(errors::ApiErrorResponse::InternalServerError)
        .attach_printable("Unable to encrypt Payment method billing address")?;

    let connector_mandate_details = req
        .connector_mandate_details
        .clone()
        .map(serde_json::to_value)
        .transpose()
        .change_context(errors::ApiErrorResponse::InternalServerError)?;

    if condition {
        Box::pin(cards.add_payment_method(&req)).await
    } else {
        let payment_method_id = generate_id(consts::ID_LENGTH, "pm");

        let res = cards
            .create_payment_method(
                &req,
                &customer_id,
                payment_method_id.as_str(),
                None,
                merchant_id,
                None,
                None,
                None,
                connector_mandate_details,
                Some(enums::PaymentMethodStatus::AwaitingData),
                None,
                payment_method_billing_address,
                None,
                None,
                None,
                None,
                Default::default(), //Currently this method is used for adding payment method via PaymentMethodCreate API which doesn't support external vault. hence Default i.e. InternalVault is passed for vault type
            )
            .await?;

        if res.status == enums::PaymentMethodStatus::AwaitingData {
            add_payment_method_status_update_task(
                &*state.store,
                &res,
                enums::PaymentMethodStatus::AwaitingData,
                enums::PaymentMethodStatus::Inactive,
                merchant_id,
            )
            .await
            .change_context(errors::ApiErrorResponse::InternalServerError)
            .attach_printable(
                "Failed to add payment method status update task in process tracker",
            )?;
        }

        Ok(services::api::ApplicationResponse::Json(
            api::PaymentMethodResponse::foreign_from((None, res)),
        ))
    }
}

#[instrument(skip_all)]
pub fn authenticate_pm_client_secret_and_check_expiry(
    req_client_secret: &String,
    payment_method: &domain::PaymentMethod,
) -> errors::CustomResult<bool, errors::ApiErrorResponse> {
    let stored_client_secret = payment_method
        .client_secret
        .clone()
        .get_required_value("client_secret")
        .change_context(errors::ApiErrorResponse::MissingRequiredField {
            field_name: "client_secret",
        })
        .attach_printable("client secret not found in db")?;

    if req_client_secret != &stored_client_secret {
        Err((errors::ApiErrorResponse::ClientSecretInvalid).into())
    } else {
        let current_timestamp = common_utils::date_time::now();
        let session_expiry = payment_method
            .created_at
            .saturating_add(time::Duration::seconds(consts::DEFAULT_SESSION_EXPIRY));

        let expired = current_timestamp > session_expiry;

        Ok(expired)
    }
}

#[cfg(feature = "v1")]
#[instrument(skip_all)]
pub async fn add_payment_method_data(
    state: routes::SessionState,
    req: api::PaymentMethodCreate,
    provider: domain::Provider,
    pm_id: String,
) -> errors::RouterResponse<api::PaymentMethodResponse> {
    let db = &*state.store;
    let cards = PmCards {
        state: &state,
        provider: &provider,
    };

    let pmd = req
        .payment_method_data
        .clone()
        .get_required_value("payment_method_data")?;
    req.payment_method.get_required_value("payment_method")?;
    let client_secret = req
        .client_secret
        .clone()
        .get_required_value("client_secret")?;
    let payment_method = db
        .find_payment_method(
            provider.get_key_store(),
            pm_id.as_str(),
            provider.get_account().storage_scheme,
        )
        .await
        .change_context(errors::ApiErrorResponse::PaymentMethodNotFound)
        .attach_printable("Unable to find payment method")?;

    if payment_method.status != enums::PaymentMethodStatus::AwaitingData {
        return Err((errors::ApiErrorResponse::ClientSecretExpired).into());
    }

    let customer_id = payment_method.customer_id.clone();

    let customer = db
        .find_customer_by_customer_id_merchant_id(
            &customer_id,
            provider.get_account().get_id(),
            provider.get_key_store(),
            provider.get_account().storage_scheme,
        )
        .await
        .to_not_found_response(errors::ApiErrorResponse::CustomerNotFound)?;

    let client_secret_expired =
        authenticate_pm_client_secret_and_check_expiry(&client_secret, &payment_method)?;

    if client_secret_expired {
        return Err((errors::ApiErrorResponse::ClientSecretExpired).into());
    };
    let key_manager_state = (&state).into();
    match pmd {
        api_models::payment_methods::PaymentMethodCreateData::Card(card) => {
            helpers::validate_card_expiry(&card.card_exp_month, &card.card_exp_year)?;
            let resp = Box::pin(cards.add_card_to_locker(req.clone(), &card, &customer_id, None))
                .await
                .change_context(errors::ApiErrorResponse::InternalServerError);

            match resp {
                Ok((mut pm_resp, duplication_check)) => {
                    if duplication_check.is_some() {
                        let pm_update = storage::PaymentMethodUpdate::StatusUpdate {
                            status: Some(enums::PaymentMethodStatus::Inactive),
                            last_modified_by: None,
                        };

                        db.update_payment_method(
                            provider.get_key_store(),
                            payment_method,
                            pm_update,
                            provider.get_account().storage_scheme,
                        )
                        .await
                        .change_context(errors::ApiErrorResponse::InternalServerError)
                        .attach_printable("Failed to add payment method in db")?;

                        cards
                            .get_or_insert_payment_method(
                                req.clone(),
                                &mut pm_resp,
                                &customer_id,
                                provider.get_key_store(),
                            )
                            .await?;

                        return Ok(services::ApplicationResponse::Json(pm_resp));
                    } else {
                        let locker_id = pm_resp.payment_method_id.clone();
                        pm_resp.payment_method_id.clone_from(&pm_id);
                        pm_resp.client_secret = Some(client_secret.clone());

                        let card_isin = card.card_number.get_card_isin();

                        let card_info = db
                            .get_card_info(card_isin.as_str())
                            .await
                            .change_context(errors::ApiErrorResponse::InternalServerError)
                            .attach_printable("Failed to get card info")?;

                        let updated_card = CardDetailsPaymentMethod {
                            issuer_country: card_info
                                .as_ref()
                                .and_then(|ci| ci.card_issuing_country.clone()),
                            last4_digits: Some(card.card_number.get_last4()),
                            expiry_month: Some(card.card_exp_month),
                            expiry_year: Some(card.card_exp_year),
                            nick_name: card.nick_name,
                            card_holder_name: card.card_holder_name,
                            card_network: card_info.as_ref().and_then(|ci| ci.card_network.clone()),
                            card_isin: Some(card_isin),
                            card_issuer: card_info.as_ref().and_then(|ci| ci.card_issuer.clone()),
                            card_type: card_info.as_ref().and_then(|ci| ci.card_type.clone()),
                            saved_to_locker: true,
                            co_badged_card_data: None,
                        };
                        let pm_data_encrypted: Encryptable<Secret<serde_json::Value>> =
                            create_encrypted_data(
                                &key_manager_state,
                                provider.get_key_store(),
                                PaymentMethodsData::Card(updated_card),
                            )
                            .await
                            .change_context(errors::ApiErrorResponse::InternalServerError)
                            .attach_printable("Unable to encrypt payment method data")?;

                        let pm_update = storage::PaymentMethodUpdate::AdditionalDataUpdate {
                            payment_method_data: Some(pm_data_encrypted.into()),
                            status: Some(enums::PaymentMethodStatus::Active),
                            locker_id: Some(locker_id),
                            network_token_requestor_reference_id: None,
                            payment_method: req.payment_method,
                            payment_method_issuer: req.payment_method_issuer,
                            payment_method_type: req.payment_method_type,
                            network_token_locker_id: None,
                            network_token_payment_method_data: None,
                            last_modified_by: None,
                        };

                        db.update_payment_method(
                            provider.get_key_store(),
                            payment_method,
                            pm_update,
                            provider.get_account().storage_scheme,
                        )
                        .await
                        .change_context(errors::ApiErrorResponse::InternalServerError)
                        .attach_printable("Failed to add payment method in db")?;

                        if customer.default_payment_method_id.is_none() {
                            let _ = cards
                                .set_default_payment_method(
                                    provider.get_account().get_id(),
                                    &customer_id,
                                    pm_id,
                                )
                                .await
                                .map_err(|error| {
                                    logger::error!(
                                        ?error,
                                        "Failed to set the payment method as default"
                                    )
                                });
                        }

                        return Ok(services::ApplicationResponse::Json(pm_resp));
                    }
                }
                Err(e) => {
                    let pm_update = storage::PaymentMethodUpdate::StatusUpdate {
                        status: Some(enums::PaymentMethodStatus::Inactive),
                        last_modified_by: None,
                    };

                    db.update_payment_method(
                        provider.get_key_store(),
                        payment_method,
                        pm_update,
                        provider.get_account().storage_scheme,
                    )
                    .await
                    .change_context(errors::ApiErrorResponse::InternalServerError)
                    .attach_printable("Failed to update payment method in db")?;

                    return Err(e.attach_printable("Failed to add card to locker"));
                }
            }
        }
    }
}

#[cfg(feature = "v1")]
#[instrument(skip_all)]
pub async fn update_customer_payment_method(
    state: routes::SessionState,
    provider: domain::Provider,
    req: api::PaymentMethodUpdate,
    payment_method_id: &str,
    pm_data: Option<domain::PaymentMethod>,
) -> errors::RouterResponse<api::CustomerPaymentMethodUpdateResponse> {
    let db = state.store.as_ref();

    let pm = if let Some(pm) = pm_data {
        pm
    } else {
        db.find_payment_method(
            provider.get_key_store(),
            payment_method_id,
            provider.get_account().storage_scheme,
        )
        .await
        .to_not_found_response(errors::ApiErrorResponse::PaymentMethodNotFound)?
    };

    if let Some(cs) = &req.client_secret {
        let is_client_secret_expired = authenticate_pm_client_secret_and_check_expiry(cs, &pm)?;

        if is_client_secret_expired {
            return Err((errors::ApiErrorResponse::ClientSecretExpired).into());
        };
    };

    // Currently update is supported only for cards and wallets
    if let Some(card_update) = req.card.clone() {
        if pm.status == enums::PaymentMethodStatus::AwaitingData {
            return Err(report!(errors::ApiErrorResponse::NotSupported {
                message: "Payment method is awaiting data so it cannot be updated".into()
            }));
        }

        if pm.payment_method_data.is_none() {
            return Err(report!(errors::ApiErrorResponse::GenericNotFoundError {
                message: "payment_method_data not found".to_string()
            }));
        }

        // Fetch the existing payment method data from db
        let existing_card_data =
            pm.payment_method_data
                .clone()
                .map(|x| x.into_inner().expose())
                .map(
                    |value| -> Result<
                        PaymentMethodsData,
                        error_stack::Report<errors::ApiErrorResponse>,
                    > {
                        value
                            .parse_value::<PaymentMethodsData>("PaymentMethodsData")
                            .change_context(errors::ApiErrorResponse::InternalServerError)
                            .attach_printable("Failed to deserialize payment methods data")
                    },
                )
                .transpose()?
                .and_then(|pmd| match pmd {
                    PaymentMethodsData::Card(crd) => Some(api::CardDetailFromLocker::from(crd)),
                    _ => None,
                })
                .ok_or(errors::ApiErrorResponse::InternalServerError)
                .attach_printable("Failed to obtain decrypted card object from db")?;

        let is_card_updation_required =
            validate_payment_method_update(card_update.clone(), existing_card_data.clone());

        let response = if is_card_updation_required {
            // Fetch the existing card data from locker for getting card number
            let card_data_from_locker = get_card_from_locker(
                &state,
                &pm.customer_id,
                &pm.merchant_id,
                pm.locker_id.as_ref().unwrap_or(&pm.payment_method_id),
            )
            .await
            .attach_printable("Error getting card from locker")?;

            if card_update.card_exp_month.is_some() || card_update.card_exp_year.is_some() {
                helpers::validate_card_expiry(
                    card_update
                        .card_exp_month
                        .as_ref()
                        .unwrap_or(&card_data_from_locker.card_exp_month),
                    card_update
                        .card_exp_year
                        .as_ref()
                        .unwrap_or(&card_data_from_locker.card_exp_year),
                )?;
            }

            let updated_card_details = card_update.apply(card_data_from_locker.clone());

            // Construct new payment method object from request
            let new_pm = api::PaymentMethodCreate {
                payment_method: pm.get_payment_method_type(),
                payment_method_type: pm.get_payment_method_subtype(),
                payment_method_issuer: pm.payment_method_issuer.clone(),
                payment_method_issuer_code: pm.payment_method_issuer_code,
                #[cfg(feature = "payouts")]
                bank_transfer: None,
                card: Some(updated_card_details.clone()),
                #[cfg(feature = "payouts")]
                wallet: None,
                metadata: None,
                customer_id: Some(pm.customer_id.clone()),
                client_secret: pm.client_secret.clone(),
                payment_method_data: None,
                card_network: None,
                billing: None,
                connector_mandate_details: None,
                network_transaction_id: None,
            };
            new_pm.validate()?;
            let cards = PmCards {
                state: &state,
                provider: &provider,
            };
            // Delete old payment method from locker
            cards
                .delete_card_from_locker(
                    &pm.customer_id,
                    &pm.merchant_id,
                    pm.locker_id.as_ref().unwrap_or(&pm.payment_method_id),
                )
                .await?;

            // Add the updated payment method data to locker
            let (mut add_card_resp, _) = Box::pin(cards.add_card_to_locker(
                new_pm.clone(),
                &updated_card_details,
                &pm.customer_id,
                Some(pm.locker_id.as_ref().unwrap_or(&pm.payment_method_id)),
            ))
            .await
            .change_context(errors::ApiErrorResponse::InternalServerError)
            .attach_printable("Failed to add updated payment method to locker")?;

            // Construct new updated card object. Consider a field if passed in request or else populate it with the existing value from existing_card_data
            let updated_card = Some(api::CardDetailFromLocker {
                scheme: existing_card_data.scheme,
                last4_digits: card_update
                    .last4_digits
                    .or(Some(card_data_from_locker.card_number.get_last4())),
                issuer_country: card_update
                    .issuer_country
                    .or(existing_card_data.issuer_country),
                card_number: existing_card_data.card_number,
                expiry_month: card_update
                    .card_exp_month
                    .or(existing_card_data.expiry_month),
                expiry_year: card_update.card_exp_year.or(existing_card_data.expiry_year),
                card_token: existing_card_data.card_token,
                card_fingerprint: existing_card_data.card_fingerprint,
                card_holder_name: card_update
                    .card_holder_name
                    .or(existing_card_data.card_holder_name),
                nick_name: card_update.nick_name.or(existing_card_data.nick_name),
                card_network: card_update.card_network.or(existing_card_data.card_network),
                card_isin: existing_card_data.card_isin,
                card_issuer: card_update.card_issuer.or(existing_card_data.card_issuer),
                card_type: existing_card_data.card_type,
                saved_to_locker: true,
            });

            let updated_pmd = updated_card.as_ref().map(|card| {
                PaymentMethodsData::Card(CardDetailsPaymentMethod::from((card.clone(), None)))
            });
            let key_manager_state = (&state).into();
            let pm_data_encrypted: Option<Encryptable<Secret<serde_json::Value>>> = updated_pmd
                .async_map(|updated_pmd| {
                    create_encrypted_data(&key_manager_state, provider.get_key_store(), updated_pmd)
                })
                .await
                .transpose()
                .change_context(errors::ApiErrorResponse::InternalServerError)
                .attach_printable("Unable to encrypt payment method data")?;

            let pm_update = storage::PaymentMethodUpdate::PaymentMethodDataUpdate {
                payment_method_data: pm_data_encrypted.map(Into::into),
                last_modified_by: None,
            };

            add_card_resp
                .payment_method_id
                .clone_from(&pm.payment_method_id);

            db.update_payment_method(
                provider.get_key_store(),
                pm,
                pm_update,
                provider.get_account().storage_scheme,
            )
            .await
            .change_context(errors::ApiErrorResponse::InternalServerError)
            .attach_printable("Failed to update payment method in db")?;

            api::CustomerPaymentMethodUpdateResponse {
                merchant_id: add_card_resp.merchant_id,
                customer_id: add_card_resp.customer_id,
                payment_method_id: add_card_resp.payment_method_id,
                payment_method: add_card_resp.payment_method,
                payment_method_type: add_card_resp.payment_method_type,
                #[cfg(feature = "payouts")]
                bank_transfer: add_card_resp.bank_transfer,
                card: add_card_resp.card,
                wallet: None,
                metadata: add_card_resp.metadata,
                created: add_card_resp.created,
                recurring_enabled: add_card_resp.recurring_enabled,
                installment_payment_enabled: add_card_resp.installment_payment_enabled,
                payment_experience: add_card_resp.payment_experience,
                last_used_at: add_card_resp.last_used_at,
                client_secret: add_card_resp.client_secret,
            }
        } else {
            // Return existing payment method data as response without any changes
            api::CustomerPaymentMethodUpdateResponse {
                merchant_id: pm.merchant_id.to_owned(),
                customer_id: Some(pm.customer_id.clone()),
                payment_method_id: pm.payment_method_id.clone(),
                payment_method: pm.get_payment_method_type(),
                payment_method_type: pm.get_payment_method_subtype(),
                #[cfg(feature = "payouts")]
                bank_transfer: None,
                card: Some(existing_card_data),
                wallet: None,
                metadata: pm.metadata,
                created: Some(pm.created_at),
                recurring_enabled: Some(false),
                installment_payment_enabled: Some(false),
                payment_experience: Some(vec![api_models::enums::PaymentExperience::RedirectToUrl]),
                last_used_at: Some(common_utils::date_time::now()),
                client_secret: pm.client_secret.clone(),
            }
        };

        Ok(services::ApplicationResponse::Json(response))
    } else if let Some(wallet_update) = req.wallet.clone() {
        if pm.payment_method != Some(common_enums::PaymentMethod::Wallet) {
            return Err((errors::ApiErrorResponse::InvalidRequestData {
                message: "The Payment Method is not wallet".to_string(),
            })
            .into());
        }

        let updated_pmd = PaymentMethodsData::WalletDetails(wallet_update);
        let key_manager_state = (&state).into();
        let pm_data_encrypted =
            create_encrypted_data(&key_manager_state, provider.get_key_store(), updated_pmd)
                .await
                .change_context(errors::ApiErrorResponse::InternalServerError)
                .attach_printable("Unable to encrypt payment method data")?;

        let pm_update = storage::PaymentMethodUpdate::PaymentMethodDataUpdate {
            payment_method_data: Some(pm_data_encrypted.into()),
            last_modified_by: None,
        };

        let pm = db
            .update_payment_method(
                provider.get_key_store(),
                pm,
                pm_update,
                provider.get_account().storage_scheme,
            )
            .await
            .change_context(errors::ApiErrorResponse::InternalServerError)
            .attach_printable("Failed to update payment method in db")?;

        Ok(services::ApplicationResponse::Json(
            api::CustomerPaymentMethodUpdateResponse {
                merchant_id: pm.merchant_id.to_owned(),
                customer_id: Some(pm.customer_id.clone()),
                payment_method_id: pm.payment_method_id.clone(),
                payment_method: pm.get_payment_method_type(),
                payment_method_type: pm.get_payment_method_subtype(),
                #[cfg(feature = "payouts")]
                bank_transfer: None,
                card: None,
                wallet: req.wallet.clone(),
                metadata: pm.metadata,
                created: Some(pm.created_at),
                recurring_enabled: Some(false),
                installment_payment_enabled: Some(false),
                payment_experience: Some(vec![api_models::enums::PaymentExperience::RedirectToUrl]),
                last_used_at: Some(common_utils::date_time::now()),
                client_secret: pm.client_secret.clone(),
            },
        ))
    } else {
        Err(report!(errors::ApiErrorResponse::NotSupported {
            message: "Payment method update for the given payment method is not supported".into()
        }))
    }
}

#[cfg(feature = "v1")]
pub fn validate_payment_method_update(
    card_updation_obj: CardDetailUpdate,
    existing_card_data: api::CardDetailFromLocker,
) -> bool {
    // Return true If any one of the below condition returns true,
    // If a field is not passed in the update request, return false.
    // If the field is present, it depends on the existing field data:
    // - If existing field data is not present, or if it is present and doesn't match
    //   the update request data, then return true.
    // - Or else return false
    card_updation_obj
        .card_exp_month
        .map(|exp_month| exp_month.expose())
        .is_some_and(|new_exp_month| {
            existing_card_data
                .expiry_month
                .map(|exp_month| exp_month.expose())
                != Some(new_exp_month)
        })
        || card_updation_obj
            .card_exp_year
            .map(|exp_year| exp_year.expose())
            .is_some_and(|new_exp_year| {
                existing_card_data
                    .expiry_year
                    .map(|exp_year| exp_year.expose())
                    != Some(new_exp_year)
            })
        || card_updation_obj
            .card_holder_name
            .map(|name| name.expose())
            .is_some_and(|new_card_holder_name| {
                existing_card_data
                    .card_holder_name
                    .map(|name| name.expose())
                    != Some(new_card_holder_name)
            })
        || card_updation_obj
            .nick_name
            .map(|nick_name| nick_name.expose())
            .is_some_and(|new_nick_name| {
                existing_card_data
                    .nick_name
                    .map(|nick_name| nick_name.expose())
                    != Some(new_nick_name)
            })
}

#[cfg(feature = "v2")]
pub fn validate_payment_method_update(
    _card_updation_obj: CardDetailUpdate,
    _existing_card_data: api::CardDetailFromLocker,
) -> bool {
    todo!()
}

// Wrapper function to switch lockers

pub async fn get_card_from_locker(
    state: &routes::SessionState,
    customer_id: &id_type::CustomerId,
    merchant_id: &id_type::MerchantId,
    card_reference: &str,
) -> errors::RouterResult<Card> {
    metrics::GET_FROM_LOCKER.add(1, &[]);

    let get_card_from_rs_locker_resp = common_utils::metrics::utils::record_operation_time(
        async {
            get_card_from_hs_locker(
                state,
                customer_id,
                merchant_id,
                card_reference,
                api_enums::LockerChoice::HyperswitchCardVault,
            )
            .await
            .map_err(|err| match err.current_context() {
                errors::VaultError::FetchCardFailed => {
                    err.change_context(errors::ApiErrorResponse::GenericNotFoundError {
                        message: "Card not found in vault".to_string(),
                    })
                }
                _ => err
                    .change_context(errors::ApiErrorResponse::InternalServerError)
                    .attach_printable("Error getting card from card vault"),
            })
            .inspect_err(|_| {
                metrics::CARD_LOCKER_FAILURES.add(
                    1,
                    router_env::metric_attributes!(("locker", "rust"), ("operation", "get")),
                );
            })
        },
        &metrics::CARD_GET_TIME,
        router_env::metric_attributes!(("locker", "rust")),
    )
    .await?;

    logger::debug!("card retrieved from rust locker");
    Ok(get_card_from_rs_locker_resp)
}

#[cfg(feature = "v2")]
pub async fn delete_card_by_locker_id(
    state: &routes::SessionState,
    id: &id_type::GlobalCustomerId,
    merchant_id: &id_type::MerchantId,
) -> errors::RouterResult<payment_methods::DeleteCardResp> {
    todo!()
}

#[instrument(skip_all)]
pub async fn decode_and_decrypt_locker_data(
    state: &routes::SessionState,
    key_store: &domain::MerchantKeyStore,
    enc_card_data: String,
) -> errors::CustomResult<Secret<String>, errors::VaultError> {
    let key = key_store.key.get_inner().peek();
    let decoded_bytes = hex::decode(&enc_card_data)
        .change_context(errors::VaultError::ResponseDeserializationFailed)
        .attach_printable("Failed to decode hex string into bytes")?;
    // Decrypt
    domain::types::crypto_operation(
        &state.into(),
        type_name!(payment_method::PaymentMethod),
        domain::types::CryptoOperation::DecryptOptional(Some(Encryption::new(
            decoded_bytes.into(),
        ))),
        Identifier::Merchant(key_store.merchant_id.clone()),
        key,
    )
    .await
    .and_then(|val| val.try_into_optionaloperation())
    .change_context(errors::VaultError::FetchPaymentMethodFailed)?
    .map_or(
        Err(report!(errors::VaultError::FetchPaymentMethodFailed)),
        |d| Ok(d.into_inner()),
    )
}

#[instrument(skip_all)]
pub async fn get_payment_method_from_hs_locker<'a>(
    state: &'a routes::SessionState,
    key_store: &domain::MerchantKeyStore,
    customer_id: &id_type::CustomerId,
    merchant_id: &id_type::MerchantId,
    payment_method_reference: &'a str,
    locker_choice: Option<api_enums::LockerChoice>,
) -> errors::CustomResult<Secret<String>, errors::VaultError> {
    let locker = &state.conf.locker;
    let jwekey = state.conf.jwekey.get_inner();

    let payment_method_data = if !locker.mock_locker {
        let request = payment_methods::mk_get_card_request_hs(
            jwekey,
            locker,
            customer_id,
            merchant_id,
            payment_method_reference,
            locker_choice,
            state.tenant.tenant_id.clone(),
            state.request_id.clone(),
        )
        .await
        .change_context(errors::VaultError::FetchPaymentMethodFailed)
        .attach_printable("Making get payment method request failed")?;

        let get_card_resp = call_locker_api::<payment_methods::RetrieveCardResp>(
            state,
            request,
            "get_pm_from_locker",
            locker_choice,
        )
        .await
        .change_context(errors::VaultError::FetchPaymentMethodFailed)?;

        let retrieve_card_resp = get_card_resp
            .payload
            .get_required_value("RetrieveCardRespPayload")
            .change_context(errors::VaultError::FetchPaymentMethodFailed)
            .attach_printable("Failed to retrieve field - payload from RetrieveCardResp")?;
        let enc_card_data = retrieve_card_resp
            .enc_card_data
            .get_required_value("enc_card_data")
            .change_context(errors::VaultError::FetchPaymentMethodFailed)
            .attach_printable(
                "Failed to retrieve field - enc_card_data from RetrieveCardRespPayload",
            )?;
        decode_and_decrypt_locker_data(state, key_store, enc_card_data.peek().to_string()).await?
    } else {
        mock_get_payment_method(state, key_store, payment_method_reference)
            .await?
            .payment_method
            .payment_method_data
    };
    Ok(payment_method_data)
}

#[instrument(skip_all)]
pub async fn add_card_to_hs_locker(
    state: &routes::SessionState,
    payload: &payment_methods::StoreLockerReq,
    customer_id: &id_type::CustomerId,
    locker_choice: api_enums::LockerChoice,
) -> errors::CustomResult<payment_methods::StoreCardRespPayload, errors::VaultError> {
    let locker = &state.conf.locker;
    let jwekey = state.conf.jwekey.get_inner();
    let db = &*state.store;
    let stored_card_response = if !locker.mock_locker {
        let request = payment_methods::mk_add_locker_request_hs(
            jwekey,
            locker,
            payload,
            locker_choice,
            state.tenant.tenant_id.clone(),
            state.request_id.clone(),
        )
        .await?;
        call_locker_api::<payment_methods::StoreCardResp>(
            state,
            request,
            "add_card_to_hs_locker",
            Some(locker_choice),
        )
        .await
        .change_context(errors::VaultError::SaveCardFailed)?
    } else {
        let card_id = generate_id(consts::ID_LENGTH, "card");
        mock_call_to_locker_hs(db, &card_id, payload, None, None, Some(customer_id)).await?
    };

    let stored_card = stored_card_response
        .payload
        .get_required_value("StoreCardRespPayload")
        .change_context(errors::VaultError::SaveCardFailed)?;
    Ok(stored_card)
}

#[instrument(skip_all)]
pub async fn call_locker_api<T>(
    state: &routes::SessionState,
    request: Request,
    flow_name: &str,
    locker_choice: Option<api_enums::LockerChoice>,
) -> errors::CustomResult<T, errors::VaultError>
where
    T: serde::de::DeserializeOwned,
{
    let locker = &state.conf.locker;
    let jwekey = state.conf.jwekey.get_inner();
    let response_type_name = type_name!(T);

    let response = services::call_connector_api(state, request, flow_name)
        .await
        .change_context(errors::VaultError::ApiError)?;

    let is_locker_call_succeeded = response.is_ok();

    let jwe_body = response
        .unwrap_or_else(|err| err)
        .response
        .parse_struct::<services::JweBody>("JweBody")
        .change_context(errors::VaultError::ResponseDeserializationFailed)
        .attach_printable("Failed while parsing locker response into JweBody")?;

    let decrypted_payload = payment_methods::get_decrypted_response_payload(
        jwekey,
        jwe_body,
        locker_choice,
        locker.decryption_scheme.clone(),
    )
    .await
    .change_context(errors::VaultError::ResponseDeserializationFailed)
    .attach_printable("Failed while decrypting locker payload response")?;

    // Irrespective of locker's response status, payload is JWE + JWS decrypted. But based on locker's status,
    // if Ok, deserialize the decrypted payload into given type T
    // if Err, raise an error including locker error message too
    if is_locker_call_succeeded {
        let stored_card_resp: Result<T, error_stack::Report<errors::VaultError>> =
            decrypted_payload
                .parse_struct(response_type_name)
                .change_context(errors::VaultError::ResponseDeserializationFailed)
                .attach_printable_lazy(|| {
                    format!("Failed while parsing locker response into {response_type_name}")
                });
        stored_card_resp
    } else {
        Err::<T, error_stack::Report<errors::VaultError>>((errors::VaultError::ApiError).into())
            .attach_printable_lazy(|| format!("Locker error response: {decrypted_payload:?}"))
    }
}

#[cfg(feature = "v1")]
pub async fn update_payment_method_metadata_and_last_used(
    key_store: &domain::MerchantKeyStore,
    db: &dyn db::StorageInterface,
    pm: domain::PaymentMethod,
    pm_metadata: Option<serde_json::Value>,
    storage_scheme: MerchantStorageScheme,
) -> errors::CustomResult<(), errors::VaultError> {
    let pm_update = payment_method::PaymentMethodUpdate::MetadataUpdateAndLastUsed {
        metadata: pm_metadata,
        last_used_at: common_utils::date_time::now(),
        last_modified_by: None,
    };
    db.update_payment_method(key_store, pm, pm_update, storage_scheme)
        .await
        .change_context(errors::VaultError::UpdateInPaymentMethodDataTableFailed)?;
    Ok(())
}

pub async fn update_payment_method_and_last_used(
    key_store: &domain::MerchantKeyStore,
    db: &dyn db::StorageInterface,
    pm: domain::PaymentMethod,
    payment_method_update: Option<Encryption>,
    storage_scheme: MerchantStorageScheme,
    card_scheme: Option<String>,
) -> errors::CustomResult<(), errors::VaultError> {
    let pm_update = payment_method::PaymentMethodUpdate::UpdatePaymentMethodDataAndLastUsed {
        payment_method_data: payment_method_update,
        scheme: card_scheme,
        last_used_at: common_utils::date_time::now(),
        last_modified_by: None,
    };
    db.update_payment_method(key_store, pm, pm_update, storage_scheme)
        .await
        .change_context(errors::VaultError::UpdateInPaymentMethodDataTableFailed)?;
    Ok(())
}

#[cfg(feature = "v2")]
pub async fn update_payment_method_connector_mandate_details(
    state: &routes::SessionState,
    key_store: &domain::MerchantKeyStore,
    db: &dyn db::StorageInterface,
    pm: domain::PaymentMethod,
    connector_mandate_details: Option<CommonMandateReference>,
    storage_scheme: MerchantStorageScheme,
) -> errors::CustomResult<(), errors::VaultError> {
    let pm_update = payment_method::PaymentMethodUpdate::ConnectorMandateDetailsUpdate {
        connector_mandate_details: connector_mandate_details.map(|cmd| cmd.into()),
        last_modified_by: None,
    };

    db.update_payment_method(key_store, pm, pm_update, storage_scheme)
        .await
        .change_context(errors::VaultError::UpdateInPaymentMethodDataTableFailed)?;
    Ok(())
}

#[cfg(feature = "v1")]
pub async fn update_payment_method_connector_mandate_details(
    key_store: &domain::MerchantKeyStore,
    db: &dyn db::StorageInterface,
    pm: domain::PaymentMethod,
    connector_mandate_details: Option<CommonMandateReference>,
    storage_scheme: MerchantStorageScheme,
) -> errors::CustomResult<(), errors::VaultError> {
    let connector_mandate_details_value = connector_mandate_details
        .map(|common_mandate| {
            common_mandate.get_mandate_details_value().map_err(|err| {
                router_env::logger::error!("Failed to get get_mandate_details_value : {:?}", err);
                errors::VaultError::UpdateInPaymentMethodDataTableFailed
            })
        })
        .transpose()?;

    let pm_update = payment_method::PaymentMethodUpdate::ConnectorMandateDetailsUpdate {
        connector_mandate_details: connector_mandate_details_value,
        last_modified_by: None,
    };

    db.update_payment_method(key_store, pm, pm_update, storage_scheme)
        .await
        .change_context(errors::VaultError::UpdateInPaymentMethodDataTableFailed)?;
    Ok(())
}
#[instrument(skip_all)]
pub async fn get_card_from_hs_locker<'a>(
    state: &'a routes::SessionState,
    customer_id: &id_type::CustomerId,
    merchant_id: &id_type::MerchantId,
    card_reference: &'a str,
    locker_choice: api_enums::LockerChoice,
) -> errors::CustomResult<Card, errors::VaultError> {
    let locker = &state.conf.locker;
    let jwekey = &state.conf.jwekey.get_inner();

    if !locker.mock_locker {
        let request = payment_methods::mk_get_card_request_hs(
            jwekey,
            locker,
            customer_id,
            merchant_id,
            card_reference,
            Some(locker_choice),
            state.tenant.tenant_id.clone(),
            state.request_id.clone(),
        )
        .await
        .change_context(errors::VaultError::FetchCardFailed)
        .attach_printable("Making get card request failed")?;
        let get_card_resp = call_locker_api::<payment_methods::RetrieveCardResp>(
            state,
            request,
            "get_card_from_locker",
            Some(locker_choice),
        )
        .await
        .change_context(errors::VaultError::FetchCardFailed)?;

        let retrieve_card_resp = get_card_resp
            .payload
            .get_required_value("RetrieveCardRespPayload")
            .change_context(errors::VaultError::FetchCardFailed)?;
        retrieve_card_resp
            .card
            .get_required_value("Card")
            .change_context(errors::VaultError::FetchCardFailed)
    } else {
        let (get_card_resp, _) = mock_get_card(&*state.store, card_reference).await?;
        payment_methods::mk_get_card_response(get_card_resp)
            .change_context(errors::VaultError::ResponseDeserializationFailed)
    }
}

#[instrument(skip_all)]
pub async fn delete_card_from_hs_locker<'a>(
    state: &routes::SessionState,
    customer_id: &id_type::CustomerId,
    merchant_id: &id_type::MerchantId,
    card_reference: &'a str,
) -> errors::CustomResult<payment_methods::DeleteCardResp, errors::VaultError> {
    let locker = &state.conf.locker;
    let jwekey = &state.conf.jwekey.get_inner();

    let request = payment_methods::mk_delete_card_request_hs(
        jwekey,
        locker,
        customer_id,
        merchant_id,
        card_reference,
        state.tenant.tenant_id.clone(),
        state.request_id.clone(),
    )
    .await
    .change_context(errors::VaultError::DeleteCardFailed)
    .attach_printable("Making delete card request failed")?;

    if !locker.mock_locker {
        call_locker_api::<payment_methods::DeleteCardResp>(
            state,
            request,
            "delete_card_from_locker",
            Some(api_enums::LockerChoice::HyperswitchCardVault),
        )
        .await
        .change_context(errors::VaultError::DeleteCardFailed)
    } else {
        Ok(mock_delete_card_hs(&*state.store, card_reference)
            .await
            .change_context(errors::VaultError::DeleteCardFailed)?)
    }
}

// Need to fix this function while completing v2
#[cfg(feature = "v2")]
#[instrument(skip_all)]
pub async fn delete_card_from_hs_locker_by_global_id<'a>(
    state: &routes::SessionState,
    id: &str,
    merchant_id: &id_type::MerchantId,
    card_reference: &'a str,
) -> errors::RouterResult<payment_methods::DeleteCardResp> {
    todo!()
}

///Mock api for local testing
pub async fn mock_call_to_locker_hs(
    db: &dyn db::StorageInterface,
    card_id: &str,
    payload: &payment_methods::StoreLockerReq,
    card_cvc: Option<String>,
    payment_method_id: Option<String>,
    customer_id: Option<&id_type::CustomerId>,
) -> errors::CustomResult<payment_methods::StoreCardResp, errors::VaultError> {
    let mut locker_mock_up = storage::LockerMockUpNew {
        card_id: card_id.to_string(),
        external_id: uuid::Uuid::new_v4().to_string(),
        card_fingerprint: uuid::Uuid::new_v4().to_string(),
        card_global_fingerprint: uuid::Uuid::new_v4().to_string(),
        merchant_id: id_type::MerchantId::default(),
        card_number: "4111111111111111".to_string(),
        card_exp_year: "2099".to_string(),
        card_exp_month: "12".to_string(),
        card_cvc,
        payment_method_id,
        customer_id: customer_id.map(ToOwned::to_owned),
        name_on_card: None,
        nickname: None,
        enc_card_data: None,
    };
    locker_mock_up = match payload {
        payment_methods::StoreLockerReq::LockerCard(store_card_req) => storage::LockerMockUpNew {
            merchant_id: store_card_req.merchant_id.to_owned(),
            card_number: store_card_req.card.card_number.peek().to_string(),
            card_exp_year: store_card_req.card.card_exp_year.peek().to_string(),
            card_exp_month: store_card_req.card.card_exp_month.peek().to_string(),
            name_on_card: store_card_req.card.name_on_card.to_owned().expose_option(),
            nickname: store_card_req.card.nick_name.to_owned(),
            ..locker_mock_up
        },
        payment_methods::StoreLockerReq::LockerGeneric(store_generic_req) => {
            storage::LockerMockUpNew {
                merchant_id: store_generic_req.merchant_id.to_owned(),
                enc_card_data: Some(store_generic_req.enc_data.to_owned()),
                ..locker_mock_up
            }
        }
    };

    let response = db
        .insert_locker_mock_up(locker_mock_up)
        .await
        .change_context(errors::VaultError::SaveCardFailed)?;
    let payload = payment_methods::StoreCardRespPayload {
        card_reference: response.card_id,
        duplication_check: None,
    };
    Ok(payment_methods::StoreCardResp {
        status: "Ok".to_string(),
        error_code: None,
        error_message: None,
        payload: Some(payload),
    })
}

#[instrument(skip_all)]
pub async fn mock_get_card<'a>(
    db: &dyn db::StorageInterface,
    card_id: &'a str,
) -> errors::CustomResult<(payment_methods::GetCardResponse, Option<String>), errors::VaultError> {
    let locker_mock_up = db
        .find_locker_by_card_id(card_id)
        .await
        .change_context(errors::VaultError::FetchCardFailed)?;
    let add_card_response = payment_methods::AddCardResponse {
        card_id: locker_mock_up
            .payment_method_id
            .unwrap_or(locker_mock_up.card_id),
        external_id: locker_mock_up.external_id,
        card_fingerprint: locker_mock_up.card_fingerprint.into(),
        card_global_fingerprint: locker_mock_up.card_global_fingerprint.into(),
        merchant_id: Some(locker_mock_up.merchant_id),
        card_number: cards::CardNumber::try_from(locker_mock_up.card_number)
            .change_context(errors::VaultError::ResponseDeserializationFailed)
            .attach_printable("Invalid card number format from the mock locker")
            .map(Some)?,
        card_exp_year: Some(locker_mock_up.card_exp_year.into()),
        card_exp_month: Some(locker_mock_up.card_exp_month.into()),
        name_on_card: locker_mock_up.name_on_card.map(|card| card.into()),
        nickname: locker_mock_up.nickname,
        customer_id: locker_mock_up.customer_id,
        duplicate: locker_mock_up.duplicate,
    };
    Ok((
        payment_methods::GetCardResponse {
            card: add_card_response,
        },
        locker_mock_up.card_cvc,
    ))
}

#[instrument(skip_all)]
pub async fn mock_get_payment_method<'a>(
    state: &routes::SessionState,
    key_store: &domain::MerchantKeyStore,
    card_id: &'a str,
) -> errors::CustomResult<payment_methods::GetPaymentMethodResponse, errors::VaultError> {
    let db = &*state.store;
    let locker_mock_up = db
        .find_locker_by_card_id(card_id)
        .await
        .change_context(errors::VaultError::FetchPaymentMethodFailed)?;
    let dec_data = if let Some(e) = locker_mock_up.enc_card_data {
        decode_and_decrypt_locker_data(state, key_store, e).await
    } else {
        Err(report!(errors::VaultError::FetchPaymentMethodFailed))
    }?;
    let payment_method_response = payment_methods::AddPaymentMethodResponse {
        payment_method_id: locker_mock_up
            .payment_method_id
            .unwrap_or(locker_mock_up.card_id),
        external_id: locker_mock_up.external_id,
        merchant_id: Some(locker_mock_up.merchant_id.to_owned()),
        nickname: locker_mock_up.nickname,
        customer_id: locker_mock_up.customer_id,
        duplicate: locker_mock_up.duplicate,
        payment_method_data: dec_data,
    };
    Ok(payment_methods::GetPaymentMethodResponse {
        payment_method: payment_method_response,
    })
}

#[instrument(skip_all)]
pub async fn mock_delete_card_hs<'a>(
    db: &dyn db::StorageInterface,
    card_id: &'a str,
) -> errors::CustomResult<payment_methods::DeleteCardResp, errors::VaultError> {
    db.delete_locker_mock_up(card_id)
        .await
        .change_context(errors::VaultError::FetchCardFailed)?;
    Ok(payment_methods::DeleteCardResp {
        status: "Ok".to_string(),
        error_code: None,
        error_message: None,
    })
}

#[instrument(skip_all)]
pub async fn mock_delete_card<'a>(
    db: &dyn db::StorageInterface,
    card_id: &'a str,
) -> errors::CustomResult<payment_methods::DeleteCardResponse, errors::VaultError> {
    let locker_mock_up = db
        .delete_locker_mock_up(card_id)
        .await
        .change_context(errors::VaultError::FetchCardFailed)?;
    Ok(payment_methods::DeleteCardResponse {
        card_id: Some(locker_mock_up.card_id),
        external_id: Some(locker_mock_up.external_id),
        card_isin: None,
        status: "Ok".to_string(),
    })
}
//------------------------------------------------------------------------------
pub fn get_banks(
    state: &routes::SessionState,
    pm_type: common_enums::enums::PaymentMethodType,
    connectors: Vec<String>,
) -> Result<Vec<BankCodeResponse>, errors::ApiErrorResponse> {
    let mut bank_names_hm: HashMap<String, HashSet<common_enums::enums::BankNames>> =
        HashMap::new();

    if matches!(
        pm_type,
        api_enums::PaymentMethodType::Giropay | api_enums::PaymentMethodType::Sofort
    ) {
        Ok(vec![BankCodeResponse {
            bank_name: vec![],
            eligible_connectors: connectors,
        }])
    } else {
        let mut bank_code_responses = vec![];
        for connector in &connectors {
            if let Some(connector_bank_names) = state.conf.bank_config.0.get(&pm_type) {
                if let Some(connector_hash_set) = connector_bank_names.0.get(connector) {
                    bank_names_hm.insert(connector.clone(), connector_hash_set.banks.clone());
                } else {
                    logger::error!("Could not find any configured connectors for payment_method -> {pm_type} for connector -> {connector}");
                }
            } else {
                logger::error!("Could not find any configured banks for payment_method -> {pm_type} for connector -> {connector}");
            }
        }

        let vector_of_hashsets = bank_names_hm
            .values()
            .map(|bank_names_hashset| bank_names_hashset.to_owned())
            .collect::<Vec<_>>();

        let mut common_bank_names = HashSet::new();
        if let Some(first_element) = vector_of_hashsets.first() {
            common_bank_names = vector_of_hashsets
                .iter()
                .skip(1)
                .fold(first_element.to_owned(), |acc, hs| {
                    acc.intersection(hs).copied().collect()
                });
        }

        if !common_bank_names.is_empty() {
            bank_code_responses.push(BankCodeResponse {
                bank_name: common_bank_names.clone().into_iter().collect(),
                eligible_connectors: connectors.clone(),
            });
        }

        for connector in connectors {
            if let Some(all_bank_codes_for_connector) = bank_names_hm.get(&connector) {
                let remaining_bank_codes: HashSet<_> = all_bank_codes_for_connector
                    .difference(&common_bank_names)
                    .collect();

                if !remaining_bank_codes.is_empty() {
                    bank_code_responses.push(BankCodeResponse {
                        bank_name: remaining_bank_codes
                            .into_iter()
                            .map(|ele| ele.to_owned())
                            .collect(),
                        eligible_connectors: vec![connector],
                    })
                }
            } else {
                logger::error!("Could not find any configured banks for payment_method -> {pm_type} for connector -> {connector}");
            }
        }
        Ok(bank_code_responses)
    }
}

fn get_val(str: String, val: &serde_json::Value) -> Option<String> {
    str.split('.')
        .try_fold(val, |acc, x| acc.get(x))
        .and_then(|v| v.as_str())
        .map(|s| s.to_string())
}

#[cfg(feature = "v1")]
pub async fn list_payment_methods(
    state: routes::SessionState,
    platform: domain::Platform,
    mut req: api::PaymentMethodListRequest,
) -> errors::RouterResponse<api::PaymentMethodListResponse> {
    let db = &*state.store;
    let pm_config_mapping = &state.conf.pm_filters;
    let payment_intent = if let Some(cs) = &req.client_secret {
        if cs.starts_with("pm_") {
            validate_payment_method_and_client_secret(cs, db, &platform).await?;
            None
        } else {
            helpers::verify_payment_intent_time_and_client_secret(
                &state,
                &platform,
                req.client_secret.clone(),
            )
            .await?
        }
    } else {
        None
    };

    let shipping_address = payment_intent
        .as_ref()
        .async_map(|pi| async {
            helpers::get_address_by_id(
                &state,
                pi.shipping_address_id.clone(),
                platform.get_provider().get_key_store(),
                &pi.payment_id,
                platform.get_provider().get_account().get_id(),
                platform.get_provider().get_account().storage_scheme,
            )
            .await
        })
        .await
        .transpose()?
        .flatten();

    let billing_address = payment_intent
        .as_ref()
        .async_map(|pi| async {
            helpers::get_address_by_id(
                &state,
                pi.billing_address_id.clone(),
                platform.get_provider().get_key_store(),
                &pi.payment_id,
                platform.get_provider().get_account().get_id(),
                platform.get_provider().get_account().storage_scheme,
            )
            .await
        })
        .await
        .transpose()?
        .flatten();

    let customer = payment_intent
        .as_ref()
        .async_and_then(|pi| async {
            pi.customer_id
                .as_ref()
                .async_and_then(|cust| async {
                    db.find_customer_by_customer_id_merchant_id(
                        cust,
                        &pi.merchant_id,
                        platform.get_provider().get_key_store(),
                        platform.get_provider().get_account().storage_scheme,
                    )
                    .await
                    .to_not_found_response(errors::ApiErrorResponse::CustomerNotFound)
                    .ok()
                })
                .await
        })
        .await;

    let payment_attempt = payment_intent
        .as_ref()
        .async_map(|pi| async {
            db.find_payment_attempt_by_payment_id_merchant_id_attempt_id(
                &pi.payment_id,
                &pi.merchant_id,
                &pi.active_attempt.get_id(),
<<<<<<< HEAD
                platform.get_provider().get_account().storage_scheme,
=======
                platform.get_processor().get_account().storage_scheme,
                platform.get_processor().get_key_store(),
>>>>>>> 8e33f242
            )
            .await
            .change_context(errors::ApiErrorResponse::PaymentNotFound)
        })
        .await
        .transpose()?;
    let setup_future_usage = payment_intent.as_ref().and_then(|pi| pi.setup_future_usage);
    let is_cit_transaction = payment_attempt
        .as_ref()
        .map(|pa| pa.mandate_details.is_some())
        .unwrap_or(false)
        || setup_future_usage
            .map(|future_usage| future_usage == common_enums::FutureUsage::OffSession)
            .unwrap_or(false);
    let payment_type = payment_attempt.as_ref().map(|pa| {
        let amount = api::Amount::from(pa.net_amount.get_order_amount());
        let mandate_type = if pa.mandate_id.is_some() {
            Some(api::MandateTransactionType::RecurringMandateTransaction)
        } else if is_cit_transaction {
            Some(api::MandateTransactionType::NewMandateTransaction)
        } else {
            None
        };

        helpers::infer_payment_type(amount, mandate_type.as_ref())
    });

    let all_mcas = db
        .find_merchant_connector_account_by_merchant_id_and_disabled_list(
            platform.get_processor().get_account().get_id(),
            false,
            platform.get_processor().get_key_store(),
        )
        .await
        .to_not_found_response(errors::ApiErrorResponse::MerchantAccountNotFound)?;

    let profile_id = payment_intent
        .as_ref()
        .and_then(|payment_intent| payment_intent.profile_id.as_ref())
        .get_required_value("profile_id")
        .change_context(errors::ApiErrorResponse::GenericNotFoundError {
            message: "Profile id not found".to_string(),
        })?;
    let business_profile = db
        .find_business_profile_by_profile_id(platform.get_processor().get_key_store(), profile_id)
        .await
        .to_not_found_response(errors::ApiErrorResponse::ProfileNotFound {
            id: profile_id.get_string_repr().to_owned(),
        })?;

    // filter out payment connectors based on profile_id
    let filtered_mcas = all_mcas
        .clone()
        .filter_based_on_profile_and_connector_type(profile_id, ConnectorType::PaymentProcessor);

    logger::debug!(mca_before_filtering=?filtered_mcas);

    let mut response: Vec<ResponsePaymentMethodIntermediate> = vec![];
    // Key creation for storing PM_FILTER_CGRAPH
    let key = {
        format!(
            "pm_filters_cgraph_{}_{}",
            platform
                .get_processor()
                .get_account()
                .get_id()
                .get_string_repr(),
            profile_id.get_string_repr()
        )
    };

    if let Some(graph) = get_merchant_pm_filter_graph(&state, &key).await {
        // Derivation of PM_FILTER_CGRAPH from MokaCache successful
        for mca in &filtered_mcas {
            let payment_methods = match &mca.payment_methods_enabled {
                Some(pm) => pm,
                None => continue,
            };
            filter_payment_methods(
                &graph,
                mca.get_id(),
                payment_methods,
                &mut req,
                &mut response,
                payment_intent.as_ref(),
                payment_attempt.as_ref(),
                billing_address.as_ref(),
                mca.connector_name.clone(),
                &state.conf,
            )
            .await?;
        }
    } else {
        // No PM_FILTER_CGRAPH Cache present in MokaCache
        let mut builder = cgraph::ConstraintGraphBuilder::new();
        for mca in &filtered_mcas {
            let domain_id = builder.make_domain(
                mca.get_id().get_string_repr().to_string(),
                mca.connector_name.as_str(),
            );

            let Ok(domain_id) = domain_id else {
                logger::error!("Failed to construct domain for list payment methods");
                return Err(errors::ApiErrorResponse::InternalServerError.into());
            };

            let payment_methods = match &mca.payment_methods_enabled {
                Some(pm) => pm,
                None => continue,
            };
            if let Err(e) = make_pm_graph(
                &mut builder,
                domain_id,
                payment_methods,
                mca.connector_name.clone(),
                pm_config_mapping,
                &state.conf.mandates.supported_payment_methods,
                &state.conf.mandates.update_mandate_supported,
            ) {
                logger::error!(
                    "Failed to construct constraint graph for list payment methods {e:?}"
                );
            }
        }

        // Refreshing our CGraph cache
        let graph = refresh_pm_filters_cache(&state, &key, builder.build()).await;

        for mca in &filtered_mcas {
            let payment_methods = match &mca.payment_methods_enabled {
                Some(pm) => pm,
                None => continue,
            };
            filter_payment_methods(
                &graph,
                mca.get_id().clone(),
                payment_methods,
                &mut req,
                &mut response,
                payment_intent.as_ref(),
                payment_attempt.as_ref(),
                billing_address.as_ref(),
                mca.connector_name.clone(),
                &state.conf,
            )
            .await?;
        }
    }
    logger::info!(
        "The Payment Methods available after Constraint Graph filtering are {:?}",
        response
    );

    let mut pmt_to_auth_connector: HashMap<
        enums::PaymentMethod,
        HashMap<enums::PaymentMethodType, String>,
    > = HashMap::new();

    if let Some((payment_attempt, payment_intent)) =
        payment_attempt.as_ref().zip(payment_intent.as_ref())
    {
        let routing_enabled_pms = &router_consts::ROUTING_ENABLED_PAYMENT_METHODS;

        let routing_enabled_pm_types = &router_consts::ROUTING_ENABLED_PAYMENT_METHOD_TYPES;

        let mut chosen = api::SessionConnectorDatas::new(Vec::new());
        for intermediate in &response {
            if routing_enabled_pm_types.contains(&intermediate.payment_method_type)
                || routing_enabled_pms.contains(&intermediate.payment_method)
            {
                let connector_data = helpers::get_connector_data_with_token(
                    &state,
                    intermediate.connector.to_string(),
                    None,
                    intermediate.payment_method_type,
                )
                .change_context(errors::ApiErrorResponse::InternalServerError)
                .attach_printable("invalid connector name received")?;

                chosen.push(api::SessionConnectorData {
                    payment_method_sub_type: intermediate.payment_method_type,
                    payment_method_type: intermediate.payment_method,
                    connector: connector_data,
                    business_sub_label: None,
                });
            }
        }
        let sfr = SessionFlowRoutingInput {
            state: &state,
            country: billing_address.clone().and_then(|ad| ad.country),
            key_store: platform.get_processor().get_key_store(),
            merchant_account: platform.get_processor().get_account(),
            payment_attempt,
            payment_intent,
            chosen,
        };
        let (result, routing_approach) = routing::perform_session_flow_routing(
            sfr,
            &business_profile,
            &enums::TransactionType::Payment,
        )
        .await
        .change_context(errors::ApiErrorResponse::InternalServerError)
        .attach_printable("error performing session flow routing")?;

        response.retain(|intermediate| {
            if !routing_enabled_pm_types.contains(&intermediate.payment_method_type)
                && !routing_enabled_pms.contains(&intermediate.payment_method)
            {
                return true;
            }

            if let Some(choice) = result.get(&intermediate.payment_method_type) {
                if let Some(first_routable_connector) = choice.first() {
                    intermediate.connector
                        == first_routable_connector
                            .connector
                            .connector_name
                            .to_string()
                        && first_routable_connector
                            .connector
                            .merchant_connector_id
                            .as_ref()
                            .map(|merchant_connector_id| {
                                *merchant_connector_id.get_string_repr()
                                    == intermediate.merchant_connector_id
                            })
                            .unwrap_or_default()
                } else {
                    false
                }
            } else {
                false
            }
        });

        let mut routing_info: storage::PaymentRoutingInfo = payment_attempt
            .straight_through_algorithm
            .clone()
            .map(|val| val.parse_value("PaymentRoutingInfo"))
            .transpose()
            .change_context(errors::ApiErrorResponse::InternalServerError)
            .attach_printable("Invalid PaymentRoutingInfo format found in payment attempt")?
            .unwrap_or(storage::PaymentRoutingInfo {
                algorithm: None,
                pre_routing_results: None,
            });

        let mut pre_routing_results: HashMap<
            api_enums::PaymentMethodType,
            storage::PreRoutingConnectorChoice,
        > = HashMap::new();

        for (pm_type, routing_choice) in result {
            let mut routable_choice_list = vec![];
            for choice in routing_choice {
                let routable_choice = routing_types::RoutableConnectorChoice {
                    choice_kind: routing_types::RoutableChoiceKind::FullStruct,
                    connector: choice
                        .connector
                        .connector_name
                        .to_string()
                        .parse::<api_enums::RoutableConnectors>()
                        .change_context(errors::ApiErrorResponse::InternalServerError)?,
                    merchant_connector_id: choice.connector.merchant_connector_id.clone(),
                };
                routable_choice_list.push(routable_choice);
            }
            pre_routing_results.insert(
                pm_type,
                storage::PreRoutingConnectorChoice::Multiple(routable_choice_list),
            );
        }

        let redis_conn = db
            .get_redis_conn()
            .map_err(|redis_error| logger::error!(?redis_error))
            .ok();

        let mut val = Vec::new();

        for (payment_method_type, routable_connector_choice) in &pre_routing_results {
            let routable_connector_list = match routable_connector_choice {
                storage::PreRoutingConnectorChoice::Single(routable_connector) => {
                    vec![routable_connector.clone()]
                }
                storage::PreRoutingConnectorChoice::Multiple(routable_connector_list) => {
                    routable_connector_list.clone()
                }
            };

            let first_routable_connector = routable_connector_list
                .first()
                .ok_or(errors::ApiErrorResponse::IncorrectPaymentMethodConfiguration)?;

            let matched_mca = filtered_mcas.iter().find(|m| {
                first_routable_connector.merchant_connector_id.as_ref() == Some(&m.get_id())
            });

            if let Some(m) = matched_mca {
                let pm_auth_config = m
                    .pm_auth_config
                    .as_ref()
                    .map(|config| {
                        serde_json::from_value::<PaymentMethodAuthConfig>(config.clone().expose())
                            .change_context(errors::StorageError::DeserializationFailed)
                            .attach_printable("Failed to deserialize Payment Method Auth config")
                    })
                    .transpose()
                    .unwrap_or_else(|error| {
                        logger::error!(?error);
                        None
                    });

                if let Some(config) = pm_auth_config {
                    for inner_config in config.enabled_payment_methods.iter() {
                        let is_active_mca = all_mcas
                            .iter()
                            .any(|mca| mca.get_id() == inner_config.mca_id);

                        if inner_config.payment_method_type == *payment_method_type && is_active_mca
                        {
                            let pm = pmt_to_auth_connector
                                .get(&inner_config.payment_method)
                                .cloned();

                            let inner_map = if let Some(mut inner_map) = pm {
                                inner_map.insert(
                                    *payment_method_type,
                                    inner_config.connector_name.clone(),
                                );
                                inner_map
                            } else {
                                HashMap::from([(
                                    *payment_method_type,
                                    inner_config.connector_name.clone(),
                                )])
                            };

                            pmt_to_auth_connector.insert(inner_config.payment_method, inner_map);
                            val.push(inner_config.clone());
                        }
                    }
                };
            }
        }

        let pm_auth_key = payment_intent.payment_id.get_pm_auth_key();
        let redis_expiry = state.conf.payment_method_auth.get_inner().redis_expiry;

        if let Some(rc) = redis_conn {
            rc.serialize_and_set_key_with_expiry(&pm_auth_key.as_str().into(), val, redis_expiry)
                .await
                .attach_printable("Failed to store pm auth data in redis")
                .unwrap_or_else(|error| {
                    logger::error!(?error);
                })
        };

        routing_info.pre_routing_results = Some(pre_routing_results);

        let encoded = routing_info
            .encode_to_value()
            .change_context(errors::ApiErrorResponse::InternalServerError)
            .attach_printable("Unable to serialize payment routing info to value")?;

        let attempt_update = storage::PaymentAttemptUpdate::UpdateTrackers {
            payment_token: None,
            connector: None,
            straight_through_algorithm: Some(encoded),
            amount_capturable: None,
            updated_by: platform
                .get_provider()
                .get_account()
                .storage_scheme
                .to_string(),
            merchant_connector_id: None,
            surcharge_amount: None,
            tax_amount: None,
            routing_approach,
            is_stored_credential: None,
        };

        state
            .store
            .update_payment_attempt_with_attempt_id(
                payment_attempt.clone(),
                attempt_update,
<<<<<<< HEAD
                platform.get_provider().get_account().storage_scheme,
=======
                platform.get_processor().get_account().storage_scheme,
                platform.get_processor().get_key_store(),
>>>>>>> 8e33f242
            )
            .await
            .to_not_found_response(errors::ApiErrorResponse::PaymentNotFound)?;
    }

    // Check for `use_billing_as_payment_method_billing` config under business_profile
    // If this is disabled, then the billing details in required fields will be empty and have to be collected by the customer
    let billing_address_for_calculating_required_fields = business_profile
        .use_billing_as_payment_method_billing
        .unwrap_or(true)
        .then_some(billing_address.as_ref())
        .flatten();

    let req = api_models::payments::PaymentsRequest::foreign_try_from((
        payment_attempt.as_ref(),
        payment_intent.as_ref(),
        shipping_address.as_ref(),
        billing_address_for_calculating_required_fields,
        customer.as_ref(),
    ))?;

    let req_val = serde_json::to_value(req).ok();
    logger::debug!(filtered_payment_methods=?response);

    let mut payment_experiences_consolidated_hm: HashMap<
        api_enums::PaymentMethod,
        HashMap<api_enums::PaymentMethodType, HashMap<api_enums::PaymentExperience, Vec<String>>>,
    > = HashMap::new();

    let mut card_networks_consolidated_hm: HashMap<
        api_enums::PaymentMethod,
        HashMap<api_enums::PaymentMethodType, HashMap<api_enums::CardNetwork, Vec<String>>>,
    > = HashMap::new();

    let mut banks_consolidated_hm: HashMap<api_enums::PaymentMethodType, Vec<String>> =
        HashMap::new();

    let mut bank_debits_consolidated_hm =
        HashMap::<api_enums::PaymentMethodType, Vec<String>>::new();

    let mut bank_transfer_consolidated_hm =
        HashMap::<api_enums::PaymentMethodType, Vec<String>>::new();

    // All the required fields will be stored here and later filtered out based on business profile config
    let mut required_fields_hm = HashMap::<
        api_enums::PaymentMethod,
        HashMap<api_enums::PaymentMethodType, HashMap<String, RequiredFieldInfo>>,
    >::new();

    for element in response.clone() {
        let payment_method = element.payment_method;
        let payment_method_type = element.payment_method_type;
        let connector = element.connector.clone();

        let connector_variant = api_enums::Connector::from_str(connector.as_str())
            .change_context(errors::ConnectorError::InvalidConnectorName)
            .change_context(errors::ApiErrorResponse::InvalidDataValue {
                field_name: "connector",
            })
            .attach_printable_lazy(|| format!("unable to parse connector name {connector:?}"))?;
        state.conf.required_fields.0.get(&payment_method).map(
            |required_fields_hm_for_each_payment_method_type| {
                required_fields_hm_for_each_payment_method_type
                    .0
                    .get(&payment_method_type)
                    .map(|required_fields_hm_for_each_connector| {
                        required_fields_hm.entry(payment_method).or_default();
                        required_fields_hm_for_each_connector
                            .fields
                            .get(&connector_variant)
                            .map(|required_fields_final| {
                                let mut required_fields_hs = required_fields_final.common.clone();
                                    if is_cit_transaction {
                                        required_fields_hs
                                            .extend(required_fields_final.mandate.clone());
                                    } else {
                                        required_fields_hs
                                            .extend(required_fields_final.non_mandate.clone());
                                    }
                                 required_fields_hs = should_collect_shipping_or_billing_details_from_wallet_connector(
                                    payment_method,
                                    element.payment_experience.as_ref(),
                                    &business_profile,
                                    required_fields_hs.clone(),
                                );

                                // get the config, check the enums while adding
                                {
                                    for (key, val) in &mut required_fields_hs {
                                        let temp = req_val
                                            .as_ref()
                                            .and_then(|r| get_val(key.to_owned(), r));
                                        if let Some(s) = temp {
                                            val.value = Some(s.into())
                                        };
                                    }
                                }

                                let existing_req_fields_hs = required_fields_hm
                                    .get_mut(&payment_method)
                                    .and_then(|inner_hm| inner_hm.get_mut(&payment_method_type));

                                // If payment_method_type already exist in required_fields_hm, extend the required_fields hs to existing hs.
                                if let Some(inner_hs) = existing_req_fields_hs {
                                    inner_hs.extend(required_fields_hs);
                                } else {
                                    required_fields_hm.get_mut(&payment_method).map(|inner_hm| {
                                        inner_hm.insert(payment_method_type, required_fields_hs)
                                    });
                                }
                            })
                    })
            },
        );

        if let Some(payment_experience) = element.payment_experience {
            if let Some(payment_method_hm) =
                payment_experiences_consolidated_hm.get_mut(&payment_method)
            {
                if let Some(payment_method_type_hm) =
                    payment_method_hm.get_mut(&payment_method_type)
                {
                    if let Some(vector_of_connectors) =
                        payment_method_type_hm.get_mut(&payment_experience)
                    {
                        vector_of_connectors.push(connector);
                    } else {
                        payment_method_type_hm.insert(payment_experience, vec![connector]);
                    }
                } else {
                    payment_method_hm.insert(
                        payment_method_type,
                        HashMap::from([(payment_experience, vec![connector])]),
                    );
                }
            } else {
                let inner_hm = HashMap::from([(payment_experience, vec![connector])]);
                let payment_method_type_hm = HashMap::from([(payment_method_type, inner_hm)]);
                payment_experiences_consolidated_hm.insert(payment_method, payment_method_type_hm);
            }
        }

        if let Some(card_networks) = element.card_networks {
            if let Some(payment_method_hm) = card_networks_consolidated_hm.get_mut(&payment_method)
            {
                if let Some(payment_method_type_hm) =
                    payment_method_hm.get_mut(&payment_method_type)
                {
                    for card_network in card_networks {
                        if let Some(vector_of_connectors) =
                            payment_method_type_hm.get_mut(&card_network)
                        {
                            let connector = element.connector.clone();
                            vector_of_connectors.push(connector);
                        } else {
                            let connector = element.connector.clone();
                            payment_method_type_hm.insert(card_network, vec![connector]);
                        }
                    }
                } else {
                    let mut inner_hashmap: HashMap<api_enums::CardNetwork, Vec<String>> =
                        HashMap::new();
                    for card_network in card_networks {
                        if let Some(vector_of_connectors) = inner_hashmap.get_mut(&card_network) {
                            let connector = element.connector.clone();
                            vector_of_connectors.push(connector);
                        } else {
                            let connector = element.connector.clone();
                            inner_hashmap.insert(card_network, vec![connector]);
                        }
                    }
                    payment_method_hm.insert(payment_method_type, inner_hashmap);
                }
            } else {
                let mut inner_hashmap: HashMap<api_enums::CardNetwork, Vec<String>> =
                    HashMap::new();
                for card_network in card_networks {
                    if let Some(vector_of_connectors) = inner_hashmap.get_mut(&card_network) {
                        let connector = element.connector.clone();
                        vector_of_connectors.push(connector);
                    } else {
                        let connector = element.connector.clone();
                        inner_hashmap.insert(card_network, vec![connector]);
                    }
                }
                let payment_method_type_hm = HashMap::from([(payment_method_type, inner_hashmap)]);
                card_networks_consolidated_hm.insert(payment_method, payment_method_type_hm);
            }
        }

        if element.payment_method == api_enums::PaymentMethod::BankRedirect {
            let connector = element.connector.clone();
            if let Some(vector_of_connectors) =
                banks_consolidated_hm.get_mut(&element.payment_method_type)
            {
                vector_of_connectors.push(connector);
            } else {
                banks_consolidated_hm.insert(element.payment_method_type, vec![connector]);
            }
        }

        if element.payment_method == api_enums::PaymentMethod::BankDebit {
            let connector = element.connector.clone();
            if let Some(vector_of_connectors) =
                bank_debits_consolidated_hm.get_mut(&element.payment_method_type)
            {
                vector_of_connectors.push(connector);
            } else {
                bank_debits_consolidated_hm.insert(element.payment_method_type, vec![connector]);
            }
        }

        if element.payment_method == api_enums::PaymentMethod::BankTransfer {
            let connector = element.connector.clone();
            if let Some(vector_of_connectors) =
                bank_transfer_consolidated_hm.get_mut(&element.payment_method_type)
            {
                vector_of_connectors.push(connector);
            } else {
                bank_transfer_consolidated_hm.insert(element.payment_method_type, vec![connector]);
            }
        }
    }

    let mut payment_method_responses: Vec<ResponsePaymentMethodsEnabled> = vec![];
    for key in payment_experiences_consolidated_hm.iter() {
        let mut payment_method_types = vec![];
        for payment_method_types_hm in key.1 {
            let mut payment_experience_types = vec![];
            for payment_experience_type in payment_method_types_hm.1 {
                payment_experience_types.push(PaymentExperienceTypes {
                    payment_experience_type: *payment_experience_type.0,
                    eligible_connectors: payment_experience_type.1.clone(),
                })
            }

            payment_method_types.push(ResponsePaymentMethodTypes {
                payment_method_type: *payment_method_types_hm.0,
                payment_experience: Some(payment_experience_types),
                card_networks: None,
                bank_names: None,
                bank_debits: None,
                bank_transfers: None,
                // Required fields for PayLater payment method
                required_fields: required_fields_hm
                    .get(key.0)
                    .and_then(|inner_hm| inner_hm.get(payment_method_types_hm.0))
                    .cloned(),
                surcharge_details: None,
                pm_auth_connector: pmt_to_auth_connector
                    .get(key.0)
                    .and_then(|pm_map| pm_map.get(payment_method_types_hm.0))
                    .cloned(),
            })
        }

        payment_method_responses.push(ResponsePaymentMethodsEnabled {
            payment_method: *key.0,
            payment_method_types,
        })
    }

    for key in card_networks_consolidated_hm.iter() {
        let mut payment_method_types = vec![];
        for payment_method_types_hm in key.1 {
            let mut card_network_types = vec![];
            for card_network_type in payment_method_types_hm.1 {
                card_network_types.push(CardNetworkTypes {
                    card_network: card_network_type.0.clone(),
                    eligible_connectors: card_network_type.1.clone(),
                    surcharge_details: None,
                })
            }

            payment_method_types.push(ResponsePaymentMethodTypes {
                payment_method_type: *payment_method_types_hm.0,
                card_networks: Some(card_network_types),
                payment_experience: None,
                bank_names: None,
                bank_debits: None,
                bank_transfers: None,
                // Required fields for Card payment method
                required_fields: required_fields_hm
                    .get(key.0)
                    .and_then(|inner_hm| inner_hm.get(payment_method_types_hm.0))
                    .cloned(),
                surcharge_details: None,
                pm_auth_connector: pmt_to_auth_connector
                    .get(key.0)
                    .and_then(|pm_map| pm_map.get(payment_method_types_hm.0))
                    .cloned(),
            })
        }

        payment_method_responses.push(ResponsePaymentMethodsEnabled {
            payment_method: *key.0,
            payment_method_types,
        })
    }

    let mut bank_redirect_payment_method_types = vec![];

    for key in banks_consolidated_hm.iter() {
        let payment_method_type = *key.0;
        let connectors = key.1.clone();
        let bank_names = get_banks(&state, payment_method_type, connectors)?;
        bank_redirect_payment_method_types.push({
            ResponsePaymentMethodTypes {
                payment_method_type,
                bank_names: Some(bank_names),
                payment_experience: None,
                card_networks: None,
                bank_debits: None,
                bank_transfers: None,
                // Required fields for BankRedirect payment method
                required_fields: required_fields_hm
                    .get(&api_enums::PaymentMethod::BankRedirect)
                    .and_then(|inner_hm| inner_hm.get(key.0))
                    .cloned(),
                surcharge_details: None,
                pm_auth_connector: pmt_to_auth_connector
                    .get(&enums::PaymentMethod::BankRedirect)
                    .and_then(|pm_map| pm_map.get(key.0))
                    .cloned(),
            }
        })
    }

    if !bank_redirect_payment_method_types.is_empty() {
        payment_method_responses.push(ResponsePaymentMethodsEnabled {
            payment_method: api_enums::PaymentMethod::BankRedirect,
            payment_method_types: bank_redirect_payment_method_types,
        });
    }

    let mut bank_debit_payment_method_types = vec![];

    for key in bank_debits_consolidated_hm.iter() {
        let payment_method_type = *key.0;
        let connectors = key.1.clone();
        bank_debit_payment_method_types.push({
            ResponsePaymentMethodTypes {
                payment_method_type,
                bank_names: None,
                payment_experience: None,
                card_networks: None,
                bank_debits: Some(api_models::payment_methods::BankDebitTypes {
                    eligible_connectors: connectors.clone(),
                }),
                bank_transfers: None,
                // Required fields for BankDebit payment method
                required_fields: required_fields_hm
                    .get(&api_enums::PaymentMethod::BankDebit)
                    .and_then(|inner_hm| inner_hm.get(key.0))
                    .cloned(),
                surcharge_details: None,
                pm_auth_connector: pmt_to_auth_connector
                    .get(&enums::PaymentMethod::BankDebit)
                    .and_then(|pm_map| pm_map.get(key.0))
                    .cloned(),
            }
        })
    }

    if !bank_debit_payment_method_types.is_empty() {
        payment_method_responses.push(ResponsePaymentMethodsEnabled {
            payment_method: api_enums::PaymentMethod::BankDebit,
            payment_method_types: bank_debit_payment_method_types,
        });
    }

    let mut bank_transfer_payment_method_types = vec![];

    for key in bank_transfer_consolidated_hm.iter() {
        let payment_method_type = *key.0;
        let connectors = key.1.clone();
        bank_transfer_payment_method_types.push({
            ResponsePaymentMethodTypes {
                payment_method_type,
                bank_names: None,
                payment_experience: None,
                card_networks: None,
                bank_debits: None,
                bank_transfers: Some(api_models::payment_methods::BankTransferTypes {
                    eligible_connectors: connectors,
                }),
                // Required fields for BankTransfer payment method
                required_fields: required_fields_hm
                    .get(&api_enums::PaymentMethod::BankTransfer)
                    .and_then(|inner_hm| inner_hm.get(key.0))
                    .cloned(),
                surcharge_details: None,
                pm_auth_connector: pmt_to_auth_connector
                    .get(&enums::PaymentMethod::BankTransfer)
                    .and_then(|pm_map| pm_map.get(key.0))
                    .cloned(),
            }
        })
    }

    if !bank_transfer_payment_method_types.is_empty() {
        payment_method_responses.push(ResponsePaymentMethodsEnabled {
            payment_method: api_enums::PaymentMethod::BankTransfer,
            payment_method_types: bank_transfer_payment_method_types,
        });
    }
    let currency = payment_intent.as_ref().and_then(|pi| pi.currency);
    let skip_external_tax_calculation = payment_intent
        .as_ref()
        .and_then(|intent| intent.skip_external_tax_calculation)
        .unwrap_or(false);
    let request_external_three_ds_authentication = payment_intent
        .as_ref()
        .and_then(|intent| intent.request_external_three_ds_authentication)
        .unwrap_or(false);
    let sdk_next_action = payment_method_utils::get_sdk_next_action_for_payment_method_list(
        db,
        platform.get_processor().get_account().get_id(),
    )
    .await;
    let merchant_surcharge_configs = if let Some((payment_attempt, payment_intent)) =
        payment_attempt.as_ref().zip(payment_intent)
    {
        Box::pin(call_surcharge_decision_management(
            state,
            &platform,
            &business_profile,
            payment_attempt,
            payment_intent,
            billing_address,
            &mut payment_method_responses,
        ))
        .await?
    } else {
        api_surcharge_decision_configs::MerchantSurchargeConfigs::default()
    };

    let collect_shipping_details_from_wallets = if business_profile
        .always_collect_shipping_details_from_wallet_connector
        .unwrap_or(false)
    {
        business_profile.always_collect_shipping_details_from_wallet_connector
    } else {
        business_profile.collect_shipping_details_from_wallet_connector
    };

    let collect_billing_details_from_wallets = if business_profile
        .always_collect_billing_details_from_wallet_connector
        .unwrap_or(false)
    {
        business_profile.always_collect_billing_details_from_wallet_connector
    } else {
        business_profile.collect_billing_details_from_wallet_connector
    };

    let is_tax_connector_enabled = business_profile.get_is_tax_connector_enabled();

    Ok(services::ApplicationResponse::Json(
        api::PaymentMethodListResponse {
            redirect_url: business_profile.return_url.clone(),
            merchant_name: platform
                .get_processor()
                .get_account()
                .merchant_name
                .to_owned(),
            payment_type,
            payment_methods: payment_method_responses,
            mandate_payment: payment_attempt.and_then(|inner| inner.mandate_details).map(
                |d| match d {
                    hyperswitch_domain_models::mandates::MandateDataType::SingleUse(i) => {
                        api::MandateType::SingleUse(api::MandateAmountData {
                            amount: i.amount,
                            currency: i.currency,
                            start_date: i.start_date,
                            end_date: i.end_date,
                            metadata: i.metadata,
                        })
                    }
                    hyperswitch_domain_models::mandates::MandateDataType::MultiUse(Some(i)) => {
                        api::MandateType::MultiUse(Some(api::MandateAmountData {
                            amount: i.amount,
                            currency: i.currency,
                            start_date: i.start_date,
                            end_date: i.end_date,
                            metadata: i.metadata,
                        }))
                    }
                    hyperswitch_domain_models::mandates::MandateDataType::MultiUse(None) => {
                        api::MandateType::MultiUse(None)
                    }
                },
            ),
            show_surcharge_breakup_screen: merchant_surcharge_configs
                .show_surcharge_breakup_screen
                .unwrap_or_default(),
            currency,
            request_external_three_ds_authentication,
            collect_shipping_details_from_wallets,
            collect_billing_details_from_wallets,
            is_tax_calculation_enabled: is_tax_connector_enabled && !skip_external_tax_calculation,
            sdk_next_action,
        },
    ))
}

#[cfg(feature = "v1")]
fn should_collect_shipping_or_billing_details_from_wallet_connector(
    payment_method: api_enums::PaymentMethod,
    payment_experience_optional: Option<&api_enums::PaymentExperience>,
    business_profile: &Profile,
    mut required_fields_hs: HashMap<String, RequiredFieldInfo>,
) -> HashMap<String, RequiredFieldInfo> {
    match (payment_method, payment_experience_optional) {
        (api_enums::PaymentMethod::Wallet, Some(api_enums::PaymentExperience::InvokeSdkClient))
        | (
            api_enums::PaymentMethod::PayLater,
            Some(api_enums::PaymentExperience::InvokeSdkClient),
        ) => {
            let always_send_billing_details =
                business_profile.always_collect_billing_details_from_wallet_connector;

            let always_send_shipping_details =
                business_profile.always_collect_shipping_details_from_wallet_connector;

            if always_send_billing_details == Some(true) {
                let billing_details = get_billing_required_fields();
                required_fields_hs.extend(billing_details)
            };
            if always_send_shipping_details == Some(true) {
                let shipping_details = get_shipping_required_fields();
                required_fields_hs.extend(shipping_details)
            };

            required_fields_hs
        }
        _ => required_fields_hs,
    }
}

#[cfg(feature = "v1")]
async fn validate_payment_method_and_client_secret(
    cs: &String,
    db: &dyn db::StorageInterface,
    platform: &domain::Platform,
) -> Result<(), error_stack::Report<errors::ApiErrorResponse>> {
    let pm_vec = cs.split("_secret").collect::<Vec<&str>>();
    let pm_id = pm_vec
        .first()
        .ok_or(errors::ApiErrorResponse::MissingRequiredField {
            field_name: "client_secret",
        })?;

    let payment_method = db
        .find_payment_method(
            platform.get_provider().get_key_store(),
            pm_id,
            platform.get_provider().get_account().storage_scheme,
        )
        .await
        .change_context(errors::ApiErrorResponse::PaymentMethodNotFound)
        .attach_printable("Unable to find payment method")?;

    let client_secret_expired =
        authenticate_pm_client_secret_and_check_expiry(cs, &payment_method)?;
    if client_secret_expired {
        return Err::<(), error_stack::Report<errors::ApiErrorResponse>>(
            (errors::ApiErrorResponse::ClientSecretExpired).into(),
        );
    }
    Ok(())
}

#[cfg(feature = "v1")]
#[allow(clippy::too_many_arguments)]
pub async fn call_surcharge_decision_management(
    state: routes::SessionState,
    platform: &domain::Platform,
    business_profile: &Profile,
    payment_attempt: &storage::PaymentAttempt,
    payment_intent: storage::PaymentIntent,
    billing_address: Option<domain::Address>,
    response_payment_method_types: &mut [ResponsePaymentMethodsEnabled],
) -> errors::RouterResult<api_surcharge_decision_configs::MerchantSurchargeConfigs> {
    #[cfg(feature = "v1")]
    let algorithm_ref: routing_types::RoutingAlgorithmRef = platform
        .get_processor()
        .get_account()
        .routing_algorithm
        .clone()
        .map(|val| val.parse_value("routing algorithm"))
        .transpose()
        .change_context(errors::ApiErrorResponse::InternalServerError)
        .attach_printable("Could not decode the routing algorithm")?
        .unwrap_or_default();

    // TODO: Move to business profile surcharge decision column
    #[cfg(feature = "v2")]
    let algorithm_ref: routing_types::RoutingAlgorithmRef = todo!();

    let (surcharge_results, merchant_sucharge_configs) =
        perform_surcharge_decision_management_for_payment_method_list(
            &state,
            algorithm_ref,
            payment_attempt,
            &payment_intent,
            billing_address.as_ref().map(Into::into),
            response_payment_method_types,
        )
        .await
        .change_context(errors::ApiErrorResponse::InternalServerError)
        .attach_printable("error performing surcharge decision operation")?;
    if !surcharge_results.is_empty_result() {
        surcharge_results
            .persist_individual_surcharge_details_in_redis(&state, business_profile)
            .await?;
        let _ = state
            .store
            .update_payment_intent(
                payment_intent,
                storage::PaymentIntentUpdate::SurchargeApplicableUpdate {
                    surcharge_applicable: true,
                    updated_by: platform
                        .get_provider()
                        .get_account()
                        .storage_scheme
                        .to_string(),
                },
                platform.get_provider().get_key_store(),
                platform.get_provider().get_account().storage_scheme,
            )
            .await
            .to_not_found_response(errors::ApiErrorResponse::PaymentNotFound)
            .attach_printable("Failed to update surcharge_applicable in Payment Intent");
    }
    Ok(merchant_sucharge_configs)
}

#[cfg(feature = "v1")]
pub async fn call_surcharge_decision_management_for_saved_card(
    state: &routes::SessionState,
    platform: &domain::Platform,
    business_profile: &Profile,
    payment_attempt: &storage::PaymentAttempt,
    payment_intent: storage::PaymentIntent,
    customer_payment_method_response: &mut api::CustomerPaymentMethodsListResponse,
) -> errors::RouterResult<()> {
    #[cfg(feature = "v1")]
    let algorithm_ref: routing_types::RoutingAlgorithmRef = platform
        .get_processor()
        .get_account()
        .routing_algorithm
        .clone()
        .map(|val| val.parse_value("routing algorithm"))
        .transpose()
        .change_context(errors::ApiErrorResponse::InternalServerError)
        .attach_printable("Could not decode the routing algorithm")?
        .unwrap_or_default();
    #[cfg(feature = "v2")]
    let algorithm_ref: routing_types::RoutingAlgorithmRef = todo!();

    // TODO: Move to business profile surcharge column
    let surcharge_results = perform_surcharge_decision_management_for_saved_cards(
        state,
        algorithm_ref,
        payment_attempt,
        &payment_intent,
        &mut customer_payment_method_response.customer_payment_methods,
    )
    .await
    .change_context(errors::ApiErrorResponse::InternalServerError)
    .attach_printable("error performing surcharge decision operation")?;
    if !surcharge_results.is_empty_result() {
        surcharge_results
            .persist_individual_surcharge_details_in_redis(state, business_profile)
            .await?;
        let _ = state
            .store
            .update_payment_intent(
                payment_intent,
                storage::PaymentIntentUpdate::SurchargeApplicableUpdate {
                    surcharge_applicable: true,
                    updated_by: platform
                        .get_provider()
                        .get_account()
                        .storage_scheme
                        .to_string(),
                },
                platform.get_provider().get_key_store(),
                platform.get_provider().get_account().storage_scheme,
            )
            .await
            .to_not_found_response(errors::ApiErrorResponse::PaymentNotFound)
            .attach_printable("Failed to update surcharge_applicable in Payment Intent");
    }
    Ok(())
}

#[cfg(feature = "v1")]
#[allow(clippy::too_many_arguments)]
pub async fn filter_payment_methods(
    graph: &cgraph::ConstraintGraph<dir::DirValue>,
    mca_id: id_type::MerchantConnectorAccountId,
    payment_methods: &[Secret<serde_json::Value>],
    req: &mut api::PaymentMethodListRequest,
    resp: &mut Vec<ResponsePaymentMethodIntermediate>,
    payment_intent: Option<&storage::PaymentIntent>,
    payment_attempt: Option<&storage::PaymentAttempt>,
    address: Option<&domain::Address>,
    connector: String,
    configs: &settings::Settings<RawSecret>,
) -> errors::CustomResult<(), errors::ApiErrorResponse> {
    for payment_method in payment_methods.iter() {
        let parse_result = serde_json::from_value::<PaymentMethodsEnabled>(
            payment_method.clone().expose().clone(),
        );
        if let Ok(payment_methods_enabled) = parse_result {
            let payment_method = payment_methods_enabled.payment_method;

            let allowed_payment_method_types = payment_intent.and_then(|payment_intent| {
                payment_intent
                    .allowed_payment_method_types
                    .clone()
                    .map(|val| val.parse_value("Vec<PaymentMethodType>"))
                    .transpose()
                    .unwrap_or_else(|error| {
                        logger::error!(
                            ?error,
                            "Failed to deserialize PaymentIntent allowed_payment_method_types"
                        );
                        None
                    })
            });

            for payment_method_type_info in payment_methods_enabled
                .payment_method_types
                .unwrap_or_default()
            {
                if filter_recurring_based(&payment_method_type_info, req.recurring_enabled)
                    && filter_installment_based(
                        &payment_method_type_info,
                        req.installment_payment_enabled,
                    )
                    && filter_amount_based(&payment_method_type_info, req.amount)
                {
                    let payment_method_object = payment_method_type_info.clone();

                    let pm_dir_value: dir::DirValue =
                        (payment_method_type_info.payment_method_type, payment_method)
                            .into_dir_value()
                            .change_context(errors::ApiErrorResponse::InternalServerError)
                            .attach_printable("pm_value_node not created")?;

                    let connector_variant = api_enums::Connector::from_str(connector.as_str())
                        .change_context(errors::ConnectorError::InvalidConnectorName)
                        .change_context(errors::ApiErrorResponse::InvalidDataValue {
                            field_name: "connector",
                        })
                        .attach_printable_lazy(|| {
                            format!("unable to parse connector name {connector:?}")
                        })?;

                    let mut context_values: Vec<dir::DirValue> = Vec::new();
                    context_values.push(pm_dir_value.clone());

                    payment_intent.map(|intent| {
                        intent.currency.map(|currency| {
                            context_values.push(dir::DirValue::PaymentCurrency(currency))
                        })
                    });
                    address.map(|address| {
                        address.country.map(|country| {
                            context_values.push(dir::DirValue::BillingCountry(
                                common_enums::Country::from_alpha2(country),
                            ))
                        })
                    });

                    // Addition of Connector to context
                    if let Ok(connector) = api_enums::RoutableConnectors::from_str(
                        connector_variant.to_string().as_str(),
                    ) {
                        context_values.push(dir::DirValue::Connector(Box::new(
                            api_models::routing::ast::ConnectorChoice { connector },
                        )));
                    };

                    let filter_pm_based_on_allowed_types = filter_pm_based_on_allowed_types(
                        allowed_payment_method_types.as_ref(),
                        payment_method_object.payment_method_type,
                    );

                    // Filter logic for payment method types based on the below conditions
                    // Case 1: If the payment method type support Zero Mandate flow, filter only payment method type that support it
                    // Case 2: Whether the payment method type support Mandates or not, list all the payment method types
                    if payment_attempt
                        .and_then(|attempt| attempt.mandate_details.as_ref())
                        .is_some()
                        || payment_intent
                            .and_then(|intent| intent.setup_future_usage)
                            .map(|future_usage| {
                                future_usage == common_enums::FutureUsage::OffSession
                            })
                            .unwrap_or(false)
                    {
                        payment_intent.map(|intent| intent.amount).map(|amount| {
                            if amount == MinorUnit::zero() {
                                if configs
                                    .zero_mandates
                                    .supported_payment_methods
                                    .0
                                    .get(&payment_method)
                                    .and_then(|supported_pm_for_mandates| {
                                        supported_pm_for_mandates
                                            .0
                                            .get(&payment_method_type_info.payment_method_type)
                                            .map(|supported_connector_for_mandates| {
                                                supported_connector_for_mandates
                                                    .connector_list
                                                    .contains(&connector_variant)
                                            })
                                    })
                                    .unwrap_or(false)
                                {
                                    context_values.push(dir::DirValue::PaymentType(
                                        euclid::enums::PaymentType::SetupMandate,
                                    ));
                                }
                            } else if configs
                                .mandates
                                .supported_payment_methods
                                .0
                                .get(&payment_method)
                                .and_then(|supported_pm_for_mandates| {
                                    supported_pm_for_mandates
                                        .0
                                        .get(&payment_method_type_info.payment_method_type)
                                        .map(|supported_connector_for_mandates| {
                                            supported_connector_for_mandates
                                                .connector_list
                                                .contains(&connector_variant)
                                        })
                                })
                                .unwrap_or(false)
                            {
                                context_values.push(dir::DirValue::PaymentType(
                                    euclid::enums::PaymentType::NewMandate,
                                ));
                            } else {
                                context_values.push(dir::DirValue::PaymentType(
                                    euclid::enums::PaymentType::NonMandate,
                                ));
                            }
                        });
                    } else {
                        context_values.push(dir::DirValue::PaymentType(
                            euclid::enums::PaymentType::NonMandate,
                        ));
                    }

                    payment_attempt
                        .and_then(|attempt| attempt.mandate_data.as_ref())
                        .map(|mandate_detail| {
                            if mandate_detail.update_mandate_id.is_some() {
                                context_values.push(dir::DirValue::PaymentType(
                                    euclid::enums::PaymentType::UpdateMandate,
                                ));
                            }
                        });

                    payment_attempt
                        .and_then(|inner| inner.capture_method)
                        .map(|capture_method| {
                            context_values.push(dir::DirValue::CaptureMethod(capture_method));
                        });

                    let filter_pm_card_network_based = filter_pm_card_network_based(
                        payment_method_object.card_networks.as_ref(),
                        req.card_networks.as_ref(),
                        payment_method_object.payment_method_type,
                    );

                    let saved_payment_methods_filter = req
                        .client_secret
                        .as_ref()
                        .map(|cs| {
                            if cs.starts_with("pm_") {
                                configs
                                    .saved_payment_methods
                                    .sdk_eligible_payment_methods
                                    .contains(payment_method.to_string().as_str())
                            } else {
                                true
                            }
                        })
                        .unwrap_or(true);

                    let context = AnalysisContext::from_dir_values(context_values.clone());
                    logger::info!("Context created for List Payment method is {:?}", context);

                    let domain_ident: &[String] = &[mca_id.clone().get_string_repr().to_string()];
                    let result = graph.key_value_analysis(
                        pm_dir_value.clone(),
                        &context,
                        &mut cgraph::Memoization::new(),
                        &mut cgraph::CycleCheck::new(),
                        Some(domain_ident),
                    );
                    if let Err(ref e) = result {
                        logger::error!(
                            "Error while performing Constraint graph's key value analysis
                            for list payment methods {:?}",
                            e
                        );
                    } else if filter_pm_based_on_allowed_types
                        && filter_pm_card_network_based
                        && saved_payment_methods_filter
                        && matches!(result, Ok(()))
                    {
                        let response_pm_type = ResponsePaymentMethodIntermediate::new(
                            payment_method_object,
                            connector.clone(),
                            mca_id.get_string_repr().to_string(),
                            payment_method,
                        );
                        resp.push(response_pm_type);
                    } else {
                        logger::error!("Filtering Payment Methods Failed");
                    }
                }
            }
        }
    }
    Ok(())
}

fn filter_amount_based(
    payment_method: &RequestPaymentMethodTypes,
    amount: Option<MinorUnit>,
) -> bool {
    let min_check = amount
        .and_then(|amt| payment_method.minimum_amount.map(|min_amt| amt >= min_amt))
        .unwrap_or(true);
    let max_check = amount
        .and_then(|amt| payment_method.maximum_amount.map(|max_amt| amt <= max_amt))
        .unwrap_or(true);
    (min_check && max_check) || amount == Some(MinorUnit::zero())
}

fn filter_installment_based(
    payment_method: &RequestPaymentMethodTypes,
    installment_payment_enabled: Option<bool>,
) -> bool {
    installment_payment_enabled
        .is_none_or(|enabled| payment_method.installment_payment_enabled == Some(enabled))
}

fn filter_pm_card_network_based(
    pm_card_networks: Option<&Vec<api_enums::CardNetwork>>,
    request_card_networks: Option<&Vec<api_enums::CardNetwork>>,
    pm_type: api_enums::PaymentMethodType,
) -> bool {
    match pm_type {
        api_enums::PaymentMethodType::Credit | api_enums::PaymentMethodType::Debit => {
            match (pm_card_networks, request_card_networks) {
                (Some(pm_card_networks), Some(request_card_networks)) => request_card_networks
                    .iter()
                    .all(|card_network| pm_card_networks.contains(card_network)),
                (None, Some(_)) => false,
                _ => true,
            }
        }
        _ => true,
    }
}

fn filter_pm_based_on_allowed_types(
    allowed_types: Option<&Vec<api_enums::PaymentMethodType>>,
    payment_method_type: api_enums::PaymentMethodType,
) -> bool {
    allowed_types.is_none_or(|pm| pm.contains(&payment_method_type))
}

fn filter_recurring_based(
    payment_method: &RequestPaymentMethodTypes,
    recurring_enabled: Option<bool>,
) -> bool {
    recurring_enabled.is_none_or(|enabled| payment_method.recurring_enabled == Some(enabled))
}

#[cfg(feature = "v1")]
pub async fn do_list_customer_pm_fetch_customer_if_not_passed(
    state: routes::SessionState,
    platform: domain::Platform,
    req: Option<api::PaymentMethodListRequest>,
    customer_id: Option<&id_type::CustomerId>,
    ephemeral_api_key: Option<&str>,
) -> errors::RouterResponse<api::CustomerPaymentMethodsListResponse> {
    let limit = req.clone().and_then(|pml_req| pml_req.limit);

    let auth_cust = if let Some(key) = ephemeral_api_key {
        let key = state
            .store()
            .get_ephemeral_key(key)
            .await
            .change_context(errors::ApiErrorResponse::Unauthorized)?;

        Some(key.customer_id.clone())
    } else {
        None
    };

    let customer_id = customer_id.or(auth_cust.as_ref());

    if let Some(customer_id) = customer_id {
        Box::pin(list_customer_payment_method(
            &state,
            platform.clone(),
            None,
            customer_id,
            limit,
        ))
        .await
    } else {
        let cloned_secret = req.and_then(|r| r.client_secret.as_ref().cloned());
        let payment_intent: Option<hyperswitch_domain_models::payments::PaymentIntent> =
            helpers::verify_payment_intent_time_and_client_secret(&state, &platform, cloned_secret)
                .await?;

        match payment_intent
            .as_ref()
            .and_then(|intent| intent.customer_id.to_owned())
        {
            Some(customer_id) => {
                Box::pin(list_customer_payment_method(
                    &state,
                    platform,
                    payment_intent,
                    &customer_id,
                    limit,
                ))
                .await
            }
            None => {
                let response = api::CustomerPaymentMethodsListResponse {
                    customer_payment_methods: Vec::new(),
                    is_guest_customer: Some(true),
                };
                Ok(services::ApplicationResponse::Json(response))
            }
        }
    }
}

#[cfg(feature = "v1")]
pub async fn list_customer_payment_method(
    state: &routes::SessionState,
    platform: domain::Platform,
    payment_intent: Option<storage::PaymentIntent>,
    customer_id: &id_type::CustomerId,
    limit: Option<i64>,
) -> errors::RouterResponse<api::CustomerPaymentMethodsListResponse> {
    let db = &*state.store;
    let off_session_payment_flag = payment_intent
        .as_ref()
        .map(|pi| {
            matches!(
                pi.setup_future_usage,
                Some(common_enums::FutureUsage::OffSession)
            )
        })
        .unwrap_or(false);

    let customer = db
        .find_customer_by_customer_id_merchant_id(
            customer_id,
            platform.get_provider().get_account().get_id(),
            platform.get_provider().get_key_store(),
            platform.get_provider().get_account().storage_scheme,
        )
        .await
        .to_not_found_response(errors::ApiErrorResponse::CustomerNotFound)?;

    let requires_cvv = configs::get_config_bool(
        state,
        router_consts::superposition::REQUIRES_CVV, // superposition key
        &platform
            .get_processor()
            .get_account()
            .get_id()
            .get_requires_cvv_key(), // database key
        Some(
            external_services::superposition::ConfigContext::new().with(
                "merchant_id",
                platform
                    .get_processor()
                    .get_account()
                    .get_id()
                    .get_string_repr(),
            ),
        ), // context
        true,                                       // default value
    )
    .await
    .change_context(errors::ApiErrorResponse::InternalServerError)
    .attach_printable("Failed to fetch requires_cvv config")?;

    let resp = db
        .find_payment_method_by_customer_id_merchant_id_status(
            platform.get_provider().get_key_store(),
            customer_id,
            platform.get_provider().get_account().get_id(),
            common_enums::PaymentMethodStatus::Active,
            limit,
            platform.get_provider().get_account().storage_scheme,
        )
        .await
        .to_not_found_response(errors::ApiErrorResponse::PaymentMethodNotFound)?;
    let mut customer_pms = Vec::new();

    let profile_id = payment_intent
        .as_ref()
        .map(|payment_intent| {
            payment_intent
                .profile_id
                .clone()
                .get_required_value("profile_id")
                .change_context(errors::ApiErrorResponse::InternalServerError)
                .attach_printable("profile_id is not set in payment_intent")
        })
        .transpose()?;

    let business_profile = core_utils::validate_and_get_business_profile(
        db,
        platform.get_processor().get_key_store(),
        profile_id.as_ref(),
        platform.get_processor().get_account().get_id(),
    )
    .await?;

    let is_connector_agnostic_mit_enabled = business_profile
        .as_ref()
        .and_then(|business_profile| business_profile.is_connector_agnostic_mit_enabled)
        .unwrap_or(false);

    for pm in resp.into_iter() {
        let parent_payment_method_token = generate_id(consts::ID_LENGTH, "token");

        let payment_method = pm
            .get_payment_method_type()
            .get_required_value("payment_method")?;

        let pm_list_context = get_pm_list_context(
            state,
            &payment_method,
            platform.get_provider().get_key_store(),
            &pm,
            Some(parent_payment_method_token.clone()),
            true,
            false,
            platform.get_provider(),
        )
        .await?;

        if pm_list_context.is_none() {
            continue;
        }

        let pm_list_context = pm_list_context.get_required_value("PaymentMethodListContext")?;

        // Retrieve the masked bank details to be sent as a response
        let bank_details = if payment_method == enums::PaymentMethod::BankDebit {
            get_masked_bank_details(&pm).await.unwrap_or_else(|error| {
                logger::error!(?error);
                None
            })
        } else {
            None
        };

        let payment_method_billing = pm
            .payment_method_billing_address
            .clone()
            .map(|decrypted_data| decrypted_data.into_inner().expose())
            .map(|decrypted_value| decrypted_value.parse_value("payment method billing address"))
            .transpose()
            .change_context(errors::ApiErrorResponse::InternalServerError)
            .attach_printable("unable to decrypt payment method billing address details")?;
        let connector_mandate_details = pm
            .get_common_mandate_reference()
            .change_context(errors::ApiErrorResponse::InternalServerError)
            .attach_printable("Failed to deserialize to Payment Mandate Reference ")?;
        let mca_enabled = get_mca_status(
            state,
            platform.get_processor().get_key_store(),
            profile_id.clone(),
            platform.get_processor().get_account().get_id(),
            is_connector_agnostic_mit_enabled,
            Some(connector_mandate_details),
            pm.network_transaction_id.as_ref(),
        )
        .await?;

        let requires_cvv = if is_connector_agnostic_mit_enabled {
            requires_cvv
                && !(off_session_payment_flag
                    && (pm.connector_mandate_details.is_some()
                        || pm.network_transaction_id.is_some()))
        } else {
            requires_cvv && !(off_session_payment_flag && pm.connector_mandate_details.is_some())
        };
        // Need validation for enabled payment method ,querying MCA
        let pma = api::CustomerPaymentMethod {
            payment_token: parent_payment_method_token.to_owned(),
            payment_method_id: pm.payment_method_id.clone(),
            customer_id: pm.customer_id.clone(),
            payment_method,
            payment_method_type: pm.get_payment_method_subtype(),
            payment_method_issuer: pm.payment_method_issuer,
            card: pm_list_context.card_details,
            metadata: pm.metadata,
            payment_method_issuer_code: pm.payment_method_issuer_code,
            recurring_enabled: mca_enabled,
            installment_payment_enabled: Some(false),
            payment_experience: Some(vec![api_models::enums::PaymentExperience::RedirectToUrl]),
            created: Some(pm.created_at),
            #[cfg(feature = "payouts")]
            bank_transfer: pm_list_context.bank_transfer_details,
            bank: bank_details,
            surcharge_details: None,
            requires_cvv,
            last_used_at: Some(pm.last_used_at),
            default_payment_method_set: customer.default_payment_method_id.is_some()
                && customer.default_payment_method_id == Some(pm.payment_method_id),
            billing: payment_method_billing,
        };
        if requires_cvv || mca_enabled.unwrap_or(false) {
            customer_pms.push(pma.to_owned());
        }

        let redis_conn = state
            .store
            .get_redis_conn()
            .change_context(errors::ApiErrorResponse::InternalServerError)
            .attach_printable("Failed to get redis connection")?;

        let intent_fulfillment_time = business_profile
            .as_ref()
            .and_then(|b_profile| b_profile.get_order_fulfillment_time())
            .unwrap_or(consts::DEFAULT_INTENT_FULFILLMENT_TIME);

        let hyperswitch_token_data = pm_list_context
            .hyperswitch_token_data
            .get_required_value("PaymentTokenData")?;

        ParentPaymentMethodToken::create_key_for_token((
            &parent_payment_method_token,
            pma.payment_method,
        ))
        .insert(intent_fulfillment_time, hyperswitch_token_data, state)
        .await?;

        if let Some(metadata) = pma.metadata {
            let pm_metadata_vec: payment_methods::PaymentMethodMetadata = metadata
                .parse_value("PaymentMethodMetadata")
                .change_context(errors::ApiErrorResponse::InternalServerError)
                .attach_printable(
                    "Failed to deserialize metadata to PaymentmethodMetadata struct",
                )?;

            for pm_metadata in pm_metadata_vec.payment_method_tokenization {
                let key = format!(
                    "pm_token_{}_{}_{}",
                    parent_payment_method_token, pma.payment_method, pm_metadata.0
                );

                redis_conn
                    .set_key_with_expiry(&key.into(), pm_metadata.1, intent_fulfillment_time)
                    .await
                    .change_context(errors::StorageError::KVError)
                    .change_context(errors::ApiErrorResponse::InternalServerError)
                    .attach_printable("Failed to add data in redis")?;
            }
        }
    }

    let mut response = api::CustomerPaymentMethodsListResponse {
        customer_payment_methods: customer_pms,
        is_guest_customer: payment_intent.as_ref().map(|_| false), //to return this key only when the request is tied to a payment intent
    };

    Box::pin(perform_surcharge_ops(
        payment_intent,
        state,
        platform,
        business_profile,
        &mut response,
    ))
    .await?;

    Ok(services::ApplicationResponse::Json(response))
}

#[cfg(feature = "v1")]
#[allow(clippy::too_many_arguments)]
pub async fn get_pm_list_context(
    state: &routes::SessionState,
    payment_method: &enums::PaymentMethod,
    #[cfg(feature = "payouts")] key_store: &domain::MerchantKeyStore,
    #[cfg(not(feature = "payouts"))] _key_store: &domain::MerchantKeyStore,
    pm: &domain::PaymentMethod,
    #[cfg(feature = "payouts")] parent_payment_method_token: Option<String>,
    #[cfg(not(feature = "payouts"))] _parent_payment_method_token: Option<String>,
    is_payment_associated: bool,
    force_fetch_card_from_vault: bool,
    provider: &domain::Provider,
) -> Result<Option<PaymentMethodListContext>, error_stack::Report<errors::ApiErrorResponse>> {
    let cards = PmCards { state, provider };
    let payment_method_retrieval_context = match payment_method {
        enums::PaymentMethod::Card => {
            let card_details = if force_fetch_card_from_vault {
                Some(cards.get_card_details_from_locker(pm).await?)
            } else {
                cards.get_card_details_with_locker_fallback(pm).await?
            };

            card_details.as_ref().map(|card| PaymentMethodListContext {
                card_details: Some(card.clone()),
                #[cfg(feature = "payouts")]
                bank_transfer_details: None,
                hyperswitch_token_data: is_payment_associated.then_some(
                    PaymentTokenData::permanent_card(
                        Some(pm.get_id().clone()),
                        pm.locker_id.clone().or(Some(pm.get_id().clone())),
                        pm.locker_id.clone().unwrap_or(pm.get_id().clone()),
                        pm.network_token_requestor_reference_id
                            .clone()
                            .or(Some(pm.get_id().clone())),
                    ),
                ),
            })
        }

        enums::PaymentMethod::BankDebit => {
            // Retrieve the pm_auth connector details so that it can be tokenized
            let bank_account_token_data = get_bank_account_connector_details(pm)
                .await
                .unwrap_or_else(|err| {
                    logger::error!(error=?err);
                    None
                });

            bank_account_token_data.map(|data| {
                let token_data = PaymentTokenData::AuthBankDebit(data);

                PaymentMethodListContext {
                    card_details: None,
                    #[cfg(feature = "payouts")]
                    bank_transfer_details: None,
                    hyperswitch_token_data: is_payment_associated.then_some(token_data),
                }
            })
        }

        enums::PaymentMethod::Wallet => Some(PaymentMethodListContext {
            card_details: None,
            #[cfg(feature = "payouts")]
            bank_transfer_details: None,
            hyperswitch_token_data: is_payment_associated
                .then_some(PaymentTokenData::wallet_token(pm.get_id().clone())),
        }),

        #[cfg(feature = "payouts")]
        enums::PaymentMethod::BankTransfer => Some(PaymentMethodListContext {
            card_details: None,
            bank_transfer_details: Some(
                get_bank_from_hs_locker(
                    state,
                    key_store,
                    parent_payment_method_token.as_ref(),
                    &pm.customer_id,
                    &pm.merchant_id,
                    pm.locker_id.as_ref().unwrap_or(pm.get_id()),
                )
                .await?,
            ),
            hyperswitch_token_data: parent_payment_method_token
                .map(|token| PaymentTokenData::temporary_generic(token.clone())),
        }),

        _ => Some(PaymentMethodListContext {
            card_details: None,
            #[cfg(feature = "payouts")]
            bank_transfer_details: None,
            hyperswitch_token_data: is_payment_associated.then_some(
                PaymentTokenData::temporary_generic(generate_id(consts::ID_LENGTH, "token")),
            ),
        }),
    };

    Ok(payment_method_retrieval_context)
}

#[cfg(feature = "v1")]
async fn perform_surcharge_ops(
    payment_intent: Option<storage::PaymentIntent>,
    state: &routes::SessionState,
    platform: domain::Platform,
    business_profile: Option<Profile>,
    response: &mut api::CustomerPaymentMethodsListResponse,
) -> Result<(), error_stack::Report<errors::ApiErrorResponse>> {
    let payment_attempt = payment_intent
        .as_ref()
        .async_map(|payment_intent| async {
            state
                .store
                .find_payment_attempt_by_payment_id_merchant_id_attempt_id(
                    payment_intent.get_id(),
                    platform.get_provider().get_account().get_id(),
                    &payment_intent.active_attempt.get_id(),
<<<<<<< HEAD
                    platform.get_provider().get_account().storage_scheme,
=======
                    platform.get_processor().get_account().storage_scheme,
                    platform.get_processor().get_key_store(),
>>>>>>> 8e33f242
                )
                .await
                .to_not_found_response(errors::ApiErrorResponse::PaymentNotFound)
        })
        .await
        .transpose()?;
    if let Some((payment_attempt, payment_intent, business_profile)) = payment_attempt
        .zip(payment_intent)
        .zip(business_profile)
        .map(|((pa, pi), bp)| (pa, pi, bp))
    {
        call_surcharge_decision_management_for_saved_card(
            state,
            &platform,
            &business_profile,
            &payment_attempt,
            payment_intent,
            response,
        )
        .await?;
    }

    Ok(())
}

#[cfg(feature = "v2")]
pub async fn perform_surcharge_ops(
    _payment_intent: Option<storage::PaymentIntent>,
    _state: &routes::SessionState,
    _platform: &domain::Platform,
    _business_profile: Option<Profile>,
    _response: &mut api_models::payment_methods::CustomerPaymentMethodsListResponse,
) -> Result<(), error_stack::Report<errors::ApiErrorResponse>> {
    todo!()
}

#[cfg(feature = "v1")]
pub async fn get_mca_status(
    state: &routes::SessionState,
    key_store: &domain::MerchantKeyStore,
    profile_id: Option<id_type::ProfileId>,
    merchant_id: &id_type::MerchantId,
    is_connector_agnostic_mit_enabled: bool,
    connector_mandate_details: Option<CommonMandateReference>,
    network_transaction_id: Option<&String>,
) -> errors::RouterResult<Option<bool>> {
    if is_connector_agnostic_mit_enabled && network_transaction_id.is_some() {
        return Ok(Some(true));
    }
    if let Some(connector_mandate_details) = connector_mandate_details {
        let mcas = state
            .store
            .find_merchant_connector_account_by_merchant_id_and_disabled_list(
                merchant_id,
                true,
                key_store,
            )
            .await
            .change_context(errors::ApiErrorResponse::MerchantConnectorAccountNotFound {
                id: merchant_id.get_string_repr().to_owned(),
            })?;

        return Ok(Some(
            mcas.is_merchant_connector_account_id_in_connector_mandate_details(
                profile_id.as_ref(),
                &connector_mandate_details,
            ),
        ));
    }
    Ok(Some(false))
}

#[cfg(feature = "v2")]
#[allow(clippy::too_many_arguments)]
pub async fn get_mca_status(
    state: &routes::SessionState,
    key_store: &domain::MerchantKeyStore,
    profile_id: Option<id_type::ProfileId>,
    merchant_id: &id_type::MerchantId,
    is_connector_agnostic_mit_enabled: bool,
    connector_mandate_details: Option<&CommonMandateReference>,
    network_transaction_id: Option<&String>,
    merchant_connector_accounts: &domain::MerchantConnectorAccounts,
) -> bool {
    if is_connector_agnostic_mit_enabled && network_transaction_id.is_some() {
        return true;
    }
    match connector_mandate_details {
        Some(connector_mandate_details) => merchant_connector_accounts
            .is_merchant_connector_account_id_in_connector_mandate_details(
                profile_id.as_ref(),
                connector_mandate_details,
            ),
        None => false,
    }
}

pub async fn decrypt_generic_data<T>(
    state: &routes::SessionState,
    data: Option<Encryption>,
    key_store: &domain::MerchantKeyStore,
) -> errors::RouterResult<Option<T>>
where
    T: serde::de::DeserializeOwned,
{
    let key = key_store.key.get_inner().peek();
    let identifier = Identifier::Merchant(key_store.merchant_id.clone());
    let decrypted_data = domain::types::crypto_operation::<serde_json::Value, masking::WithType>(
        &state.into(),
        type_name!(T),
        domain::types::CryptoOperation::DecryptOptional(data),
        identifier,
        key,
    )
    .await
    .and_then(|val| val.try_into_optionaloperation())
    .change_context(errors::StorageError::DecryptionError)
    .change_context(errors::ApiErrorResponse::InternalServerError)
    .attach_printable("unable to decrypt data")?;

    decrypted_data
        .map(|decrypted_data| decrypted_data.into_inner().expose())
        .map(|decrypted_value| decrypted_value.parse_value("generic_data"))
        .transpose()
        .change_context(errors::ApiErrorResponse::InternalServerError)
        .attach_printable("unable to parse generic data value")
}

#[cfg(feature = "v1")]
pub async fn get_card_details_from_locker(
    state: &routes::SessionState,
    pm: &domain::PaymentMethod,
) -> errors::RouterResult<api::CardDetailFromLocker> {
    let card = get_card_from_locker(
        state,
        &pm.customer_id,
        &pm.merchant_id,
        pm.locker_id.as_ref().unwrap_or(pm.get_id()),
    )
    .await
    .attach_printable("Error getting card from card vault")?;

    payment_methods::get_card_detail(pm, card)
        .change_context(errors::ApiErrorResponse::InternalServerError)
        .attach_printable("Get Card Details Failed")
}

#[cfg(feature = "v1")]
pub async fn get_lookup_key_from_locker(
    state: &routes::SessionState,
    payment_token: &str,
    pm: &domain::PaymentMethod,
    merchant_key_store: &domain::MerchantKeyStore,
) -> errors::RouterResult<api::CardDetailFromLocker> {
    let card_detail = get_card_details_from_locker(state, pm).await?;
    let card = card_detail.clone();

    let resp = TempLockerCardSupport::create_payment_method_data_in_temp_locker(
        state,
        payment_token,
        card,
        pm,
        merchant_key_store,
    )
    .await?;
    Ok(resp)
}

pub async fn get_masked_bank_details(
    pm: &domain::PaymentMethod,
) -> errors::RouterResult<Option<MaskedBankDetails>> {
    #[cfg(feature = "v1")]
    let payment_method_data = pm
        .payment_method_data
        .clone()
        .map(|x| x.into_inner().expose())
        .map(
            |v| -> Result<PaymentMethodsData, error_stack::Report<errors::ApiErrorResponse>> {
                v.parse_value::<PaymentMethodsData>("PaymentMethodsData")
                    .change_context(errors::StorageError::DeserializationFailed)
                    .change_context(errors::ApiErrorResponse::InternalServerError)
                    .attach_printable("Failed to deserialize Payment Method Auth config")
            },
        )
        .transpose()?;

    #[cfg(feature = "v2")]
    let payment_method_data = pm.payment_method_data.clone().map(|x| x.into_inner());

    match payment_method_data {
        Some(pmd) => match pmd {
            PaymentMethodsData::Card(_) => Ok(None),
            PaymentMethodsData::BankDetails(bank_details) => Ok(Some(MaskedBankDetails {
                mask: bank_details.mask,
            })),
            PaymentMethodsData::WalletDetails(_) => Ok(None),
        },
        None => Err(report!(errors::ApiErrorResponse::InternalServerError))
            .attach_printable("Unable to fetch payment method data"),
    }
}

#[cfg(feature = "v1")]
pub async fn get_bank_account_connector_details(
    pm: &domain::PaymentMethod,
) -> errors::RouterResult<Option<BankAccountTokenData>> {
    let payment_method_data = pm
        .payment_method_data
        .clone()
        .map(|x| x.into_inner().expose())
        .map(
            |v| -> Result<PaymentMethodsData, error_stack::Report<errors::ApiErrorResponse>> {
                v.parse_value::<PaymentMethodsData>("PaymentMethodsData")
                    .change_context(errors::StorageError::DeserializationFailed)
                    .change_context(errors::ApiErrorResponse::InternalServerError)
                    .attach_printable("Failed to deserialize Payment Method Auth config")
            },
        )
        .transpose()?;

    match payment_method_data {
        Some(pmd) => match pmd {
            PaymentMethodsData::Card(_) => Err(errors::ApiErrorResponse::UnprocessableEntity {
                message: "Card is not a valid entity".to_string(),
            }
            .into()),
            PaymentMethodsData::WalletDetails(_) => {
                Err(errors::ApiErrorResponse::UnprocessableEntity {
                    message: "Wallet is not a valid entity".to_string(),
                }
                .into())
            }
            PaymentMethodsData::BankDetails(bank_details) => {
                let connector_details = bank_details
                    .connector_details
                    .first()
                    .ok_or(errors::ApiErrorResponse::InternalServerError)?;

                let pm_type = pm
                    .get_payment_method_subtype()
                    .get_required_value("payment_method_type")
                    .attach_printable("PaymentMethodType not found")?;

                let pm = pm
                    .get_payment_method_type()
                    .get_required_value("payment_method")
                    .attach_printable("PaymentMethod not found")?;

                let token_data = BankAccountTokenData {
                    payment_method_type: pm_type,
                    payment_method: pm,
                    connector_details: connector_details.clone(),
                };

                Ok(Some(token_data))
            }
        },
        None => Ok(None),
    }
}

pub async fn update_last_used_at(
    payment_method: &domain::PaymentMethod,
    state: &routes::SessionState,
    storage_scheme: MerchantStorageScheme,
    key_store: &domain::MerchantKeyStore,
) -> errors::RouterResult<()> {
    let update_last_used = storage::PaymentMethodUpdate::LastUsedUpdate {
        last_used_at: common_utils::date_time::now(),
    };

    state
        .store
        .update_payment_method(
            key_store,
            payment_method.clone(),
            update_last_used,
            storage_scheme,
        )
        .await
        .change_context(errors::ApiErrorResponse::InternalServerError)
        .attach_printable("Failed to update the last_used_at in db")?;

    Ok(())
}
#[cfg(feature = "payouts")]
pub async fn get_bank_from_hs_locker(
    state: &routes::SessionState,
    key_store: &domain::MerchantKeyStore,
    temp_token: Option<&String>,
    customer_id: &id_type::CustomerId,
    merchant_id: &id_type::MerchantId,
    token_ref: &str,
) -> errors::RouterResult<api::BankPayout> {
    let payment_method = get_payment_method_from_hs_locker(
        state,
        key_store,
        customer_id,
        merchant_id,
        token_ref,
        None,
    )
    .await
    .change_context(errors::ApiErrorResponse::InternalServerError)
    .attach_printable("Error getting payment method from locker")?;
    let pm_parsed: api::PayoutMethodData = payment_method
        .peek()
        .to_string()
        .parse_struct("PayoutMethodData")
        .change_context(errors::ApiErrorResponse::InternalServerError)?;
    match &pm_parsed {
        api::PayoutMethodData::Bank(bank) => {
            if let Some(token) = temp_token {
                vault::Vault::store_payout_method_data_in_locker(
                    state,
                    Some(token.clone()),
                    &pm_parsed,
                    Some(customer_id.to_owned()),
                    key_store,
                )
                .await
                .change_context(errors::ApiErrorResponse::InternalServerError)
                .attach_printable("Error storing payout method data in temporary locker")?;
            }
            Ok(bank.to_owned())
        }
        api::PayoutMethodData::Card(_) => Err(errors::ApiErrorResponse::InvalidRequestData {
            message: "Expected bank details, found card details instead".to_string(),
        }
        .into()),
        api::PayoutMethodData::Wallet(_) => Err(errors::ApiErrorResponse::InvalidRequestData {
            message: "Expected bank details, found wallet details instead".to_string(),
        }
        .into()),
        api::PayoutMethodData::BankRedirect(_) => {
            Err(errors::ApiErrorResponse::InvalidRequestData {
                message: "Expected bank details, found bank redirect details instead".to_string(),
            }
            .into())
        }
        api::PayoutMethodData::Passthrough(_) => {
            Err(errors::ApiErrorResponse::InvalidRequestData {
                message: "Expected bank details, found passthrough details instead".to_string(),
            }
            .into())
        }
    }
}

#[cfg(feature = "v1")]
pub struct TempLockerCardSupport;

#[cfg(feature = "v1")]
impl TempLockerCardSupport {
    #[instrument(skip_all)]
    async fn create_payment_method_data_in_temp_locker(
        state: &routes::SessionState,
        payment_token: &str,
        card: api::CardDetailFromLocker,
        pm: &domain::PaymentMethod,
        merchant_key_store: &domain::MerchantKeyStore,
    ) -> errors::RouterResult<api::CardDetailFromLocker> {
        let card_number = card.card_number.clone().get_required_value("card_number")?;
        let card_exp_month = card
            .expiry_month
            .clone()
            .expose_option()
            .get_required_value("expiry_month")?;
        let card_exp_year = card
            .expiry_year
            .clone()
            .expose_option()
            .get_required_value("expiry_year")?;
        let card_holder_name = card
            .card_holder_name
            .clone()
            .expose_option()
            .unwrap_or_default();
        let card_network = card.card_network.clone();
        let value1 = payment_methods::mk_card_value1(
            card_number,
            card_exp_year,
            card_exp_month,
            Some(card_holder_name),
            None,
            None,
            None,
            card_network,
        )
        .change_context(errors::ApiErrorResponse::InternalServerError)
        .attach_printable("Error getting Value1 for locker")?;
        let value2 = payment_methods::mk_card_value2(
            None,
            None,
            None,
            Some(pm.customer_id.clone()),
            Some(pm.get_id().to_string()),
        )
        .change_context(errors::ApiErrorResponse::InternalServerError)
        .attach_printable("Error getting Value2 for locker")?;

        let value1 = vault::VaultPaymentMethod::Card(value1);
        let value2 = vault::VaultPaymentMethod::Card(value2);

        let value1 = value1
            .encode_to_string_of_json()
            .change_context(errors::ApiErrorResponse::InternalServerError)
            .attach_printable("Wrapped value1 construction failed when saving card to locker")?;

        let value2 = value2
            .encode_to_string_of_json()
            .change_context(errors::ApiErrorResponse::InternalServerError)
            .attach_printable("Wrapped value2 construction failed when saving card to locker")?;

        let lookup_key = vault::create_tokenize(
            state,
            value1,
            Some(value2),
            payment_token.to_string(),
            merchant_key_store.key.get_inner(),
        )
        .await?;
        vault::add_delete_tokenized_data_task(
            &*state.store,
            &lookup_key,
            enums::PaymentMethod::Card,
        )
        .await?;
        metrics::TOKENIZED_DATA_COUNT.add(1, &[]);
        metrics::TASKS_ADDED_COUNT.add(
            1,
            router_env::metric_attributes!(("flow", "DeleteTokenizeData")),
        );
        Ok(card)
    }
}

pub async fn create_encrypted_data<T>(
    key_manager_state: &KeyManagerState,
    key_store: &domain::MerchantKeyStore,
    data: T,
) -> Result<Encryptable<Secret<serde_json::Value>>, error_stack::Report<errors::StorageError>>
where
    T: Debug + serde::Serialize,
{
    let key = key_store.key.get_inner().peek();
    let identifier = Identifier::Merchant(key_store.merchant_id.clone());

    let encoded_data = Encode::encode_to_value(&data)
        .change_context(errors::StorageError::SerializationFailed)
        .attach_printable("Unable to encode data")?;

    let secret_data = Secret::<_, masking::WithType>::new(encoded_data);

    let encrypted_data = domain::types::crypto_operation(
        key_manager_state,
        type_name!(payment_method::PaymentMethod),
        domain::types::CryptoOperation::Encrypt(secret_data),
        identifier.clone(),
        key,
    )
    .await
    .and_then(|val| val.try_into_operation())
    .change_context(errors::StorageError::EncryptionError)
    .attach_printable("Unable to encrypt data")?;

    Ok(encrypted_data)
}

pub async fn list_countries_currencies_for_connector_payment_method(
    state: routes::SessionState,
    req: ListCountriesCurrenciesRequest,
    _profile_id: Option<id_type::ProfileId>,
) -> errors::RouterResponse<ListCountriesCurrenciesResponse> {
    Ok(services::ApplicationResponse::Json(
        list_countries_currencies_for_connector_payment_method_util(
            state.conf.pm_filters.clone(),
            req.connector,
            req.payment_method_type,
        )
        .await,
    ))
}

// This feature will be more efficient as a WASM function rather than as an API.
// So extracting this logic to a separate function so that it can be used in WASM as well.
pub async fn list_countries_currencies_for_connector_payment_method_util(
    connector_filters: settings::ConnectorFilters,
    connector: api_enums::Connector,
    payment_method_type: api_enums::PaymentMethodType,
) -> ListCountriesCurrenciesResponse {
    let payment_method_type =
        settings::PaymentMethodFilterKey::PaymentMethodType(payment_method_type);

    let (currencies, country_codes) = connector_filters
        .0
        .get(&connector.to_string())
        .and_then(|filter| filter.0.get(&payment_method_type))
        .map(|filter| (filter.currency.clone(), filter.country.clone()))
        .unwrap_or_else(|| {
            connector_filters
                .0
                .get("default")
                .and_then(|filter| filter.0.get(&payment_method_type))
                .map_or((None, None), |filter| {
                    (filter.currency.clone(), filter.country.clone())
                })
        });

    let currencies =
        currencies.unwrap_or_else(|| api_enums::Currency::iter().collect::<HashSet<_>>());
    let country_codes =
        country_codes.unwrap_or_else(|| api_enums::CountryAlpha2::iter().collect::<HashSet<_>>());

    ListCountriesCurrenciesResponse {
        currencies,
        countries: country_codes
            .into_iter()
            .map(|country_code| CountryCodeWithName {
                code: country_code,
                name: common_enums::Country::from_alpha2(country_code),
            })
            .collect(),
    }
}

#[cfg(feature = "v1")]
pub async fn tokenize_card_flow(
    state: &routes::SessionState,
    req: domain::CardNetworkTokenizeRequest,
    provider: &domain::Provider,
) -> errors::RouterResult<api::CardNetworkTokenizeResponse> {
    match req.data {
        domain::TokenizeDataRequest::Card(ref card_req) => {
            let executor = tokenize::CardNetworkTokenizeExecutor::new(
                state,
                provider,
                card_req,
                &req.customer,
            );
            let builder =
                tokenize::NetworkTokenizationBuilder::<tokenize::TokenizeWithCard>::default();
            execute_card_tokenization(executor, builder, card_req).await
        }
        domain::TokenizeDataRequest::ExistingPaymentMethod(ref payment_method) => {
            let executor = tokenize::CardNetworkTokenizeExecutor::new(
                state,
                provider,
                payment_method,
                &req.customer,
            );
            let builder =
                tokenize::NetworkTokenizationBuilder::<tokenize::TokenizeWithPmId>::default();
            Box::pin(execute_payment_method_tokenization(
                executor,
                builder,
                payment_method,
            ))
            .await
        }
    }
}

#[cfg(feature = "v1")]
pub async fn execute_card_tokenization(
    executor: tokenize::CardNetworkTokenizeExecutor<'_, domain::TokenizeCardRequest>,
    builder: tokenize::NetworkTokenizationBuilder<'_, tokenize::TokenizeWithCard>,
    req: &domain::TokenizeCardRequest,
) -> errors::RouterResult<api::CardNetworkTokenizeResponse> {
    // Validate request and get optional customer
    let optional_customer = executor
        .validate_request_and_fetch_optional_customer()
        .await?;
    let builder = builder.set_validate_result();

    // Perform BIN lookup and validate card network
    let optional_card_info = executor
        .fetch_bin_details_and_validate_card_network(
            req.raw_card_number.clone(),
            req.card_issuer.as_ref(),
            req.card_network.as_ref(),
            req.card_type.as_ref(),
            req.card_issuing_country.as_ref(),
        )
        .await?;
    let builder = builder.set_card_details(req, optional_card_info);

    // Create customer if not present
    let customer = match optional_customer {
        Some(customer) => customer,
        None => executor.create_customer().await?,
    };
    let builder = builder.set_customer(&customer);

    // Tokenize card
    let (optional_card, optional_cvc) = builder.get_optional_card_and_cvc();
    let domain_card = optional_card
        .get_required_value("card")
        .change_context(errors::ApiErrorResponse::InternalServerError)?;
    let network_token_details = executor
        .tokenize_card(&customer.id, &domain_card, optional_cvc)
        .await?;
    let builder = builder.set_token_details(&network_token_details);

    // Store card and token in locker
    let store_card_and_token_resp = executor
        .store_card_and_token_in_locker(&network_token_details, &domain_card, &customer.id)
        .await?;
    let builder = builder.set_stored_card_response(&store_card_and_token_resp);
    let builder = builder.set_stored_token_response(&store_card_and_token_resp);

    // Create payment method
    let payment_method = executor
        .create_payment_method(
            &store_card_and_token_resp,
            &network_token_details,
            &domain_card,
            &customer.id,
        )
        .await?;
    let builder = builder.set_payment_method_response(&payment_method);

    Ok(builder.build())
}

#[cfg(feature = "v1")]
pub async fn execute_payment_method_tokenization(
    executor: tokenize::CardNetworkTokenizeExecutor<'_, domain::TokenizePaymentMethodRequest>,
    builder: tokenize::NetworkTokenizationBuilder<'_, tokenize::TokenizeWithPmId>,
    req: &domain::TokenizePaymentMethodRequest,
) -> errors::RouterResult<api::CardNetworkTokenizeResponse> {
    // Fetch payment method
    let payment_method = executor
        .fetch_payment_method(&req.payment_method_id)
        .await?;
    let builder = builder.set_payment_method(&payment_method);

    // Validate payment method and customer
    let (locker_id, customer) = executor
        .validate_request_and_locker_reference_and_customer(&payment_method)
        .await?;
    let builder = builder.set_validate_result(&customer);

    // Fetch card from locker
    let card_details = get_card_from_locker(
        executor.state,
        &customer.id,
        executor.merchant_account.get_id(),
        &locker_id,
    )
    .await?;

    // Perform BIN lookup and validate card network
    let optional_card_info = executor
        .fetch_bin_details_and_validate_card_network(
            card_details.card_number.clone(),
            None,
            None,
            None,
            None,
        )
        .await?;
    let builder = builder.set_card_details(&card_details, optional_card_info, req.card_cvc.clone());

    // Tokenize card
    let (optional_card, optional_cvc) = builder.get_optional_card_and_cvc();
    let domain_card = optional_card.get_required_value("card")?;
    let network_token_details = executor
        .tokenize_card(&customer.id, &domain_card, optional_cvc)
        .await?;
    let builder = builder.set_token_details(&network_token_details);

    // Store token in locker
    let store_token_resp = executor
        .store_network_token_in_locker(
            &network_token_details,
            &customer.id,
            card_details.name_on_card.clone(),
            card_details.nick_name.clone().map(Secret::new),
        )
        .await?;
    let builder = builder.set_stored_token_response(&store_token_resp);

    // Update payment method
    let updated_payment_method = executor
        .update_payment_method(
            &store_token_resp,
            payment_method,
            &network_token_details,
            &domain_card,
        )
        .await?;
    let builder = builder.set_payment_method(&updated_payment_method);

    Ok(builder.build())
}<|MERGE_RESOLUTION|>--- conflicted
+++ resolved
@@ -2709,12 +2709,8 @@
                 &pi.payment_id,
                 &pi.merchant_id,
                 &pi.active_attempt.get_id(),
-<<<<<<< HEAD
                 platform.get_provider().get_account().storage_scheme,
-=======
-                platform.get_processor().get_account().storage_scheme,
-                platform.get_processor().get_key_store(),
->>>>>>> 8e33f242
+                platform.get_provider().get_key_store(),
             )
             .await
             .change_context(errors::ApiErrorResponse::PaymentNotFound)
@@ -3103,12 +3099,8 @@
             .update_payment_attempt_with_attempt_id(
                 payment_attempt.clone(),
                 attempt_update,
-<<<<<<< HEAD
                 platform.get_provider().get_account().storage_scheme,
-=======
-                platform.get_processor().get_account().storage_scheme,
-                platform.get_processor().get_key_store(),
->>>>>>> 8e33f242
+                platform.get_provider().get_key_store(),
             )
             .await
             .to_not_found_response(errors::ApiErrorResponse::PaymentNotFound)?;
@@ -4528,12 +4520,8 @@
                     payment_intent.get_id(),
                     platform.get_provider().get_account().get_id(),
                     &payment_intent.active_attempt.get_id(),
-<<<<<<< HEAD
                     platform.get_provider().get_account().storage_scheme,
-=======
-                    platform.get_processor().get_account().storage_scheme,
-                    platform.get_processor().get_key_store(),
->>>>>>> 8e33f242
+                    platform.get_provider().get_key_store(),
                 )
                 .await
                 .to_not_found_response(errors::ApiErrorResponse::PaymentNotFound)
