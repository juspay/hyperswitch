--- conflicted
+++ resolved
@@ -1701,18 +1701,11 @@
         });
     }
     let merchant_surcharge_configs =
-<<<<<<< HEAD
-        if let Some(((payment_attempt, payment_intent), business_profile)) = payment_attempt
-            .as_ref()
-            .zip(payment_intent)
-            .zip(business_profile)
-=======
         if let Some((payment_attempt, payment_intent, business_profile)) = payment_attempt
             .as_ref()
             .zip(payment_intent)
             .zip(business_profile)
             .map(|((pa, pi), bp)| (pa, pi, bp))
->>>>>>> cdc5ac47
         {
             Box::pin(call_surcharge_decision_management(
                 state,
@@ -2582,15 +2575,10 @@
     )
     .await?;
 
-<<<<<<< HEAD
-    if let Some(((payment_attempt, payment_intent), business_profile)) =
-        payment_attempt.zip(payment_intent).zip(business_profile)
-=======
     if let Some((payment_attempt, payment_intent, business_profile)) = payment_attempt
         .zip(payment_intent)
         .zip(business_profile)
         .map(|((pa, pi), bp)| (pa, pi, bp))
->>>>>>> cdc5ac47
     {
         call_surcharge_decision_management_for_saved_card(
             state,
