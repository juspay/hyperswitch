--- conflicted
+++ resolved
@@ -501,7 +501,6 @@
         let card_exp_year = card
             .expiry_year
             .peek_cloning()
-<<<<<<< HEAD
             .get_required_value("expiry_year")?;
         let card_holder_name = card.card_holder_name.peek_cloning().unwrap_or_default();
         let card_detail = api::CardDetail {
@@ -518,24 +517,6 @@
         Ok(card)
     }
 }
-=======
-            .get_required_value("expiry_year")?,
-    );
-    card_info.push_str(":::");
-    card_info.push_str(
-        &card_detail
-            .card_holder_name
-            .peek_cloning()
-            .unwrap_or_default(),
-    );
-    let card_info_val = get_card_info_value(&state.conf.keys, card_info).await?;
-    let temp_card = storage::TempCard {
-        card_info: Some(card_info_val),
-        date_created: common_utils::date_time::now(),
-        txn_id: None,
-        id: payment_token,
-    };
->>>>>>> 863e53c0
 
 #[cfg(feature = "basilisk")]
 impl BasiliskCardSupport {
