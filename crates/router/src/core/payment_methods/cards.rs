use std::{
    collections::{HashMap, HashSet},
    fmt::Debug,
    str::FromStr,
};

use api_models::{
    admin::PaymentMethodsEnabled,
    enums as api_enums,
    payment_methods::{
        BankAccountTokenData, Card, CardDetailUpdate, CardDetailsPaymentMethod, CardNetworkTypes,
        CountryCodeWithName, CustomerDefaultPaymentMethodResponse, ListCountriesCurrenciesRequest,
        ListCountriesCurrenciesResponse, MaskedBankDetails, PaymentExperienceTypes,
        PaymentMethodsData, RequestPaymentMethodTypes, RequiredFieldInfo,
        ResponsePaymentMethodIntermediate, ResponsePaymentMethodTypes,
        ResponsePaymentMethodsEnabled,
    },
    payments::BankCodeResponse,
    pm_auth::PaymentMethodAuthConfig,
    surcharge_decision_configs as api_surcharge_decision_configs,
};
use common_enums::enums::MerchantStorageScheme;
use common_utils::{
    consts,
    crypto::Encryptable,
    ext_traits::{AsyncExt, Encode, StringExt, ValueExt},
    generate_id, id_type,
    types::MinorUnit,
};
use diesel_models::{business_profile::BusinessProfile, encryption::Encryption, payment_method};
use domain::CustomerUpdate;
use error_stack::{report, ResultExt};
use euclid::{
    dssa::graph::{AnalysisContext, CgraphExt},
    frontend::dir,
};
use hyperswitch_constraint_graph as cgraph;
use kgraph_utils::transformers::IntoDirValue;
use masking::Secret;
use router_env::{instrument, metrics::add_attributes, tracing};
use strum::IntoEnumIterator;

use super::surcharge_decision_configs::{
    perform_surcharge_decision_management_for_payment_method_list,
    perform_surcharge_decision_management_for_saved_cards,
};
#[cfg(not(feature = "connector_choice_mca_id"))]
use crate::core::utils::get_connector_label;
#[cfg(feature = "payouts")]
use crate::types::domain::types::AsyncLift;
use crate::{
    configs::settings,
    core::{
        errors::{self, StorageErrorExt},
        payment_methods::{
            add_payment_method_status_update_task, transformers as payment_methods,
            utils::{get_merchant_pm_filter_graph, make_pm_graph, refresh_pm_filters_cache},
            vault,
        },
        payments::{
            helpers,
            routing::{self, SessionFlowRoutingInput},
        },
        utils as core_utils,
    },
    db, logger,
    pii::prelude::*,
    routes::{self, app::SessionStateInfo, metrics, payment_methods::ParentPaymentMethodToken},
    services,
    types::{
        api::{self, routing as routing_types, PaymentMethodCreateExt},
        domain::{self, types::decrypt},
        storage::{self, enums, PaymentMethodListContext, PaymentTokenData},
        transformers::{ForeignFrom, ForeignTryFrom},
    },
    utils::{self, ConnectorResponseExt, OptionExt},
};

#[instrument(skip_all)]
#[allow(clippy::too_many_arguments)]
pub async fn create_payment_method(
    db: &dyn db::StorageInterface,
    req: &api::PaymentMethodCreate,
    customer_id: &id_type::CustomerId,
    payment_method_id: &str,
    locker_id: Option<String>,
    merchant_id: &str,
    pm_metadata: Option<serde_json::Value>,
    customer_acceptance: Option<serde_json::Value>,
    payment_method_data: Option<Encryption>,
    key_store: &domain::MerchantKeyStore,
    connector_mandate_details: Option<serde_json::Value>,
    status: Option<enums::PaymentMethodStatus>,
    network_transaction_id: Option<String>,
    storage_scheme: MerchantStorageScheme,
    payment_method_billing_address: Option<Encryption>,
    card_scheme: Option<String>,
) -> errors::CustomResult<storage::PaymentMethod, errors::ApiErrorResponse> {
    let customer = db
        .find_customer_by_customer_id_merchant_id(
            customer_id,
            merchant_id,
            key_store,
            storage_scheme,
        )
        .await
        .to_not_found_response(errors::ApiErrorResponse::CustomerNotFound)?;

    let client_secret = generate_id(
        consts::ID_LENGTH,
        format!("{payment_method_id}_secret").as_str(),
    );

    let current_time = common_utils::date_time::now();

    let response = db
        .insert_payment_method(
            storage::PaymentMethodNew {
                customer_id: customer_id.to_owned(),
                merchant_id: merchant_id.to_string(),
                payment_method_id: payment_method_id.to_string(),
                locker_id,
                payment_method: req.payment_method,
                payment_method_type: req.payment_method_type,
                payment_method_issuer: req.payment_method_issuer.clone(),
                scheme: req.card_network.clone().or(card_scheme),
                metadata: pm_metadata.map(Secret::new),
                payment_method_data,
                connector_mandate_details,
                customer_acceptance: customer_acceptance.map(Secret::new),
                client_secret: Some(client_secret),
                status: status.unwrap_or(enums::PaymentMethodStatus::Active),
                network_transaction_id: network_transaction_id.to_owned(),
                payment_method_issuer_code: None,
                accepted_currency: None,
                token: None,
                cardholder_name: None,
                issuer_name: None,
                issuer_country: None,
                payer_country: None,
                is_stored: None,
                swift_code: None,
                direct_debit_token: None,
                created_at: current_time,
                last_modified: current_time,
                last_used_at: current_time,
                payment_method_billing_address,
                updated_by: None,
            },
            storage_scheme,
        )
        .await
        .change_context(errors::ApiErrorResponse::InternalServerError)
        .attach_printable("Failed to add payment method in db")?;

    if customer.default_payment_method_id.is_none() && req.payment_method.is_some() {
        let _ = set_default_payment_method(
            db,
            merchant_id.to_string(),
            key_store.clone(),
            customer_id,
            payment_method_id.to_owned(),
            storage_scheme,
        )
        .await
        .map_err(|error| logger::error!(?error, "Failed to set the payment method as default"));
    }
    Ok(response)
}

pub fn store_default_payment_method(
    req: &api::PaymentMethodCreate,
    customer_id: &id_type::CustomerId,
    merchant_id: &String,
) -> (
    api::PaymentMethodResponse,
    Option<payment_methods::DataDuplicationCheck>,
) {
    let pm_id = generate_id(consts::ID_LENGTH, "pm");
    let payment_method_response = api::PaymentMethodResponse {
        merchant_id: merchant_id.to_string(),
        customer_id: Some(customer_id.to_owned()),
        payment_method_id: pm_id,
        payment_method: req.payment_method,
        payment_method_type: req.payment_method_type,
        #[cfg(feature = "payouts")]
        bank_transfer: None,
        card: None,
        metadata: req.metadata.clone(),
        created: Some(common_utils::date_time::now()),
        recurring_enabled: false,           //[#219]
        installment_payment_enabled: false, //[#219]
        payment_experience: Some(vec![api_models::enums::PaymentExperience::RedirectToUrl]),
        last_used_at: Some(common_utils::date_time::now()),
        client_secret: None,
    };

    (payment_method_response, None)
}
#[instrument(skip_all)]
pub async fn get_or_insert_payment_method(
    db: &dyn db::StorageInterface,
    req: api::PaymentMethodCreate,
    resp: &mut api::PaymentMethodResponse,
    merchant_account: &domain::MerchantAccount,
    customer_id: &id_type::CustomerId,
    key_store: &domain::MerchantKeyStore,
) -> errors::RouterResult<diesel_models::PaymentMethod> {
    let mut payment_method_id = resp.payment_method_id.clone();
    let mut locker_id = None;
    let payment_method = {
        let existing_pm_by_pmid = db
            .find_payment_method(&payment_method_id, merchant_account.storage_scheme)
            .await;

        if let Err(err) = existing_pm_by_pmid {
            if err.current_context().is_db_not_found() {
                locker_id = Some(payment_method_id.clone());
                let existing_pm_by_locker_id = db
                    .find_payment_method_by_locker_id(
                        &payment_method_id,
                        merchant_account.storage_scheme,
                    )
                    .await;

                match &existing_pm_by_locker_id {
                    Ok(pm) => payment_method_id.clone_from(&pm.payment_method_id),
                    Err(_) => payment_method_id = generate_id(consts::ID_LENGTH, "pm"),
                };
                existing_pm_by_locker_id
            } else {
                Err(err)
            }
        } else {
            existing_pm_by_pmid
        }
    };
    payment_method_id.clone_into(&mut resp.payment_method_id);

    match payment_method {
        Ok(pm) => Ok(pm),
        Err(err) => {
            if err.current_context().is_db_not_found() {
                insert_payment_method(
                    db,
                    resp,
                    &req,
                    key_store,
                    &merchant_account.merchant_id,
                    customer_id,
                    resp.metadata.clone().map(|val| val.expose()),
                    None,
                    locker_id,
                    None,
                    req.network_transaction_id.clone(),
                    merchant_account.storage_scheme,
                    None,
                )
                .await
            } else {
                Err(err)
                    .change_context(errors::ApiErrorResponse::InternalServerError)
                    .attach_printable("Error while finding payment method")
            }
        }
    }
}

pub async fn migrate_payment_method(
    state: routes::SessionState,
    req: api::PaymentMethodMigrate,
    merchant_id: &str,
    merchant_account: &domain::MerchantAccount,
    key_store: &domain::MerchantKeyStore,
) -> errors::RouterResponse<api::PaymentMethodResponse> {
    let card_details = req.card.as_ref().get_required_value("card")?;

    let card_number_validation_result =
        cards::CardNumber::from_str(card_details.card_number.peek());

    if let Some(connector_mandate_details) = &req.connector_mandate_details {
        helpers::validate_merchant_connector_ids_in_connector_mandate_details(
            &*state.store,
            key_store,
            connector_mandate_details,
            merchant_id,
        )
        .await?;
    };

    match card_number_validation_result {
        Ok(card_number) => {
            let payment_method_create_request =
                api::PaymentMethodCreate::get_payment_method_create_from_payment_method_migrate(
                    card_number,
                    &req,
                );
            get_client_secret_or_add_payment_method(
                state,
                payment_method_create_request,
                merchant_account,
                key_store,
            )
            .await
        }
        Err(card_validation_error) => {
            logger::debug!("Card number to be migrated is invalid, skip saving in locker {card_validation_error}");
            skip_locker_call_and_migrate_payment_method(
                state,
                &req,
                merchant_id.into(),
                key_store,
                merchant_account,
            )
            .await
        }
    }
}

pub async fn skip_locker_call_and_migrate_payment_method(
    state: routes::SessionState,
    req: &api::PaymentMethodMigrate,
    merchant_id: String,
    key_store: &domain::MerchantKeyStore,
    merchant_account: &domain::MerchantAccount,
) -> errors::RouterResponse<api::PaymentMethodResponse> {
    let db = &*state.store;
    let customer_id = req.customer_id.clone().get_required_value("customer_id")?;

    // In this case, since we do not have valid card details, recurring payments can only be done through connector mandate details.
    let connector_mandate_details_req = req
        .connector_mandate_details
        .clone()
        .get_required_value("connector mandate details")?;

    let connector_mandate_details = serde_json::to_value(&connector_mandate_details_req)
        .change_context(errors::ApiErrorResponse::InternalServerError)
        .attach_printable("Failed to parse connector mandate details")?;

    let payment_method_billing_address: Option<Encryptable<Secret<serde_json::Value>>> = req
        .billing
        .clone()
        .async_map(|billing| create_encrypted_data(key_store, billing))
        .await
        .transpose()
        .change_context(errors::ApiErrorResponse::InternalServerError)
        .attach_printable("Unable to encrypt Payment method billing address")?;

    let customer = db
        .find_customer_by_customer_id_merchant_id(
            &customer_id,
            &merchant_id,
            key_store,
            merchant_account.storage_scheme,
        )
        .await
        .to_not_found_response(errors::ApiErrorResponse::CustomerNotFound)?;

    let card = if let Some(card_details) = &req.card {
        helpers::validate_card_expiry(&card_details.card_exp_month, &card_details.card_exp_year)?;
        let card_number = card_details.card_number.clone();

        let (card_isin, last4_digits) = get_card_bin_and_last4_digits_for_masked_card(
            card_number.peek(),
        )
        .change_context(errors::ApiErrorResponse::InvalidRequestData {
            message: "Invalid card number".to_string(),
        })?;

        if card_details.card_issuer.is_some()
            && card_details.card_network.is_some()
            && card_details.card_type.is_some()
            && card_details.card_issuing_country.is_some()
        {
            Some(api::CardDetailFromLocker {
                scheme: card_details
                    .card_network
                    .clone()
                    .or(card_details.card_network.clone())
                    .map(|card_network| card_network.to_string()),
                last4_digits: Some(last4_digits.clone()),
                issuer_country: card_details
                    .card_issuing_country
                    .clone()
                    .or(card_details.card_issuing_country.clone()),
                card_number: None,
                expiry_month: Some(card_details.card_exp_month.clone()),
                expiry_year: Some(card_details.card_exp_year.clone()),
                card_token: None,
                card_fingerprint: None,
                card_holder_name: card_details.card_holder_name.clone(),
                nick_name: card_details.nick_name.clone(),
                card_isin: Some(card_isin.clone()),
                card_issuer: card_details
                    .card_issuer
                    .clone()
                    .or(card_details.card_issuer.clone()),
                card_network: card_details
                    .card_network
                    .clone()
                    .or(card_details.card_network.clone()),
                card_type: card_details
                    .card_type
                    .clone()
                    .or(card_details.card_type.clone()),
                saved_to_locker: false,
            })
        } else {
            Some(
                db.get_card_info(&card_isin)
                    .await
                    .map_err(|error| services::logger::error!(card_info_error=?error))
                    .ok()
                    .flatten()
                    .map(|card_info| {
                        logger::debug!("Fetching bin details");
                        api::CardDetailFromLocker {
                            scheme: card_details
                                .card_network
                                .clone()
                                .or(card_info.card_network.clone())
                                .map(|card_network| card_network.to_string()),
                            last4_digits: Some(last4_digits.clone()),
                            issuer_country: card_details
                                .card_issuing_country
                                .clone()
                                .or(card_info.card_issuing_country),
                            card_number: None,
                            expiry_month: Some(card_details.card_exp_month.clone()),
                            expiry_year: Some(card_details.card_exp_year.clone()),
                            card_token: None,
                            card_fingerprint: None,
                            card_holder_name: card_details.card_holder_name.clone(),
                            nick_name: card_details.nick_name.clone(),
                            card_isin: Some(card_isin.clone()),
                            card_issuer: card_details.card_issuer.clone().or(card_info.card_issuer),
                            card_network: card_details
                                .card_network
                                .clone()
                                .or(card_info.card_network),
                            card_type: card_details.card_type.clone().or(card_info.card_type),
                            saved_to_locker: false,
                        }
                    })
                    .unwrap_or_else(|| {
                        logger::debug!("Failed to fetch bin details");
                        api::CardDetailFromLocker {
                            scheme: card_details
                                .card_network
                                .clone()
                                .map(|card_network| card_network.to_string()),
                            last4_digits: Some(last4_digits.clone()),
                            issuer_country: card_details.card_issuing_country.clone(),
                            card_number: None,
                            expiry_month: Some(card_details.card_exp_month.clone()),
                            expiry_year: Some(card_details.card_exp_year.clone()),
                            card_token: None,
                            card_fingerprint: None,
                            card_holder_name: card_details.card_holder_name.clone(),
                            nick_name: card_details.nick_name.clone(),
                            card_isin: Some(card_isin.clone()),
                            card_issuer: card_details.card_issuer.clone(),
                            card_network: card_details.card_network.clone(),
                            card_type: card_details.card_type.clone(),
                            saved_to_locker: false,
                        }
                    }),
            )
        }
    } else {
        None
    };

    let payment_method_card_details = card
        .as_ref()
        .map(|card| PaymentMethodsData::Card(CardDetailsPaymentMethod::from(card.clone())));

    let payment_method_data_encrypted: Option<Encryptable<Secret<serde_json::Value>>> =
        payment_method_card_details
            .async_map(|card_details| create_encrypted_data(key_store, card_details))
            .await
            .transpose()
            .change_context(errors::ApiErrorResponse::InternalServerError)
            .attach_printable("Unable to encrypt Payment method card details")?;

    let payment_method_metadata: Option<serde_json::Value> =
        req.metadata.as_ref().map(|data| data.peek()).cloned();

    let payment_method_id = generate_id(consts::ID_LENGTH, "pm");

    let current_time = common_utils::date_time::now();

    let response = db
        .insert_payment_method(
            storage::PaymentMethodNew {
                customer_id: customer_id.to_owned(),
                merchant_id: merchant_id.to_string(),
                payment_method_id: payment_method_id.to_string(),
                locker_id: None,
                payment_method: req.payment_method,
                payment_method_type: req.payment_method_type,
                payment_method_issuer: req.payment_method_issuer.clone(),
                scheme: req
                    .card_network
                    .clone()
                    .or(card.clone().and_then(|card| card.scheme.clone())),
                metadata: payment_method_metadata.map(Secret::new),
                payment_method_data: payment_method_data_encrypted.map(Into::into),
                connector_mandate_details: Some(connector_mandate_details),
                customer_acceptance: None,
                client_secret: None,
                status: enums::PaymentMethodStatus::Active,
                network_transaction_id: None,
                payment_method_issuer_code: None,
                accepted_currency: None,
                token: None,
                cardholder_name: None,
                issuer_name: None,
                issuer_country: None,
                payer_country: None,
                is_stored: None,
                swift_code: None,
                direct_debit_token: None,
                created_at: current_time,
                last_modified: current_time,
                last_used_at: current_time,
                payment_method_billing_address: payment_method_billing_address.map(Into::into),
                updated_by: None,
            },
            merchant_account.storage_scheme,
        )
        .await
        .change_context(errors::ApiErrorResponse::InternalServerError)
        .attach_printable("Failed to add payment method in db")?;

    logger::debug!("Payment method inserted in db");

    if customer.default_payment_method_id.is_none() && req.payment_method.is_some() {
        let _ = set_default_payment_method(
            &*state.store,
            merchant_id.to_string(),
            key_store.clone(),
            &customer_id,
            payment_method_id.to_owned(),
            merchant_account.storage_scheme,
        )
        .await
        .map_err(|error| logger::error!(?error, "Failed to set the payment method as default"));
    }
    Ok(services::api::ApplicationResponse::Json(
        api::PaymentMethodResponse::foreign_from((card, response)),
    ))
}

pub fn get_card_bin_and_last4_digits_for_masked_card(
    masked_card_number: &str,
) -> Result<(String, String), cards::CardNumberValidationErr> {
    let last4_digits = masked_card_number
        .chars()
        .rev()
        .take(4)
        .collect::<String>()
        .chars()
        .rev()
        .collect::<String>();

    let card_isin = masked_card_number.chars().take(6).collect::<String>();

    cards::validate::validate_card_number_chars(&card_isin)
        .and_then(|_| cards::validate::validate_card_number_chars(&last4_digits))?;

    Ok((card_isin, last4_digits))
}

#[instrument(skip_all)]
pub async fn get_client_secret_or_add_payment_method(
    state: routes::SessionState,
    req: api::PaymentMethodCreate,
    merchant_account: &domain::MerchantAccount,
    key_store: &domain::MerchantKeyStore,
) -> errors::RouterResponse<api::PaymentMethodResponse> {
    let db = &*state.store;
    let merchant_id = &merchant_account.merchant_id;
    let customer_id = req.customer_id.clone().get_required_value("customer_id")?;

    #[cfg(not(feature = "payouts"))]
    let condition = req.card.is_some();
    #[cfg(feature = "payouts")]
    let condition = req.card.is_some() || req.bank_transfer.is_some() || req.wallet.is_some();

    let payment_method_billing_address: Option<Encryptable<Secret<serde_json::Value>>> = req
        .billing
        .clone()
        .async_map(|billing| create_encrypted_data(key_store, billing))
        .await
        .transpose()
        .change_context(errors::ApiErrorResponse::InternalServerError)
        .attach_printable("Unable to encrypt Payment method billing address")?;

    let connector_mandate_details = req
        .connector_mandate_details
        .clone()
        .map(serde_json::to_value)
        .transpose()
        .change_context(errors::ApiErrorResponse::InternalServerError)?;

    if condition {
        Box::pin(add_payment_method(state, req, merchant_account, key_store)).await
    } else {
        let payment_method_id = generate_id(consts::ID_LENGTH, "pm");

        let res = create_payment_method(
            db,
            &req,
            &customer_id,
            payment_method_id.as_str(),
            None,
            merchant_id.as_str(),
            None,
            None,
            None,
            key_store,
            connector_mandate_details,
            Some(enums::PaymentMethodStatus::AwaitingData),
            None,
            merchant_account.storage_scheme,
            payment_method_billing_address.map(Into::into),
            None,
        )
        .await?;

        if res.status == enums::PaymentMethodStatus::AwaitingData {
            add_payment_method_status_update_task(
                db,
                &res,
                enums::PaymentMethodStatus::AwaitingData,
                enums::PaymentMethodStatus::Inactive,
                merchant_id,
            )
            .await
            .change_context(errors::ApiErrorResponse::InternalServerError)
            .attach_printable(
                "Failed to add payment method status update task in process tracker",
            )?;
        }

        Ok(services::api::ApplicationResponse::Json(
            api::PaymentMethodResponse::foreign_from((None, res)),
        ))
    }
}

#[instrument(skip_all)]
pub fn authenticate_pm_client_secret_and_check_expiry(
    req_client_secret: &String,
    payment_method: &diesel_models::PaymentMethod,
) -> errors::CustomResult<bool, errors::ApiErrorResponse> {
    let stored_client_secret = payment_method
        .client_secret
        .clone()
        .get_required_value("client_secret")
        .change_context(errors::ApiErrorResponse::MissingRequiredField {
            field_name: "client_secret",
        })
        .attach_printable("client secret not found in db")?;

    if req_client_secret != &stored_client_secret {
        Err((errors::ApiErrorResponse::ClientSecretInvalid).into())
    } else {
        let current_timestamp = common_utils::date_time::now();
        let session_expiry = payment_method
            .created_at
            .saturating_add(time::Duration::seconds(consts::DEFAULT_SESSION_EXPIRY));

        let expired = current_timestamp > session_expiry;

        Ok(expired)
    }
}

#[instrument(skip_all)]
pub async fn add_payment_method_data(
    state: routes::SessionState,
    req: api::PaymentMethodCreate,
    merchant_account: domain::MerchantAccount,
    key_store: domain::MerchantKeyStore,
    pm_id: String,
) -> errors::RouterResponse<api::PaymentMethodResponse> {
    let db = &*state.store;

    let pmd = req
        .payment_method_data
        .clone()
        .get_required_value("payment_method_data")?;
    req.payment_method.get_required_value("payment_method")?;
    let client_secret = req
        .client_secret
        .clone()
        .get_required_value("client_secret")?;
    let payment_method = db
        .find_payment_method(pm_id.as_str(), merchant_account.storage_scheme)
        .await
        .change_context(errors::ApiErrorResponse::PaymentMethodNotFound)
        .attach_printable("Unable to find payment method")?;

    if payment_method.status != enums::PaymentMethodStatus::AwaitingData {
        return Err((errors::ApiErrorResponse::ClientSecretExpired).into());
    }

    let customer_id = payment_method.customer_id.clone();
    let customer = db
        .find_customer_by_customer_id_merchant_id(
            &customer_id,
            &merchant_account.merchant_id,
            &key_store,
            merchant_account.storage_scheme,
        )
        .await
        .to_not_found_response(errors::ApiErrorResponse::CustomerNotFound)?;

    let client_secret_expired =
        authenticate_pm_client_secret_and_check_expiry(&client_secret, &payment_method)?;

    if client_secret_expired {
        return Err((errors::ApiErrorResponse::ClientSecretExpired).into());
    };

    match pmd {
        api_models::payment_methods::PaymentMethodCreateData::Card(card) => {
            helpers::validate_card_expiry(&card.card_exp_month, &card.card_exp_year)?;
            let resp = Box::pin(add_card_to_locker(
                &state,
                req.clone(),
                &card,
                &customer_id,
                &merchant_account,
                None,
            ))
            .await
            .change_context(errors::ApiErrorResponse::InternalServerError);

            match resp {
                Ok((mut pm_resp, duplication_check)) => {
                    if duplication_check.is_some() {
                        let pm_update = storage::PaymentMethodUpdate::StatusUpdate {
                            status: Some(enums::PaymentMethodStatus::Inactive),
                        };

                        db.update_payment_method(
                            payment_method,
                            pm_update,
                            merchant_account.storage_scheme,
                        )
                        .await
                        .change_context(errors::ApiErrorResponse::InternalServerError)
                        .attach_printable("Failed to add payment method in db")?;

                        get_or_insert_payment_method(
                            db,
                            req.clone(),
                            &mut pm_resp,
                            &merchant_account,
                            &customer_id,
                            &key_store,
                        )
                        .await?;

                        return Ok(services::ApplicationResponse::Json(pm_resp));
                    } else {
                        let locker_id = pm_resp.payment_method_id.clone();
                        pm_resp.payment_method_id.clone_from(&pm_id);
                        pm_resp.client_secret = Some(client_secret.clone());

                        let card_isin = card.card_number.get_card_isin();

                        let card_info = db
                            .get_card_info(card_isin.as_str())
                            .await
                            .change_context(errors::ApiErrorResponse::InternalServerError)
                            .attach_printable("Failed to get card info")?;

                        let updated_card = CardDetailsPaymentMethod {
                            issuer_country: card_info
                                .as_ref()
                                .and_then(|ci| ci.card_issuing_country.clone()),
                            last4_digits: Some(card.card_number.get_last4()),
                            expiry_month: Some(card.card_exp_month),
                            expiry_year: Some(card.card_exp_year),
                            nick_name: card.nick_name,
                            card_holder_name: card.card_holder_name,
                            card_network: card_info.as_ref().and_then(|ci| ci.card_network.clone()),
                            card_isin: Some(card_isin),
                            card_issuer: card_info.as_ref().and_then(|ci| ci.card_issuer.clone()),
                            card_type: card_info.as_ref().and_then(|ci| ci.card_type.clone()),
                            saved_to_locker: true,
                        };

                        let pm_data_encrypted: Encryptable<Secret<serde_json::Value>> =
                            create_encrypted_data(
                                &key_store,
                                PaymentMethodsData::Card(updated_card),
                            )
                            .await
                            .change_context(errors::ApiErrorResponse::InternalServerError)
                            .attach_printable("Unable to encrypt payment method data")?;

                        let pm_update = storage::PaymentMethodUpdate::AdditionalDataUpdate {
                            payment_method_data: Some(pm_data_encrypted.into()),
                            status: Some(enums::PaymentMethodStatus::Active),
                            locker_id: Some(locker_id),
                            payment_method: req.payment_method,
                            payment_method_issuer: req.payment_method_issuer,
                            payment_method_type: req.payment_method_type,
                        };

                        db.update_payment_method(
                            payment_method,
                            pm_update,
                            merchant_account.storage_scheme,
                        )
                        .await
                        .change_context(errors::ApiErrorResponse::InternalServerError)
                        .attach_printable("Failed to add payment method in db")?;

                        if customer.default_payment_method_id.is_none() {
                            let _ = set_default_payment_method(
                                db,
                                merchant_account.merchant_id.clone(),
                                key_store.clone(),
                                &customer_id,
                                pm_id,
                                merchant_account.storage_scheme,
                            )
                            .await
                            .map_err(|error| {
                                logger::error!(
                                    ?error,
                                    "Failed to set the payment method as default"
                                )
                            });
                        }

                        return Ok(services::ApplicationResponse::Json(pm_resp));
                    }
                }
                Err(e) => {
                    let pm_update = storage::PaymentMethodUpdate::StatusUpdate {
                        status: Some(enums::PaymentMethodStatus::Inactive),
                    };

                    db.update_payment_method(
                        payment_method,
                        pm_update,
                        merchant_account.storage_scheme,
                    )
                    .await
                    .change_context(errors::ApiErrorResponse::InternalServerError)
                    .attach_printable("Failed to update payment method in db")?;

                    return Err(e.attach_printable("Failed to add card to locker"));
                }
            }
        }
    }
}

#[instrument(skip_all)]
pub async fn add_payment_method(
    state: routes::SessionState,
    req: api::PaymentMethodCreate,
    merchant_account: &domain::MerchantAccount,
    key_store: &domain::MerchantKeyStore,
) -> errors::RouterResponse<api::PaymentMethodResponse> {
    req.validate()?;
    let db = &*state.store;
    let merchant_id = &merchant_account.merchant_id;
    let customer_id = req.customer_id.clone().get_required_value("customer_id")?;
    let payment_method = req.payment_method.get_required_value("payment_method")?;
    let payment_method_billing_address: Option<Encryptable<Secret<serde_json::Value>>> = req
        .billing
        .clone()
        .async_map(|billing| create_encrypted_data(key_store, billing))
        .await
        .transpose()
        .change_context(errors::ApiErrorResponse::InternalServerError)
        .attach_printable("Unable to encrypt Payment method billing address")?;

    let connector_mandate_details = req
        .connector_mandate_details
        .clone()
        .map(serde_json::to_value)
        .transpose()
        .change_context(errors::ApiErrorResponse::InternalServerError)?;

    let response = match payment_method {
        #[cfg(feature = "payouts")]
        api_enums::PaymentMethod::BankTransfer => match req.bank_transfer.clone() {
            Some(bank) => add_bank_to_locker(
                &state,
                req.clone(),
                merchant_account,
                key_store,
                &bank,
                &customer_id,
            )
            .await
            .change_context(errors::ApiErrorResponse::InternalServerError)
            .attach_printable("Add PaymentMethod Failed"),
            _ => Ok(store_default_payment_method(
                &req,
                &customer_id,
                merchant_id,
            )),
        },
        api_enums::PaymentMethod::Card => match req.card.clone() {
            Some(card) => {
                let mut card_details = card;
                card_details = helpers::populate_bin_details_for_payment_method_create(
                    card_details.clone(),
                    db,
                )
                .await;
                helpers::validate_card_expiry(
                    &card_details.card_exp_month,
                    &card_details.card_exp_year,
                )?;
                Box::pin(add_card_to_locker(
                    &state,
                    req.clone(),
                    &card_details,
                    &customer_id,
                    merchant_account,
                    None,
                ))
                .await
                .change_context(errors::ApiErrorResponse::InternalServerError)
                .attach_printable("Add Card Failed")
            }
            _ => Ok(store_default_payment_method(
                &req,
                &customer_id,
                merchant_id,
            )),
        },
        _ => Ok(store_default_payment_method(
            &req,
            &customer_id,
            merchant_id,
        )),
    };

    let (mut resp, duplication_check) = response?;

    match duplication_check {
        Some(duplication_check) => match duplication_check {
            payment_methods::DataDuplicationCheck::Duplicated => {
                let existing_pm = get_or_insert_payment_method(
                    db,
                    req.clone(),
                    &mut resp,
                    merchant_account,
                    &customer_id,
                    key_store,
                )
                .await?;

                resp.client_secret = existing_pm.client_secret;
            }
            payment_methods::DataDuplicationCheck::MetaDataChanged => {
                if let Some(card) = req.card.clone() {
                    let existing_pm = get_or_insert_payment_method(
                        db,
                        req.clone(),
                        &mut resp,
                        merchant_account,
                        &customer_id,
                        key_store,
                    )
                    .await?;

                    let client_secret = existing_pm.client_secret.clone();

                    delete_card_from_locker(
                        &state,
                        &customer_id,
                        merchant_id,
                        existing_pm
                            .locker_id
                            .as_ref()
                            .unwrap_or(&existing_pm.payment_method_id),
                    )
                    .await?;

                    let add_card_resp = add_card_hs(
                        &state,
                        req.clone(),
                        &card,
                        &customer_id,
                        merchant_account,
                        api::enums::LockerChoice::HyperswitchCardVault,
                        Some(
                            existing_pm
                                .locker_id
                                .as_ref()
                                .unwrap_or(&existing_pm.payment_method_id),
                        ),
                    )
                    .await;

                    if let Err(err) = add_card_resp {
                        logger::error!(vault_err=?err);
                        db.delete_payment_method_by_merchant_id_payment_method_id(
                            merchant_id,
                            &resp.payment_method_id,
                        )
                        .await
                        .to_not_found_response(errors::ApiErrorResponse::PaymentMethodNotFound)?;

                        Err(report!(errors::ApiErrorResponse::InternalServerError)
                            .attach_printable("Failed while updating card metadata changes"))?
                    };

                    let existing_pm_data = get_card_details_without_locker_fallback(
                        &existing_pm,
                        key_store.key.peek(),
                        &state,
                    )
                    .await?;

                    let updated_card = Some(api::CardDetailFromLocker {
                        scheme: existing_pm.scheme.clone(),
                        last4_digits: Some(card.card_number.get_last4()),
                        issuer_country: card
                            .card_issuing_country
                            .or(existing_pm_data.issuer_country),
                        card_isin: Some(card.card_number.get_card_isin()),
                        card_number: Some(card.card_number),
                        expiry_month: Some(card.card_exp_month),
                        expiry_year: Some(card.card_exp_year),
                        card_token: None,
                        card_fingerprint: None,
                        card_holder_name: card
                            .card_holder_name
                            .or(existing_pm_data.card_holder_name),
                        nick_name: card.nick_name.or(existing_pm_data.nick_name),
                        card_network: card.card_network.or(existing_pm_data.card_network),
                        card_issuer: card.card_issuer.or(existing_pm_data.card_issuer),
                        card_type: card.card_type.or(existing_pm_data.card_type),
                        saved_to_locker: true,
                    });

                    let updated_pmd = updated_card.as_ref().map(|card| {
                        PaymentMethodsData::Card(CardDetailsPaymentMethod::from(card.clone()))
                    });
                    let pm_data_encrypted: Option<Encryptable<Secret<serde_json::Value>>> =
                        updated_pmd
                            .async_map(|updated_pmd| create_encrypted_data(key_store, updated_pmd))
                            .await
                            .transpose()
                            .change_context(errors::ApiErrorResponse::InternalServerError)
                            .attach_printable("Unable to encrypt payment method data")?;

                    let pm_update = storage::PaymentMethodUpdate::PaymentMethodDataUpdate {
                        payment_method_data: pm_data_encrypted.map(Into::into),
                    };

                    db.update_payment_method(
                        existing_pm,
                        pm_update,
                        merchant_account.storage_scheme,
                    )
                    .await
                    .change_context(errors::ApiErrorResponse::InternalServerError)
                    .attach_printable("Failed to add payment method in db")?;

                    resp.client_secret = client_secret;
                }
            }
        },
        None => {
            let pm_metadata = resp.metadata.as_ref().map(|data| data.peek());

            let locker_id = if resp.payment_method == Some(api_enums::PaymentMethod::Card)
                || resp.payment_method == Some(api_enums::PaymentMethod::BankTransfer)
            {
                Some(resp.payment_method_id)
            } else {
                None
            };
            resp.payment_method_id = generate_id(consts::ID_LENGTH, "pm");
            let pm = insert_payment_method(
                db,
                &resp,
                &req,
                key_store,
                merchant_id,
                &customer_id,
                pm_metadata.cloned(),
                None,
                locker_id,
                connector_mandate_details,
                req.network_transaction_id.clone(),
                merchant_account.storage_scheme,
                payment_method_billing_address.map(Into::into),
            )
            .await?;

            resp.client_secret = pm.client_secret;
        }
    }

    Ok(services::ApplicationResponse::Json(resp))
}

#[allow(clippy::too_many_arguments)]
pub async fn insert_payment_method(
    db: &dyn db::StorageInterface,
    resp: &api::PaymentMethodResponse,
    req: &api::PaymentMethodCreate,
    key_store: &domain::MerchantKeyStore,
    merchant_id: &str,
    customer_id: &id_type::CustomerId,
    pm_metadata: Option<serde_json::Value>,
    customer_acceptance: Option<serde_json::Value>,
    locker_id: Option<String>,
    connector_mandate_details: Option<serde_json::Value>,
    network_transaction_id: Option<String>,
    storage_scheme: MerchantStorageScheme,
    payment_method_billing_address: Option<Encryption>,
) -> errors::RouterResult<diesel_models::PaymentMethod> {
    let pm_card_details = resp
        .card
        .clone()
        .map(|card| PaymentMethodsData::Card(CardDetailsPaymentMethod::from(card.clone())));

    let pm_data_encrypted: Option<Encryptable<Secret<serde_json::Value>>> = pm_card_details
        .clone()
        .async_map(|pm_card| create_encrypted_data(key_store, pm_card))
        .await
        .transpose()
        .change_context(errors::ApiErrorResponse::InternalServerError)
        .attach_printable("Unable to encrypt payment method data")?;

    create_payment_method(
        db,
        req,
        customer_id,
        &resp.payment_method_id,
        locker_id,
        merchant_id,
        pm_metadata,
        customer_acceptance,
        pm_data_encrypted.map(Into::into),
        key_store,
        connector_mandate_details,
        None,
        network_transaction_id,
        storage_scheme,
        payment_method_billing_address,
        resp.card.clone().and_then(|card| {
            card.card_network
                .map(|card_network| card_network.to_string())
        }),
    )
    .await
}

#[instrument(skip_all)]
pub async fn update_customer_payment_method(
    state: routes::SessionState,
    merchant_account: domain::MerchantAccount,
    req: api::PaymentMethodUpdate,
    payment_method_id: &str,
    key_store: domain::MerchantKeyStore,
) -> errors::RouterResponse<api::PaymentMethodResponse> {
    // Currently update is supported only for cards
    if let Some(card_update) = req.card.clone() {
        let db = state.store.as_ref();

        let pm = db
            .find_payment_method(payment_method_id, merchant_account.storage_scheme)
            .await
            .to_not_found_response(errors::ApiErrorResponse::PaymentMethodNotFound)?;

        if let Some(cs) = &req.client_secret {
            let is_client_secret_expired = authenticate_pm_client_secret_and_check_expiry(cs, &pm)?;

            if is_client_secret_expired {
                return Err((errors::ApiErrorResponse::ClientSecretExpired).into());
            };
        };

        if pm.status == enums::PaymentMethodStatus::AwaitingData {
            return Err(report!(errors::ApiErrorResponse::NotSupported {
                message: "Payment method is awaiting data so it cannot be updated".into()
            }));
        }

        if pm.payment_method_data.is_none() {
            return Err(report!(errors::ApiErrorResponse::GenericNotFoundError {
                message: "payment_method_data not found".to_string()
            }));
        }

        // Fetch the existing payment method data from db
        let existing_card_data = decrypt::<serde_json::Value, masking::WithType>(
            pm.payment_method_data.clone(),
            key_store.key.get_inner().peek(),
        )
        .await
        .change_context(errors::ApiErrorResponse::InternalServerError)
        .attach_printable("Failed to decrypt card details")?
        .map(|x| x.into_inner().expose())
        .map(
            |value| -> Result<PaymentMethodsData, error_stack::Report<errors::ApiErrorResponse>> {
                value
                    .parse_value::<PaymentMethodsData>("PaymentMethodsData")
                    .change_context(errors::ApiErrorResponse::InternalServerError)
                    .attach_printable("Failed to deserialize payment methods data")
            },
        )
        .transpose()?
        .and_then(|pmd| match pmd {
            PaymentMethodsData::Card(crd) => Some(api::CardDetailFromLocker::from(crd)),
            _ => None,
        })
        .ok_or(errors::ApiErrorResponse::InternalServerError)
        .attach_printable("Failed to obtain decrypted card object from db")?;

        let is_card_updation_required =
            validate_payment_method_update(card_update.clone(), existing_card_data.clone());

        let response = if is_card_updation_required {
            // Fetch the existing card data from locker for getting card number
            let card_data_from_locker = get_card_from_locker(
                &state,
                &pm.customer_id,
                &pm.merchant_id,
                pm.locker_id.as_ref().unwrap_or(&pm.payment_method_id),
            )
            .await
            .change_context(errors::ApiErrorResponse::InternalServerError)
            .attach_printable("Error getting card from locker")?;

            if card_update.card_exp_month.is_some() || card_update.card_exp_year.is_some() {
                helpers::validate_card_expiry(
                    card_update
                        .card_exp_month
                        .as_ref()
                        .unwrap_or(&card_data_from_locker.card_exp_month),
                    card_update
                        .card_exp_year
                        .as_ref()
                        .unwrap_or(&card_data_from_locker.card_exp_year),
                )?;
            }

            let updated_card_details = card_update.apply(card_data_from_locker.clone());

            // Construct new payment method object from request
            let new_pm = api::PaymentMethodCreate {
                payment_method: pm.payment_method,
                payment_method_type: pm.payment_method_type,
                payment_method_issuer: pm.payment_method_issuer.clone(),
                payment_method_issuer_code: pm.payment_method_issuer_code,
                #[cfg(feature = "payouts")]
                bank_transfer: None,
                card: Some(updated_card_details.clone()),
                #[cfg(feature = "payouts")]
                wallet: None,
                metadata: None,
                customer_id: Some(pm.customer_id.clone()),
                client_secret: pm.client_secret.clone(),
                payment_method_data: None,
                card_network: None,
                billing: None,
                connector_mandate_details: None,
                network_transaction_id: None,
            };
            new_pm.validate()?;

            // Delete old payment method from locker
            delete_card_from_locker(
                &state,
                &pm.customer_id,
                &pm.merchant_id,
                pm.locker_id.as_ref().unwrap_or(&pm.payment_method_id),
            )
            .await?;

            // Add the updated payment method data to locker
            let (mut add_card_resp, _) = Box::pin(add_card_to_locker(
                &state,
                new_pm.clone(),
                &updated_card_details,
                &pm.customer_id,
                &merchant_account,
                Some(pm.locker_id.as_ref().unwrap_or(&pm.payment_method_id)),
            ))
            .await
            .change_context(errors::ApiErrorResponse::InternalServerError)
            .attach_printable("Failed to add updated payment method to locker")?;

            // Construct new updated card object. Consider a field if passed in request or else populate it with the existing value from existing_card_data
            let updated_card = Some(api::CardDetailFromLocker {
                scheme: existing_card_data.scheme,
                last4_digits: Some(card_data_from_locker.card_number.get_last4()),
                issuer_country: existing_card_data.issuer_country,
                card_number: existing_card_data.card_number,
                expiry_month: card_update
                    .card_exp_month
                    .or(existing_card_data.expiry_month),
                expiry_year: card_update.card_exp_year.or(existing_card_data.expiry_year),
                card_token: existing_card_data.card_token,
                card_fingerprint: existing_card_data.card_fingerprint,
                card_holder_name: card_update
                    .card_holder_name
                    .or(existing_card_data.card_holder_name),
                nick_name: card_update.nick_name.or(existing_card_data.nick_name),
                card_network: existing_card_data.card_network,
                card_isin: existing_card_data.card_isin,
                card_issuer: existing_card_data.card_issuer,
                card_type: existing_card_data.card_type,
                saved_to_locker: true,
            });

            let updated_pmd = updated_card
                .as_ref()
                .map(|card| PaymentMethodsData::Card(CardDetailsPaymentMethod::from(card.clone())));

            let pm_data_encrypted: Option<Encryptable<Secret<serde_json::Value>>> = updated_pmd
                .async_map(|updated_pmd| create_encrypted_data(&key_store, updated_pmd))
                .await
                .transpose()
                .change_context(errors::ApiErrorResponse::InternalServerError)
                .attach_printable("Unable to encrypt payment method data")?;

            let pm_update = storage::PaymentMethodUpdate::PaymentMethodDataUpdate {
                payment_method_data: pm_data_encrypted.map(Into::into),
            };

            add_card_resp
                .payment_method_id
                .clone_from(&pm.payment_method_id);

            db.update_payment_method(pm, pm_update, merchant_account.storage_scheme)
                .await
                .change_context(errors::ApiErrorResponse::InternalServerError)
                .attach_printable("Failed to update payment method in db")?;

            add_card_resp
        } else {
            // Return existing payment method data as response without any changes
            api::PaymentMethodResponse {
                merchant_id: pm.merchant_id.to_owned(),
                customer_id: Some(pm.customer_id),
                payment_method_id: pm.payment_method_id,
                payment_method: pm.payment_method,
                payment_method_type: pm.payment_method_type,
                #[cfg(feature = "payouts")]
                bank_transfer: None,
                card: Some(existing_card_data),
                metadata: pm.metadata,
                created: Some(pm.created_at),
                recurring_enabled: false,
                installment_payment_enabled: false,
                payment_experience: Some(vec![api_models::enums::PaymentExperience::RedirectToUrl]),
                last_used_at: Some(common_utils::date_time::now()),
                client_secret: pm.client_secret.clone(),
            }
        };

        Ok(services::ApplicationResponse::Json(response))
    } else {
        Err(report!(errors::ApiErrorResponse::NotSupported {
            message: "Payment method update for the given payment method is not supported".into()
        }))
    }
}

pub fn validate_payment_method_update(
    card_updation_obj: CardDetailUpdate,
    existing_card_data: api::CardDetailFromLocker,
) -> bool {
    // Return true If any one of the below condition returns true,
    // If a field is not passed in the update request, return false.
    // If the field is present, it depends on the existing field data:
    // - If existing field data is not present, or if it is present and doesn't match
    //   the update request data, then return true.
    // - Or else return false
    card_updation_obj
        .card_exp_month
        .map(|exp_month| exp_month.expose())
        .map_or(false, |new_exp_month| {
            existing_card_data
                .expiry_month
                .map(|exp_month| exp_month.expose())
                .map_or(true, |old_exp_month| new_exp_month != old_exp_month)
        })
        || card_updation_obj
            .card_exp_year
            .map(|exp_year| exp_year.expose())
            .map_or(false, |new_exp_year| {
                existing_card_data
                    .expiry_year
                    .map(|exp_year| exp_year.expose())
                    .map_or(true, |old_exp_year| new_exp_year != old_exp_year)
            })
        || card_updation_obj
            .card_holder_name
            .map(|name| name.expose())
            .map_or(false, |new_card_holder_name| {
                existing_card_data
                    .card_holder_name
                    .map(|name| name.expose())
                    .map_or(true, |old_card_holder_name| {
                        new_card_holder_name != old_card_holder_name
                    })
            })
        || card_updation_obj
            .nick_name
            .map(|nick_name| nick_name.expose())
            .map_or(false, |new_nick_name| {
                existing_card_data
                    .nick_name
                    .map(|nick_name| nick_name.expose())
                    .map_or(true, |old_nick_name| new_nick_name != old_nick_name)
            })
}

// Wrapper function to switch lockers

#[cfg(feature = "payouts")]
pub async fn add_bank_to_locker(
    state: &routes::SessionState,
    req: api::PaymentMethodCreate,
    merchant_account: &domain::MerchantAccount,
    key_store: &domain::MerchantKeyStore,
    bank: &api::BankPayout,
    customer_id: &id_type::CustomerId,
) -> errors::CustomResult<
    (
        api::PaymentMethodResponse,
        Option<payment_methods::DataDuplicationCheck>,
    ),
    errors::VaultError,
> {
    let key = key_store.key.get_inner().peek();
    let payout_method_data = api::PayoutMethodData::Bank(bank.clone());
    let enc_data = async {
        serde_json::to_value(payout_method_data.to_owned())
            .map_err(|err| {
                logger::error!("Error while encoding payout method data: {err:?}");
                errors::VaultError::SavePaymentMethodFailed
            })
            .change_context(errors::VaultError::SavePaymentMethodFailed)
            .attach_printable("Unable to encode payout method data")
            .ok()
            .map(|v| {
                let secret: Secret<String> = Secret::new(v.to_string());
                secret
            })
            .async_lift(|inner| domain::types::encrypt_optional(inner, key))
            .await
    }
    .await
    .change_context(errors::VaultError::SavePaymentMethodFailed)
    .attach_printable("Failed to encrypt payout method data")?
    .map(Encryption::from)
    .map(|e| e.into_inner())
    .map_or(Err(errors::VaultError::SavePaymentMethodFailed), |e| {
        Ok(hex::encode(e.peek()))
    })?;

    let payload =
        payment_methods::StoreLockerReq::LockerGeneric(payment_methods::StoreGenericReq {
            merchant_id: &merchant_account.merchant_id,
            merchant_customer_id: customer_id.to_owned(),
            enc_data,
            ttl: state.conf.locker.ttl_for_storage_in_secs,
        });
    let store_resp = call_to_locker_hs(
        state,
        &payload,
        customer_id,
        api_enums::LockerChoice::HyperswitchCardVault,
    )
    .await?;
    let payment_method_resp = payment_methods::mk_add_bank_response_hs(
        bank.clone(),
        store_resp.card_reference,
        req,
        &merchant_account.merchant_id,
    );
    Ok((payment_method_resp, store_resp.duplication_check))
}

/// The response will be the tuple of PaymentMethodResponse and the duplication check of payment_method
pub async fn add_card_to_locker(
    state: &routes::SessionState,
    req: api::PaymentMethodCreate,
    card: &api::CardDetail,
    customer_id: &id_type::CustomerId,
    merchant_account: &domain::MerchantAccount,
    card_reference: Option<&str>,
) -> errors::CustomResult<
    (
        api::PaymentMethodResponse,
        Option<payment_methods::DataDuplicationCheck>,
    ),
    errors::VaultError,
> {
    metrics::STORED_TO_LOCKER.add(&metrics::CONTEXT, 1, &[]);
    let add_card_to_hs_resp = Box::pin(common_utils::metrics::utils::record_operation_time(
        async {
            add_card_hs(
                state,
                req.clone(),
                card,
                customer_id,
                merchant_account,
                api_enums::LockerChoice::HyperswitchCardVault,
                card_reference,
            )
            .await
            .map_err(|error| {
                metrics::CARD_LOCKER_FAILURES.add(
                    &metrics::CONTEXT,
                    1,
                    &[
                        router_env::opentelemetry::KeyValue::new("locker", "rust"),
                        router_env::opentelemetry::KeyValue::new("operation", "add"),
                    ],
                );
                error
            })
        },
        &metrics::CARD_ADD_TIME,
        &metrics::CONTEXT,
        &[router_env::opentelemetry::KeyValue::new("locker", "rust")],
    ))
    .await?;

    logger::debug!("card added to hyperswitch-card-vault");
    Ok(add_card_to_hs_resp)
}

pub async fn get_card_from_locker(
    state: &routes::SessionState,
    customer_id: &id_type::CustomerId,
    merchant_id: &str,
    card_reference: &str,
) -> errors::RouterResult<Card> {
    metrics::GET_FROM_LOCKER.add(&metrics::CONTEXT, 1, &[]);

    let get_card_from_rs_locker_resp = common_utils::metrics::utils::record_operation_time(
        async {
            get_card_from_hs_locker(
                state,
                customer_id,
                merchant_id,
                card_reference,
                api_enums::LockerChoice::HyperswitchCardVault,
            )
            .await
            .change_context(errors::ApiErrorResponse::InternalServerError)
            .attach_printable("Failed while getting card from hyperswitch card vault")
            .map_err(|error| {
                metrics::CARD_LOCKER_FAILURES.add(
                    &metrics::CONTEXT,
                    1,
                    &[
                        router_env::opentelemetry::KeyValue::new("locker", "rust"),
                        router_env::opentelemetry::KeyValue::new("operation", "get"),
                    ],
                );
                error
            })
        },
        &metrics::CARD_GET_TIME,
        &metrics::CONTEXT,
        &[router_env::opentelemetry::KeyValue::new("locker", "rust")],
    )
    .await?;

    logger::debug!("card retrieved from rust locker");
    Ok(get_card_from_rs_locker_resp)
}

pub async fn delete_card_from_locker(
    state: &routes::SessionState,
    customer_id: &id_type::CustomerId,
    merchant_id: &str,
    card_reference: &str,
) -> errors::RouterResult<payment_methods::DeleteCardResp> {
    metrics::DELETE_FROM_LOCKER.add(&metrics::CONTEXT, 1, &[]);

    common_utils::metrics::utils::record_operation_time(
        async move {
            delete_card_from_hs_locker(state, customer_id, merchant_id, card_reference)
                .await
                .map_err(|error| {
                    metrics::CARD_LOCKER_FAILURES.add(&metrics::CONTEXT, 1, &[]);
                    error
                })
        },
        &metrics::CARD_DELETE_TIME,
        &metrics::CONTEXT,
        &[],
    )
    .await
}

#[instrument(skip_all)]
pub async fn add_card_hs(
    state: &routes::SessionState,
    req: api::PaymentMethodCreate,
    card: &api::CardDetail,
    customer_id: &id_type::CustomerId,
    merchant_account: &domain::MerchantAccount,
    locker_choice: api_enums::LockerChoice,
    card_reference: Option<&str>,
) -> errors::CustomResult<
    (
        api::PaymentMethodResponse,
        Option<payment_methods::DataDuplicationCheck>,
    ),
    errors::VaultError,
> {
    let payload = payment_methods::StoreLockerReq::LockerCard(payment_methods::StoreCardReq {
        merchant_id: &merchant_account.merchant_id,
        merchant_customer_id: customer_id.to_owned(),
        requestor_card_reference: card_reference.map(str::to_string),
        card: Card {
            card_number: card.card_number.to_owned(),
            name_on_card: card.card_holder_name.to_owned(),
            card_exp_month: card.card_exp_month.to_owned(),
            card_exp_year: card.card_exp_year.to_owned(),
            card_brand: card.card_network.as_ref().map(ToString::to_string),
            card_isin: None,
            nick_name: card.nick_name.as_ref().map(Secret::peek).cloned(),
        },
        ttl: state.conf.locker.ttl_for_storage_in_secs,
    });

    let store_card_payload = call_to_locker_hs(state, &payload, customer_id, locker_choice).await?;

    let payment_method_resp = payment_methods::mk_add_card_response_hs(
        card.clone(),
        store_card_payload.card_reference,
        req,
        &merchant_account.merchant_id,
    );
    Ok((payment_method_resp, store_card_payload.duplication_check))
}

#[instrument(skip_all)]
pub async fn decode_and_decrypt_locker_data(
    key_store: &domain::MerchantKeyStore,
    enc_card_data: String,
) -> errors::CustomResult<Secret<String>, errors::VaultError> {
    // Fetch key
    let key = key_store.key.get_inner().peek();
    // Decode
    let decoded_bytes = hex::decode(&enc_card_data)
        .change_context(errors::VaultError::ResponseDeserializationFailed)
        .attach_printable("Failed to decode hex string into bytes")?;
    // Decrypt
    decrypt(Some(Encryption::new(decoded_bytes.into())), key)
        .await
        .change_context(errors::VaultError::FetchPaymentMethodFailed)?
        .map_or(
            Err(report!(errors::VaultError::FetchPaymentMethodFailed)),
            |d| Ok(d.into_inner()),
        )
}

#[instrument(skip_all)]
pub async fn get_payment_method_from_hs_locker<'a>(
    state: &'a routes::SessionState,
    key_store: &domain::MerchantKeyStore,
    customer_id: &id_type::CustomerId,
    merchant_id: &str,
    payment_method_reference: &'a str,
    locker_choice: Option<api_enums::LockerChoice>,
) -> errors::CustomResult<Secret<String>, errors::VaultError> {
    let locker = &state.conf.locker;
    let jwekey = state.conf.jwekey.get_inner();

    let payment_method_data = if !locker.mock_locker {
        let request = payment_methods::mk_get_card_request_hs(
            jwekey,
            locker,
            customer_id,
            merchant_id,
            payment_method_reference,
            locker_choice,
        )
        .await
        .change_context(errors::VaultError::FetchPaymentMethodFailed)
        .attach_printable("Making get payment method request failed")?;
        let response = services::call_connector_api(state, request, "add_card_to_locker")
            .await
            .change_context(errors::VaultError::FetchPaymentMethodFailed)
            .attach_printable("Failed while executing call_connector_api for get_card");
        let jwe_body: services::JweBody = response
            .get_response_inner("JweBody")
            .change_context(errors::VaultError::FetchPaymentMethodFailed)?;
        let decrypted_payload = payment_methods::get_decrypted_response_payload(
            jwekey,
            jwe_body,
            locker_choice,
            locker.decryption_scheme.clone(),
        )
        .await
        .change_context(errors::VaultError::FetchPaymentMethodFailed)
        .attach_printable("Error getting decrypted response payload for get card")?;
        let get_card_resp: payment_methods::RetrieveCardResp = decrypted_payload
            .parse_struct("RetrieveCardResp")
            .change_context(errors::VaultError::FetchPaymentMethodFailed)
            .attach_printable("Failed to parse struct to RetrieveCardResp")?;
        let retrieve_card_resp = get_card_resp
            .payload
            .get_required_value("RetrieveCardRespPayload")
            .change_context(errors::VaultError::FetchPaymentMethodFailed)
            .attach_printable("Failed to retrieve field - payload from RetrieveCardResp")?;
        let enc_card_data = retrieve_card_resp
            .enc_card_data
            .get_required_value("enc_card_data")
            .change_context(errors::VaultError::FetchPaymentMethodFailed)
            .attach_printable(
                "Failed to retrieve field - enc_card_data from RetrieveCardRespPayload",
            )?;
        decode_and_decrypt_locker_data(key_store, enc_card_data.peek().to_string()).await?
    } else {
        mock_get_payment_method(&*state.store, key_store, payment_method_reference)
            .await?
            .payment_method
            .payment_method_data
    };
    Ok(payment_method_data)
}

#[instrument(skip_all)]
pub async fn call_to_locker_hs<'a>(
    state: &routes::SessionState,
    payload: &payment_methods::StoreLockerReq<'a>,
    customer_id: &id_type::CustomerId,
    locker_choice: api_enums::LockerChoice,
) -> errors::CustomResult<payment_methods::StoreCardRespPayload, errors::VaultError> {
    let locker = &state.conf.locker;
    let jwekey = state.conf.jwekey.get_inner();
    let db = &*state.store;
    let stored_card_response = if !locker.mock_locker {
        let request =
            payment_methods::mk_add_locker_request_hs(jwekey, locker, payload, locker_choice)
                .await?;
        let response = services::call_connector_api(state, request, "add_card_to_hs_locker")
            .await
            .change_context(errors::VaultError::SaveCardFailed);

        let jwe_body: services::JweBody = response
            .get_response_inner("JweBody")
            .change_context(errors::VaultError::FetchCardFailed)?;

        let decrypted_payload = payment_methods::get_decrypted_response_payload(
            jwekey,
            jwe_body,
            Some(locker_choice),
            locker.decryption_scheme.clone(),
        )
        .await
        .change_context(errors::VaultError::SaveCardFailed)
        .attach_printable("Error getting decrypted response payload")?;
        let stored_card_resp: payment_methods::StoreCardResp = decrypted_payload
            .parse_struct("StoreCardResp")
            .change_context(errors::VaultError::ResponseDeserializationFailed)?;
        stored_card_resp
    } else {
        let card_id = generate_id(consts::ID_LENGTH, "card");
        mock_call_to_locker_hs(db, &card_id, payload, None, None, Some(customer_id)).await?
    };

    let stored_card = stored_card_response
        .payload
        .get_required_value("StoreCardRespPayload")
        .change_context(errors::VaultError::SaveCardFailed)?;
    Ok(stored_card)
}

pub async fn update_payment_method_metadata_and_last_used(
    db: &dyn db::StorageInterface,
    pm: payment_method::PaymentMethod,
    pm_metadata: Option<serde_json::Value>,
    storage_scheme: MerchantStorageScheme,
) -> errors::CustomResult<(), errors::VaultError> {
    let pm_update = payment_method::PaymentMethodUpdate::MetadataUpdateAndLastUsed {
        metadata: pm_metadata,
        last_used_at: common_utils::date_time::now(),
    };
    db.update_payment_method(pm, pm_update, storage_scheme)
        .await
        .change_context(errors::VaultError::UpdateInPaymentMethodDataTableFailed)?;
    Ok(())
}

pub async fn update_payment_method_and_last_used(
    db: &dyn db::StorageInterface,
    pm: payment_method::PaymentMethod,
    payment_method_update: Option<Encryption>,
    storage_scheme: MerchantStorageScheme,
) -> errors::CustomResult<(), errors::VaultError> {
    let pm_update = payment_method::PaymentMethodUpdate::UpdatePaymentMethodDataAndLastUsed {
        payment_method_data: payment_method_update,
        last_used_at: common_utils::date_time::now(),
    };
    db.update_payment_method(pm, pm_update, storage_scheme)
        .await
        .change_context(errors::VaultError::UpdateInPaymentMethodDataTableFailed)?;
    Ok(())
}

pub async fn update_payment_method_connector_mandate_details(
    db: &dyn db::StorageInterface,
    pm: payment_method::PaymentMethod,
    connector_mandate_details: Option<serde_json::Value>,
    storage_scheme: MerchantStorageScheme,
) -> errors::CustomResult<(), errors::VaultError> {
    let pm_update = payment_method::PaymentMethodUpdate::ConnectorMandateDetailsUpdate {
        connector_mandate_details,
    };

    db.update_payment_method(pm, pm_update, storage_scheme)
        .await
        .change_context(errors::VaultError::UpdateInPaymentMethodDataTableFailed)?;
    Ok(())
}
#[instrument(skip_all)]
pub async fn get_card_from_hs_locker<'a>(
    state: &'a routes::SessionState,
    customer_id: &id_type::CustomerId,
    merchant_id: &str,
    card_reference: &'a str,
    locker_choice: api_enums::LockerChoice,
) -> errors::CustomResult<Card, errors::VaultError> {
    let locker = &state.conf.locker;
    let jwekey = &state.conf.jwekey.get_inner();

    if !locker.mock_locker {
        let request = payment_methods::mk_get_card_request_hs(
            jwekey,
            locker,
            customer_id,
            merchant_id,
            card_reference,
            Some(locker_choice),
        )
        .await
        .change_context(errors::VaultError::FetchCardFailed)
        .attach_printable("Making get card request failed")?;
        let response = services::call_connector_api(state, request, "get_card_from_locker")
            .await
            .change_context(errors::VaultError::FetchCardFailed)
            .attach_printable("Failed while executing call_connector_api for get_card");
        let jwe_body: services::JweBody = response
            .get_response_inner("JweBody")
            .change_context(errors::VaultError::FetchCardFailed)?;
        let decrypted_payload = payment_methods::get_decrypted_response_payload(
            jwekey,
            jwe_body,
            Some(locker_choice),
            locker.decryption_scheme.clone(),
        )
        .await
        .change_context(errors::VaultError::FetchCardFailed)
        .attach_printable("Error getting decrypted response payload for get card")?;
        let get_card_resp: payment_methods::RetrieveCardResp = decrypted_payload
            .parse_struct("RetrieveCardResp")
            .change_context(errors::VaultError::FetchCardFailed)?;
        let retrieve_card_resp = get_card_resp
            .payload
            .get_required_value("RetrieveCardRespPayload")
            .change_context(errors::VaultError::FetchCardFailed)?;
        retrieve_card_resp
            .card
            .get_required_value("Card")
            .change_context(errors::VaultError::FetchCardFailed)
    } else {
        let (get_card_resp, _) = mock_get_card(&*state.store, card_reference).await?;
        payment_methods::mk_get_card_response(get_card_resp)
            .change_context(errors::VaultError::ResponseDeserializationFailed)
    }
}

#[instrument(skip_all)]
pub async fn delete_card_from_hs_locker<'a>(
    state: &routes::SessionState,
    customer_id: &id_type::CustomerId,
    merchant_id: &str,
    card_reference: &'a str,
) -> errors::RouterResult<payment_methods::DeleteCardResp> {
    let locker = &state.conf.locker;
    let jwekey = &state.conf.jwekey.get_inner();

    let request = payment_methods::mk_delete_card_request_hs(
        jwekey,
        locker,
        customer_id,
        merchant_id,
        card_reference,
    )
    .await
    .change_context(errors::ApiErrorResponse::InternalServerError)
    .attach_printable("Making delete card request failed")?;

    if !locker.mock_locker {
        let response = services::call_connector_api(state, request, "delete_card_from_locker")
            .await
            .change_context(errors::ApiErrorResponse::InternalServerError)
            .attach_printable("Failed while executing call_connector_api for delete card");
        let jwe_body: services::JweBody = response.get_response_inner("JweBody")?;
        let decrypted_payload = payment_methods::get_decrypted_response_payload(
            jwekey,
            jwe_body,
            Some(api_enums::LockerChoice::HyperswitchCardVault),
            locker.decryption_scheme.clone(),
        )
        .await
        .change_context(errors::ApiErrorResponse::InternalServerError)
        .attach_printable("Error getting decrypted response payload for delete card")?;
        let delete_card_resp: payment_methods::DeleteCardResp = decrypted_payload
            .parse_struct("DeleteCardResp")
            .change_context(errors::ApiErrorResponse::InternalServerError)?;
        Ok(delete_card_resp)
    } else {
        Ok(mock_delete_card_hs(&*state.store, card_reference)
            .await
            .change_context(errors::ApiErrorResponse::InternalServerError)
            .attach_printable("card_delete_failure_message")?)
    }
}

///Mock api for local testing
pub async fn mock_call_to_locker_hs<'a>(
    db: &dyn db::StorageInterface,
    card_id: &str,
    payload: &payment_methods::StoreLockerReq<'a>,
    card_cvc: Option<String>,
    payment_method_id: Option<String>,
    customer_id: Option<&id_type::CustomerId>,
) -> errors::CustomResult<payment_methods::StoreCardResp, errors::VaultError> {
    let mut locker_mock_up = storage::LockerMockUpNew {
        card_id: card_id.to_string(),
        external_id: uuid::Uuid::new_v4().to_string(),
        card_fingerprint: uuid::Uuid::new_v4().to_string(),
        card_global_fingerprint: uuid::Uuid::new_v4().to_string(),
        merchant_id: "".to_string(),
        card_number: "4111111111111111".to_string(),
        card_exp_year: "2099".to_string(),
        card_exp_month: "12".to_string(),
        card_cvc,
        payment_method_id,
        customer_id: customer_id.map(ToOwned::to_owned),
        name_on_card: None,
        nickname: None,
        enc_card_data: None,
    };
    locker_mock_up = match payload {
        payment_methods::StoreLockerReq::LockerCard(store_card_req) => storage::LockerMockUpNew {
            merchant_id: store_card_req.merchant_id.to_string(),
            card_number: store_card_req.card.card_number.peek().to_string(),
            card_exp_year: store_card_req.card.card_exp_year.peek().to_string(),
            card_exp_month: store_card_req.card.card_exp_month.peek().to_string(),
            name_on_card: store_card_req.card.name_on_card.to_owned().expose_option(),
            nickname: store_card_req.card.nick_name.to_owned(),
            ..locker_mock_up
        },
        payment_methods::StoreLockerReq::LockerGeneric(store_generic_req) => {
            storage::LockerMockUpNew {
                merchant_id: store_generic_req.merchant_id.to_string(),
                enc_card_data: Some(store_generic_req.enc_data.to_owned()),
                ..locker_mock_up
            }
        }
    };

    let response = db
        .insert_locker_mock_up(locker_mock_up)
        .await
        .change_context(errors::VaultError::SaveCardFailed)?;
    let payload = payment_methods::StoreCardRespPayload {
        card_reference: response.card_id,
        duplication_check: None,
    };
    Ok(payment_methods::StoreCardResp {
        status: "Ok".to_string(),
        error_code: None,
        error_message: None,
        payload: Some(payload),
    })
}

#[instrument(skip_all)]
pub async fn mock_get_card<'a>(
    db: &dyn db::StorageInterface,
    card_id: &'a str,
) -> errors::CustomResult<(payment_methods::GetCardResponse, Option<String>), errors::VaultError> {
    let locker_mock_up = db
        .find_locker_by_card_id(card_id)
        .await
        .change_context(errors::VaultError::FetchCardFailed)?;
    let add_card_response = payment_methods::AddCardResponse {
        card_id: locker_mock_up
            .payment_method_id
            .unwrap_or(locker_mock_up.card_id),
        external_id: locker_mock_up.external_id,
        card_fingerprint: locker_mock_up.card_fingerprint.into(),
        card_global_fingerprint: locker_mock_up.card_global_fingerprint.into(),
        merchant_id: Some(locker_mock_up.merchant_id),
        card_number: cards::CardNumber::try_from(locker_mock_up.card_number)
            .change_context(errors::VaultError::ResponseDeserializationFailed)
            .attach_printable("Invalid card number format from the mock locker")
            .map(Some)?,
        card_exp_year: Some(locker_mock_up.card_exp_year.into()),
        card_exp_month: Some(locker_mock_up.card_exp_month.into()),
        name_on_card: locker_mock_up.name_on_card.map(|card| card.into()),
        nickname: locker_mock_up.nickname,
        customer_id: locker_mock_up.customer_id,
        duplicate: locker_mock_up.duplicate,
    };
    Ok((
        payment_methods::GetCardResponse {
            card: add_card_response,
        },
        locker_mock_up.card_cvc,
    ))
}

#[instrument(skip_all)]
pub async fn mock_get_payment_method<'a>(
    db: &dyn db::StorageInterface,
    key_store: &domain::MerchantKeyStore,
    card_id: &'a str,
) -> errors::CustomResult<payment_methods::GetPaymentMethodResponse, errors::VaultError> {
    let locker_mock_up = db
        .find_locker_by_card_id(card_id)
        .await
        .change_context(errors::VaultError::FetchPaymentMethodFailed)?;
    let dec_data = if let Some(e) = locker_mock_up.enc_card_data {
        decode_and_decrypt_locker_data(key_store, e).await
    } else {
        Err(report!(errors::VaultError::FetchPaymentMethodFailed))
    }?;
    let payment_method_response = payment_methods::AddPaymentMethodResponse {
        payment_method_id: locker_mock_up
            .payment_method_id
            .unwrap_or(locker_mock_up.card_id),
        external_id: locker_mock_up.external_id,
        merchant_id: Some(locker_mock_up.merchant_id),
        nickname: locker_mock_up.nickname,
        customer_id: locker_mock_up.customer_id,
        duplicate: locker_mock_up.duplicate,
        payment_method_data: dec_data,
    };
    Ok(payment_methods::GetPaymentMethodResponse {
        payment_method: payment_method_response,
    })
}

#[instrument(skip_all)]
pub async fn mock_delete_card_hs<'a>(
    db: &dyn db::StorageInterface,
    card_id: &'a str,
) -> errors::CustomResult<payment_methods::DeleteCardResp, errors::VaultError> {
    db.delete_locker_mock_up(card_id)
        .await
        .change_context(errors::VaultError::FetchCardFailed)?;
    Ok(payment_methods::DeleteCardResp {
        status: "Ok".to_string(),
        error_code: None,
        error_message: None,
    })
}

#[instrument(skip_all)]
pub async fn mock_delete_card<'a>(
    db: &dyn db::StorageInterface,
    card_id: &'a str,
) -> errors::CustomResult<payment_methods::DeleteCardResponse, errors::VaultError> {
    let locker_mock_up = db
        .delete_locker_mock_up(card_id)
        .await
        .change_context(errors::VaultError::FetchCardFailed)?;
    Ok(payment_methods::DeleteCardResponse {
        card_id: Some(locker_mock_up.card_id),
        external_id: Some(locker_mock_up.external_id),
        card_isin: None,
        status: "Ok".to_string(),
    })
}
//------------------------------------------------------------------------------
pub fn get_banks(
    state: &routes::SessionState,
    pm_type: common_enums::enums::PaymentMethodType,
    connectors: Vec<String>,
) -> Result<Vec<BankCodeResponse>, errors::ApiErrorResponse> {
    let mut bank_names_hm: HashMap<String, HashSet<common_enums::enums::BankNames>> =
        HashMap::new();

    if matches!(
        pm_type,
        api_enums::PaymentMethodType::Giropay | api_enums::PaymentMethodType::Sofort
    ) {
        Ok(vec![BankCodeResponse {
            bank_name: vec![],
            eligible_connectors: connectors,
        }])
    } else {
        let mut bank_code_responses = vec![];
        for connector in &connectors {
            if let Some(connector_bank_names) = state.conf.bank_config.0.get(&pm_type) {
                if let Some(connector_hash_set) = connector_bank_names.0.get(connector) {
                    bank_names_hm.insert(connector.clone(), connector_hash_set.banks.clone());
                } else {
                    logger::error!("Could not find any configured connectors for payment_method -> {pm_type} for connector -> {connector}");
                }
            } else {
                logger::error!("Could not find any configured banks for payment_method -> {pm_type} for connector -> {connector}");
            }
        }

        let vector_of_hashsets = bank_names_hm
            .values()
            .map(|bank_names_hashset| bank_names_hashset.to_owned())
            .collect::<Vec<_>>();

        let mut common_bank_names = HashSet::new();
        if let Some(first_element) = vector_of_hashsets.first() {
            common_bank_names = vector_of_hashsets
                .iter()
                .skip(1)
                .fold(first_element.to_owned(), |acc, hs| {
                    acc.intersection(hs).cloned().collect()
                });
        }

        if !common_bank_names.is_empty() {
            bank_code_responses.push(BankCodeResponse {
                bank_name: common_bank_names.clone().into_iter().collect(),
                eligible_connectors: connectors.clone(),
            });
        }

        for connector in connectors {
            if let Some(all_bank_codes_for_connector) = bank_names_hm.get(&connector) {
                let remaining_bank_codes: HashSet<_> = all_bank_codes_for_connector
                    .difference(&common_bank_names)
                    .collect();

                if !remaining_bank_codes.is_empty() {
                    bank_code_responses.push(BankCodeResponse {
                        bank_name: remaining_bank_codes
                            .into_iter()
                            .map(|ele| ele.to_owned())
                            .collect(),
                        eligible_connectors: vec![connector],
                    })
                }
            } else {
                logger::error!("Could not find any configured banks for payment_method -> {pm_type} for connector -> {connector}");
            }
        }
        Ok(bank_code_responses)
    }
}

fn get_val(str: String, val: &serde_json::Value) -> Option<String> {
    str.split('.')
        .try_fold(val, |acc, x| acc.get(x))
        .and_then(|v| v.as_str())
        .map(|s| s.to_string())
}

pub async fn list_payment_methods(
    state: routes::SessionState,
    merchant_account: domain::MerchantAccount,
    key_store: domain::MerchantKeyStore,
    mut req: api::PaymentMethodListRequest,
) -> errors::RouterResponse<api::PaymentMethodListResponse> {
    let db = &*state.store;
    let pm_config_mapping = &state.conf.pm_filters;

    let payment_intent = if let Some(cs) = &req.client_secret {
        if cs.starts_with("pm_") {
            validate_payment_method_and_client_secret(cs, db, &merchant_account).await?;
            None
        } else {
            helpers::verify_payment_intent_time_and_client_secret(
                db,
                &merchant_account,
                &key_store,
                req.client_secret.clone(),
            )
            .await?
        }
    } else {
        None
    };

    let shipping_address = payment_intent
        .as_ref()
        .async_map(|pi| async {
            helpers::get_address_by_id(
                db,
                pi.shipping_address_id.clone(),
                &key_store,
                &pi.payment_id,
                &merchant_account.merchant_id,
                merchant_account.storage_scheme,
            )
            .await
        })
        .await
        .transpose()?
        .flatten();

    let billing_address = payment_intent
        .as_ref()
        .async_map(|pi| async {
            helpers::get_address_by_id(
                db,
                pi.billing_address_id.clone(),
                &key_store,
                &pi.payment_id,
                &merchant_account.merchant_id,
                merchant_account.storage_scheme,
            )
            .await
        })
        .await
        .transpose()?
        .flatten();

    let customer = payment_intent
        .as_ref()
        .async_and_then(|pi| async {
            pi.customer_id
                .as_ref()
                .async_and_then(|cust| async {
                    db.find_customer_by_customer_id_merchant_id(
                        cust,
                        &pi.merchant_id,
                        &key_store,
                        merchant_account.storage_scheme,
                    )
                    .await
                    .to_not_found_response(errors::ApiErrorResponse::CustomerNotFound)
                    .ok()
                })
                .await
        })
        .await;

    let payment_attempt = payment_intent
        .as_ref()
        .async_map(|pi| async {
            db.find_payment_attempt_by_payment_id_merchant_id_attempt_id(
                &pi.payment_id,
                &pi.merchant_id,
                &pi.active_attempt.get_id(),
                merchant_account.storage_scheme,
            )
            .await
            .change_context(errors::ApiErrorResponse::PaymentNotFound)
        })
        .await
        .transpose()?;
    let setup_future_usage = payment_intent.as_ref().and_then(|pi| pi.setup_future_usage);
    let payment_type = payment_attempt.as_ref().map(|pa| {
        let amount = api::Amount::from(pa.amount);
        let mandate_type = if pa.mandate_id.is_some() {
            Some(api::MandateTransactionType::RecurringMandateTransaction)
        } else if pa.mandate_details.is_some()
            || setup_future_usage
                .map(|future_usage| future_usage == common_enums::enums::FutureUsage::OffSession)
                .unwrap_or(false)
        {
            Some(api::MandateTransactionType::NewMandateTransaction)
        } else {
            None
        };

        helpers::infer_payment_type(&amount, mandate_type.as_ref())
    });

    let all_mcas = db
        .find_merchant_connector_account_by_merchant_id_and_disabled_list(
            &merchant_account.merchant_id,
            false,
            &key_store,
        )
        .await
        .to_not_found_response(errors::ApiErrorResponse::MerchantAccountNotFound)?;

    let profile_id = payment_intent
        .as_ref()
        .async_map(|payment_intent| async {
            crate::core::utils::get_profile_id_from_business_details(
                payment_intent.business_country,
                payment_intent.business_label.as_ref(),
                &merchant_account,
                payment_intent.profile_id.as_ref(),
                db,
                false,
            )
            .await
            .attach_printable("Could not find profile id from business details")
        })
        .await
        .transpose()?;
    let business_profile = core_utils::validate_and_get_business_profile(
        db,
        profile_id.as_ref(),
        &merchant_account.merchant_id,
    )
    .await?;

    // filter out connectors based on the business country
    let filtered_mcas = helpers::filter_mca_based_on_business_profile(all_mcas, profile_id.clone());

    logger::debug!(mca_before_filtering=?filtered_mcas);

    let mut response: Vec<ResponsePaymentMethodIntermediate> = vec![];
    // Key creation for storing PM_FILTER_CGRAPH
    #[cfg(feature = "business_profile_routing")]
    let key = {
        let profile_id = profile_id
            .clone()
            .get_required_value("profile_id")
            .change_context(errors::ApiErrorResponse::GenericNotFoundError {
                message: "Profile id not found".to_string(),
            })?;
        format!(
            "pm_filters_cgraph_{}_{}",
            &merchant_account.merchant_id, profile_id
        )
    };

    #[cfg(not(feature = "business_profile_routing"))]
    let key = { format!("pm_filters_cgraph_{}", &merchant_account.merchant_id) };

    if let Some(graph) = get_merchant_pm_filter_graph(&state, &key).await {
        // Derivation of PM_FILTER_CGRAPH from MokaCache successful
        for mca in &filtered_mcas {
            let payment_methods = match &mca.payment_methods_enabled {
                Some(pm) => pm,
                None => continue,
            };
            filter_payment_methods(
                &graph,
                mca.merchant_connector_id.clone(),
                payment_methods,
                &mut req,
                &mut response,
                payment_intent.as_ref(),
                payment_attempt.as_ref(),
                billing_address.as_ref(),
                mca.connector_name.clone(),
                &state.conf.saved_payment_methods,
            )
            .await?;
        }
    } else {
        // No PM_FILTER_CGRAPH Cache present in MokaCache
        let mut builder = cgraph::ConstraintGraphBuilder::new();
        for mca in &filtered_mcas {
            let domain_id = builder.make_domain(
                mca.merchant_connector_id.clone(),
                mca.connector_name.as_str(),
            );

            let Ok(domain_id) = domain_id else {
                logger::error!("Failed to construct domain for list payment methods");
                return Err(errors::ApiErrorResponse::InternalServerError.into());
            };

            let payment_methods = match &mca.payment_methods_enabled {
                Some(pm) => pm,
                None => continue,
            };
            if let Err(e) = make_pm_graph(
                &mut builder,
                domain_id,
                payment_methods,
                mca.connector_name.clone(),
                pm_config_mapping,
                &state.conf.mandates.supported_payment_methods,
                &state.conf.mandates.update_mandate_supported,
            ) {
                logger::error!(
                    "Failed to construct constraint graph for list payment methods {e:?}"
                );
            }
        }

        // Refreshing our CGraph cache
        let graph = refresh_pm_filters_cache(&state, &key, builder.build()).await;

        for mca in &filtered_mcas {
            let payment_methods = match &mca.payment_methods_enabled {
                Some(pm) => pm,
                None => continue,
            };
            filter_payment_methods(
                &graph,
                mca.merchant_connector_id.clone(),
                payment_methods,
                &mut req,
                &mut response,
                payment_intent.as_ref(),
                payment_attempt.as_ref(),
                billing_address.as_ref(),
                mca.connector_name.clone(),
                &state.conf.saved_payment_methods,
            )
            .await?;
        }
    }
    logger::info!(
        "The Payment Methods available after Constraint Graph filtering are {:?}",
        response
    );

    // Filter out wallet payment method from mca if customer has already saved it
    customer
        .as_ref()
        .async_map(|customer| async {
            let wallet_pm_exists = response
                .iter()
                .any(|mca| mca.payment_method == enums::PaymentMethod::Wallet);
            if wallet_pm_exists {
                match db
                    .find_payment_method_by_customer_id_merchant_id_list(
                        &customer.customer_id,
                        &merchant_account.merchant_id,
                        None,
                    )
                    .await
                {
                    Ok(customer_payment_methods) => {
                        let customer_wallet_pm = customer_payment_methods
                            .iter()
                            .filter(|cust_pm| {
                                cust_pm.payment_method == Some(enums::PaymentMethod::Wallet)
                            })
                            .collect::<Vec<_>>();

                        response.retain(|mca| {
                            !(mca.payment_method == enums::PaymentMethod::Wallet
                                && customer_wallet_pm.iter().any(|cust_pm| {
                                    cust_pm.payment_method_type == Some(mca.payment_method_type)
                                }))
                        });

                        logger::debug!("Filtered out wallet payment method from mca since customer has already saved it");
                        Ok(())
                    }
                    Err(error) => {
                        if error.current_context().is_db_not_found() {
                            Ok(())
                        } else {
                            Err(error)
                                .change_context(errors::ApiErrorResponse::InternalServerError)
                                .attach_printable("failed to find payment methods for a customer")
                        }
                    }
                }
            } else {
                Ok(())
            }
        })
        .await
        .transpose()?;

    let mut pmt_to_auth_connector: HashMap<
        enums::PaymentMethod,
        HashMap<enums::PaymentMethodType, String>,
    > = HashMap::new();

    if let Some((payment_attempt, payment_intent)) =
        payment_attempt.as_ref().zip(payment_intent.as_ref())
    {
        let routing_enabled_pms = HashSet::from([
            api_enums::PaymentMethod::BankTransfer,
            api_enums::PaymentMethod::BankDebit,
            api_enums::PaymentMethod::BankRedirect,
        ]);

        let routing_enabled_pm_types = HashSet::from([
            api_enums::PaymentMethodType::GooglePay,
            api_enums::PaymentMethodType::ApplePay,
            api_enums::PaymentMethodType::Klarna,
            api_enums::PaymentMethodType::Paypal,
        ]);

        let mut chosen = Vec::<api::SessionConnectorData>::new();
        for intermediate in &response {
            if routing_enabled_pm_types.contains(&intermediate.payment_method_type)
                || routing_enabled_pms.contains(&intermediate.payment_method)
            {
                let connector_data = api::ConnectorData::get_connector_by_name(
                    &state.clone().conf.connectors,
                    &intermediate.connector,
                    api::GetToken::from(intermediate.payment_method_type),
                    None,
                )
                .change_context(errors::ApiErrorResponse::InternalServerError)
                .attach_printable("invalid connector name received")?;

                chosen.push(api::SessionConnectorData {
                    payment_method_type: intermediate.payment_method_type,
                    connector: connector_data,
                    business_sub_label: None,
                });
            }
        }
        let sfr = SessionFlowRoutingInput {
            state: &state,
            country: shipping_address.clone().and_then(|ad| ad.country),
            key_store: &key_store,
            merchant_account: &merchant_account,
            payment_attempt,
            payment_intent,
            chosen,
        };
        let result = routing::perform_session_flow_routing(sfr, &enums::TransactionType::Payment)
            .await
            .change_context(errors::ApiErrorResponse::InternalServerError)
            .attach_printable("error performing session flow routing")?;

        response.retain(|intermediate| {
            if !routing_enabled_pm_types.contains(&intermediate.payment_method_type)
                && !routing_enabled_pms.contains(&intermediate.payment_method)
            {
                return true;
            }

            if let Some(choice) = result.get(&intermediate.payment_method_type) {
                if let Some(first_routable_connector) = choice.first() {
                    intermediate.connector
                        == first_routable_connector
                            .connector
                            .connector_name
                            .to_string()
                } else {
                    false
                }
            } else {
                false
            }
        });

        let mut routing_info: storage::PaymentRoutingInfo = payment_attempt
            .straight_through_algorithm
            .clone()
            .map(|val| val.parse_value("PaymentRoutingInfo"))
            .transpose()
            .change_context(errors::ApiErrorResponse::InternalServerError)
            .attach_printable("Invalid PaymentRoutingInfo format found in payment attempt")?
            .unwrap_or_else(|| storage::PaymentRoutingInfo {
                algorithm: None,
                pre_routing_results: None,
            });

        let mut pre_routing_results: HashMap<
            api_enums::PaymentMethodType,
            storage::PreRoutingConnectorChoice,
        > = HashMap::new();

        for (pm_type, routing_choice) in result {
            let mut routable_choice_list = vec![];
            for choice in routing_choice {
                let routable_choice = routing_types::RoutableConnectorChoice {
                    #[cfg(feature = "backwards_compatibility")]
                    choice_kind: routing_types::RoutableChoiceKind::FullStruct,
                    connector: choice
                        .connector
                        .connector_name
                        .to_string()
                        .parse::<api_enums::RoutableConnectors>()
                        .change_context(errors::ApiErrorResponse::InternalServerError)?,
                    #[cfg(feature = "connector_choice_mca_id")]
                    merchant_connector_id: choice.connector.merchant_connector_id.clone(),
                    #[cfg(not(feature = "connector_choice_mca_id"))]
                    sub_label: choice.sub_label,
                };
                routable_choice_list.push(routable_choice);
            }
            pre_routing_results.insert(
                pm_type,
                storage::PreRoutingConnectorChoice::Multiple(routable_choice_list),
            );
        }

        let redis_conn = db
            .get_redis_conn()
            .map_err(|redis_error| logger::error!(?redis_error))
            .ok();

        let mut val = Vec::new();

        for (payment_method_type, routable_connector_choice) in &pre_routing_results {
            let routable_connector_list = match routable_connector_choice {
                storage::PreRoutingConnectorChoice::Single(routable_connector) => {
                    vec![routable_connector.clone()]
                }
                storage::PreRoutingConnectorChoice::Multiple(routable_connector_list) => {
                    routable_connector_list.clone()
                }
            };

            let first_routable_connector = routable_connector_list
                .first()
                .ok_or(errors::ApiErrorResponse::IncorrectPaymentMethodConfiguration)?;

            #[cfg(not(feature = "connector_choice_mca_id"))]
            let connector_label = get_connector_label(
                payment_intent.business_country,
                payment_intent.business_label.as_ref(),
                #[cfg(not(feature = "connector_choice_mca_id"))]
                first_routable_connector.sub_label.as_ref(),
                #[cfg(feature = "connector_choice_mca_id")]
                None,
                first_routable_connector.connector.to_string().as_str(),
            );
            #[cfg(not(feature = "connector_choice_mca_id"))]
            let matched_mca = filtered_mcas
                .iter()
                .find(|m| connector_label == m.connector_label);

            #[cfg(feature = "connector_choice_mca_id")]
            let matched_mca = filtered_mcas.iter().find(|m| {
                first_routable_connector.merchant_connector_id.as_ref()
                    == Some(&m.merchant_connector_id)
            });

            if let Some(m) = matched_mca {
                let pm_auth_config = m
                    .pm_auth_config
                    .as_ref()
                    .map(|config| {
                        serde_json::from_value::<PaymentMethodAuthConfig>(config.clone())
                            .change_context(errors::StorageError::DeserializationFailed)
                            .attach_printable("Failed to deserialize Payment Method Auth config")
                    })
                    .transpose()
                    .unwrap_or_else(|error| {
                        logger::error!(?error);
                        None
                    });

                if let Some(config) = pm_auth_config {
                    config
                        .enabled_payment_methods
                        .iter()
                        .for_each(|inner_config| {
                            if inner_config.payment_method_type == *payment_method_type {
                                let pm = pmt_to_auth_connector
                                    .get(&inner_config.payment_method)
                                    .cloned();

                                let inner_map = if let Some(mut inner_map) = pm {
                                    inner_map.insert(
                                        *payment_method_type,
                                        inner_config.connector_name.clone(),
                                    );
                                    inner_map
                                } else {
                                    HashMap::from([(
                                        *payment_method_type,
                                        inner_config.connector_name.clone(),
                                    )])
                                };

                                pmt_to_auth_connector
                                    .insert(inner_config.payment_method, inner_map);
                                val.push(inner_config.clone());
                            }
                        });
                };
            }
        }

        let pm_auth_key = format!("pm_auth_{}", payment_intent.payment_id);
        let redis_expiry = state.conf.payment_method_auth.get_inner().redis_expiry;

        if let Some(rc) = redis_conn {
            rc.serialize_and_set_key_with_expiry(pm_auth_key.as_str(), val, redis_expiry)
                .await
                .attach_printable("Failed to store pm auth data in redis")
                .unwrap_or_else(|error| {
                    logger::error!(?error);
                })
        };

        routing_info.pre_routing_results = Some(pre_routing_results);

        let encoded = routing_info
            .encode_to_value()
            .change_context(errors::ApiErrorResponse::InternalServerError)
            .attach_printable("Unable to serialize payment routing info to value")?;

        let attempt_update = storage::PaymentAttemptUpdate::UpdateTrackers {
            payment_token: None,
            connector: None,
            straight_through_algorithm: Some(encoded),
            amount_capturable: None,
            updated_by: merchant_account.storage_scheme.to_string(),
            merchant_connector_id: None,
            surcharge_amount: None,
            tax_amount: None,
        };

        state
            .store
            .update_payment_attempt_with_attempt_id(
                payment_attempt.clone(),
                attempt_update,
                merchant_account.storage_scheme,
            )
            .await
            .to_not_found_response(errors::ApiErrorResponse::PaymentNotFound)?;
    }

    // Check for `use_billing_as_payment_method_billing` config under business_profile
    // If this is disabled, then the billing details in required fields will be empty and have to be collected by the customer
    let billing_address_for_calculating_required_fields = business_profile
        .as_ref()
        .and_then(|business_profile| business_profile.use_billing_as_payment_method_billing)
        .unwrap_or(true)
        .then_some(billing_address.as_ref())
        .flatten();

    let req = api_models::payments::PaymentsRequest::foreign_try_from((
        payment_attempt.as_ref(),
        payment_intent.as_ref(),
        shipping_address.as_ref(),
        billing_address_for_calculating_required_fields,
        customer.as_ref(),
    ))?;
    let req_val = serde_json::to_value(req).ok();
    logger::debug!(filtered_payment_methods=?response);

    let mut payment_experiences_consolidated_hm: HashMap<
        api_enums::PaymentMethod,
        HashMap<api_enums::PaymentMethodType, HashMap<api_enums::PaymentExperience, Vec<String>>>,
    > = HashMap::new();

    let mut card_networks_consolidated_hm: HashMap<
        api_enums::PaymentMethod,
        HashMap<api_enums::PaymentMethodType, HashMap<api_enums::CardNetwork, Vec<String>>>,
    > = HashMap::new();

    let mut banks_consolidated_hm: HashMap<api_enums::PaymentMethodType, Vec<String>> =
        HashMap::new();

    let mut bank_debits_consolidated_hm =
        HashMap::<api_enums::PaymentMethodType, Vec<String>>::new();

    let mut bank_transfer_consolidated_hm =
        HashMap::<api_enums::PaymentMethodType, Vec<String>>::new();

    // All the required fields will be stored here and later filtered out based on business profile config
    let mut required_fields_hm = HashMap::<
        api_enums::PaymentMethod,
        HashMap<api_enums::PaymentMethodType, HashMap<String, RequiredFieldInfo>>,
    >::new();

    for element in response.clone() {
        let payment_method = element.payment_method;
        let payment_method_type = element.payment_method_type;
        let connector = element.connector.clone();

        let connector_variant = api_enums::Connector::from_str(connector.as_str())
            .change_context(errors::ConnectorError::InvalidConnectorName)
            .change_context(errors::ApiErrorResponse::InvalidDataValue {
                field_name: "connector",
            })
            .attach_printable_lazy(|| format!("unable to parse connector name {connector:?}"))?;
        state.conf.required_fields.0.get(&payment_method).map(
            |required_fields_hm_for_each_payment_method_type| {
                required_fields_hm_for_each_payment_method_type
                    .0
                    .get(&payment_method_type)
                    .map(|required_fields_hm_for_each_connector| {
                        required_fields_hm.entry(payment_method).or_default();
                        required_fields_hm_for_each_connector
                            .fields
                            .get(&connector_variant)
                            .map(|required_fields_final| {
                                let mut required_fields_hs = required_fields_final.common.clone();
                                if let Some(pa) = payment_attempt.as_ref() {
                                    if let Some(_mandate) = &pa.mandate_details {
                                        required_fields_hs
                                            .extend(required_fields_final.mandate.clone());
                                    } else {
                                        required_fields_hs
                                            .extend(required_fields_final.non_mandate.clone());
                                    }
                                }

                                let should_send_shipping_details =
                                    business_profile.clone().and_then(|business_profile| {
                                        business_profile
                                            .collect_shipping_details_from_wallet_connector
                                    });

                                // Remove shipping fields from required fields based on business profile configuration
                                if should_send_shipping_details != Some(true) {
                                    let shipping_variants =
                                        api_enums::FieldType::get_shipping_variants();

                                    let keys_to_be_removed = required_fields_hs
                                        .iter()
                                        .filter(|(_key, value)| {
                                            shipping_variants.contains(&value.field_type)
                                        })
                                        .map(|(key, _value)| key.to_string())
                                        .collect::<Vec<_>>();

                                    keys_to_be_removed.iter().for_each(|key_to_be_removed| {
                                        required_fields_hs.remove(key_to_be_removed);
                                    });
                                }

                                // get the config, check the enums while adding
                                {
                                    for (key, val) in &mut required_fields_hs {
                                        let temp = req_val
                                            .as_ref()
                                            .and_then(|r| get_val(key.to_owned(), r));
                                        if let Some(s) = temp {
                                            val.value = Some(s.into())
                                        };
                                    }
                                }

                                let existing_req_fields_hs = required_fields_hm
                                    .get_mut(&payment_method)
                                    .and_then(|inner_hm| inner_hm.get_mut(&payment_method_type));

                                // If payment_method_type already exist in required_fields_hm, extend the required_fields hs to existing hs.
                                if let Some(inner_hs) = existing_req_fields_hs {
                                    inner_hs.extend(required_fields_hs);
                                } else {
                                    required_fields_hm.get_mut(&payment_method).map(|inner_hm| {
                                        inner_hm.insert(payment_method_type, required_fields_hs)
                                    });
                                }
                            })
                    })
            },
        );

        if let Some(payment_experience) = element.payment_experience {
            if let Some(payment_method_hm) =
                payment_experiences_consolidated_hm.get_mut(&payment_method)
            {
                if let Some(payment_method_type_hm) =
                    payment_method_hm.get_mut(&payment_method_type)
                {
                    if let Some(vector_of_connectors) =
                        payment_method_type_hm.get_mut(&payment_experience)
                    {
                        vector_of_connectors.push(connector);
                    } else {
                        payment_method_type_hm.insert(payment_experience, vec![connector]);
                    }
                } else {
                    payment_method_hm.insert(
                        payment_method_type,
                        HashMap::from([(payment_experience, vec![connector])]),
                    );
                }
            } else {
                let inner_hm = HashMap::from([(payment_experience, vec![connector])]);
                let payment_method_type_hm = HashMap::from([(payment_method_type, inner_hm)]);
                payment_experiences_consolidated_hm.insert(payment_method, payment_method_type_hm);
            }
        }

        if let Some(card_networks) = element.card_networks {
            if let Some(payment_method_hm) = card_networks_consolidated_hm.get_mut(&payment_method)
            {
                if let Some(payment_method_type_hm) =
                    payment_method_hm.get_mut(&payment_method_type)
                {
                    for card_network in card_networks {
                        if let Some(vector_of_connectors) =
                            payment_method_type_hm.get_mut(&card_network)
                        {
                            let connector = element.connector.clone();
                            vector_of_connectors.push(connector);
                        } else {
                            let connector = element.connector.clone();
                            payment_method_type_hm.insert(card_network, vec![connector]);
                        }
                    }
                } else {
                    let mut inner_hashmap: HashMap<api_enums::CardNetwork, Vec<String>> =
                        HashMap::new();
                    for card_network in card_networks {
                        if let Some(vector_of_connectors) = inner_hashmap.get_mut(&card_network) {
                            let connector = element.connector.clone();
                            vector_of_connectors.push(connector);
                        } else {
                            let connector = element.connector.clone();
                            inner_hashmap.insert(card_network, vec![connector]);
                        }
                    }
                    payment_method_hm.insert(payment_method_type, inner_hashmap);
                }
            } else {
                let mut inner_hashmap: HashMap<api_enums::CardNetwork, Vec<String>> =
                    HashMap::new();
                for card_network in card_networks {
                    if let Some(vector_of_connectors) = inner_hashmap.get_mut(&card_network) {
                        let connector = element.connector.clone();
                        vector_of_connectors.push(connector);
                    } else {
                        let connector = element.connector.clone();
                        inner_hashmap.insert(card_network, vec![connector]);
                    }
                }
                let payment_method_type_hm = HashMap::from([(payment_method_type, inner_hashmap)]);
                card_networks_consolidated_hm.insert(payment_method, payment_method_type_hm);
            }
        }

        if element.payment_method == api_enums::PaymentMethod::BankRedirect {
            let connector = element.connector.clone();
            if let Some(vector_of_connectors) =
                banks_consolidated_hm.get_mut(&element.payment_method_type)
            {
                vector_of_connectors.push(connector);
            } else {
                banks_consolidated_hm.insert(element.payment_method_type, vec![connector]);
            }
        }

        if element.payment_method == api_enums::PaymentMethod::BankDebit {
            let connector = element.connector.clone();
            if let Some(vector_of_connectors) =
                bank_debits_consolidated_hm.get_mut(&element.payment_method_type)
            {
                vector_of_connectors.push(connector);
            } else {
                bank_debits_consolidated_hm.insert(element.payment_method_type, vec![connector]);
            }
        }

        if element.payment_method == api_enums::PaymentMethod::BankTransfer {
            let connector = element.connector.clone();
            if let Some(vector_of_connectors) =
                bank_transfer_consolidated_hm.get_mut(&element.payment_method_type)
            {
                vector_of_connectors.push(connector);
            } else {
                bank_transfer_consolidated_hm.insert(element.payment_method_type, vec![connector]);
            }
        }
    }

    let mut payment_method_responses: Vec<ResponsePaymentMethodsEnabled> = vec![];
    for key in payment_experiences_consolidated_hm.iter() {
        let mut payment_method_types = vec![];
        for payment_method_types_hm in key.1 {
            let mut payment_experience_types = vec![];
            for payment_experience_type in payment_method_types_hm.1 {
                payment_experience_types.push(PaymentExperienceTypes {
                    payment_experience_type: *payment_experience_type.0,
                    eligible_connectors: payment_experience_type.1.clone(),
                })
            }

            payment_method_types.push(ResponsePaymentMethodTypes {
                payment_method_type: *payment_method_types_hm.0,
                payment_experience: Some(payment_experience_types),
                card_networks: None,
                bank_names: None,
                bank_debits: None,
                bank_transfers: None,
                // Required fields for PayLater payment method
                required_fields: required_fields_hm
                    .get(key.0)
                    .and_then(|inner_hm| inner_hm.get(payment_method_types_hm.0))
                    .cloned(),
                surcharge_details: None,
                pm_auth_connector: pmt_to_auth_connector
                    .get(key.0)
                    .and_then(|pm_map| pm_map.get(payment_method_types_hm.0))
                    .cloned(),
            })
        }

        payment_method_responses.push(ResponsePaymentMethodsEnabled {
            payment_method: *key.0,
            payment_method_types,
        })
    }

    for key in card_networks_consolidated_hm.iter() {
        let mut payment_method_types = vec![];
        for payment_method_types_hm in key.1 {
            let mut card_network_types = vec![];
            for card_network_type in payment_method_types_hm.1 {
                card_network_types.push(CardNetworkTypes {
                    card_network: card_network_type.0.clone(),
                    eligible_connectors: card_network_type.1.clone(),
                    surcharge_details: None,
                })
            }

            payment_method_types.push(ResponsePaymentMethodTypes {
                payment_method_type: *payment_method_types_hm.0,
                card_networks: Some(card_network_types),
                payment_experience: None,
                bank_names: None,
                bank_debits: None,
                bank_transfers: None,
                // Required fields for Card payment method
                required_fields: required_fields_hm
                    .get(key.0)
                    .and_then(|inner_hm| inner_hm.get(payment_method_types_hm.0))
                    .cloned(),
                surcharge_details: None,
                pm_auth_connector: pmt_to_auth_connector
                    .get(key.0)
                    .and_then(|pm_map| pm_map.get(payment_method_types_hm.0))
                    .cloned(),
            })
        }

        payment_method_responses.push(ResponsePaymentMethodsEnabled {
            payment_method: *key.0,
            payment_method_types,
        })
    }

    let mut bank_redirect_payment_method_types = vec![];

    for key in banks_consolidated_hm.iter() {
        let payment_method_type = *key.0;
        let connectors = key.1.clone();
        let bank_names = get_banks(&state, payment_method_type, connectors)?;
        bank_redirect_payment_method_types.push({
            ResponsePaymentMethodTypes {
                payment_method_type,
                bank_names: Some(bank_names),
                payment_experience: None,
                card_networks: None,
                bank_debits: None,
                bank_transfers: None,
                // Required fields for BankRedirect payment method
                required_fields: required_fields_hm
                    .get(&api_enums::PaymentMethod::BankRedirect)
                    .and_then(|inner_hm| inner_hm.get(key.0))
                    .cloned(),
                surcharge_details: None,
                pm_auth_connector: pmt_to_auth_connector
                    .get(&enums::PaymentMethod::BankRedirect)
                    .and_then(|pm_map| pm_map.get(key.0))
                    .cloned(),
            }
        })
    }

    if !bank_redirect_payment_method_types.is_empty() {
        payment_method_responses.push(ResponsePaymentMethodsEnabled {
            payment_method: api_enums::PaymentMethod::BankRedirect,
            payment_method_types: bank_redirect_payment_method_types,
        });
    }

    let mut bank_debit_payment_method_types = vec![];

    for key in bank_debits_consolidated_hm.iter() {
        let payment_method_type = *key.0;
        let connectors = key.1.clone();
        bank_debit_payment_method_types.push({
            ResponsePaymentMethodTypes {
                payment_method_type,
                bank_names: None,
                payment_experience: None,
                card_networks: None,
                bank_debits: Some(api_models::payment_methods::BankDebitTypes {
                    eligible_connectors: connectors.clone(),
                }),
                bank_transfers: None,
                // Required fields for BankDebit payment method
                required_fields: required_fields_hm
                    .get(&api_enums::PaymentMethod::BankDebit)
                    .and_then(|inner_hm| inner_hm.get(key.0))
                    .cloned(),
                surcharge_details: None,
                pm_auth_connector: pmt_to_auth_connector
                    .get(&enums::PaymentMethod::BankDebit)
                    .and_then(|pm_map| pm_map.get(key.0))
                    .cloned(),
            }
        })
    }

    if !bank_debit_payment_method_types.is_empty() {
        payment_method_responses.push(ResponsePaymentMethodsEnabled {
            payment_method: api_enums::PaymentMethod::BankDebit,
            payment_method_types: bank_debit_payment_method_types,
        });
    }

    let mut bank_transfer_payment_method_types = vec![];

    for key in bank_transfer_consolidated_hm.iter() {
        let payment_method_type = *key.0;
        let connectors = key.1.clone();
        bank_transfer_payment_method_types.push({
            ResponsePaymentMethodTypes {
                payment_method_type,
                bank_names: None,
                payment_experience: None,
                card_networks: None,
                bank_debits: None,
                bank_transfers: Some(api_models::payment_methods::BankTransferTypes {
                    eligible_connectors: connectors,
                }),
                // Required fields for BankTransfer payment method
                required_fields: required_fields_hm
                    .get(&api_enums::PaymentMethod::BankTransfer)
                    .and_then(|inner_hm| inner_hm.get(key.0))
                    .cloned(),
                surcharge_details: None,
                pm_auth_connector: pmt_to_auth_connector
                    .get(&enums::PaymentMethod::BankTransfer)
                    .and_then(|pm_map| pm_map.get(key.0))
                    .cloned(),
            }
        })
    }

    if !bank_transfer_payment_method_types.is_empty() {
        payment_method_responses.push(ResponsePaymentMethodsEnabled {
            payment_method: api_enums::PaymentMethod::BankTransfer,
            payment_method_types: bank_transfer_payment_method_types,
        });
    }
    let currency = payment_intent.as_ref().and_then(|pi| pi.currency);
    let request_external_three_ds_authentication = payment_intent
        .as_ref()
        .and_then(|intent| intent.request_external_three_ds_authentication)
        .unwrap_or(false);
    let merchant_surcharge_configs =
        if let Some((payment_attempt, payment_intent, business_profile)) = payment_attempt
            .as_ref()
            .zip(payment_intent)
            .zip(business_profile.as_ref())
            .map(|((pa, pi), bp)| (pa, pi, bp))
        {
            Box::pin(call_surcharge_decision_management(
                state,
                &merchant_account,
                &key_store,
                business_profile,
                payment_attempt,
                payment_intent,
                billing_address,
                &mut payment_method_responses,
            ))
            .await?
        } else {
            api_surcharge_decision_configs::MerchantSurchargeConfigs::default()
        };

    let collect_shipping_details_from_wallets = business_profile
        .as_ref()
        .and_then(|bp| bp.collect_shipping_details_from_wallet_connector);

    let collect_billing_details_from_wallets = business_profile
        .as_ref()
        .and_then(|bp| bp.collect_billing_details_from_wallet_connector);
    Ok(services::ApplicationResponse::Json(
        api::PaymentMethodListResponse {
            redirect_url: merchant_account.return_url,
            merchant_name: merchant_account.merchant_name,
            payment_type,
            payment_methods: payment_method_responses,
            mandate_payment: payment_attempt.and_then(|inner| inner.mandate_details).map(
                |d| match d {
                    hyperswitch_domain_models::mandates::MandateDataType::SingleUse(i) => {
                        api::MandateType::SingleUse(api::MandateAmountData {
                            amount: i.amount,
                            currency: i.currency,
                            start_date: i.start_date,
                            end_date: i.end_date,
                            metadata: i.metadata,
                        })
                    }
                    hyperswitch_domain_models::mandates::MandateDataType::MultiUse(Some(i)) => {
                        api::MandateType::MultiUse(Some(api::MandateAmountData {
                            amount: i.amount,
                            currency: i.currency,
                            start_date: i.start_date,
                            end_date: i.end_date,
                            metadata: i.metadata,
                        }))
                    }
                    hyperswitch_domain_models::mandates::MandateDataType::MultiUse(None) => {
                        api::MandateType::MultiUse(None)
                    }
                },
            ),
            show_surcharge_breakup_screen: merchant_surcharge_configs
                .show_surcharge_breakup_screen
                .unwrap_or_default(),
            currency,
            request_external_three_ds_authentication,
            collect_shipping_details_from_wallets,
            collect_billing_details_from_wallets,
        },
    ))
}

async fn validate_payment_method_and_client_secret(
    cs: &String,
    db: &dyn db::StorageInterface,
    merchant_account: &domain::MerchantAccount,
) -> Result<(), error_stack::Report<errors::ApiErrorResponse>> {
    let pm_vec = cs.split("_secret").collect::<Vec<&str>>();
    let pm_id = pm_vec
        .first()
        .ok_or(errors::ApiErrorResponse::MissingRequiredField {
            field_name: "client_secret",
        })?;

    let payment_method = db
        .find_payment_method(pm_id, merchant_account.storage_scheme)
        .await
        .change_context(errors::ApiErrorResponse::PaymentMethodNotFound)
        .attach_printable("Unable to find payment method")?;

    let client_secret_expired =
        authenticate_pm_client_secret_and_check_expiry(cs, &payment_method)?;
    if client_secret_expired {
        return Err::<(), error_stack::Report<errors::ApiErrorResponse>>(
            (errors::ApiErrorResponse::ClientSecretExpired).into(),
        );
    }
    Ok(())
}

#[allow(clippy::too_many_arguments)]
pub async fn call_surcharge_decision_management(
    state: routes::SessionState,
    merchant_account: &domain::MerchantAccount,
    key_store: &domain::MerchantKeyStore,
    business_profile: &BusinessProfile,
    payment_attempt: &storage::PaymentAttempt,
    payment_intent: storage::PaymentIntent,
    billing_address: Option<domain::Address>,
    response_payment_method_types: &mut [ResponsePaymentMethodsEnabled],
) -> errors::RouterResult<api_surcharge_decision_configs::MerchantSurchargeConfigs> {
    let algorithm_ref: routing_types::RoutingAlgorithmRef = merchant_account
        .routing_algorithm
        .clone()
        .map(|val| val.parse_value("routing algorithm"))
        .transpose()
        .change_context(errors::ApiErrorResponse::InternalServerError)
        .attach_printable("Could not decode the routing algorithm")?
        .unwrap_or_default();
    let (surcharge_results, merchant_sucharge_configs) =
        perform_surcharge_decision_management_for_payment_method_list(
            &state,
            algorithm_ref,
            payment_attempt,
            &payment_intent,
            billing_address.as_ref().map(Into::into),
            response_payment_method_types,
        )
        .await
        .change_context(errors::ApiErrorResponse::InternalServerError)
        .attach_printable("error performing surcharge decision operation")?;
    if !surcharge_results.is_empty_result() {
        surcharge_results
            .persist_individual_surcharge_details_in_redis(&state, business_profile)
            .await?;
        let _ = state
            .store
            .update_payment_intent(
                payment_intent,
                storage::PaymentIntentUpdate::SurchargeApplicableUpdate {
                    surcharge_applicable: true,
                    updated_by: merchant_account.storage_scheme.to_string(),
                },
                key_store,
                merchant_account.storage_scheme,
            )
            .await
            .to_not_found_response(errors::ApiErrorResponse::PaymentNotFound)
            .attach_printable("Failed to update surcharge_applicable in Payment Intent");
    }
    Ok(merchant_sucharge_configs)
}

pub async fn call_surcharge_decision_management_for_saved_card(
    state: &routes::SessionState,
    merchant_account: &domain::MerchantAccount,
    key_store: &domain::MerchantKeyStore,
    business_profile: &BusinessProfile,
    payment_attempt: &storage::PaymentAttempt,
    payment_intent: storage::PaymentIntent,
    customer_payment_method_response: &mut api::CustomerPaymentMethodsListResponse,
) -> errors::RouterResult<()> {
    let algorithm_ref: routing_types::RoutingAlgorithmRef = merchant_account
        .routing_algorithm
        .clone()
        .map(|val| val.parse_value("routing algorithm"))
        .transpose()
        .change_context(errors::ApiErrorResponse::InternalServerError)
        .attach_printable("Could not decode the routing algorithm")?
        .unwrap_or_default();
    let surcharge_results = perform_surcharge_decision_management_for_saved_cards(
        state,
        algorithm_ref,
        payment_attempt,
        &payment_intent,
        &mut customer_payment_method_response.customer_payment_methods,
    )
    .await
    .change_context(errors::ApiErrorResponse::InternalServerError)
    .attach_printable("error performing surcharge decision operation")?;
    if !surcharge_results.is_empty_result() {
        surcharge_results
            .persist_individual_surcharge_details_in_redis(state, business_profile)
            .await?;
        let _ = state
            .store
            .update_payment_intent(
                payment_intent,
                storage::PaymentIntentUpdate::SurchargeApplicableUpdate {
                    surcharge_applicable: true,
                    updated_by: merchant_account.storage_scheme.to_string(),
                },
                key_store,
                merchant_account.storage_scheme,
            )
            .await
            .to_not_found_response(errors::ApiErrorResponse::PaymentNotFound)
            .attach_printable("Failed to update surcharge_applicable in Payment Intent");
    }
    Ok(())
}

#[allow(clippy::too_many_arguments)]
pub async fn filter_payment_methods(
    graph: &cgraph::ConstraintGraph<dir::DirValue>,
    mca_id: String,
    payment_methods: &[serde_json::Value],
    req: &mut api::PaymentMethodListRequest,
    resp: &mut Vec<ResponsePaymentMethodIntermediate>,
    payment_intent: Option<&storage::PaymentIntent>,
    payment_attempt: Option<&storage::PaymentAttempt>,
    address: Option<&domain::Address>,
    connector: String,
    saved_payment_methods: &settings::EligiblePaymentMethods,
) -> errors::CustomResult<(), errors::ApiErrorResponse> {
    for payment_method in payment_methods.iter() {
        let parse_result = serde_json::from_value::<PaymentMethodsEnabled>(payment_method.clone());
        if let Ok(payment_methods_enabled) = parse_result {
            let payment_method = payment_methods_enabled.payment_method;

            let allowed_payment_method_types = payment_intent.and_then(|payment_intent| {
                payment_intent
                    .allowed_payment_method_types
                    .clone()
                    .map(|val| val.parse_value("Vec<PaymentMethodType>"))
                    .transpose()
                    .unwrap_or_else(|error| {
                        logger::error!(
                            ?error,
                            "Failed to deserialize PaymentIntent allowed_payment_method_types"
                        );
                        None
                    })
            });

            for payment_method_type_info in payment_methods_enabled
                .payment_method_types
                .unwrap_or_default()
            {
                if filter_recurring_based(&payment_method_type_info, req.recurring_enabled)
                    && filter_installment_based(
                        &payment_method_type_info,
                        req.installment_payment_enabled,
                    )
                    && filter_amount_based(&payment_method_type_info, req.amount)
                {
                    let payment_method_object = payment_method_type_info.clone();

                    let pm_dir_value: dir::DirValue =
                        (payment_method_type_info.payment_method_type, payment_method)
                            .into_dir_value()
                            .change_context(errors::ApiErrorResponse::InternalServerError)
                            .attach_printable("pm_value_node not created")?;

                    let connector_variant = api_enums::Connector::from_str(connector.as_str())
                        .change_context(errors::ConnectorError::InvalidConnectorName)
                        .change_context(errors::ApiErrorResponse::InvalidDataValue {
                            field_name: "connector",
                        })
                        .attach_printable_lazy(|| {
                            format!("unable to parse connector name {connector:?}")
                        })?;

                    let mut context_values: Vec<dir::DirValue> = Vec::new();
                    context_values.push(pm_dir_value.clone());

                    payment_intent.map(|intent| {
                        intent.currency.map(|currency| {
                            context_values.push(dir::DirValue::PaymentCurrency(currency))
                        })
                    });
                    address.map(|address| {
                        address.country.map(|country| {
                            context_values.push(dir::DirValue::BillingCountry(
                                common_enums::Country::from_alpha2(country),
                            ))
                        })
                    });
<<<<<<< HEAD

                    // Addition of Connector to context
                    if let Ok(connector) = api_enums::RoutableConnectors::from_str(
                        connector_variant.to_string().as_str(),
                    ) {
                        context_values.push(dir::DirValue::Connector(Box::new(
                            api_models::routing::ast::ConnectorChoice {
                                connector,
                                #[cfg(not(feature = "connector_choice_mca_id"))]
                                sub_label: None,
                            },
                        )));
                    };

                    let filter_pm_based_on_allowed_types = filter_pm_based_on_allowed_types(
                        allowed_payment_method_types.as_ref(),
                        &payment_method_object.payment_method_type,
                    );

                    if payment_attempt
                        .and_then(|attempt| attempt.mandate_details.as_ref())
                        .is_some()
                    {
                        context_values.push(dir::DirValue::PaymentType(
                            euclid::enums::PaymentType::NewMandate,
                        ));
                    };

=======

                    // Addition of Connector to context
                    if let Ok(connector) = api_enums::RoutableConnectors::from_str(
                        connector_variant.to_string().as_str(),
                    ) {
                        context_values.push(dir::DirValue::Connector(Box::new(
                            api_models::routing::ast::ConnectorChoice {
                                connector,
                                #[cfg(not(feature = "connector_choice_mca_id"))]
                                sub_label: None,
                            },
                        )));
                    };

                    let filter_pm_based_on_allowed_types = filter_pm_based_on_allowed_types(
                        allowed_payment_method_types.as_ref(),
                        &payment_method_object.payment_method_type,
                    );

                    if payment_attempt
                        .and_then(|attempt| attempt.mandate_details.as_ref())
                        .is_some()
                    {
                        context_values.push(dir::DirValue::PaymentType(
                            euclid::enums::PaymentType::NewMandate,
                        ));
                    };

>>>>>>> 6d74527f
                    payment_attempt
                        .and_then(|attempt| attempt.mandate_data.as_ref())
                        .map(|mandate_detail| {
                            if mandate_detail.update_mandate_id.is_some() {
                                context_values.push(dir::DirValue::PaymentType(
                                    euclid::enums::PaymentType::UpdateMandate,
                                ));
                            }
                        });

                    payment_attempt
                        .map(|attempt| {
                            attempt.mandate_data.is_none() && attempt.mandate_details.is_none()
                        })
                        .and_then(|res| {
                            res.then(|| {
                                context_values.push(dir::DirValue::PaymentType(
                                    euclid::enums::PaymentType::NonMandate,
                                ))
                            })
                        });

                    payment_attempt
                        .and_then(|inner| inner.capture_method)
                        .map(|capture_method| {
                            context_values.push(dir::DirValue::CaptureMethod(capture_method));
                        });
<<<<<<< HEAD

                    let filter_pm_card_network_based = filter_pm_card_network_based(
                        payment_method_object.card_networks.as_ref(),
                        req.card_networks.as_ref(),
                        &payment_method_object.payment_method_type,
                    );

=======

                    let filter_pm_card_network_based = filter_pm_card_network_based(
                        payment_method_object.card_networks.as_ref(),
                        req.card_networks.as_ref(),
                        &payment_method_object.payment_method_type,
                    );

>>>>>>> 6d74527f
                    let saved_payment_methods_filter = req
                        .client_secret
                        .as_ref()
                        .map(|cs| {
                            if cs.starts_with("pm_") {
                                saved_payment_methods
                                    .sdk_eligible_payment_methods
                                    .contains(payment_method.to_string().as_str())
                            } else {
                                true
                            }
                        })
                        .unwrap_or(true);

                    let context = AnalysisContext::from_dir_values(context_values.clone());
<<<<<<< HEAD
                    logger::info!("Context created for List Payment method is {:?}", context);
=======
>>>>>>> 6d74527f

                    let domain_ident: &[String] = &[mca_id.clone()];
                    let result = graph.key_value_analysis(
                        pm_dir_value.clone(),
                        &context,
                        &mut cgraph::Memoization::new(),
                        &mut cgraph::CycleCheck::new(),
                        Some(domain_ident),
                    );
<<<<<<< HEAD
                    if let Err(ref e) = result {
                        logger::error!(
                            "Error while performing Constraint graph's key value analysis
                            for list payment methods {:?}",
                            e
                        );
                    } else if filter_pm_based_on_allowed_types
=======
                    if filter_pm_based_on_allowed_types
>>>>>>> 6d74527f
                        && filter_pm_card_network_based
                        && saved_payment_methods_filter
                        && matches!(result, Ok(()))
                    {
                        let response_pm_type = ResponsePaymentMethodIntermediate::new(
                            payment_method_object,
                            connector.clone(),
                            payment_method,
                        );
                        resp.push(response_pm_type);
                    } else {
                        logger::error!("Filtering Payment Methods Failed");
                    }
                }
            }
        }
    }
    Ok(())
}

fn filter_amount_based(
    payment_method: &RequestPaymentMethodTypes,
    amount: Option<MinorUnit>,
) -> bool {
    let min_check = amount
        .and_then(|amt| payment_method.minimum_amount.map(|min_amt| amt >= min_amt))
        .unwrap_or(true);
    let max_check = amount
        .and_then(|amt| payment_method.maximum_amount.map(|max_amt| amt <= max_amt))
        .unwrap_or(true);
    (min_check && max_check) || amount == Some(MinorUnit::zero())
}

fn filter_installment_based(
    payment_method: &RequestPaymentMethodTypes,
    installment_payment_enabled: Option<bool>,
) -> bool {
    installment_payment_enabled.map_or(true, |enabled| {
        payment_method.installment_payment_enabled == enabled
    })
}

fn filter_pm_card_network_based(
    pm_card_networks: Option<&Vec<api_enums::CardNetwork>>,
    request_card_networks: Option<&Vec<api_enums::CardNetwork>>,
    pm_type: &api_enums::PaymentMethodType,
) -> bool {
    match pm_type {
        api_enums::PaymentMethodType::Credit | api_enums::PaymentMethodType::Debit => {
            match (pm_card_networks, request_card_networks) {
                (Some(pm_card_networks), Some(request_card_networks)) => request_card_networks
                    .iter()
                    .all(|card_network| pm_card_networks.contains(card_network)),
                (None, Some(_)) => false,
                _ => true,
            }
        }
        _ => true,
    }
}

fn filter_pm_based_on_allowed_types(
    allowed_types: Option<&Vec<api_enums::PaymentMethodType>>,
    payment_method_type: &api_enums::PaymentMethodType,
) -> bool {
    allowed_types.map_or(true, |pm| pm.contains(payment_method_type))
}

fn filter_recurring_based(
    payment_method: &RequestPaymentMethodTypes,
    recurring_enabled: Option<bool>,
) -> bool {
    recurring_enabled.map_or(true, |enabled| payment_method.recurring_enabled == enabled)
}

pub async fn do_list_customer_pm_fetch_customer_if_not_passed(
    state: routes::SessionState,
    merchant_account: domain::MerchantAccount,
    key_store: domain::MerchantKeyStore,
    req: Option<api::PaymentMethodListRequest>,
    customer_id: Option<&id_type::CustomerId>,
    ephemeral_api_key: Option<&str>,
) -> errors::RouterResponse<api::CustomerPaymentMethodsListResponse> {
    let db = state.store.as_ref();
    let limit = req.clone().and_then(|pml_req| pml_req.limit);

    let auth_cust = if let Some(key) = ephemeral_api_key {
        let key = state
            .store()
            .get_ephemeral_key(key)
            .await
            .change_context(errors::ApiErrorResponse::Unauthorized)?;

        Some(key.customer_id.clone())
    } else {
        None
    };

    let customer_id = customer_id.or(auth_cust.as_ref());

    if let Some(customer_id) = customer_id {
        Box::pin(list_customer_payment_method(
            &state,
            merchant_account,
            key_store,
            None,
            customer_id,
            limit,
        ))
        .await
    } else {
        let cloned_secret = req.and_then(|r| r.client_secret.as_ref().cloned());
        let payment_intent: Option<hyperswitch_domain_models::payments::PaymentIntent> =
            helpers::verify_payment_intent_time_and_client_secret(
                db,
                &merchant_account,
                &key_store,
                cloned_secret,
            )
            .await?;

        match payment_intent
            .as_ref()
            .and_then(|intent| intent.customer_id.to_owned())
        {
            Some(customer_id) => {
                Box::pin(list_customer_payment_method(
                    &state,
                    merchant_account,
                    key_store,
                    payment_intent,
                    &customer_id,
                    limit,
                ))
                .await
            }
            None => {
                let response = api::CustomerPaymentMethodsListResponse {
                    customer_payment_methods: Vec::new(),
                    is_guest_customer: Some(true),
                };
                Ok(services::ApplicationResponse::Json(response))
            }
        }
    }
}

pub async fn list_customer_payment_method(
    state: &routes::SessionState,
    merchant_account: domain::MerchantAccount,
    key_store: domain::MerchantKeyStore,
    payment_intent: Option<storage::PaymentIntent>,
    customer_id: &id_type::CustomerId,
    limit: Option<i64>,
) -> errors::RouterResponse<api::CustomerPaymentMethodsListResponse> {
    let db = &*state.store;
    let off_session_payment_flag = payment_intent
        .as_ref()
        .map(|pi| {
            matches!(
                pi.setup_future_usage,
                Some(common_enums::FutureUsage::OffSession)
            )
        })
        .unwrap_or(false);

    let customer = db
        .find_customer_by_customer_id_merchant_id(
            customer_id,
            &merchant_account.merchant_id,
            &key_store,
            merchant_account.storage_scheme,
        )
        .await
        .to_not_found_response(errors::ApiErrorResponse::CustomerNotFound)?;

    let key = key_store.key.get_inner().peek();

    let is_requires_cvv = db
        .find_config_by_key_unwrap_or(
            format!("{}_requires_cvv", merchant_account.merchant_id).as_str(),
            Some("true".to_string()),
        )
        .await
        .change_context(errors::ApiErrorResponse::InternalServerError)
        .attach_printable("Failed to fetch requires_cvv config")?;

    let requires_cvv = is_requires_cvv.config != "false";

    let resp = db
        .find_payment_method_by_customer_id_merchant_id_status(
            customer_id,
            &merchant_account.merchant_id,
            common_enums::PaymentMethodStatus::Active,
            limit,
            merchant_account.storage_scheme,
        )
        .await
        .to_not_found_response(errors::ApiErrorResponse::PaymentMethodNotFound)?;
    //let mca = query::find_mca_by_merchant_id(conn, &merchant_account.merchant_id)?;
    let mut customer_pms = Vec::new();

    let profile_id = payment_intent
        .as_ref()
        .async_map(|payment_intent| async {
            core_utils::get_profile_id_from_business_details(
                payment_intent.business_country,
                payment_intent.business_label.as_ref(),
                &merchant_account,
                payment_intent.profile_id.as_ref(),
                db,
                false,
            )
            .await
            .attach_printable("Could not find profile id from business details")
        })
        .await
        .transpose()?;

    let business_profile = core_utils::validate_and_get_business_profile(
        db,
        profile_id.as_ref(),
        &merchant_account.merchant_id,
    )
    .await?;

    let is_connector_agnostic_mit_enabled = business_profile
        .as_ref()
        .and_then(|business_profile| business_profile.is_connector_agnostic_mit_enabled)
        .unwrap_or(false);

    for pm in resp.into_iter() {
        let parent_payment_method_token = generate_id(consts::ID_LENGTH, "token");

        let payment_method = pm.payment_method.get_required_value("payment_method")?;

        let payment_method_retrieval_context = match payment_method {
            enums::PaymentMethod::Card => {
                let card_details = get_card_details_with_locker_fallback(&pm, key, state).await?;

                if card_details.is_some() {
                    PaymentMethodListContext {
                        card_details,
                        #[cfg(feature = "payouts")]
                        bank_transfer_details: None,
                        hyperswitch_token_data: PaymentTokenData::permanent_card(
                            Some(pm.payment_method_id.clone()),
                            pm.locker_id.clone().or(Some(pm.payment_method_id.clone())),
                            pm.locker_id.clone().unwrap_or(pm.payment_method_id.clone()),
                        ),
                    }
                } else {
                    continue;
                }
            }

            enums::PaymentMethod::BankDebit => {
                // Retrieve the pm_auth connector details so that it can be tokenized
                let bank_account_token_data = get_bank_account_connector_details(&pm, key)
                    .await
                    .unwrap_or_else(|error| {
                        logger::error!(?error);
                        None
                    });
                if let Some(data) = bank_account_token_data {
                    let token_data = PaymentTokenData::AuthBankDebit(data);

                    PaymentMethodListContext {
                        card_details: None,
                        #[cfg(feature = "payouts")]
                        bank_transfer_details: None,
                        hyperswitch_token_data: token_data,
                    }
                } else {
                    continue;
                }
            }

            enums::PaymentMethod::Wallet => PaymentMethodListContext {
                card_details: None,
                #[cfg(feature = "payouts")]
                bank_transfer_details: None,
                hyperswitch_token_data: PaymentTokenData::wallet_token(
                    pm.payment_method_id.clone(),
                ),
            },

            #[cfg(feature = "payouts")]
            enums::PaymentMethod::BankTransfer => PaymentMethodListContext {
                card_details: None,
                bank_transfer_details: Some(
                    get_bank_from_hs_locker(
                        state,
                        &key_store,
                        &parent_payment_method_token,
                        &pm.customer_id,
                        &pm.merchant_id,
                        pm.locker_id.as_ref().unwrap_or(&pm.payment_method_id),
                    )
                    .await?,
                ),
                hyperswitch_token_data: PaymentTokenData::temporary_generic(
                    parent_payment_method_token.clone(),
                ),
            },

            _ => PaymentMethodListContext {
                card_details: None,
                #[cfg(feature = "payouts")]
                bank_transfer_details: None,
                hyperswitch_token_data: PaymentTokenData::temporary_generic(generate_id(
                    consts::ID_LENGTH,
                    "token",
                )),
            },
        };

        // Retrieve the masked bank details to be sent as a response
        let bank_details = if payment_method == enums::PaymentMethod::BankDebit {
            get_masked_bank_details(&pm, key)
                .await
                .unwrap_or_else(|error| {
                    logger::error!(?error);
                    None
                })
        } else {
            None
        };

        let payment_method_billing = decrypt_generic_data::<api_models::payments::Address>(
            pm.payment_method_billing_address,
            key,
        )
        .await
        .attach_printable("unable to decrypt payment method billing address details")?;
        let connector_mandate_details = pm
            .connector_mandate_details
            .clone()
            .map(|val| {
                val.parse_value::<storage::PaymentsMandateReference>("PaymentsMandateReference")
            })
            .transpose()
            .change_context(errors::ApiErrorResponse::InternalServerError)
            .attach_printable("Failed to deserialize to Payment Mandate Reference ")?;
        let mca_enabled = get_mca_status(
            state,
            &key_store,
            &merchant_account.merchant_id,
            is_connector_agnostic_mit_enabled,
            connector_mandate_details,
            pm.network_transaction_id.as_ref(),
        )
        .await?;

        let requires_cvv = if is_connector_agnostic_mit_enabled {
            requires_cvv
                && !(off_session_payment_flag
                    && (pm.connector_mandate_details.is_some()
                        || pm.network_transaction_id.is_some()))
        } else {
            requires_cvv && !(off_session_payment_flag && pm.connector_mandate_details.is_some())
        };
        // Need validation for enabled payment method ,querying MCA
        let pma = api::CustomerPaymentMethod {
            payment_token: parent_payment_method_token.to_owned(),
            payment_method_id: pm.payment_method_id.clone(),
            customer_id: pm.customer_id,
            payment_method,
            payment_method_type: pm.payment_method_type,
            payment_method_issuer: pm.payment_method_issuer,
            card: payment_method_retrieval_context.card_details,
            metadata: pm.metadata,
            payment_method_issuer_code: pm.payment_method_issuer_code,
            recurring_enabled: mca_enabled,
            installment_payment_enabled: false,
            payment_experience: Some(vec![api_models::enums::PaymentExperience::RedirectToUrl]),
            created: Some(pm.created_at),
            #[cfg(feature = "payouts")]
            bank_transfer: payment_method_retrieval_context.bank_transfer_details,
            bank: bank_details,
            surcharge_details: None,
            requires_cvv,
            last_used_at: Some(pm.last_used_at),
            default_payment_method_set: customer.default_payment_method_id.is_some()
                && customer.default_payment_method_id == Some(pm.payment_method_id),
            billing: payment_method_billing,
        };
        customer_pms.push(pma.to_owned());

        let redis_conn = state
            .store
            .get_redis_conn()
            .change_context(errors::ApiErrorResponse::InternalServerError)
            .attach_printable("Failed to get redis connection")?;

        let intent_fulfillment_time = business_profile
            .as_ref()
            .and_then(|b_profile| b_profile.intent_fulfillment_time)
            .unwrap_or(consts::DEFAULT_INTENT_FULFILLMENT_TIME);

        ParentPaymentMethodToken::create_key_for_token((
            &parent_payment_method_token,
            pma.payment_method,
        ))
        .insert(
            intent_fulfillment_time,
            payment_method_retrieval_context.hyperswitch_token_data,
            state,
        )
        .await?;

        if let Some(metadata) = pma.metadata {
            let pm_metadata_vec: payment_methods::PaymentMethodMetadata = metadata
                .parse_value("PaymentMethodMetadata")
                .change_context(errors::ApiErrorResponse::InternalServerError)
                .attach_printable(
                    "Failed to deserialize metadata to PaymentmethodMetadata struct",
                )?;

            for pm_metadata in pm_metadata_vec.payment_method_tokenization {
                let key = format!(
                    "pm_token_{}_{}_{}",
                    parent_payment_method_token, pma.payment_method, pm_metadata.0
                );

                redis_conn
                    .set_key_with_expiry(&key, pm_metadata.1, intent_fulfillment_time)
                    .await
                    .change_context(errors::StorageError::KVError)
                    .change_context(errors::ApiErrorResponse::InternalServerError)
                    .attach_printable("Failed to add data in redis")?;
            }
        }
    }

    let mut response = api::CustomerPaymentMethodsListResponse {
        customer_payment_methods: customer_pms,
        is_guest_customer: payment_intent.as_ref().map(|_| false), //to return this key only when the request is tied to a payment intent
    };
    let payment_attempt = payment_intent
        .as_ref()
        .async_map(|payment_intent| async {
            state
                .store
                .find_payment_attempt_by_payment_id_merchant_id_attempt_id(
                    &payment_intent.payment_id,
                    &merchant_account.merchant_id,
                    &payment_intent.active_attempt.get_id(),
                    merchant_account.storage_scheme,
                )
                .await
                .to_not_found_response(errors::ApiErrorResponse::PaymentNotFound)
        })
        .await
        .transpose()?;

    if let Some((payment_attempt, payment_intent, business_profile)) = payment_attempt
        .zip(payment_intent)
        .zip(business_profile)
        .map(|((pa, pi), bp)| (pa, pi, bp))
    {
        call_surcharge_decision_management_for_saved_card(
            state,
            &merchant_account,
            &key_store,
            &business_profile,
            &payment_attempt,
            payment_intent,
            &mut response,
        )
        .await?;
    }

    Ok(services::ApplicationResponse::Json(response))
}
pub async fn get_mca_status(
    state: &routes::SessionState,
    key_store: &domain::MerchantKeyStore,
    merchant_id: &str,
    is_connector_agnostic_mit_enabled: bool,
    connector_mandate_details: Option<storage::PaymentsMandateReference>,
    network_transaction_id: Option<&String>,
) -> errors::RouterResult<bool> {
    if is_connector_agnostic_mit_enabled && network_transaction_id.is_some() {
        return Ok(true);
    }
    if let Some(connector_mandate_details) = connector_mandate_details {
        let mcas = state
            .store
            .find_merchant_connector_account_by_merchant_id_and_disabled_list(
                merchant_id,
                true,
                key_store,
            )
            .await
            .change_context(errors::ApiErrorResponse::MerchantConnectorAccountNotFound {
                id: merchant_id.to_string(),
            })?;

        let mut mca_ids = HashSet::new();
        let mcas = mcas
            .into_iter()
            .filter(|mca| mca.disabled == Some(true))
            .collect::<Vec<_>>();

        for mca in mcas {
            mca_ids.insert(mca.merchant_connector_id);
        }

        for mca_id in connector_mandate_details.keys() {
            if !mca_ids.contains(mca_id) {
                return Ok(true);
            }
        }
    }
    Ok(false)
}
pub async fn decrypt_generic_data<T>(
    data: Option<Encryption>,
    key: &[u8],
) -> errors::RouterResult<Option<T>>
where
    T: serde::de::DeserializeOwned,
{
    let decrypted_data = decrypt::<serde_json::Value, masking::WithType>(data, key)
        .await
        .change_context(errors::StorageError::DecryptionError)
        .change_context(errors::ApiErrorResponse::InternalServerError)
        .attach_printable("unable to decrypt data")?;

    decrypted_data
        .map(|decrypted_data| decrypted_data.into_inner().expose())
        .map(|decrypted_value| decrypted_value.parse_value("generic_data"))
        .transpose()
        .change_context(errors::ApiErrorResponse::InternalServerError)
        .attach_printable("unable to parse generic data value")
}

pub async fn get_card_details_with_locker_fallback(
    pm: &payment_method::PaymentMethod,
    key: &[u8],
    state: &routes::SessionState,
) -> errors::RouterResult<Option<api::CardDetailFromLocker>> {
    let card_decrypted =
        decrypt::<serde_json::Value, masking::WithType>(pm.payment_method_data.clone(), key)
            .await
            .change_context(errors::StorageError::DecryptionError)
            .attach_printable("unable to decrypt card details")
            .ok()
            .flatten()
            .map(|x| x.into_inner().expose())
            .and_then(|v| serde_json::from_value::<PaymentMethodsData>(v).ok())
            .and_then(|pmd| match pmd {
                PaymentMethodsData::Card(crd) => Some(api::CardDetailFromLocker::from(crd)),
                _ => None,
            });

    Ok(if let Some(mut crd) = card_decrypted {
        crd.scheme.clone_from(&pm.scheme);
        Some(crd)
    } else {
        logger::debug!(
            "Getting card details from locker as it is not found in payment methods table"
        );
        Some(get_card_details_from_locker(state, pm).await?)
    })
}

pub async fn get_card_details_without_locker_fallback(
    pm: &payment_method::PaymentMethod,
    key: &[u8],
    state: &routes::SessionState,
) -> errors::RouterResult<api::CardDetailFromLocker> {
    let card_decrypted =
        decrypt::<serde_json::Value, masking::WithType>(pm.payment_method_data.clone(), key)
            .await
            .change_context(errors::StorageError::DecryptionError)
            .attach_printable("unable to decrypt card details")
            .ok()
            .flatten()
            .map(|x| x.into_inner().expose())
            .and_then(|v| serde_json::from_value::<PaymentMethodsData>(v).ok())
            .and_then(|pmd| match pmd {
                PaymentMethodsData::Card(crd) => Some(api::CardDetailFromLocker::from(crd)),
                _ => None,
            });

    Ok(if let Some(mut crd) = card_decrypted {
        crd.scheme.clone_from(&pm.scheme);
        crd
    } else {
        logger::debug!(
            "Getting card details from locker as it is not found in payment methods table"
        );
        get_card_details_from_locker(state, pm).await?
    })
}

pub async fn get_card_details_from_locker(
    state: &routes::SessionState,
    pm: &storage::PaymentMethod,
) -> errors::RouterResult<api::CardDetailFromLocker> {
    let card = get_card_from_locker(
        state,
        &pm.customer_id,
        &pm.merchant_id,
        pm.locker_id.as_ref().unwrap_or(&pm.payment_method_id),
    )
    .await
    .change_context(errors::ApiErrorResponse::InternalServerError)
    .attach_printable("Error getting card from card vault")?;

    payment_methods::get_card_detail(pm, card)
        .change_context(errors::ApiErrorResponse::InternalServerError)
        .attach_printable("Get Card Details Failed")
}

pub async fn get_lookup_key_from_locker(
    state: &routes::SessionState,
    payment_token: &str,
    pm: &storage::PaymentMethod,
    merchant_key_store: &domain::MerchantKeyStore,
) -> errors::RouterResult<api::CardDetailFromLocker> {
    let card_detail = get_card_details_from_locker(state, pm).await?;
    let card = card_detail.clone();

    let resp = TempLockerCardSupport::create_payment_method_data_in_temp_locker(
        state,
        payment_token,
        card,
        pm,
        merchant_key_store,
    )
    .await?;
    Ok(resp)
}

async fn get_masked_bank_details(
    pm: &payment_method::PaymentMethod,
    key: &[u8],
) -> errors::RouterResult<Option<MaskedBankDetails>> {
    let payment_method_data =
        decrypt::<serde_json::Value, masking::WithType>(pm.payment_method_data.clone(), key)
            .await
            .change_context(errors::StorageError::DecryptionError)
            .change_context(errors::ApiErrorResponse::InternalServerError)
            .attach_printable("unable to decrypt bank details")?
            .map(|x| x.into_inner().expose())
            .map(
                |v| -> Result<PaymentMethodsData, error_stack::Report<errors::ApiErrorResponse>> {
                    v.parse_value::<PaymentMethodsData>("PaymentMethodsData")
                        .change_context(errors::StorageError::DeserializationFailed)
                        .change_context(errors::ApiErrorResponse::InternalServerError)
                        .attach_printable("Failed to deserialize Payment Method Auth config")
                },
            )
            .transpose()?;

    match payment_method_data {
        Some(pmd) => match pmd {
            PaymentMethodsData::Card(_) => Ok(None),
            PaymentMethodsData::BankDetails(bank_details) => Ok(Some(MaskedBankDetails {
                mask: bank_details.mask,
            })),
        },
        None => Err(report!(errors::ApiErrorResponse::InternalServerError))
            .attach_printable("Unable to fetch payment method data"),
    }
}

async fn get_bank_account_connector_details(
    pm: &payment_method::PaymentMethod,
    key: &[u8],
) -> errors::RouterResult<Option<BankAccountTokenData>> {
    let payment_method_data =
        decrypt::<serde_json::Value, masking::WithType>(pm.payment_method_data.clone(), key)
            .await
            .change_context(errors::StorageError::DecryptionError)
            .change_context(errors::ApiErrorResponse::InternalServerError)
            .attach_printable("unable to decrypt bank details")?
            .map(|x| x.into_inner().expose())
            .map(
                |v| -> Result<PaymentMethodsData, error_stack::Report<errors::ApiErrorResponse>> {
                    v.parse_value::<PaymentMethodsData>("PaymentMethodsData")
                        .change_context(errors::StorageError::DeserializationFailed)
                        .change_context(errors::ApiErrorResponse::InternalServerError)
                        .attach_printable("Failed to deserialize Payment Method Auth config")
                },
            )
            .transpose()?;

    match payment_method_data {
        Some(pmd) => match pmd {
            PaymentMethodsData::Card(_) => Err(errors::ApiErrorResponse::UnprocessableEntity {
                message: "Card is not a valid entity".to_string(),
            }
            .into()),
            PaymentMethodsData::BankDetails(bank_details) => {
                let connector_details = bank_details
                    .connector_details
                    .first()
                    .ok_or(errors::ApiErrorResponse::InternalServerError)?;

                let pm_type = pm
                    .payment_method_type
                    .get_required_value("payment_method_type")
                    .attach_printable("PaymentMethodType not found")?;

                let pm = pm
                    .payment_method
                    .get_required_value("payment_method")
                    .attach_printable("PaymentMethod not found")?;

                let token_data = BankAccountTokenData {
                    payment_method_type: pm_type,
                    payment_method: pm,
                    connector_details: connector_details.clone(),
                };

                Ok(Some(token_data))
            }
        },
        None => Ok(None),
    }
}
pub async fn set_default_payment_method(
    db: &dyn db::StorageInterface,
    merchant_id: String,
    key_store: domain::MerchantKeyStore,
    customer_id: &id_type::CustomerId,
    payment_method_id: String,
    storage_scheme: MerchantStorageScheme,
) -> errors::RouterResponse<CustomerDefaultPaymentMethodResponse> {
    // check for the customer
    // TODO: customer need not be checked again here, this function can take an optional customer and check for existence of customer based on the optional value
    let customer = db
        .find_customer_by_customer_id_merchant_id(
            customer_id,
            &merchant_id,
            &key_store,
            storage_scheme,
        )
        .await
        .to_not_found_response(errors::ApiErrorResponse::CustomerNotFound)?;
    // check for the presence of payment_method
    let payment_method = db
        .find_payment_method(&payment_method_id, storage_scheme)
        .await
        .to_not_found_response(errors::ApiErrorResponse::PaymentMethodNotFound)?;
    let pm = payment_method
        .payment_method
        .get_required_value("payment_method")?;

    utils::when(
        &payment_method.customer_id != customer_id || payment_method.merchant_id != merchant_id,
        || {
            Err(errors::ApiErrorResponse::PreconditionFailed {
                message: "The payment_method_id is not valid".to_string(),
            })
        },
    )?;

    utils::when(
        Some(payment_method_id.clone()) == customer.default_payment_method_id,
        || {
            Err(errors::ApiErrorResponse::PreconditionFailed {
                message: "Payment Method is already set as default".to_string(),
            })
        },
    )?;

    let customer_update = CustomerUpdate::UpdateDefaultPaymentMethod {
        default_payment_method_id: Some(Some(payment_method_id.to_owned())),
    };

    let customer_id = customer.customer_id.clone();

    // update the db with the default payment method id
    let updated_customer_details = db
        .update_customer_by_customer_id_merchant_id(
            customer_id.to_owned(),
            merchant_id.to_owned(),
            customer,
            customer_update,
            &key_store,
            storage_scheme,
        )
        .await
        .change_context(errors::ApiErrorResponse::InternalServerError)
        .attach_printable("Failed to update the default payment method id for the customer")?;

    let resp = CustomerDefaultPaymentMethodResponse {
        default_payment_method_id: updated_customer_details.default_payment_method_id,
        customer_id,
        payment_method_type: payment_method.payment_method_type,
        payment_method: pm,
    };

    Ok(services::ApplicationResponse::Json(resp))
}

pub async fn update_last_used_at(
    payment_method: &diesel_models::PaymentMethod,
    state: &routes::SessionState,
    storage_scheme: MerchantStorageScheme,
) -> errors::RouterResult<()> {
    let update_last_used = storage::PaymentMethodUpdate::LastUsedUpdate {
        last_used_at: common_utils::date_time::now(),
    };

    state
        .store
        .update_payment_method(payment_method.clone(), update_last_used, storage_scheme)
        .await
        .change_context(errors::ApiErrorResponse::InternalServerError)
        .attach_printable("Failed to update the last_used_at in db")?;

    Ok(())
}
#[cfg(feature = "payouts")]
pub async fn get_bank_from_hs_locker(
    state: &routes::SessionState,
    key_store: &domain::MerchantKeyStore,
    temp_token: &str,
    customer_id: &id_type::CustomerId,
    merchant_id: &str,
    token_ref: &str,
) -> errors::RouterResult<api::BankPayout> {
    let payment_method = get_payment_method_from_hs_locker(
        state,
        key_store,
        customer_id,
        merchant_id,
        token_ref,
        None,
    )
    .await
    .change_context(errors::ApiErrorResponse::InternalServerError)
    .attach_printable("Error getting payment method from locker")?;
    let pm_parsed: api::PayoutMethodData = payment_method
        .peek()
        .to_string()
        .parse_struct("PayoutMethodData")
        .change_context(errors::ApiErrorResponse::InternalServerError)?;
    match &pm_parsed {
        api::PayoutMethodData::Bank(bank) => {
            vault::Vault::store_payout_method_data_in_locker(
                state,
                Some(temp_token.to_string()),
                &pm_parsed,
                Some(customer_id.to_owned()),
                key_store,
            )
            .await
            .change_context(errors::ApiErrorResponse::InternalServerError)
            .attach_printable("Error storing payout method data in temporary locker")?;
            Ok(bank.to_owned())
        }
        api::PayoutMethodData::Card(_) => Err(errors::ApiErrorResponse::InvalidRequestData {
            message: "Expected bank details, found card details instead".to_string(),
        }
        .into()),
        api::PayoutMethodData::Wallet(_) => Err(errors::ApiErrorResponse::InvalidRequestData {
            message: "Expected bank details, found wallet details instead".to_string(),
        }
        .into()),
    }
}

pub struct TempLockerCardSupport;

impl TempLockerCardSupport {
    #[instrument(skip_all)]
    async fn create_payment_method_data_in_temp_locker(
        state: &routes::SessionState,
        payment_token: &str,
        card: api::CardDetailFromLocker,
        pm: &storage::PaymentMethod,
        merchant_key_store: &domain::MerchantKeyStore,
    ) -> errors::RouterResult<api::CardDetailFromLocker> {
        let card_number = card.card_number.clone().get_required_value("card_number")?;
        let card_exp_month = card
            .expiry_month
            .clone()
            .expose_option()
            .get_required_value("expiry_month")?;
        let card_exp_year = card
            .expiry_year
            .clone()
            .expose_option()
            .get_required_value("expiry_year")?;
        let card_holder_name = card
            .card_holder_name
            .clone()
            .expose_option()
            .unwrap_or_default();
        let value1 = payment_methods::mk_card_value1(
            card_number,
            card_exp_year,
            card_exp_month,
            Some(card_holder_name),
            None,
            None,
            None,
        )
        .change_context(errors::ApiErrorResponse::InternalServerError)
        .attach_printable("Error getting Value1 for locker")?;
        let value2 = payment_methods::mk_card_value2(
            None,
            None,
            None,
            Some(pm.customer_id.clone()),
            Some(pm.payment_method_id.to_string()),
        )
        .change_context(errors::ApiErrorResponse::InternalServerError)
        .attach_printable("Error getting Value2 for locker")?;

        let value1 = vault::VaultPaymentMethod::Card(value1);
        let value2 = vault::VaultPaymentMethod::Card(value2);

        let value1 = value1
            .encode_to_string_of_json()
            .change_context(errors::ApiErrorResponse::InternalServerError)
            .attach_printable("Wrapped value1 construction failed when saving card to locker")?;

        let value2 = value2
            .encode_to_string_of_json()
            .change_context(errors::ApiErrorResponse::InternalServerError)
            .attach_printable("Wrapped value2 construction failed when saving card to locker")?;

        let lookup_key = vault::create_tokenize(
            state,
            value1,
            Some(value2),
            payment_token.to_string(),
            merchant_key_store.key.get_inner(),
        )
        .await?;
        vault::add_delete_tokenized_data_task(
            &*state.store,
            &lookup_key,
            enums::PaymentMethod::Card,
        )
        .await?;
        metrics::TOKENIZED_DATA_COUNT.add(&metrics::CONTEXT, 1, &[]);
        metrics::TASKS_ADDED_COUNT.add(
            &metrics::CONTEXT,
            1,
            &add_attributes([("flow", "DeleteTokenizeData")]),
        );
        Ok(card)
    }
}

#[instrument(skip_all)]
pub async fn retrieve_payment_method(
    state: routes::SessionState,
    pm: api::PaymentMethodId,
    key_store: domain::MerchantKeyStore,
    merchant_account: domain::MerchantAccount,
) -> errors::RouterResponse<api::PaymentMethodResponse> {
    let db = state.store.as_ref();
    let pm = db
        .find_payment_method(&pm.payment_method_id, merchant_account.storage_scheme)
        .await
        .to_not_found_response(errors::ApiErrorResponse::PaymentMethodNotFound)?;

    let key = key_store.key.peek();
    let card = if pm.payment_method == Some(enums::PaymentMethod::Card) {
        let card_detail = if state.conf.locker.locker_enabled {
            let card = get_card_from_locker(
                &state,
                &pm.customer_id,
                &pm.merchant_id,
                pm.locker_id.as_ref().unwrap_or(&pm.payment_method_id),
            )
            .await
            .change_context(errors::ApiErrorResponse::InternalServerError)
            .attach_printable("Error getting card from card vault")?;
            payment_methods::get_card_detail(&pm, card)
                .change_context(errors::ApiErrorResponse::InternalServerError)
                .attach_printable("Failed while getting card details from locker")?
        } else {
            get_card_details_without_locker_fallback(&pm, key, &state).await?
        };
        Some(card_detail)
    } else {
        None
    };
    Ok(services::ApplicationResponse::Json(
        api::PaymentMethodResponse {
            merchant_id: pm.merchant_id,
            customer_id: Some(pm.customer_id),
            payment_method_id: pm.payment_method_id,
            payment_method: pm.payment_method,
            payment_method_type: pm.payment_method_type,
            #[cfg(feature = "payouts")]
            bank_transfer: None,
            card,
            metadata: pm.metadata,
            created: Some(pm.created_at),
            recurring_enabled: false,
            installment_payment_enabled: false,
            payment_experience: Some(vec![api_models::enums::PaymentExperience::RedirectToUrl]),
            last_used_at: Some(pm.last_used_at),
            client_secret: pm.client_secret,
        },
    ))
}

#[instrument(skip_all)]
pub async fn delete_payment_method(
    state: routes::SessionState,
    merchant_account: domain::MerchantAccount,
    pm_id: api::PaymentMethodId,
    key_store: domain::MerchantKeyStore,
) -> errors::RouterResponse<api::PaymentMethodDeleteResponse> {
    let db = state.store.as_ref();
    let key = db
        .find_payment_method(
            pm_id.payment_method_id.as_str(),
            merchant_account.storage_scheme,
        )
        .await
        .to_not_found_response(errors::ApiErrorResponse::PaymentMethodNotFound)?;

    let customer = db
        .find_customer_by_customer_id_merchant_id(
            &key.customer_id,
            &merchant_account.merchant_id,
            &key_store,
            merchant_account.storage_scheme,
        )
        .await
        .to_not_found_response(errors::ApiErrorResponse::InternalServerError)
        .attach_printable("Customer not found for the payment method")?;

    if key.payment_method == Some(enums::PaymentMethod::Card) {
        let response = delete_card_from_locker(
            &state,
            &key.customer_id,
            &key.merchant_id,
            key.locker_id.as_ref().unwrap_or(&key.payment_method_id),
        )
        .await?;

        if response.status == "Ok" {
            logger::info!("Card From locker deleted Successfully!");
        } else {
            logger::error!("Error: Deleting Card From Locker!\n{:#?}", response);
            Err(errors::ApiErrorResponse::InternalServerError)?
        }
    }

    db.delete_payment_method_by_merchant_id_payment_method_id(
        &merchant_account.merchant_id,
        pm_id.payment_method_id.as_str(),
    )
    .await
    .to_not_found_response(errors::ApiErrorResponse::PaymentMethodNotFound)?;

    if customer.default_payment_method_id.as_ref() == Some(&pm_id.payment_method_id) {
        let customer_update = CustomerUpdate::UpdateDefaultPaymentMethod {
            default_payment_method_id: Some(None),
        };

        db.update_customer_by_customer_id_merchant_id(
            key.customer_id,
            key.merchant_id,
            customer,
            customer_update,
            &key_store,
            merchant_account.storage_scheme,
        )
        .await
        .change_context(errors::ApiErrorResponse::InternalServerError)
        .attach_printable("Failed to update the default payment method id for the customer")?;
    };

    Ok(services::ApplicationResponse::Json(
        api::PaymentMethodDeleteResponse {
            payment_method_id: key.payment_method_id,
            deleted: true,
        },
    ))
}

pub async fn create_encrypted_data<T>(
    key_store: &domain::MerchantKeyStore,
    data: T,
) -> Result<Encryptable<Secret<serde_json::Value>>, error_stack::Report<errors::StorageError>>
where
    T: Debug + serde::Serialize,
{
    let key = key_store.key.get_inner().peek();

    let encoded_data = Encode::encode_to_value(&data)
        .change_context(errors::StorageError::SerializationFailed)
        .attach_printable("Unable to encode data")?;

    let secret_data = Secret::<_, masking::WithType>::new(encoded_data);

    let encrypted_data = domain::types::encrypt(secret_data, key)
        .await
        .change_context(errors::StorageError::EncryptionError)
        .attach_printable("Unable to encrypt data")?;

    Ok(encrypted_data)
}

pub async fn list_countries_currencies_for_connector_payment_method(
    state: routes::SessionState,
    req: ListCountriesCurrenciesRequest,
) -> errors::RouterResponse<ListCountriesCurrenciesResponse> {
    Ok(services::ApplicationResponse::Json(
        list_countries_currencies_for_connector_payment_method_util(
            state.conf.pm_filters.clone(),
            req.connector,
            req.payment_method_type,
        )
        .await,
    ))
}

// This feature will be more efficient as a WASM function rather than as an API.
// So extracting this logic to a separate function so that it can be used in WASM as well.
pub async fn list_countries_currencies_for_connector_payment_method_util(
    connector_filters: settings::ConnectorFilters,
    connector: api_enums::Connector,
    payment_method_type: api_enums::PaymentMethodType,
) -> ListCountriesCurrenciesResponse {
    let payment_method_type =
        settings::PaymentMethodFilterKey::PaymentMethodType(payment_method_type);

    let (currencies, country_codes) = connector_filters
        .0
        .get(&connector.to_string())
        .and_then(|filter| filter.0.get(&payment_method_type))
        .map(|filter| (filter.currency.clone(), filter.country.clone()))
        .unwrap_or_else(|| {
            connector_filters
                .0
                .get("default")
                .and_then(|filter| filter.0.get(&payment_method_type))
                .map_or((None, None), |filter| {
                    (filter.currency.clone(), filter.country.clone())
                })
        });

    let currencies =
        currencies.unwrap_or_else(|| api_enums::Currency::iter().collect::<HashSet<_>>());
    let country_codes =
        country_codes.unwrap_or_else(|| api_enums::CountryAlpha2::iter().collect::<HashSet<_>>());

    ListCountriesCurrenciesResponse {
        currencies,
        countries: country_codes
            .into_iter()
            .map(|country_code| CountryCodeWithName {
                code: country_code,
                name: common_enums::Country::from_alpha2(country_code),
            })
            .collect(),
    }
}<|MERGE_RESOLUTION|>--- conflicted
+++ resolved
@@ -3435,7 +3435,6 @@
                             ))
                         })
                     });
-<<<<<<< HEAD
 
                     // Addition of Connector to context
                     if let Ok(connector) = api_enums::RoutableConnectors::from_str(
@@ -3464,36 +3463,6 @@
                         ));
                     };
 
-=======
-
-                    // Addition of Connector to context
-                    if let Ok(connector) = api_enums::RoutableConnectors::from_str(
-                        connector_variant.to_string().as_str(),
-                    ) {
-                        context_values.push(dir::DirValue::Connector(Box::new(
-                            api_models::routing::ast::ConnectorChoice {
-                                connector,
-                                #[cfg(not(feature = "connector_choice_mca_id"))]
-                                sub_label: None,
-                            },
-                        )));
-                    };
-
-                    let filter_pm_based_on_allowed_types = filter_pm_based_on_allowed_types(
-                        allowed_payment_method_types.as_ref(),
-                        &payment_method_object.payment_method_type,
-                    );
-
-                    if payment_attempt
-                        .and_then(|attempt| attempt.mandate_details.as_ref())
-                        .is_some()
-                    {
-                        context_values.push(dir::DirValue::PaymentType(
-                            euclid::enums::PaymentType::NewMandate,
-                        ));
-                    };
-
->>>>>>> 6d74527f
                     payment_attempt
                         .and_then(|attempt| attempt.mandate_data.as_ref())
                         .map(|mandate_detail| {
@@ -3521,7 +3490,6 @@
                         .map(|capture_method| {
                             context_values.push(dir::DirValue::CaptureMethod(capture_method));
                         });
-<<<<<<< HEAD
 
                     let filter_pm_card_network_based = filter_pm_card_network_based(
                         payment_method_object.card_networks.as_ref(),
@@ -3529,15 +3497,6 @@
                         &payment_method_object.payment_method_type,
                     );
 
-=======
-
-                    let filter_pm_card_network_based = filter_pm_card_network_based(
-                        payment_method_object.card_networks.as_ref(),
-                        req.card_networks.as_ref(),
-                        &payment_method_object.payment_method_type,
-                    );
-
->>>>>>> 6d74527f
                     let saved_payment_methods_filter = req
                         .client_secret
                         .as_ref()
@@ -3553,10 +3512,7 @@
                         .unwrap_or(true);
 
                     let context = AnalysisContext::from_dir_values(context_values.clone());
-<<<<<<< HEAD
                     logger::info!("Context created for List Payment method is {:?}", context);
-=======
->>>>>>> 6d74527f
 
                     let domain_ident: &[String] = &[mca_id.clone()];
                     let result = graph.key_value_analysis(
@@ -3566,7 +3522,6 @@
                         &mut cgraph::CycleCheck::new(),
                         Some(domain_ident),
                     );
-<<<<<<< HEAD
                     if let Err(ref e) = result {
                         logger::error!(
                             "Error while performing Constraint graph's key value analysis
@@ -3574,9 +3529,6 @@
                             e
                         );
                     } else if filter_pm_based_on_allowed_types
-=======
-                    if filter_pm_based_on_allowed_types
->>>>>>> 6d74527f
                         && filter_pm_card_network_based
                         && saved_payment_methods_filter
                         && matches!(result, Ok(()))
