use std::{
    collections::{HashMap, HashSet},
    fmt::Debug,
    str::FromStr,
};

#[cfg(all(
    any(feature = "v1", feature = "v2"),
    not(feature = "payment_methods_v2")
))]
use api_models::admin::PaymentMethodsEnabled;
use api_models::{
    enums as api_enums,
    payment_methods::{
        BankAccountTokenData, Card, CardDetailUpdate, CardDetailsPaymentMethod, CardNetworkTypes,
        CountryCodeWithName, CustomerDefaultPaymentMethodResponse, ListCountriesCurrenciesRequest,
        ListCountriesCurrenciesResponse, MaskedBankDetails, PaymentExperienceTypes,
        PaymentMethodsData, RequestPaymentMethodTypes, RequiredFieldInfo,
        ResponsePaymentMethodIntermediate, ResponsePaymentMethodTypes,
        ResponsePaymentMethodsEnabled,
    },
    payments::BankCodeResponse,
    pm_auth::PaymentMethodAuthConfig,
    surcharge_decision_configs as api_surcharge_decision_configs,
};
use common_enums::{enums::MerchantStorageScheme, ConnectorType};
use common_utils::{
    consts,
    crypto::{self, Encryptable},
    encryption::Encryption,
    ext_traits::{AsyncExt, BytesExt, Encode, StringExt, ValueExt},
    generate_id, id_type,
    request::Request,
    type_name,
    types::{
        keymanager::{Identifier, KeyManagerState},
        MinorUnit,
    },
};
use diesel_models::payment_method;
use error_stack::{report, ResultExt};
#[cfg(all(
    any(feature = "v1", feature = "v2"),
    not(feature = "payment_methods_v2")
))]
use euclid::dssa::graph::{AnalysisContext, CgraphExt};
use euclid::frontend::dir;
use hyperswitch_constraint_graph as cgraph;
#[cfg(all(any(feature = "v1", feature = "v2"), not(feature = "customer_v2")))]
use hyperswitch_domain_models::customer::CustomerUpdate;
#[cfg(all(
    any(feature = "v1", feature = "v2"),
    not(feature = "payment_methods_v2")
))]
use kgraph_utils::transformers::IntoDirValue;
use masking::Secret;
use router_env::{instrument, metrics::add_attributes, tracing};
use strum::IntoEnumIterator;

use super::surcharge_decision_configs::{
    perform_surcharge_decision_management_for_payment_method_list,
    perform_surcharge_decision_management_for_saved_cards,
};
#[cfg(all(
    any(feature = "v2", feature = "v1"),
    not(feature = "payment_methods_v2"),
    not(feature = "customer_v2")
))]
use crate::routes::app::SessionStateInfo;
#[cfg(feature = "payouts")]
use crate::types::domain::types::AsyncLift;
use crate::{
    configs::{
        defaults::{get_billing_required_fields, get_shipping_required_fields},
        settings,
    },
    core::{
        errors::{self, StorageErrorExt},
        payment_methods::{network_tokenization, transformers as payment_methods, vault},
        payments::{
            helpers,
            routing::{self, SessionFlowRoutingInput},
        },
        utils as core_utils,
    },
    db, logger,
    pii::prelude::*,
    routes::{self, metrics, payment_methods::ParentPaymentMethodToken},
    services,
    types::{
        api::{self, routing as routing_types, PaymentMethodCreateExt},
        domain::{self, Profile},
        storage::{self, enums, PaymentMethodListContext, PaymentTokenData},
        transformers::ForeignTryFrom,
    },
    utils,
    utils::OptionExt,
};
#[cfg(all(feature = "v2", feature = "payment_methods_v2"))]
use crate::{
    consts as router_consts, core::payment_methods as pm_core, headers,
    types::payment_methods as pm_types, utils::ConnectorResponseExt,
};
#[cfg(all(
    any(feature = "v1", feature = "v2"),
    not(feature = "payment_methods_v2")
))]
use crate::{
    core::payment_methods::{
        add_payment_method_status_update_task,
        utils::{get_merchant_pm_filter_graph, make_pm_graph, refresh_pm_filters_cache},
    },
    types::transformers::ForeignFrom,
};

#[cfg(all(
    any(feature = "v1", feature = "v2"),
    not(feature = "payment_methods_v2"),
    not(feature = "customer_v2")
))]
#[instrument(skip_all)]
#[allow(clippy::too_many_arguments)]
pub async fn create_payment_method(
    state: &routes::SessionState,
    req: &api::PaymentMethodCreate,
    customer_id: &id_type::CustomerId,
    payment_method_id: &str,
    locker_id: Option<String>,
    merchant_id: &id_type::MerchantId,
    pm_metadata: Option<serde_json::Value>,
    customer_acceptance: Option<serde_json::Value>,
    payment_method_data: crypto::OptionalEncryptableValue,
    key_store: &domain::MerchantKeyStore,
    connector_mandate_details: Option<serde_json::Value>,
    status: Option<enums::PaymentMethodStatus>,
    network_transaction_id: Option<String>,
    storage_scheme: MerchantStorageScheme,
    payment_method_billing_address: crypto::OptionalEncryptableValue,
    card_scheme: Option<String>,
    network_token_requestor_reference_id: Option<String>,
    network_token_locker_id: Option<String>,
    network_token_payment_method_data: crypto::OptionalEncryptableValue,
) -> errors::CustomResult<domain::PaymentMethod, errors::ApiErrorResponse> {
    let db = &*state.store;
    let customer = db
        .find_customer_by_customer_id_merchant_id(
            &state.into(),
            customer_id,
            merchant_id,
            key_store,
            storage_scheme,
        )
        .await
        .to_not_found_response(errors::ApiErrorResponse::CustomerNotFound)?;

    let client_secret = generate_id(
        consts::ID_LENGTH,
        format!("{payment_method_id}_secret").as_str(),
    );

    let current_time = common_utils::date_time::now();

    let response = db
        .insert_payment_method(
            &state.into(),
            key_store,
            domain::PaymentMethod {
                customer_id: customer_id.to_owned(),
                merchant_id: merchant_id.to_owned(),
                payment_method_id: payment_method_id.to_string(),
                locker_id,
                payment_method: req.payment_method,
                payment_method_type: req.payment_method_type,
                payment_method_issuer: req.payment_method_issuer.clone(),
                scheme: req.card_network.clone().or(card_scheme),
                metadata: pm_metadata.map(Secret::new),
                payment_method_data,
                connector_mandate_details,
                customer_acceptance: customer_acceptance.map(Secret::new),
                client_secret: Some(client_secret),
                status: status.unwrap_or(enums::PaymentMethodStatus::Active),
                network_transaction_id: network_transaction_id.to_owned(),
                payment_method_issuer_code: None,
                accepted_currency: None,
                token: None,
                cardholder_name: None,
                issuer_name: None,
                issuer_country: None,
                payer_country: None,
                is_stored: None,
                swift_code: None,
                direct_debit_token: None,
                created_at: current_time,
                last_modified: current_time,
                last_used_at: current_time,
                payment_method_billing_address,
                updated_by: None,
                version: domain::consts::API_VERSION,
                network_token_requestor_reference_id,
                network_token_locker_id,
                network_token_payment_method_data,
            },
            storage_scheme,
        )
        .await
        .change_context(errors::ApiErrorResponse::InternalServerError)
        .attach_printable("Failed to add payment method in db")?;

    if customer.default_payment_method_id.is_none() && req.payment_method.is_some() {
        let _ = set_default_payment_method(
            state,
            merchant_id,
            key_store.clone(),
            customer_id,
            payment_method_id.to_owned(),
            storage_scheme,
        )
        .await
        .map_err(|error| logger::error!(?error, "Failed to set the payment method as default"));
    }
    Ok(response)
}

#[cfg(all(feature = "v2", feature = "payment_methods_v2"))]
async fn create_vault_request<R: pm_types::VaultingInterface>(
    jwekey: &settings::Jwekey,
    locker: &settings::Locker,
    payload: Vec<u8>,
) -> errors::CustomResult<services::Request, errors::VaultError> {
    let private_key = jwekey.vault_private_key.peek().as_bytes();

    let jws = services::encryption::jws_sign_payload(
        &payload,
        &locker.locker_signing_key_id,
        private_key,
    )
    .await
    .change_context(errors::VaultError::RequestEncryptionFailed)?;

    let jwe_payload = payment_methods::create_jwe_body_for_vault(jwekey, &jws).await?;

    let mut url = locker.host.to_owned();
    url.push_str(R::get_vaulting_request_url());
    let mut request = services::Request::new(services::Method::Post, &url);
    request.add_header(
        headers::CONTENT_TYPE,
        router_consts::VAULT_HEADER_CONTENT_TYPE.into(),
    );
    request.set_body(common_utils::request::RequestContent::Json(Box::new(
        jwe_payload,
    )));
    Ok(request)
}

#[cfg(all(
    any(feature = "v1", feature = "v2"),
    not(feature = "payment_methods_v2")
))]
pub fn store_default_payment_method(
    req: &api::PaymentMethodCreate,
    customer_id: &id_type::CustomerId,
    merchant_id: &id_type::MerchantId,
) -> (
    api::PaymentMethodResponse,
    Option<payment_methods::DataDuplicationCheck>,
) {
    let pm_id = generate_id(consts::ID_LENGTH, "pm");
    let payment_method_response = api::PaymentMethodResponse {
        merchant_id: merchant_id.to_owned(),
        customer_id: Some(customer_id.to_owned()),
        payment_method_id: pm_id,
        payment_method: req.payment_method,
        payment_method_type: req.payment_method_type,
        #[cfg(feature = "payouts")]
        bank_transfer: None,
        card: None,
        metadata: req.metadata.clone(),
        created: Some(common_utils::date_time::now()),
        recurring_enabled: false,           //[#219]
        installment_payment_enabled: false, //[#219]
        payment_experience: Some(vec![api_models::enums::PaymentExperience::RedirectToUrl]),
        last_used_at: Some(common_utils::date_time::now()),
        client_secret: None,
    };

    (payment_method_response, None)
}

#[cfg(all(feature = "v2", feature = "payment_methods_v2"))]
pub fn store_default_payment_method(
    _req: &api::PaymentMethodCreate,
    _customer_id: &id_type::CustomerId,
    _merchant_id: &id_type::MerchantId,
) -> (
    api::PaymentMethodResponse,
    Option<payment_methods::DataDuplicationCheck>,
) {
    todo!()
}
#[cfg(all(
    any(feature = "v1", feature = "v2"),
    not(feature = "payment_methods_v2")
))]
#[instrument(skip_all)]
pub async fn get_or_insert_payment_method(
    state: &routes::SessionState,
    req: api::PaymentMethodCreate,
    resp: &mut api::PaymentMethodResponse,
    merchant_account: &domain::MerchantAccount,
    customer_id: &id_type::CustomerId,
    key_store: &domain::MerchantKeyStore,
) -> errors::RouterResult<domain::PaymentMethod> {
    let mut payment_method_id = resp.payment_method_id.clone();
    let mut locker_id = None;
    let db = &*state.store;
    let key_manager_state = &(state.into());
    let payment_method = {
        let existing_pm_by_pmid = db
            .find_payment_method(
                key_manager_state,
                key_store,
                &payment_method_id,
                merchant_account.storage_scheme,
            )
            .await;

        if let Err(err) = existing_pm_by_pmid {
            if err.current_context().is_db_not_found() {
                locker_id = Some(payment_method_id.clone());
                let existing_pm_by_locker_id = db
                    .find_payment_method_by_locker_id(
                        key_manager_state,
                        key_store,
                        &payment_method_id,
                        merchant_account.storage_scheme,
                    )
                    .await;

                match &existing_pm_by_locker_id {
                    Ok(pm) => payment_method_id.clone_from(pm.get_id()),
                    Err(_) => payment_method_id = generate_id(consts::ID_LENGTH, "pm"),
                };
                existing_pm_by_locker_id
            } else {
                Err(err)
            }
        } else {
            existing_pm_by_pmid
        }
    };
    payment_method_id.clone_into(&mut resp.payment_method_id);

    match payment_method {
        Ok(pm) => Ok(pm),
        Err(err) => {
            if err.current_context().is_db_not_found() {
                insert_payment_method(
                    state,
                    resp,
                    &req,
                    key_store,
                    merchant_account.get_id(),
                    customer_id,
                    resp.metadata.clone().map(|val| val.expose()),
                    None,
                    locker_id,
                    None,
                    req.network_transaction_id.clone(),
                    merchant_account.storage_scheme,
                    None,
                    None,
                    None,
                    None,
                )
                .await
            } else {
                Err(err)
                    .change_context(errors::ApiErrorResponse::InternalServerError)
                    .attach_printable("Error while finding payment method")
            }
        }
    }
}

#[cfg(all(feature = "v2", feature = "payment_methods_v2"))]
#[instrument(skip_all)]
pub async fn get_or_insert_payment_method(
    _state: &routes::SessionState,
    _req: api::PaymentMethodCreate,
    _resp: &mut api::PaymentMethodResponse,
    _merchant_account: &domain::MerchantAccount,
    _customer_id: &id_type::CustomerId,
    _key_store: &domain::MerchantKeyStore,
) -> errors::RouterResult<domain::PaymentMethod> {
    todo!()
}

#[cfg(all(
    any(feature = "v1", feature = "v2"),
    not(feature = "payment_methods_v2")
))]
pub async fn migrate_payment_method(
    state: routes::SessionState,
    req: api::PaymentMethodMigrate,
    merchant_id: &id_type::MerchantId,
    merchant_account: &domain::MerchantAccount,
    key_store: &domain::MerchantKeyStore,
) -> errors::RouterResponse<api::PaymentMethodResponse> {
    let mut req = req;
    let card_details = req.card.as_ref().get_required_value("card")?;

    let card_number_validation_result =
        cards::CardNumber::from_str(card_details.card_number.peek());

    let card_bin_details =
        populate_bin_details_for_masked_card(card_details, &*state.store).await?;

    req.card = Some(api_models::payment_methods::MigrateCardDetail {
        card_issuing_country: card_bin_details.issuer_country.clone(),
        card_network: card_bin_details.card_network.clone(),
        card_issuer: card_bin_details.card_issuer.clone(),
        card_type: card_bin_details.card_type.clone(),
        ..card_details.clone()
    });

    if let Some(connector_mandate_details) = &req.connector_mandate_details {
        helpers::validate_merchant_connector_ids_in_connector_mandate_details(
            &state,
            key_store,
            connector_mandate_details,
            merchant_id,
            card_bin_details.card_network.clone(),
        )
        .await?;
    };

    match card_number_validation_result {
        Ok(card_number) => {
            let payment_method_create_request =
                api::PaymentMethodCreate::get_payment_method_create_from_payment_method_migrate(
                    card_number,
                    &req,
                );
            get_client_secret_or_add_payment_method(
                &state,
                payment_method_create_request,
                merchant_account,
                key_store,
            )
            .await
        }
        Err(card_validation_error) => {
            logger::debug!("Card number to be migrated is invalid, skip saving in locker {card_validation_error}");
            skip_locker_call_and_migrate_payment_method(
                state,
                &req,
                merchant_id.to_owned(),
                key_store,
                merchant_account,
                card_bin_details.clone(),
            )
            .await
        }
    }
}

#[cfg(all(feature = "v2", feature = "payment_methods_v2"))]
pub async fn migrate_payment_method(
    _state: routes::SessionState,
    _req: api::PaymentMethodMigrate,
    _merchant_id: &id_type::MerchantId,
    _merchant_account: &domain::MerchantAccount,
    _key_store: &domain::MerchantKeyStore,
) -> errors::RouterResponse<api::PaymentMethodResponse> {
    todo!()
}

pub async fn populate_bin_details_for_masked_card(
    card_details: &api_models::payment_methods::MigrateCardDetail,
    db: &dyn db::StorageInterface,
) -> errors::CustomResult<api::CardDetailFromLocker, errors::ApiErrorResponse> {
    helpers::validate_card_expiry(&card_details.card_exp_month, &card_details.card_exp_year)?;
    let card_number = card_details.card_number.clone();

    let (card_isin, _last4_digits) = get_card_bin_and_last4_digits_for_masked_card(
        card_number.peek(),
    )
    .change_context(errors::ApiErrorResponse::InvalidRequestData {
        message: "Invalid card number".to_string(),
    })?;

    let card_bin_details = if card_details.card_issuer.is_some()
        && card_details.card_network.is_some()
        && card_details.card_type.is_some()
        && card_details.card_issuing_country.is_some()
    {
        api_models::payment_methods::CardDetailFromLocker::foreign_try_from((card_details, None))?
    } else {
        let card_info = db
            .get_card_info(&card_isin)
            .await
            .map_err(|error| services::logger::error!(card_info_error=?error))
            .ok()
            .flatten();

        api_models::payment_methods::CardDetailFromLocker::foreign_try_from((
            card_details,
            card_info,
        ))?
    };
    Ok(card_bin_details)
}

#[cfg(all(
    any(feature = "v1", feature = "v2"),
    not(feature = "payment_methods_v2")
))]
impl
    ForeignTryFrom<(
        &api_models::payment_methods::MigrateCardDetail,
        Option<diesel_models::CardInfo>,
    )> for api_models::payment_methods::CardDetailFromLocker
{
    type Error = error_stack::Report<errors::ApiErrorResponse>;
    fn foreign_try_from(
        (card_details, card_info): (
            &api_models::payment_methods::MigrateCardDetail,
            Option<diesel_models::CardInfo>,
        ),
    ) -> Result<Self, Self::Error> {
        let (card_isin, last4_digits) =
            get_card_bin_and_last4_digits_for_masked_card(card_details.card_number.peek())
                .change_context(errors::ApiErrorResponse::InvalidRequestData {
                    message: "Invalid card number".to_string(),
                })?;
        if let Some(card_bin_info) = card_info {
            Ok(Self {
                scheme: card_details
                    .card_network
                    .clone()
                    .or(card_bin_info.card_network.clone())
                    .map(|card_network| card_network.to_string()),
                last4_digits: Some(last4_digits.clone()),
                issuer_country: card_details
                    .card_issuing_country
                    .clone()
                    .or(card_bin_info.card_issuing_country),
                card_number: None,
                expiry_month: Some(card_details.card_exp_month.clone()),
                expiry_year: Some(card_details.card_exp_year.clone()),
                card_token: None,
                card_fingerprint: None,
                card_holder_name: card_details.card_holder_name.clone(),
                nick_name: card_details.nick_name.clone(),
                card_isin: Some(card_isin.clone()),
                card_issuer: card_details
                    .card_issuer
                    .clone()
                    .or(card_bin_info.card_issuer),
                card_network: card_details
                    .card_network
                    .clone()
                    .or(card_bin_info.card_network),
                card_type: card_details.card_type.clone().or(card_bin_info.card_type),
                saved_to_locker: false,
            })
        } else {
            Ok(Self {
                scheme: card_details
                    .card_network
                    .clone()
                    .map(|card_network| card_network.to_string()),
                last4_digits: Some(last4_digits.clone()),
                issuer_country: card_details.card_issuing_country.clone(),
                card_number: None,
                expiry_month: Some(card_details.card_exp_month.clone()),
                expiry_year: Some(card_details.card_exp_year.clone()),
                card_token: None,
                card_fingerprint: None,
                card_holder_name: card_details.card_holder_name.clone(),
                nick_name: card_details.nick_name.clone(),
                card_isin: Some(card_isin.clone()),
                card_issuer: card_details.card_issuer.clone(),
                card_network: card_details.card_network.clone(),
                card_type: card_details.card_type.clone(),
                saved_to_locker: false,
            })
        }
    }
}

#[cfg(all(feature = "v2", feature = "payment_methods_v2"))]
impl
    ForeignTryFrom<(
        &api_models::payment_methods::MigrateCardDetail,
        Option<diesel_models::CardInfo>,
    )> for api_models::payment_methods::CardDetailFromLocker
{
    type Error = error_stack::Report<errors::ApiErrorResponse>;
    fn foreign_try_from(
        (card_details, card_info): (
            &api_models::payment_methods::MigrateCardDetail,
            Option<diesel_models::CardInfo>,
        ),
    ) -> Result<Self, Self::Error> {
        let (card_isin, last4_digits) =
            get_card_bin_and_last4_digits_for_masked_card(card_details.card_number.peek())
                .change_context(errors::ApiErrorResponse::InvalidRequestData {
                    message: "Invalid card number".to_string(),
                })?;
        if let Some(card_bin_info) = card_info {
            Ok(Self {
                last4_digits: Some(last4_digits.clone()),
                issuer_country: card_details
                    .card_issuing_country
                    .as_ref()
                    .map(|c| api_enums::CountryAlpha2::from_str(c))
                    .transpose()
                    .ok()
                    .flatten()
                    .or(card_bin_info
                        .card_issuing_country
                        .as_ref()
                        .map(|c| api_enums::CountryAlpha2::from_str(c))
                        .transpose()
                        .ok()
                        .flatten()),
                card_number: None,
                expiry_month: Some(card_details.card_exp_month.clone()),
                expiry_year: Some(card_details.card_exp_year.clone()),
                card_fingerprint: None,
                card_holder_name: card_details.card_holder_name.clone(),
                nick_name: card_details.nick_name.clone(),
                card_isin: Some(card_isin.clone()),
                card_issuer: card_details
                    .card_issuer
                    .clone()
                    .or(card_bin_info.card_issuer),
                card_network: card_details
                    .card_network
                    .clone()
                    .or(card_bin_info.card_network),
                card_type: card_details.card_type.clone().or(card_bin_info.card_type),
                saved_to_locker: false,
            })
        } else {
            Ok(Self {
                last4_digits: Some(last4_digits.clone()),
                issuer_country: card_details
                    .card_issuing_country
                    .as_ref()
                    .map(|c| api_enums::CountryAlpha2::from_str(c))
                    .transpose()
                    .ok()
                    .flatten(),
                card_number: None,
                expiry_month: Some(card_details.card_exp_month.clone()),
                expiry_year: Some(card_details.card_exp_year.clone()),
                card_fingerprint: None,
                card_holder_name: card_details.card_holder_name.clone(),
                nick_name: card_details.nick_name.clone(),
                card_isin: Some(card_isin.clone()),
                card_issuer: card_details.card_issuer.clone(),
                card_network: card_details.card_network.clone(),
                card_type: card_details.card_type.clone(),
                saved_to_locker: false,
            })
        }
    }
}

#[cfg(all(
    any(feature = "v1", feature = "v2"),
    not(feature = "payment_methods_v2"),
    not(feature = "customer_v2")
))]
pub async fn skip_locker_call_and_migrate_payment_method(
    state: routes::SessionState,
    req: &api::PaymentMethodMigrate,
    merchant_id: id_type::MerchantId,
    key_store: &domain::MerchantKeyStore,
    merchant_account: &domain::MerchantAccount,
    card: api_models::payment_methods::CardDetailFromLocker,
) -> errors::RouterResponse<api::PaymentMethodResponse> {
    let db = &*state.store;
    let customer_id = req.customer_id.clone().get_required_value("customer_id")?;

    // In this case, since we do not have valid card details, recurring payments can only be done through connector mandate details.
    let connector_mandate_details_req = req
        .connector_mandate_details
        .clone()
        .get_required_value("connector mandate details")?;

    let connector_mandate_details = serde_json::to_value(&connector_mandate_details_req)
        .change_context(errors::ApiErrorResponse::InternalServerError)
        .attach_printable("Failed to parse connector mandate details")?;

    let payment_method_billing_address: Option<Encryptable<Secret<serde_json::Value>>> = req
        .billing
        .clone()
        .async_map(|billing| create_encrypted_data(&state, key_store, billing))
        .await
        .transpose()
        .change_context(errors::ApiErrorResponse::InternalServerError)
        .attach_printable("Unable to encrypt Payment method billing address")?;

    let customer = db
        .find_customer_by_customer_id_merchant_id(
            &(&state).into(),
            &customer_id,
            &merchant_id,
            key_store,
            merchant_account.storage_scheme,
        )
        .await
        .to_not_found_response(errors::ApiErrorResponse::CustomerNotFound)?;

    let payment_method_card_details =
        PaymentMethodsData::Card(CardDetailsPaymentMethod::from(card.clone()));

    let payment_method_data_encrypted: Option<Encryptable<Secret<serde_json::Value>>> = Some(
        create_encrypted_data(&state, key_store, payment_method_card_details)
            .await
            .change_context(errors::ApiErrorResponse::InternalServerError)
            .attach_printable("Unable to encrypt Payment method card details")?,
    );

    let payment_method_metadata: Option<serde_json::Value> =
        req.metadata.as_ref().map(|data| data.peek()).cloned();

    let payment_method_id = generate_id(consts::ID_LENGTH, "pm");

    let current_time = common_utils::date_time::now();

    let response = db
        .insert_payment_method(
            &(&state).into(),
            key_store,
            domain::PaymentMethod {
                customer_id: customer_id.to_owned(),
                merchant_id: merchant_id.to_owned(),
                payment_method_id: payment_method_id.to_string(),
                locker_id: None,
                payment_method: req.payment_method,
                payment_method_type: req.payment_method_type,
                payment_method_issuer: req.payment_method_issuer.clone(),
                scheme: req.card_network.clone().or(card.scheme.clone()),
                metadata: payment_method_metadata.map(Secret::new),
                payment_method_data: payment_method_data_encrypted.map(Into::into),
                connector_mandate_details: Some(connector_mandate_details),
                customer_acceptance: None,
                client_secret: None,
                status: enums::PaymentMethodStatus::Active,
                network_transaction_id: None,
                payment_method_issuer_code: None,
                accepted_currency: None,
                token: None,
                cardholder_name: None,
                issuer_name: None,
                issuer_country: None,
                payer_country: None,
                is_stored: None,
                swift_code: None,
                direct_debit_token: None,
                created_at: current_time,
                last_modified: current_time,
                last_used_at: current_time,
                payment_method_billing_address: payment_method_billing_address.map(Into::into),
                updated_by: None,
                version: domain::consts::API_VERSION,
                network_token_requestor_reference_id: None,
                network_token_locker_id: None,
                network_token_payment_method_data: None,
            },
            merchant_account.storage_scheme,
        )
        .await
        .change_context(errors::ApiErrorResponse::InternalServerError)
        .attach_printable("Failed to add payment method in db")?;

    logger::debug!("Payment method inserted in db");

    if customer.default_payment_method_id.is_none() && req.payment_method.is_some() {
        let _ = set_default_payment_method(
            &state,
            &merchant_id,
            key_store.clone(),
            &customer_id,
            payment_method_id.to_owned(),
            merchant_account.storage_scheme,
        )
        .await
        .map_err(|error| logger::error!(?error, "Failed to set the payment method as default"));
    }
    Ok(services::api::ApplicationResponse::Json(
        api::PaymentMethodResponse::foreign_from((Some(card), response)),
    ))
}

// need to discuss regarding the migration APIs for v2
#[cfg(all(
    feature = "v2",
    feature = "payment_methods_v2",
    feature = "customer_v2"
))]
pub async fn skip_locker_call_and_migrate_payment_method(
    _state: routes::SessionState,
    _req: &api::PaymentMethodMigrate,
    _merchant_id: id_type::MerchantId,
    _key_store: &domain::MerchantKeyStore,
    _merchant_account: &domain::MerchantAccount,
    _card: api_models::payment_methods::CardDetailFromLocker,
) -> errors::RouterResponse<api::PaymentMethodResponse> {
    todo!()
}

pub fn get_card_bin_and_last4_digits_for_masked_card(
    masked_card_number: &str,
) -> Result<(String, String), cards::CardNumberValidationErr> {
    let last4_digits = masked_card_number
        .chars()
        .rev()
        .take(4)
        .collect::<String>()
        .chars()
        .rev()
        .collect::<String>();

    let card_isin = masked_card_number.chars().take(6).collect::<String>();

    cards::validate::validate_card_number_chars(&card_isin)
        .and_then(|_| cards::validate::validate_card_number_chars(&last4_digits))?;

    Ok((card_isin, last4_digits))
}

#[cfg(all(
    any(feature = "v1", feature = "v2"),
    not(feature = "payment_methods_v2")
))]
#[instrument(skip_all)]
pub async fn get_client_secret_or_add_payment_method(
    state: &routes::SessionState,
    req: api::PaymentMethodCreate,
    merchant_account: &domain::MerchantAccount,
    key_store: &domain::MerchantKeyStore,
) -> errors::RouterResponse<api::PaymentMethodResponse> {
    let merchant_id = merchant_account.get_id();
    let customer_id = req.customer_id.clone().get_required_value("customer_id")?;

    #[cfg(not(feature = "payouts"))]
    let condition = req.card.is_some();
    #[cfg(feature = "payouts")]
    let condition = req.card.is_some() || req.bank_transfer.is_some() || req.wallet.is_some();

    let payment_method_billing_address: Option<Encryptable<Secret<serde_json::Value>>> = req
        .billing
        .clone()
        .async_map(|billing| create_encrypted_data(state, key_store, billing))
        .await
        .transpose()
        .change_context(errors::ApiErrorResponse::InternalServerError)
        .attach_printable("Unable to encrypt Payment method billing address")?;

    let connector_mandate_details = req
        .connector_mandate_details
        .clone()
        .map(serde_json::to_value)
        .transpose()
        .change_context(errors::ApiErrorResponse::InternalServerError)?;

    if condition {
        Box::pin(add_payment_method(state, req, merchant_account, key_store)).await
    } else {
        let payment_method_id = generate_id(consts::ID_LENGTH, "pm");

        let res = create_payment_method(
            state,
            &req,
            &customer_id,
            payment_method_id.as_str(),
            None,
            merchant_id,
            None,
            None,
            None,
            key_store,
            connector_mandate_details,
            Some(enums::PaymentMethodStatus::AwaitingData),
            None,
            merchant_account.storage_scheme,
            payment_method_billing_address.map(Into::into),
            None,
            None,
            None,
            None,
        )
        .await?;

        if res.status == enums::PaymentMethodStatus::AwaitingData {
            add_payment_method_status_update_task(
                &*state.store,
                &res,
                enums::PaymentMethodStatus::AwaitingData,
                enums::PaymentMethodStatus::Inactive,
                merchant_id,
            )
            .await
            .change_context(errors::ApiErrorResponse::InternalServerError)
            .attach_printable(
                "Failed to add payment method status update task in process tracker",
            )?;
        }

        Ok(services::api::ApplicationResponse::Json(
            api::PaymentMethodResponse::foreign_from((None, res)),
        ))
    }
}

#[instrument(skip_all)]
pub fn authenticate_pm_client_secret_and_check_expiry(
    req_client_secret: &String,
    payment_method: &domain::PaymentMethod,
) -> errors::CustomResult<bool, errors::ApiErrorResponse> {
    let stored_client_secret = payment_method
        .client_secret
        .clone()
        .get_required_value("client_secret")
        .change_context(errors::ApiErrorResponse::MissingRequiredField {
            field_name: "client_secret",
        })
        .attach_printable("client secret not found in db")?;

    if req_client_secret != &stored_client_secret {
        Err((errors::ApiErrorResponse::ClientSecretInvalid).into())
    } else {
        let current_timestamp = common_utils::date_time::now();
        let session_expiry = payment_method
            .created_at
            .saturating_add(time::Duration::seconds(consts::DEFAULT_SESSION_EXPIRY));

        let expired = current_timestamp > session_expiry;

        Ok(expired)
    }
}

#[cfg(all(
    any(feature = "v1", feature = "v2"),
    not(feature = "payment_methods_v2"),
    not(feature = "customer_v2")
))]
#[instrument(skip_all)]
pub async fn add_payment_method_data(
    state: routes::SessionState,
    req: api::PaymentMethodCreate,
    merchant_account: domain::MerchantAccount,
    key_store: domain::MerchantKeyStore,
    pm_id: String,
) -> errors::RouterResponse<api::PaymentMethodResponse> {
    let db = &*state.store;

    let pmd = req
        .payment_method_data
        .clone()
        .get_required_value("payment_method_data")?;
    req.payment_method.get_required_value("payment_method")?;
    let client_secret = req
        .client_secret
        .clone()
        .get_required_value("client_secret")?;
    let payment_method = db
        .find_payment_method(
            &((&state).into()),
            &key_store,
            pm_id.as_str(),
            merchant_account.storage_scheme,
        )
        .await
        .change_context(errors::ApiErrorResponse::PaymentMethodNotFound)
        .attach_printable("Unable to find payment method")?;

    if payment_method.status != enums::PaymentMethodStatus::AwaitingData {
        return Err((errors::ApiErrorResponse::ClientSecretExpired).into());
    }

    let customer_id = payment_method.customer_id.clone();

    let customer = db
        .find_customer_by_customer_id_merchant_id(
            &(&state).into(),
            &customer_id,
            merchant_account.get_id(),
            &key_store,
            merchant_account.storage_scheme,
        )
        .await
        .to_not_found_response(errors::ApiErrorResponse::CustomerNotFound)?;

    let client_secret_expired =
        authenticate_pm_client_secret_and_check_expiry(&client_secret, &payment_method)?;

    if client_secret_expired {
        return Err((errors::ApiErrorResponse::ClientSecretExpired).into());
    };

    match pmd {
        api_models::payment_methods::PaymentMethodCreateData::Card(card) => {
            helpers::validate_card_expiry(&card.card_exp_month, &card.card_exp_year)?;
            let resp = Box::pin(add_card_to_locker(
                &state,
                req.clone(),
                &card,
                &customer_id,
                &merchant_account,
                None,
            ))
            .await
            .change_context(errors::ApiErrorResponse::InternalServerError);

            match resp {
                Ok((mut pm_resp, duplication_check)) => {
                    if duplication_check.is_some() {
                        let pm_update = storage::PaymentMethodUpdate::StatusUpdate {
                            status: Some(enums::PaymentMethodStatus::Inactive),
                        };

                        db.update_payment_method(
                            &((&state).into()),
                            &key_store,
                            payment_method,
                            pm_update,
                            merchant_account.storage_scheme,
                        )
                        .await
                        .change_context(errors::ApiErrorResponse::InternalServerError)
                        .attach_printable("Failed to add payment method in db")?;

                        get_or_insert_payment_method(
                            &state,
                            req.clone(),
                            &mut pm_resp,
                            &merchant_account,
                            &customer_id,
                            &key_store,
                        )
                        .await?;

                        return Ok(services::ApplicationResponse::Json(pm_resp));
                    } else {
                        let locker_id = pm_resp.payment_method_id.clone();
                        pm_resp.payment_method_id.clone_from(&pm_id);
                        pm_resp.client_secret = Some(client_secret.clone());

                        let card_isin = card.card_number.get_card_isin();

                        let card_info = db
                            .get_card_info(card_isin.as_str())
                            .await
                            .change_context(errors::ApiErrorResponse::InternalServerError)
                            .attach_printable("Failed to get card info")?;

                        let updated_card = CardDetailsPaymentMethod {
                            issuer_country: card_info
                                .as_ref()
                                .and_then(|ci| ci.card_issuing_country.clone()),
                            last4_digits: Some(card.card_number.get_last4()),
                            expiry_month: Some(card.card_exp_month),
                            expiry_year: Some(card.card_exp_year),
                            nick_name: card.nick_name,
                            card_holder_name: card.card_holder_name,
                            card_network: card_info.as_ref().and_then(|ci| ci.card_network.clone()),
                            card_isin: Some(card_isin),
                            card_issuer: card_info.as_ref().and_then(|ci| ci.card_issuer.clone()),
                            card_type: card_info.as_ref().and_then(|ci| ci.card_type.clone()),
                            saved_to_locker: true,
                        };

                        let pm_data_encrypted: Encryptable<Secret<serde_json::Value>> =
                            create_encrypted_data(
                                &state,
                                &key_store,
                                PaymentMethodsData::Card(updated_card),
                            )
                            .await
                            .change_context(errors::ApiErrorResponse::InternalServerError)
                            .attach_printable("Unable to encrypt payment method data")?;

                        let pm_update = storage::PaymentMethodUpdate::AdditionalDataUpdate {
                            payment_method_data: Some(pm_data_encrypted.into()),
                            status: Some(enums::PaymentMethodStatus::Active),
                            locker_id: Some(locker_id),
                            network_token_requestor_reference_id: None,
                            payment_method: req.payment_method,
                            payment_method_issuer: req.payment_method_issuer,
                            payment_method_type: req.payment_method_type,
                            network_token_locker_id: None,
                            network_token_payment_method_data: None,
                        };

                        db.update_payment_method(
                            &((&state).into()),
                            &key_store,
                            payment_method,
                            pm_update,
                            merchant_account.storage_scheme,
                        )
                        .await
                        .change_context(errors::ApiErrorResponse::InternalServerError)
                        .attach_printable("Failed to add payment method in db")?;

                        if customer.default_payment_method_id.is_none() {
                            let _ = set_default_payment_method(
                                &state,
                                merchant_account.get_id(),
                                key_store.clone(),
                                &customer_id,
                                pm_id,
                                merchant_account.storage_scheme,
                            )
                            .await
                            .map_err(|error| {
                                logger::error!(
                                    ?error,
                                    "Failed to set the payment method as default"
                                )
                            });
                        }

                        return Ok(services::ApplicationResponse::Json(pm_resp));
                    }
                }
                Err(e) => {
                    let pm_update = storage::PaymentMethodUpdate::StatusUpdate {
                        status: Some(enums::PaymentMethodStatus::Inactive),
                    };

                    db.update_payment_method(
                        &((&state).into()),
                        &key_store,
                        payment_method,
                        pm_update,
                        merchant_account.storage_scheme,
                    )
                    .await
                    .change_context(errors::ApiErrorResponse::InternalServerError)
                    .attach_printable("Failed to update payment method in db")?;

                    return Err(e.attach_printable("Failed to add card to locker"));
                }
            }
        }
    }
}

#[cfg(all(
    any(feature = "v1", feature = "v2"),
    not(feature = "payment_methods_v2")
))]
#[instrument(skip_all)]
pub async fn add_payment_method(
    state: &routes::SessionState,
    req: api::PaymentMethodCreate,
    merchant_account: &domain::MerchantAccount,
    key_store: &domain::MerchantKeyStore,
) -> errors::RouterResponse<api::PaymentMethodResponse> {
    req.validate()?;
    let db = &*state.store;
    let merchant_id = merchant_account.get_id();
    let customer_id = req.customer_id.clone().get_required_value("customer_id")?;
    let payment_method = req.payment_method.get_required_value("payment_method")?;
    let payment_method_billing_address: Option<Encryptable<Secret<serde_json::Value>>> = req
        .billing
        .clone()
        .async_map(|billing| create_encrypted_data(state, key_store, billing))
        .await
        .transpose()
        .change_context(errors::ApiErrorResponse::InternalServerError)
        .attach_printable("Unable to encrypt Payment method billing address")?;

    let connector_mandate_details = req
        .connector_mandate_details
        .clone()
        .map(serde_json::to_value)
        .transpose()
        .change_context(errors::ApiErrorResponse::InternalServerError)?;

    let response = match payment_method {
        #[cfg(feature = "payouts")]
        api_enums::PaymentMethod::BankTransfer => match req.bank_transfer.clone() {
            Some(bank) => add_bank_to_locker(
                state,
                req.clone(),
                merchant_account,
                key_store,
                &bank,
                &customer_id,
            )
            .await
            .change_context(errors::ApiErrorResponse::InternalServerError)
            .attach_printable("Add PaymentMethod Failed"),
            _ => Ok(store_default_payment_method(
                &req,
                &customer_id,
                merchant_id,
            )),
        },
        api_enums::PaymentMethod::Card => match req.card.clone() {
            Some(card) => {
                let mut card_details = card;
                card_details = helpers::populate_bin_details_for_payment_method_create(
                    card_details.clone(),
                    db,
                )
                .await;
                helpers::validate_card_expiry(
                    &card_details.card_exp_month,
                    &card_details.card_exp_year,
                )?;
                Box::pin(add_card_to_locker(
                    state,
                    req.clone(),
                    &card_details,
                    &customer_id,
                    merchant_account,
                    None,
                ))
                .await
                .change_context(errors::ApiErrorResponse::InternalServerError)
                .attach_printable("Add Card Failed")
            }
            _ => Ok(store_default_payment_method(
                &req,
                &customer_id,
                merchant_id,
            )),
        },
        _ => Ok(store_default_payment_method(
            &req,
            &customer_id,
            merchant_id,
        )),
    };

    let (mut resp, duplication_check) = response?;

    match duplication_check {
        Some(duplication_check) => match duplication_check {
            payment_methods::DataDuplicationCheck::Duplicated => {
                let existing_pm = get_or_insert_payment_method(
                    state,
                    req.clone(),
                    &mut resp,
                    merchant_account,
                    &customer_id,
                    key_store,
                )
                .await?;

                resp.client_secret = existing_pm.client_secret;
            }
            payment_methods::DataDuplicationCheck::MetaDataChanged => {
                if let Some(card) = req.card.clone() {
                    let existing_pm = get_or_insert_payment_method(
                        state,
                        req.clone(),
                        &mut resp,
                        merchant_account,
                        &customer_id,
                        key_store,
                    )
                    .await?;

                    let client_secret = existing_pm.client_secret.clone();

                    delete_card_from_locker(
                        state,
                        &customer_id,
                        merchant_id,
                        existing_pm
                            .locker_id
                            .as_ref()
                            .unwrap_or(&existing_pm.payment_method_id),
                    )
                    .await?;

                    let add_card_resp = add_card_hs(
                        state,
                        req.clone(),
                        &card,
                        &customer_id,
                        merchant_account,
                        api::enums::LockerChoice::HyperswitchCardVault,
                        Some(
                            existing_pm
                                .locker_id
                                .as_ref()
                                .unwrap_or(&existing_pm.payment_method_id),
                        ),
                    )
                    .await;

                    if let Err(err) = add_card_resp {
                        logger::error!(vault_err=?err);
                        db.delete_payment_method_by_merchant_id_payment_method_id(
                            &(state.into()),
                            key_store,
                            merchant_id,
                            &resp.payment_method_id,
                        )
                        .await
                        .to_not_found_response(errors::ApiErrorResponse::PaymentMethodNotFound)?;

                        Err(report!(errors::ApiErrorResponse::InternalServerError)
                            .attach_printable("Failed while updating card metadata changes"))?
                    };

                    let existing_pm_data =
                        get_card_details_without_locker_fallback(&existing_pm, state).await?;

                    let updated_card = Some(api::CardDetailFromLocker {
                        scheme: existing_pm.scheme.clone(),
                        last4_digits: Some(card.card_number.get_last4()),
                        issuer_country: card
                            .card_issuing_country
                            .or(existing_pm_data.issuer_country),
                        card_isin: Some(card.card_number.get_card_isin()),
                        card_number: Some(card.card_number),
                        expiry_month: Some(card.card_exp_month),
                        expiry_year: Some(card.card_exp_year),
                        card_token: None,
                        card_fingerprint: None,
                        card_holder_name: card
                            .card_holder_name
                            .or(existing_pm_data.card_holder_name),
                        nick_name: card.nick_name.or(existing_pm_data.nick_name),
                        card_network: card.card_network.or(existing_pm_data.card_network),
                        card_issuer: card.card_issuer.or(existing_pm_data.card_issuer),
                        card_type: card.card_type.or(existing_pm_data.card_type),
                        saved_to_locker: true,
                    });

                    let updated_pmd = updated_card.as_ref().map(|card| {
                        PaymentMethodsData::Card(CardDetailsPaymentMethod::from(card.clone()))
                    });
                    let pm_data_encrypted: Option<Encryptable<Secret<serde_json::Value>>> =
                        updated_pmd
                            .async_map(|updated_pmd| {
                                create_encrypted_data(state, key_store, updated_pmd)
                            })
                            .await
                            .transpose()
                            .change_context(errors::ApiErrorResponse::InternalServerError)
                            .attach_printable("Unable to encrypt payment method data")?;

                    let pm_update = storage::PaymentMethodUpdate::PaymentMethodDataUpdate {
                        payment_method_data: pm_data_encrypted.map(Into::into),
                    };

                    db.update_payment_method(
                        &(state.into()),
                        key_store,
                        existing_pm,
                        pm_update,
                        merchant_account.storage_scheme,
                    )
                    .await
                    .change_context(errors::ApiErrorResponse::InternalServerError)
                    .attach_printable("Failed to add payment method in db")?;

                    resp.client_secret = client_secret;
                }
            }
        },
        None => {
            let pm_metadata = resp.metadata.as_ref().map(|data| data.peek());

            let locker_id = if resp.payment_method == Some(api_enums::PaymentMethod::Card)
                || resp.payment_method == Some(api_enums::PaymentMethod::BankTransfer)
            {
                Some(resp.payment_method_id)
            } else {
                None
            };
            resp.payment_method_id = generate_id(consts::ID_LENGTH, "pm");
            let pm = insert_payment_method(
                state,
                &resp,
                &req,
                key_store,
                merchant_id,
                &customer_id,
                pm_metadata.cloned(),
                None,
                locker_id,
                connector_mandate_details,
                req.network_transaction_id.clone(),
                merchant_account.storage_scheme,
                payment_method_billing_address.map(Into::into),
                None,
                None,
                None,
            )
            .await?;

            resp.client_secret = pm.client_secret;
        }
    }

    Ok(services::ApplicationResponse::Json(resp))
}

#[cfg(all(feature = "v2", feature = "payment_methods_v2"))]
#[instrument(skip_all)]
pub async fn get_fingerprint_id_from_locker<
    D: pm_types::VaultingDataInterface + serde::Serialize,
>(
    state: &routes::SessionState,
    data: &D,
) -> errors::RouterResult<String> {
    let key = data.get_vaulting_data_key();
    let data = serde_json::to_value(data)
        .change_context(errors::ApiErrorResponse::InternalServerError)
        .attach_printable("Failed to encode Vaulting data to value")?
        .to_string();

    let payload = pm_types::VaultFingerprintRequest { key, data }
        .encode_to_vec()
        .change_context(errors::ApiErrorResponse::InternalServerError)
        .attach_printable("Failed to encode VaultFingerprintRequest")?;

    let resp = call_to_vault::<pm_types::GetVaultFingerprint>(state, payload)
        .await
        .change_context(errors::ApiErrorResponse::InternalServerError)
        .attach_printable("Failed to get response from locker")?;

    let fingerprint_resp: pm_types::VaultFingerprintResponse = resp
        .parse_struct("VaultFingerprintResp")
        .change_context(errors::ApiErrorResponse::InternalServerError)
        .attach_printable("Failed to parse data into VaultFingerprintResp")?;

    Ok(fingerprint_resp.fingerprint_id)
}

#[cfg(all(feature = "v2", feature = "payment_methods_v2"))]
#[instrument(skip_all)]
pub async fn vault_payment_method_in_locker(
    state: &routes::SessionState,
    merchant_account: &domain::MerchantAccount,
    pmd: &api::PaymentMethodCreateData,
) -> errors::RouterResult<pm_types::AddVaultResponse> {
    let payload = pm_types::AddVaultRequest {
        entity_id: merchant_account.get_id().to_owned(),
        vault_id: uuid::Uuid::now_v7().to_string(),
        data: pmd.clone(),
        ttl: state.conf.locker.ttl_for_storage_in_secs,
    }
    .encode_to_vec()
    .change_context(errors::ApiErrorResponse::InternalServerError)
    .attach_printable("Failed to encode AddVaultRequest")?;

    let resp = call_to_vault::<pm_types::AddVault>(state, payload)
        .await
        .change_context(errors::ApiErrorResponse::InternalServerError)
        .attach_printable("Failed to get response from locker")?;

    let stored_pm_resp: pm_types::AddVaultResponse = resp
        .parse_struct("AddVaultResponse")
        .change_context(errors::ApiErrorResponse::InternalServerError)
        .attach_printable("Failed to parse data into AddVaultResponse")?;

    Ok(stored_pm_resp)
}

#[cfg(all(
    any(feature = "v1", feature = "v2"),
    not(feature = "payment_methods_v2")
))]
#[allow(clippy::too_many_arguments)]
pub async fn insert_payment_method(
    state: &routes::SessionState,
    resp: &api::PaymentMethodResponse,
    req: &api::PaymentMethodCreate,
    key_store: &domain::MerchantKeyStore,
    merchant_id: &id_type::MerchantId,
    customer_id: &id_type::CustomerId,
    pm_metadata: Option<serde_json::Value>,
    customer_acceptance: Option<serde_json::Value>,
    locker_id: Option<String>,
    connector_mandate_details: Option<serde_json::Value>,
    network_transaction_id: Option<String>,
    storage_scheme: MerchantStorageScheme,
    payment_method_billing_address: crypto::OptionalEncryptableValue,
    network_token_requestor_reference_id: Option<String>,
    network_token_locker_id: Option<String>,
    network_token_payment_method_data: crypto::OptionalEncryptableValue,
) -> errors::RouterResult<domain::PaymentMethod> {
    let pm_card_details = resp
        .card
        .clone()
        .map(|card| PaymentMethodsData::Card(CardDetailsPaymentMethod::from(card.clone())));

    let pm_data_encrypted: crypto::OptionalEncryptableValue = pm_card_details
        .clone()
        .async_map(|pm_card| create_encrypted_data(state, key_store, pm_card))
        .await
        .transpose()
        .change_context(errors::ApiErrorResponse::InternalServerError)
        .attach_printable("Unable to encrypt payment method data")?;

    create_payment_method(
        state,
        req,
        customer_id,
        &resp.payment_method_id,
        locker_id,
        merchant_id,
        pm_metadata,
        customer_acceptance,
        pm_data_encrypted,
        key_store,
        connector_mandate_details,
        None,
        network_transaction_id,
        storage_scheme,
        payment_method_billing_address,
        resp.card.clone().and_then(|card| {
            card.card_network
                .map(|card_network| card_network.to_string())
        }),
        network_token_requestor_reference_id,
        network_token_locker_id,
        network_token_payment_method_data,
    )
    .await
}

#[cfg(all(feature = "v2", feature = "payment_methods_v2"))]
#[allow(clippy::too_many_arguments)]
pub async fn insert_payment_method(
    state: &routes::SessionState,
    resp: &api::PaymentMethodResponse,
    req: &api::PaymentMethodCreate,
    key_store: &domain::MerchantKeyStore,
    merchant_id: &id_type::MerchantId,
    customer_id: &id_type::CustomerId,
    pm_metadata: Option<serde_json::Value>,
    customer_acceptance: Option<serde_json::Value>,
    locker_id: Option<String>,
    connector_mandate_details: Option<serde_json::Value>,
    network_transaction_id: Option<String>,
    storage_scheme: MerchantStorageScheme,
    payment_method_billing_address: Option<Encryption>,
) -> errors::RouterResult<domain::PaymentMethod> {
    todo!()
}

#[cfg(all(
    any(feature = "v1", feature = "v2"),
    not(feature = "payment_methods_v2")
))]
#[instrument(skip_all)]
pub async fn update_customer_payment_method(
    state: routes::SessionState,
    merchant_account: domain::MerchantAccount,
    req: api::PaymentMethodUpdate,
    payment_method_id: &str,
    key_store: domain::MerchantKeyStore,
) -> errors::RouterResponse<api::PaymentMethodResponse> {
    // Currently update is supported only for cards
    if let Some(card_update) = req.card.clone() {
        let db = state.store.as_ref();

        let pm = db
            .find_payment_method(
                &((&state).into()),
                &key_store,
                payment_method_id,
                merchant_account.storage_scheme,
            )
            .await
            .to_not_found_response(errors::ApiErrorResponse::PaymentMethodNotFound)?;

        if let Some(cs) = &req.client_secret {
            let is_client_secret_expired = authenticate_pm_client_secret_and_check_expiry(cs, &pm)?;

            if is_client_secret_expired {
                return Err((errors::ApiErrorResponse::ClientSecretExpired).into());
            };
        };

        if pm.status == enums::PaymentMethodStatus::AwaitingData {
            return Err(report!(errors::ApiErrorResponse::NotSupported {
                message: "Payment method is awaiting data so it cannot be updated".into()
            }));
        }

        if pm.payment_method_data.is_none() {
            return Err(report!(errors::ApiErrorResponse::GenericNotFoundError {
                message: "payment_method_data not found".to_string()
            }));
        }

        // Fetch the existing payment method data from db
        let existing_card_data =
            pm.payment_method_data
                .clone()
                .map(|x| x.into_inner().expose())
                .map(
                    |value| -> Result<
                        PaymentMethodsData,
                        error_stack::Report<errors::ApiErrorResponse>,
                    > {
                        value
                            .parse_value::<PaymentMethodsData>("PaymentMethodsData")
                            .change_context(errors::ApiErrorResponse::InternalServerError)
                            .attach_printable("Failed to deserialize payment methods data")
                    },
                )
                .transpose()?
                .and_then(|pmd| match pmd {
                    PaymentMethodsData::Card(crd) => Some(api::CardDetailFromLocker::from(crd)),
                    _ => None,
                })
                .ok_or(errors::ApiErrorResponse::InternalServerError)
                .attach_printable("Failed to obtain decrypted card object from db")?;

        let is_card_updation_required =
            validate_payment_method_update(card_update.clone(), existing_card_data.clone());

        let response = if is_card_updation_required {
            // Fetch the existing card data from locker for getting card number
            let card_data_from_locker = get_card_from_locker(
                &state,
                &pm.customer_id,
                &pm.merchant_id,
                pm.locker_id.as_ref().unwrap_or(&pm.payment_method_id),
            )
            .await
            .change_context(errors::ApiErrorResponse::InternalServerError)
            .attach_printable("Error getting card from locker")?;

            if card_update.card_exp_month.is_some() || card_update.card_exp_year.is_some() {
                helpers::validate_card_expiry(
                    card_update
                        .card_exp_month
                        .as_ref()
                        .unwrap_or(&card_data_from_locker.card_exp_month),
                    card_update
                        .card_exp_year
                        .as_ref()
                        .unwrap_or(&card_data_from_locker.card_exp_year),
                )?;
            }

            let updated_card_details = card_update.apply(card_data_from_locker.clone());

            // Construct new payment method object from request
            let new_pm = api::PaymentMethodCreate {
                payment_method: pm.payment_method,
                payment_method_type: pm.payment_method_type,
                payment_method_issuer: pm.payment_method_issuer.clone(),
                payment_method_issuer_code: pm.payment_method_issuer_code,
                #[cfg(feature = "payouts")]
                bank_transfer: None,
                card: Some(updated_card_details.clone()),
                #[cfg(feature = "payouts")]
                wallet: None,
                metadata: None,
                customer_id: Some(pm.customer_id.clone()),
                client_secret: pm.client_secret.clone(),
                payment_method_data: None,
                card_network: None,
                billing: None,
                connector_mandate_details: None,
                network_transaction_id: None,
            };
            new_pm.validate()?;

            // Delete old payment method from locker
            delete_card_from_locker(
                &state,
                &pm.customer_id,
                &pm.merchant_id,
                pm.locker_id.as_ref().unwrap_or(&pm.payment_method_id),
            )
            .await?;

            // Add the updated payment method data to locker
            let (mut add_card_resp, _) = Box::pin(add_card_to_locker(
                &state,
                new_pm.clone(),
                &updated_card_details,
                &pm.customer_id,
                &merchant_account,
                Some(pm.locker_id.as_ref().unwrap_or(&pm.payment_method_id)),
            ))
            .await
            .change_context(errors::ApiErrorResponse::InternalServerError)
            .attach_printable("Failed to add updated payment method to locker")?;

            // Construct new updated card object. Consider a field if passed in request or else populate it with the existing value from existing_card_data
            let updated_card = Some(api::CardDetailFromLocker {
                scheme: existing_card_data.scheme,
                last4_digits: Some(card_data_from_locker.card_number.get_last4()),
                issuer_country: existing_card_data.issuer_country,
                card_number: existing_card_data.card_number,
                expiry_month: card_update
                    .card_exp_month
                    .or(existing_card_data.expiry_month),
                expiry_year: card_update.card_exp_year.or(existing_card_data.expiry_year),
                card_token: existing_card_data.card_token,
                card_fingerprint: existing_card_data.card_fingerprint,
                card_holder_name: card_update
                    .card_holder_name
                    .or(existing_card_data.card_holder_name),
                nick_name: card_update.nick_name.or(existing_card_data.nick_name),
                card_network: existing_card_data.card_network,
                card_isin: existing_card_data.card_isin,
                card_issuer: existing_card_data.card_issuer,
                card_type: existing_card_data.card_type,
                saved_to_locker: true,
            });

            let updated_pmd = updated_card
                .as_ref()
                .map(|card| PaymentMethodsData::Card(CardDetailsPaymentMethod::from(card.clone())));

            let pm_data_encrypted: Option<Encryptable<Secret<serde_json::Value>>> = updated_pmd
                .async_map(|updated_pmd| create_encrypted_data(&state, &key_store, updated_pmd))
                .await
                .transpose()
                .change_context(errors::ApiErrorResponse::InternalServerError)
                .attach_printable("Unable to encrypt payment method data")?;

            let pm_update = storage::PaymentMethodUpdate::PaymentMethodDataUpdate {
                payment_method_data: pm_data_encrypted.map(Into::into),
            };

            add_card_resp
                .payment_method_id
                .clone_from(&pm.payment_method_id);

            db.update_payment_method(
                &((&state).into()),
                &key_store,
                pm,
                pm_update,
                merchant_account.storage_scheme,
            )
            .await
            .change_context(errors::ApiErrorResponse::InternalServerError)
            .attach_printable("Failed to update payment method in db")?;

            add_card_resp
        } else {
            // Return existing payment method data as response without any changes
            api::PaymentMethodResponse {
                merchant_id: pm.merchant_id.to_owned(),
                customer_id: Some(pm.customer_id),
                payment_method_id: pm.payment_method_id,
                payment_method: pm.payment_method,
                payment_method_type: pm.payment_method_type,
                #[cfg(feature = "payouts")]
                bank_transfer: None,
                card: Some(existing_card_data),
                metadata: pm.metadata,
                created: Some(pm.created_at),
                recurring_enabled: false,
                installment_payment_enabled: false,
                payment_experience: Some(vec![api_models::enums::PaymentExperience::RedirectToUrl]),
                last_used_at: Some(common_utils::date_time::now()),
                client_secret: pm.client_secret.clone(),
            }
        };

        Ok(services::ApplicationResponse::Json(response))
    } else {
        Err(report!(errors::ApiErrorResponse::NotSupported {
            message: "Payment method update for the given payment method is not supported".into()
        }))
    }
}

#[cfg(all(feature = "v2", feature = "payment_methods_v2"))]
#[instrument(skip_all)]
pub async fn update_customer_payment_method(
    _state: routes::SessionState,
    _merchant_account: domain::MerchantAccount,
    _req: api::PaymentMethodUpdate,
    _payment_method_id: &str,
    _key_store: domain::MerchantKeyStore,
) -> errors::RouterResponse<api::PaymentMethodResponse> {
    todo!()
}

#[cfg(all(
    any(feature = "v1", feature = "v2"),
    not(feature = "payment_methods_v2")
))]
pub fn validate_payment_method_update(
    card_updation_obj: CardDetailUpdate,
    existing_card_data: api::CardDetailFromLocker,
) -> bool {
    // Return true If any one of the below condition returns true,
    // If a field is not passed in the update request, return false.
    // If the field is present, it depends on the existing field data:
    // - If existing field data is not present, or if it is present and doesn't match
    //   the update request data, then return true.
    // - Or else return false
    card_updation_obj
        .card_exp_month
        .map(|exp_month| exp_month.expose())
        .map_or(false, |new_exp_month| {
            existing_card_data
                .expiry_month
                .map(|exp_month| exp_month.expose())
                .map_or(true, |old_exp_month| new_exp_month != old_exp_month)
        })
        || card_updation_obj
            .card_exp_year
            .map(|exp_year| exp_year.expose())
            .map_or(false, |new_exp_year| {
                existing_card_data
                    .expiry_year
                    .map(|exp_year| exp_year.expose())
                    .map_or(true, |old_exp_year| new_exp_year != old_exp_year)
            })
        || card_updation_obj
            .card_holder_name
            .map(|name| name.expose())
            .map_or(false, |new_card_holder_name| {
                existing_card_data
                    .card_holder_name
                    .map(|name| name.expose())
                    .map_or(true, |old_card_holder_name| {
                        new_card_holder_name != old_card_holder_name
                    })
            })
        || card_updation_obj
            .nick_name
            .map(|nick_name| nick_name.expose())
            .map_or(false, |new_nick_name| {
                existing_card_data
                    .nick_name
                    .map(|nick_name| nick_name.expose())
                    .map_or(true, |old_nick_name| new_nick_name != old_nick_name)
            })
}

#[cfg(all(feature = "v2", feature = "payment_methods_v2"))]
pub fn validate_payment_method_update(
    _card_updation_obj: CardDetailUpdate,
    _existing_card_data: api::CardDetailFromLocker,
) -> bool {
    todo!()
}

// Wrapper function to switch lockers

#[cfg(feature = "payouts")]
pub async fn add_bank_to_locker(
    state: &routes::SessionState,
    req: api::PaymentMethodCreate,
    merchant_account: &domain::MerchantAccount,
    key_store: &domain::MerchantKeyStore,
    bank: &api::BankPayout,
    customer_id: &id_type::CustomerId,
) -> errors::CustomResult<
    (
        api::PaymentMethodResponse,
        Option<payment_methods::DataDuplicationCheck>,
    ),
    errors::VaultError,
> {
    let key = key_store.key.get_inner().peek();
    let payout_method_data = api::PayoutMethodData::Bank(bank.clone());
    let key_manager_state: KeyManagerState = state.into();
    let enc_data = async {
        serde_json::to_value(payout_method_data.to_owned())
            .map_err(|err| {
                logger::error!("Error while encoding payout method data: {err:?}");
                errors::VaultError::SavePaymentMethodFailed
            })
            .change_context(errors::VaultError::SavePaymentMethodFailed)
            .attach_printable("Unable to encode payout method data")
            .ok()
            .map(|v| {
                let secret: Secret<String> = Secret::new(v.to_string());
                secret
            })
            .async_lift(|inner| async {
                domain::types::crypto_operation(
                    &key_manager_state,
                    type_name!(payment_method::PaymentMethod),
                    domain::types::CryptoOperation::EncryptOptional(inner),
                    Identifier::Merchant(key_store.merchant_id.clone()),
                    key,
                )
                .await
                .and_then(|val| val.try_into_optionaloperation())
            })
            .await
    }
    .await
    .change_context(errors::VaultError::SavePaymentMethodFailed)
    .attach_printable("Failed to encrypt payout method data")?
    .map(Encryption::from)
    .map(|e| e.into_inner())
    .map_or(Err(errors::VaultError::SavePaymentMethodFailed), |e| {
        Ok(hex::encode(e.peek()))
    })?;

    let payload =
        payment_methods::StoreLockerReq::LockerGeneric(payment_methods::StoreGenericReq {
            merchant_id: merchant_account.get_id().to_owned(),
            merchant_customer_id: customer_id.to_owned(),
            enc_data,
            ttl: state.conf.locker.ttl_for_storage_in_secs,
        });
    let store_resp = add_card_to_hs_locker(
        state,
        &payload,
        customer_id,
        api_enums::LockerChoice::HyperswitchCardVault,
    )
    .await?;
    let payment_method_resp = payment_methods::mk_add_bank_response_hs(
        bank.clone(),
        store_resp.card_reference,
        req,
        merchant_account.get_id(),
    );
    Ok((payment_method_resp, store_resp.duplication_check))
}

/// The response will be the tuple of PaymentMethodResponse and the duplication check of payment_method
pub async fn add_card_to_locker(
    state: &routes::SessionState,
    req: api::PaymentMethodCreate,
    card: &api::CardDetail,
    customer_id: &id_type::CustomerId,
    merchant_account: &domain::MerchantAccount,
    card_reference: Option<&str>,
) -> errors::CustomResult<
    (
        api::PaymentMethodResponse,
        Option<payment_methods::DataDuplicationCheck>,
    ),
    errors::VaultError,
> {
    metrics::STORED_TO_LOCKER.add(&metrics::CONTEXT, 1, &[]);
    let add_card_to_hs_resp = Box::pin(common_utils::metrics::utils::record_operation_time(
        async {
            add_card_hs(
                state,
                req.clone(),
                card,
                customer_id,
                merchant_account,
                api_enums::LockerChoice::HyperswitchCardVault,
                card_reference,
            )
            .await
            .inspect_err(|_| {
                metrics::CARD_LOCKER_FAILURES.add(
                    &metrics::CONTEXT,
                    1,
                    &[
                        router_env::opentelemetry::KeyValue::new("locker", "rust"),
                        router_env::opentelemetry::KeyValue::new("operation", "add"),
                    ],
                );
            })
        },
        &metrics::CARD_ADD_TIME,
        &metrics::CONTEXT,
        &[router_env::opentelemetry::KeyValue::new("locker", "rust")],
    ))
    .await?;

    logger::debug!("card added to hyperswitch-card-vault");
    Ok(add_card_to_hs_resp)
}

pub async fn get_card_from_locker(
    state: &routes::SessionState,
    customer_id: &id_type::CustomerId,
    merchant_id: &id_type::MerchantId,
    card_reference: &str,
) -> errors::RouterResult<Card> {
    metrics::GET_FROM_LOCKER.add(&metrics::CONTEXT, 1, &[]);

    let get_card_from_rs_locker_resp = common_utils::metrics::utils::record_operation_time(
        async {
            get_card_from_hs_locker(
                state,
                customer_id,
                merchant_id,
                card_reference,
                api_enums::LockerChoice::HyperswitchCardVault,
            )
            .await
            .change_context(errors::ApiErrorResponse::InternalServerError)
            .attach_printable("Failed while getting card from hyperswitch card vault")
            .inspect_err(|_| {
                metrics::CARD_LOCKER_FAILURES.add(
                    &metrics::CONTEXT,
                    1,
                    &[
                        router_env::opentelemetry::KeyValue::new("locker", "rust"),
                        router_env::opentelemetry::KeyValue::new("operation", "get"),
                    ],
                );
            })
        },
        &metrics::CARD_GET_TIME,
        &metrics::CONTEXT,
        &[router_env::opentelemetry::KeyValue::new("locker", "rust")],
    )
    .await?;

    logger::debug!("card retrieved from rust locker");
    Ok(get_card_from_rs_locker_resp)
}

pub async fn delete_card_from_locker(
    state: &routes::SessionState,
    customer_id: &id_type::CustomerId,
    merchant_id: &id_type::MerchantId,
    card_reference: &str,
) -> errors::RouterResult<payment_methods::DeleteCardResp> {
    metrics::DELETE_FROM_LOCKER.add(&metrics::CONTEXT, 1, &[]);

    common_utils::metrics::utils::record_operation_time(
        async move {
            delete_card_from_hs_locker(state, customer_id, merchant_id, card_reference)
                .await
                .inspect_err(|_| {
                    metrics::CARD_LOCKER_FAILURES.add(
                        &metrics::CONTEXT,
                        1,
                        &[
                            router_env::opentelemetry::KeyValue::new("locker", "rust"),
                            router_env::opentelemetry::KeyValue::new("operation", "delete"),
                        ],
                    );
                })
        },
        &metrics::CARD_DELETE_TIME,
        &metrics::CONTEXT,
        &[],
    )
    .await
    .change_context(errors::ApiErrorResponse::InternalServerError)
    .attach_printable("Failed while deleting card from locker")
}

#[cfg(all(feature = "v2", feature = "customer_v2"))]
pub async fn delete_card_by_locker_id(
    state: &routes::SessionState,
    id: &str,
    merchant_id: &id_type::MerchantId,
) -> errors::RouterResult<payment_methods::DeleteCardResp> {
    todo!()
}

#[instrument(skip_all)]
pub async fn add_card_hs(
    state: &routes::SessionState,
    req: api::PaymentMethodCreate,
    card: &api::CardDetail,
    customer_id: &id_type::CustomerId,
    merchant_account: &domain::MerchantAccount,
    locker_choice: api_enums::LockerChoice,
    card_reference: Option<&str>,
) -> errors::CustomResult<
    (
        api::PaymentMethodResponse,
        Option<payment_methods::DataDuplicationCheck>,
    ),
    errors::VaultError,
> {
    let payload = payment_methods::StoreLockerReq::LockerCard(payment_methods::StoreCardReq {
        merchant_id: merchant_account.get_id().to_owned(),
        merchant_customer_id: customer_id.to_owned(),
        requestor_card_reference: card_reference.map(str::to_string),
        card: Card {
            card_number: card.card_number.to_owned(),
            name_on_card: card.card_holder_name.to_owned(),
            card_exp_month: card.card_exp_month.to_owned(),
            card_exp_year: card.card_exp_year.to_owned(),
            card_brand: card.card_network.as_ref().map(ToString::to_string),
            card_isin: None,
            nick_name: card.nick_name.as_ref().map(Secret::peek).cloned(),
        },
        ttl: state.conf.locker.ttl_for_storage_in_secs,
    });

    let store_card_payload =
        add_card_to_hs_locker(state, &payload, customer_id, locker_choice).await?;

    let payment_method_resp = payment_methods::mk_add_card_response_hs(
        card.clone(),
        store_card_payload.card_reference,
        req,
        merchant_account.get_id(),
    );
    Ok((payment_method_resp, store_card_payload.duplication_check))
}

#[instrument(skip_all)]
pub async fn decode_and_decrypt_locker_data(
    state: &routes::SessionState,
    key_store: &domain::MerchantKeyStore,
    enc_card_data: String,
) -> errors::CustomResult<Secret<String>, errors::VaultError> {
    // Fetch key
    let key = key_store.key.get_inner().peek();
    // Decode
    let decoded_bytes = hex::decode(&enc_card_data)
        .change_context(errors::VaultError::ResponseDeserializationFailed)
        .attach_printable("Failed to decode hex string into bytes")?;
    // Decrypt
    domain::types::crypto_operation(
        &state.into(),
        type_name!(payment_method::PaymentMethod),
        domain::types::CryptoOperation::DecryptOptional(Some(Encryption::new(
            decoded_bytes.into(),
        ))),
        Identifier::Merchant(key_store.merchant_id.clone()),
        key,
    )
    .await
    .and_then(|val| val.try_into_optionaloperation())
    .change_context(errors::VaultError::FetchPaymentMethodFailed)?
    .map_or(
        Err(report!(errors::VaultError::FetchPaymentMethodFailed)),
        |d| Ok(d.into_inner()),
    )
}

#[instrument(skip_all)]
pub async fn get_payment_method_from_hs_locker<'a>(
    state: &'a routes::SessionState,
    key_store: &domain::MerchantKeyStore,
    customer_id: &id_type::CustomerId,
    merchant_id: &id_type::MerchantId,
    payment_method_reference: &'a str,
    locker_choice: Option<api_enums::LockerChoice>,
) -> errors::CustomResult<Secret<String>, errors::VaultError> {
    let locker = &state.conf.locker;
    let jwekey = state.conf.jwekey.get_inner();

    let payment_method_data = if !locker.mock_locker {
        let request = payment_methods::mk_get_card_request_hs(
            jwekey,
            locker,
            customer_id,
            merchant_id,
            payment_method_reference,
            locker_choice,
            state.tenant.name.clone(),
            state.request_id,
        )
        .await
        .change_context(errors::VaultError::FetchPaymentMethodFailed)
        .attach_printable("Making get payment method request failed")?;

        let get_card_resp = call_locker_api::<payment_methods::RetrieveCardResp>(
            state,
            request,
            "get_pm_from_locker",
            locker_choice,
        )
        .await
        .change_context(errors::VaultError::FetchPaymentMethodFailed)?;

        let retrieve_card_resp = get_card_resp
            .payload
            .get_required_value("RetrieveCardRespPayload")
            .change_context(errors::VaultError::FetchPaymentMethodFailed)
            .attach_printable("Failed to retrieve field - payload from RetrieveCardResp")?;
        let enc_card_data = retrieve_card_resp
            .enc_card_data
            .get_required_value("enc_card_data")
            .change_context(errors::VaultError::FetchPaymentMethodFailed)
            .attach_printable(
                "Failed to retrieve field - enc_card_data from RetrieveCardRespPayload",
            )?;
        decode_and_decrypt_locker_data(state, key_store, enc_card_data.peek().to_string()).await?
    } else {
        mock_get_payment_method(state, key_store, payment_method_reference)
            .await?
            .payment_method
            .payment_method_data
    };
    Ok(payment_method_data)
}

#[instrument(skip_all)]
pub async fn add_card_to_hs_locker(
    state: &routes::SessionState,
    payload: &payment_methods::StoreLockerReq,
    customer_id: &id_type::CustomerId,
    locker_choice: api_enums::LockerChoice,
) -> errors::CustomResult<payment_methods::StoreCardRespPayload, errors::VaultError> {
    let locker = &state.conf.locker;
    let jwekey = state.conf.jwekey.get_inner();
    let db = &*state.store;
    let stored_card_response = if !locker.mock_locker {
        let request = payment_methods::mk_add_locker_request_hs(
            jwekey,
            locker,
            payload,
            locker_choice,
            state.tenant.name.clone(),
            state.request_id,
        )
        .await?;
        call_locker_api::<payment_methods::StoreCardResp>(
            state,
            request,
            "add_card_to_hs_locker",
            Some(locker_choice),
        )
        .await
        .change_context(errors::VaultError::SaveCardFailed)?
    } else {
        let card_id = generate_id(consts::ID_LENGTH, "card");
        mock_call_to_locker_hs(db, &card_id, payload, None, None, Some(customer_id)).await?
    };

    let stored_card = stored_card_response
        .payload
        .get_required_value("StoreCardRespPayload")
        .change_context(errors::VaultError::SaveCardFailed)?;
    Ok(stored_card)
}

#[cfg(all(feature = "v2", feature = "payment_methods_v2"))]
#[instrument(skip_all)]
pub async fn call_to_vault<V: pm_types::VaultingInterface>(
    state: &routes::SessionState,
    payload: Vec<u8>,
) -> errors::CustomResult<String, errors::VaultError> {
    let locker = &state.conf.locker;
    let jwekey = state.conf.jwekey.get_inner();

    let request = create_vault_request::<V>(jwekey, locker, payload).await?;
    let response = services::call_connector_api(state, request, "vault_in_locker")
        .await
        .change_context(errors::VaultError::VaultAPIError);

    let jwe_body: services::JweBody = response
        .get_response_inner("JweBody")
        .change_context(errors::VaultError::ResponseDeserializationFailed)
        .attach_printable("Failed to get JweBody from vault response")?;

    let decrypted_payload = payment_methods::get_decrypted_vault_response_payload(
        jwekey,
        jwe_body,
        locker.decryption_scheme.clone(),
    )
    .await
    .change_context(errors::VaultError::ResponseDecryptionFailed)
    .attach_printable("Error getting decrypted vault response payload")?;

    Ok(decrypted_payload)
}

#[instrument(skip_all)]
pub async fn call_locker_api<T>(
    state: &routes::SessionState,
    request: Request,
    flow_name: &str,
    locker_choice: Option<api_enums::LockerChoice>,
) -> errors::CustomResult<T, errors::VaultError>
where
    T: serde::de::DeserializeOwned,
{
    let locker = &state.conf.locker;
    let jwekey = state.conf.jwekey.get_inner();
    let response_type_name = type_name!(T);

    let response = services::call_connector_api(state, request, flow_name)
        .await
        .change_context(errors::VaultError::ApiError)?;

    let is_locker_call_succeeded = response.is_ok();

    let jwe_body = response
        .unwrap_or_else(|err| err)
        .response
        .parse_struct::<services::JweBody>("JweBody")
        .change_context(errors::VaultError::ResponseDeserializationFailed)
        .attach_printable("Failed while parsing locker response into JweBody")?;

    let decrypted_payload = payment_methods::get_decrypted_response_payload(
        jwekey,
        jwe_body,
        locker_choice,
        locker.decryption_scheme.clone(),
    )
    .await
    .change_context(errors::VaultError::ResponseDeserializationFailed)
    .attach_printable("Failed while decrypting locker payload response")?;

    // Irrespective of locker's response status, payload is JWE + JWS decrypted. But based on locker's status,
    // if Ok, deserialize the decrypted payload into given type T
    // if Err, raise an error including locker error message too
    if is_locker_call_succeeded {
        let stored_card_resp: Result<T, error_stack::Report<errors::VaultError>> =
            decrypted_payload
                .parse_struct(response_type_name)
                .change_context(errors::VaultError::ResponseDeserializationFailed)
                .attach_printable_lazy(|| {
                    format!("Failed while parsing locker response into {response_type_name}")
                });
        stored_card_resp
    } else {
        Err::<T, error_stack::Report<errors::VaultError>>((errors::VaultError::ApiError).into())
            .attach_printable_lazy(|| format!("Locker error response: {decrypted_payload:?}"))
    }
}

#[cfg(all(
    any(feature = "v1", feature = "v2"),
    not(feature = "payment_methods_v2")
))]
pub async fn update_payment_method_metadata_and_last_used(
    state: &routes::SessionState,
    key_store: &domain::MerchantKeyStore,
    db: &dyn db::StorageInterface,
    pm: domain::PaymentMethod,
    pm_metadata: Option<serde_json::Value>,
    storage_scheme: MerchantStorageScheme,
) -> errors::CustomResult<(), errors::VaultError> {
    let pm_update = payment_method::PaymentMethodUpdate::MetadataUpdateAndLastUsed {
        metadata: pm_metadata,
        last_used_at: common_utils::date_time::now(),
    };
    db.update_payment_method(&(state.into()), key_store, pm, pm_update, storage_scheme)
        .await
        .change_context(errors::VaultError::UpdateInPaymentMethodDataTableFailed)?;
    Ok(())
}

#[cfg(all(feature = "v2", feature = "payment_methods_v2"))]
pub async fn update_payment_method_metadata_and_last_used(
    state: &routes::SessionState,
    key_store: &domain::MerchantKeyStore,
    db: &dyn db::StorageInterface,
    pm: domain::PaymentMethod,
    pm_metadata: Option<serde_json::Value>,
    storage_scheme: MerchantStorageScheme,
) -> errors::CustomResult<(), errors::VaultError> {
    let pm_update = payment_method::PaymentMethodUpdate::MetadataUpdateAndLastUsed {
        metadata: pm_metadata.map(Secret::new),
        last_used_at: common_utils::date_time::now(),
    };
    db.update_payment_method(&(state.into()), key_store, pm, pm_update, storage_scheme)
        .await
        .change_context(errors::VaultError::UpdateInPaymentMethodDataTableFailed)?;
    Ok(())
}

pub async fn update_payment_method_and_last_used(
    state: &routes::SessionState,
    key_store: &domain::MerchantKeyStore,
    db: &dyn db::StorageInterface,
    pm: domain::PaymentMethod,
    payment_method_update: Option<Encryption>,
    storage_scheme: MerchantStorageScheme,
) -> errors::CustomResult<(), errors::VaultError> {
    let pm_update = payment_method::PaymentMethodUpdate::UpdatePaymentMethodDataAndLastUsed {
        payment_method_data: payment_method_update,
        last_used_at: common_utils::date_time::now(),
    };
    db.update_payment_method(&(state.into()), key_store, pm, pm_update, storage_scheme)
        .await
        .change_context(errors::VaultError::UpdateInPaymentMethodDataTableFailed)?;
    Ok(())
}

#[cfg(all(feature = "v2", feature = "payment_methods_v2"))]
pub async fn update_payment_method_connector_mandate_details(
    state: &routes::SessionState,
    key_store: &domain::MerchantKeyStore,
    db: &dyn db::StorageInterface,
    pm: domain::PaymentMethod,
    connector_mandate_details: Option<serde_json::Value>,
    storage_scheme: MerchantStorageScheme,
) -> errors::CustomResult<(), errors::VaultError> {
    let pm_update = payment_method::PaymentMethodUpdate::ConnectorMandateDetailsUpdate {
        connector_mandate_details: connector_mandate_details.map(Secret::new),
    };

    db.update_payment_method(&(state.into()), key_store, pm, pm_update, storage_scheme)
        .await
        .change_context(errors::VaultError::UpdateInPaymentMethodDataTableFailed)?;
    Ok(())
}

#[cfg(all(
    any(feature = "v1", feature = "v2"),
    not(feature = "payment_methods_v2")
))]
pub async fn update_payment_method_connector_mandate_details(
    state: &routes::SessionState,
    key_store: &domain::MerchantKeyStore,
    db: &dyn db::StorageInterface,
    pm: domain::PaymentMethod,
    connector_mandate_details: Option<serde_json::Value>,
    storage_scheme: MerchantStorageScheme,
) -> errors::CustomResult<(), errors::VaultError> {
    let pm_update = payment_method::PaymentMethodUpdate::ConnectorMandateDetailsUpdate {
        connector_mandate_details,
    };

    db.update_payment_method(&(state.into()), key_store, pm, pm_update, storage_scheme)
        .await
        .change_context(errors::VaultError::UpdateInPaymentMethodDataTableFailed)?;
    Ok(())
}
#[instrument(skip_all)]
pub async fn get_card_from_hs_locker<'a>(
    state: &'a routes::SessionState,
    customer_id: &id_type::CustomerId,
    merchant_id: &id_type::MerchantId,
    card_reference: &'a str,
    locker_choice: api_enums::LockerChoice,
) -> errors::CustomResult<Card, errors::VaultError> {
    let locker = &state.conf.locker;
    let jwekey = &state.conf.jwekey.get_inner();

    if !locker.mock_locker {
        let request = payment_methods::mk_get_card_request_hs(
            jwekey,
            locker,
            customer_id,
            merchant_id,
            card_reference,
            Some(locker_choice),
            state.tenant.name.clone(),
            state.request_id,
        )
        .await
        .change_context(errors::VaultError::FetchCardFailed)
        .attach_printable("Making get card request failed")?;
        let get_card_resp = call_locker_api::<payment_methods::RetrieveCardResp>(
            state,
            request,
            "get_card_from_locker",
            Some(locker_choice),
        )
        .await
        .change_context(errors::VaultError::FetchCardFailed)?;

        let retrieve_card_resp = get_card_resp
            .payload
            .get_required_value("RetrieveCardRespPayload")
            .change_context(errors::VaultError::FetchCardFailed)?;
        retrieve_card_resp
            .card
            .get_required_value("Card")
            .change_context(errors::VaultError::FetchCardFailed)
    } else {
        let (get_card_resp, _) = mock_get_card(&*state.store, card_reference).await?;
        payment_methods::mk_get_card_response(get_card_resp)
            .change_context(errors::VaultError::ResponseDeserializationFailed)
    }
}

#[instrument(skip_all)]
pub async fn delete_card_from_hs_locker<'a>(
    state: &routes::SessionState,
    customer_id: &id_type::CustomerId,
    merchant_id: &id_type::MerchantId,
    card_reference: &'a str,
) -> errors::CustomResult<payment_methods::DeleteCardResp, errors::VaultError> {
    let locker = &state.conf.locker;
    let jwekey = &state.conf.jwekey.get_inner();

    let request = payment_methods::mk_delete_card_request_hs(
        jwekey,
        locker,
        customer_id,
        merchant_id,
        card_reference,
        state.tenant.name.clone(),
        state.request_id,
    )
    .await
    .change_context(errors::VaultError::DeleteCardFailed)
    .attach_printable("Making delete card request failed")?;

    if !locker.mock_locker {
        call_locker_api::<payment_methods::DeleteCardResp>(
            state,
            request,
            "delete_card_from_locker",
            Some(api_enums::LockerChoice::HyperswitchCardVault),
        )
        .await
        .change_context(errors::VaultError::DeleteCardFailed)
    } else {
        Ok(mock_delete_card_hs(&*state.store, card_reference)
            .await
            .change_context(errors::VaultError::DeleteCardFailed)?)
    }
}

// Need to fix this function while completing v2
#[cfg(all(feature = "v2", feature = "customer_v2"))]
#[instrument(skip_all)]
pub async fn delete_card_from_hs_locker_by_global_id<'a>(
    state: &routes::SessionState,
    id: &str,
    merchant_id: &id_type::MerchantId,
    card_reference: &'a str,
) -> errors::RouterResult<payment_methods::DeleteCardResp> {
    todo!()
}

///Mock api for local testing
pub async fn mock_call_to_locker_hs(
    db: &dyn db::StorageInterface,
    card_id: &str,
    payload: &payment_methods::StoreLockerReq,
    card_cvc: Option<String>,
    payment_method_id: Option<String>,
    customer_id: Option<&id_type::CustomerId>,
) -> errors::CustomResult<payment_methods::StoreCardResp, errors::VaultError> {
    let mut locker_mock_up = storage::LockerMockUpNew {
        card_id: card_id.to_string(),
        external_id: uuid::Uuid::new_v4().to_string(),
        card_fingerprint: uuid::Uuid::new_v4().to_string(),
        card_global_fingerprint: uuid::Uuid::new_v4().to_string(),
        merchant_id: id_type::MerchantId::default(),
        card_number: "4111111111111111".to_string(),
        card_exp_year: "2099".to_string(),
        card_exp_month: "12".to_string(),
        card_cvc,
        payment_method_id,
        customer_id: customer_id.map(ToOwned::to_owned),
        name_on_card: None,
        nickname: None,
        enc_card_data: None,
    };
    locker_mock_up = match payload {
        payment_methods::StoreLockerReq::LockerCard(store_card_req) => storage::LockerMockUpNew {
            merchant_id: store_card_req.merchant_id.to_owned(),
            card_number: store_card_req.card.card_number.peek().to_string(),
            card_exp_year: store_card_req.card.card_exp_year.peek().to_string(),
            card_exp_month: store_card_req.card.card_exp_month.peek().to_string(),
            name_on_card: store_card_req.card.name_on_card.to_owned().expose_option(),
            nickname: store_card_req.card.nick_name.to_owned(),
            ..locker_mock_up
        },
        payment_methods::StoreLockerReq::LockerGeneric(store_generic_req) => {
            storage::LockerMockUpNew {
                merchant_id: store_generic_req.merchant_id.to_owned(),
                enc_card_data: Some(store_generic_req.enc_data.to_owned()),
                ..locker_mock_up
            }
        }
    };

    let response = db
        .insert_locker_mock_up(locker_mock_up)
        .await
        .change_context(errors::VaultError::SaveCardFailed)?;
    let payload = payment_methods::StoreCardRespPayload {
        card_reference: response.card_id,
        duplication_check: None,
    };
    Ok(payment_methods::StoreCardResp {
        status: "Ok".to_string(),
        error_code: None,
        error_message: None,
        payload: Some(payload),
    })
}

#[instrument(skip_all)]
pub async fn mock_get_card<'a>(
    db: &dyn db::StorageInterface,
    card_id: &'a str,
) -> errors::CustomResult<(payment_methods::GetCardResponse, Option<String>), errors::VaultError> {
    let locker_mock_up = db
        .find_locker_by_card_id(card_id)
        .await
        .change_context(errors::VaultError::FetchCardFailed)?;
    let add_card_response = payment_methods::AddCardResponse {
        card_id: locker_mock_up
            .payment_method_id
            .unwrap_or(locker_mock_up.card_id),
        external_id: locker_mock_up.external_id,
        card_fingerprint: locker_mock_up.card_fingerprint.into(),
        card_global_fingerprint: locker_mock_up.card_global_fingerprint.into(),
        merchant_id: Some(locker_mock_up.merchant_id),
        card_number: cards::CardNumber::try_from(locker_mock_up.card_number)
            .change_context(errors::VaultError::ResponseDeserializationFailed)
            .attach_printable("Invalid card number format from the mock locker")
            .map(Some)?,
        card_exp_year: Some(locker_mock_up.card_exp_year.into()),
        card_exp_month: Some(locker_mock_up.card_exp_month.into()),
        name_on_card: locker_mock_up.name_on_card.map(|card| card.into()),
        nickname: locker_mock_up.nickname,
        customer_id: locker_mock_up.customer_id,
        duplicate: locker_mock_up.duplicate,
    };
    Ok((
        payment_methods::GetCardResponse {
            card: add_card_response,
        },
        locker_mock_up.card_cvc,
    ))
}

#[instrument(skip_all)]
pub async fn mock_get_payment_method<'a>(
    state: &routes::SessionState,
    key_store: &domain::MerchantKeyStore,
    card_id: &'a str,
) -> errors::CustomResult<payment_methods::GetPaymentMethodResponse, errors::VaultError> {
    let db = &*state.store;
    let locker_mock_up = db
        .find_locker_by_card_id(card_id)
        .await
        .change_context(errors::VaultError::FetchPaymentMethodFailed)?;
    let dec_data = if let Some(e) = locker_mock_up.enc_card_data {
        decode_and_decrypt_locker_data(state, key_store, e).await
    } else {
        Err(report!(errors::VaultError::FetchPaymentMethodFailed))
    }?;
    let payment_method_response = payment_methods::AddPaymentMethodResponse {
        payment_method_id: locker_mock_up
            .payment_method_id
            .unwrap_or(locker_mock_up.card_id),
        external_id: locker_mock_up.external_id,
        merchant_id: Some(locker_mock_up.merchant_id.to_owned()),
        nickname: locker_mock_up.nickname,
        customer_id: locker_mock_up.customer_id,
        duplicate: locker_mock_up.duplicate,
        payment_method_data: dec_data,
    };
    Ok(payment_methods::GetPaymentMethodResponse {
        payment_method: payment_method_response,
    })
}

#[instrument(skip_all)]
pub async fn mock_delete_card_hs<'a>(
    db: &dyn db::StorageInterface,
    card_id: &'a str,
) -> errors::CustomResult<payment_methods::DeleteCardResp, errors::VaultError> {
    db.delete_locker_mock_up(card_id)
        .await
        .change_context(errors::VaultError::FetchCardFailed)?;
    Ok(payment_methods::DeleteCardResp {
        status: "Ok".to_string(),
        error_code: None,
        error_message: None,
    })
}

#[instrument(skip_all)]
pub async fn mock_delete_card<'a>(
    db: &dyn db::StorageInterface,
    card_id: &'a str,
) -> errors::CustomResult<payment_methods::DeleteCardResponse, errors::VaultError> {
    let locker_mock_up = db
        .delete_locker_mock_up(card_id)
        .await
        .change_context(errors::VaultError::FetchCardFailed)?;
    Ok(payment_methods::DeleteCardResponse {
        card_id: Some(locker_mock_up.card_id),
        external_id: Some(locker_mock_up.external_id),
        card_isin: None,
        status: "Ok".to_string(),
    })
}
//------------------------------------------------------------------------------
pub fn get_banks(
    state: &routes::SessionState,
    pm_type: common_enums::enums::PaymentMethodType,
    connectors: Vec<String>,
) -> Result<Vec<BankCodeResponse>, errors::ApiErrorResponse> {
    let mut bank_names_hm: HashMap<String, HashSet<common_enums::enums::BankNames>> =
        HashMap::new();

    if matches!(
        pm_type,
        api_enums::PaymentMethodType::Giropay | api_enums::PaymentMethodType::Sofort
    ) {
        Ok(vec![BankCodeResponse {
            bank_name: vec![],
            eligible_connectors: connectors,
        }])
    } else {
        let mut bank_code_responses = vec![];
        for connector in &connectors {
            if let Some(connector_bank_names) = state.conf.bank_config.0.get(&pm_type) {
                if let Some(connector_hash_set) = connector_bank_names.0.get(connector) {
                    bank_names_hm.insert(connector.clone(), connector_hash_set.banks.clone());
                } else {
                    logger::error!("Could not find any configured connectors for payment_method -> {pm_type} for connector -> {connector}");
                }
            } else {
                logger::error!("Could not find any configured banks for payment_method -> {pm_type} for connector -> {connector}");
            }
        }

        let vector_of_hashsets = bank_names_hm
            .values()
            .map(|bank_names_hashset| bank_names_hashset.to_owned())
            .collect::<Vec<_>>();

        let mut common_bank_names = HashSet::new();
        if let Some(first_element) = vector_of_hashsets.first() {
            common_bank_names = vector_of_hashsets
                .iter()
                .skip(1)
                .fold(first_element.to_owned(), |acc, hs| {
                    acc.intersection(hs).cloned().collect()
                });
        }

        if !common_bank_names.is_empty() {
            bank_code_responses.push(BankCodeResponse {
                bank_name: common_bank_names.clone().into_iter().collect(),
                eligible_connectors: connectors.clone(),
            });
        }

        for connector in connectors {
            if let Some(all_bank_codes_for_connector) = bank_names_hm.get(&connector) {
                let remaining_bank_codes: HashSet<_> = all_bank_codes_for_connector
                    .difference(&common_bank_names)
                    .collect();

                if !remaining_bank_codes.is_empty() {
                    bank_code_responses.push(BankCodeResponse {
                        bank_name: remaining_bank_codes
                            .into_iter()
                            .map(|ele| ele.to_owned())
                            .collect(),
                        eligible_connectors: vec![connector],
                    })
                }
            } else {
                logger::error!("Could not find any configured banks for payment_method -> {pm_type} for connector -> {connector}");
            }
        }
        Ok(bank_code_responses)
    }
}

fn get_val(str: String, val: &serde_json::Value) -> Option<String> {
    str.split('.')
        .try_fold(val, |acc, x| acc.get(x))
        .and_then(|v| v.as_str())
        .map(|s| s.to_string())
}
#[cfg(all(
    feature = "v2",
    feature = "customer_v2",
    feature = "payment_methods_v2"
))]
pub async fn list_payment_methods(
    _state: routes::SessionState,
    _merchant_account: domain::MerchantAccount,
    _key_store: domain::MerchantKeyStore,
    mut _req: api::PaymentMethodListRequest,
) -> errors::RouterResponse<api::PaymentMethodListResponse> {
    todo!()
}

#[cfg(all(
    any(feature = "v1", feature = "v2"),
    not(feature = "customer_v2"),
    not(feature = "payment_methods_v2")
))]
pub async fn list_payment_methods(
    state: routes::SessionState,
    merchant_account: domain::MerchantAccount,
    key_store: domain::MerchantKeyStore,
    mut req: api::PaymentMethodListRequest,
) -> errors::RouterResponse<api::PaymentMethodListResponse> {
    let db = &*state.store;
    let pm_config_mapping = &state.conf.pm_filters;
    let key_manager_state = &(&state).into();
    let payment_intent = if let Some(cs) = &req.client_secret {
        if cs.starts_with("pm_") {
            validate_payment_method_and_client_secret(
                &state,
                cs,
                db,
                &merchant_account,
                &key_store,
            )
            .await?;
            None
        } else {
            helpers::verify_payment_intent_time_and_client_secret(
                &state,
                &merchant_account,
                &key_store,
                req.client_secret.clone(),
            )
            .await?
        }
    } else {
        None
    };

    let shipping_address = payment_intent
        .as_ref()
        .async_map(|pi| async {
            helpers::get_address_by_id(
                &state,
                pi.shipping_address_id.clone(),
                &key_store,
                &pi.payment_id,
                merchant_account.get_id(),
                merchant_account.storage_scheme,
            )
            .await
        })
        .await
        .transpose()?
        .flatten();

    let billing_address = payment_intent
        .as_ref()
        .async_map(|pi| async {
            helpers::get_address_by_id(
                &state,
                pi.billing_address_id.clone(),
                &key_store,
                &pi.payment_id,
                merchant_account.get_id(),
                merchant_account.storage_scheme,
            )
            .await
        })
        .await
        .transpose()?
        .flatten();

    let customer = payment_intent
        .as_ref()
        .async_and_then(|pi| async {
            pi.customer_id
                .as_ref()
                .async_and_then(|cust| async {
                    db.find_customer_by_customer_id_merchant_id(
                        key_manager_state,
                        cust,
                        &pi.merchant_id,
                        &key_store,
                        merchant_account.storage_scheme,
                    )
                    .await
                    .to_not_found_response(errors::ApiErrorResponse::CustomerNotFound)
                    .ok()
                })
                .await
        })
        .await;

    let payment_attempt = payment_intent
        .as_ref()
        .async_map(|pi| async {
            db.find_payment_attempt_by_payment_id_merchant_id_attempt_id(
                &pi.payment_id,
                &pi.merchant_id,
                &pi.active_attempt.get_id(),
                merchant_account.storage_scheme,
            )
            .await
            .change_context(errors::ApiErrorResponse::PaymentNotFound)
        })
        .await
        .transpose()?;
    let setup_future_usage = payment_intent.as_ref().and_then(|pi| pi.setup_future_usage);
    let payment_type = payment_attempt.as_ref().map(|pa| {
        let amount = api::Amount::from(pa.amount);
        let mandate_type = if pa.mandate_id.is_some() {
            Some(api::MandateTransactionType::RecurringMandateTransaction)
        } else if pa.mandate_details.is_some()
            || setup_future_usage
                .map(|future_usage| future_usage == common_enums::enums::FutureUsage::OffSession)
                .unwrap_or(false)
        {
            Some(api::MandateTransactionType::NewMandateTransaction)
        } else {
            None
        };

        helpers::infer_payment_type(&amount, mandate_type.as_ref())
    });

    let all_mcas = db
        .find_merchant_connector_account_by_merchant_id_and_disabled_list(
            key_manager_state,
            merchant_account.get_id(),
            false,
            &key_store,
        )
        .await
        .to_not_found_response(errors::ApiErrorResponse::MerchantAccountNotFound)?;

    let profile_id = payment_intent
        .as_ref()
        .map(|payment_intent| {
            payment_intent
                .profile_id
                .clone()
                .get_required_value("profile_id")
                .change_context(errors::ApiErrorResponse::InternalServerError)
                .attach_printable("profile_id is not set in payment_intent")
        })
        .transpose()?;
    let business_profile = core_utils::validate_and_get_business_profile(
        db,
        key_manager_state,
        &key_store,
        profile_id.as_ref(),
        merchant_account.get_id(),
    )
    .await?;

    let profile_id = profile_id
        .clone()
        .get_required_value("profile_id")
        .change_context(errors::ApiErrorResponse::GenericNotFoundError {
            message: "Profile id not found".to_string(),
        })?;

    // filter out payment connectors based on profile_id
    let filtered_mcas = helpers::filter_mca_based_on_profile_and_connector_type(
        all_mcas.clone(),
        &profile_id,
        ConnectorType::PaymentProcessor,
    );

    logger::debug!(mca_before_filtering=?filtered_mcas);

    let mut response: Vec<ResponsePaymentMethodIntermediate> = vec![];
    // Key creation for storing PM_FILTER_CGRAPH
    let key = {
        format!(
            "pm_filters_cgraph_{}_{}",
            merchant_account.get_id().get_string_repr(),
            profile_id.get_string_repr()
        )
    };

    if let Some(graph) = get_merchant_pm_filter_graph(&state, &key).await {
        // Derivation of PM_FILTER_CGRAPH from MokaCache successful
        for mca in &filtered_mcas {
            let payment_methods = match &mca.payment_methods_enabled {
                Some(pm) => pm,
                None => continue,
            };
            filter_payment_methods(
                &graph,
                mca.get_id(),
                payment_methods,
                &mut req,
                &mut response,
                payment_intent.as_ref(),
                payment_attempt.as_ref(),
                billing_address.as_ref(),
                mca.connector_name.clone(),
                &state.conf.saved_payment_methods,
            )
            .await?;
        }
    } else {
        // No PM_FILTER_CGRAPH Cache present in MokaCache
        let mut builder = cgraph::ConstraintGraphBuilder::new();
        for mca in &filtered_mcas {
            let domain_id = builder.make_domain(
                mca.get_id().get_string_repr().to_string(),
                mca.connector_name.as_str(),
            );

            let Ok(domain_id) = domain_id else {
                logger::error!("Failed to construct domain for list payment methods");
                return Err(errors::ApiErrorResponse::InternalServerError.into());
            };

            let payment_methods = match &mca.payment_methods_enabled {
                Some(pm) => pm,
                None => continue,
            };
            if let Err(e) = make_pm_graph(
                &mut builder,
                domain_id,
                payment_methods,
                mca.connector_name.clone(),
                pm_config_mapping,
                &state.conf.mandates.supported_payment_methods,
                &state.conf.mandates.update_mandate_supported,
            ) {
                logger::error!(
                    "Failed to construct constraint graph for list payment methods {e:?}"
                );
            }
        }

        // Refreshing our CGraph cache
        let graph = refresh_pm_filters_cache(&state, &key, builder.build()).await;

        for mca in &filtered_mcas {
            let payment_methods = match &mca.payment_methods_enabled {
                Some(pm) => pm,
                None => continue,
            };
            filter_payment_methods(
                &graph,
                mca.get_id().clone(),
                payment_methods,
                &mut req,
                &mut response,
                payment_intent.as_ref(),
                payment_attempt.as_ref(),
                billing_address.as_ref(),
                mca.connector_name.clone(),
                &state.conf.saved_payment_methods,
            )
            .await?;
        }
    }
    logger::info!(
        "The Payment Methods available after Constraint Graph filtering are {:?}",
        response
    );

    // Filter out wallet payment method from mca if customer has already saved it
    customer
        .as_ref()
        .async_map(|customer| async {
            let wallet_pm_exists = response
                .iter()
                .any(|mca| mca.payment_method == enums::PaymentMethod::Wallet);
            if wallet_pm_exists {
                match db
                    .find_payment_method_by_customer_id_merchant_id_list(
                        &((&state).into()),
                        &key_store,
                       &customer.customer_id,
                       merchant_account.get_id(),
                        None,
                    )
                    .await
                {
                    Ok(customer_payment_methods) => {
                        let customer_wallet_pm = customer_payment_methods
                            .iter()
                            .filter(|cust_pm| {
                                cust_pm.payment_method == Some(enums::PaymentMethod::Wallet)
                            })
                            .collect::<Vec<_>>();

                        response.retain(|mca| {
                            !(mca.payment_method == enums::PaymentMethod::Wallet
                                && customer_wallet_pm.iter().any(|cust_pm| {
                                    cust_pm.payment_method_type == Some(mca.payment_method_type)
                                }))
                        });

                        logger::debug!("Filtered out wallet payment method from mca since customer has already saved it");
                        Ok(())
                    }
                    Err(error) => {
                        if error.current_context().is_db_not_found() {
                            Ok(())
                        } else {
                            Err(error)
                                .change_context(errors::ApiErrorResponse::InternalServerError)
                                .attach_printable("failed to find payment methods for a customer")
                        }
                    }
                }
            } else {
                Ok(())
            }
        })
        .await
        .transpose()?;

    let mut pmt_to_auth_connector: HashMap<
        enums::PaymentMethod,
        HashMap<enums::PaymentMethodType, String>,
    > = HashMap::new();

    if let Some((payment_attempt, payment_intent)) =
        payment_attempt.as_ref().zip(payment_intent.as_ref())
    {
        let routing_enabled_pms = HashSet::from([
            api_enums::PaymentMethod::BankTransfer,
            api_enums::PaymentMethod::BankDebit,
            api_enums::PaymentMethod::BankRedirect,
        ]);

        let routing_enabled_pm_types = HashSet::from([
            api_enums::PaymentMethodType::GooglePay,
            api_enums::PaymentMethodType::ApplePay,
            api_enums::PaymentMethodType::Klarna,
            api_enums::PaymentMethodType::Paypal,
        ]);

        let mut chosen = Vec::<api::SessionConnectorData>::new();
        for intermediate in &response {
            if routing_enabled_pm_types.contains(&intermediate.payment_method_type)
                || routing_enabled_pms.contains(&intermediate.payment_method)
            {
                let connector_data = api::ConnectorData::get_connector_by_name(
                    &state.clone().conf.connectors,
                    &intermediate.connector,
                    api::GetToken::from(intermediate.payment_method_type),
                    None,
                )
                .change_context(errors::ApiErrorResponse::InternalServerError)
                .attach_printable("invalid connector name received")?;

                chosen.push(api::SessionConnectorData {
                    payment_method_type: intermediate.payment_method_type,
                    connector: connector_data,
                    business_sub_label: None,
                });
            }
        }
        let sfr = SessionFlowRoutingInput {
            state: &state,
            country: billing_address.clone().and_then(|ad| ad.country),
            key_store: &key_store,
            merchant_account: &merchant_account,
            payment_attempt,
            payment_intent,
            chosen,
        };
        let result = routing::perform_session_flow_routing(sfr, &enums::TransactionType::Payment)
            .await
            .change_context(errors::ApiErrorResponse::InternalServerError)
            .attach_printable("error performing session flow routing")?;

        response.retain(|intermediate| {
            if !routing_enabled_pm_types.contains(&intermediate.payment_method_type)
                && !routing_enabled_pms.contains(&intermediate.payment_method)
            {
                return true;
            }

            if let Some(choice) = result.get(&intermediate.payment_method_type) {
                if let Some(first_routable_connector) = choice.first() {
                    intermediate.connector
                        == first_routable_connector
                            .connector
                            .connector_name
                            .to_string()
                } else {
                    false
                }
            } else {
                false
            }
        });

        let mut routing_info: storage::PaymentRoutingInfo = payment_attempt
            .straight_through_algorithm
            .clone()
            .map(|val| val.parse_value("PaymentRoutingInfo"))
            .transpose()
            .change_context(errors::ApiErrorResponse::InternalServerError)
            .attach_printable("Invalid PaymentRoutingInfo format found in payment attempt")?
            .unwrap_or_else(|| storage::PaymentRoutingInfo {
                algorithm: None,
                pre_routing_results: None,
            });

        let mut pre_routing_results: HashMap<
            api_enums::PaymentMethodType,
            storage::PreRoutingConnectorChoice,
        > = HashMap::new();

        for (pm_type, routing_choice) in result {
            let mut routable_choice_list = vec![];
            for choice in routing_choice {
                let routable_choice = routing_types::RoutableConnectorChoice {
                    choice_kind: routing_types::RoutableChoiceKind::FullStruct,
                    connector: choice
                        .connector
                        .connector_name
                        .to_string()
                        .parse::<api_enums::RoutableConnectors>()
                        .change_context(errors::ApiErrorResponse::InternalServerError)?,
                    merchant_connector_id: choice.connector.merchant_connector_id.clone(),
                };
                routable_choice_list.push(routable_choice);
            }
            pre_routing_results.insert(
                pm_type,
                storage::PreRoutingConnectorChoice::Multiple(routable_choice_list),
            );
        }

        let redis_conn = db
            .get_redis_conn()
            .map_err(|redis_error| logger::error!(?redis_error))
            .ok();

        let mut val = Vec::new();

        for (payment_method_type, routable_connector_choice) in &pre_routing_results {
            let routable_connector_list = match routable_connector_choice {
                storage::PreRoutingConnectorChoice::Single(routable_connector) => {
                    vec![routable_connector.clone()]
                }
                storage::PreRoutingConnectorChoice::Multiple(routable_connector_list) => {
                    routable_connector_list.clone()
                }
            };

            let first_routable_connector = routable_connector_list
                .first()
                .ok_or(errors::ApiErrorResponse::IncorrectPaymentMethodConfiguration)?;

            let matched_mca = filtered_mcas.iter().find(|m| {
                first_routable_connector.merchant_connector_id.as_ref() == Some(&m.get_id())
            });

            if let Some(m) = matched_mca {
                let pm_auth_config = m
                    .pm_auth_config
                    .as_ref()
                    .map(|config| {
                        serde_json::from_value::<PaymentMethodAuthConfig>(config.clone().expose())
                            .change_context(errors::StorageError::DeserializationFailed)
                            .attach_printable("Failed to deserialize Payment Method Auth config")
                    })
                    .transpose()
                    .unwrap_or_else(|error| {
                        logger::error!(?error);
                        None
                    });

                if let Some(config) = pm_auth_config {
                    for inner_config in config.enabled_payment_methods.iter() {
                        let is_active_mca = all_mcas
                            .iter()
                            .any(|mca| mca.get_id() == inner_config.mca_id);

                        if inner_config.payment_method_type == *payment_method_type && is_active_mca
                        {
                            let pm = pmt_to_auth_connector
                                .get(&inner_config.payment_method)
                                .cloned();

                            let inner_map = if let Some(mut inner_map) = pm {
                                inner_map.insert(
                                    *payment_method_type,
                                    inner_config.connector_name.clone(),
                                );
                                inner_map
                            } else {
                                HashMap::from([(
                                    *payment_method_type,
                                    inner_config.connector_name.clone(),
                                )])
                            };

                            pmt_to_auth_connector.insert(inner_config.payment_method, inner_map);
                            val.push(inner_config.clone());
                        }
                    }
                };
            }
        }

        let pm_auth_key = payment_intent.payment_id.get_pm_auth_key();
        let redis_expiry = state.conf.payment_method_auth.get_inner().redis_expiry;

        if let Some(rc) = redis_conn {
            rc.serialize_and_set_key_with_expiry(pm_auth_key.as_str(), val, redis_expiry)
                .await
                .attach_printable("Failed to store pm auth data in redis")
                .unwrap_or_else(|error| {
                    logger::error!(?error);
                })
        };

        routing_info.pre_routing_results = Some(pre_routing_results);

        let encoded = routing_info
            .encode_to_value()
            .change_context(errors::ApiErrorResponse::InternalServerError)
            .attach_printable("Unable to serialize payment routing info to value")?;

        let attempt_update = storage::PaymentAttemptUpdate::UpdateTrackers {
            payment_token: None,
            connector: None,
            straight_through_algorithm: Some(encoded),
            amount_capturable: None,
            updated_by: merchant_account.storage_scheme.to_string(),
            merchant_connector_id: None,
            surcharge_amount: None,
            tax_amount: None,
        };

        state
            .store
            .update_payment_attempt_with_attempt_id(
                payment_attempt.clone(),
                attempt_update,
                merchant_account.storage_scheme,
            )
            .await
            .to_not_found_response(errors::ApiErrorResponse::PaymentNotFound)?;
    }

    // Check for `use_billing_as_payment_method_billing` config under business_profile
    // If this is disabled, then the billing details in required fields will be empty and have to be collected by the customer
    let billing_address_for_calculating_required_fields = business_profile
        .as_ref()
        .and_then(|business_profile| business_profile.use_billing_as_payment_method_billing)
        .unwrap_or(true)
        .then_some(billing_address.as_ref())
        .flatten();

    let req = api_models::payments::PaymentsRequest::foreign_try_from((
        payment_attempt.as_ref(),
        payment_intent.as_ref(),
        shipping_address.as_ref(),
        billing_address_for_calculating_required_fields,
        customer.as_ref(),
    ))?;
    let req_val = serde_json::to_value(req).ok();
    logger::debug!(filtered_payment_methods=?response);

    let mut payment_experiences_consolidated_hm: HashMap<
        api_enums::PaymentMethod,
        HashMap<api_enums::PaymentMethodType, HashMap<api_enums::PaymentExperience, Vec<String>>>,
    > = HashMap::new();

    let mut card_networks_consolidated_hm: HashMap<
        api_enums::PaymentMethod,
        HashMap<api_enums::PaymentMethodType, HashMap<api_enums::CardNetwork, Vec<String>>>,
    > = HashMap::new();

    let mut banks_consolidated_hm: HashMap<api_enums::PaymentMethodType, Vec<String>> =
        HashMap::new();

    let mut bank_debits_consolidated_hm =
        HashMap::<api_enums::PaymentMethodType, Vec<String>>::new();

    let mut bank_transfer_consolidated_hm =
        HashMap::<api_enums::PaymentMethodType, Vec<String>>::new();

    // All the required fields will be stored here and later filtered out based on business profile config
    let mut required_fields_hm = HashMap::<
        api_enums::PaymentMethod,
        HashMap<api_enums::PaymentMethodType, HashMap<String, RequiredFieldInfo>>,
    >::new();

    for element in response.clone() {
        let payment_method = element.payment_method;
        let payment_method_type = element.payment_method_type;
        let connector = element.connector.clone();

        let connector_variant = api_enums::Connector::from_str(connector.as_str())
            .change_context(errors::ConnectorError::InvalidConnectorName)
            .change_context(errors::ApiErrorResponse::InvalidDataValue {
                field_name: "connector",
            })
            .attach_printable_lazy(|| format!("unable to parse connector name {connector:?}"))?;
        state.conf.required_fields.0.get(&payment_method).map(
            |required_fields_hm_for_each_payment_method_type| {
                required_fields_hm_for_each_payment_method_type
                    .0
                    .get(&payment_method_type)
                    .map(|required_fields_hm_for_each_connector| {
                        required_fields_hm.entry(payment_method).or_default();
                        required_fields_hm_for_each_connector
                            .fields
                            .get(&connector_variant)
                            .map(|required_fields_final| {
                                let mut required_fields_hs = required_fields_final.common.clone();
                                if let Some(pa) = payment_attempt.as_ref() {
                                    if let Some(_mandate) = &pa.mandate_details {
                                        required_fields_hs
                                            .extend(required_fields_final.mandate.clone());
                                    } else {
                                        required_fields_hs
                                            .extend(required_fields_final.non_mandate.clone());
                                    }
                                }

                                 required_fields_hs = should_collect_shipping_or_billing_details_from_wallet_connector(
                                    &payment_method,
                                    element.payment_experience.as_ref(),
                                    business_profile.as_ref(),
                                    required_fields_hs.clone(),
                                );

                                // get the config, check the enums while adding
                                {
                                    for (key, val) in &mut required_fields_hs {
                                        let temp = req_val
                                            .as_ref()
                                            .and_then(|r| get_val(key.to_owned(), r));
                                        if let Some(s) = temp {
                                            val.value = Some(s.into())
                                        };
                                    }
                                }

                                let existing_req_fields_hs = required_fields_hm
                                    .get_mut(&payment_method)
                                    .and_then(|inner_hm| inner_hm.get_mut(&payment_method_type));

                                // If payment_method_type already exist in required_fields_hm, extend the required_fields hs to existing hs.
                                if let Some(inner_hs) = existing_req_fields_hs {
                                    inner_hs.extend(required_fields_hs);
                                } else {
                                    required_fields_hm.get_mut(&payment_method).map(|inner_hm| {
                                        inner_hm.insert(payment_method_type, required_fields_hs)
                                    });
                                }
                            })
                    })
            },
        );

        if let Some(payment_experience) = element.payment_experience {
            if let Some(payment_method_hm) =
                payment_experiences_consolidated_hm.get_mut(&payment_method)
            {
                if let Some(payment_method_type_hm) =
                    payment_method_hm.get_mut(&payment_method_type)
                {
                    if let Some(vector_of_connectors) =
                        payment_method_type_hm.get_mut(&payment_experience)
                    {
                        vector_of_connectors.push(connector);
                    } else {
                        payment_method_type_hm.insert(payment_experience, vec![connector]);
                    }
                } else {
                    payment_method_hm.insert(
                        payment_method_type,
                        HashMap::from([(payment_experience, vec![connector])]),
                    );
                }
            } else {
                let inner_hm = HashMap::from([(payment_experience, vec![connector])]);
                let payment_method_type_hm = HashMap::from([(payment_method_type, inner_hm)]);
                payment_experiences_consolidated_hm.insert(payment_method, payment_method_type_hm);
            }
        }

        if let Some(card_networks) = element.card_networks {
            if let Some(payment_method_hm) = card_networks_consolidated_hm.get_mut(&payment_method)
            {
                if let Some(payment_method_type_hm) =
                    payment_method_hm.get_mut(&payment_method_type)
                {
                    for card_network in card_networks {
                        if let Some(vector_of_connectors) =
                            payment_method_type_hm.get_mut(&card_network)
                        {
                            let connector = element.connector.clone();
                            vector_of_connectors.push(connector);
                        } else {
                            let connector = element.connector.clone();
                            payment_method_type_hm.insert(card_network, vec![connector]);
                        }
                    }
                } else {
                    let mut inner_hashmap: HashMap<api_enums::CardNetwork, Vec<String>> =
                        HashMap::new();
                    for card_network in card_networks {
                        if let Some(vector_of_connectors) = inner_hashmap.get_mut(&card_network) {
                            let connector = element.connector.clone();
                            vector_of_connectors.push(connector);
                        } else {
                            let connector = element.connector.clone();
                            inner_hashmap.insert(card_network, vec![connector]);
                        }
                    }
                    payment_method_hm.insert(payment_method_type, inner_hashmap);
                }
            } else {
                let mut inner_hashmap: HashMap<api_enums::CardNetwork, Vec<String>> =
                    HashMap::new();
                for card_network in card_networks {
                    if let Some(vector_of_connectors) = inner_hashmap.get_mut(&card_network) {
                        let connector = element.connector.clone();
                        vector_of_connectors.push(connector);
                    } else {
                        let connector = element.connector.clone();
                        inner_hashmap.insert(card_network, vec![connector]);
                    }
                }
                let payment_method_type_hm = HashMap::from([(payment_method_type, inner_hashmap)]);
                card_networks_consolidated_hm.insert(payment_method, payment_method_type_hm);
            }
        }

        if element.payment_method == api_enums::PaymentMethod::BankRedirect {
            let connector = element.connector.clone();
            if let Some(vector_of_connectors) =
                banks_consolidated_hm.get_mut(&element.payment_method_type)
            {
                vector_of_connectors.push(connector);
            } else {
                banks_consolidated_hm.insert(element.payment_method_type, vec![connector]);
            }
        }

        if element.payment_method == api_enums::PaymentMethod::BankDebit {
            let connector = element.connector.clone();
            if let Some(vector_of_connectors) =
                bank_debits_consolidated_hm.get_mut(&element.payment_method_type)
            {
                vector_of_connectors.push(connector);
            } else {
                bank_debits_consolidated_hm.insert(element.payment_method_type, vec![connector]);
            }
        }

        if element.payment_method == api_enums::PaymentMethod::BankTransfer {
            let connector = element.connector.clone();
            if let Some(vector_of_connectors) =
                bank_transfer_consolidated_hm.get_mut(&element.payment_method_type)
            {
                vector_of_connectors.push(connector);
            } else {
                bank_transfer_consolidated_hm.insert(element.payment_method_type, vec![connector]);
            }
        }
    }

    let mut payment_method_responses: Vec<ResponsePaymentMethodsEnabled> = vec![];
    for key in payment_experiences_consolidated_hm.iter() {
        let mut payment_method_types = vec![];
        for payment_method_types_hm in key.1 {
            let mut payment_experience_types = vec![];
            for payment_experience_type in payment_method_types_hm.1 {
                payment_experience_types.push(PaymentExperienceTypes {
                    payment_experience_type: *payment_experience_type.0,
                    eligible_connectors: payment_experience_type.1.clone(),
                })
            }

            payment_method_types.push(ResponsePaymentMethodTypes {
                payment_method_type: *payment_method_types_hm.0,
                payment_experience: Some(payment_experience_types),
                card_networks: None,
                bank_names: None,
                bank_debits: None,
                bank_transfers: None,
                // Required fields for PayLater payment method
                required_fields: required_fields_hm
                    .get(key.0)
                    .and_then(|inner_hm| inner_hm.get(payment_method_types_hm.0))
                    .cloned(),
                surcharge_details: None,
                pm_auth_connector: pmt_to_auth_connector
                    .get(key.0)
                    .and_then(|pm_map| pm_map.get(payment_method_types_hm.0))
                    .cloned(),
            })
        }

        payment_method_responses.push(ResponsePaymentMethodsEnabled {
            payment_method: *key.0,
            payment_method_types,
        })
    }

    for key in card_networks_consolidated_hm.iter() {
        let mut payment_method_types = vec![];
        for payment_method_types_hm in key.1 {
            let mut card_network_types = vec![];
            for card_network_type in payment_method_types_hm.1 {
                card_network_types.push(CardNetworkTypes {
                    card_network: card_network_type.0.clone(),
                    eligible_connectors: card_network_type.1.clone(),
                    surcharge_details: None,
                })
            }

            payment_method_types.push(ResponsePaymentMethodTypes {
                payment_method_type: *payment_method_types_hm.0,
                card_networks: Some(card_network_types),
                payment_experience: None,
                bank_names: None,
                bank_debits: None,
                bank_transfers: None,
                // Required fields for Card payment method
                required_fields: required_fields_hm
                    .get(key.0)
                    .and_then(|inner_hm| inner_hm.get(payment_method_types_hm.0))
                    .cloned(),
                surcharge_details: None,
                pm_auth_connector: pmt_to_auth_connector
                    .get(key.0)
                    .and_then(|pm_map| pm_map.get(payment_method_types_hm.0))
                    .cloned(),
            })
        }

        payment_method_responses.push(ResponsePaymentMethodsEnabled {
            payment_method: *key.0,
            payment_method_types,
        })
    }

    let mut bank_redirect_payment_method_types = vec![];

    for key in banks_consolidated_hm.iter() {
        let payment_method_type = *key.0;
        let connectors = key.1.clone();
        let bank_names = get_banks(&state, payment_method_type, connectors)?;
        bank_redirect_payment_method_types.push({
            ResponsePaymentMethodTypes {
                payment_method_type,
                bank_names: Some(bank_names),
                payment_experience: None,
                card_networks: None,
                bank_debits: None,
                bank_transfers: None,
                // Required fields for BankRedirect payment method
                required_fields: required_fields_hm
                    .get(&api_enums::PaymentMethod::BankRedirect)
                    .and_then(|inner_hm| inner_hm.get(key.0))
                    .cloned(),
                surcharge_details: None,
                pm_auth_connector: pmt_to_auth_connector
                    .get(&enums::PaymentMethod::BankRedirect)
                    .and_then(|pm_map| pm_map.get(key.0))
                    .cloned(),
            }
        })
    }

    if !bank_redirect_payment_method_types.is_empty() {
        payment_method_responses.push(ResponsePaymentMethodsEnabled {
            payment_method: api_enums::PaymentMethod::BankRedirect,
            payment_method_types: bank_redirect_payment_method_types,
        });
    }

    let mut bank_debit_payment_method_types = vec![];

    for key in bank_debits_consolidated_hm.iter() {
        let payment_method_type = *key.0;
        let connectors = key.1.clone();
        bank_debit_payment_method_types.push({
            ResponsePaymentMethodTypes {
                payment_method_type,
                bank_names: None,
                payment_experience: None,
                card_networks: None,
                bank_debits: Some(api_models::payment_methods::BankDebitTypes {
                    eligible_connectors: connectors.clone(),
                }),
                bank_transfers: None,
                // Required fields for BankDebit payment method
                required_fields: required_fields_hm
                    .get(&api_enums::PaymentMethod::BankDebit)
                    .and_then(|inner_hm| inner_hm.get(key.0))
                    .cloned(),
                surcharge_details: None,
                pm_auth_connector: pmt_to_auth_connector
                    .get(&enums::PaymentMethod::BankDebit)
                    .and_then(|pm_map| pm_map.get(key.0))
                    .cloned(),
            }
        })
    }

    if !bank_debit_payment_method_types.is_empty() {
        payment_method_responses.push(ResponsePaymentMethodsEnabled {
            payment_method: api_enums::PaymentMethod::BankDebit,
            payment_method_types: bank_debit_payment_method_types,
        });
    }

    let mut bank_transfer_payment_method_types = vec![];

    for key in bank_transfer_consolidated_hm.iter() {
        let payment_method_type = *key.0;
        let connectors = key.1.clone();
        bank_transfer_payment_method_types.push({
            ResponsePaymentMethodTypes {
                payment_method_type,
                bank_names: None,
                payment_experience: None,
                card_networks: None,
                bank_debits: None,
                bank_transfers: Some(api_models::payment_methods::BankTransferTypes {
                    eligible_connectors: connectors,
                }),
                // Required fields for BankTransfer payment method
                required_fields: required_fields_hm
                    .get(&api_enums::PaymentMethod::BankTransfer)
                    .and_then(|inner_hm| inner_hm.get(key.0))
                    .cloned(),
                surcharge_details: None,
                pm_auth_connector: pmt_to_auth_connector
                    .get(&enums::PaymentMethod::BankTransfer)
                    .and_then(|pm_map| pm_map.get(key.0))
                    .cloned(),
            }
        })
    }

    if !bank_transfer_payment_method_types.is_empty() {
        payment_method_responses.push(ResponsePaymentMethodsEnabled {
            payment_method: api_enums::PaymentMethod::BankTransfer,
            payment_method_types: bank_transfer_payment_method_types,
        });
    }
    let currency = payment_intent.as_ref().and_then(|pi| pi.currency);
    let skip_external_tax_calculation = payment_intent
        .as_ref()
        .and_then(|intent| intent.skip_external_tax_calculation)
        .unwrap_or(false);
    let request_external_three_ds_authentication = payment_intent
        .as_ref()
        .and_then(|intent| intent.request_external_three_ds_authentication)
        .unwrap_or(false);
    let merchant_surcharge_configs =
        if let Some((payment_attempt, payment_intent, business_profile)) = payment_attempt
            .as_ref()
            .zip(payment_intent)
            .zip(business_profile.as_ref())
            .map(|((pa, pi), bp)| (pa, pi, bp))
        {
            Box::pin(call_surcharge_decision_management(
                state,
                &merchant_account,
                &key_store,
                business_profile,
                payment_attempt,
                payment_intent,
                billing_address,
                &mut payment_method_responses,
            ))
            .await?
        } else {
            api_surcharge_decision_configs::MerchantSurchargeConfigs::default()
        };

    let collect_shipping_details_from_wallets =
        business_profile.as_ref().and_then(|business_profile| {
            if business_profile
                .always_collect_shipping_details_from_wallet_connector
                .unwrap_or(false)
            {
                business_profile.always_collect_shipping_details_from_wallet_connector
            } else {
                business_profile.collect_shipping_details_from_wallet_connector
            }
        });

    let collect_billing_details_from_wallets =
        business_profile.as_ref().and_then(|business_profile| {
            if business_profile
                .always_collect_billing_details_from_wallet_connector
                .unwrap_or(false)
            {
                business_profile.always_collect_billing_details_from_wallet_connector
            } else {
                business_profile.collect_billing_details_from_wallet_connector
            }
        });

    let is_tax_connector_enabled = business_profile.as_ref().map_or(false, |business_profile| {
        business_profile.get_is_tax_connector_enabled()
    });

    Ok(services::ApplicationResponse::Json(
        api::PaymentMethodListResponse {
            redirect_url: business_profile
                .as_ref()
                .and_then(|business_profile| business_profile.return_url.clone()),
            merchant_name: merchant_account.merchant_name,
            payment_type,
            payment_methods: payment_method_responses,
            mandate_payment: payment_attempt.and_then(|inner| inner.mandate_details).map(
                |d| match d {
                    hyperswitch_domain_models::mandates::MandateDataType::SingleUse(i) => {
                        api::MandateType::SingleUse(api::MandateAmountData {
                            amount: i.amount,
                            currency: i.currency,
                            start_date: i.start_date,
                            end_date: i.end_date,
                            metadata: i.metadata,
                        })
                    }
                    hyperswitch_domain_models::mandates::MandateDataType::MultiUse(Some(i)) => {
                        api::MandateType::MultiUse(Some(api::MandateAmountData {
                            amount: i.amount,
                            currency: i.currency,
                            start_date: i.start_date,
                            end_date: i.end_date,
                            metadata: i.metadata,
                        }))
                    }
                    hyperswitch_domain_models::mandates::MandateDataType::MultiUse(None) => {
                        api::MandateType::MultiUse(None)
                    }
                },
            ),
            show_surcharge_breakup_screen: merchant_surcharge_configs
                .show_surcharge_breakup_screen
                .unwrap_or_default(),
            currency,
            request_external_three_ds_authentication,
            collect_shipping_details_from_wallets,
            collect_billing_details_from_wallets,
            is_tax_calculation_enabled: is_tax_connector_enabled && !skip_external_tax_calculation,
        },
    ))
}

fn should_collect_shipping_or_billing_details_from_wallet_connector(
    payment_method: &api_enums::PaymentMethod,
    payment_experience_optional: Option<&api_enums::PaymentExperience>,
    business_profile: Option<&Profile>,
    mut required_fields_hs: HashMap<String, RequiredFieldInfo>,
) -> HashMap<String, RequiredFieldInfo> {
    match (payment_method, payment_experience_optional) {
        (api_enums::PaymentMethod::Wallet, Some(api_enums::PaymentExperience::InvokeSdkClient)) => {
            let always_send_billing_details = business_profile.and_then(|business_profile| {
                business_profile.always_collect_billing_details_from_wallet_connector
            });

            let always_send_shipping_details = business_profile.and_then(|business_profile| {
                business_profile.always_collect_shipping_details_from_wallet_connector
            });

            if always_send_billing_details == Some(true) {
                let billing_details = get_billing_required_fields();
                required_fields_hs.extend(billing_details)
            };
            if always_send_shipping_details == Some(true) {
                let shipping_details = get_shipping_required_fields();
                required_fields_hs.extend(shipping_details)
            };

            required_fields_hs
        }
        _ => required_fields_hs,
    }
}

#[cfg(all(
    any(feature = "v1", feature = "v2"),
    not(feature = "payment_methods_v2"),
))]
async fn validate_payment_method_and_client_secret(
    state: &routes::SessionState,
    cs: &String,
    db: &dyn db::StorageInterface,
    merchant_account: &domain::MerchantAccount,
    key_store: &domain::MerchantKeyStore,
) -> Result<(), error_stack::Report<errors::ApiErrorResponse>> {
    let pm_vec = cs.split("_secret").collect::<Vec<&str>>();
    let pm_id = pm_vec
        .first()
        .ok_or(errors::ApiErrorResponse::MissingRequiredField {
            field_name: "client_secret",
        })?;

    let payment_method = db
        .find_payment_method(
            &(state.into()),
            key_store,
            pm_id,
            merchant_account.storage_scheme,
        )
        .await
        .change_context(errors::ApiErrorResponse::PaymentMethodNotFound)
        .attach_printable("Unable to find payment method")?;

    let client_secret_expired =
        authenticate_pm_client_secret_and_check_expiry(cs, &payment_method)?;
    if client_secret_expired {
        return Err::<(), error_stack::Report<errors::ApiErrorResponse>>(
            (errors::ApiErrorResponse::ClientSecretExpired).into(),
        );
    }
    Ok(())
}

#[allow(clippy::too_many_arguments)]
pub async fn call_surcharge_decision_management(
    state: routes::SessionState,
    merchant_account: &domain::MerchantAccount,
    key_store: &domain::MerchantKeyStore,
    business_profile: &Profile,
    payment_attempt: &storage::PaymentAttempt,
    payment_intent: storage::PaymentIntent,
    billing_address: Option<domain::Address>,
    response_payment_method_types: &mut [ResponsePaymentMethodsEnabled],
) -> errors::RouterResult<api_surcharge_decision_configs::MerchantSurchargeConfigs> {
    #[cfg(feature = "v1")]
    let algorithm_ref: routing_types::RoutingAlgorithmRef = merchant_account
        .routing_algorithm
        .clone()
        .map(|val| val.parse_value("routing algorithm"))
        .transpose()
        .change_context(errors::ApiErrorResponse::InternalServerError)
        .attach_printable("Could not decode the routing algorithm")?
        .unwrap_or_default();

    // TODO: Move to business profile surcharge decision column
    #[cfg(feature = "v2")]
    let algorithm_ref: routing_types::RoutingAlgorithmRef = todo!();

    let (surcharge_results, merchant_sucharge_configs) =
        perform_surcharge_decision_management_for_payment_method_list(
            &state,
            algorithm_ref,
            payment_attempt,
            &payment_intent,
            billing_address.as_ref().map(Into::into),
            response_payment_method_types,
        )
        .await
        .change_context(errors::ApiErrorResponse::InternalServerError)
        .attach_printable("error performing surcharge decision operation")?;
    if !surcharge_results.is_empty_result() {
        surcharge_results
            .persist_individual_surcharge_details_in_redis(&state, business_profile)
            .await?;
        let _ = state
            .store
            .update_payment_intent(
                &(&state).into(),
                payment_intent,
                storage::PaymentIntentUpdate::SurchargeApplicableUpdate {
                    surcharge_applicable: true,
                    updated_by: merchant_account.storage_scheme.to_string(),
                },
                key_store,
                merchant_account.storage_scheme,
            )
            .await
            .to_not_found_response(errors::ApiErrorResponse::PaymentNotFound)
            .attach_printable("Failed to update surcharge_applicable in Payment Intent");
    }
    Ok(merchant_sucharge_configs)
}

pub async fn call_surcharge_decision_management_for_saved_card(
    state: &routes::SessionState,
    merchant_account: &domain::MerchantAccount,
    key_store: &domain::MerchantKeyStore,
    business_profile: &Profile,
    payment_attempt: &storage::PaymentAttempt,
    payment_intent: storage::PaymentIntent,
    customer_payment_method_response: &mut api::CustomerPaymentMethodsListResponse,
) -> errors::RouterResult<()> {
    #[cfg(feature = "v1")]
    let algorithm_ref: routing_types::RoutingAlgorithmRef = merchant_account
        .routing_algorithm
        .clone()
        .map(|val| val.parse_value("routing algorithm"))
        .transpose()
        .change_context(errors::ApiErrorResponse::InternalServerError)
        .attach_printable("Could not decode the routing algorithm")?
        .unwrap_or_default();
    #[cfg(feature = "v2")]
    let algorithm_ref: routing_types::RoutingAlgorithmRef = todo!();

    // TODO: Move to business profile surcharge column
    let surcharge_results = perform_surcharge_decision_management_for_saved_cards(
        state,
        algorithm_ref,
        payment_attempt,
        &payment_intent,
        &mut customer_payment_method_response.customer_payment_methods,
    )
    .await
    .change_context(errors::ApiErrorResponse::InternalServerError)
    .attach_printable("error performing surcharge decision operation")?;
    if !surcharge_results.is_empty_result() {
        surcharge_results
            .persist_individual_surcharge_details_in_redis(state, business_profile)
            .await?;
        let _ = state
            .store
            .update_payment_intent(
                &state.into(),
                payment_intent,
                storage::PaymentIntentUpdate::SurchargeApplicableUpdate {
                    surcharge_applicable: true,
                    updated_by: merchant_account.storage_scheme.to_string(),
                },
                key_store,
                merchant_account.storage_scheme,
            )
            .await
            .to_not_found_response(errors::ApiErrorResponse::PaymentNotFound)
            .attach_printable("Failed to update surcharge_applicable in Payment Intent");
    }
    Ok(())
}

#[cfg(all(
    any(feature = "v1", feature = "v2"),
    not(feature = "payment_methods_v2")
))]
#[allow(clippy::too_many_arguments)]
pub async fn filter_payment_methods(
    graph: &cgraph::ConstraintGraph<dir::DirValue>,
    mca_id: id_type::MerchantConnectorAccountId,
    payment_methods: &[Secret<serde_json::Value>],
    req: &mut api::PaymentMethodListRequest,
    resp: &mut Vec<ResponsePaymentMethodIntermediate>,
    payment_intent: Option<&storage::PaymentIntent>,
    payment_attempt: Option<&storage::PaymentAttempt>,
    address: Option<&domain::Address>,
    connector: String,
    saved_payment_methods: &settings::EligiblePaymentMethods,
) -> errors::CustomResult<(), errors::ApiErrorResponse> {
    for payment_method in payment_methods.iter() {
        let parse_result = serde_json::from_value::<PaymentMethodsEnabled>(
            payment_method.clone().expose().clone(),
        );
        if let Ok(payment_methods_enabled) = parse_result {
            let payment_method = payment_methods_enabled.payment_method;

            let allowed_payment_method_types = payment_intent.and_then(|payment_intent| {
                payment_intent
                    .allowed_payment_method_types
                    .clone()
                    .map(|val| val.parse_value("Vec<PaymentMethodType>"))
                    .transpose()
                    .unwrap_or_else(|error| {
                        logger::error!(
                            ?error,
                            "Failed to deserialize PaymentIntent allowed_payment_method_types"
                        );
                        None
                    })
            });

            for payment_method_type_info in payment_methods_enabled
                .payment_method_types
                .unwrap_or_default()
            {
                if filter_recurring_based(&payment_method_type_info, req.recurring_enabled)
                    && filter_installment_based(
                        &payment_method_type_info,
                        req.installment_payment_enabled,
                    )
                    && filter_amount_based(&payment_method_type_info, req.amount)
                {
                    let payment_method_object = payment_method_type_info.clone();

                    let pm_dir_value: dir::DirValue =
                        (payment_method_type_info.payment_method_type, payment_method)
                            .into_dir_value()
                            .change_context(errors::ApiErrorResponse::InternalServerError)
                            .attach_printable("pm_value_node not created")?;

                    let connector_variant = api_enums::Connector::from_str(connector.as_str())
                        .change_context(errors::ConnectorError::InvalidConnectorName)
                        .change_context(errors::ApiErrorResponse::InvalidDataValue {
                            field_name: "connector",
                        })
                        .attach_printable_lazy(|| {
                            format!("unable to parse connector name {connector:?}")
                        })?;

                    let mut context_values: Vec<dir::DirValue> = Vec::new();
                    context_values.push(pm_dir_value.clone());

                    payment_intent.map(|intent| {
                        intent.currency.map(|currency| {
                            context_values.push(dir::DirValue::PaymentCurrency(currency))
                        })
                    });
                    address.map(|address| {
                        address.country.map(|country| {
                            context_values.push(dir::DirValue::BillingCountry(
                                common_enums::Country::from_alpha2(country),
                            ))
                        })
                    });

                    // Addition of Connector to context
                    if let Ok(connector) = api_enums::RoutableConnectors::from_str(
                        connector_variant.to_string().as_str(),
                    ) {
                        context_values.push(dir::DirValue::Connector(Box::new(
                            api_models::routing::ast::ConnectorChoice { connector },
                        )));
                    };

                    let filter_pm_based_on_allowed_types = filter_pm_based_on_allowed_types(
                        allowed_payment_method_types.as_ref(),
                        &payment_method_object.payment_method_type,
                    );

                    if payment_attempt
                        .and_then(|attempt| attempt.mandate_details.as_ref())
                        .is_some()
                    {
                        context_values.push(dir::DirValue::PaymentType(
                            euclid::enums::PaymentType::NewMandate,
                        ));
                    };

                    payment_attempt
                        .and_then(|attempt| attempt.mandate_data.as_ref())
                        .map(|mandate_detail| {
                            if mandate_detail.update_mandate_id.is_some() {
                                context_values.push(dir::DirValue::PaymentType(
                                    euclid::enums::PaymentType::UpdateMandate,
                                ));
                            }
                        });

                    payment_attempt
                        .map(|attempt| {
                            attempt.mandate_data.is_none() && attempt.mandate_details.is_none()
                        })
                        .and_then(|res| {
                            res.then(|| {
                                context_values.push(dir::DirValue::PaymentType(
                                    euclid::enums::PaymentType::NonMandate,
                                ))
                            })
                        });

                    payment_attempt
                        .and_then(|inner| inner.capture_method)
                        .map(|capture_method| {
                            context_values.push(dir::DirValue::CaptureMethod(capture_method));
                        });

                    let filter_pm_card_network_based = filter_pm_card_network_based(
                        payment_method_object.card_networks.as_ref(),
                        req.card_networks.as_ref(),
                        &payment_method_object.payment_method_type,
                    );

                    let saved_payment_methods_filter = req
                        .client_secret
                        .as_ref()
                        .map(|cs| {
                            if cs.starts_with("pm_") {
                                saved_payment_methods
                                    .sdk_eligible_payment_methods
                                    .contains(payment_method.to_string().as_str())
                            } else {
                                true
                            }
                        })
                        .unwrap_or(true);

                    let context = AnalysisContext::from_dir_values(context_values.clone());
                    logger::info!("Context created for List Payment method is {:?}", context);

                    let domain_ident: &[String] = &[mca_id.clone().get_string_repr().to_string()];
                    let result = graph.key_value_analysis(
                        pm_dir_value.clone(),
                        &context,
                        &mut cgraph::Memoization::new(),
                        &mut cgraph::CycleCheck::new(),
                        Some(domain_ident),
                    );
                    if let Err(ref e) = result {
                        logger::error!(
                            "Error while performing Constraint graph's key value analysis
                            for list payment methods {:?}",
                            e
                        );
                    } else if filter_pm_based_on_allowed_types
                        && filter_pm_card_network_based
                        && saved_payment_methods_filter
                        && matches!(result, Ok(()))
                    {
                        let response_pm_type = ResponsePaymentMethodIntermediate::new(
                            payment_method_object,
                            connector.clone(),
                            payment_method,
                        );
                        resp.push(response_pm_type);
                    } else {
                        logger::error!("Filtering Payment Methods Failed");
                    }
                }
            }
        }
    }
    Ok(())
}

// v2 type for PaymentMethodListRequest will not have the installment_payment_enabled field,
// need to re-evaluate filter logic
#[cfg(all(feature = "v2", feature = "payment_methods_v2"))]
#[allow(clippy::too_many_arguments)]
pub async fn filter_payment_methods(
    _graph: &cgraph::ConstraintGraph<dir::DirValue>,
    _mca_id: String,
    _payment_methods: &[Secret<serde_json::Value>],
    _req: &mut api::PaymentMethodListRequest,
    _resp: &mut [ResponsePaymentMethodIntermediate],
    _payment_intent: Option<&storage::PaymentIntent>,
    _payment_attempt: Option<&storage::PaymentAttempt>,
    _address: Option<&domain::Address>,
    _connector: String,
    _saved_payment_methods: &settings::EligiblePaymentMethods,
) -> errors::CustomResult<(), errors::ApiErrorResponse> {
    todo!()
}

fn filter_amount_based(
    payment_method: &RequestPaymentMethodTypes,
    amount: Option<MinorUnit>,
) -> bool {
    let min_check = amount
        .and_then(|amt| payment_method.minimum_amount.map(|min_amt| amt >= min_amt))
        .unwrap_or(true);
    let max_check = amount
        .and_then(|amt| payment_method.maximum_amount.map(|max_amt| amt <= max_amt))
        .unwrap_or(true);
    (min_check && max_check) || amount == Some(MinorUnit::zero())
}

fn filter_installment_based(
    payment_method: &RequestPaymentMethodTypes,
    installment_payment_enabled: Option<bool>,
) -> bool {
    installment_payment_enabled.map_or(true, |enabled| {
        payment_method.installment_payment_enabled == enabled
    })
}

fn filter_pm_card_network_based(
    pm_card_networks: Option<&Vec<api_enums::CardNetwork>>,
    request_card_networks: Option<&Vec<api_enums::CardNetwork>>,
    pm_type: &api_enums::PaymentMethodType,
) -> bool {
    match pm_type {
        api_enums::PaymentMethodType::Credit | api_enums::PaymentMethodType::Debit => {
            match (pm_card_networks, request_card_networks) {
                (Some(pm_card_networks), Some(request_card_networks)) => request_card_networks
                    .iter()
                    .all(|card_network| pm_card_networks.contains(card_network)),
                (None, Some(_)) => false,
                _ => true,
            }
        }
        _ => true,
    }
}

fn filter_pm_based_on_allowed_types(
    allowed_types: Option<&Vec<api_enums::PaymentMethodType>>,
    payment_method_type: &api_enums::PaymentMethodType,
) -> bool {
    allowed_types.map_or(true, |pm| pm.contains(payment_method_type))
}

fn filter_recurring_based(
    payment_method: &RequestPaymentMethodTypes,
    recurring_enabled: Option<bool>,
) -> bool {
    recurring_enabled.map_or(true, |enabled| payment_method.recurring_enabled == enabled)
}

#[cfg(all(
    any(feature = "v2", feature = "v1"),
    not(feature = "payment_methods_v2"),
    not(feature = "customer_v2")
))]
pub async fn do_list_customer_pm_fetch_customer_if_not_passed(
    state: routes::SessionState,
    merchant_account: domain::MerchantAccount,
    key_store: domain::MerchantKeyStore,
    req: Option<api::PaymentMethodListRequest>,
    customer_id: Option<&id_type::CustomerId>,
    ephemeral_api_key: Option<&str>,
) -> errors::RouterResponse<api::CustomerPaymentMethodsListResponse> {
    let limit = req.clone().and_then(|pml_req| pml_req.limit);

    let auth_cust = if let Some(key) = ephemeral_api_key {
        let key = state
            .store()
            .get_ephemeral_key(key)
            .await
            .change_context(errors::ApiErrorResponse::Unauthorized)?;

        Some(key.customer_id.clone())
    } else {
        None
    };

    let customer_id = customer_id.or(auth_cust.as_ref());

    if let Some(customer_id) = customer_id {
        Box::pin(list_customer_payment_method(
            &state,
            merchant_account,
            key_store,
            None,
            customer_id,
            limit,
        ))
        .await
    } else {
        let cloned_secret = req.and_then(|r| r.client_secret.as_ref().cloned());
        let payment_intent: Option<hyperswitch_domain_models::payments::PaymentIntent> =
            helpers::verify_payment_intent_time_and_client_secret(
                &state,
                &merchant_account,
                &key_store,
                cloned_secret,
            )
            .await?;

        match payment_intent
            .as_ref()
            .and_then(|intent| intent.customer_id.to_owned())
        {
            Some(customer_id) => {
                Box::pin(list_customer_payment_method(
                    &state,
                    merchant_account,
                    key_store,
                    payment_intent,
                    &customer_id,
                    limit,
                ))
                .await
            }
            None => {
                let response = api::CustomerPaymentMethodsListResponse {
                    customer_payment_methods: Vec::new(),
                    is_guest_customer: Some(true),
                };
                Ok(services::ApplicationResponse::Json(response))
            }
        }
    }
}

#[cfg(all(
    any(feature = "v2", feature = "v1"),
    not(feature = "payment_methods_v2"),
    not(feature = "customer_v2")
))]
pub async fn list_customer_payment_method(
    state: &routes::SessionState,
    merchant_account: domain::MerchantAccount,
    key_store: domain::MerchantKeyStore,
    payment_intent: Option<storage::PaymentIntent>,
    customer_id: &id_type::CustomerId,
    limit: Option<i64>,
) -> errors::RouterResponse<api::CustomerPaymentMethodsListResponse> {
    let db = &*state.store;
    let key_manager_state = &state.into();
    let off_session_payment_flag = payment_intent
        .as_ref()
        .map(|pi| {
            matches!(
                pi.setup_future_usage,
                Some(common_enums::FutureUsage::OffSession)
            )
        })
        .unwrap_or(false);

    let customer = db
        .find_customer_by_customer_id_merchant_id(
            &state.into(),
            customer_id,
            merchant_account.get_id(),
            &key_store,
            merchant_account.storage_scheme,
        )
        .await
        .to_not_found_response(errors::ApiErrorResponse::CustomerNotFound)?;

    let is_requires_cvv = db
        .find_config_by_key_unwrap_or(
            &merchant_account.get_id().get_requires_cvv_key(),
            Some("true".to_string()),
        )
        .await
        .change_context(errors::ApiErrorResponse::InternalServerError)
        .attach_printable("Failed to fetch requires_cvv config")?;

    let requires_cvv = is_requires_cvv.config != "false";

    let resp = db
        .find_payment_method_by_customer_id_merchant_id_status(
            &(state.into()),
            &key_store,
            customer_id,
            merchant_account.get_id(),
            common_enums::PaymentMethodStatus::Active,
            limit,
            merchant_account.storage_scheme,
        )
        .await
        .to_not_found_response(errors::ApiErrorResponse::PaymentMethodNotFound)?;
    let mut customer_pms = Vec::new();

    let profile_id = payment_intent
        .as_ref()
        .map(|payment_intent| {
            payment_intent
                .profile_id
                .clone()
                .get_required_value("profile_id")
                .change_context(errors::ApiErrorResponse::InternalServerError)
                .attach_printable("profile_id is not set in payment_intent")
        })
        .transpose()?;

    let business_profile = core_utils::validate_and_get_business_profile(
        db,
        key_manager_state,
        &key_store,
        profile_id.as_ref(),
        merchant_account.get_id(),
    )
    .await?;

    let is_connector_agnostic_mit_enabled = business_profile
        .as_ref()
        .and_then(|business_profile| business_profile.is_connector_agnostic_mit_enabled)
        .unwrap_or(false);

    for pm in resp.into_iter() {
        let parent_payment_method_token = generate_id(consts::ID_LENGTH, "token");

        let payment_method = pm.payment_method.get_required_value("payment_method")?;

        let pm_list_context = get_pm_list_context(
            state,
            &payment_method,
            &key_store,
            &pm,
            Some(parent_payment_method_token.clone()),
            true,
        )
        .await?;

        if pm_list_context.is_none() {
            continue;
        }

        let pm_list_context = pm_list_context.get_required_value("PaymentMethodListContext")?;

        // Retrieve the masked bank details to be sent as a response
        let bank_details = if payment_method == enums::PaymentMethod::BankDebit {
            get_masked_bank_details(&pm).await.unwrap_or_else(|error| {
                logger::error!(?error);
                None
            })
        } else {
            None
        };

        let payment_method_billing = pm
            .payment_method_billing_address
            .clone()
            .map(|decrypted_data| decrypted_data.into_inner().expose())
            .map(|decrypted_value| decrypted_value.parse_value("payment method billing address"))
            .transpose()
            .change_context(errors::ApiErrorResponse::InternalServerError)
            .attach_printable("unable to decrypt payment method billing address details")?;
        let connector_mandate_details = pm
            .connector_mandate_details
            .clone()
            .map(|val| {
                val.parse_value::<storage::PaymentsMandateReference>("PaymentsMandateReference")
            })
            .transpose()
            .change_context(errors::ApiErrorResponse::InternalServerError)
            .attach_printable("Failed to deserialize to Payment Mandate Reference ")?;
        let mca_enabled = get_mca_status(
            state,
            &key_store,
            profile_id.clone(),
            merchant_account.get_id(),
            is_connector_agnostic_mit_enabled,
            connector_mandate_details,
            pm.network_transaction_id.as_ref(),
        )
        .await?;

        let requires_cvv = if is_connector_agnostic_mit_enabled {
            requires_cvv
                && !(off_session_payment_flag
                    && (pm.connector_mandate_details.is_some()
                        || pm.network_transaction_id.is_some()))
        } else {
            requires_cvv && !(off_session_payment_flag && pm.connector_mandate_details.is_some())
        };
        // Need validation for enabled payment method ,querying MCA
        let pma = api::CustomerPaymentMethod {
            payment_token: parent_payment_method_token.to_owned(),
            payment_method_id: pm.payment_method_id.clone(),
            customer_id: pm.customer_id,
            payment_method,
            payment_method_type: pm.payment_method_type,
            payment_method_issuer: pm.payment_method_issuer,
            card: pm_list_context.card_details,
            metadata: pm.metadata,
            payment_method_issuer_code: pm.payment_method_issuer_code,
            recurring_enabled: mca_enabled,
            installment_payment_enabled: false,
            payment_experience: Some(vec![api_models::enums::PaymentExperience::RedirectToUrl]),
            created: Some(pm.created_at),
            #[cfg(feature = "payouts")]
            bank_transfer: pm_list_context.bank_transfer_details,
            bank: bank_details,
            surcharge_details: None,
            requires_cvv,
            last_used_at: Some(pm.last_used_at),
            default_payment_method_set: customer.default_payment_method_id.is_some()
                && customer.default_payment_method_id == Some(pm.payment_method_id),
            billing: payment_method_billing,
        };
        if requires_cvv || mca_enabled {
            customer_pms.push(pma.to_owned());
        }

        let redis_conn = state
            .store
            .get_redis_conn()
            .change_context(errors::ApiErrorResponse::InternalServerError)
            .attach_printable("Failed to get redis connection")?;

        let intent_fulfillment_time = business_profile
            .as_ref()
            .and_then(|b_profile| b_profile.get_order_fulfillment_time())
            .unwrap_or(consts::DEFAULT_INTENT_FULFILLMENT_TIME);

        let hyperswitch_token_data = pm_list_context
            .hyperswitch_token_data
            .get_required_value("PaymentTokenData")?;

        ParentPaymentMethodToken::create_key_for_token((
            &parent_payment_method_token,
            pma.payment_method,
        ))
        .insert(intent_fulfillment_time, hyperswitch_token_data, state)
        .await?;

        if let Some(metadata) = pma.metadata {
            let pm_metadata_vec: payment_methods::PaymentMethodMetadata = metadata
                .parse_value("PaymentMethodMetadata")
                .change_context(errors::ApiErrorResponse::InternalServerError)
                .attach_printable(
                    "Failed to deserialize metadata to PaymentmethodMetadata struct",
                )?;

            for pm_metadata in pm_metadata_vec.payment_method_tokenization {
                let key = format!(
                    "pm_token_{}_{}_{}",
                    parent_payment_method_token, pma.payment_method, pm_metadata.0
                );

                redis_conn
                    .set_key_with_expiry(&key, pm_metadata.1, intent_fulfillment_time)
                    .await
                    .change_context(errors::StorageError::KVError)
                    .change_context(errors::ApiErrorResponse::InternalServerError)
                    .attach_printable("Failed to add data in redis")?;
            }
        }
    }

    let mut response = api::CustomerPaymentMethodsListResponse {
        customer_payment_methods: customer_pms,
        is_guest_customer: payment_intent.as_ref().map(|_| false), //to return this key only when the request is tied to a payment intent
    };

    Box::pin(perform_surcharge_ops(
        payment_intent,
        state,
        merchant_account,
        key_store,
        business_profile,
        &mut response,
    ))
    .await?;

    Ok(services::ApplicationResponse::Json(response))
}

#[cfg(all(
    any(feature = "v2", feature = "v1"),
    not(feature = "payment_methods_v2"),
    not(feature = "customer_v2")
))]
async fn get_pm_list_context(
    state: &routes::SessionState,
    payment_method: &enums::PaymentMethod,
    #[cfg(feature = "payouts")] key_store: &domain::MerchantKeyStore,
    #[cfg(not(feature = "payouts"))] _key_store: &domain::MerchantKeyStore,
    pm: &domain::PaymentMethod,
    #[cfg(feature = "payouts")] parent_payment_method_token: Option<String>,
    #[cfg(not(feature = "payouts"))] _parent_payment_method_token: Option<String>,
    is_payment_associated: bool,
) -> Result<Option<PaymentMethodListContext>, error_stack::Report<errors::ApiErrorResponse>> {
    let payment_method_retrieval_context = match payment_method {
        enums::PaymentMethod::Card => {
            let card_details = get_card_details_with_locker_fallback(pm, state).await?;

            card_details.as_ref().map(|card| PaymentMethodListContext {
                card_details: Some(card.clone()),
                #[cfg(feature = "payouts")]
                bank_transfer_details: None,
                hyperswitch_token_data: is_payment_associated.then_some(
                    PaymentTokenData::permanent_card(
                        Some(pm.get_id().clone()),
                        pm.locker_id.clone().or(Some(pm.get_id().clone())),
                        pm.locker_id.clone().unwrap_or(pm.get_id().clone()),
                        pm.network_token_requestor_reference_id
                            .clone()
                            .or(Some(pm.get_id().clone())),
                    ),
                ),
            })
        }

        enums::PaymentMethod::BankDebit => {
            // Retrieve the pm_auth connector details so that it can be tokenized
            let bank_account_token_data = get_bank_account_connector_details(pm)
                .await
                .unwrap_or_else(|err| {
                    logger::error!(error=?err);
                    None
                });

            bank_account_token_data.map(|data| {
                let token_data = PaymentTokenData::AuthBankDebit(data);

                PaymentMethodListContext {
                    card_details: None,
                    #[cfg(feature = "payouts")]
                    bank_transfer_details: None,
                    hyperswitch_token_data: is_payment_associated.then_some(token_data),
                }
            })
        }

        enums::PaymentMethod::Wallet => Some(PaymentMethodListContext {
            card_details: None,
            #[cfg(feature = "payouts")]
            bank_transfer_details: None,
            hyperswitch_token_data: is_payment_associated
                .then_some(PaymentTokenData::wallet_token(pm.get_id().clone())),
        }),

        #[cfg(feature = "payouts")]
        enums::PaymentMethod::BankTransfer => Some(PaymentMethodListContext {
            card_details: None,
            bank_transfer_details: Some(
                get_bank_from_hs_locker(
                    state,
                    key_store,
                    parent_payment_method_token.as_ref(),
                    &pm.customer_id,
                    &pm.merchant_id,
                    pm.locker_id.as_ref().unwrap_or(pm.get_id()),
                )
                .await?,
            ),
            hyperswitch_token_data: parent_payment_method_token
                .map(|token| PaymentTokenData::temporary_generic(token.clone())),
        }),

        _ => Some(PaymentMethodListContext {
            card_details: None,
            #[cfg(feature = "payouts")]
            bank_transfer_details: None,
            hyperswitch_token_data: is_payment_associated.then_some(
                PaymentTokenData::temporary_generic(generate_id(consts::ID_LENGTH, "token")),
            ),
        }),
    };

    Ok(payment_method_retrieval_context)
}

#[cfg(all(
    any(feature = "v1", feature = "v2"),
    not(feature = "payment_v2"),
    not(feature = "payment_methods_v2")
))]
async fn perform_surcharge_ops(
    payment_intent: Option<storage::PaymentIntent>,
    state: &routes::SessionState,
    merchant_account: domain::MerchantAccount,
    key_store: domain::MerchantKeyStore,
    business_profile: Option<Profile>,
    response: &mut api::CustomerPaymentMethodsListResponse,
) -> Result<(), error_stack::Report<errors::ApiErrorResponse>> {
    let payment_attempt = payment_intent
        .as_ref()
        .async_map(|payment_intent| async {
            state
                .store
                .find_payment_attempt_by_payment_id_merchant_id_attempt_id(
                    payment_intent.get_id(),
                    merchant_account.get_id(),
                    &payment_intent.active_attempt.get_id(),
                    merchant_account.storage_scheme,
                )
                .await
                .to_not_found_response(errors::ApiErrorResponse::PaymentNotFound)
        })
        .await
        .transpose()?;
    if let Some((payment_attempt, payment_intent, business_profile)) = payment_attempt
        .zip(payment_intent)
        .zip(business_profile)
        .map(|((pa, pi), bp)| (pa, pi, bp))
    {
        call_surcharge_decision_management_for_saved_card(
            state,
            &merchant_account,
            &key_store,
            &business_profile,
            &payment_attempt,
            payment_intent,
            response,
        )
        .await?;
    }

    Ok(())
}

#[cfg(all(feature = "v2", feature = "payment_v2", feature = "payment_methods_v2"))]
pub async fn perform_surcharge_ops(
    _payment_intent: Option<storage::PaymentIntent>,
    _state: &routes::SessionState,
    _merchant_account: domain::MerchantAccount,
    _key_store: domain::MerchantKeyStore,
    _business_profile: Option<Profile>,
    _response: &mut api::CustomerPaymentMethodsListResponse,
) -> Result<(), error_stack::Report<errors::ApiErrorResponse>> {
    todo!()
}

<<<<<<< HEAD
#[cfg(all(feature = "v2", feature = "payment_methods_v2"))]
struct SavedPMLPaymentsInfo {
    pub payment_intent: storage::PaymentIntent,
    pub business_profile: Option<Profile>,
    pub requires_cvv: bool,
    pub off_session_payment_flag: bool,
    pub is_connector_agnostic_mit_enabled: bool,
}

#[cfg(all(feature = "v2", feature = "payment_methods_v2"))]
impl SavedPMLPaymentsInfo {
    pub async fn form_payments_info(
        payment_intent: storage::PaymentIntent,
        merchant_account: &domain::MerchantAccount,
        db: &dyn db::StorageInterface,
        key_manager_state: &KeyManagerState,
        key_store: &domain::MerchantKeyStore,
    ) -> errors::RouterResult<Self> {
        let requires_cvv = db
            .find_config_by_key_unwrap_or(
                format!(
                    "{}_requires_cvv",
                    merchant_account.get_id().get_string_repr()
                )
                .as_str(),
                Some("true".to_string()),
            )
            .await
            .change_context(errors::ApiErrorResponse::InternalServerError)
            .attach_printable("Failed to fetch requires_cvv config")?
            .config
            != "false";

        let off_session_payment_flag = matches!(
            payment_intent.setup_future_usage,
            Some(common_enums::FutureUsage::OffSession)
        );

        let profile_id = payment_intent
            .profile_id
            .as_ref()
            .get_required_value("profile_id")
            .change_context(errors::ApiErrorResponse::InternalServerError)
            .attach_printable("profile_id is not set in payment_intent")?
            .clone();

        let business_profile = core_utils::validate_and_get_business_profile(
            db,
            key_manager_state,
            key_store,
            Some(profile_id).as_ref(),
            merchant_account.get_id(),
        )
        .await?;

        let is_connector_agnostic_mit_enabled = business_profile
            .as_ref()
            .and_then(|business_profile| business_profile.is_connector_agnostic_mit_enabled)
            .unwrap_or(false);

        Ok(Self {
            payment_intent,
            business_profile,
            requires_cvv,
            off_session_payment_flag,
            is_connector_agnostic_mit_enabled,
        })
    }

    pub async fn perform_payment_ops(
        &self,
        state: &routes::SessionState,
        parent_payment_method_token: Option<String>,
        pma: &api::CustomerPaymentMethod,
        pm_list_context: PaymentMethodListContext,
    ) -> errors::RouterResult<()> {
        let token = parent_payment_method_token
            .as_ref()
            .get_required_value("parent_payment_method_token")?;
        let hyperswitch_token_data = pm_list_context
            .hyperswitch_token_data
            .get_required_value("PaymentTokenData")?;

        let intent_fulfillment_time = self
            .business_profile
            .as_ref()
            .and_then(|b_profile| b_profile.get_order_fulfillment_time())
            .unwrap_or(consts::DEFAULT_INTENT_FULFILLMENT_TIME);

        ParentPaymentMethodToken::create_key_for_token((token, pma.payment_method))
            .insert(intent_fulfillment_time, hyperswitch_token_data, state)
            .await?;

        if let Some(metadata) = pma.metadata.clone() {
            let pm_metadata_vec: payment_methods::PaymentMethodMetadata = metadata
                .parse_value("PaymentMethodMetadata")
                .change_context(errors::ApiErrorResponse::InternalServerError)
                .attach_printable(
                    "Failed to deserialize metadata to PaymentmethodMetadata struct",
                )?;

            let redis_conn = state
                .store
                .get_redis_conn()
                .change_context(errors::ApiErrorResponse::InternalServerError)
                .attach_printable("Failed to get redis connection")?;

            for pm_metadata in pm_metadata_vec.payment_method_tokenization {
                let key = format!(
                    "pm_token_{}_{}_{}",
                    token, pma.payment_method, pm_metadata.0
                );

                redis_conn
                    .set_key_with_expiry(&key, pm_metadata.1, intent_fulfillment_time)
                    .await
                    .change_context(errors::StorageError::KVError)
                    .change_context(errors::ApiErrorResponse::InternalServerError)
                    .attach_printable("Failed to add data in redis")?;
            }
        }

        Ok(())
    }
}

#[cfg(all(
    feature = "v2",
    feature = "payment_methods_v2",
    feature = "customer_v2"
))]
pub async fn list_customer_payment_method(
    state: &routes::SessionState,
    merchant_account: domain::MerchantAccount,
    key_store: domain::MerchantKeyStore,
    payment_intent: Option<storage::PaymentIntent>,
    customer_id: &id_type::CustomerId,
    limit: Option<i64>,
    is_payment_associated: bool,
) -> errors::RouterResponse<api::CustomerPaymentMethodsListResponse> {
    let db = &*state.store;
    let key_manager_state = &(state).into();
    // let key = key_store.key.get_inner().peek();

    let customer = db
        .find_customer_by_merchant_reference_id_merchant_id(
            key_manager_state,
            customer_id,
            merchant_account.get_id(),
            &key_store,
            merchant_account.storage_scheme,
        )
        .await
        .to_not_found_response(errors::ApiErrorResponse::CustomerNotFound)?;

    let payments_info = payment_intent
        .async_map(|pi| {
            SavedPMLPaymentsInfo::form_payments_info(
                pi,
                &merchant_account,
                db,
                key_manager_state,
                &key_store,
            )
        })
        .await
        .transpose()?;

    let saved_payment_methods = db
        .find_payment_method_by_customer_id_merchant_id_status(
            key_manager_state,
            &key_store,
            customer_id,
            merchant_account.get_id(),
            common_enums::PaymentMethodStatus::Active,
            limit,
            merchant_account.storage_scheme,
        )
        .await
        .to_not_found_response(errors::ApiErrorResponse::PaymentMethodNotFound)?;

    let mut filtered_saved_payment_methods_ctx = Vec::new();
    for pm in saved_payment_methods.into_iter() {
        logger::debug!(
            "Fetching payment method from locker for payment_method_id: {}",
            pm.id
        );
        let payment_method = pm.payment_method.get_required_value("payment_method")?;
        let parent_payment_method_token =
            is_payment_associated.then(|| generate_id(consts::ID_LENGTH, "token"));

        let pm_list_context = get_pm_list_context(
            state,
            &payment_method,
            &key_store,
            &pm,
            parent_payment_method_token.clone(),
            is_payment_associated,
        )
        .await?;

        if let Some(ctx) = pm_list_context {
            filtered_saved_payment_methods_ctx.push((ctx, parent_payment_method_token, pm));
        }
    }

    let pm_list_futures = filtered_saved_payment_methods_ctx
        .into_iter()
        .map(|ctx| {
            generate_saved_pm_response(
                state,
                &key_store,
                &merchant_account,
                ctx,
                &customer,
                payments_info.as_ref(),
            )
        })
        .collect::<Vec<_>>();

    let final_result = futures::future::join_all(pm_list_futures).await;

    let mut customer_pms = Vec::new();
    for result in final_result.into_iter() {
        let pma = result.attach_printable("saved pm list failed")?;
        customer_pms.push(pma);
    }

    let mut response = api::CustomerPaymentMethodsListResponse {
        customer_payment_methods: customer_pms,
        is_guest_customer: is_payment_associated.then_some(false), //to return this key only when the request is tied to a payment intent
    };

    if is_payment_associated {
        Box::pin(perform_surcharge_ops(
            payments_info.as_ref().map(|pi| pi.payment_intent.clone()),
            state,
            merchant_account,
            key_store,
            payments_info.and_then(|pi| pi.business_profile),
            &mut response,
        ))
        .await?;
    }

    Ok(services::ApplicationResponse::Json(response))
}

#[cfg(all(feature = "v2", feature = "payment_methods_v2"))]
async fn generate_saved_pm_response(
    state: &routes::SessionState,
    key_store: &domain::MerchantKeyStore,
    merchant_account: &domain::MerchantAccount,
    pm_list_context: (
        PaymentMethodListContext,
        Option<String>,
        domain::PaymentMethod,
    ),
    customer: &domain::Customer,
    payment_info: Option<&SavedPMLPaymentsInfo>,
) -> Result<api::CustomerPaymentMethod, error_stack::Report<errors::ApiErrorResponse>> {
    let (pm_list_context, parent_payment_method_token, pm) = pm_list_context;
    let payment_method = pm.payment_method.get_required_value("payment_method")?;

    let bank_details = if payment_method == enums::PaymentMethod::BankDebit {
        get_masked_bank_details(&pm).await.unwrap_or_else(|err| {
            logger::error!(error=?err);
            None
        })
    } else {
        None
    };

    let payment_method_billing = pm
        .payment_method_billing_address
        .clone()
        .map(|decrypted_data| decrypted_data.into_inner().expose())
        .map(|decrypted_value| decrypted_value.parse_value("payment_method_billing_address"))
        .transpose()
        .change_context(errors::ApiErrorResponse::InternalServerError)
        .attach_printable("unable to parse payment method billing address details")?;

    let connector_mandate_details = pm
        .connector_mandate_details
        .clone()
        .map(|val| val.parse_value::<storage::PaymentsMandateReference>("PaymentsMandateReference"))
        .transpose()
        .change_context(errors::ApiErrorResponse::InternalServerError)
        .attach_printable("Failed to deserialize to Payment Mandate Reference ")?;

    let (is_connector_agnostic_mit_enabled, requires_cvv, off_session_payment_flag, profile_id) =
        payment_info
            .map(|pi| {
                (
                    pi.is_connector_agnostic_mit_enabled,
                    pi.requires_cvv,
                    pi.off_session_payment_flag,
                    pi.business_profile
                        .as_ref()
                        .map(|profile| profile.get_id().to_owned()),
                )
            })
            .unwrap_or((false, false, false, Default::default()));

    let mca_enabled = get_mca_status(
        state,
        key_store,
        profile_id,
        merchant_account.get_id(),
        is_connector_agnostic_mit_enabled,
        connector_mandate_details,
        pm.network_transaction_id.as_ref(),
    )
    .await?;

    let requires_cvv = if is_connector_agnostic_mit_enabled {
        requires_cvv
            && !(off_session_payment_flag
                && (pm.connector_mandate_details.is_some() || pm.network_transaction_id.is_some()))
    } else {
        requires_cvv && !(off_session_payment_flag && pm.connector_mandate_details.is_some())
    };

    let pmd = if let Some(card) = pm_list_context.card_details.as_ref() {
        Some(api::PaymentMethodListData::Card(card.clone()))
    } else if cfg!(feature = "payouts") {
        pm_list_context
            .bank_transfer_details
            .clone()
            .map(api::PaymentMethodListData::Bank)
    } else {
        None
    };

    let pma = api::CustomerPaymentMethod {
        payment_token: parent_payment_method_token.clone(),
        payment_method_id: pm.get_id().clone(),
        customer_id: pm.customer_id.to_owned(),
        payment_method,
        payment_method_type: pm.payment_method_type,
        payment_method_data: pmd,
        metadata: pm.metadata.clone(),
        recurring_enabled: mca_enabled,
        created: Some(pm.created_at),
        bank: bank_details,
        surcharge_details: None,
        requires_cvv: requires_cvv
            && !(off_session_payment_flag && pm.connector_mandate_details.is_some()),
        last_used_at: Some(pm.last_used_at),
        is_default: customer.default_payment_method_id.is_some()
            && customer.default_payment_method_id.as_ref() == Some(pm.get_id()),
        billing: payment_method_billing,
    };

    payment_info
        .async_map(|pi| {
            pi.perform_payment_ops(state, parent_payment_method_token, &pma, pm_list_context)
        })
        .await
        .transpose()?;

    Ok(pma)
}

=======
>>>>>>> 99f59338
pub async fn get_mca_status(
    state: &routes::SessionState,
    key_store: &domain::MerchantKeyStore,
    profile_id: Option<id_type::ProfileId>,
    merchant_id: &id_type::MerchantId,
    is_connector_agnostic_mit_enabled: bool,
    connector_mandate_details: Option<storage::PaymentsMandateReference>,
    network_transaction_id: Option<&String>,
) -> errors::RouterResult<bool> {
    if is_connector_agnostic_mit_enabled && network_transaction_id.is_some() {
        return Ok(true);
    }
    if let Some(connector_mandate_details) = connector_mandate_details {
        let mcas = state
            .store
            .find_merchant_connector_account_by_merchant_id_and_disabled_list(
                &state.into(),
                merchant_id,
                true,
                key_store,
            )
            .await
            .change_context(errors::ApiErrorResponse::MerchantConnectorAccountNotFound {
                id: merchant_id.get_string_repr().to_owned(),
            })?;
        let mut mca_ids = HashSet::new();
        let mcas = mcas
            .into_iter()
            .filter(|mca| {
                mca.disabled == Some(false) && profile_id.clone() == Some(mca.profile_id.clone())
            })
            .collect::<Vec<_>>();

        for mca in mcas {
            mca_ids.insert(mca.get_id());
        }
        for mca_id in connector_mandate_details.keys() {
            if mca_ids.contains(mca_id) {
                return Ok(true);
            }
        }
    }
    Ok(false)
}
pub async fn decrypt_generic_data<T>(
    state: &routes::SessionState,
    data: Option<Encryption>,
    key_store: &domain::MerchantKeyStore,
) -> errors::RouterResult<Option<T>>
where
    T: serde::de::DeserializeOwned,
{
    let key = key_store.key.get_inner().peek();
    let identifier = Identifier::Merchant(key_store.merchant_id.clone());
    let decrypted_data = domain::types::crypto_operation::<serde_json::Value, masking::WithType>(
        &state.into(),
        type_name!(T),
        domain::types::CryptoOperation::DecryptOptional(data),
        identifier,
        key,
    )
    .await
    .and_then(|val| val.try_into_optionaloperation())
    .change_context(errors::StorageError::DecryptionError)
    .change_context(errors::ApiErrorResponse::InternalServerError)
    .attach_printable("unable to decrypt data")?;

    decrypted_data
        .map(|decrypted_data| decrypted_data.into_inner().expose())
        .map(|decrypted_value| decrypted_value.parse_value("generic_data"))
        .transpose()
        .change_context(errors::ApiErrorResponse::InternalServerError)
        .attach_printable("unable to parse generic data value")
}

#[cfg(all(
    any(feature = "v2", feature = "v1"),
    not(feature = "payment_methods_v2")
))]
pub async fn get_card_details_with_locker_fallback(
    pm: &domain::PaymentMethod,
    state: &routes::SessionState,
) -> errors::RouterResult<Option<api::CardDetailFromLocker>> {
    let card_decrypted = pm
        .payment_method_data
        .clone()
        .map(|x| x.into_inner().expose())
        .and_then(|v| serde_json::from_value::<PaymentMethodsData>(v).ok())
        .and_then(|pmd| match pmd {
            PaymentMethodsData::Card(crd) => Some(api::CardDetailFromLocker::from(crd)),
            _ => None,
        });

    Ok(if let Some(mut crd) = card_decrypted {
        crd.scheme.clone_from(&pm.scheme);
        Some(crd)
    } else {
        logger::debug!(
            "Getting card details from locker as it is not found in payment methods table"
        );
        Some(get_card_details_from_locker(state, pm).await?)
    })
}

#[cfg(all(feature = "v2", feature = "payment_methods_v2"))]
pub async fn get_card_details_with_locker_fallback(
    pm: &domain::PaymentMethod,
    state: &routes::SessionState,
) -> errors::RouterResult<Option<api::CardDetailFromLocker>> {
    todo!()
}

#[cfg(all(
    any(feature = "v2", feature = "v1"),
    not(feature = "payment_methods_v2")
))]
pub async fn get_card_details_without_locker_fallback(
    pm: &domain::PaymentMethod,
    state: &routes::SessionState,
) -> errors::RouterResult<api::CardDetailFromLocker> {
    let card_decrypted = pm
        .payment_method_data
        .clone()
        .map(|x| x.into_inner().expose())
        .and_then(|v| serde_json::from_value::<PaymentMethodsData>(v).ok())
        .and_then(|pmd| match pmd {
            PaymentMethodsData::Card(crd) => Some(api::CardDetailFromLocker::from(crd)),
            _ => None,
        });

    Ok(if let Some(mut crd) = card_decrypted {
        crd.scheme.clone_from(&pm.scheme);
        crd
    } else {
        logger::debug!(
            "Getting card details from locker as it is not found in payment methods table"
        );
        get_card_details_from_locker(state, pm).await?
    })
}

#[cfg(all(feature = "v2", feature = "payment_methods_v2"))]
pub async fn get_card_details_without_locker_fallback(
    pm: &domain::PaymentMethod,
    state: &routes::SessionState,
) -> errors::RouterResult<api::CardDetailFromLocker> {
    todo!()
}

#[cfg(all(
    any(feature = "v2", feature = "v1"),
    not(feature = "payment_methods_v2")
))]
pub async fn get_card_details_from_locker(
    state: &routes::SessionState,
    pm: &domain::PaymentMethod,
) -> errors::RouterResult<api::CardDetailFromLocker> {
    let card = get_card_from_locker(
        state,
        &pm.customer_id,
        &pm.merchant_id,
        pm.locker_id.as_ref().unwrap_or(pm.get_id()),
    )
    .await
    .change_context(errors::ApiErrorResponse::InternalServerError)
    .attach_printable("Error getting card from card vault")?;

    payment_methods::get_card_detail(pm, card)
        .change_context(errors::ApiErrorResponse::InternalServerError)
        .attach_printable("Get Card Details Failed")
}

#[cfg(all(
    any(feature = "v2", feature = "v1"),
    not(feature = "payment_methods_v2")
))]
pub async fn get_lookup_key_from_locker(
    state: &routes::SessionState,
    payment_token: &str,
    pm: &domain::PaymentMethod,
    merchant_key_store: &domain::MerchantKeyStore,
) -> errors::RouterResult<api::CardDetailFromLocker> {
    let card_detail = get_card_details_from_locker(state, pm).await?;
    let card = card_detail.clone();

    let resp = TempLockerCardSupport::create_payment_method_data_in_temp_locker(
        state,
        payment_token,
        card,
        pm,
        merchant_key_store,
    )
    .await?;
    Ok(resp)
}

pub async fn get_masked_bank_details(
    pm: &domain::PaymentMethod,
) -> errors::RouterResult<Option<MaskedBankDetails>> {
    let payment_method_data = pm
        .payment_method_data
        .clone()
        .map(|x| x.into_inner().expose())
        .map(
            |v| -> Result<PaymentMethodsData, error_stack::Report<errors::ApiErrorResponse>> {
                v.parse_value::<PaymentMethodsData>("PaymentMethodsData")
                    .change_context(errors::StorageError::DeserializationFailed)
                    .change_context(errors::ApiErrorResponse::InternalServerError)
                    .attach_printable("Failed to deserialize Payment Method Auth config")
            },
        )
        .transpose()?;

    match payment_method_data {
        Some(pmd) => match pmd {
            PaymentMethodsData::Card(_) => Ok(None),
            PaymentMethodsData::BankDetails(bank_details) => Ok(Some(MaskedBankDetails {
                mask: bank_details.mask,
            })),
        },
        None => Err(report!(errors::ApiErrorResponse::InternalServerError))
            .attach_printable("Unable to fetch payment method data"),
    }
}

pub async fn get_bank_account_connector_details(
    pm: &domain::PaymentMethod,
) -> errors::RouterResult<Option<BankAccountTokenData>> {
    let payment_method_data = pm
        .payment_method_data
        .clone()
        .map(|x| x.into_inner().expose())
        .map(
            |v| -> Result<PaymentMethodsData, error_stack::Report<errors::ApiErrorResponse>> {
                v.parse_value::<PaymentMethodsData>("PaymentMethodsData")
                    .change_context(errors::StorageError::DeserializationFailed)
                    .change_context(errors::ApiErrorResponse::InternalServerError)
                    .attach_printable("Failed to deserialize Payment Method Auth config")
            },
        )
        .transpose()?;

    match payment_method_data {
        Some(pmd) => match pmd {
            PaymentMethodsData::Card(_) => Err(errors::ApiErrorResponse::UnprocessableEntity {
                message: "Card is not a valid entity".to_string(),
            }
            .into()),
            PaymentMethodsData::BankDetails(bank_details) => {
                let connector_details = bank_details
                    .connector_details
                    .first()
                    .ok_or(errors::ApiErrorResponse::InternalServerError)?;

                let pm_type = pm
                    .payment_method_type
                    .get_required_value("payment_method_type")
                    .attach_printable("PaymentMethodType not found")?;

                let pm = pm
                    .payment_method
                    .get_required_value("payment_method")
                    .attach_printable("PaymentMethod not found")?;

                let token_data = BankAccountTokenData {
                    payment_method_type: pm_type,
                    payment_method: pm,
                    connector_details: connector_details.clone(),
                };

                Ok(Some(token_data))
            }
        },
        None => Ok(None),
    }
}

#[cfg(all(feature = "v2", feature = "customer_v2"))]
pub async fn set_default_payment_method(
    _state: &routes::SessionState,
    _merchant_id: &id_type::MerchantId,
    _key_store: domain::MerchantKeyStore,
    _customer_id: &id_type::CustomerId,
    _payment_method_id: String,
    _storage_scheme: MerchantStorageScheme,
) -> errors::RouterResponse<CustomerDefaultPaymentMethodResponse> {
    todo!()
}

#[cfg(all(any(feature = "v1", feature = "v2"), not(feature = "customer_v2")))]
pub async fn set_default_payment_method(
    state: &routes::SessionState,
    merchant_id: &id_type::MerchantId,
    key_store: domain::MerchantKeyStore,
    customer_id: &id_type::CustomerId,
    payment_method_id: String,
    storage_scheme: MerchantStorageScheme,
) -> errors::RouterResponse<CustomerDefaultPaymentMethodResponse> {
    let db = &*state.store;
    let key_manager_state = &state.into();
    // check for the customer
    // TODO: customer need not be checked again here, this function can take an optional customer and check for existence of customer based on the optional value
    let customer = db
        .find_customer_by_customer_id_merchant_id(
            key_manager_state,
            customer_id,
            merchant_id,
            &key_store,
            storage_scheme,
        )
        .await
        .to_not_found_response(errors::ApiErrorResponse::CustomerNotFound)?;
    // check for the presence of payment_method
    let payment_method = db
        .find_payment_method(
            &(state.into()),
            &key_store,
            &payment_method_id,
            storage_scheme,
        )
        .await
        .to_not_found_response(errors::ApiErrorResponse::PaymentMethodNotFound)?;
    let pm = payment_method
        .payment_method
        .get_required_value("payment_method")?;

    utils::when(
        &payment_method.customer_id != customer_id || payment_method.merchant_id != *merchant_id,
        || {
            Err(errors::ApiErrorResponse::PreconditionFailed {
                message: "The payment_method_id is not valid".to_string(),
            })
        },
    )?;

    utils::when(
        Some(payment_method_id.clone()) == customer.default_payment_method_id,
        || {
            Err(errors::ApiErrorResponse::PreconditionFailed {
                message: "Payment Method is already set as default".to_string(),
            })
        },
    )?;

    let customer_id = customer.customer_id.clone();

    let customer_update = CustomerUpdate::UpdateDefaultPaymentMethod {
        default_payment_method_id: Some(Some(payment_method_id.to_owned())),
    };
    // update the db with the default payment method id

    let updated_customer_details = db
        .update_customer_by_customer_id_merchant_id(
            key_manager_state,
            customer_id.to_owned(),
            merchant_id.to_owned(),
            customer,
            customer_update,
            &key_store,
            storage_scheme,
        )
        .await
        .change_context(errors::ApiErrorResponse::InternalServerError)
        .attach_printable("Failed to update the default payment method id for the customer")?;

    let resp = CustomerDefaultPaymentMethodResponse {
        default_payment_method_id: updated_customer_details.default_payment_method_id,
        customer_id,
        payment_method_type: payment_method.payment_method_type,
        payment_method: pm,
    };

    Ok(services::ApplicationResponse::Json(resp))
}

pub async fn update_last_used_at(
    payment_method: &domain::PaymentMethod,
    state: &routes::SessionState,
    storage_scheme: MerchantStorageScheme,
    key_store: &domain::MerchantKeyStore,
) -> errors::RouterResult<()> {
    let update_last_used = storage::PaymentMethodUpdate::LastUsedUpdate {
        last_used_at: common_utils::date_time::now(),
    };

    state
        .store
        .update_payment_method(
            &(state.into()),
            key_store,
            payment_method.clone(),
            update_last_used,
            storage_scheme,
        )
        .await
        .change_context(errors::ApiErrorResponse::InternalServerError)
        .attach_printable("Failed to update the last_used_at in db")?;

    Ok(())
}
#[cfg(feature = "payouts")]
pub async fn get_bank_from_hs_locker(
    state: &routes::SessionState,
    key_store: &domain::MerchantKeyStore,
    temp_token: Option<&String>,
    customer_id: &id_type::CustomerId,
    merchant_id: &id_type::MerchantId,
    token_ref: &str,
) -> errors::RouterResult<api::BankPayout> {
    let payment_method = get_payment_method_from_hs_locker(
        state,
        key_store,
        customer_id,
        merchant_id,
        token_ref,
        None,
    )
    .await
    .change_context(errors::ApiErrorResponse::InternalServerError)
    .attach_printable("Error getting payment method from locker")?;
    let pm_parsed: api::PayoutMethodData = payment_method
        .peek()
        .to_string()
        .parse_struct("PayoutMethodData")
        .change_context(errors::ApiErrorResponse::InternalServerError)?;
    match &pm_parsed {
        api::PayoutMethodData::Bank(bank) => {
            if let Some(token) = temp_token {
                vault::Vault::store_payout_method_data_in_locker(
                    state,
                    Some(token.clone()),
                    &pm_parsed,
                    Some(customer_id.to_owned()),
                    key_store,
                )
                .await
                .change_context(errors::ApiErrorResponse::InternalServerError)
                .attach_printable("Error storing payout method data in temporary locker")?;
            }
            Ok(bank.to_owned())
        }
        api::PayoutMethodData::Card(_) => Err(errors::ApiErrorResponse::InvalidRequestData {
            message: "Expected bank details, found card details instead".to_string(),
        }
        .into()),
        api::PayoutMethodData::Wallet(_) => Err(errors::ApiErrorResponse::InvalidRequestData {
            message: "Expected bank details, found wallet details instead".to_string(),
        }
        .into()),
    }
}

#[cfg(all(
    any(feature = "v2", feature = "v1"),
    not(feature = "payment_methods_v2")
))]
pub struct TempLockerCardSupport;

#[cfg(all(
    any(feature = "v2", feature = "v1"),
    not(feature = "payment_methods_v2")
))]
impl TempLockerCardSupport {
    #[instrument(skip_all)]
    async fn create_payment_method_data_in_temp_locker(
        state: &routes::SessionState,
        payment_token: &str,
        card: api::CardDetailFromLocker,
        pm: &domain::PaymentMethod,
        merchant_key_store: &domain::MerchantKeyStore,
    ) -> errors::RouterResult<api::CardDetailFromLocker> {
        let card_number = card.card_number.clone().get_required_value("card_number")?;
        let card_exp_month = card
            .expiry_month
            .clone()
            .expose_option()
            .get_required_value("expiry_month")?;
        let card_exp_year = card
            .expiry_year
            .clone()
            .expose_option()
            .get_required_value("expiry_year")?;
        let card_holder_name = card
            .card_holder_name
            .clone()
            .expose_option()
            .unwrap_or_default();
        let value1 = payment_methods::mk_card_value1(
            card_number,
            card_exp_year,
            card_exp_month,
            Some(card_holder_name),
            None,
            None,
            None,
        )
        .change_context(errors::ApiErrorResponse::InternalServerError)
        .attach_printable("Error getting Value1 for locker")?;
        let value2 = payment_methods::mk_card_value2(
            None,
            None,
            None,
            Some(pm.customer_id.clone()),
            Some(pm.get_id().to_string()),
        )
        .change_context(errors::ApiErrorResponse::InternalServerError)
        .attach_printable("Error getting Value2 for locker")?;

        let value1 = vault::VaultPaymentMethod::Card(value1);
        let value2 = vault::VaultPaymentMethod::Card(value2);

        let value1 = value1
            .encode_to_string_of_json()
            .change_context(errors::ApiErrorResponse::InternalServerError)
            .attach_printable("Wrapped value1 construction failed when saving card to locker")?;

        let value2 = value2
            .encode_to_string_of_json()
            .change_context(errors::ApiErrorResponse::InternalServerError)
            .attach_printable("Wrapped value2 construction failed when saving card to locker")?;

        let lookup_key = vault::create_tokenize(
            state,
            value1,
            Some(value2),
            payment_token.to_string(),
            merchant_key_store.key.get_inner(),
        )
        .await?;
        vault::add_delete_tokenized_data_task(
            &*state.store,
            &lookup_key,
            enums::PaymentMethod::Card,
        )
        .await?;
        metrics::TOKENIZED_DATA_COUNT.add(&metrics::CONTEXT, 1, &[]);
        metrics::TASKS_ADDED_COUNT.add(
            &metrics::CONTEXT,
            1,
            &add_attributes([("flow", "DeleteTokenizeData")]),
        );
        Ok(card)
    }
}

#[cfg(all(
    any(feature = "v2", feature = "v1"),
    not(feature = "payment_methods_v2")
))]
#[instrument(skip_all)]
pub async fn retrieve_payment_method(
    state: routes::SessionState,
    pm: api::PaymentMethodId,
    key_store: domain::MerchantKeyStore,
    merchant_account: domain::MerchantAccount,
) -> errors::RouterResponse<api::PaymentMethodResponse> {
    let db = state.store.as_ref();
    let pm = db
        .find_payment_method(
            &((&state).into()),
            &key_store,
            &pm.payment_method_id,
            merchant_account.storage_scheme,
        )
        .await
        .to_not_found_response(errors::ApiErrorResponse::PaymentMethodNotFound)?;

    let card = if pm.payment_method == Some(enums::PaymentMethod::Card) {
        let card_detail = if state.conf.locker.locker_enabled {
            let card = get_card_from_locker(
                &state,
                &pm.customer_id,
                &pm.merchant_id,
                pm.locker_id.as_ref().unwrap_or(&pm.payment_method_id),
            )
            .await
            .change_context(errors::ApiErrorResponse::InternalServerError)
            .attach_printable("Error getting card from card vault")?;
            payment_methods::get_card_detail(&pm, card)
                .change_context(errors::ApiErrorResponse::InternalServerError)
                .attach_printable("Failed while getting card details from locker")?
        } else {
            get_card_details_without_locker_fallback(&pm, &state).await?
        };
        Some(card_detail)
    } else {
        None
    };
    Ok(services::ApplicationResponse::Json(
        api::PaymentMethodResponse {
            merchant_id: pm.merchant_id,
            customer_id: Some(pm.customer_id),
            payment_method_id: pm.payment_method_id,
            payment_method: pm.payment_method,
            payment_method_type: pm.payment_method_type,
            #[cfg(feature = "payouts")]
            bank_transfer: None,
            card,
            metadata: pm.metadata,
            created: Some(pm.created_at),
            recurring_enabled: false,
            installment_payment_enabled: false,
            payment_experience: Some(vec![api_models::enums::PaymentExperience::RedirectToUrl]),
            last_used_at: Some(pm.last_used_at),
            client_secret: pm.client_secret,
        },
    ))
}

#[cfg(all(feature = "v2", feature = "payment_methods_v2"))]
#[instrument(skip_all)]
pub async fn retrieve_payment_method(
    state: routes::SessionState,
    pm: api::PaymentMethodId,
    key_store: domain::MerchantKeyStore,
    merchant_account: domain::MerchantAccount,
) -> errors::RouterResponse<api::PaymentMethodResponse> {
    todo!()
}

#[cfg(all(
    any(feature = "v2", feature = "v1"),
    not(feature = "payment_methods_v2")
))]
#[instrument(skip_all)]
#[cfg(all(feature = "v2", feature = "customer_v2"))]
pub async fn delete_payment_method(
    _state: routes::SessionState,
    _merchant_account: domain::MerchantAccount,
    _pm_id: api::PaymentMethodId,
    _key_store: domain::MerchantKeyStore,
) -> errors::RouterResponse<api::PaymentMethodDeleteResponse> {
    todo!()
}

#[cfg(all(any(feature = "v1", feature = "v2"), not(feature = "customer_v2")))]
#[instrument(skip_all)]
pub async fn delete_payment_method(
    state: routes::SessionState,
    merchant_account: domain::MerchantAccount,
    pm_id: api::PaymentMethodId,
    key_store: domain::MerchantKeyStore,
) -> errors::RouterResponse<api::PaymentMethodDeleteResponse> {
    let db = state.store.as_ref();
    let key_manager_state = &(&state).into();
    let key = db
        .find_payment_method(
            &((&state).into()),
            &key_store,
            pm_id.payment_method_id.as_str(),
            merchant_account.storage_scheme,
        )
        .await
        .to_not_found_response(errors::ApiErrorResponse::PaymentMethodNotFound)?;

    let customer = db
        .find_customer_by_customer_id_merchant_id(
            key_manager_state,
            &key.customer_id,
            merchant_account.get_id(),
            &key_store,
            merchant_account.storage_scheme,
        )
        .await
        .to_not_found_response(errors::ApiErrorResponse::InternalServerError)
        .attach_printable("Customer not found for the payment method")?;

    if key.payment_method == Some(enums::PaymentMethod::Card) {
        let response = delete_card_from_locker(
            &state,
            &key.customer_id,
            &key.merchant_id,
            key.locker_id.as_ref().unwrap_or(&key.payment_method_id),
        )
        .await?;

        if let Some(network_token_ref_id) = key.network_token_requestor_reference_id {
            let resp = network_tokenization::delete_network_token_from_locker_and_token_service(
                &state,
                &key.customer_id,
                &key.merchant_id,
                key.payment_method_id.clone(),
                key.network_token_locker_id,
                network_token_ref_id,
            )
            .await?;

            if resp.status == "Ok" {
                logger::info!("Token From locker deleted Successfully!");
            } else {
                logger::error!("Error: Deleting Token From Locker!\n{:#?}", resp);
            }
        }

        if response.status == "Ok" {
            logger::info!("Card From locker deleted Successfully!");
        } else {
            logger::error!("Error: Deleting Card From Locker!\n{:#?}", response);
            Err(errors::ApiErrorResponse::InternalServerError)?
        }
    }

    db.delete_payment_method_by_merchant_id_payment_method_id(
        &((&state).into()),
        &key_store,
        merchant_account.get_id(),
        pm_id.payment_method_id.as_str(),
    )
    .await
    .to_not_found_response(errors::ApiErrorResponse::PaymentMethodNotFound)?;

    if customer.default_payment_method_id.as_ref() == Some(&pm_id.payment_method_id) {
        let customer_update = CustomerUpdate::UpdateDefaultPaymentMethod {
            default_payment_method_id: Some(None),
        };
        db.update_customer_by_customer_id_merchant_id(
            key_manager_state,
            key.customer_id,
            key.merchant_id,
            customer,
            customer_update,
            &key_store,
            merchant_account.storage_scheme,
        )
        .await
        .change_context(errors::ApiErrorResponse::InternalServerError)
        .attach_printable("Failed to update the default payment method id for the customer")?;
    };

    Ok(services::ApplicationResponse::Json(
        api::PaymentMethodDeleteResponse {
            payment_method_id: key.payment_method_id.clone(),
            deleted: true,
        },
    ))
}

#[cfg(all(feature = "v2", feature = "payment_methods_v2"))]
#[instrument(skip_all)]
pub async fn delete_payment_method(
    _state: routes::SessionState,
    _merchant_account: domain::MerchantAccount,
    _pm_id: api::PaymentMethodId,
    _key_store: domain::MerchantKeyStore,
) -> errors::RouterResponse<api::PaymentMethodDeleteResponse> {
    todo!()
}

pub async fn create_encrypted_data<T>(
    state: &routes::SessionState,
    key_store: &domain::MerchantKeyStore,
    data: T,
) -> Result<Encryptable<Secret<serde_json::Value>>, error_stack::Report<errors::StorageError>>
where
    T: Debug + serde::Serialize,
{
    let key = key_store.key.get_inner().peek();
    let identifier = Identifier::Merchant(key_store.merchant_id.clone());
    let key_manager_state: KeyManagerState = state.into();

    let encoded_data = Encode::encode_to_value(&data)
        .change_context(errors::StorageError::SerializationFailed)
        .attach_printable("Unable to encode data")?;

    let secret_data = Secret::<_, masking::WithType>::new(encoded_data);

    let encrypted_data = domain::types::crypto_operation(
        &key_manager_state,
        type_name!(payment_method::PaymentMethod),
        domain::types::CryptoOperation::Encrypt(secret_data),
        identifier.clone(),
        key,
    )
    .await
    .and_then(|val| val.try_into_operation())
    .change_context(errors::StorageError::EncryptionError)
    .attach_printable("Unable to encrypt data")?;

    Ok(encrypted_data)
}

pub async fn list_countries_currencies_for_connector_payment_method(
    state: routes::SessionState,
    req: ListCountriesCurrenciesRequest,
    _profile_id: Option<id_type::ProfileId>,
) -> errors::RouterResponse<ListCountriesCurrenciesResponse> {
    Ok(services::ApplicationResponse::Json(
        list_countries_currencies_for_connector_payment_method_util(
            state.conf.pm_filters.clone(),
            req.connector,
            req.payment_method_type,
        )
        .await,
    ))
}

// This feature will be more efficient as a WASM function rather than as an API.
// So extracting this logic to a separate function so that it can be used in WASM as well.
pub async fn list_countries_currencies_for_connector_payment_method_util(
    connector_filters: settings::ConnectorFilters,
    connector: api_enums::Connector,
    payment_method_type: api_enums::PaymentMethodType,
) -> ListCountriesCurrenciesResponse {
    let payment_method_type =
        settings::PaymentMethodFilterKey::PaymentMethodType(payment_method_type);

    let (currencies, country_codes) = connector_filters
        .0
        .get(&connector.to_string())
        .and_then(|filter| filter.0.get(&payment_method_type))
        .map(|filter| (filter.currency.clone(), filter.country.clone()))
        .unwrap_or_else(|| {
            connector_filters
                .0
                .get("default")
                .and_then(|filter| filter.0.get(&payment_method_type))
                .map_or((None, None), |filter| {
                    (filter.currency.clone(), filter.country.clone())
                })
        });

    let currencies =
        currencies.unwrap_or_else(|| api_enums::Currency::iter().collect::<HashSet<_>>());
    let country_codes =
        country_codes.unwrap_or_else(|| api_enums::CountryAlpha2::iter().collect::<HashSet<_>>());

    ListCountriesCurrenciesResponse {
        currencies,
        countries: country_codes
            .into_iter()
            .map(|country_code| CountryCodeWithName {
                code: country_code,
                name: common_enums::Country::from_alpha2(country_code),
            })
            .collect(),
    }
}<|MERGE_RESOLUTION|>--- conflicted
+++ resolved
@@ -4764,373 +4764,6 @@
     todo!()
 }
 
-<<<<<<< HEAD
-#[cfg(all(feature = "v2", feature = "payment_methods_v2"))]
-struct SavedPMLPaymentsInfo {
-    pub payment_intent: storage::PaymentIntent,
-    pub business_profile: Option<Profile>,
-    pub requires_cvv: bool,
-    pub off_session_payment_flag: bool,
-    pub is_connector_agnostic_mit_enabled: bool,
-}
-
-#[cfg(all(feature = "v2", feature = "payment_methods_v2"))]
-impl SavedPMLPaymentsInfo {
-    pub async fn form_payments_info(
-        payment_intent: storage::PaymentIntent,
-        merchant_account: &domain::MerchantAccount,
-        db: &dyn db::StorageInterface,
-        key_manager_state: &KeyManagerState,
-        key_store: &domain::MerchantKeyStore,
-    ) -> errors::RouterResult<Self> {
-        let requires_cvv = db
-            .find_config_by_key_unwrap_or(
-                format!(
-                    "{}_requires_cvv",
-                    merchant_account.get_id().get_string_repr()
-                )
-                .as_str(),
-                Some("true".to_string()),
-            )
-            .await
-            .change_context(errors::ApiErrorResponse::InternalServerError)
-            .attach_printable("Failed to fetch requires_cvv config")?
-            .config
-            != "false";
-
-        let off_session_payment_flag = matches!(
-            payment_intent.setup_future_usage,
-            Some(common_enums::FutureUsage::OffSession)
-        );
-
-        let profile_id = payment_intent
-            .profile_id
-            .as_ref()
-            .get_required_value("profile_id")
-            .change_context(errors::ApiErrorResponse::InternalServerError)
-            .attach_printable("profile_id is not set in payment_intent")?
-            .clone();
-
-        let business_profile = core_utils::validate_and_get_business_profile(
-            db,
-            key_manager_state,
-            key_store,
-            Some(profile_id).as_ref(),
-            merchant_account.get_id(),
-        )
-        .await?;
-
-        let is_connector_agnostic_mit_enabled = business_profile
-            .as_ref()
-            .and_then(|business_profile| business_profile.is_connector_agnostic_mit_enabled)
-            .unwrap_or(false);
-
-        Ok(Self {
-            payment_intent,
-            business_profile,
-            requires_cvv,
-            off_session_payment_flag,
-            is_connector_agnostic_mit_enabled,
-        })
-    }
-
-    pub async fn perform_payment_ops(
-        &self,
-        state: &routes::SessionState,
-        parent_payment_method_token: Option<String>,
-        pma: &api::CustomerPaymentMethod,
-        pm_list_context: PaymentMethodListContext,
-    ) -> errors::RouterResult<()> {
-        let token = parent_payment_method_token
-            .as_ref()
-            .get_required_value("parent_payment_method_token")?;
-        let hyperswitch_token_data = pm_list_context
-            .hyperswitch_token_data
-            .get_required_value("PaymentTokenData")?;
-
-        let intent_fulfillment_time = self
-            .business_profile
-            .as_ref()
-            .and_then(|b_profile| b_profile.get_order_fulfillment_time())
-            .unwrap_or(consts::DEFAULT_INTENT_FULFILLMENT_TIME);
-
-        ParentPaymentMethodToken::create_key_for_token((token, pma.payment_method))
-            .insert(intent_fulfillment_time, hyperswitch_token_data, state)
-            .await?;
-
-        if let Some(metadata) = pma.metadata.clone() {
-            let pm_metadata_vec: payment_methods::PaymentMethodMetadata = metadata
-                .parse_value("PaymentMethodMetadata")
-                .change_context(errors::ApiErrorResponse::InternalServerError)
-                .attach_printable(
-                    "Failed to deserialize metadata to PaymentmethodMetadata struct",
-                )?;
-
-            let redis_conn = state
-                .store
-                .get_redis_conn()
-                .change_context(errors::ApiErrorResponse::InternalServerError)
-                .attach_printable("Failed to get redis connection")?;
-
-            for pm_metadata in pm_metadata_vec.payment_method_tokenization {
-                let key = format!(
-                    "pm_token_{}_{}_{}",
-                    token, pma.payment_method, pm_metadata.0
-                );
-
-                redis_conn
-                    .set_key_with_expiry(&key, pm_metadata.1, intent_fulfillment_time)
-                    .await
-                    .change_context(errors::StorageError::KVError)
-                    .change_context(errors::ApiErrorResponse::InternalServerError)
-                    .attach_printable("Failed to add data in redis")?;
-            }
-        }
-
-        Ok(())
-    }
-}
-
-#[cfg(all(
-    feature = "v2",
-    feature = "payment_methods_v2",
-    feature = "customer_v2"
-))]
-pub async fn list_customer_payment_method(
-    state: &routes::SessionState,
-    merchant_account: domain::MerchantAccount,
-    key_store: domain::MerchantKeyStore,
-    payment_intent: Option<storage::PaymentIntent>,
-    customer_id: &id_type::CustomerId,
-    limit: Option<i64>,
-    is_payment_associated: bool,
-) -> errors::RouterResponse<api::CustomerPaymentMethodsListResponse> {
-    let db = &*state.store;
-    let key_manager_state = &(state).into();
-    // let key = key_store.key.get_inner().peek();
-
-    let customer = db
-        .find_customer_by_merchant_reference_id_merchant_id(
-            key_manager_state,
-            customer_id,
-            merchant_account.get_id(),
-            &key_store,
-            merchant_account.storage_scheme,
-        )
-        .await
-        .to_not_found_response(errors::ApiErrorResponse::CustomerNotFound)?;
-
-    let payments_info = payment_intent
-        .async_map(|pi| {
-            SavedPMLPaymentsInfo::form_payments_info(
-                pi,
-                &merchant_account,
-                db,
-                key_manager_state,
-                &key_store,
-            )
-        })
-        .await
-        .transpose()?;
-
-    let saved_payment_methods = db
-        .find_payment_method_by_customer_id_merchant_id_status(
-            key_manager_state,
-            &key_store,
-            customer_id,
-            merchant_account.get_id(),
-            common_enums::PaymentMethodStatus::Active,
-            limit,
-            merchant_account.storage_scheme,
-        )
-        .await
-        .to_not_found_response(errors::ApiErrorResponse::PaymentMethodNotFound)?;
-
-    let mut filtered_saved_payment_methods_ctx = Vec::new();
-    for pm in saved_payment_methods.into_iter() {
-        logger::debug!(
-            "Fetching payment method from locker for payment_method_id: {}",
-            pm.id
-        );
-        let payment_method = pm.payment_method.get_required_value("payment_method")?;
-        let parent_payment_method_token =
-            is_payment_associated.then(|| generate_id(consts::ID_LENGTH, "token"));
-
-        let pm_list_context = get_pm_list_context(
-            state,
-            &payment_method,
-            &key_store,
-            &pm,
-            parent_payment_method_token.clone(),
-            is_payment_associated,
-        )
-        .await?;
-
-        if let Some(ctx) = pm_list_context {
-            filtered_saved_payment_methods_ctx.push((ctx, parent_payment_method_token, pm));
-        }
-    }
-
-    let pm_list_futures = filtered_saved_payment_methods_ctx
-        .into_iter()
-        .map(|ctx| {
-            generate_saved_pm_response(
-                state,
-                &key_store,
-                &merchant_account,
-                ctx,
-                &customer,
-                payments_info.as_ref(),
-            )
-        })
-        .collect::<Vec<_>>();
-
-    let final_result = futures::future::join_all(pm_list_futures).await;
-
-    let mut customer_pms = Vec::new();
-    for result in final_result.into_iter() {
-        let pma = result.attach_printable("saved pm list failed")?;
-        customer_pms.push(pma);
-    }
-
-    let mut response = api::CustomerPaymentMethodsListResponse {
-        customer_payment_methods: customer_pms,
-        is_guest_customer: is_payment_associated.then_some(false), //to return this key only when the request is tied to a payment intent
-    };
-
-    if is_payment_associated {
-        Box::pin(perform_surcharge_ops(
-            payments_info.as_ref().map(|pi| pi.payment_intent.clone()),
-            state,
-            merchant_account,
-            key_store,
-            payments_info.and_then(|pi| pi.business_profile),
-            &mut response,
-        ))
-        .await?;
-    }
-
-    Ok(services::ApplicationResponse::Json(response))
-}
-
-#[cfg(all(feature = "v2", feature = "payment_methods_v2"))]
-async fn generate_saved_pm_response(
-    state: &routes::SessionState,
-    key_store: &domain::MerchantKeyStore,
-    merchant_account: &domain::MerchantAccount,
-    pm_list_context: (
-        PaymentMethodListContext,
-        Option<String>,
-        domain::PaymentMethod,
-    ),
-    customer: &domain::Customer,
-    payment_info: Option<&SavedPMLPaymentsInfo>,
-) -> Result<api::CustomerPaymentMethod, error_stack::Report<errors::ApiErrorResponse>> {
-    let (pm_list_context, parent_payment_method_token, pm) = pm_list_context;
-    let payment_method = pm.payment_method.get_required_value("payment_method")?;
-
-    let bank_details = if payment_method == enums::PaymentMethod::BankDebit {
-        get_masked_bank_details(&pm).await.unwrap_or_else(|err| {
-            logger::error!(error=?err);
-            None
-        })
-    } else {
-        None
-    };
-
-    let payment_method_billing = pm
-        .payment_method_billing_address
-        .clone()
-        .map(|decrypted_data| decrypted_data.into_inner().expose())
-        .map(|decrypted_value| decrypted_value.parse_value("payment_method_billing_address"))
-        .transpose()
-        .change_context(errors::ApiErrorResponse::InternalServerError)
-        .attach_printable("unable to parse payment method billing address details")?;
-
-    let connector_mandate_details = pm
-        .connector_mandate_details
-        .clone()
-        .map(|val| val.parse_value::<storage::PaymentsMandateReference>("PaymentsMandateReference"))
-        .transpose()
-        .change_context(errors::ApiErrorResponse::InternalServerError)
-        .attach_printable("Failed to deserialize to Payment Mandate Reference ")?;
-
-    let (is_connector_agnostic_mit_enabled, requires_cvv, off_session_payment_flag, profile_id) =
-        payment_info
-            .map(|pi| {
-                (
-                    pi.is_connector_agnostic_mit_enabled,
-                    pi.requires_cvv,
-                    pi.off_session_payment_flag,
-                    pi.business_profile
-                        .as_ref()
-                        .map(|profile| profile.get_id().to_owned()),
-                )
-            })
-            .unwrap_or((false, false, false, Default::default()));
-
-    let mca_enabled = get_mca_status(
-        state,
-        key_store,
-        profile_id,
-        merchant_account.get_id(),
-        is_connector_agnostic_mit_enabled,
-        connector_mandate_details,
-        pm.network_transaction_id.as_ref(),
-    )
-    .await?;
-
-    let requires_cvv = if is_connector_agnostic_mit_enabled {
-        requires_cvv
-            && !(off_session_payment_flag
-                && (pm.connector_mandate_details.is_some() || pm.network_transaction_id.is_some()))
-    } else {
-        requires_cvv && !(off_session_payment_flag && pm.connector_mandate_details.is_some())
-    };
-
-    let pmd = if let Some(card) = pm_list_context.card_details.as_ref() {
-        Some(api::PaymentMethodListData::Card(card.clone()))
-    } else if cfg!(feature = "payouts") {
-        pm_list_context
-            .bank_transfer_details
-            .clone()
-            .map(api::PaymentMethodListData::Bank)
-    } else {
-        None
-    };
-
-    let pma = api::CustomerPaymentMethod {
-        payment_token: parent_payment_method_token.clone(),
-        payment_method_id: pm.get_id().clone(),
-        customer_id: pm.customer_id.to_owned(),
-        payment_method,
-        payment_method_type: pm.payment_method_type,
-        payment_method_data: pmd,
-        metadata: pm.metadata.clone(),
-        recurring_enabled: mca_enabled,
-        created: Some(pm.created_at),
-        bank: bank_details,
-        surcharge_details: None,
-        requires_cvv: requires_cvv
-            && !(off_session_payment_flag && pm.connector_mandate_details.is_some()),
-        last_used_at: Some(pm.last_used_at),
-        is_default: customer.default_payment_method_id.is_some()
-            && customer.default_payment_method_id.as_ref() == Some(pm.get_id()),
-        billing: payment_method_billing,
-    };
-
-    payment_info
-        .async_map(|pi| {
-            pi.perform_payment_ops(state, parent_payment_method_token, &pma, pm_list_context)
-        })
-        .await
-        .transpose()?;
-
-    Ok(pma)
-}
-
-=======
->>>>>>> 99f59338
 pub async fn get_mca_status(
     state: &routes::SessionState,
     key_store: &domain::MerchantKeyStore,
