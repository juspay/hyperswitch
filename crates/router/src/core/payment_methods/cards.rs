use std::{
    collections::{HashMap, HashSet},
    fmt::Debug,
    str::FromStr,
};

use api_models::{
    admin::{self, PaymentMethodsEnabled},
    enums::{self as api_enums},
    payment_methods::{
        BankAccountTokenData, Card, CardDetailUpdate, CardDetailsPaymentMethod, CardNetworkTypes,
        CountryCodeWithName, CustomerDefaultPaymentMethodResponse, ListCountriesCurrenciesRequest,
        ListCountriesCurrenciesResponse, MaskedBankDetails, PaymentExperienceTypes,
        PaymentMethodsData, RequestPaymentMethodTypes, RequiredFieldInfo,
        ResponsePaymentMethodIntermediate, ResponsePaymentMethodTypes,
        ResponsePaymentMethodsEnabled,
    },
    payments::BankCodeResponse,
    pm_auth::PaymentMethodAuthConfig,
    surcharge_decision_configs as api_surcharge_decision_configs,
};
use common_enums::enums::MerchantStorageScheme;
use common_utils::{
    consts,
    crypto::Encryptable,
    ext_traits::{AsyncExt, Encode, StringExt, ValueExt},
    generate_id, id_type,
    types::MinorUnit,
};
use diesel_models::{
    business_profile::BusinessProfile, encryption::Encryption, enums as storage_enums,
    payment_method,
};
use domain::CustomerUpdate;
use error_stack::{report, ResultExt};
use masking::Secret;
use router_env::{instrument, metrics::add_attributes, tracing};
use strum::IntoEnumIterator;

use super::surcharge_decision_configs::{
    perform_surcharge_decision_management_for_payment_method_list,
    perform_surcharge_decision_management_for_saved_cards,
};
#[cfg(not(feature = "connector_choice_mca_id"))]
use crate::core::utils::get_connector_label;
use crate::{
    configs::settings,
    core::{
        errors::{self, StorageErrorExt},
        payment_methods::{
            add_payment_method_status_update_task, transformers as payment_methods, vault,
        },
        payments::{
            helpers,
            routing::{self, SessionFlowRoutingInput},
        },
        utils as core_utils,
    },
    db, logger,
    pii::prelude::*,
    routes::{self, app::SessionStateInfo, metrics, payment_methods::ParentPaymentMethodToken},
    services,
    types::{
        api::{self, routing as routing_types, PaymentMethodCreateExt},
        domain::{
            self,
            types::{decrypt, encrypt_optional, AsyncLift},
        },
        storage::{self, enums, PaymentMethodListContext, PaymentTokenData},
        transformers::{ForeignFrom, ForeignTryFrom},
    },
    utils::{self, ConnectorResponseExt, OptionExt},
};

#[instrument(skip_all)]
#[allow(clippy::too_many_arguments)]
pub async fn create_payment_method(
    db: &dyn db::StorageInterface,
    req: &api::PaymentMethodCreate,
    customer_id: &id_type::CustomerId,
    payment_method_id: &str,
    locker_id: Option<String>,
    merchant_id: &str,
    pm_metadata: Option<serde_json::Value>,
    customer_acceptance: Option<serde_json::Value>,
    payment_method_data: Option<Encryption>,
    key_store: &domain::MerchantKeyStore,
    connector_mandate_details: Option<serde_json::Value>,
    status: Option<enums::PaymentMethodStatus>,
    network_transaction_id: Option<String>,
    storage_scheme: MerchantStorageScheme,
    payment_method_billing_address: Option<Encryption>,
) -> errors::CustomResult<storage::PaymentMethod, errors::ApiErrorResponse> {
    let customer = db
        .find_customer_by_customer_id_merchant_id(
            customer_id,
            merchant_id,
            key_store,
            storage_scheme,
        )
        .await
        .to_not_found_response(errors::ApiErrorResponse::CustomerNotFound)?;

    let client_secret = generate_id(
        consts::ID_LENGTH,
        format!("{payment_method_id}_secret").as_str(),
    );

    let current_time = common_utils::date_time::now();

    let response = db
        .insert_payment_method(
            storage::PaymentMethodNew {
                customer_id: customer_id.to_owned(),
                merchant_id: merchant_id.to_string(),
                payment_method_id: payment_method_id.to_string(),
                locker_id,
                payment_method: req.payment_method,
                payment_method_type: req.payment_method_type,
                payment_method_issuer: req.payment_method_issuer.clone(),
                scheme: req.card_network.clone(),
                metadata: pm_metadata.map(Secret::new),
                payment_method_data,
                connector_mandate_details,
                customer_acceptance: customer_acceptance.map(Secret::new),
                client_secret: Some(client_secret),
                status: status.unwrap_or(enums::PaymentMethodStatus::Active),
                network_transaction_id: network_transaction_id.to_owned(),
                payment_method_issuer_code: None,
                accepted_currency: None,
                token: None,
                cardholder_name: None,
                issuer_name: None,
                issuer_country: None,
                payer_country: None,
                is_stored: None,
                swift_code: None,
                direct_debit_token: None,
                created_at: current_time,
                last_modified: current_time,
                last_used_at: current_time,
                payment_method_billing_address,
                updated_by: None,
            },
            storage_scheme,
        )
        .await
        .change_context(errors::ApiErrorResponse::InternalServerError)
        .attach_printable("Failed to add payment method in db")?;

    if customer.default_payment_method_id.is_none() && req.payment_method.is_some() {
        let _ = set_default_payment_method(
            db,
            merchant_id.to_string(),
            key_store.clone(),
            customer_id,
            payment_method_id.to_owned(),
            storage_scheme,
        )
        .await
        .map_err(|err| logger::error!(error=?err,"Failed to set the payment method as default"));
    }
    Ok(response)
}

pub fn store_default_payment_method(
    req: &api::PaymentMethodCreate,
    customer_id: &id_type::CustomerId,
    merchant_id: &String,
) -> (
    api::PaymentMethodResponse,
    Option<payment_methods::DataDuplicationCheck>,
) {
    let pm_id = generate_id(consts::ID_LENGTH, "pm");
    let payment_method_response = api::PaymentMethodResponse {
        merchant_id: merchant_id.to_string(),
        customer_id: Some(customer_id.to_owned()),
        payment_method_id: pm_id,
        payment_method: req.payment_method,
        payment_method_type: req.payment_method_type,
        #[cfg(feature = "payouts")]
        bank_transfer: None,
        card: None,
        metadata: req.metadata.clone(),
        created: Some(common_utils::date_time::now()),
        recurring_enabled: false,           //[#219]
        installment_payment_enabled: false, //[#219]
        payment_experience: Some(vec![api_models::enums::PaymentExperience::RedirectToUrl]),
        last_used_at: Some(common_utils::date_time::now()),
        client_secret: None,
    };

    (payment_method_response, None)
}
#[instrument(skip_all)]
pub async fn get_or_insert_payment_method(
    db: &dyn db::StorageInterface,
    req: api::PaymentMethodCreate,
    resp: &mut api::PaymentMethodResponse,
    merchant_account: &domain::MerchantAccount,
    customer_id: &id_type::CustomerId,
    key_store: &domain::MerchantKeyStore,
) -> errors::RouterResult<diesel_models::PaymentMethod> {
    let mut payment_method_id = resp.payment_method_id.clone();
    let mut locker_id = None;
    let payment_method = {
        let existing_pm_by_pmid = db
            .find_payment_method(&payment_method_id, merchant_account.storage_scheme)
            .await;

        if let Err(err) = existing_pm_by_pmid {
            if err.current_context().is_db_not_found() {
                locker_id = Some(payment_method_id.clone());
                let existing_pm_by_locker_id = db
                    .find_payment_method_by_locker_id(
                        &payment_method_id,
                        merchant_account.storage_scheme,
                    )
                    .await;

                match &existing_pm_by_locker_id {
                    Ok(pm) => payment_method_id.clone_from(&pm.payment_method_id),
                    Err(_) => payment_method_id = generate_id(consts::ID_LENGTH, "pm"),
                };
                existing_pm_by_locker_id
            } else {
                Err(err)
            }
        } else {
            existing_pm_by_pmid
        }
    };
    payment_method_id.clone_into(&mut resp.payment_method_id);

    match payment_method {
        Ok(pm) => Ok(pm),
        Err(err) => {
            if err.current_context().is_db_not_found() {
                insert_payment_method(
                    db,
                    resp,
                    req,
                    key_store,
                    &merchant_account.merchant_id,
                    customer_id,
                    resp.metadata.clone().map(|val| val.expose()),
                    None,
                    locker_id,
                    None,
                    None,
                    merchant_account.storage_scheme,
                    None,
                )
                .await
            } else {
                Err(err)
                    .change_context(errors::ApiErrorResponse::InternalServerError)
                    .attach_printable("Error while finding payment method")
            }
        }
    }
}

#[instrument(skip_all)]
pub async fn get_client_secret_or_add_payment_method(
    state: routes::SessionState,
    req: api::PaymentMethodCreate,
    merchant_account: &domain::MerchantAccount,
    key_store: &domain::MerchantKeyStore,
) -> errors::RouterResponse<api::PaymentMethodResponse> {
    let db = &*state.store;
    let merchant_id = &merchant_account.merchant_id;
    let customer_id = req.customer_id.clone().get_required_value("customer_id")?;

    #[cfg(not(feature = "payouts"))]
    let condition = req.card.is_some();
    #[cfg(feature = "payouts")]
    let condition = req.card.is_some() || req.bank_transfer.is_some() || req.wallet.is_some();

    if condition {
        Box::pin(add_payment_method(state, req, merchant_account, key_store)).await
    } else {
        let payment_method_id = generate_id(consts::ID_LENGTH, "pm");

        let res = create_payment_method(
            db,
            &req,
            &customer_id,
            payment_method_id.as_str(),
            None,
            merchant_id.as_str(),
            None,
            None,
            None,
            key_store,
            None,
            Some(enums::PaymentMethodStatus::AwaitingData),
            None,
            merchant_account.storage_scheme,
            None,
        )
        .await?;

        if res.status == enums::PaymentMethodStatus::AwaitingData {
            add_payment_method_status_update_task(
                db,
                &res,
                enums::PaymentMethodStatus::AwaitingData,
                enums::PaymentMethodStatus::Inactive,
                merchant_id,
            )
            .await
            .change_context(errors::ApiErrorResponse::InternalServerError)
            .attach_printable(
                "Failed to add payment method status update task in process tracker",
            )?;
        }

        Ok(services::api::ApplicationResponse::Json(
            api::PaymentMethodResponse::foreign_from(res),
        ))
    }
}

#[instrument(skip_all)]
pub fn authenticate_pm_client_secret_and_check_expiry(
    req_client_secret: &String,
    payment_method: &diesel_models::PaymentMethod,
) -> errors::CustomResult<bool, errors::ApiErrorResponse> {
    let stored_client_secret = payment_method
        .client_secret
        .clone()
        .get_required_value("client_secret")
        .change_context(errors::ApiErrorResponse::MissingRequiredField {
            field_name: "client_secret",
        })
        .attach_printable("client secret not found in db")?;

    if req_client_secret != &stored_client_secret {
        Err((errors::ApiErrorResponse::ClientSecretInvalid).into())
    } else {
        let current_timestamp = common_utils::date_time::now();
        let session_expiry = payment_method
            .created_at
            .saturating_add(time::Duration::seconds(consts::DEFAULT_SESSION_EXPIRY));

        let expired = current_timestamp > session_expiry;

        Ok(expired)
    }
}

#[instrument(skip_all)]
pub async fn add_payment_method_data(
    state: routes::SessionState,
    req: api::PaymentMethodCreate,
    merchant_account: domain::MerchantAccount,
    key_store: domain::MerchantKeyStore,
    pm_id: String,
) -> errors::RouterResponse<api::PaymentMethodResponse> {
    let db = &*state.store;

    let pmd = req
        .payment_method_data
        .clone()
        .get_required_value("payment_method_data")?;
    req.payment_method.get_required_value("payment_method")?;
    let client_secret = req
        .client_secret
        .clone()
        .get_required_value("client_secret")?;
    let payment_method = db
        .find_payment_method(pm_id.as_str(), merchant_account.storage_scheme)
        .await
        .change_context(errors::ApiErrorResponse::PaymentMethodNotFound)
        .attach_printable("Unable to find payment method")?;

    if payment_method.status != enums::PaymentMethodStatus::AwaitingData {
        return Err((errors::ApiErrorResponse::ClientSecretExpired).into());
    }

    let customer_id = payment_method.customer_id.clone();
    let customer = db
        .find_customer_by_customer_id_merchant_id(
            &customer_id,
            &merchant_account.merchant_id,
            &key_store,
            merchant_account.storage_scheme,
        )
        .await
        .to_not_found_response(errors::ApiErrorResponse::CustomerNotFound)?;

    let client_secret_expired =
        authenticate_pm_client_secret_and_check_expiry(&client_secret, &payment_method)?;

    if client_secret_expired {
        return Err((errors::ApiErrorResponse::ClientSecretExpired).into());
    };

    match pmd {
        api_models::payment_methods::PaymentMethodCreateData::Card(card) => {
            helpers::validate_card_expiry(&card.card_exp_month, &card.card_exp_year)?;
            let resp = Box::pin(add_card_to_locker(
                &state,
                req.clone(),
                &card,
                &customer_id,
                &merchant_account,
                None,
            ))
            .await
            .change_context(errors::ApiErrorResponse::InternalServerError);

            match resp {
                Ok((mut pm_resp, duplication_check)) => {
                    if duplication_check.is_some() {
                        let pm_update = storage::PaymentMethodUpdate::StatusUpdate {
                            status: Some(enums::PaymentMethodStatus::Inactive),
                        };

                        db.update_payment_method(
                            payment_method,
                            pm_update,
                            merchant_account.storage_scheme,
                        )
                        .await
                        .change_context(errors::ApiErrorResponse::InternalServerError)
                        .attach_printable("Failed to add payment method in db")?;

                        get_or_insert_payment_method(
                            db,
                            req.clone(),
                            &mut pm_resp,
                            &merchant_account,
                            &customer_id,
                            &key_store,
                        )
                        .await?;

                        return Ok(services::ApplicationResponse::Json(pm_resp));
                    } else {
                        let locker_id = pm_resp.payment_method_id.clone();
                        pm_resp.payment_method_id.clone_from(&pm_id);
                        pm_resp.client_secret = Some(client_secret.clone());

                        let card_isin = card.card_number.get_card_isin();

                        let card_info = db
                            .get_card_info(card_isin.as_str())
                            .await
                            .change_context(errors::ApiErrorResponse::InternalServerError)
                            .attach_printable("Failed to get card info")?;

                        let updated_card = CardDetailsPaymentMethod {
                            issuer_country: card_info
                                .as_ref()
                                .and_then(|ci| ci.card_issuing_country.clone()),
                            last4_digits: Some(card.card_number.get_last4()),
                            expiry_month: Some(card.card_exp_month),
                            expiry_year: Some(card.card_exp_year),
                            nick_name: card.nick_name,
                            card_holder_name: card.card_holder_name,
                            card_network: card_info.as_ref().and_then(|ci| ci.card_network.clone()),
                            card_isin: Some(card_isin),
                            card_issuer: card_info.as_ref().and_then(|ci| ci.card_issuer.clone()),
                            card_type: card_info.as_ref().and_then(|ci| ci.card_type.clone()),
                            saved_to_locker: true,
                        };

                        let updated_pmd = Some(PaymentMethodsData::Card(updated_card));
                        let pm_data_encrypted = create_encrypted_data(&key_store, updated_pmd)
                            .await
                            .map(|details| details.into());

                        let pm_update = storage::PaymentMethodUpdate::AdditionalDataUpdate {
                            payment_method_data: pm_data_encrypted,
                            status: Some(enums::PaymentMethodStatus::Active),
                            locker_id: Some(locker_id),
                            payment_method: req.payment_method,
                            payment_method_issuer: req.payment_method_issuer,
                            payment_method_type: req.payment_method_type,
                        };

                        db.update_payment_method(
                            payment_method,
                            pm_update,
                            merchant_account.storage_scheme,
                        )
                        .await
                        .change_context(errors::ApiErrorResponse::InternalServerError)
                        .attach_printable("Failed to add payment method in db")?;

                        if customer.default_payment_method_id.is_none() {
                            let _ = set_default_payment_method(
                                db,
                                merchant_account.merchant_id.clone(),
                                key_store.clone(),
                                &customer_id,
                               pm_id,
                               merchant_account.storage_scheme,
                            )
                            .await
                            .map_err(|err| logger::error!(error=?err,"Failed to set the payment method as default"));
                        }

                        return Ok(services::ApplicationResponse::Json(pm_resp));
                    }
                }
                Err(e) => {
                    let pm_update = storage::PaymentMethodUpdate::StatusUpdate {
                        status: Some(enums::PaymentMethodStatus::Inactive),
                    };

                    db.update_payment_method(
                        payment_method,
                        pm_update,
                        merchant_account.storage_scheme,
                    )
                    .await
                    .change_context(errors::ApiErrorResponse::InternalServerError)
                    .attach_printable("Failed to update payment method in db")?;

                    return Err(e.attach_printable("Failed to add card to locker"));
                }
            }
        }
    }
}

#[instrument(skip_all)]
pub async fn add_payment_method(
    state: routes::SessionState,
    req: api::PaymentMethodCreate,
    merchant_account: &domain::MerchantAccount,
    key_store: &domain::MerchantKeyStore,
) -> errors::RouterResponse<api::PaymentMethodResponse> {
    req.validate()?;
    let db = &*state.store;
    let merchant_id = &merchant_account.merchant_id;
    let customer_id = req.customer_id.clone().get_required_value("customer_id")?;
    let payment_method = req.payment_method.get_required_value("payment_method")?;

    let response = match payment_method {
        #[cfg(feature = "payouts")]
        api_enums::PaymentMethod::BankTransfer => match req.bank_transfer.clone() {
            Some(bank) => add_bank_to_locker(
                &state,
                req.clone(),
                merchant_account,
                key_store,
                &bank,
                &customer_id,
            )
            .await
            .change_context(errors::ApiErrorResponse::InternalServerError)
            .attach_printable("Add PaymentMethod Failed"),
            _ => Ok(store_default_payment_method(
                &req,
                &customer_id,
                merchant_id,
            )),
        },
        api_enums::PaymentMethod::Card => match req.card.clone() {
            Some(card) => {
                helpers::validate_card_expiry(&card.card_exp_month, &card.card_exp_year)?;
                Box::pin(add_card_to_locker(
                    &state,
                    req.clone(),
                    &card,
                    &customer_id,
                    merchant_account,
                    None,
                ))
                .await
                .change_context(errors::ApiErrorResponse::InternalServerError)
                .attach_printable("Add Card Failed")
            }
            _ => Ok(store_default_payment_method(
                &req,
                &customer_id,
                merchant_id,
            )),
        },
        _ => Ok(store_default_payment_method(
            &req,
            &customer_id,
            merchant_id,
        )),
    };

    let (mut resp, duplication_check) = response?;

    match duplication_check {
        Some(duplication_check) => match duplication_check {
            payment_methods::DataDuplicationCheck::Duplicated => {
                let existing_pm = get_or_insert_payment_method(
                    db,
                    req.clone(),
                    &mut resp,
                    merchant_account,
                    &customer_id,
                    key_store,
                )
                .await?;

                resp.client_secret = existing_pm.client_secret;
            }
            payment_methods::DataDuplicationCheck::MetaDataChanged => {
                if let Some(card) = req.card.clone() {
                    let existing_pm = get_or_insert_payment_method(
                        db,
                        req.clone(),
                        &mut resp,
                        merchant_account,
                        &customer_id,
                        key_store,
                    )
                    .await?;

                    let client_secret = existing_pm.client_secret.clone();

                    delete_card_from_locker(
                        &state,
                        &customer_id,
                        merchant_id,
                        existing_pm
                            .locker_id
                            .as_ref()
                            .unwrap_or(&existing_pm.payment_method_id),
                    )
                    .await?;

                    let add_card_resp = add_card_hs(
                        &state,
                        req.clone(),
                        &card,
                        &customer_id,
                        merchant_account,
                        api::enums::LockerChoice::HyperswitchCardVault,
                        Some(
                            existing_pm
                                .locker_id
                                .as_ref()
                                .unwrap_or(&existing_pm.payment_method_id),
                        ),
                    )
                    .await;

                    if let Err(err) = add_card_resp {
                        logger::error!(vault_err=?err);
                        db.delete_payment_method_by_merchant_id_payment_method_id(
                            merchant_id,
                            &resp.payment_method_id,
                        )
                        .await
                        .to_not_found_response(errors::ApiErrorResponse::PaymentMethodNotFound)?;

                        Err(report!(errors::ApiErrorResponse::InternalServerError)
                            .attach_printable("Failed while updating card metadata changes"))?
                    };

                    let existing_pm_data = get_card_details_without_locker_fallback(
                        &existing_pm,
                        key_store.key.peek(),
                        &state,
                    )
                    .await?;

                    let updated_card = Some(api::CardDetailFromLocker {
                        scheme: existing_pm.scheme.clone(),
                        last4_digits: Some(card.card_number.get_last4()),
                        issuer_country: card
                            .card_issuing_country
                            .or(existing_pm_data.issuer_country),
                        card_isin: Some(card.card_number.get_card_isin()),
                        card_number: Some(card.card_number),
                        expiry_month: Some(card.card_exp_month),
                        expiry_year: Some(card.card_exp_year),
                        card_token: None,
                        card_fingerprint: None,
                        card_holder_name: card
                            .card_holder_name
                            .or(existing_pm_data.card_holder_name),
                        nick_name: card.nick_name.or(existing_pm_data.nick_name),
                        card_network: card.card_network.or(existing_pm_data.card_network),
                        card_issuer: card.card_issuer.or(existing_pm_data.card_issuer),
                        card_type: card.card_type.or(existing_pm_data.card_type),
                        saved_to_locker: true,
                    });

                    let updated_pmd = updated_card.as_ref().map(|card| {
                        PaymentMethodsData::Card(CardDetailsPaymentMethod::from(card.clone()))
                    });
                    let pm_data_encrypted = create_encrypted_data(key_store, updated_pmd)
                        .await
                        .map(|details| details.into());

                    let pm_update = storage::PaymentMethodUpdate::PaymentMethodDataUpdate {
                        payment_method_data: pm_data_encrypted,
                    };

                    db.update_payment_method(
                        existing_pm,
                        pm_update,
                        merchant_account.storage_scheme,
                    )
                    .await
                    .change_context(errors::ApiErrorResponse::InternalServerError)
                    .attach_printable("Failed to add payment method in db")?;

                    resp.client_secret = client_secret;
                }
            }
        },
        None => {
            let pm_metadata = resp.metadata.as_ref().map(|data| data.peek());

            let locker_id = if resp.payment_method == Some(api_enums::PaymentMethod::Card)
                || resp.payment_method == Some(api_enums::PaymentMethod::BankTransfer)
            {
                Some(resp.payment_method_id)
            } else {
                None
            };
            resp.payment_method_id = generate_id(consts::ID_LENGTH, "pm");
            let pm = insert_payment_method(
                db,
                &resp,
                req,
                key_store,
                merchant_id,
                &customer_id,
                pm_metadata.cloned(),
                None,
                locker_id,
                None,
                None,
                merchant_account.storage_scheme,
                None,
            )
            .await?;

            resp.client_secret = pm.client_secret;
        }
    }

    Ok(services::ApplicationResponse::Json(resp))
}

#[allow(clippy::too_many_arguments)]
pub async fn insert_payment_method(
    db: &dyn db::StorageInterface,
    resp: &api::PaymentMethodResponse,
    req: api::PaymentMethodCreate,
    key_store: &domain::MerchantKeyStore,
    merchant_id: &str,
    customer_id: &id_type::CustomerId,
    pm_metadata: Option<serde_json::Value>,
    customer_acceptance: Option<serde_json::Value>,
    locker_id: Option<String>,
    connector_mandate_details: Option<serde_json::Value>,
    network_transaction_id: Option<String>,
    storage_scheme: MerchantStorageScheme,
    payment_method_billing_address: Option<Encryption>,
) -> errors::RouterResult<diesel_models::PaymentMethod> {
    let pm_card_details = resp
        .card
        .as_ref()
        .map(|card| PaymentMethodsData::Card(CardDetailsPaymentMethod::from(card.clone())));
    let pm_data_encrypted = create_encrypted_data(key_store, pm_card_details)
        .await
        .map(|details| details.into());

    create_payment_method(
        db,
        &req,
        customer_id,
        &resp.payment_method_id,
        locker_id,
        merchant_id,
        pm_metadata,
        customer_acceptance,
        pm_data_encrypted,
        key_store,
        connector_mandate_details,
        None,
        network_transaction_id,
        storage_scheme,
        payment_method_billing_address,
    )
    .await
}

#[instrument(skip_all)]
pub async fn update_customer_payment_method(
    state: routes::SessionState,
    merchant_account: domain::MerchantAccount,
    req: api::PaymentMethodUpdate,
    payment_method_id: &str,
    key_store: domain::MerchantKeyStore,
) -> errors::RouterResponse<api::PaymentMethodResponse> {
    // Currently update is supported only for cards
    if let Some(card_update) = req.card.clone() {
        let db = state.store.as_ref();

        let pm = db
            .find_payment_method(payment_method_id, merchant_account.storage_scheme)
            .await
            .to_not_found_response(errors::ApiErrorResponse::PaymentMethodNotFound)?;

        if let Some(cs) = &req.client_secret {
            let is_client_secret_expired = authenticate_pm_client_secret_and_check_expiry(cs, &pm)?;

            if is_client_secret_expired {
                return Err((errors::ApiErrorResponse::ClientSecretExpired).into());
            };
        };

        if pm.status == enums::PaymentMethodStatus::AwaitingData {
            return Err(report!(errors::ApiErrorResponse::NotSupported {
                message: "Payment method is awaiting data so it cannot be updated".into()
            }));
        }

        if pm.payment_method_data.is_none() {
            return Err(report!(errors::ApiErrorResponse::GenericNotFoundError {
                message: "payment_method_data not found".to_string()
            }));
        }

        // Fetch the existing payment method data from db
        let existing_card_data = decrypt::<serde_json::Value, masking::WithType>(
            pm.payment_method_data.clone(),
            key_store.key.get_inner().peek(),
        )
        .await
        .change_context(errors::ApiErrorResponse::InternalServerError)
        .attach_printable("Failed to decrypt card details")?
        .map(|x| x.into_inner().expose())
        .map(
            |value| -> Result<PaymentMethodsData, error_stack::Report<errors::ApiErrorResponse>> {
                value
                    .parse_value::<PaymentMethodsData>("PaymentMethodsData")
                    .change_context(errors::ApiErrorResponse::InternalServerError)
                    .attach_printable("Failed to deserialize payment methods data")
            },
        )
        .transpose()?
        .and_then(|pmd| match pmd {
            PaymentMethodsData::Card(crd) => Some(api::CardDetailFromLocker::from(crd)),
            _ => None,
        })
        .ok_or(errors::ApiErrorResponse::InternalServerError)
        .attach_printable("Failed to obtain decrypted card object from db")?;

        let is_card_updation_required =
            validate_payment_method_update(card_update.clone(), existing_card_data.clone());

        let response = if is_card_updation_required {
            // Fetch the existing card data from locker for getting card number
            let card_data_from_locker = get_card_from_locker(
                &state,
                &pm.customer_id,
                &pm.merchant_id,
                pm.locker_id.as_ref().unwrap_or(&pm.payment_method_id),
            )
            .await
            .change_context(errors::ApiErrorResponse::InternalServerError)
            .attach_printable("Error getting card from locker")?;

            if card_update.card_exp_month.is_some() || card_update.card_exp_year.is_some() {
                helpers::validate_card_expiry(
                    card_update
                        .card_exp_month
                        .as_ref()
                        .unwrap_or(&card_data_from_locker.card_exp_month),
                    card_update
                        .card_exp_year
                        .as_ref()
                        .unwrap_or(&card_data_from_locker.card_exp_year),
                )?;
            }

            let updated_card_details = card_update.apply(card_data_from_locker.clone());

            // Construct new payment method object from request
            let new_pm = api::PaymentMethodCreate {
                payment_method: pm.payment_method,
                payment_method_type: pm.payment_method_type,
                payment_method_issuer: pm.payment_method_issuer.clone(),
                payment_method_issuer_code: pm.payment_method_issuer_code,
                #[cfg(feature = "payouts")]
                bank_transfer: None,
                card: Some(updated_card_details.clone()),
                #[cfg(feature = "payouts")]
                wallet: None,
                metadata: None,
                customer_id: Some(pm.customer_id.clone()),
                client_secret: pm.client_secret.clone(),
                payment_method_data: None,
                card_network: None,
            };
            new_pm.validate()?;

            // Delete old payment method from locker
            delete_card_from_locker(
                &state,
                &pm.customer_id,
                &pm.merchant_id,
                pm.locker_id.as_ref().unwrap_or(&pm.payment_method_id),
            )
            .await?;

            // Add the updated payment method data to locker
            let (mut add_card_resp, _) = Box::pin(add_card_to_locker(
                &state,
                new_pm.clone(),
                &updated_card_details,
                &pm.customer_id,
                &merchant_account,
                Some(pm.locker_id.as_ref().unwrap_or(&pm.payment_method_id)),
            ))
            .await
            .change_context(errors::ApiErrorResponse::InternalServerError)
            .attach_printable("Failed to add updated payment method to locker")?;

            // Construct new updated card object. Consider a field if passed in request or else populate it with the existing value from existing_card_data
            let updated_card = Some(api::CardDetailFromLocker {
                scheme: existing_card_data.scheme,
                last4_digits: Some(card_data_from_locker.card_number.get_last4()),
                issuer_country: existing_card_data.issuer_country,
                card_number: existing_card_data.card_number,
                expiry_month: card_update
                    .card_exp_month
                    .or(existing_card_data.expiry_month),
                expiry_year: card_update.card_exp_year.or(existing_card_data.expiry_year),
                card_token: existing_card_data.card_token,
                card_fingerprint: existing_card_data.card_fingerprint,
                card_holder_name: card_update
                    .card_holder_name
                    .or(existing_card_data.card_holder_name),
                nick_name: card_update.nick_name.or(existing_card_data.nick_name),
                card_network: existing_card_data.card_network,
                card_isin: existing_card_data.card_isin,
                card_issuer: existing_card_data.card_issuer,
                card_type: existing_card_data.card_type,
                saved_to_locker: true,
            });

            let updated_pmd = updated_card
                .as_ref()
                .map(|card| PaymentMethodsData::Card(CardDetailsPaymentMethod::from(card.clone())));
            let pm_data_encrypted = create_encrypted_data(&key_store, updated_pmd)
                .await
                .map(|details| details.into());

            let pm_update = storage::PaymentMethodUpdate::PaymentMethodDataUpdate {
                payment_method_data: pm_data_encrypted,
            };

            add_card_resp
                .payment_method_id
                .clone_from(&pm.payment_method_id);

            db.update_payment_method(pm, pm_update, merchant_account.storage_scheme)
                .await
                .change_context(errors::ApiErrorResponse::InternalServerError)
                .attach_printable("Failed to update payment method in db")?;

            add_card_resp
        } else {
            // Return existing payment method data as response without any changes
            api::PaymentMethodResponse {
                merchant_id: pm.merchant_id.to_owned(),
                customer_id: Some(pm.customer_id),
                payment_method_id: pm.payment_method_id,
                payment_method: pm.payment_method,
                payment_method_type: pm.payment_method_type,
                #[cfg(feature = "payouts")]
                bank_transfer: None,
                card: Some(existing_card_data),
                metadata: pm.metadata,
                created: Some(pm.created_at),
                recurring_enabled: false,
                installment_payment_enabled: false,
                payment_experience: Some(vec![api_models::enums::PaymentExperience::RedirectToUrl]),
                last_used_at: Some(common_utils::date_time::now()),
                client_secret: pm.client_secret.clone(),
            }
        };

        Ok(services::ApplicationResponse::Json(response))
    } else {
        Err(report!(errors::ApiErrorResponse::NotSupported {
            message: "Payment method update for the given payment method is not supported".into()
        }))
    }
}

pub fn validate_payment_method_update(
    card_updation_obj: CardDetailUpdate,
    existing_card_data: api::CardDetailFromLocker,
) -> bool {
    // Return true If any one of the below condition returns true,
    // If a field is not passed in the update request, return false.
    // If the field is present, it depends on the existing field data:
    // - If existing field data is not present, or if it is present and doesn't match
    //   the update request data, then return true.
    // - Or else return false
    card_updation_obj
        .card_exp_month
        .map(|exp_month| exp_month.expose())
        .map_or(false, |new_exp_month| {
            existing_card_data
                .expiry_month
                .map(|exp_month| exp_month.expose())
                .map_or(true, |old_exp_month| new_exp_month != old_exp_month)
        })
        || card_updation_obj
            .card_exp_year
            .map(|exp_year| exp_year.expose())
            .map_or(false, |new_exp_year| {
                existing_card_data
                    .expiry_year
                    .map(|exp_year| exp_year.expose())
                    .map_or(true, |old_exp_year| new_exp_year != old_exp_year)
            })
        || card_updation_obj
            .card_holder_name
            .map(|name| name.expose())
            .map_or(false, |new_card_holder_name| {
                existing_card_data
                    .card_holder_name
                    .map(|name| name.expose())
                    .map_or(true, |old_card_holder_name| {
                        new_card_holder_name != old_card_holder_name
                    })
            })
        || card_updation_obj
            .nick_name
            .map(|nick_name| nick_name.expose())
            .map_or(false, |new_nick_name| {
                existing_card_data
                    .nick_name
                    .map(|nick_name| nick_name.expose())
                    .map_or(true, |old_nick_name| new_nick_name != old_nick_name)
            })
}

// Wrapper function to switch lockers

#[cfg(feature = "payouts")]
pub async fn add_bank_to_locker(
    state: &routes::SessionState,
    req: api::PaymentMethodCreate,
    merchant_account: &domain::MerchantAccount,
    key_store: &domain::MerchantKeyStore,
    bank: &api::BankPayout,
    customer_id: &id_type::CustomerId,
) -> errors::CustomResult<
    (
        api::PaymentMethodResponse,
        Option<payment_methods::DataDuplicationCheck>,
    ),
    errors::VaultError,
> {
    let key = key_store.key.get_inner().peek();
    let payout_method_data = api::PayoutMethodData::Bank(bank.clone());
    let enc_data = async {
        serde_json::to_value(payout_method_data.to_owned())
            .map_err(|err| {
                logger::error!("Error while encoding payout method data: {}", err);
                errors::VaultError::SavePaymentMethodFailed
            })
            .change_context(errors::VaultError::SavePaymentMethodFailed)
            .attach_printable("Unable to encode payout method data")
            .ok()
            .map(|v| {
                let secret: Secret<String> = Secret::new(v.to_string());
                secret
            })
            .async_lift(|inner| encrypt_optional(inner, key))
            .await
    }
    .await
    .change_context(errors::VaultError::SavePaymentMethodFailed)
    .attach_printable("Failed to encrypt payout method data")?
    .map(Encryption::from)
    .map(|e| e.into_inner())
    .map_or(Err(errors::VaultError::SavePaymentMethodFailed), |e| {
        Ok(hex::encode(e.peek()))
    })?;

    let payload =
        payment_methods::StoreLockerReq::LockerGeneric(payment_methods::StoreGenericReq {
            merchant_id: &merchant_account.merchant_id,
            merchant_customer_id: customer_id.to_owned(),
            enc_data,
            ttl: state.conf.locker.ttl_for_storage_in_secs,
        });
    let store_resp = call_to_locker_hs(
        state,
        &payload,
        customer_id,
        api_enums::LockerChoice::HyperswitchCardVault,
    )
    .await?;
    let payment_method_resp = payment_methods::mk_add_bank_response_hs(
        bank.clone(),
        store_resp.card_reference,
        req,
        &merchant_account.merchant_id,
    );
    Ok((payment_method_resp, store_resp.duplication_check))
}

/// The response will be the tuple of PaymentMethodResponse and the duplication check of payment_method
pub async fn add_card_to_locker(
    state: &routes::SessionState,
    req: api::PaymentMethodCreate,
    card: &api::CardDetail,
    customer_id: &id_type::CustomerId,
    merchant_account: &domain::MerchantAccount,
    card_reference: Option<&str>,
) -> errors::CustomResult<
    (
        api::PaymentMethodResponse,
        Option<payment_methods::DataDuplicationCheck>,
    ),
    errors::VaultError,
> {
    metrics::STORED_TO_LOCKER.add(&metrics::CONTEXT, 1, &[]);
    let add_card_to_hs_resp = common_utils::metrics::utils::record_operation_time(
        async {
            add_card_hs(
                state,
                req.clone(),
                card,
                customer_id,
                merchant_account,
                api_enums::LockerChoice::HyperswitchCardVault,
                card_reference,
            )
            .await
            .map_err(|error| {
                metrics::CARD_LOCKER_FAILURES.add(
                    &metrics::CONTEXT,
                    1,
                    &[
                        router_env::opentelemetry::KeyValue::new("locker", "rust"),
                        router_env::opentelemetry::KeyValue::new("operation", "add"),
                    ],
                );
                error
            })
        },
        &metrics::CARD_ADD_TIME,
        &metrics::CONTEXT,
        &[router_env::opentelemetry::KeyValue::new("locker", "rust")],
    )
    .await?;

    logger::debug!("card added to hyperswitch-card-vault");
    Ok(add_card_to_hs_resp)
}

pub async fn get_card_from_locker(
    state: &routes::SessionState,
    customer_id: &id_type::CustomerId,
    merchant_id: &str,
    card_reference: &str,
) -> errors::RouterResult<Card> {
    metrics::GET_FROM_LOCKER.add(&metrics::CONTEXT, 1, &[]);

    let get_card_from_rs_locker_resp = common_utils::metrics::utils::record_operation_time(
        async {
            get_card_from_hs_locker(
                state,
                customer_id,
                merchant_id,
                card_reference,
                api_enums::LockerChoice::HyperswitchCardVault,
            )
            .await
            .change_context(errors::ApiErrorResponse::InternalServerError)
            .attach_printable("Failed while getting card from hyperswitch card vault")
            .map_err(|error| {
                metrics::CARD_LOCKER_FAILURES.add(
                    &metrics::CONTEXT,
                    1,
                    &[
                        router_env::opentelemetry::KeyValue::new("locker", "rust"),
                        router_env::opentelemetry::KeyValue::new("operation", "get"),
                    ],
                );
                error
            })
        },
        &metrics::CARD_GET_TIME,
        &metrics::CONTEXT,
        &[router_env::opentelemetry::KeyValue::new("locker", "rust")],
    )
    .await?;

    logger::debug!("card retrieved from rust locker");
    Ok(get_card_from_rs_locker_resp)
}

pub async fn delete_card_from_locker(
    state: &routes::SessionState,
    customer_id: &id_type::CustomerId,
    merchant_id: &str,
    card_reference: &str,
) -> errors::RouterResult<payment_methods::DeleteCardResp> {
    metrics::DELETE_FROM_LOCKER.add(&metrics::CONTEXT, 1, &[]);

    common_utils::metrics::utils::record_operation_time(
        async move {
            delete_card_from_hs_locker(state, customer_id, merchant_id, card_reference)
                .await
                .map_err(|error| {
                    metrics::CARD_LOCKER_FAILURES.add(&metrics::CONTEXT, 1, &[]);
                    error
                })
        },
        &metrics::CARD_DELETE_TIME,
        &metrics::CONTEXT,
        &[],
    )
    .await
}

#[instrument(skip_all)]
pub async fn add_card_hs(
    state: &routes::SessionState,
    req: api::PaymentMethodCreate,
    card: &api::CardDetail,
    customer_id: &id_type::CustomerId,
    merchant_account: &domain::MerchantAccount,
    locker_choice: api_enums::LockerChoice,
    card_reference: Option<&str>,
) -> errors::CustomResult<
    (
        api::PaymentMethodResponse,
        Option<payment_methods::DataDuplicationCheck>,
    ),
    errors::VaultError,
> {
    let payload = payment_methods::StoreLockerReq::LockerCard(payment_methods::StoreCardReq {
        merchant_id: &merchant_account.merchant_id,
        merchant_customer_id: customer_id.to_owned(),
        requestor_card_reference: card_reference.map(str::to_string),
        card: Card {
            card_number: card.card_number.to_owned(),
            name_on_card: card.card_holder_name.to_owned(),
            card_exp_month: card.card_exp_month.to_owned(),
            card_exp_year: card.card_exp_year.to_owned(),
            card_brand: card.card_network.as_ref().map(ToString::to_string),
            card_isin: None,
            nick_name: card.nick_name.as_ref().map(Secret::peek).cloned(),
        },
        ttl: state.conf.locker.ttl_for_storage_in_secs,
    });

    let store_card_payload = call_to_locker_hs(state, &payload, customer_id, locker_choice).await?;

    let payment_method_resp = payment_methods::mk_add_card_response_hs(
        card.clone(),
        store_card_payload.card_reference,
        req,
        &merchant_account.merchant_id,
    );
    Ok((payment_method_resp, store_card_payload.duplication_check))
}

#[instrument(skip_all)]
pub async fn decode_and_decrypt_locker_data(
    key_store: &domain::MerchantKeyStore,
    enc_card_data: String,
) -> errors::CustomResult<Secret<String>, errors::VaultError> {
    // Fetch key
    let key = key_store.key.get_inner().peek();
    // Decode
    let decoded_bytes = hex::decode(&enc_card_data)
        .change_context(errors::VaultError::ResponseDeserializationFailed)
        .attach_printable("Failed to decode hex string into bytes")?;
    // Decrypt
    decrypt(Some(Encryption::new(decoded_bytes.into())), key)
        .await
        .change_context(errors::VaultError::FetchPaymentMethodFailed)?
        .map_or(
            Err(report!(errors::VaultError::FetchPaymentMethodFailed)),
            |d| Ok(d.into_inner()),
        )
}

#[instrument(skip_all)]
pub async fn get_payment_method_from_hs_locker<'a>(
    state: &'a routes::SessionState,
    key_store: &domain::MerchantKeyStore,
    customer_id: &id_type::CustomerId,
    merchant_id: &str,
    payment_method_reference: &'a str,
    locker_choice: Option<api_enums::LockerChoice>,
) -> errors::CustomResult<Secret<String>, errors::VaultError> {
    let locker = &state.conf.locker;
    let jwekey = state.conf.jwekey.get_inner();

    let payment_method_data = if !locker.mock_locker {
        let request = payment_methods::mk_get_card_request_hs(
            jwekey,
            locker,
            customer_id,
            merchant_id,
            payment_method_reference,
            locker_choice,
        )
        .await
        .change_context(errors::VaultError::FetchPaymentMethodFailed)
        .attach_printable("Making get payment method request failed")?;
        let response = services::call_connector_api(state, request, "add_card_to_locker")
            .await
            .change_context(errors::VaultError::FetchPaymentMethodFailed)
            .attach_printable("Failed while executing call_connector_api for get_card");
        let jwe_body: services::JweBody = response
            .get_response_inner("JweBody")
            .change_context(errors::VaultError::FetchPaymentMethodFailed)?;
        let decrypted_payload = payment_methods::get_decrypted_response_payload(
            jwekey,
            jwe_body,
            locker_choice,
            locker.decryption_scheme.clone(),
        )
        .await
        .change_context(errors::VaultError::FetchPaymentMethodFailed)
        .attach_printable("Error getting decrypted response payload for get card")?;
        let get_card_resp: payment_methods::RetrieveCardResp = decrypted_payload
            .parse_struct("RetrieveCardResp")
            .change_context(errors::VaultError::FetchPaymentMethodFailed)
            .attach_printable("Failed to parse struct to RetrieveCardResp")?;
        let retrieve_card_resp = get_card_resp
            .payload
            .get_required_value("RetrieveCardRespPayload")
            .change_context(errors::VaultError::FetchPaymentMethodFailed)
            .attach_printable("Failed to retrieve field - payload from RetrieveCardResp")?;
        let enc_card_data = retrieve_card_resp
            .enc_card_data
            .get_required_value("enc_card_data")
            .change_context(errors::VaultError::FetchPaymentMethodFailed)
            .attach_printable(
                "Failed to retrieve field - enc_card_data from RetrieveCardRespPayload",
            )?;
        decode_and_decrypt_locker_data(key_store, enc_card_data.peek().to_string()).await?
    } else {
        mock_get_payment_method(&*state.store, key_store, payment_method_reference)
            .await?
            .payment_method
            .payment_method_data
    };
    Ok(payment_method_data)
}

#[instrument(skip_all)]
pub async fn call_to_locker_hs<'a>(
    state: &routes::SessionState,
    payload: &payment_methods::StoreLockerReq<'a>,
    customer_id: &id_type::CustomerId,
    locker_choice: api_enums::LockerChoice,
) -> errors::CustomResult<payment_methods::StoreCardRespPayload, errors::VaultError> {
    let locker = &state.conf.locker;
    let jwekey = state.conf.jwekey.get_inner();
    let db = &*state.store;
    let stored_card_response = if !locker.mock_locker {
        let request =
            payment_methods::mk_add_locker_request_hs(jwekey, locker, payload, locker_choice)
                .await?;
        let response = services::call_connector_api(state, request, "add_card_to_hs_locker")
            .await
            .change_context(errors::VaultError::SaveCardFailed);

        let jwe_body: services::JweBody = response
            .get_response_inner("JweBody")
            .change_context(errors::VaultError::FetchCardFailed)?;

        let decrypted_payload = payment_methods::get_decrypted_response_payload(
            jwekey,
            jwe_body,
            Some(locker_choice),
            locker.decryption_scheme.clone(),
        )
        .await
        .change_context(errors::VaultError::SaveCardFailed)
        .attach_printable("Error getting decrypted response payload")?;
        let stored_card_resp: payment_methods::StoreCardResp = decrypted_payload
            .parse_struct("StoreCardResp")
            .change_context(errors::VaultError::ResponseDeserializationFailed)?;
        stored_card_resp
    } else {
        let card_id = generate_id(consts::ID_LENGTH, "card");
        mock_call_to_locker_hs(db, &card_id, payload, None, None, Some(customer_id)).await?
    };

    let stored_card = stored_card_response
        .payload
        .get_required_value("StoreCardRespPayload")
        .change_context(errors::VaultError::SaveCardFailed)?;
    Ok(stored_card)
}

pub async fn update_payment_method(
    db: &dyn db::StorageInterface,
    pm: payment_method::PaymentMethod,
    pm_metadata: serde_json::Value,
    storage_scheme: MerchantStorageScheme,
) -> errors::CustomResult<(), errors::VaultError> {
    let pm_update = payment_method::PaymentMethodUpdate::MetadataUpdate {
        metadata: Some(pm_metadata),
    };
    db.update_payment_method(pm, pm_update, storage_scheme)
        .await
        .change_context(errors::VaultError::UpdateInPaymentMethodDataTableFailed)?;
    Ok(())
}

pub async fn update_payment_method_connector_mandate_details(
    db: &dyn db::StorageInterface,
    pm: payment_method::PaymentMethod,
    connector_mandate_details: Option<serde_json::Value>,
    storage_scheme: MerchantStorageScheme,
) -> errors::CustomResult<(), errors::VaultError> {
    let pm_update = payment_method::PaymentMethodUpdate::ConnectorMandateDetailsUpdate {
        connector_mandate_details,
    };

    db.update_payment_method(pm, pm_update, storage_scheme)
        .await
        .change_context(errors::VaultError::UpdateInPaymentMethodDataTableFailed)?;
    Ok(())
}
#[instrument(skip_all)]
pub async fn get_card_from_hs_locker<'a>(
    state: &'a routes::SessionState,
    customer_id: &id_type::CustomerId,
    merchant_id: &str,
    card_reference: &'a str,
    locker_choice: api_enums::LockerChoice,
) -> errors::CustomResult<Card, errors::VaultError> {
    let locker = &state.conf.locker;
    let jwekey = &state.conf.jwekey.get_inner();

    if !locker.mock_locker {
        let request = payment_methods::mk_get_card_request_hs(
            jwekey,
            locker,
            customer_id,
            merchant_id,
            card_reference,
            Some(locker_choice),
        )
        .await
        .change_context(errors::VaultError::FetchCardFailed)
        .attach_printable("Making get card request failed")?;
        let response = services::call_connector_api(state, request, "get_card_from_locker")
            .await
            .change_context(errors::VaultError::FetchCardFailed)
            .attach_printable("Failed while executing call_connector_api for get_card");
        let jwe_body: services::JweBody = response
            .get_response_inner("JweBody")
            .change_context(errors::VaultError::FetchCardFailed)?;
        let decrypted_payload = payment_methods::get_decrypted_response_payload(
            jwekey,
            jwe_body,
            Some(locker_choice),
            locker.decryption_scheme.clone(),
        )
        .await
        .change_context(errors::VaultError::FetchCardFailed)
        .attach_printable("Error getting decrypted response payload for get card")?;
        let get_card_resp: payment_methods::RetrieveCardResp = decrypted_payload
            .parse_struct("RetrieveCardResp")
            .change_context(errors::VaultError::FetchCardFailed)?;
        let retrieve_card_resp = get_card_resp
            .payload
            .get_required_value("RetrieveCardRespPayload")
            .change_context(errors::VaultError::FetchCardFailed)?;
        retrieve_card_resp
            .card
            .get_required_value("Card")
            .change_context(errors::VaultError::FetchCardFailed)
    } else {
        let (get_card_resp, _) = mock_get_card(&*state.store, card_reference).await?;
        payment_methods::mk_get_card_response(get_card_resp)
            .change_context(errors::VaultError::ResponseDeserializationFailed)
    }
}

#[instrument(skip_all)]
pub async fn delete_card_from_hs_locker<'a>(
    state: &routes::SessionState,
    customer_id: &id_type::CustomerId,
    merchant_id: &str,
    card_reference: &'a str,
) -> errors::RouterResult<payment_methods::DeleteCardResp> {
    let locker = &state.conf.locker;
    let jwekey = &state.conf.jwekey.get_inner();

    let request = payment_methods::mk_delete_card_request_hs(
        jwekey,
        locker,
        customer_id,
        merchant_id,
        card_reference,
    )
    .await
    .change_context(errors::ApiErrorResponse::InternalServerError)
    .attach_printable("Making delete card request failed")?;

    if !locker.mock_locker {
        let response = services::call_connector_api(state, request, "delete_card_from_locker")
            .await
            .change_context(errors::ApiErrorResponse::InternalServerError)
            .attach_printable("Failed while executing call_connector_api for delete card");
        let jwe_body: services::JweBody = response.get_response_inner("JweBody")?;
        let decrypted_payload = payment_methods::get_decrypted_response_payload(
            jwekey,
            jwe_body,
            Some(api_enums::LockerChoice::HyperswitchCardVault),
            locker.decryption_scheme.clone(),
        )
        .await
        .change_context(errors::ApiErrorResponse::InternalServerError)
        .attach_printable("Error getting decrypted response payload for delete card")?;
        let delete_card_resp: payment_methods::DeleteCardResp = decrypted_payload
            .parse_struct("DeleteCardResp")
            .change_context(errors::ApiErrorResponse::InternalServerError)?;
        Ok(delete_card_resp)
    } else {
        Ok(mock_delete_card_hs(&*state.store, card_reference)
            .await
            .change_context(errors::ApiErrorResponse::InternalServerError)
            .attach_printable("card_delete_failure_message")?)
    }
}

///Mock api for local testing
pub async fn mock_call_to_locker_hs<'a>(
    db: &dyn db::StorageInterface,
    card_id: &str,
    payload: &payment_methods::StoreLockerReq<'a>,
    card_cvc: Option<String>,
    payment_method_id: Option<String>,
    customer_id: Option<&id_type::CustomerId>,
) -> errors::CustomResult<payment_methods::StoreCardResp, errors::VaultError> {
    let mut locker_mock_up = storage::LockerMockUpNew {
        card_id: card_id.to_string(),
        external_id: uuid::Uuid::new_v4().to_string(),
        card_fingerprint: uuid::Uuid::new_v4().to_string(),
        card_global_fingerprint: uuid::Uuid::new_v4().to_string(),
        merchant_id: "".to_string(),
        card_number: "4111111111111111".to_string(),
        card_exp_year: "2099".to_string(),
        card_exp_month: "12".to_string(),
        card_cvc,
        payment_method_id,
        customer_id: customer_id.map(ToOwned::to_owned),
        name_on_card: None,
        nickname: None,
        enc_card_data: None,
    };
    locker_mock_up = match payload {
        payment_methods::StoreLockerReq::LockerCard(store_card_req) => storage::LockerMockUpNew {
            merchant_id: store_card_req.merchant_id.to_string(),
            card_number: store_card_req.card.card_number.peek().to_string(),
            card_exp_year: store_card_req.card.card_exp_year.peek().to_string(),
            card_exp_month: store_card_req.card.card_exp_month.peek().to_string(),
            name_on_card: store_card_req.card.name_on_card.to_owned().expose_option(),
            nickname: store_card_req.card.nick_name.to_owned(),
            ..locker_mock_up
        },
        payment_methods::StoreLockerReq::LockerGeneric(store_generic_req) => {
            storage::LockerMockUpNew {
                merchant_id: store_generic_req.merchant_id.to_string(),
                enc_card_data: Some(store_generic_req.enc_data.to_owned()),
                ..locker_mock_up
            }
        }
    };

    let response = db
        .insert_locker_mock_up(locker_mock_up)
        .await
        .change_context(errors::VaultError::SaveCardFailed)?;
    let payload = payment_methods::StoreCardRespPayload {
        card_reference: response.card_id,
        duplication_check: None,
    };
    Ok(payment_methods::StoreCardResp {
        status: "Ok".to_string(),
        error_code: None,
        error_message: None,
        payload: Some(payload),
    })
}

#[instrument(skip_all)]
pub async fn mock_get_card<'a>(
    db: &dyn db::StorageInterface,
    card_id: &'a str,
) -> errors::CustomResult<(payment_methods::GetCardResponse, Option<String>), errors::VaultError> {
    let locker_mock_up = db
        .find_locker_by_card_id(card_id)
        .await
        .change_context(errors::VaultError::FetchCardFailed)?;
    let add_card_response = payment_methods::AddCardResponse {
        card_id: locker_mock_up
            .payment_method_id
            .unwrap_or(locker_mock_up.card_id),
        external_id: locker_mock_up.external_id,
        card_fingerprint: locker_mock_up.card_fingerprint.into(),
        card_global_fingerprint: locker_mock_up.card_global_fingerprint.into(),
        merchant_id: Some(locker_mock_up.merchant_id),
        card_number: cards::CardNumber::try_from(locker_mock_up.card_number)
            .change_context(errors::VaultError::ResponseDeserializationFailed)
            .attach_printable("Invalid card number format from the mock locker")
            .map(Some)?,
        card_exp_year: Some(locker_mock_up.card_exp_year.into()),
        card_exp_month: Some(locker_mock_up.card_exp_month.into()),
        name_on_card: locker_mock_up.name_on_card.map(|card| card.into()),
        nickname: locker_mock_up.nickname,
        customer_id: locker_mock_up.customer_id,
        duplicate: locker_mock_up.duplicate,
    };
    Ok((
        payment_methods::GetCardResponse {
            card: add_card_response,
        },
        locker_mock_up.card_cvc,
    ))
}

#[instrument(skip_all)]
pub async fn mock_get_payment_method<'a>(
    db: &dyn db::StorageInterface,
    key_store: &domain::MerchantKeyStore,
    card_id: &'a str,
) -> errors::CustomResult<payment_methods::GetPaymentMethodResponse, errors::VaultError> {
    let locker_mock_up = db
        .find_locker_by_card_id(card_id)
        .await
        .change_context(errors::VaultError::FetchPaymentMethodFailed)?;
    let dec_data = if let Some(e) = locker_mock_up.enc_card_data {
        decode_and_decrypt_locker_data(key_store, e).await
    } else {
        Err(report!(errors::VaultError::FetchPaymentMethodFailed))
    }?;
    let payment_method_response = payment_methods::AddPaymentMethodResponse {
        payment_method_id: locker_mock_up
            .payment_method_id
            .unwrap_or(locker_mock_up.card_id),
        external_id: locker_mock_up.external_id,
        merchant_id: Some(locker_mock_up.merchant_id),
        nickname: locker_mock_up.nickname,
        customer_id: locker_mock_up.customer_id,
        duplicate: locker_mock_up.duplicate,
        payment_method_data: dec_data,
    };
    Ok(payment_methods::GetPaymentMethodResponse {
        payment_method: payment_method_response,
    })
}

#[instrument(skip_all)]
pub async fn mock_delete_card_hs<'a>(
    db: &dyn db::StorageInterface,
    card_id: &'a str,
) -> errors::CustomResult<payment_methods::DeleteCardResp, errors::VaultError> {
    db.delete_locker_mock_up(card_id)
        .await
        .change_context(errors::VaultError::FetchCardFailed)?;
    Ok(payment_methods::DeleteCardResp {
        status: "Ok".to_string(),
        error_code: None,
        error_message: None,
    })
}

#[instrument(skip_all)]
pub async fn mock_delete_card<'a>(
    db: &dyn db::StorageInterface,
    card_id: &'a str,
) -> errors::CustomResult<payment_methods::DeleteCardResponse, errors::VaultError> {
    let locker_mock_up = db
        .delete_locker_mock_up(card_id)
        .await
        .change_context(errors::VaultError::FetchCardFailed)?;
    Ok(payment_methods::DeleteCardResponse {
        card_id: Some(locker_mock_up.card_id),
        external_id: Some(locker_mock_up.external_id),
        card_isin: None,
        status: "Ok".to_string(),
    })
}
//------------------------------------------------------------------------------
pub fn get_banks(
    state: &routes::SessionState,
    pm_type: common_enums::enums::PaymentMethodType,
    connectors: Vec<String>,
) -> Result<Vec<BankCodeResponse>, errors::ApiErrorResponse> {
    let mut bank_names_hm: HashMap<String, HashSet<common_enums::enums::BankNames>> =
        HashMap::new();

    if matches!(
        pm_type,
        api_enums::PaymentMethodType::Giropay | api_enums::PaymentMethodType::Sofort
    ) {
        Ok(vec![BankCodeResponse {
            bank_name: vec![],
            eligible_connectors: connectors,
        }])
    } else {
        let mut bank_code_responses = vec![];
        for connector in &connectors {
            if let Some(connector_bank_names) = state.conf.bank_config.0.get(&pm_type) {
                if let Some(connector_hash_set) = connector_bank_names.0.get(connector) {
                    bank_names_hm.insert(connector.clone(), connector_hash_set.banks.clone());
                } else {
                    logger::error!("Could not find any configured connectors for payment_method -> {pm_type} for connector -> {connector}");
                }
            } else {
                logger::error!("Could not find any configured banks for payment_method -> {pm_type} for connector -> {connector}");
            }
        }

        let vector_of_hashsets = bank_names_hm
            .values()
            .map(|bank_names_hashset| bank_names_hashset.to_owned())
            .collect::<Vec<_>>();

        let mut common_bank_names = HashSet::new();
        if let Some(first_element) = vector_of_hashsets.first() {
            common_bank_names = vector_of_hashsets
                .iter()
                .skip(1)
                .fold(first_element.to_owned(), |acc, hs| {
                    acc.intersection(hs).cloned().collect()
                });
        }

        if !common_bank_names.is_empty() {
            bank_code_responses.push(BankCodeResponse {
                bank_name: common_bank_names.clone().into_iter().collect(),
                eligible_connectors: connectors.clone(),
            });
        }

        for connector in connectors {
            if let Some(all_bank_codes_for_connector) = bank_names_hm.get(&connector) {
                let remaining_bank_codes: HashSet<_> = all_bank_codes_for_connector
                    .difference(&common_bank_names)
                    .collect();

                if !remaining_bank_codes.is_empty() {
                    bank_code_responses.push(BankCodeResponse {
                        bank_name: remaining_bank_codes
                            .into_iter()
                            .map(|ele| ele.to_owned())
                            .collect(),
                        eligible_connectors: vec![connector],
                    })
                }
            } else {
                logger::error!("Could not find any configured banks for payment_method -> {pm_type} for connector -> {connector}");
            }
        }
        Ok(bank_code_responses)
    }
}

fn get_val(str: String, val: &serde_json::Value) -> Option<String> {
    str.split('.')
        .try_fold(val, |acc, x| acc.get(x))
        .and_then(|v| v.as_str())
        .map(|s| s.to_string())
}

pub async fn list_payment_methods(
    state: routes::SessionState,
    merchant_account: domain::MerchantAccount,
    key_store: domain::MerchantKeyStore,
    mut req: api::PaymentMethodListRequest,
) -> errors::RouterResponse<api::PaymentMethodListResponse> {
    let db = &*state.store;
    let pm_config_mapping = &state.conf.pm_filters;

    let payment_intent = if let Some(cs) = &req.client_secret {
        if cs.starts_with("pm_") {
            validate_payment_method_and_client_secret(cs, db, &merchant_account).await?;
            None
        } else {
            helpers::verify_payment_intent_time_and_client_secret(
                db,
                &merchant_account,
                &key_store,
                req.client_secret.clone(),
            )
            .await?
        }
    } else {
        None
    };

    let shipping_address = payment_intent
        .as_ref()
        .async_map(|pi| async {
            helpers::get_address_by_id(
                db,
                pi.shipping_address_id.clone(),
                &key_store,
                &pi.payment_id,
                &merchant_account.merchant_id,
                merchant_account.storage_scheme,
            )
            .await
        })
        .await
        .transpose()?
        .flatten();

    let billing_address = payment_intent
        .as_ref()
        .async_map(|pi| async {
            helpers::get_address_by_id(
                db,
                pi.billing_address_id.clone(),
                &key_store,
                &pi.payment_id,
                &merchant_account.merchant_id,
                merchant_account.storage_scheme,
            )
            .await
        })
        .await
        .transpose()?
        .flatten();

    let customer = payment_intent
        .as_ref()
        .async_and_then(|pi| async {
            pi.customer_id
                .as_ref()
                .async_and_then(|cust| async {
                    db.find_customer_by_customer_id_merchant_id(
                        cust,
                        &pi.merchant_id,
                        &key_store,
                        merchant_account.storage_scheme,
                    )
                    .await
                    .to_not_found_response(errors::ApiErrorResponse::CustomerNotFound)
                    .ok()
                })
                .await
        })
        .await;

    let payment_attempt = payment_intent
        .as_ref()
        .async_map(|pi| async {
            db.find_payment_attempt_by_payment_id_merchant_id_attempt_id(
                &pi.payment_id,
                &pi.merchant_id,
                &pi.active_attempt.get_id(),
                merchant_account.storage_scheme,
            )
            .await
            .change_context(errors::ApiErrorResponse::PaymentNotFound)
        })
        .await
        .transpose()?;
    let setup_future_usage = payment_intent.as_ref().and_then(|pi| pi.setup_future_usage);
    let payment_type = payment_attempt.as_ref().map(|pa| {
        let amount = api::Amount::from(pa.amount);
        let mandate_type = if pa.mandate_id.is_some() {
            Some(api::MandateTransactionType::RecurringMandateTransaction)
        } else if pa.mandate_details.is_some()
            || setup_future_usage
                .map(|future_usage| future_usage == common_enums::enums::FutureUsage::OffSession)
                .unwrap_or(false)
        {
            Some(api::MandateTransactionType::NewMandateTransaction)
        } else {
            None
        };

        helpers::infer_payment_type(&amount, mandate_type.as_ref())
    });

    let all_mcas = db
        .find_merchant_connector_account_by_merchant_id_and_disabled_list(
            &merchant_account.merchant_id,
            false,
            &key_store,
        )
        .await
        .to_not_found_response(errors::ApiErrorResponse::MerchantAccountNotFound)?;

    let profile_id = payment_intent
        .as_ref()
        .async_map(|payment_intent| async {
            crate::core::utils::get_profile_id_from_business_details(
                payment_intent.business_country,
                payment_intent.business_label.as_ref(),
                &merchant_account,
                payment_intent.profile_id.as_ref(),
                db,
                false,
            )
            .await
            .attach_printable("Could not find profile id from business details")
        })
        .await
        .transpose()?;
    let business_profile = core_utils::validate_and_get_business_profile(
        db,
        profile_id.as_ref(),
        &merchant_account.merchant_id,
    )
    .await?;

    // filter out connectors based on the business country
    let filtered_mcas = helpers::filter_mca_based_on_business_profile(all_mcas, profile_id);

    logger::debug!(mca_before_filtering=?filtered_mcas);

    let mut response: Vec<ResponsePaymentMethodIntermediate> = vec![];
    for mca in &filtered_mcas {
        let payment_methods = match &mca.payment_methods_enabled {
            Some(pm) => pm.clone(),
            None => continue,
        };

        filter_payment_methods(
            payment_methods,
            &mut req,
            &mut response,
            payment_intent.as_ref(),
            payment_attempt.as_ref(),
            billing_address.as_ref(),
            mca.connector_name.clone(),
            pm_config_mapping,
            &state.conf.mandates.supported_payment_methods,
            &state.conf.mandates.update_mandate_supported,
            &state.conf.saved_payment_methods,
        )
        .await?;
    }

    // Filter out wallet payment method from mca if customer has already saved it
    customer
        .as_ref()
        .async_map(|customer| async {
            let wallet_pm_exists = response
                .iter()
                .any(|mca| mca.payment_method == enums::PaymentMethod::Wallet);
            if wallet_pm_exists {
                match db
                    .find_payment_method_by_customer_id_merchant_id_list(
                        &customer.customer_id,
                        &merchant_account.merchant_id,
                        None,
                    )
                    .await
                {
                    Ok(customer_payment_methods) => {
                        let customer_wallet_pm = customer_payment_methods
                            .iter()
                            .filter(|cust_pm| {
                                cust_pm.payment_method == Some(enums::PaymentMethod::Wallet)
                            })
                            .collect::<Vec<_>>();

                        response.retain(|mca| {
                            !(mca.payment_method == enums::PaymentMethod::Wallet
                                && customer_wallet_pm.iter().any(|cust_pm| {
                                    cust_pm.payment_method_type == Some(mca.payment_method_type)
                                }))
                        });
                        Ok(())
                    }
                    Err(error) => {
                        if error.current_context().is_db_not_found() {
                            Ok(())
                        } else {
                            Err(error)
                                .change_context(errors::ApiErrorResponse::InternalServerError)
                                .attach_printable("failed to find payment methods for a customer")
                        }
                    }
                }
            } else {
                Ok(())
            }
        })
        .await
        .transpose()?;

    let mut pmt_to_auth_connector = HashMap::new();

    if let Some((payment_attempt, payment_intent)) =
        payment_attempt.as_ref().zip(payment_intent.as_ref())
    {
        let routing_enabled_pms = HashSet::from([
            api_enums::PaymentMethod::BankTransfer,
            api_enums::PaymentMethod::BankDebit,
            api_enums::PaymentMethod::BankRedirect,
        ]);

        let routing_enabled_pm_types = HashSet::from([
            api_enums::PaymentMethodType::GooglePay,
            api_enums::PaymentMethodType::ApplePay,
            api_enums::PaymentMethodType::Klarna,
            api_enums::PaymentMethodType::Paypal,
        ]);

        let mut chosen = Vec::<api::SessionConnectorData>::new();
        for intermediate in &response {
            if routing_enabled_pm_types.contains(&intermediate.payment_method_type)
                || routing_enabled_pms.contains(&intermediate.payment_method)
            {
                let connector_data = api::ConnectorData::get_connector_by_name(
                    &state.clone().conf.connectors,
                    &intermediate.connector,
                    api::GetToken::from(intermediate.payment_method_type),
                    None,
                )
                .change_context(errors::ApiErrorResponse::InternalServerError)
                .attach_printable("invalid connector name received")?;

                chosen.push(api::SessionConnectorData {
                    payment_method_type: intermediate.payment_method_type,
                    connector: connector_data,
                    business_sub_label: None,
                });
            }
        }
        let sfr = SessionFlowRoutingInput {
            state: &state,
            country: shipping_address.clone().and_then(|ad| ad.country),
            key_store: &key_store,
            merchant_account: &merchant_account,
            payment_attempt,
            payment_intent,
            chosen,
        };
        let result = routing::perform_session_flow_routing(sfr, &enums::TransactionType::Payment)
            .await
            .change_context(errors::ApiErrorResponse::InternalServerError)
            .attach_printable("error performing session flow routing")?;

        response.retain(|intermediate| {
            if !routing_enabled_pm_types.contains(&intermediate.payment_method_type)
                && !routing_enabled_pms.contains(&intermediate.payment_method)
            {
                return true;
            }

            if let Some(choice) = result.get(&intermediate.payment_method_type) {
                if let Some(first_routable_connector) = choice.first() {
                    intermediate.connector
                        == first_routable_connector
                            .connector
                            .connector_name
                            .to_string()
                } else {
                    false
                }
            } else {
                false
            }
        });

        let mut routing_info: storage::PaymentRoutingInfo = payment_attempt
            .straight_through_algorithm
            .clone()
            .map(|val| val.parse_value("PaymentRoutingInfo"))
            .transpose()
            .change_context(errors::ApiErrorResponse::InternalServerError)
            .attach_printable("Invalid PaymentRoutingInfo format found in payment attempt")?
            .unwrap_or_else(|| storage::PaymentRoutingInfo {
                algorithm: None,
                pre_routing_results: None,
            });

        let mut pre_routing_results: HashMap<
            api_enums::PaymentMethodType,
            storage::PreRoutingConnectorChoice,
        > = HashMap::new();

        for (pm_type, routing_choice) in result {
            let mut routable_choice_list = vec![];
            for choice in routing_choice {
                let routable_choice = routing_types::RoutableConnectorChoice {
                    #[cfg(feature = "backwards_compatibility")]
                    choice_kind: routing_types::RoutableChoiceKind::FullStruct,
                    connector: choice
                        .connector
                        .connector_name
                        .to_string()
                        .parse::<api_enums::RoutableConnectors>()
                        .change_context(errors::ApiErrorResponse::InternalServerError)?,
                    #[cfg(feature = "connector_choice_mca_id")]
                    merchant_connector_id: choice.connector.merchant_connector_id.clone(),
                    #[cfg(not(feature = "connector_choice_mca_id"))]
                    sub_label: choice.sub_label,
                };
                routable_choice_list.push(routable_choice);
            }
            pre_routing_results.insert(
                pm_type,
                storage::PreRoutingConnectorChoice::Multiple(routable_choice_list),
            );
        }

        let redis_conn = db
            .get_redis_conn()
            .map_err(|redis_error| logger::error!(?redis_error))
            .ok();

        let mut val = Vec::new();

        for (payment_method_type, routable_connector_choice) in &pre_routing_results {
            let routable_connector_list = match routable_connector_choice {
                storage::PreRoutingConnectorChoice::Single(routable_connector) => {
                    vec![routable_connector.clone()]
                }
                storage::PreRoutingConnectorChoice::Multiple(routable_connector_list) => {
                    routable_connector_list.clone()
                }
            };

            let first_routable_connector = routable_connector_list
                .first()
                .ok_or(errors::ApiErrorResponse::IncorrectPaymentMethodConfiguration)?;

            #[cfg(not(feature = "connector_choice_mca_id"))]
            let connector_label = get_connector_label(
                payment_intent.business_country,
                payment_intent.business_label.as_ref(),
                #[cfg(not(feature = "connector_choice_mca_id"))]
                first_routable_connector.sub_label.as_ref(),
                #[cfg(feature = "connector_choice_mca_id")]
                None,
                first_routable_connector.connector.to_string().as_str(),
            );
            #[cfg(not(feature = "connector_choice_mca_id"))]
            let matched_mca = filtered_mcas
                .iter()
                .find(|m| connector_label == m.connector_label);

            #[cfg(feature = "connector_choice_mca_id")]
            let matched_mca = filtered_mcas.iter().find(|m| {
                first_routable_connector.merchant_connector_id.as_ref()
                    == Some(&m.merchant_connector_id)
            });

            if let Some(m) = matched_mca {
                let pm_auth_config = m
                    .pm_auth_config
                    .as_ref()
                    .map(|config| {
                        serde_json::from_value::<PaymentMethodAuthConfig>(config.clone())
                            .change_context(errors::StorageError::DeserializationFailed)
                            .attach_printable("Failed to deserialize Payment Method Auth config")
                    })
                    .transpose()
                    .unwrap_or_else(|err| {
                        logger::error!(error=?err);
                        None
                    });

                let matched_config = match pm_auth_config {
                    Some(config) => {
                        let internal_config = config
                            .enabled_payment_methods
                            .iter()
                            .find(|config| config.payment_method_type == *payment_method_type)
                            .cloned();

                        internal_config
                    }
                    None => None,
                };

                if let Some(config) = matched_config {
                    pmt_to_auth_connector
                        .insert(*payment_method_type, config.connector_name.clone());
                    val.push(config);
                }
            }
        }

        let pm_auth_key = format!("pm_auth_{}", payment_intent.payment_id);
        let redis_expiry = state.conf.payment_method_auth.get_inner().redis_expiry;

        if let Some(rc) = redis_conn {
            rc.serialize_and_set_key_with_expiry(pm_auth_key.as_str(), val, redis_expiry)
                .await
                .attach_printable("Failed to store pm auth data in redis")
                .unwrap_or_else(|err| {
                    logger::error!(error=?err);
                })
        };

        routing_info.pre_routing_results = Some(pre_routing_results);

        let encoded = routing_info
            .encode_to_value()
            .change_context(errors::ApiErrorResponse::InternalServerError)
            .attach_printable("Unable to serialize payment routing info to value")?;

        let attempt_update = storage::PaymentAttemptUpdate::UpdateTrackers {
            payment_token: None,
            connector: None,
            straight_through_algorithm: Some(encoded),
            amount_capturable: None,
            updated_by: merchant_account.storage_scheme.to_string(),
            merchant_connector_id: None,
            surcharge_amount: None,
            tax_amount: None,
        };

        state
            .store
            .update_payment_attempt_with_attempt_id(
                payment_attempt.clone(),
                attempt_update,
                merchant_account.storage_scheme,
            )
            .await
            .to_not_found_response(errors::ApiErrorResponse::PaymentNotFound)?;
    }

    // Check for `use_billing_as_payment_method_billing` config under business_profile
    // If this is disabled, then the billing details in required fields will be empty and have to be collected by the customer
    let billing_address_for_calculating_required_fields = business_profile
        .as_ref()
        .and_then(|business_profile| business_profile.use_billing_as_payment_method_billing)
        .unwrap_or(true)
        .then_some(billing_address.as_ref())
        .flatten();

    let req = api_models::payments::PaymentsRequest::foreign_try_from((
        payment_attempt.as_ref(),
        payment_intent.as_ref(),
        shipping_address.as_ref(),
        billing_address_for_calculating_required_fields,
        customer.as_ref(),
    ))?;
    let req_val = serde_json::to_value(req).ok();
    logger::debug!(filtered_payment_methods=?response);

    let mut payment_experiences_consolidated_hm: HashMap<
        api_enums::PaymentMethod,
        HashMap<api_enums::PaymentMethodType, HashMap<api_enums::PaymentExperience, Vec<String>>>,
    > = HashMap::new();

    let mut card_networks_consolidated_hm: HashMap<
        api_enums::PaymentMethod,
        HashMap<api_enums::PaymentMethodType, HashMap<api_enums::CardNetwork, Vec<String>>>,
    > = HashMap::new();

    let mut banks_consolidated_hm: HashMap<api_enums::PaymentMethodType, Vec<String>> =
        HashMap::new();

    let mut bank_debits_consolidated_hm =
        HashMap::<api_enums::PaymentMethodType, Vec<String>>::new();

    let mut bank_transfer_consolidated_hm =
        HashMap::<api_enums::PaymentMethodType, Vec<String>>::new();

    // All the required fields will be stored here and later filtered out based on business profile config
    let mut required_fields_hm = HashMap::<
        api_enums::PaymentMethod,
        HashMap<api_enums::PaymentMethodType, HashMap<String, RequiredFieldInfo>>,
    >::new();

    for element in response.clone() {
        let payment_method = element.payment_method;
        let payment_method_type = element.payment_method_type;
        let connector = element.connector.clone();

        let connector_variant = api_enums::Connector::from_str(connector.as_str())
            .change_context(errors::ConnectorError::InvalidConnectorName)
            .change_context(errors::ApiErrorResponse::InvalidDataValue {
                field_name: "connector",
            })
            .attach_printable_lazy(|| format!("unable to parse connector name {connector:?}"))?;
        state.conf.required_fields.0.get(&payment_method).map(
            |required_fields_hm_for_each_payment_method_type| {
                required_fields_hm_for_each_payment_method_type
                    .0
                    .get(&payment_method_type)
                    .map(|required_fields_hm_for_each_connector| {
                        required_fields_hm.entry(payment_method).or_default();
                        required_fields_hm_for_each_connector
                            .fields
                            .get(&connector_variant)
                            .map(|required_fields_final| {
                                let mut required_fields_hs = required_fields_final.common.clone();
                                if let Some(pa) = payment_attempt.as_ref() {
                                    if let Some(_mandate) = &pa.mandate_details {
                                        required_fields_hs
                                            .extend(required_fields_final.mandate.clone());
                                    } else {
                                        required_fields_hs
                                            .extend(required_fields_final.non_mandate.clone());
                                    }
                                }

                                let should_send_shipping_details =
                                    business_profile.clone().and_then(|business_profile| {
                                        business_profile
                                            .collect_shipping_details_from_wallet_connector
                                    });

                                // Remove shipping fields from required fields based on business profile configuration
                                if should_send_shipping_details != Some(true) {
                                    let shipping_variants =
                                        api_enums::FieldType::get_shipping_variants();

                                    let keys_to_be_removed = required_fields_hs
                                        .iter()
                                        .filter(|(_key, value)| {
                                            shipping_variants.contains(&value.field_type)
                                        })
                                        .map(|(key, _value)| key.to_string())
                                        .collect::<Vec<_>>();

                                    keys_to_be_removed.iter().for_each(|key_to_be_removed| {
                                        required_fields_hs.remove(key_to_be_removed);
                                    });
                                }

                                // get the config, check the enums while adding
                                {
                                    for (key, val) in &mut required_fields_hs {
                                        let temp = req_val
                                            .as_ref()
                                            .and_then(|r| get_val(key.to_owned(), r));
                                        if let Some(s) = temp {
                                            val.value = Some(s.into())
                                        };
                                    }
                                }

                                let existing_req_fields_hs = required_fields_hm
                                    .get_mut(&payment_method)
                                    .and_then(|inner_hm| inner_hm.get_mut(&payment_method_type));

                                // If payment_method_type already exist in required_fields_hm, extend the required_fields hs to existing hs.
                                if let Some(inner_hs) = existing_req_fields_hs {
                                    inner_hs.extend(required_fields_hs);
                                } else {
                                    required_fields_hm.get_mut(&payment_method).map(|inner_hm| {
                                        inner_hm.insert(payment_method_type, required_fields_hs)
                                    });
                                }
                            })
                    })
            },
        );

        if let Some(payment_experience) = element.payment_experience {
            if let Some(payment_method_hm) =
                payment_experiences_consolidated_hm.get_mut(&payment_method)
            {
                if let Some(payment_method_type_hm) =
                    payment_method_hm.get_mut(&payment_method_type)
                {
                    if let Some(vector_of_connectors) =
                        payment_method_type_hm.get_mut(&payment_experience)
                    {
                        vector_of_connectors.push(connector);
                    } else {
                        payment_method_type_hm.insert(payment_experience, vec![connector]);
                    }
                } else {
                    payment_method_hm.insert(
                        payment_method_type,
                        HashMap::from([(payment_experience, vec![connector])]),
                    );
                }
            } else {
                let inner_hm = HashMap::from([(payment_experience, vec![connector])]);
                let payment_method_type_hm = HashMap::from([(payment_method_type, inner_hm)]);
                payment_experiences_consolidated_hm.insert(payment_method, payment_method_type_hm);
            }
        }

        if let Some(card_networks) = element.card_networks {
            if let Some(payment_method_hm) = card_networks_consolidated_hm.get_mut(&payment_method)
            {
                if let Some(payment_method_type_hm) =
                    payment_method_hm.get_mut(&payment_method_type)
                {
                    for card_network in card_networks {
                        if let Some(vector_of_connectors) =
                            payment_method_type_hm.get_mut(&card_network)
                        {
                            let connector = element.connector.clone();
                            vector_of_connectors.push(connector);
                        } else {
                            let connector = element.connector.clone();
                            payment_method_type_hm.insert(card_network, vec![connector]);
                        }
                    }
                } else {
                    let mut inner_hashmap: HashMap<api_enums::CardNetwork, Vec<String>> =
                        HashMap::new();
                    for card_network in card_networks {
                        if let Some(vector_of_connectors) = inner_hashmap.get_mut(&card_network) {
                            let connector = element.connector.clone();
                            vector_of_connectors.push(connector);
                        } else {
                            let connector = element.connector.clone();
                            inner_hashmap.insert(card_network, vec![connector]);
                        }
                    }
                    payment_method_hm.insert(payment_method_type, inner_hashmap);
                }
            } else {
                let mut inner_hashmap: HashMap<api_enums::CardNetwork, Vec<String>> =
                    HashMap::new();
                for card_network in card_networks {
                    if let Some(vector_of_connectors) = inner_hashmap.get_mut(&card_network) {
                        let connector = element.connector.clone();
                        vector_of_connectors.push(connector);
                    } else {
                        let connector = element.connector.clone();
                        inner_hashmap.insert(card_network, vec![connector]);
                    }
                }
                let payment_method_type_hm = HashMap::from([(payment_method_type, inner_hashmap)]);
                card_networks_consolidated_hm.insert(payment_method, payment_method_type_hm);
            }
        }

        if element.payment_method == api_enums::PaymentMethod::BankRedirect {
            let connector = element.connector.clone();
            if let Some(vector_of_connectors) =
                banks_consolidated_hm.get_mut(&element.payment_method_type)
            {
                vector_of_connectors.push(connector);
            } else {
                banks_consolidated_hm.insert(element.payment_method_type, vec![connector]);
            }
        }

        if element.payment_method == api_enums::PaymentMethod::BankDebit {
            let connector = element.connector.clone();
            if let Some(vector_of_connectors) =
                bank_debits_consolidated_hm.get_mut(&element.payment_method_type)
            {
                vector_of_connectors.push(connector);
            } else {
                bank_debits_consolidated_hm.insert(element.payment_method_type, vec![connector]);
            }
        }

        if element.payment_method == api_enums::PaymentMethod::BankTransfer {
            let connector = element.connector.clone();
            if let Some(vector_of_connectors) =
                bank_transfer_consolidated_hm.get_mut(&element.payment_method_type)
            {
                vector_of_connectors.push(connector);
            } else {
                bank_transfer_consolidated_hm.insert(element.payment_method_type, vec![connector]);
            }
        }
    }

    let mut payment_method_responses: Vec<ResponsePaymentMethodsEnabled> = vec![];
    for key in payment_experiences_consolidated_hm.iter() {
        let mut payment_method_types = vec![];
        for payment_method_types_hm in key.1 {
            let mut payment_experience_types = vec![];
            for payment_experience_type in payment_method_types_hm.1 {
                payment_experience_types.push(PaymentExperienceTypes {
                    payment_experience_type: *payment_experience_type.0,
                    eligible_connectors: payment_experience_type.1.clone(),
                })
            }

            payment_method_types.push(ResponsePaymentMethodTypes {
                payment_method_type: *payment_method_types_hm.0,
                payment_experience: Some(payment_experience_types),
                card_networks: None,
                bank_names: None,
                bank_debits: None,
                bank_transfers: None,
                // Required fields for PayLater payment method
                required_fields: required_fields_hm
                    .get(key.0)
                    .and_then(|inner_hm| inner_hm.get(payment_method_types_hm.0))
                    .cloned(),
                surcharge_details: None,
                pm_auth_connector: pmt_to_auth_connector
                    .get(payment_method_types_hm.0)
                    .cloned(),
            })
        }

        payment_method_responses.push(ResponsePaymentMethodsEnabled {
            payment_method: *key.0,
            payment_method_types,
        })
    }

    for key in card_networks_consolidated_hm.iter() {
        let mut payment_method_types = vec![];
        for payment_method_types_hm in key.1 {
            let mut card_network_types = vec![];
            for card_network_type in payment_method_types_hm.1 {
                card_network_types.push(CardNetworkTypes {
                    card_network: card_network_type.0.clone(),
                    eligible_connectors: card_network_type.1.clone(),
                    surcharge_details: None,
                })
            }

            payment_method_types.push(ResponsePaymentMethodTypes {
                payment_method_type: *payment_method_types_hm.0,
                card_networks: Some(card_network_types),
                payment_experience: None,
                bank_names: None,
                bank_debits: None,
                bank_transfers: None,
                // Required fields for Card payment method
                required_fields: required_fields_hm
                    .get(key.0)
                    .and_then(|inner_hm| inner_hm.get(payment_method_types_hm.0))
                    .cloned(),
                surcharge_details: None,
                pm_auth_connector: pmt_to_auth_connector
                    .get(payment_method_types_hm.0)
                    .cloned(),
            })
        }

        payment_method_responses.push(ResponsePaymentMethodsEnabled {
            payment_method: *key.0,
            payment_method_types,
        })
    }

    let mut bank_redirect_payment_method_types = vec![];

    for key in banks_consolidated_hm.iter() {
        let payment_method_type = *key.0;
        let connectors = key.1.clone();
        let bank_names = get_banks(&state, payment_method_type, connectors)?;
        bank_redirect_payment_method_types.push({
            ResponsePaymentMethodTypes {
                payment_method_type,
                bank_names: Some(bank_names),
                payment_experience: None,
                card_networks: None,
                bank_debits: None,
                bank_transfers: None,
                // Required fields for BankRedirect payment method
                required_fields: required_fields_hm
                    .get(&api_enums::PaymentMethod::BankRedirect)
                    .and_then(|inner_hm| inner_hm.get(key.0))
                    .cloned(),
                surcharge_details: None,
                pm_auth_connector: pmt_to_auth_connector.get(&payment_method_type).cloned(),
            }
        })
    }

    if !bank_redirect_payment_method_types.is_empty() {
        payment_method_responses.push(ResponsePaymentMethodsEnabled {
            payment_method: api_enums::PaymentMethod::BankRedirect,
            payment_method_types: bank_redirect_payment_method_types,
        });
    }

    let mut bank_debit_payment_method_types = vec![];

    for key in bank_debits_consolidated_hm.iter() {
        let payment_method_type = *key.0;
        let connectors = key.1.clone();
        bank_debit_payment_method_types.push({
            ResponsePaymentMethodTypes {
                payment_method_type,
                bank_names: None,
                payment_experience: None,
                card_networks: None,
                bank_debits: Some(api_models::payment_methods::BankDebitTypes {
                    eligible_connectors: connectors.clone(),
                }),
                bank_transfers: None,
                // Required fields for BankDebit payment method
                required_fields: required_fields_hm
                    .get(&api_enums::PaymentMethod::BankDebit)
                    .and_then(|inner_hm| inner_hm.get(key.0))
                    .cloned(),
                surcharge_details: None,
                pm_auth_connector: pmt_to_auth_connector.get(&payment_method_type).cloned(),
            }
        })
    }

    if !bank_debit_payment_method_types.is_empty() {
        payment_method_responses.push(ResponsePaymentMethodsEnabled {
            payment_method: api_enums::PaymentMethod::BankDebit,
            payment_method_types: bank_debit_payment_method_types,
        });
    }

    let mut bank_transfer_payment_method_types = vec![];

    for key in bank_transfer_consolidated_hm.iter() {
        let payment_method_type = *key.0;
        let connectors = key.1.clone();
        bank_transfer_payment_method_types.push({
            ResponsePaymentMethodTypes {
                payment_method_type,
                bank_names: None,
                payment_experience: None,
                card_networks: None,
                bank_debits: None,
                bank_transfers: Some(api_models::payment_methods::BankTransferTypes {
                    eligible_connectors: connectors,
                }),
                // Required fields for BankTransfer payment method
                required_fields: required_fields_hm
                    .get(&api_enums::PaymentMethod::BankTransfer)
                    .and_then(|inner_hm| inner_hm.get(key.0))
                    .cloned(),
                surcharge_details: None,
                pm_auth_connector: pmt_to_auth_connector.get(&payment_method_type).cloned(),
            }
        })
    }

    if !bank_transfer_payment_method_types.is_empty() {
        payment_method_responses.push(ResponsePaymentMethodsEnabled {
            payment_method: api_enums::PaymentMethod::BankTransfer,
            payment_method_types: bank_transfer_payment_method_types,
        });
    }
    let currency = payment_intent.as_ref().and_then(|pi| pi.currency);
    let request_external_three_ds_authentication = payment_intent
        .as_ref()
        .and_then(|intent| intent.request_external_three_ds_authentication)
        .unwrap_or(false);
    let merchant_surcharge_configs =
        if let Some((payment_attempt, payment_intent, business_profile)) = payment_attempt
            .as_ref()
            .zip(payment_intent)
            .zip(business_profile)
            .map(|((pa, pi), bp)| (pa, pi, bp))
        {
            Box::pin(call_surcharge_decision_management(
                state,
                &merchant_account,
                &key_store,
                &business_profile,
                payment_attempt,
                payment_intent,
                billing_address,
                &mut payment_method_responses,
            ))
            .await?
        } else {
            api_surcharge_decision_configs::MerchantSurchargeConfigs::default()
        };
    Ok(services::ApplicationResponse::Json(
        api::PaymentMethodListResponse {
            redirect_url: merchant_account.return_url,
            merchant_name: merchant_account.merchant_name,
            payment_type,
            payment_methods: payment_method_responses,
            mandate_payment: payment_attempt.and_then(|inner| inner.mandate_details).map(
                |d| match d {
                    hyperswitch_domain_models::mandates::MandateDataType::SingleUse(i) => {
                        api::MandateType::SingleUse(api::MandateAmountData {
                            amount: i.amount,
                            currency: i.currency,
                            start_date: i.start_date,
                            end_date: i.end_date,
                            metadata: i.metadata,
                        })
                    }
                    hyperswitch_domain_models::mandates::MandateDataType::MultiUse(Some(i)) => {
                        api::MandateType::MultiUse(Some(api::MandateAmountData {
                            amount: i.amount,
                            currency: i.currency,
                            start_date: i.start_date,
                            end_date: i.end_date,
                            metadata: i.metadata,
                        }))
                    }
                    hyperswitch_domain_models::mandates::MandateDataType::MultiUse(None) => {
                        api::MandateType::MultiUse(None)
                    }
                },
            ),
            show_surcharge_breakup_screen: merchant_surcharge_configs
                .show_surcharge_breakup_screen
                .unwrap_or_default(),
            currency,
            request_external_three_ds_authentication,
        },
    ))
}

async fn validate_payment_method_and_client_secret(
    cs: &String,
    db: &dyn db::StorageInterface,
    merchant_account: &domain::MerchantAccount,
) -> Result<(), error_stack::Report<errors::ApiErrorResponse>> {
    let pm_vec = cs.split("_secret").collect::<Vec<&str>>();
    let pm_id = pm_vec
        .first()
        .ok_or(errors::ApiErrorResponse::MissingRequiredField {
            field_name: "client_secret",
        })?;

    let payment_method = db
        .find_payment_method(pm_id, merchant_account.storage_scheme)
        .await
        .change_context(errors::ApiErrorResponse::PaymentMethodNotFound)
        .attach_printable("Unable to find payment method")?;

    let client_secret_expired =
        authenticate_pm_client_secret_and_check_expiry(cs, &payment_method)?;
    if client_secret_expired {
        return Err::<(), error_stack::Report<errors::ApiErrorResponse>>(
            (errors::ApiErrorResponse::ClientSecretExpired).into(),
        );
    }
    Ok(())
}

#[allow(clippy::too_many_arguments)]
pub async fn call_surcharge_decision_management(
    state: routes::SessionState,
    merchant_account: &domain::MerchantAccount,
    key_store: &domain::MerchantKeyStore,
    business_profile: &BusinessProfile,
    payment_attempt: &storage::PaymentAttempt,
    payment_intent: storage::PaymentIntent,
    billing_address: Option<domain::Address>,
    response_payment_method_types: &mut [ResponsePaymentMethodsEnabled],
) -> errors::RouterResult<api_surcharge_decision_configs::MerchantSurchargeConfigs> {
    let algorithm_ref: routing_types::RoutingAlgorithmRef = merchant_account
        .routing_algorithm
        .clone()
        .map(|val| val.parse_value("routing algorithm"))
        .transpose()
        .change_context(errors::ApiErrorResponse::InternalServerError)
        .attach_printable("Could not decode the routing algorithm")?
        .unwrap_or_default();
    let (surcharge_results, merchant_sucharge_configs) =
        perform_surcharge_decision_management_for_payment_method_list(
            &state,
            algorithm_ref,
            payment_attempt,
            &payment_intent,
            billing_address.as_ref().map(Into::into),
            response_payment_method_types,
        )
        .await
        .change_context(errors::ApiErrorResponse::InternalServerError)
        .attach_printable("error performing surcharge decision operation")?;
    if !surcharge_results.is_empty_result() {
        surcharge_results
            .persist_individual_surcharge_details_in_redis(&state, business_profile)
            .await?;
        let _ = state
            .store
            .update_payment_intent(
                payment_intent,
                storage::PaymentIntentUpdate::SurchargeApplicableUpdate {
                    surcharge_applicable: true,
                    updated_by: merchant_account.storage_scheme.to_string(),
                },
                key_store,
                merchant_account.storage_scheme,
            )
            .await
            .to_not_found_response(errors::ApiErrorResponse::PaymentNotFound)
            .attach_printable("Failed to update surcharge_applicable in Payment Intent");
    }
    Ok(merchant_sucharge_configs)
}

pub async fn call_surcharge_decision_management_for_saved_card(
    state: &routes::SessionState,
    merchant_account: &domain::MerchantAccount,
    key_store: &domain::MerchantKeyStore,
    business_profile: &BusinessProfile,
    payment_attempt: &storage::PaymentAttempt,
    payment_intent: storage::PaymentIntent,
    customer_payment_method_response: &mut api::CustomerPaymentMethodsListResponse,
) -> errors::RouterResult<()> {
    let algorithm_ref: routing_types::RoutingAlgorithmRef = merchant_account
        .routing_algorithm
        .clone()
        .map(|val| val.parse_value("routing algorithm"))
        .transpose()
        .change_context(errors::ApiErrorResponse::InternalServerError)
        .attach_printable("Could not decode the routing algorithm")?
        .unwrap_or_default();
    let surcharge_results = perform_surcharge_decision_management_for_saved_cards(
        state,
        algorithm_ref,
        payment_attempt,
        &payment_intent,
        &mut customer_payment_method_response.customer_payment_methods,
    )
    .await
    .change_context(errors::ApiErrorResponse::InternalServerError)
    .attach_printable("error performing surcharge decision operation")?;
    if !surcharge_results.is_empty_result() {
        surcharge_results
            .persist_individual_surcharge_details_in_redis(state, business_profile)
            .await?;
        let _ = state
            .store
            .update_payment_intent(
                payment_intent,
                storage::PaymentIntentUpdate::SurchargeApplicableUpdate {
                    surcharge_applicable: true,
                    updated_by: merchant_account.storage_scheme.to_string(),
                },
                key_store,
                merchant_account.storage_scheme,
            )
            .await
            .to_not_found_response(errors::ApiErrorResponse::PaymentNotFound)
            .attach_printable("Failed to update surcharge_applicable in Payment Intent");
    }
    Ok(())
}

#[allow(clippy::too_many_arguments)]
pub async fn filter_payment_methods(
    payment_methods: Vec<serde_json::Value>,
    req: &mut api::PaymentMethodListRequest,
    resp: &mut Vec<ResponsePaymentMethodIntermediate>,
    payment_intent: Option<&storage::PaymentIntent>,
    payment_attempt: Option<&storage::PaymentAttempt>,
    address: Option<&domain::Address>,
    connector: String,
    config: &settings::ConnectorFilters,
    supported_payment_methods_for_mandate: &settings::SupportedPaymentMethodsForMandate,
    supported_payment_methods_for_update_mandate: &settings::SupportedPaymentMethodsForMandate,
    saved_payment_methods: &settings::EligiblePaymentMethods,
) -> errors::CustomResult<(), errors::ApiErrorResponse> {
    for payment_method in payment_methods.into_iter() {
        let parse_result = serde_json::from_value::<PaymentMethodsEnabled>(payment_method);
        if let Ok(payment_methods_enabled) = parse_result {
            let payment_method = payment_methods_enabled.payment_method;

            let allowed_payment_method_types = payment_intent
                .and_then(|payment_intent| {
                    payment_intent
                        .allowed_payment_method_types
                        .clone()
                        .map(|val| val.parse_value("Vec<PaymentMethodType>"))
                        .transpose()
                        .unwrap_or_else(|error| {
                            logger::error!(%error, "Failed to deserialize PaymentIntent allowed_payment_method_types"); None
                        })
                });

            for payment_method_type_info in payment_methods_enabled
                .payment_method_types
                .unwrap_or_default()
            {
                if filter_recurring_based(&payment_method_type_info, req.recurring_enabled)
                    && filter_installment_based(
                        &payment_method_type_info,
                        req.installment_payment_enabled,
                    )
                    && filter_amount_based(&payment_method_type_info, req.amount)
                {
                    let mut payment_method_object = payment_method_type_info;

                    let filter;
                    (
                        payment_method_object.accepted_countries,
                        req.accepted_countries,
                        filter,
                    ) = filter_pm_country_based(
                        &payment_method_object.accepted_countries,
                        &req.accepted_countries,
                    );
                    let filter2;
                    (
                        payment_method_object.accepted_currencies,
                        req.accepted_currencies,
                        filter2,
                    ) = filter_pm_currencies_based(
                        &payment_method_object.accepted_currencies,
                        &req.accepted_currencies,
                    );

                    let filter4 = filter_pm_card_network_based(
                        payment_method_object.card_networks.as_ref(),
                        req.card_networks.as_ref(),
                        &payment_method_object.payment_method_type,
                    );

                    let filter3 = if let Some(payment_intent) = payment_intent {
                        filter_payment_country_based(&payment_method_object, address).await?
                            && filter_payment_currency_based(payment_intent, &payment_method_object)
                            && filter_payment_amount_based(payment_intent, &payment_method_object)
                            && filter_payment_mandate_based(payment_attempt, &payment_method_object)
                                .await?
                    } else {
                        true
                    };

                    let filter5 = filter_pm_based_on_config(
                        config,
                        &connector,
                        &payment_method_object.payment_method_type,
                        payment_attempt,
                        &mut payment_method_object.card_networks,
                        &address.and_then(|inner| inner.country),
                        payment_attempt.and_then(|value| value.currency),
                    );

                    let filter6 = filter_pm_based_on_allowed_types(
                        allowed_payment_method_types.as_ref(),
                        &payment_method_object.payment_method_type,
                    );

                    let connector_variant = api_enums::Connector::from_str(connector.as_str())
                        .change_context(errors::ConnectorError::InvalidConnectorName)
                        .change_context(errors::ApiErrorResponse::InvalidDataValue {
                            field_name: "connector",
                        })
                        .attach_printable_lazy(|| {
                            format!("unable to parse connector name {connector:?}")
                        })?;
                    let filter7 = payment_attempt
                        .and_then(|attempt| attempt.mandate_details.as_ref())
                        .map(|_mandate_details| {
                            filter_pm_based_on_supported_payments_for_mandate(
                                supported_payment_methods_for_mandate,
                                &payment_method,
                                &payment_method_object.payment_method_type,
                                connector_variant,
                            )
                        })
                        .unwrap_or(true);

                    let filter8 = payment_attempt
                        .and_then(|attempt| attempt.mandate_data.as_ref())
                        .map(|mandate_detail| {
                            if mandate_detail.update_mandate_id.is_some() {
                                filter_pm_based_on_update_mandate_support_for_connector(
                                    supported_payment_methods_for_update_mandate,
                                    &payment_method,
                                    &payment_method_object.payment_method_type,
                                    connector_variant,
                                )
                            } else {
                                true
                            }
                        })
                        .unwrap_or(true);

                    let filter9 = req
                        .client_secret
                        .as_ref()
                        .map(|cs| {
                            if cs.starts_with("pm_") {
                                saved_payment_methods
                                    .sdk_eligible_payment_methods
                                    .contains(payment_method.to_string().as_str())
                            } else {
                                true
                            }
                        })
                        .unwrap_or(true);

                    let connector = connector.clone();

                    let response_pm_type = ResponsePaymentMethodIntermediate::new(
                        payment_method_object,
                        connector,
                        payment_method,
                    );

                    if filter
                        && filter2
                        && filter3
                        && filter4
                        && filter5
                        && filter6
                        && filter7
                        && filter8
                        && filter9
                    {
                        resp.push(response_pm_type);
                    }
                }
            }
        }
    }
    Ok(())
}
pub fn filter_pm_based_on_update_mandate_support_for_connector(
    supported_payment_methods_for_mandate: &settings::SupportedPaymentMethodsForMandate,
    payment_method: &api_enums::PaymentMethod,
    payment_method_type: &api_enums::PaymentMethodType,
    connector: api_enums::Connector,
) -> bool {
    if payment_method == &api_enums::PaymentMethod::Card {
        supported_payment_methods_for_mandate
            .0
            .get(payment_method)
            .map(|payment_method_type_hm| {
                let pm_credit = payment_method_type_hm
                    .0
                    .get(&api_enums::PaymentMethodType::Credit)
                    .map(|conn| conn.connector_list.clone())
                    .unwrap_or_default();
                let pm_debit = payment_method_type_hm
                    .0
                    .get(&api_enums::PaymentMethodType::Debit)
                    .map(|conn| conn.connector_list.clone())
                    .unwrap_or_default();
                &pm_credit | &pm_debit
            })
            .map(|supported_connectors| supported_connectors.contains(&connector))
            .unwrap_or(false)
    } else {
        supported_payment_methods_for_mandate
            .0
            .get(payment_method)
            .and_then(|payment_method_type_hm| payment_method_type_hm.0.get(payment_method_type))
            .map(|supported_connectors| supported_connectors.connector_list.contains(&connector))
            .unwrap_or(false)
    }
}

fn filter_pm_based_on_supported_payments_for_mandate(
    supported_payment_methods_for_mandate: &settings::SupportedPaymentMethodsForMandate,
    payment_method: &api_enums::PaymentMethod,
    payment_method_type: &api_enums::PaymentMethodType,
    connector: api_enums::Connector,
) -> bool {
    supported_payment_methods_for_mandate
        .0
        .get(payment_method)
        .and_then(|payment_method_type_hm| payment_method_type_hm.0.get(payment_method_type))
        .map(|supported_connectors| supported_connectors.connector_list.contains(&connector))
        .unwrap_or(false)
}

fn filter_pm_based_on_config<'a>(
    config: &'a settings::ConnectorFilters,
    connector: &'a str,
    payment_method_type: &'a api_enums::PaymentMethodType,
    payment_attempt: Option<&storage::PaymentAttempt>,
    card_network: &mut Option<Vec<api_enums::CardNetwork>>,
    country: &Option<api_enums::CountryAlpha2>,
    currency: Option<api_enums::Currency>,
) -> bool {
    config
        .0
        .get(connector)
        .or_else(|| config.0.get("default"))
        .and_then(|inner| match payment_method_type {
            api_enums::PaymentMethodType::Credit | api_enums::PaymentMethodType::Debit => {
                let country_currency_filter = inner
                    .0
                    .get(&settings::PaymentMethodFilterKey::PaymentMethodType(
                        *payment_method_type,
                    ))
                    .map(|value| global_country_currency_filter(value, country, currency));

                card_network_filter(country, currency, card_network, inner);

                let capture_method_filter = payment_attempt
                    .and_then(|inner| inner.capture_method)
                    .and_then(|capture_method| {
                        (capture_method == storage_enums::CaptureMethod::Manual).then(|| {
                            filter_pm_based_on_capture_method_used(inner, payment_method_type)
                        })
                    });

                Some(
                    country_currency_filter.unwrap_or(true)
                        && capture_method_filter.unwrap_or(true),
                )
            }
            payment_method_type => inner
                .0
                .get(&settings::PaymentMethodFilterKey::PaymentMethodType(
                    *payment_method_type,
                ))
                .map(|value| global_country_currency_filter(value, country, currency)),
        })
        .unwrap_or(true)
}

///Filters the payment method list on basis of Capture methods, checks whether the connector issues Manual payments using cards or not if not it won't be visible in payment methods list
fn filter_pm_based_on_capture_method_used(
    payment_method_filters: &settings::PaymentMethodFilters,
    payment_method_type: &api_enums::PaymentMethodType,
) -> bool {
    payment_method_filters
        .0
        .get(&settings::PaymentMethodFilterKey::PaymentMethodType(
            *payment_method_type,
        ))
        .and_then(|v| v.not_available_flows)
        .and_then(|v| v.capture_method)
        .map(|v| !matches!(v, api_enums::CaptureMethod::Manual))
        .unwrap_or(true)
}

fn filter_amount_based(
    payment_method: &RequestPaymentMethodTypes,
    amount: Option<MinorUnit>,
) -> bool {
    let min_check = amount
        .and_then(|amt| payment_method.minimum_amount.map(|min_amt| amt >= min_amt))
        .unwrap_or(true);
    let max_check = amount
        .and_then(|amt| payment_method.maximum_amount.map(|max_amt| amt <= max_amt))
        .unwrap_or(true);
    (min_check && max_check) || amount == Some(MinorUnit::zero())
}

fn card_network_filter(
    country: &Option<api_enums::CountryAlpha2>,
    currency: Option<api_enums::Currency>,
    card_network: &mut Option<Vec<api_enums::CardNetwork>>,
    payment_method_filters: &settings::PaymentMethodFilters,
) {
    if let Some(value) = card_network.as_mut() {
        let filtered_card_networks = value
            .iter()
            .filter(|&element| {
                let key = settings::PaymentMethodFilterKey::CardNetwork(element.clone());
                payment_method_filters
                    .0
                    .get(&key)
                    .map(|value| global_country_currency_filter(value, country, currency))
                    .unwrap_or(true)
            })
            .cloned()
            .collect::<Vec<_>>();
        *value = filtered_card_networks;
    }
}

fn global_country_currency_filter(
    item: &settings::CurrencyCountryFlowFilter,
    country: &Option<api_enums::CountryAlpha2>,
    currency: Option<api_enums::Currency>,
) -> bool {
    let country_condition = item
        .country
        .as_ref()
        .zip(country.as_ref())
        .map(|(lhs, rhs)| lhs.contains(rhs));
    let currency_condition = item
        .currency
        .as_ref()
        .zip(currency)
        .map(|(lhs, rhs)| lhs.contains(&rhs));
    country_condition.unwrap_or(true) && currency_condition.unwrap_or(true)
}

fn filter_pm_card_network_based(
    pm_card_networks: Option<&Vec<api_enums::CardNetwork>>,
    request_card_networks: Option<&Vec<api_enums::CardNetwork>>,
    pm_type: &api_enums::PaymentMethodType,
) -> bool {
    match pm_type {
        api_enums::PaymentMethodType::Credit | api_enums::PaymentMethodType::Debit => {
            match (pm_card_networks, request_card_networks) {
                (Some(pm_card_networks), Some(request_card_networks)) => request_card_networks
                    .iter()
                    .all(|card_network| pm_card_networks.contains(card_network)),
                (None, Some(_)) => false,
                _ => true,
            }
        }
        _ => true,
    }
}
fn filter_pm_country_based(
    accepted_countries: &Option<admin::AcceptedCountries>,
    req_country_list: &Option<Vec<api_enums::CountryAlpha2>>,
) -> (
    Option<admin::AcceptedCountries>,
    Option<Vec<api_enums::CountryAlpha2>>,
    bool,
) {
    match (accepted_countries, req_country_list) {
        (None, None) => (None, None, true),
        (None, Some(ref r)) => (
            Some(admin::AcceptedCountries::EnableOnly(r.to_vec())),
            Some(r.to_vec()),
            true,
        ),
        (Some(l), None) => (Some(l.to_owned()), None, true),
        (Some(l), Some(ref r)) => {
            let updated = match l {
                admin::AcceptedCountries::EnableOnly(acc) => {
                    filter_accepted_enum_based(&Some(acc.clone()), &Some(r.to_owned()))
                        .map(admin::AcceptedCountries::EnableOnly)
                }

                admin::AcceptedCountries::DisableOnly(den) => {
                    filter_disabled_enum_based(&Some(den.clone()), &Some(r.to_owned()))
                        .map(admin::AcceptedCountries::DisableOnly)
                }

                admin::AcceptedCountries::AllAccepted => {
                    Some(admin::AcceptedCountries::AllAccepted)
                }
            };

            (updated, Some(r.to_vec()), true)
        }
    }
}

fn filter_pm_currencies_based(
    accepted_currency: &Option<admin::AcceptedCurrencies>,
    req_currency_list: &Option<Vec<api_enums::Currency>>,
) -> (
    Option<admin::AcceptedCurrencies>,
    Option<Vec<api_enums::Currency>>,
    bool,
) {
    match (accepted_currency, req_currency_list) {
        (None, None) => (None, None, true),
        (None, Some(ref r)) => (
            Some(admin::AcceptedCurrencies::EnableOnly(r.to_vec())),
            Some(r.to_vec()),
            true,
        ),
        (Some(l), None) => (Some(l.to_owned()), None, true),
        (Some(l), Some(ref r)) => {
            let updated = match l {
                admin::AcceptedCurrencies::EnableOnly(acc) => {
                    filter_accepted_enum_based(&Some(acc.clone()), &Some(r.to_owned()))
                        .map(admin::AcceptedCurrencies::EnableOnly)
                }

                admin::AcceptedCurrencies::DisableOnly(den) => {
                    filter_disabled_enum_based(&Some(den.clone()), &Some(r.to_owned()))
                        .map(admin::AcceptedCurrencies::DisableOnly)
                }

                admin::AcceptedCurrencies::AllAccepted => {
                    Some(admin::AcceptedCurrencies::AllAccepted)
                }
            };

            (updated, Some(r.to_vec()), true)
        }
    }
}

fn filter_accepted_enum_based<T: Eq + std::hash::Hash + Clone>(
    left: &Option<Vec<T>>,
    right: &Option<Vec<T>>,
) -> Option<Vec<T>> {
    match (left, right) {
        (Some(ref l), Some(ref r)) => {
            let a: HashSet<&T> = HashSet::from_iter(l.iter());
            let b: HashSet<&T> = HashSet::from_iter(r.iter());

            let y: Vec<T> = a.intersection(&b).map(|&i| i.to_owned()).collect();
            Some(y)
        }
        (Some(ref l), None) => Some(l.to_vec()),
        (_, _) => None,
    }
}

fn filter_disabled_enum_based<T: Eq + std::hash::Hash + Clone>(
    left: &Option<Vec<T>>,
    right: &Option<Vec<T>>,
) -> Option<Vec<T>> {
    match (left, right) {
        (Some(ref l), Some(ref r)) => {
            let mut enabled = Vec::new();
            for element in r {
                if !l.contains(element) {
                    enabled.push(element.to_owned());
                }
            }
            Some(enabled)
        }
        (None, Some(r)) => Some(r.to_vec()),
        (_, _) => None,
    }
}

<<<<<<< HEAD
fn filter_amount_based(
    payment_method: &RequestPaymentMethodTypes,
    amount: Option<MinorUnit>,
) -> bool {
    let min_check = amount
        .and_then(|amt| payment_method.minimum_amount.map(|min_amt| amt >= min_amt))
        .unwrap_or(true);
    let max_check = amount
        .and_then(|amt| payment_method.maximum_amount.map(|max_amt| amt <= max_amt))
        .unwrap_or(true);
    (min_check && max_check) || amount == Some(MinorUnit::zero())
}

=======
>>>>>>> 57ac4506
fn filter_pm_based_on_allowed_types(
    allowed_types: Option<&Vec<api_enums::PaymentMethodType>>,
    payment_method_type: &api_enums::PaymentMethodType,
) -> bool {
    allowed_types.map_or(true, |pm| pm.contains(payment_method_type))
}

fn filter_recurring_based(
    payment_method: &RequestPaymentMethodTypes,
    recurring_enabled: Option<bool>,
) -> bool {
    recurring_enabled.map_or(true, |enabled| payment_method.recurring_enabled == enabled)
}

fn filter_installment_based(
    payment_method: &RequestPaymentMethodTypes,
    installment_payment_enabled: Option<bool>,
) -> bool {
    installment_payment_enabled.map_or(true, |enabled| {
        payment_method.installment_payment_enabled == enabled
    })
}

async fn filter_payment_country_based(
    pm: &RequestPaymentMethodTypes,
    address: Option<&domain::Address>,
) -> errors::CustomResult<bool, errors::ApiErrorResponse> {
    Ok(address.map_or(true, |address| {
        address.country.as_ref().map_or(true, |country| {
            pm.accepted_countries.as_ref().map_or(true, |ac| match ac {
                admin::AcceptedCountries::EnableOnly(acc) => acc.contains(country),
                admin::AcceptedCountries::DisableOnly(den) => !den.contains(country),
                admin::AcceptedCountries::AllAccepted => true,
            })
        })
    }))
}

fn filter_payment_currency_based(
    payment_intent: &storage::PaymentIntent,
    pm: &RequestPaymentMethodTypes,
) -> bool {
    payment_intent.currency.map_or(true, |currency| {
        pm.accepted_currencies.as_ref().map_or(true, |ac| match ac {
            admin::AcceptedCurrencies::EnableOnly(acc) => acc.contains(&currency),
            admin::AcceptedCurrencies::DisableOnly(den) => !den.contains(&currency),
            admin::AcceptedCurrencies::AllAccepted => true,
        })
    })
}

fn filter_payment_amount_based(
    payment_intent: &storage::PaymentIntent,
    pm: &RequestPaymentMethodTypes,
) -> bool {
    let amount = payment_intent.amount;
    (pm.maximum_amount.map_or(true, |amt| amount <= amt)
        && pm.minimum_amount.map_or(true, |amt| amount >= amt))
        || payment_intent.amount == MinorUnit::zero()
}

async fn filter_payment_mandate_based(
    payment_attempt: Option<&storage::PaymentAttempt>,
    pm: &RequestPaymentMethodTypes,
) -> errors::CustomResult<bool, errors::ApiErrorResponse> {
    let recurring_filter = if !pm.recurring_enabled {
        payment_attempt.map_or(true, |pa| pa.mandate_id.is_none())
    } else {
        true
    };
    Ok(recurring_filter)
}

pub async fn do_list_customer_pm_fetch_customer_if_not_passed(
    state: routes::SessionState,
    merchant_account: domain::MerchantAccount,
    key_store: domain::MerchantKeyStore,
    req: Option<api::PaymentMethodListRequest>,
    customer_id: Option<&id_type::CustomerId>,
    ephemeral_api_key: Option<&str>,
) -> errors::RouterResponse<api::CustomerPaymentMethodsListResponse> {
    let db = state.store.as_ref();
    let limit = req.clone().and_then(|pml_req| pml_req.limit);

    let auth_cust = if let Some(key) = ephemeral_api_key {
        let key = state
            .store()
            .get_ephemeral_key(key)
            .await
            .change_context(errors::ApiErrorResponse::Unauthorized)?;

        Some(key.customer_id.clone())
    } else {
        None
    };

    let customer_id = customer_id.or(auth_cust.as_ref());

    if let Some(customer_id) = customer_id {
        Box::pin(list_customer_payment_method(
            &state,
            merchant_account,
            key_store,
            None,
            customer_id,
            limit,
        ))
        .await
    } else {
        let cloned_secret = req.and_then(|r| r.client_secret.as_ref().cloned());
        let payment_intent: Option<hyperswitch_domain_models::payments::PaymentIntent> =
            helpers::verify_payment_intent_time_and_client_secret(
                db,
                &merchant_account,
                &key_store,
                cloned_secret,
            )
            .await?;

        match payment_intent
            .as_ref()
            .and_then(|intent| intent.customer_id.to_owned())
        {
            Some(customer_id) => {
                Box::pin(list_customer_payment_method(
                    &state,
                    merchant_account,
                    key_store,
                    payment_intent,
                    &customer_id,
                    limit,
                ))
                .await
            }
            None => {
                let response = api::CustomerPaymentMethodsListResponse {
                    customer_payment_methods: Vec::new(),
                    is_guest_customer: Some(true),
                };
                Ok(services::ApplicationResponse::Json(response))
            }
        }
    }
}

pub async fn list_customer_payment_method(
    state: &routes::SessionState,
    merchant_account: domain::MerchantAccount,
    key_store: domain::MerchantKeyStore,
    payment_intent: Option<storage::PaymentIntent>,
    customer_id: &id_type::CustomerId,
    limit: Option<i64>,
) -> errors::RouterResponse<api::CustomerPaymentMethodsListResponse> {
    let db = &*state.store;
    let off_session_payment_flag = payment_intent
        .as_ref()
        .map(|pi| {
            matches!(
                pi.setup_future_usage,
                Some(common_enums::FutureUsage::OffSession)
            )
        })
        .unwrap_or(false);

    let customer = db
        .find_customer_by_customer_id_merchant_id(
            customer_id,
            &merchant_account.merchant_id,
            &key_store,
            merchant_account.storage_scheme,
        )
        .await
        .to_not_found_response(errors::ApiErrorResponse::CustomerNotFound)?;

    let key = key_store.key.get_inner().peek();

    let is_requires_cvv = db
        .find_config_by_key_unwrap_or(
            format!("{}_requires_cvv", merchant_account.merchant_id).as_str(),
            Some("true".to_string()),
        )
        .await
        .change_context(errors::ApiErrorResponse::InternalServerError)
        .attach_printable("Failed to fetch requires_cvv config")?;

    let requires_cvv = is_requires_cvv.config != "false";

    let resp = db
        .find_payment_method_by_customer_id_merchant_id_status(
            customer_id,
            &merchant_account.merchant_id,
            common_enums::PaymentMethodStatus::Active,
            limit,
            merchant_account.storage_scheme,
        )
        .await
        .to_not_found_response(errors::ApiErrorResponse::PaymentMethodNotFound)?;
    //let mca = query::find_mca_by_merchant_id(conn, &merchant_account.merchant_id)?;
    let mut customer_pms = Vec::new();
    for pm in resp.into_iter() {
        let parent_payment_method_token = generate_id(consts::ID_LENGTH, "token");

        let payment_method = pm.payment_method.get_required_value("payment_method")?;

        let payment_method_retrieval_context = match payment_method {
            enums::PaymentMethod::Card => {
                let card_details = get_card_details_with_locker_fallback(&pm, key, state).await?;

                if card_details.is_some() {
                    PaymentMethodListContext {
                        card_details,
                        #[cfg(feature = "payouts")]
                        bank_transfer_details: None,
                        hyperswitch_token_data: PaymentTokenData::permanent_card(
                            Some(pm.payment_method_id.clone()),
                            pm.locker_id.clone().or(Some(pm.payment_method_id.clone())),
                            pm.locker_id.clone().unwrap_or(pm.payment_method_id.clone()),
                        ),
                    }
                } else {
                    continue;
                }
            }

            enums::PaymentMethod::BankDebit => {
                // Retrieve the pm_auth connector details so that it can be tokenized
                let bank_account_token_data = get_bank_account_connector_details(&pm, key)
                    .await
                    .unwrap_or_else(|err| {
                        logger::error!(error=?err);
                        None
                    });
                if let Some(data) = bank_account_token_data {
                    let token_data = PaymentTokenData::AuthBankDebit(data);

                    PaymentMethodListContext {
                        card_details: None,
                        #[cfg(feature = "payouts")]
                        bank_transfer_details: None,
                        hyperswitch_token_data: token_data,
                    }
                } else {
                    continue;
                }
            }

            enums::PaymentMethod::Wallet => PaymentMethodListContext {
                card_details: None,
                #[cfg(feature = "payouts")]
                bank_transfer_details: None,
                hyperswitch_token_data: PaymentTokenData::wallet_token(
                    pm.payment_method_id.clone(),
                ),
            },

            #[cfg(feature = "payouts")]
            enums::PaymentMethod::BankTransfer => PaymentMethodListContext {
                card_details: None,
                bank_transfer_details: Some(
                    get_bank_from_hs_locker(
                        state,
                        &key_store,
                        &parent_payment_method_token,
                        &pm.customer_id,
                        &pm.merchant_id,
                        pm.locker_id.as_ref().unwrap_or(&pm.payment_method_id),
                    )
                    .await?,
                ),
                hyperswitch_token_data: PaymentTokenData::temporary_generic(
                    parent_payment_method_token.clone(),
                ),
            },

            _ => PaymentMethodListContext {
                card_details: None,
                #[cfg(feature = "payouts")]
                bank_transfer_details: None,
                hyperswitch_token_data: PaymentTokenData::temporary_generic(generate_id(
                    consts::ID_LENGTH,
                    "token",
                )),
            },
        };

        // Retrieve the masked bank details to be sent as a response
        let bank_details = if payment_method == enums::PaymentMethod::BankDebit {
            get_masked_bank_details(&pm, key)
                .await
                .unwrap_or_else(|err| {
                    logger::error!(error=?err);
                    None
                })
        } else {
            None
        };

        let payment_method_billing = decrypt_generic_data::<api_models::payments::Address>(
            pm.payment_method_billing_address,
            key,
        )
        .await
        .attach_printable("unable to decrypt payment method billing address details")?;
        let connector_mandate_details = pm
            .connector_mandate_details
            .clone()
            .map(|val| {
                val.parse_value::<storage::PaymentsMandateReference>("PaymentsMandateReference")
            })
            .transpose()
            .change_context(errors::ApiErrorResponse::InternalServerError)
            .attach_printable("Failed to deserialize to Payment Mandate Reference ")?;
        let mca_enabled = get_mca_status(
            state,
            &key_store,
            &merchant_account.merchant_id,
            connector_mandate_details,
        )
        .await?;
        // Need validation for enabled payment method ,querying MCA
        let pma = api::CustomerPaymentMethod {
            payment_token: parent_payment_method_token.to_owned(),
            payment_method_id: pm.payment_method_id.clone(),
            customer_id: pm.customer_id,
            payment_method,
            payment_method_type: pm.payment_method_type,
            payment_method_issuer: pm.payment_method_issuer,
            card: payment_method_retrieval_context.card_details,
            metadata: pm.metadata,
            payment_method_issuer_code: pm.payment_method_issuer_code,
            recurring_enabled: mca_enabled,
            installment_payment_enabled: false,
            payment_experience: Some(vec![api_models::enums::PaymentExperience::RedirectToUrl]),
            created: Some(pm.created_at),
            #[cfg(feature = "payouts")]
            bank_transfer: payment_method_retrieval_context.bank_transfer_details,
            bank: bank_details,
            surcharge_details: None,
            requires_cvv: requires_cvv
                && !(off_session_payment_flag && pm.connector_mandate_details.is_some()),
            last_used_at: Some(pm.last_used_at),
            default_payment_method_set: customer.default_payment_method_id.is_some()
                && customer.default_payment_method_id == Some(pm.payment_method_id),
            billing: payment_method_billing,
        };
        customer_pms.push(pma.to_owned());

        let intent_created = payment_intent.as_ref().map(|intent| intent.created_at);

        let redis_conn = state
            .store
            .get_redis_conn()
            .change_context(errors::ApiErrorResponse::InternalServerError)
            .attach_printable("Failed to get redis connection")?;
        ParentPaymentMethodToken::create_key_for_token((
            &parent_payment_method_token,
            pma.payment_method,
        ))
        .insert(
            intent_created,
            payment_method_retrieval_context.hyperswitch_token_data,
            state,
        )
        .await?;

        if let Some(metadata) = pma.metadata {
            let pm_metadata_vec: payment_methods::PaymentMethodMetadata = metadata
                .parse_value("PaymentMethodMetadata")
                .change_context(errors::ApiErrorResponse::InternalServerError)
                .attach_printable(
                    "Failed to deserialize metadata to PaymentmethodMetadata struct",
                )?;

            for pm_metadata in pm_metadata_vec.payment_method_tokenization {
                let key = format!(
                    "pm_token_{}_{}_{}",
                    parent_payment_method_token, pma.payment_method, pm_metadata.0
                );
                let current_datetime_utc = common_utils::date_time::now();
                let time_elapsed = current_datetime_utc
                    - payment_intent
                        .as_ref()
                        .map(|intent| intent.created_at)
                        .unwrap_or_else(|| current_datetime_utc);
                redis_conn
                    .set_key_with_expiry(
                        &key,
                        pm_metadata.1,
                        consts::TOKEN_TTL - time_elapsed.whole_seconds(),
                    )
                    .await
                    .change_context(errors::StorageError::KVError)
                    .change_context(errors::ApiErrorResponse::InternalServerError)
                    .attach_printable("Failed to add data in redis")?;
            }
        }
    }

    let mut response = api::CustomerPaymentMethodsListResponse {
        customer_payment_methods: customer_pms,
        is_guest_customer: payment_intent.as_ref().map(|_| false), //to return this key only when the request is tied to a payment intent
    };
    let payment_attempt = payment_intent
        .as_ref()
        .async_map(|payment_intent| async {
            state
                .store
                .find_payment_attempt_by_payment_id_merchant_id_attempt_id(
                    &payment_intent.payment_id,
                    &merchant_account.merchant_id,
                    &payment_intent.active_attempt.get_id(),
                    merchant_account.storage_scheme,
                )
                .await
                .to_not_found_response(errors::ApiErrorResponse::PaymentNotFound)
        })
        .await
        .transpose()?;

    let profile_id = payment_intent
        .as_ref()
        .async_map(|payment_intent| async {
            crate::core::utils::get_profile_id_from_business_details(
                payment_intent.business_country,
                payment_intent.business_label.as_ref(),
                &merchant_account,
                payment_intent.profile_id.as_ref(),
                db,
                false,
            )
            .await
            .attach_printable("Could not find profile id from business details")
        })
        .await
        .transpose()?;
    let business_profile = core_utils::validate_and_get_business_profile(
        db,
        profile_id.as_ref(),
        &merchant_account.merchant_id,
    )
    .await?;

    if let Some((payment_attempt, payment_intent, business_profile)) = payment_attempt
        .zip(payment_intent)
        .zip(business_profile)
        .map(|((pa, pi), bp)| (pa, pi, bp))
    {
        call_surcharge_decision_management_for_saved_card(
            state,
            &merchant_account,
            &key_store,
            &business_profile,
            &payment_attempt,
            payment_intent,
            &mut response,
        )
        .await?;
    }

    Ok(services::ApplicationResponse::Json(response))
}
pub async fn get_mca_status(
    state: &routes::SessionState,
    key_store: &domain::MerchantKeyStore,
    merchant_id: &str,
    connector_mandate_details: Option<storage::PaymentsMandateReference>,
) -> errors::RouterResult<bool> {
    if let Some(connector_mandate_details) = connector_mandate_details {
        let mcas = state
            .store
            .find_merchant_connector_account_by_merchant_id_and_disabled_list(
                merchant_id,
                true,
                key_store,
            )
            .await
            .change_context(errors::ApiErrorResponse::MerchantConnectorAccountNotFound {
                id: merchant_id.to_string(),
            })?;

        let mut mca_ids = HashSet::new();
        let mcas = mcas
            .into_iter()
            .filter(|mca| mca.disabled == Some(true))
            .collect::<Vec<_>>();

        for mca in mcas {
            mca_ids.insert(mca.merchant_connector_id);
        }

        for mca_id in connector_mandate_details.keys() {
            if !mca_ids.contains(mca_id) {
                return Ok(true);
            }
        }
    }
    Ok(false)
}
pub async fn decrypt_generic_data<T>(
    data: Option<Encryption>,
    key: &[u8],
) -> errors::RouterResult<Option<T>>
where
    T: serde::de::DeserializeOwned,
{
    let decrypted_data = decrypt::<serde_json::Value, masking::WithType>(data, key)
        .await
        .change_context(errors::StorageError::DecryptionError)
        .change_context(errors::ApiErrorResponse::InternalServerError)
        .attach_printable("unable to decrypt data")?;

    decrypted_data
        .map(|decrypted_data| decrypted_data.into_inner().expose())
        .map(|decrypted_value| decrypted_value.parse_value("generic_data"))
        .transpose()
        .change_context(errors::ApiErrorResponse::InternalServerError)
        .attach_printable("unable to parse generic data value")
}

pub async fn get_card_details_with_locker_fallback(
    pm: &payment_method::PaymentMethod,
    key: &[u8],
    state: &routes::SessionState,
) -> errors::RouterResult<Option<api::CardDetailFromLocker>> {
    let card_decrypted =
        decrypt::<serde_json::Value, masking::WithType>(pm.payment_method_data.clone(), key)
            .await
            .change_context(errors::StorageError::DecryptionError)
            .attach_printable("unable to decrypt card details")
            .ok()
            .flatten()
            .map(|x| x.into_inner().expose())
            .and_then(|v| serde_json::from_value::<PaymentMethodsData>(v).ok())
            .and_then(|pmd| match pmd {
                PaymentMethodsData::Card(crd) => Some(api::CardDetailFromLocker::from(crd)),
                _ => None,
            });

    Ok(if let Some(mut crd) = card_decrypted {
        if crd.saved_to_locker {
            crd.scheme.clone_from(&pm.scheme);
            Some(crd)
        } else {
            None
        }
    } else {
        Some(get_card_details_from_locker(state, pm).await?)
    })
}

pub async fn get_card_details_without_locker_fallback(
    pm: &payment_method::PaymentMethod,
    key: &[u8],
    state: &routes::SessionState,
) -> errors::RouterResult<api::CardDetailFromLocker> {
    let card_decrypted =
        decrypt::<serde_json::Value, masking::WithType>(pm.payment_method_data.clone(), key)
            .await
            .change_context(errors::StorageError::DecryptionError)
            .attach_printable("unable to decrypt card details")
            .ok()
            .flatten()
            .map(|x| x.into_inner().expose())
            .and_then(|v| serde_json::from_value::<PaymentMethodsData>(v).ok())
            .and_then(|pmd| match pmd {
                PaymentMethodsData::Card(crd) => Some(api::CardDetailFromLocker::from(crd)),
                _ => None,
            });

    Ok(if let Some(mut crd) = card_decrypted {
        crd.scheme.clone_from(&pm.scheme);
        crd
    } else {
        get_card_details_from_locker(state, pm).await?
    })
}

pub async fn get_card_details_from_locker(
    state: &routes::SessionState,
    pm: &storage::PaymentMethod,
) -> errors::RouterResult<api::CardDetailFromLocker> {
    let card = get_card_from_locker(
        state,
        &pm.customer_id,
        &pm.merchant_id,
        pm.locker_id.as_ref().unwrap_or(&pm.payment_method_id),
    )
    .await
    .change_context(errors::ApiErrorResponse::InternalServerError)
    .attach_printable("Error getting card from card vault")?;

    payment_methods::get_card_detail(pm, card)
        .change_context(errors::ApiErrorResponse::InternalServerError)
        .attach_printable("Get Card Details Failed")
}

pub async fn get_lookup_key_from_locker(
    state: &routes::SessionState,
    payment_token: &str,
    pm: &storage::PaymentMethod,
    merchant_key_store: &domain::MerchantKeyStore,
) -> errors::RouterResult<api::CardDetailFromLocker> {
    let card_detail = get_card_details_from_locker(state, pm).await?;
    let card = card_detail.clone();

    let resp = TempLockerCardSupport::create_payment_method_data_in_temp_locker(
        state,
        payment_token,
        card,
        pm,
        merchant_key_store,
    )
    .await?;
    Ok(resp)
}

async fn get_masked_bank_details(
    pm: &payment_method::PaymentMethod,
    key: &[u8],
) -> errors::RouterResult<Option<MaskedBankDetails>> {
    let payment_method_data =
        decrypt::<serde_json::Value, masking::WithType>(pm.payment_method_data.clone(), key)
            .await
            .change_context(errors::StorageError::DecryptionError)
            .change_context(errors::ApiErrorResponse::InternalServerError)
            .attach_printable("unable to decrypt bank details")?
            .map(|x| x.into_inner().expose())
            .map(
                |v| -> Result<PaymentMethodsData, error_stack::Report<errors::ApiErrorResponse>> {
                    v.parse_value::<PaymentMethodsData>("PaymentMethodsData")
                        .change_context(errors::StorageError::DeserializationFailed)
                        .change_context(errors::ApiErrorResponse::InternalServerError)
                        .attach_printable("Failed to deserialize Payment Method Auth config")
                },
            )
            .transpose()?;

    match payment_method_data {
        Some(pmd) => match pmd {
            PaymentMethodsData::Card(_) => Ok(None),
            PaymentMethodsData::BankDetails(bank_details) => Ok(Some(MaskedBankDetails {
                mask: bank_details.mask,
            })),
        },
        None => Err(report!(errors::ApiErrorResponse::InternalServerError))
            .attach_printable("Unable to fetch payment method data"),
    }
}

async fn get_bank_account_connector_details(
    pm: &payment_method::PaymentMethod,
    key: &[u8],
) -> errors::RouterResult<Option<BankAccountTokenData>> {
    let payment_method_data =
        decrypt::<serde_json::Value, masking::WithType>(pm.payment_method_data.clone(), key)
            .await
            .change_context(errors::StorageError::DecryptionError)
            .change_context(errors::ApiErrorResponse::InternalServerError)
            .attach_printable("unable to decrypt bank details")?
            .map(|x| x.into_inner().expose())
            .map(
                |v| -> Result<PaymentMethodsData, error_stack::Report<errors::ApiErrorResponse>> {
                    v.parse_value::<PaymentMethodsData>("PaymentMethodsData")
                        .change_context(errors::StorageError::DeserializationFailed)
                        .change_context(errors::ApiErrorResponse::InternalServerError)
                        .attach_printable("Failed to deserialize Payment Method Auth config")
                },
            )
            .transpose()?;

    match payment_method_data {
        Some(pmd) => match pmd {
            PaymentMethodsData::Card(_) => Err(errors::ApiErrorResponse::UnprocessableEntity {
                message: "Card is not a valid entity".to_string(),
            }
            .into()),
            PaymentMethodsData::BankDetails(bank_details) => {
                let connector_details = bank_details
                    .connector_details
                    .first()
                    .ok_or(errors::ApiErrorResponse::InternalServerError)?;

                let pm_type = pm
                    .payment_method_type
                    .get_required_value("payment_method_type")
                    .attach_printable("PaymentMethodType not found")?;

                let pm = pm
                    .payment_method
                    .get_required_value("payment_method")
                    .attach_printable("PaymentMethod not found")?;

                let token_data = BankAccountTokenData {
                    payment_method_type: pm_type,
                    payment_method: pm,
                    connector_details: connector_details.clone(),
                };

                Ok(Some(token_data))
            }
        },
        None => Ok(None),
    }
}
pub async fn set_default_payment_method(
    db: &dyn db::StorageInterface,
    merchant_id: String,
    key_store: domain::MerchantKeyStore,
    customer_id: &id_type::CustomerId,
    payment_method_id: String,
    storage_scheme: MerchantStorageScheme,
) -> errors::RouterResponse<CustomerDefaultPaymentMethodResponse> {
    // check for the customer
    // TODO: customer need not be checked again here, this function can take an optional customer and check for existence of customer based on the optional value
    let customer = db
        .find_customer_by_customer_id_merchant_id(
            customer_id,
            &merchant_id,
            &key_store,
            storage_scheme,
        )
        .await
        .to_not_found_response(errors::ApiErrorResponse::CustomerNotFound)?;
    // check for the presence of payment_method
    let payment_method = db
        .find_payment_method(&payment_method_id, storage_scheme)
        .await
        .to_not_found_response(errors::ApiErrorResponse::PaymentMethodNotFound)?;
    let pm = payment_method
        .payment_method
        .get_required_value("payment_method")?;

    utils::when(
        &payment_method.customer_id != customer_id || payment_method.merchant_id != merchant_id,
        || {
            Err(errors::ApiErrorResponse::PreconditionFailed {
                message: "The payment_method_id is not valid".to_string(),
            })
        },
    )?;

    utils::when(
        Some(payment_method_id.clone()) == customer.default_payment_method_id,
        || {
            Err(errors::ApiErrorResponse::PreconditionFailed {
                message: "Payment Method is already set as default".to_string(),
            })
        },
    )?;

    let customer_update = CustomerUpdate::UpdateDefaultPaymentMethod {
        default_payment_method_id: Some(Some(payment_method_id.to_owned())),
    };

    let customer_id = customer.customer_id.clone();

    // update the db with the default payment method id
    let updated_customer_details = db
        .update_customer_by_customer_id_merchant_id(
            customer_id.to_owned(),
            merchant_id.to_owned(),
            customer,
            customer_update,
            &key_store,
            storage_scheme,
        )
        .await
        .change_context(errors::ApiErrorResponse::InternalServerError)
        .attach_printable("Failed to update the default payment method id for the customer")?;

    let resp = CustomerDefaultPaymentMethodResponse {
        default_payment_method_id: updated_customer_details.default_payment_method_id,
        customer_id,
        payment_method_type: payment_method.payment_method_type,
        payment_method: pm,
    };

    Ok(services::ApplicationResponse::Json(resp))
}

pub async fn update_last_used_at(
    payment_method: &diesel_models::PaymentMethod,
    state: &routes::SessionState,
    storage_scheme: MerchantStorageScheme,
) -> errors::RouterResult<()> {
    let update_last_used = storage::PaymentMethodUpdate::LastUsedUpdate {
        last_used_at: common_utils::date_time::now(),
    };

    state
        .store
        .update_payment_method(payment_method.clone(), update_last_used, storage_scheme)
        .await
        .change_context(errors::ApiErrorResponse::InternalServerError)
        .attach_printable("Failed to update the last_used_at in db")?;

    Ok(())
}
#[cfg(feature = "payouts")]
pub async fn get_bank_from_hs_locker(
    state: &routes::SessionState,
    key_store: &domain::MerchantKeyStore,
    temp_token: &str,
    customer_id: &id_type::CustomerId,
    merchant_id: &str,
    token_ref: &str,
) -> errors::RouterResult<api::BankPayout> {
    let payment_method = get_payment_method_from_hs_locker(
        state,
        key_store,
        customer_id,
        merchant_id,
        token_ref,
        None,
    )
    .await
    .change_context(errors::ApiErrorResponse::InternalServerError)
    .attach_printable("Error getting payment method from locker")?;
    let pm_parsed: api::PayoutMethodData = payment_method
        .peek()
        .to_string()
        .parse_struct("PayoutMethodData")
        .change_context(errors::ApiErrorResponse::InternalServerError)?;
    match &pm_parsed {
        api::PayoutMethodData::Bank(bank) => {
            vault::Vault::store_payout_method_data_in_locker(
                state,
                Some(temp_token.to_string()),
                &pm_parsed,
                Some(customer_id.to_owned()),
                key_store,
            )
            .await
            .change_context(errors::ApiErrorResponse::InternalServerError)
            .attach_printable("Error storing payout method data in temporary locker")?;
            Ok(bank.to_owned())
        }
        api::PayoutMethodData::Card(_) => Err(errors::ApiErrorResponse::InvalidRequestData {
            message: "Expected bank details, found card details instead".to_string(),
        }
        .into()),
        api::PayoutMethodData::Wallet(_) => Err(errors::ApiErrorResponse::InvalidRequestData {
            message: "Expected bank details, found wallet details instead".to_string(),
        }
        .into()),
    }
}

pub struct TempLockerCardSupport;

impl TempLockerCardSupport {
    #[instrument(skip_all)]
    async fn create_payment_method_data_in_temp_locker(
        state: &routes::SessionState,
        payment_token: &str,
        card: api::CardDetailFromLocker,
        pm: &storage::PaymentMethod,
        merchant_key_store: &domain::MerchantKeyStore,
    ) -> errors::RouterResult<api::CardDetailFromLocker> {
        let card_number = card.card_number.clone().get_required_value("card_number")?;
        let card_exp_month = card
            .expiry_month
            .clone()
            .expose_option()
            .get_required_value("expiry_month")?;
        let card_exp_year = card
            .expiry_year
            .clone()
            .expose_option()
            .get_required_value("expiry_year")?;
        let card_holder_name = card
            .card_holder_name
            .clone()
            .expose_option()
            .unwrap_or_default();
        let value1 = payment_methods::mk_card_value1(
            card_number,
            card_exp_year,
            card_exp_month,
            Some(card_holder_name),
            None,
            None,
            None,
        )
        .change_context(errors::ApiErrorResponse::InternalServerError)
        .attach_printable("Error getting Value1 for locker")?;
        let value2 = payment_methods::mk_card_value2(
            None,
            None,
            None,
            Some(pm.customer_id.clone()),
            Some(pm.payment_method_id.to_string()),
        )
        .change_context(errors::ApiErrorResponse::InternalServerError)
        .attach_printable("Error getting Value2 for locker")?;

        let value1 = vault::VaultPaymentMethod::Card(value1);
        let value2 = vault::VaultPaymentMethod::Card(value2);

        let value1 = value1
            .encode_to_string_of_json()
            .change_context(errors::ApiErrorResponse::InternalServerError)
            .attach_printable("Wrapped value1 construction failed when saving card to locker")?;

        let value2 = value2
            .encode_to_string_of_json()
            .change_context(errors::ApiErrorResponse::InternalServerError)
            .attach_printable("Wrapped value2 construction failed when saving card to locker")?;

        let lookup_key = vault::create_tokenize(
            state,
            value1,
            Some(value2),
            payment_token.to_string(),
            merchant_key_store.key.get_inner(),
        )
        .await?;
        vault::add_delete_tokenized_data_task(
            &*state.store,
            &lookup_key,
            enums::PaymentMethod::Card,
        )
        .await?;
        metrics::TOKENIZED_DATA_COUNT.add(&metrics::CONTEXT, 1, &[]);
        metrics::TASKS_ADDED_COUNT.add(
            &metrics::CONTEXT,
            1,
            &add_attributes([("flow", "DeleteTokenizeData")]),
        );
        Ok(card)
    }
}

#[instrument(skip_all)]
pub async fn retrieve_payment_method(
    state: routes::SessionState,
    pm: api::PaymentMethodId,
    key_store: domain::MerchantKeyStore,
    merchant_account: domain::MerchantAccount,
) -> errors::RouterResponse<api::PaymentMethodResponse> {
    let db = state.store.as_ref();
    let pm = db
        .find_payment_method(&pm.payment_method_id, merchant_account.storage_scheme)
        .await
        .to_not_found_response(errors::ApiErrorResponse::PaymentMethodNotFound)?;

    let key = key_store.key.peek();
    let card = if pm.payment_method == Some(enums::PaymentMethod::Card) {
        let card_detail = if state.conf.locker.locker_enabled {
            let card = get_card_from_locker(
                &state,
                &pm.customer_id,
                &pm.merchant_id,
                pm.locker_id.as_ref().unwrap_or(&pm.payment_method_id),
            )
            .await
            .change_context(errors::ApiErrorResponse::InternalServerError)
            .attach_printable("Error getting card from card vault")?;
            payment_methods::get_card_detail(&pm, card)
                .change_context(errors::ApiErrorResponse::InternalServerError)
                .attach_printable("Failed while getting card details from locker")?
        } else {
            get_card_details_without_locker_fallback(&pm, key, &state).await?
        };
        Some(card_detail)
    } else {
        None
    };
    Ok(services::ApplicationResponse::Json(
        api::PaymentMethodResponse {
            merchant_id: pm.merchant_id,
            customer_id: Some(pm.customer_id),
            payment_method_id: pm.payment_method_id,
            payment_method: pm.payment_method,
            payment_method_type: pm.payment_method_type,
            #[cfg(feature = "payouts")]
            bank_transfer: None,
            card,
            metadata: pm.metadata,
            created: Some(pm.created_at),
            recurring_enabled: false,
            installment_payment_enabled: false,
            payment_experience: Some(vec![api_models::enums::PaymentExperience::RedirectToUrl]),
            last_used_at: Some(pm.last_used_at),
            client_secret: pm.client_secret,
        },
    ))
}

#[instrument(skip_all)]
pub async fn delete_payment_method(
    state: routes::SessionState,
    merchant_account: domain::MerchantAccount,
    pm_id: api::PaymentMethodId,
    key_store: domain::MerchantKeyStore,
) -> errors::RouterResponse<api::PaymentMethodDeleteResponse> {
    let db = state.store.as_ref();
    let key = db
        .find_payment_method(
            pm_id.payment_method_id.as_str(),
            merchant_account.storage_scheme,
        )
        .await
        .to_not_found_response(errors::ApiErrorResponse::PaymentMethodNotFound)?;

    let customer = db
        .find_customer_by_customer_id_merchant_id(
            &key.customer_id,
            &merchant_account.merchant_id,
            &key_store,
            merchant_account.storage_scheme,
        )
        .await
        .to_not_found_response(errors::ApiErrorResponse::InternalServerError)
        .attach_printable("Customer not found for the payment method")?;

    if key.payment_method == Some(enums::PaymentMethod::Card) {
        let response = delete_card_from_locker(
            &state,
            &key.customer_id,
            &key.merchant_id,
            key.locker_id.as_ref().unwrap_or(&key.payment_method_id),
        )
        .await?;

        if response.status == "Ok" {
            logger::info!("Card From locker deleted Successfully!");
        } else {
            logger::error!("Error: Deleting Card From Locker!\n{:#?}", response);
            Err(errors::ApiErrorResponse::InternalServerError)?
        }
    }

    db.delete_payment_method_by_merchant_id_payment_method_id(
        &merchant_account.merchant_id,
        pm_id.payment_method_id.as_str(),
    )
    .await
    .to_not_found_response(errors::ApiErrorResponse::PaymentMethodNotFound)?;

    if customer.default_payment_method_id.as_ref() == Some(&pm_id.payment_method_id) {
        let customer_update = CustomerUpdate::UpdateDefaultPaymentMethod {
            default_payment_method_id: Some(None),
        };

        db.update_customer_by_customer_id_merchant_id(
            key.customer_id,
            key.merchant_id,
            customer,
            customer_update,
            &key_store,
            merchant_account.storage_scheme,
        )
        .await
        .change_context(errors::ApiErrorResponse::InternalServerError)
        .attach_printable("Failed to update the default payment method id for the customer")?;
    };

    Ok(services::ApplicationResponse::Json(
        api::PaymentMethodDeleteResponse {
            payment_method_id: key.payment_method_id,
            deleted: true,
        },
    ))
}

pub async fn create_encrypted_data<T>(
    key_store: &domain::MerchantKeyStore,
    data: Option<T>,
) -> Option<Encryptable<Secret<serde_json::Value>>>
where
    T: Debug + serde::Serialize,
{
    let key = key_store.key.get_inner().peek();

    data.as_ref()
        .map(Encode::encode_to_value)
        .transpose()
        .change_context(errors::StorageError::SerializationFailed)
        .attach_printable("Unable to convert data to a value")
        .unwrap_or_else(|err| {
            logger::error!(err=?err);
            None
        })
        .map(Secret::<_, masking::WithType>::new)
        .async_lift(|inner| encrypt_optional(inner, key))
        .await
        .change_context(errors::StorageError::EncryptionError)
        .attach_printable("Unable to encrypt data")
        .unwrap_or_else(|err| {
            logger::error!(err=?err);
            None
        })
}

pub async fn list_countries_currencies_for_connector_payment_method(
    state: routes::SessionState,
    req: ListCountriesCurrenciesRequest,
) -> errors::RouterResponse<ListCountriesCurrenciesResponse> {
    Ok(services::ApplicationResponse::Json(
        list_countries_currencies_for_connector_payment_method_util(
            state.conf.pm_filters.clone(),
            req.connector,
            req.payment_method_type,
        )
        .await,
    ))
}

// This feature will be more efficient as a WASM function rather than as an API.
// So extracting this logic to a separate function so that it can be used in WASM as well.
pub async fn list_countries_currencies_for_connector_payment_method_util(
    connector_filters: settings::ConnectorFilters,
    connector: api_enums::Connector,
    payment_method_type: api_enums::PaymentMethodType,
) -> ListCountriesCurrenciesResponse {
    let payment_method_type =
        settings::PaymentMethodFilterKey::PaymentMethodType(payment_method_type);

    let (currencies, country_codes) = connector_filters
        .0
        .get(&connector.to_string())
        .and_then(|filter| filter.0.get(&payment_method_type))
        .map(|filter| (filter.currency.clone(), filter.country.clone()))
        .unwrap_or_else(|| {
            connector_filters
                .0
                .get("default")
                .and_then(|filter| filter.0.get(&payment_method_type))
                .map_or((None, None), |filter| {
                    (filter.currency.clone(), filter.country.clone())
                })
        });

    let currencies =
        currencies.unwrap_or_else(|| api_enums::Currency::iter().collect::<HashSet<_>>());
    let country_codes =
        country_codes.unwrap_or_else(|| api_enums::CountryAlpha2::iter().collect::<HashSet<_>>());

    ListCountriesCurrenciesResponse {
        currencies,
        countries: country_codes
            .into_iter()
            .map(|country_code| CountryCodeWithName {
                code: country_code,
                name: common_enums::Country::from_alpha2(country_code),
            })
            .collect(),
    }
}<|MERGE_RESOLUTION|>--- conflicted
+++ resolved
@@ -3312,22 +3312,6 @@
     }
 }
 
-<<<<<<< HEAD
-fn filter_amount_based(
-    payment_method: &RequestPaymentMethodTypes,
-    amount: Option<MinorUnit>,
-) -> bool {
-    let min_check = amount
-        .and_then(|amt| payment_method.minimum_amount.map(|min_amt| amt >= min_amt))
-        .unwrap_or(true);
-    let max_check = amount
-        .and_then(|amt| payment_method.maximum_amount.map(|max_amt| amt <= max_amt))
-        .unwrap_or(true);
-    (min_check && max_check) || amount == Some(MinorUnit::zero())
-}
-
-=======
->>>>>>> 57ac4506
 fn filter_pm_based_on_allowed_types(
     allowed_types: Option<&Vec<api_enums::PaymentMethodType>>,
     payment_method_type: &api_enums::PaymentMethodType,
