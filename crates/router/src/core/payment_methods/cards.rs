use std::{
    collections::{HashMap, HashSet},
    fmt::Debug,
    str::FromStr,
};

#[cfg(all(
    any(feature = "v1", feature = "v2"),
    not(feature = "payment_methods_v2")
))]
use api_models::admin::PaymentMethodsEnabled;
use api_models::{
    enums as api_enums,
    payment_methods::{
        BankAccountTokenData, Card, CardDetailUpdate, CardDetailsPaymentMethod, CardNetworkTypes,
        CountryCodeWithName, CustomerDefaultPaymentMethodResponse, ListCountriesCurrenciesRequest,
        ListCountriesCurrenciesResponse, MaskedBankDetails, PaymentExperienceTypes,
        PaymentMethodsData, RequestPaymentMethodTypes, RequiredFieldInfo,
        ResponsePaymentMethodIntermediate, ResponsePaymentMethodTypes,
        ResponsePaymentMethodsEnabled,
    },
    payments::BankCodeResponse,
    pm_auth::PaymentMethodAuthConfig,
    surcharge_decision_configs as api_surcharge_decision_configs,
};
use common_enums::{enums::MerchantStorageScheme, ConnectorType};
use common_utils::{
    consts,
    crypto::{self, Encryptable},
    encryption::Encryption,
    ext_traits::{AsyncExt, Encode, StringExt, ValueExt},
    generate_id, id_type, type_name,
    types::{
        keymanager::{Identifier, KeyManagerState},
        MinorUnit,
    },
};
use diesel_models::payment_method;
use error_stack::{report, ResultExt};
#[cfg(all(
    any(feature = "v1", feature = "v2"),
    not(feature = "payment_methods_v2")
))]
use euclid::dssa::graph::{AnalysisContext, CgraphExt};
use euclid::frontend::dir;
use hyperswitch_constraint_graph as cgraph;
#[cfg(all(any(feature = "v1", feature = "v2"), not(feature = "customer_v2")))]
use hyperswitch_domain_models::customer::CustomerUpdate;
#[cfg(all(
    any(feature = "v1", feature = "v2"),
    not(feature = "payment_methods_v2")
))]
use kgraph_utils::transformers::IntoDirValue;
use masking::Secret;
use router_env::{instrument, metrics::add_attributes, tracing};
use strum::IntoEnumIterator;

use super::surcharge_decision_configs::{
    perform_surcharge_decision_management_for_payment_method_list,
    perform_surcharge_decision_management_for_saved_cards,
};
#[cfg(all(
    any(feature = "v2", feature = "v1"),
    not(feature = "payment_methods_v2"),
    not(feature = "customer_v2")
))]
use crate::routes::app::SessionStateInfo;
#[cfg(feature = "payouts")]
use crate::types::domain::types::AsyncLift;
#[cfg(all(any(feature = "v1", feature = "v2"), not(feature = "customer_v2")))]
use crate::utils::{self};
use crate::{
    configs::{
        defaults::{get_billing_required_fields, get_shipping_required_fields},
        settings,
    },
    core::{
        errors::{self, StorageErrorExt},
        payment_methods::{transformers as payment_methods, vault},
        payments::{
            helpers,
            routing::{self, SessionFlowRoutingInput},
        },
        utils as core_utils,
    },
    db, logger,
    pii::prelude::*,
    routes::{self, metrics, payment_methods::ParentPaymentMethodToken},
    services,
    types::{
        api::{self, routing as routing_types, PaymentMethodCreateExt},
        domain::{self, BusinessProfile},
        storage::{self, enums, PaymentMethodListContext, PaymentTokenData},
        transformers::ForeignTryFrom,
    },
    utils::{ConnectorResponseExt, OptionExt},
};
#[cfg(all(
    any(feature = "v1", feature = "v2"),
    not(feature = "payment_methods_v2")
))]
use crate::{
    core::payment_methods::{
        add_payment_method_status_update_task,
        utils::{get_merchant_pm_filter_graph, make_pm_graph, refresh_pm_filters_cache},
    },
    types::transformers::ForeignFrom,
};

#[cfg(all(
    any(feature = "v1", feature = "v2"),
    not(feature = "payment_methods_v2"),
    not(feature = "customer_v2")
))]
#[instrument(skip_all)]
#[allow(clippy::too_many_arguments)]
pub async fn create_payment_method(
    state: &routes::SessionState,
    req: &api::PaymentMethodCreate,
    customer_id: &id_type::CustomerId,
    payment_method_id: &str,
    locker_id: Option<String>,
    merchant_id: &id_type::MerchantId,
    pm_metadata: Option<serde_json::Value>,
    customer_acceptance: Option<serde_json::Value>,
    payment_method_data: crypto::OptionalEncryptableValue,
    key_store: &domain::MerchantKeyStore,
    connector_mandate_details: Option<serde_json::Value>,
    status: Option<enums::PaymentMethodStatus>,
    network_transaction_id: Option<String>,
    storage_scheme: MerchantStorageScheme,
    payment_method_billing_address: crypto::OptionalEncryptableValue,
    card_scheme: Option<String>,
) -> errors::CustomResult<domain::PaymentMethod, errors::ApiErrorResponse> {
    let db = &*state.store;
    let customer = db
        .find_customer_by_customer_id_merchant_id(
            &state.into(),
            customer_id,
            merchant_id,
            key_store,
            storage_scheme,
        )
        .await
        .to_not_found_response(errors::ApiErrorResponse::CustomerNotFound)?;

    let client_secret = generate_id(
        consts::ID_LENGTH,
        format!("{payment_method_id}_secret").as_str(),
    );

    let current_time = common_utils::date_time::now();

    let response = db
        .insert_payment_method(
            &state.into(),
            key_store,
            domain::PaymentMethod {
                customer_id: customer_id.to_owned(),
                merchant_id: merchant_id.to_owned(),
                payment_method_id: payment_method_id.to_string(),
                locker_id,
                payment_method: req.payment_method,
                payment_method_type: req.payment_method_type,
                payment_method_issuer: req.payment_method_issuer.clone(),
                scheme: req.card_network.clone().or(card_scheme),
                metadata: pm_metadata.map(Secret::new),
                payment_method_data,
                connector_mandate_details,
                customer_acceptance: customer_acceptance.map(Secret::new),
                client_secret: Some(client_secret),
                status: status.unwrap_or(enums::PaymentMethodStatus::Active),
                network_transaction_id: network_transaction_id.to_owned(),
                payment_method_issuer_code: None,
                accepted_currency: None,
                token: None,
                cardholder_name: None,
                issuer_name: None,
                issuer_country: None,
                payer_country: None,
                is_stored: None,
                swift_code: None,
                direct_debit_token: None,
                created_at: current_time,
                last_modified: current_time,
                last_used_at: current_time,
                payment_method_billing_address,
                updated_by: None,
                version: domain::consts::API_VERSION,
            },
            storage_scheme,
        )
        .await
        .change_context(errors::ApiErrorResponse::InternalServerError)
        .attach_printable("Failed to add payment method in db")?;

    if customer.default_payment_method_id.is_none() && req.payment_method.is_some() {
        let _ = set_default_payment_method(
            state,
            merchant_id,
            key_store.clone(),
            customer_id,
            payment_method_id.to_owned(),
            storage_scheme,
        )
        .await
        .map_err(|error| logger::error!(?error, "Failed to set the payment method as default"));
    }
    Ok(response)
}

#[cfg(all(
    feature = "v2",
    feature = "payment_methods_v2",
    feature = "customer_v2"
))]
#[instrument(skip_all)]
#[allow(clippy::too_many_arguments)]
pub async fn create_payment_method(
    _state: &routes::SessionState,
    _req: &api::PaymentMethodCreate,
    _customer_id: &id_type::CustomerId,
    _payment_method_id: &str,
    _locker_id: Option<String>,
    _merchant_id: &id_type::MerchantId,
    _pm_metadata: Option<serde_json::Value>,
    _customer_acceptance: Option<serde_json::Value>,
    _payment_method_data: Option<Encryption>,
    _key_store: &domain::MerchantKeyStore,
    _connector_mandate_details: Option<serde_json::Value>,
    _status: Option<enums::PaymentMethodStatus>,
    _network_transaction_id: Option<String>,
    _storage_scheme: MerchantStorageScheme,
    _payment_method_billing_address: Option<Encryption>,
    _card_scheme: Option<String>,
) -> errors::CustomResult<domain::PaymentMethod, errors::ApiErrorResponse> {
    todo!()
}

#[cfg(all(
    any(feature = "v1", feature = "v2"),
    not(feature = "payment_methods_v2")
))]
pub fn store_default_payment_method(
    req: &api::PaymentMethodCreate,
    customer_id: &id_type::CustomerId,
    merchant_id: &id_type::MerchantId,
) -> (
    api::PaymentMethodResponse,
    Option<payment_methods::DataDuplicationCheck>,
) {
    let pm_id = generate_id(consts::ID_LENGTH, "pm");
    let payment_method_response = api::PaymentMethodResponse {
        merchant_id: merchant_id.to_owned(),
        customer_id: Some(customer_id.to_owned()),
        payment_method_id: pm_id,
        payment_method: req.payment_method,
        payment_method_type: req.payment_method_type,
        #[cfg(feature = "payouts")]
        bank_transfer: None,
        card: None,
        metadata: req.metadata.clone(),
        created: Some(common_utils::date_time::now()),
        recurring_enabled: false,           //[#219]
        installment_payment_enabled: false, //[#219]
        payment_experience: Some(vec![api_models::enums::PaymentExperience::RedirectToUrl]),
        last_used_at: Some(common_utils::date_time::now()),
        client_secret: None,
    };

    (payment_method_response, None)
}

#[cfg(all(feature = "v2", feature = "payment_methods_v2"))]
pub fn store_default_payment_method(
    _req: &api::PaymentMethodCreate,
    _customer_id: &id_type::CustomerId,
    _merchant_id: &id_type::MerchantId,
) -> (
    api::PaymentMethodResponse,
    Option<payment_methods::DataDuplicationCheck>,
) {
    todo!()
}
#[cfg(all(
    any(feature = "v1", feature = "v2"),
    not(feature = "payment_methods_v2")
))]
#[instrument(skip_all)]
pub async fn get_or_insert_payment_method(
    state: &routes::SessionState,
    req: api::PaymentMethodCreate,
    resp: &mut api::PaymentMethodResponse,
    merchant_account: &domain::MerchantAccount,
    customer_id: &id_type::CustomerId,
    key_store: &domain::MerchantKeyStore,
) -> errors::RouterResult<domain::PaymentMethod> {
    let mut payment_method_id = resp.payment_method_id.clone();
    let mut locker_id = None;
    let db = &*state.store;
    let key_manager_state = &(state.into());
    let payment_method = {
        let existing_pm_by_pmid = db
            .find_payment_method(
                key_manager_state,
                key_store,
                &payment_method_id,
                merchant_account.storage_scheme,
            )
            .await;

        if let Err(err) = existing_pm_by_pmid {
            if err.current_context().is_db_not_found() {
                locker_id = Some(payment_method_id.clone());
                let existing_pm_by_locker_id = db
                    .find_payment_method_by_locker_id(
                        key_manager_state,
                        key_store,
                        &payment_method_id,
                        merchant_account.storage_scheme,
                    )
                    .await;

                match &existing_pm_by_locker_id {
                    Ok(pm) => payment_method_id.clone_from(pm.get_id()),
                    Err(_) => payment_method_id = generate_id(consts::ID_LENGTH, "pm"),
                };
                existing_pm_by_locker_id
            } else {
                Err(err)
            }
        } else {
            existing_pm_by_pmid
        }
    };
    payment_method_id.clone_into(&mut resp.payment_method_id);

    match payment_method {
        Ok(pm) => Ok(pm),
        Err(err) => {
            if err.current_context().is_db_not_found() {
                insert_payment_method(
                    state,
                    resp,
                    &req,
                    key_store,
                    merchant_account.get_id(),
                    customer_id,
                    resp.metadata.clone().map(|val| val.expose()),
                    None,
                    locker_id,
                    None,
                    req.network_transaction_id.clone(),
                    merchant_account.storage_scheme,
                    None,
                )
                .await
            } else {
                Err(err)
                    .change_context(errors::ApiErrorResponse::InternalServerError)
                    .attach_printable("Error while finding payment method")
            }
        }
    }
}

#[cfg(all(feature = "v2", feature = "payment_methods_v2"))]
#[instrument(skip_all)]
pub async fn get_or_insert_payment_method(
    _state: &routes::SessionState,
    _req: api::PaymentMethodCreate,
    _resp: &mut api::PaymentMethodResponse,
    _merchant_account: &domain::MerchantAccount,
    _customer_id: &id_type::CustomerId,
    _key_store: &domain::MerchantKeyStore,
) -> errors::RouterResult<domain::PaymentMethod> {
    todo!()
}

#[cfg(all(
    any(feature = "v1", feature = "v2"),
    not(feature = "payment_methods_v2")
))]
pub async fn migrate_payment_method(
    state: routes::SessionState,
    req: api::PaymentMethodMigrate,
    merchant_id: &id_type::MerchantId,
    merchant_account: &domain::MerchantAccount,
    key_store: &domain::MerchantKeyStore,
) -> errors::RouterResponse<api::PaymentMethodResponse> {
    let mut req = req;
    let card_details = req.card.as_ref().get_required_value("card")?;

    let card_number_validation_result =
        cards::CardNumber::from_str(card_details.card_number.peek());

    let card_bin_details =
        populate_bin_details_for_masked_card(card_details, &*state.store).await?;

    req.card = Some(api_models::payment_methods::MigrateCardDetail {
        card_issuing_country: card_bin_details.issuer_country.clone(),
        card_network: card_bin_details.card_network.clone(),
        card_issuer: card_bin_details.card_issuer.clone(),
        card_type: card_bin_details.card_type.clone(),
        ..card_details.clone()
    });

    if let Some(connector_mandate_details) = &req.connector_mandate_details {
        helpers::validate_merchant_connector_ids_in_connector_mandate_details(
            &state,
            key_store,
            connector_mandate_details,
            merchant_id,
            card_bin_details.card_network.clone(),
        )
        .await?;
    };

    match card_number_validation_result {
        Ok(card_number) => {
            let payment_method_create_request =
                api::PaymentMethodCreate::get_payment_method_create_from_payment_method_migrate(
                    card_number,
                    &req,
                );
            get_client_secret_or_add_payment_method(
                &state,
                payment_method_create_request,
                merchant_account,
                key_store,
            )
            .await
        }
        Err(card_validation_error) => {
            logger::debug!("Card number to be migrated is invalid, skip saving in locker {card_validation_error}");
            skip_locker_call_and_migrate_payment_method(
                state,
                &req,
                merchant_id.to_owned(),
                key_store,
                merchant_account,
                card_bin_details.clone(),
            )
            .await
        }
    }
}

#[cfg(all(feature = "v2", feature = "payment_methods_v2"))]
pub async fn migrate_payment_method(
    _state: routes::SessionState,
    _req: api::PaymentMethodMigrate,
    _merchant_id: &id_type::MerchantId,
    _merchant_account: &domain::MerchantAccount,
    _key_store: &domain::MerchantKeyStore,
) -> errors::RouterResponse<api::PaymentMethodResponse> {
    todo!()
}

pub async fn populate_bin_details_for_masked_card(
    card_details: &api_models::payment_methods::MigrateCardDetail,
    db: &dyn db::StorageInterface,
) -> errors::CustomResult<api::CardDetailFromLocker, errors::ApiErrorResponse> {
    helpers::validate_card_expiry(&card_details.card_exp_month, &card_details.card_exp_year)?;
    let card_number = card_details.card_number.clone();

    let (card_isin, _last4_digits) = get_card_bin_and_last4_digits_for_masked_card(
        card_number.peek(),
    )
    .change_context(errors::ApiErrorResponse::InvalidRequestData {
        message: "Invalid card number".to_string(),
    })?;

    let card_bin_details = if card_details.card_issuer.is_some()
        && card_details.card_network.is_some()
        && card_details.card_type.is_some()
        && card_details.card_issuing_country.is_some()
    {
        api_models::payment_methods::CardDetailFromLocker::foreign_try_from((card_details, None))?
    } else {
        let card_info = db
            .get_card_info(&card_isin)
            .await
            .map_err(|error| services::logger::error!(card_info_error=?error))
            .ok()
            .flatten();

        api_models::payment_methods::CardDetailFromLocker::foreign_try_from((
            card_details,
            card_info,
        ))?
    };
    Ok(card_bin_details)
}

#[cfg(all(
    any(feature = "v1", feature = "v2"),
    not(feature = "payment_methods_v2")
))]
impl
    ForeignTryFrom<(
        &api_models::payment_methods::MigrateCardDetail,
        Option<diesel_models::CardInfo>,
    )> for api_models::payment_methods::CardDetailFromLocker
{
    type Error = error_stack::Report<errors::ApiErrorResponse>;
    fn foreign_try_from(
        (card_details, card_info): (
            &api_models::payment_methods::MigrateCardDetail,
            Option<diesel_models::CardInfo>,
        ),
    ) -> Result<Self, Self::Error> {
        let (card_isin, last4_digits) =
            get_card_bin_and_last4_digits_for_masked_card(card_details.card_number.peek())
                .change_context(errors::ApiErrorResponse::InvalidRequestData {
                    message: "Invalid card number".to_string(),
                })?;
        if let Some(card_bin_info) = card_info {
            Ok(Self {
                scheme: card_details
                    .card_network
                    .clone()
                    .or(card_bin_info.card_network.clone())
                    .map(|card_network| card_network.to_string()),
                last4_digits: Some(last4_digits.clone()),
                issuer_country: card_details
                    .card_issuing_country
                    .clone()
                    .or(card_bin_info.card_issuing_country),
                card_number: None,
                expiry_month: Some(card_details.card_exp_month.clone()),
                expiry_year: Some(card_details.card_exp_year.clone()),
                card_token: None,
                card_fingerprint: None,
                card_holder_name: card_details.card_holder_name.clone(),
                nick_name: card_details.nick_name.clone(),
                card_isin: Some(card_isin.clone()),
                card_issuer: card_details
                    .card_issuer
                    .clone()
                    .or(card_bin_info.card_issuer),
                card_network: card_details
                    .card_network
                    .clone()
                    .or(card_bin_info.card_network),
                card_type: card_details.card_type.clone().or(card_bin_info.card_type),
                saved_to_locker: false,
            })
        } else {
            Ok(Self {
                scheme: card_details
                    .card_network
                    .clone()
                    .map(|card_network| card_network.to_string()),
                last4_digits: Some(last4_digits.clone()),
                issuer_country: card_details.card_issuing_country.clone(),
                card_number: None,
                expiry_month: Some(card_details.card_exp_month.clone()),
                expiry_year: Some(card_details.card_exp_year.clone()),
                card_token: None,
                card_fingerprint: None,
                card_holder_name: card_details.card_holder_name.clone(),
                nick_name: card_details.nick_name.clone(),
                card_isin: Some(card_isin.clone()),
                card_issuer: card_details.card_issuer.clone(),
                card_network: card_details.card_network.clone(),
                card_type: card_details.card_type.clone(),
                saved_to_locker: false,
            })
        }
    }
}

#[cfg(all(feature = "v2", feature = "payment_methods_v2"))]
impl
    ForeignTryFrom<(
        &api_models::payment_methods::MigrateCardDetail,
        Option<diesel_models::CardInfo>,
    )> for api_models::payment_methods::CardDetailFromLocker
{
    type Error = error_stack::Report<errors::ApiErrorResponse>;
    fn foreign_try_from(
        (card_details, card_info): (
            &api_models::payment_methods::MigrateCardDetail,
            Option<diesel_models::CardInfo>,
        ),
    ) -> Result<Self, Self::Error> {
        let (card_isin, last4_digits) =
            get_card_bin_and_last4_digits_for_masked_card(card_details.card_number.peek())
                .change_context(errors::ApiErrorResponse::InvalidRequestData {
                    message: "Invalid card number".to_string(),
                })?;
        if let Some(card_bin_info) = card_info {
            Ok(Self {
                last4_digits: Some(last4_digits.clone()),
                issuer_country: card_details
                    .card_issuing_country
                    .as_ref()
                    .map(|c| api_enums::CountryAlpha2::from_str(c))
                    .transpose()
                    .ok()
                    .flatten()
                    .or(card_bin_info
                        .card_issuing_country
                        .as_ref()
                        .map(|c| api_enums::CountryAlpha2::from_str(c))
                        .transpose()
                        .ok()
                        .flatten()),
                card_number: None,
                expiry_month: Some(card_details.card_exp_month.clone()),
                expiry_year: Some(card_details.card_exp_year.clone()),
                card_fingerprint: None,
                card_holder_name: card_details.card_holder_name.clone(),
                nick_name: card_details.nick_name.clone(),
                card_isin: Some(card_isin.clone()),
                card_issuer: card_details
                    .card_issuer
                    .clone()
                    .or(card_bin_info.card_issuer),
                card_network: card_details
                    .card_network
                    .clone()
                    .or(card_bin_info.card_network),
                card_type: card_details.card_type.clone().or(card_bin_info.card_type),
                saved_to_locker: false,
            })
        } else {
            Ok(Self {
                last4_digits: Some(last4_digits.clone()),
                issuer_country: card_details
                    .card_issuing_country
                    .as_ref()
                    .map(|c| api_enums::CountryAlpha2::from_str(c))
                    .transpose()
                    .ok()
                    .flatten(),
                card_number: None,
                expiry_month: Some(card_details.card_exp_month.clone()),
                expiry_year: Some(card_details.card_exp_year.clone()),
                card_fingerprint: None,
                card_holder_name: card_details.card_holder_name.clone(),
                nick_name: card_details.nick_name.clone(),
                card_isin: Some(card_isin.clone()),
                card_issuer: card_details.card_issuer.clone(),
                card_network: card_details.card_network.clone(),
                card_type: card_details.card_type.clone(),
                saved_to_locker: false,
            })
        }
    }
}

#[cfg(all(
    any(feature = "v1", feature = "v2"),
    not(feature = "payment_methods_v2"),
    not(feature = "customer_v2")
))]
pub async fn skip_locker_call_and_migrate_payment_method(
    state: routes::SessionState,
    req: &api::PaymentMethodMigrate,
    merchant_id: id_type::MerchantId,
    key_store: &domain::MerchantKeyStore,
    merchant_account: &domain::MerchantAccount,
    card: api_models::payment_methods::CardDetailFromLocker,
) -> errors::RouterResponse<api::PaymentMethodResponse> {
    let db = &*state.store;
    let customer_id = req.customer_id.clone().get_required_value("customer_id")?;

    // In this case, since we do not have valid card details, recurring payments can only be done through connector mandate details.
    let connector_mandate_details_req = req
        .connector_mandate_details
        .clone()
        .get_required_value("connector mandate details")?;

    let connector_mandate_details = serde_json::to_value(&connector_mandate_details_req)
        .change_context(errors::ApiErrorResponse::InternalServerError)
        .attach_printable("Failed to parse connector mandate details")?;

    let payment_method_billing_address: Option<Encryptable<Secret<serde_json::Value>>> = req
        .billing
        .clone()
        .async_map(|billing| create_encrypted_data(&state, key_store, billing))
        .await
        .transpose()
        .change_context(errors::ApiErrorResponse::InternalServerError)
        .attach_printable("Unable to encrypt Payment method billing address")?;

    let customer = db
        .find_customer_by_customer_id_merchant_id(
            &(&state).into(),
            &customer_id,
            &merchant_id,
            key_store,
            merchant_account.storage_scheme,
        )
        .await
        .to_not_found_response(errors::ApiErrorResponse::CustomerNotFound)?;

    let payment_method_card_details =
        PaymentMethodsData::Card(CardDetailsPaymentMethod::from(card.clone()));

    let payment_method_data_encrypted: Option<Encryptable<Secret<serde_json::Value>>> = Some(
        create_encrypted_data(&state, key_store, payment_method_card_details)
            .await
            .change_context(errors::ApiErrorResponse::InternalServerError)
            .attach_printable("Unable to encrypt Payment method card details")?,
    );

    let payment_method_metadata: Option<serde_json::Value> =
        req.metadata.as_ref().map(|data| data.peek()).cloned();

    let payment_method_id = generate_id(consts::ID_LENGTH, "pm");

    let current_time = common_utils::date_time::now();

    let response = db
        .insert_payment_method(
            &(&state).into(),
            key_store,
            domain::PaymentMethod {
                customer_id: customer_id.to_owned(),
                merchant_id: merchant_id.to_owned(),
                payment_method_id: payment_method_id.to_string(),
                locker_id: None,
                payment_method: req.payment_method,
                payment_method_type: req.payment_method_type,
                payment_method_issuer: req.payment_method_issuer.clone(),
                scheme: req.card_network.clone().or(card.scheme.clone()),
                metadata: payment_method_metadata.map(Secret::new),
                payment_method_data: payment_method_data_encrypted.map(Into::into),
                connector_mandate_details: Some(connector_mandate_details),
                customer_acceptance: None,
                client_secret: None,
                status: enums::PaymentMethodStatus::Active,
                network_transaction_id: None,
                payment_method_issuer_code: None,
                accepted_currency: None,
                token: None,
                cardholder_name: None,
                issuer_name: None,
                issuer_country: None,
                payer_country: None,
                is_stored: None,
                swift_code: None,
                direct_debit_token: None,
                created_at: current_time,
                last_modified: current_time,
                last_used_at: current_time,
                payment_method_billing_address: payment_method_billing_address.map(Into::into),
                updated_by: None,
                version: domain::consts::API_VERSION,
            },
            merchant_account.storage_scheme,
        )
        .await
        .change_context(errors::ApiErrorResponse::InternalServerError)
        .attach_printable("Failed to add payment method in db")?;

    logger::debug!("Payment method inserted in db");

    if customer.default_payment_method_id.is_none() && req.payment_method.is_some() {
        let _ = set_default_payment_method(
            &state,
            &merchant_id,
            key_store.clone(),
            &customer_id,
            payment_method_id.to_owned(),
            merchant_account.storage_scheme,
        )
        .await
        .map_err(|error| logger::error!(?error, "Failed to set the payment method as default"));
    }
    Ok(services::api::ApplicationResponse::Json(
        api::PaymentMethodResponse::foreign_from((Some(card), response)),
    ))
}

// need to discuss regarding the migration APIs for v2
#[cfg(all(
    feature = "v2",
    feature = "payment_methods_v2",
    feature = "customer_v2"
))]
pub async fn skip_locker_call_and_migrate_payment_method(
    _state: routes::SessionState,
    _req: &api::PaymentMethodMigrate,
    _merchant_id: id_type::MerchantId,
    _key_store: &domain::MerchantKeyStore,
    _merchant_account: &domain::MerchantAccount,
    _card: api_models::payment_methods::CardDetailFromLocker,
) -> errors::RouterResponse<api::PaymentMethodResponse> {
    todo!()
}

pub fn get_card_bin_and_last4_digits_for_masked_card(
    masked_card_number: &str,
) -> Result<(String, String), cards::CardNumberValidationErr> {
    let last4_digits = masked_card_number
        .chars()
        .rev()
        .take(4)
        .collect::<String>()
        .chars()
        .rev()
        .collect::<String>();

    let card_isin = masked_card_number.chars().take(6).collect::<String>();

    cards::validate::validate_card_number_chars(&card_isin)
        .and_then(|_| cards::validate::validate_card_number_chars(&last4_digits))?;

    Ok((card_isin, last4_digits))
}

#[cfg(all(
    any(feature = "v1", feature = "v2"),
    not(feature = "payment_methods_v2")
))]
#[instrument(skip_all)]
pub async fn get_client_secret_or_add_payment_method(
    state: &routes::SessionState,
    req: api::PaymentMethodCreate,
    merchant_account: &domain::MerchantAccount,
    key_store: &domain::MerchantKeyStore,
) -> errors::RouterResponse<api::PaymentMethodResponse> {
    let merchant_id = merchant_account.get_id();
    let customer_id = req.customer_id.clone().get_required_value("customer_id")?;

    #[cfg(not(feature = "payouts"))]
    let condition = req.card.is_some();
    #[cfg(feature = "payouts")]
    let condition = req.card.is_some() || req.bank_transfer.is_some() || req.wallet.is_some();

    let payment_method_billing_address: Option<Encryptable<Secret<serde_json::Value>>> = req
        .billing
        .clone()
        .async_map(|billing| create_encrypted_data(state, key_store, billing))
        .await
        .transpose()
        .change_context(errors::ApiErrorResponse::InternalServerError)
        .attach_printable("Unable to encrypt Payment method billing address")?;

    let connector_mandate_details = req
        .connector_mandate_details
        .clone()
        .map(serde_json::to_value)
        .transpose()
        .change_context(errors::ApiErrorResponse::InternalServerError)?;

    if condition {
        Box::pin(add_payment_method(state, req, merchant_account, key_store)).await
    } else {
        let payment_method_id = generate_id(consts::ID_LENGTH, "pm");

        let res = create_payment_method(
            state,
            &req,
            &customer_id,
            payment_method_id.as_str(),
            None,
            merchant_id,
            None,
            None,
            None,
            key_store,
            connector_mandate_details,
            Some(enums::PaymentMethodStatus::AwaitingData),
            None,
            merchant_account.storage_scheme,
            payment_method_billing_address.map(Into::into),
            None,
        )
        .await?;

        if res.status == enums::PaymentMethodStatus::AwaitingData {
            add_payment_method_status_update_task(
                &*state.store,
                &res,
                enums::PaymentMethodStatus::AwaitingData,
                enums::PaymentMethodStatus::Inactive,
                merchant_id,
            )
            .await
            .change_context(errors::ApiErrorResponse::InternalServerError)
            .attach_printable(
                "Failed to add payment method status update task in process tracker",
            )?;
        }

        Ok(services::api::ApplicationResponse::Json(
            api::PaymentMethodResponse::foreign_from((None, res)),
        ))
    }
}

#[cfg(all(feature = "v2", feature = "payment_methods_v2"))]
#[instrument(skip_all)]
pub async fn get_client_secret_or_add_payment_method(
    _state: &routes::SessionState,
    _req: api::PaymentMethodCreate,
    _merchant_account: &domain::MerchantAccount,
    _key_store: &domain::MerchantKeyStore,
) -> errors::RouterResponse<api::PaymentMethodResponse> {
    todo!()
}

#[instrument(skip_all)]
pub fn authenticate_pm_client_secret_and_check_expiry(
    req_client_secret: &String,
    payment_method: &domain::PaymentMethod,
) -> errors::CustomResult<bool, errors::ApiErrorResponse> {
    let stored_client_secret = payment_method
        .client_secret
        .clone()
        .get_required_value("client_secret")
        .change_context(errors::ApiErrorResponse::MissingRequiredField {
            field_name: "client_secret",
        })
        .attach_printable("client secret not found in db")?;

    if req_client_secret != &stored_client_secret {
        Err((errors::ApiErrorResponse::ClientSecretInvalid).into())
    } else {
        let current_timestamp = common_utils::date_time::now();
        let session_expiry = payment_method
            .created_at
            .saturating_add(time::Duration::seconds(consts::DEFAULT_SESSION_EXPIRY));

        let expired = current_timestamp > session_expiry;

        Ok(expired)
    }
}

#[cfg(all(
    any(feature = "v1", feature = "v2"),
    not(feature = "payment_methods_v2"),
    not(feature = "customer_v2")
))]
#[instrument(skip_all)]
pub async fn add_payment_method_data(
    state: routes::SessionState,
    req: api::PaymentMethodCreate,
    merchant_account: domain::MerchantAccount,
    key_store: domain::MerchantKeyStore,
    pm_id: String,
) -> errors::RouterResponse<api::PaymentMethodResponse> {
    let db = &*state.store;

    let pmd = req
        .payment_method_data
        .clone()
        .get_required_value("payment_method_data")?;
    req.payment_method.get_required_value("payment_method")?;
    let client_secret = req
        .client_secret
        .clone()
        .get_required_value("client_secret")?;
    let payment_method = db
        .find_payment_method(
            &((&state).into()),
            &key_store,
            pm_id.as_str(),
            merchant_account.storage_scheme,
        )
        .await
        .change_context(errors::ApiErrorResponse::PaymentMethodNotFound)
        .attach_printable("Unable to find payment method")?;

    if payment_method.status != enums::PaymentMethodStatus::AwaitingData {
        return Err((errors::ApiErrorResponse::ClientSecretExpired).into());
    }

    let customer_id = payment_method.customer_id.clone();

    let customer = db
        .find_customer_by_customer_id_merchant_id(
            &(&state).into(),
            &customer_id,
            merchant_account.get_id(),
            &key_store,
            merchant_account.storage_scheme,
        )
        .await
        .to_not_found_response(errors::ApiErrorResponse::CustomerNotFound)?;

    let client_secret_expired =
        authenticate_pm_client_secret_and_check_expiry(&client_secret, &payment_method)?;

    if client_secret_expired {
        return Err((errors::ApiErrorResponse::ClientSecretExpired).into());
    };

    match pmd {
        api_models::payment_methods::PaymentMethodCreateData::Card(card) => {
            helpers::validate_card_expiry(&card.card_exp_month, &card.card_exp_year)?;
            let resp = Box::pin(add_card_to_locker(
                &state,
                req.clone(),
                &card,
                &customer_id,
                &merchant_account,
                None,
            ))
            .await
            .change_context(errors::ApiErrorResponse::InternalServerError);

            match resp {
                Ok((mut pm_resp, duplication_check)) => {
                    if duplication_check.is_some() {
                        let pm_update = storage::PaymentMethodUpdate::StatusUpdate {
                            status: Some(enums::PaymentMethodStatus::Inactive),
                        };

                        db.update_payment_method(
                            &((&state).into()),
                            &key_store,
                            payment_method,
                            pm_update,
                            merchant_account.storage_scheme,
                        )
                        .await
                        .change_context(errors::ApiErrorResponse::InternalServerError)
                        .attach_printable("Failed to add payment method in db")?;

                        get_or_insert_payment_method(
                            &state,
                            req.clone(),
                            &mut pm_resp,
                            &merchant_account,
                            &customer_id,
                            &key_store,
                        )
                        .await?;

                        return Ok(services::ApplicationResponse::Json(pm_resp));
                    } else {
                        let locker_id = pm_resp.payment_method_id.clone();
                        pm_resp.payment_method_id.clone_from(&pm_id);
                        pm_resp.client_secret = Some(client_secret.clone());

                        let card_isin = card.card_number.get_card_isin();

                        let card_info = db
                            .get_card_info(card_isin.as_str())
                            .await
                            .change_context(errors::ApiErrorResponse::InternalServerError)
                            .attach_printable("Failed to get card info")?;

                        let updated_card = CardDetailsPaymentMethod {
                            issuer_country: card_info
                                .as_ref()
                                .and_then(|ci| ci.card_issuing_country.clone()),
                            last4_digits: Some(card.card_number.get_last4()),
                            expiry_month: Some(card.card_exp_month),
                            expiry_year: Some(card.card_exp_year),
                            nick_name: card.nick_name,
                            card_holder_name: card.card_holder_name,
                            card_network: card_info.as_ref().and_then(|ci| ci.card_network.clone()),
                            card_isin: Some(card_isin),
                            card_issuer: card_info.as_ref().and_then(|ci| ci.card_issuer.clone()),
                            card_type: card_info.as_ref().and_then(|ci| ci.card_type.clone()),
                            saved_to_locker: true,
                        };

                        let pm_data_encrypted: Encryptable<Secret<serde_json::Value>> =
                            create_encrypted_data(
                                &state,
                                &key_store,
                                PaymentMethodsData::Card(updated_card),
                            )
                            .await
                            .change_context(errors::ApiErrorResponse::InternalServerError)
                            .attach_printable("Unable to encrypt payment method data")?;

                        let pm_update = storage::PaymentMethodUpdate::AdditionalDataUpdate {
                            payment_method_data: Some(pm_data_encrypted.into()),
                            status: Some(enums::PaymentMethodStatus::Active),
                            locker_id: Some(locker_id),
                            payment_method: req.payment_method,
                            payment_method_issuer: req.payment_method_issuer,
                            payment_method_type: req.payment_method_type,
                        };

                        db.update_payment_method(
                            &((&state).into()),
                            &key_store,
                            payment_method,
                            pm_update,
                            merchant_account.storage_scheme,
                        )
                        .await
                        .change_context(errors::ApiErrorResponse::InternalServerError)
                        .attach_printable("Failed to add payment method in db")?;

                        if customer.default_payment_method_id.is_none() {
                            let _ = set_default_payment_method(
                                &state,
                                merchant_account.get_id(),
                                key_store.clone(),
                                &customer_id,
                                pm_id,
                                merchant_account.storage_scheme,
                            )
                            .await
                            .map_err(|error| {
                                logger::error!(
                                    ?error,
                                    "Failed to set the payment method as default"
                                )
                            });
                        }

                        return Ok(services::ApplicationResponse::Json(pm_resp));
                    }
                }
                Err(e) => {
                    let pm_update = storage::PaymentMethodUpdate::StatusUpdate {
                        status: Some(enums::PaymentMethodStatus::Inactive),
                    };

                    db.update_payment_method(
                        &((&state).into()),
                        &key_store,
                        payment_method,
                        pm_update,
                        merchant_account.storage_scheme,
                    )
                    .await
                    .change_context(errors::ApiErrorResponse::InternalServerError)
                    .attach_printable("Failed to update payment method in db")?;

                    return Err(e.attach_printable("Failed to add card to locker"));
                }
            }
        }
    }
}

#[cfg(all(
    any(feature = "v1", feature = "v2"),
    not(feature = "payment_methods_v2")
))]
#[instrument(skip_all)]
pub async fn add_payment_method(
    state: &routes::SessionState,
    req: api::PaymentMethodCreate,
    merchant_account: &domain::MerchantAccount,
    key_store: &domain::MerchantKeyStore,
) -> errors::RouterResponse<api::PaymentMethodResponse> {
    req.validate()?;
    let db = &*state.store;
    let merchant_id = merchant_account.get_id();
    let customer_id = req.customer_id.clone().get_required_value("customer_id")?;
    let payment_method = req.payment_method.get_required_value("payment_method")?;
    let payment_method_billing_address: Option<Encryptable<Secret<serde_json::Value>>> = req
        .billing
        .clone()
        .async_map(|billing| create_encrypted_data(state, key_store, billing))
        .await
        .transpose()
        .change_context(errors::ApiErrorResponse::InternalServerError)
        .attach_printable("Unable to encrypt Payment method billing address")?;

    let connector_mandate_details = req
        .connector_mandate_details
        .clone()
        .map(serde_json::to_value)
        .transpose()
        .change_context(errors::ApiErrorResponse::InternalServerError)?;

    let response = match payment_method {
        #[cfg(feature = "payouts")]
        api_enums::PaymentMethod::BankTransfer => match req.bank_transfer.clone() {
            Some(bank) => add_bank_to_locker(
                state,
                req.clone(),
                merchant_account,
                key_store,
                &bank,
                &customer_id,
            )
            .await
            .change_context(errors::ApiErrorResponse::InternalServerError)
            .attach_printable("Add PaymentMethod Failed"),
            _ => Ok(store_default_payment_method(
                &req,
                &customer_id,
                merchant_id,
            )),
        },
        api_enums::PaymentMethod::Card => match req.card.clone() {
            Some(card) => {
                let mut card_details = card;
                card_details = helpers::populate_bin_details_for_payment_method_create(
                    card_details.clone(),
                    db,
                )
                .await;
                helpers::validate_card_expiry(
                    &card_details.card_exp_month,
                    &card_details.card_exp_year,
                )?;
                Box::pin(add_card_to_locker(
                    state,
                    req.clone(),
                    &card_details,
                    &customer_id,
                    merchant_account,
                    None,
                ))
                .await
                .change_context(errors::ApiErrorResponse::InternalServerError)
                .attach_printable("Add Card Failed")
            }
            _ => Ok(store_default_payment_method(
                &req,
                &customer_id,
                merchant_id,
            )),
        },
        _ => Ok(store_default_payment_method(
            &req,
            &customer_id,
            merchant_id,
        )),
    };

    let (mut resp, duplication_check) = response?;

    match duplication_check {
        Some(duplication_check) => match duplication_check {
            payment_methods::DataDuplicationCheck::Duplicated => {
                let existing_pm = get_or_insert_payment_method(
                    state,
                    req.clone(),
                    &mut resp,
                    merchant_account,
                    &customer_id,
                    key_store,
                )
                .await?;

                resp.client_secret = existing_pm.client_secret;
            }
            payment_methods::DataDuplicationCheck::MetaDataChanged => {
                if let Some(card) = req.card.clone() {
                    let existing_pm = get_or_insert_payment_method(
                        state,
                        req.clone(),
                        &mut resp,
                        merchant_account,
                        &customer_id,
                        key_store,
                    )
                    .await?;

                    let client_secret = existing_pm.client_secret.clone();

                    delete_card_from_locker(
                        state,
                        &customer_id,
                        merchant_id,
                        existing_pm
                            .locker_id
                            .as_ref()
                            .unwrap_or(&existing_pm.payment_method_id),
                    )
                    .await?;

                    let add_card_resp = add_card_hs(
                        state,
                        req.clone(),
                        &card,
                        &customer_id,
                        merchant_account,
                        api::enums::LockerChoice::HyperswitchCardVault,
                        Some(
                            existing_pm
                                .locker_id
                                .as_ref()
                                .unwrap_or(&existing_pm.payment_method_id),
                        ),
                    )
                    .await;

                    if let Err(err) = add_card_resp {
                        logger::error!(vault_err=?err);
                        db.delete_payment_method_by_merchant_id_payment_method_id(
                            &(state.into()),
                            key_store,
                            merchant_id,
                            &resp.payment_method_id,
                        )
                        .await
                        .to_not_found_response(errors::ApiErrorResponse::PaymentMethodNotFound)?;

                        Err(report!(errors::ApiErrorResponse::InternalServerError)
                            .attach_printable("Failed while updating card metadata changes"))?
                    };

                    let existing_pm_data =
                        get_card_details_without_locker_fallback(&existing_pm, state).await?;

                    let updated_card = Some(api::CardDetailFromLocker {
                        scheme: existing_pm.scheme.clone(),
                        last4_digits: Some(card.card_number.get_last4()),
                        issuer_country: card
                            .card_issuing_country
                            .or(existing_pm_data.issuer_country),
                        card_isin: Some(card.card_number.get_card_isin()),
                        card_number: Some(card.card_number),
                        expiry_month: Some(card.card_exp_month),
                        expiry_year: Some(card.card_exp_year),
                        card_token: None,
                        card_fingerprint: None,
                        card_holder_name: card
                            .card_holder_name
                            .or(existing_pm_data.card_holder_name),
                        nick_name: card.nick_name.or(existing_pm_data.nick_name),
                        card_network: card.card_network.or(existing_pm_data.card_network),
                        card_issuer: card.card_issuer.or(existing_pm_data.card_issuer),
                        card_type: card.card_type.or(existing_pm_data.card_type),
                        saved_to_locker: true,
                    });

                    let updated_pmd = updated_card.as_ref().map(|card| {
                        PaymentMethodsData::Card(CardDetailsPaymentMethod::from(card.clone()))
                    });
                    let pm_data_encrypted: Option<Encryptable<Secret<serde_json::Value>>> =
                        updated_pmd
                            .async_map(|updated_pmd| {
                                create_encrypted_data(state, key_store, updated_pmd)
                            })
                            .await
                            .transpose()
                            .change_context(errors::ApiErrorResponse::InternalServerError)
                            .attach_printable("Unable to encrypt payment method data")?;

                    let pm_update = storage::PaymentMethodUpdate::PaymentMethodDataUpdate {
                        payment_method_data: pm_data_encrypted.map(Into::into),
                    };

                    db.update_payment_method(
                        &(state.into()),
                        key_store,
                        existing_pm,
                        pm_update,
                        merchant_account.storage_scheme,
                    )
                    .await
                    .change_context(errors::ApiErrorResponse::InternalServerError)
                    .attach_printable("Failed to add payment method in db")?;

                    resp.client_secret = client_secret;
                }
            }
        },
        None => {
            let pm_metadata = resp.metadata.as_ref().map(|data| data.peek());

            let locker_id = if resp.payment_method == Some(api_enums::PaymentMethod::Card)
                || resp.payment_method == Some(api_enums::PaymentMethod::BankTransfer)
            {
                Some(resp.payment_method_id)
            } else {
                None
            };
            resp.payment_method_id = generate_id(consts::ID_LENGTH, "pm");
            let pm = insert_payment_method(
                state,
                &resp,
                &req,
                key_store,
                merchant_id,
                &customer_id,
                pm_metadata.cloned(),
                None,
                locker_id,
                connector_mandate_details,
                req.network_transaction_id.clone(),
                merchant_account.storage_scheme,
                payment_method_billing_address.map(Into::into),
            )
            .await?;

            resp.client_secret = pm.client_secret;
        }
    }

    Ok(services::ApplicationResponse::Json(resp))
}

#[cfg(all(feature = "v2", feature = "payment_methods_v2"))]
#[instrument(skip_all)]
pub async fn add_payment_method(
    _state: &routes::SessionState,
    _req: api::PaymentMethodCreate,
    _merchant_account: &domain::MerchantAccount,
    _key_store: &domain::MerchantKeyStore,
) -> errors::RouterResponse<api::PaymentMethodResponse> {
    todo!()
}

#[cfg(all(
    any(feature = "v1", feature = "v2"),
    not(feature = "payment_methods_v2")
))]
#[allow(clippy::too_many_arguments)]
pub async fn insert_payment_method(
    state: &routes::SessionState,
    resp: &api::PaymentMethodResponse,
    req: &api::PaymentMethodCreate,
    key_store: &domain::MerchantKeyStore,
    merchant_id: &id_type::MerchantId,
    customer_id: &id_type::CustomerId,
    pm_metadata: Option<serde_json::Value>,
    customer_acceptance: Option<serde_json::Value>,
    locker_id: Option<String>,
    connector_mandate_details: Option<serde_json::Value>,
    network_transaction_id: Option<String>,
    storage_scheme: MerchantStorageScheme,
    payment_method_billing_address: crypto::OptionalEncryptableValue,
) -> errors::RouterResult<domain::PaymentMethod> {
    let pm_card_details = resp
        .card
        .clone()
        .map(|card| PaymentMethodsData::Card(CardDetailsPaymentMethod::from(card.clone())));

    let pm_data_encrypted: crypto::OptionalEncryptableValue = pm_card_details
        .clone()
        .async_map(|pm_card| create_encrypted_data(state, key_store, pm_card))
        .await
        .transpose()
        .change_context(errors::ApiErrorResponse::InternalServerError)
        .attach_printable("Unable to encrypt payment method data")?;

    create_payment_method(
        state,
        req,
        customer_id,
        &resp.payment_method_id,
        locker_id,
        merchant_id,
        pm_metadata,
        customer_acceptance,
        pm_data_encrypted,
        key_store,
        connector_mandate_details,
        None,
        network_transaction_id,
        storage_scheme,
        payment_method_billing_address,
        resp.card.clone().and_then(|card| {
            card.card_network
                .map(|card_network| card_network.to_string())
        }),
    )
    .await
}

#[cfg(all(feature = "v2", feature = "payment_methods_v2"))]
#[allow(clippy::too_many_arguments)]
pub async fn insert_payment_method(
    state: &routes::SessionState,
    resp: &api::PaymentMethodResponse,
    req: &api::PaymentMethodCreate,
    key_store: &domain::MerchantKeyStore,
    merchant_id: &id_type::MerchantId,
    customer_id: &id_type::CustomerId,
    pm_metadata: Option<serde_json::Value>,
    customer_acceptance: Option<serde_json::Value>,
    locker_id: Option<String>,
    connector_mandate_details: Option<serde_json::Value>,
    network_transaction_id: Option<String>,
    storage_scheme: MerchantStorageScheme,
    payment_method_billing_address: Option<Encryption>,
) -> errors::RouterResult<domain::PaymentMethod> {
    let pm_card_details = match &resp.payment_method_data {
        Some(api::PaymentMethodResponseData::Card(card_data)) => Some(PaymentMethodsData::Card(
            CardDetailsPaymentMethod::from(card_data.clone()),
        )),
        _ => None,
    };

    let pm_data_encrypted: Option<Encryptable<Secret<serde_json::Value>>> = pm_card_details
        .clone()
        .async_map(|pm_card| create_encrypted_data(state, key_store, pm_card))
        .await
        .transpose()
        .change_context(errors::ApiErrorResponse::InternalServerError)
        .attach_printable("Unable to encrypt payment method data")?;

    create_payment_method(
        state,
        req,
        customer_id,
        &resp.payment_method_id,
        locker_id,
        merchant_id,
        pm_metadata,
        customer_acceptance,
        pm_data_encrypted.map(Into::into),
        key_store,
        connector_mandate_details,
        None,
        network_transaction_id,
        storage_scheme,
        payment_method_billing_address,
        None,
    )
    .await
}

#[cfg(all(
    any(feature = "v1", feature = "v2"),
    not(feature = "payment_methods_v2")
))]
#[instrument(skip_all)]
pub async fn update_customer_payment_method(
    state: routes::SessionState,
    merchant_account: domain::MerchantAccount,
    req: api::PaymentMethodUpdate,
    payment_method_id: &str,
    key_store: domain::MerchantKeyStore,
) -> errors::RouterResponse<api::PaymentMethodResponse> {
    // Currently update is supported only for cards
    if let Some(card_update) = req.card.clone() {
        let db = state.store.as_ref();

        let pm = db
            .find_payment_method(
                &((&state).into()),
                &key_store,
                payment_method_id,
                merchant_account.storage_scheme,
            )
            .await
            .to_not_found_response(errors::ApiErrorResponse::PaymentMethodNotFound)?;

        if let Some(cs) = &req.client_secret {
            let is_client_secret_expired = authenticate_pm_client_secret_and_check_expiry(cs, &pm)?;

            if is_client_secret_expired {
                return Err((errors::ApiErrorResponse::ClientSecretExpired).into());
            };
        };

        if pm.status == enums::PaymentMethodStatus::AwaitingData {
            return Err(report!(errors::ApiErrorResponse::NotSupported {
                message: "Payment method is awaiting data so it cannot be updated".into()
            }));
        }

        if pm.payment_method_data.is_none() {
            return Err(report!(errors::ApiErrorResponse::GenericNotFoundError {
                message: "payment_method_data not found".to_string()
            }));
        }

        // Fetch the existing payment method data from db
        let existing_card_data =
            pm.payment_method_data
                .clone()
                .map(|x| x.into_inner().expose())
                .map(
                    |value| -> Result<
                        PaymentMethodsData,
                        error_stack::Report<errors::ApiErrorResponse>,
                    > {
                        value
                            .parse_value::<PaymentMethodsData>("PaymentMethodsData")
                            .change_context(errors::ApiErrorResponse::InternalServerError)
                            .attach_printable("Failed to deserialize payment methods data")
                    },
                )
                .transpose()?
                .and_then(|pmd| match pmd {
                    PaymentMethodsData::Card(crd) => Some(api::CardDetailFromLocker::from(crd)),
                    _ => None,
                })
                .ok_or(errors::ApiErrorResponse::InternalServerError)
                .attach_printable("Failed to obtain decrypted card object from db")?;

        let is_card_updation_required =
            validate_payment_method_update(card_update.clone(), existing_card_data.clone());

        let response = if is_card_updation_required {
            // Fetch the existing card data from locker for getting card number
            let card_data_from_locker = get_card_from_locker(
                &state,
                &pm.customer_id,
                &pm.merchant_id,
                pm.locker_id.as_ref().unwrap_or(&pm.payment_method_id),
            )
            .await
            .change_context(errors::ApiErrorResponse::InternalServerError)
            .attach_printable("Error getting card from locker")?;

            if card_update.card_exp_month.is_some() || card_update.card_exp_year.is_some() {
                helpers::validate_card_expiry(
                    card_update
                        .card_exp_month
                        .as_ref()
                        .unwrap_or(&card_data_from_locker.card_exp_month),
                    card_update
                        .card_exp_year
                        .as_ref()
                        .unwrap_or(&card_data_from_locker.card_exp_year),
                )?;
            }

            let updated_card_details = card_update.apply(card_data_from_locker.clone());

            // Construct new payment method object from request
            let new_pm = api::PaymentMethodCreate {
                payment_method: pm.payment_method,
                payment_method_type: pm.payment_method_type,
                payment_method_issuer: pm.payment_method_issuer.clone(),
                payment_method_issuer_code: pm.payment_method_issuer_code,
                #[cfg(feature = "payouts")]
                bank_transfer: None,
                card: Some(updated_card_details.clone()),
                #[cfg(feature = "payouts")]
                wallet: None,
                metadata: None,
                customer_id: Some(pm.customer_id.clone()),
                client_secret: pm.client_secret.clone(),
                payment_method_data: None,
                card_network: None,
                billing: None,
                connector_mandate_details: None,
                network_transaction_id: None,
            };
            new_pm.validate()?;

            // Delete old payment method from locker
            delete_card_from_locker(
                &state,
                &pm.customer_id,
                &pm.merchant_id,
                pm.locker_id.as_ref().unwrap_or(&pm.payment_method_id),
            )
            .await?;

            // Add the updated payment method data to locker
            let (mut add_card_resp, _) = Box::pin(add_card_to_locker(
                &state,
                new_pm.clone(),
                &updated_card_details,
                &pm.customer_id,
                &merchant_account,
                Some(pm.locker_id.as_ref().unwrap_or(&pm.payment_method_id)),
            ))
            .await
            .change_context(errors::ApiErrorResponse::InternalServerError)
            .attach_printable("Failed to add updated payment method to locker")?;

            // Construct new updated card object. Consider a field if passed in request or else populate it with the existing value from existing_card_data
            let updated_card = Some(api::CardDetailFromLocker {
                scheme: existing_card_data.scheme,
                last4_digits: Some(card_data_from_locker.card_number.get_last4()),
                issuer_country: existing_card_data.issuer_country,
                card_number: existing_card_data.card_number,
                expiry_month: card_update
                    .card_exp_month
                    .or(existing_card_data.expiry_month),
                expiry_year: card_update.card_exp_year.or(existing_card_data.expiry_year),
                card_token: existing_card_data.card_token,
                card_fingerprint: existing_card_data.card_fingerprint,
                card_holder_name: card_update
                    .card_holder_name
                    .or(existing_card_data.card_holder_name),
                nick_name: card_update.nick_name.or(existing_card_data.nick_name),
                card_network: existing_card_data.card_network,
                card_isin: existing_card_data.card_isin,
                card_issuer: existing_card_data.card_issuer,
                card_type: existing_card_data.card_type,
                saved_to_locker: true,
            });

            let updated_pmd = updated_card
                .as_ref()
                .map(|card| PaymentMethodsData::Card(CardDetailsPaymentMethod::from(card.clone())));

            let pm_data_encrypted: Option<Encryptable<Secret<serde_json::Value>>> = updated_pmd
                .async_map(|updated_pmd| create_encrypted_data(&state, &key_store, updated_pmd))
                .await
                .transpose()
                .change_context(errors::ApiErrorResponse::InternalServerError)
                .attach_printable("Unable to encrypt payment method data")?;

            let pm_update = storage::PaymentMethodUpdate::PaymentMethodDataUpdate {
                payment_method_data: pm_data_encrypted.map(Into::into),
            };

            add_card_resp
                .payment_method_id
                .clone_from(&pm.payment_method_id);

            db.update_payment_method(
                &((&state).into()),
                &key_store,
                pm,
                pm_update,
                merchant_account.storage_scheme,
            )
            .await
            .change_context(errors::ApiErrorResponse::InternalServerError)
            .attach_printable("Failed to update payment method in db")?;

            add_card_resp
        } else {
            // Return existing payment method data as response without any changes
            api::PaymentMethodResponse {
                merchant_id: pm.merchant_id.to_owned(),
                customer_id: Some(pm.customer_id),
                payment_method_id: pm.payment_method_id,
                payment_method: pm.payment_method,
                payment_method_type: pm.payment_method_type,
                #[cfg(feature = "payouts")]
                bank_transfer: None,
                card: Some(existing_card_data),
                metadata: pm.metadata,
                created: Some(pm.created_at),
                recurring_enabled: false,
                installment_payment_enabled: false,
                payment_experience: Some(vec![api_models::enums::PaymentExperience::RedirectToUrl]),
                last_used_at: Some(common_utils::date_time::now()),
                client_secret: pm.client_secret.clone(),
            }
        };

        Ok(services::ApplicationResponse::Json(response))
    } else {
        Err(report!(errors::ApiErrorResponse::NotSupported {
            message: "Payment method update for the given payment method is not supported".into()
        }))
    }
}

#[cfg(all(feature = "v2", feature = "payment_methods_v2"))]
#[instrument(skip_all)]
pub async fn update_customer_payment_method(
    _state: routes::SessionState,
    _merchant_account: domain::MerchantAccount,
    _req: api::PaymentMethodUpdate,
    _payment_method_id: &str,
    _key_store: domain::MerchantKeyStore,
) -> errors::RouterResponse<api::PaymentMethodResponse> {
    todo!()
}

#[cfg(all(
    any(feature = "v1", feature = "v2"),
    not(feature = "payment_methods_v2")
))]
pub fn validate_payment_method_update(
    card_updation_obj: CardDetailUpdate,
    existing_card_data: api::CardDetailFromLocker,
) -> bool {
    // Return true If any one of the below condition returns true,
    // If a field is not passed in the update request, return false.
    // If the field is present, it depends on the existing field data:
    // - If existing field data is not present, or if it is present and doesn't match
    //   the update request data, then return true.
    // - Or else return false
    card_updation_obj
        .card_exp_month
        .map(|exp_month| exp_month.expose())
        .map_or(false, |new_exp_month| {
            existing_card_data
                .expiry_month
                .map(|exp_month| exp_month.expose())
                .map_or(true, |old_exp_month| new_exp_month != old_exp_month)
        })
        || card_updation_obj
            .card_exp_year
            .map(|exp_year| exp_year.expose())
            .map_or(false, |new_exp_year| {
                existing_card_data
                    .expiry_year
                    .map(|exp_year| exp_year.expose())
                    .map_or(true, |old_exp_year| new_exp_year != old_exp_year)
            })
        || card_updation_obj
            .card_holder_name
            .map(|name| name.expose())
            .map_or(false, |new_card_holder_name| {
                existing_card_data
                    .card_holder_name
                    .map(|name| name.expose())
                    .map_or(true, |old_card_holder_name| {
                        new_card_holder_name != old_card_holder_name
                    })
            })
        || card_updation_obj
            .nick_name
            .map(|nick_name| nick_name.expose())
            .map_or(false, |new_nick_name| {
                existing_card_data
                    .nick_name
                    .map(|nick_name| nick_name.expose())
                    .map_or(true, |old_nick_name| new_nick_name != old_nick_name)
            })
}

#[cfg(all(feature = "v2", feature = "payment_methods_v2"))]
pub fn validate_payment_method_update(
    _card_updation_obj: CardDetailUpdate,
    _existing_card_data: api::CardDetailFromLocker,
) -> bool {
    todo!()
}

// Wrapper function to switch lockers

#[cfg(feature = "payouts")]
pub async fn add_bank_to_locker(
    state: &routes::SessionState,
    req: api::PaymentMethodCreate,
    merchant_account: &domain::MerchantAccount,
    key_store: &domain::MerchantKeyStore,
    bank: &api::BankPayout,
    customer_id: &id_type::CustomerId,
) -> errors::CustomResult<
    (
        api::PaymentMethodResponse,
        Option<payment_methods::DataDuplicationCheck>,
    ),
    errors::VaultError,
> {
    let key = key_store.key.get_inner().peek();
    let payout_method_data = api::PayoutMethodData::Bank(bank.clone());
    let key_manager_state: KeyManagerState = state.into();
    let enc_data = async {
        serde_json::to_value(payout_method_data.to_owned())
            .map_err(|err| {
                logger::error!("Error while encoding payout method data: {err:?}");
                errors::VaultError::SavePaymentMethodFailed
            })
            .change_context(errors::VaultError::SavePaymentMethodFailed)
            .attach_printable("Unable to encode payout method data")
            .ok()
            .map(|v| {
                let secret: Secret<String> = Secret::new(v.to_string());
                secret
            })
            .async_lift(|inner| async {
                domain::types::crypto_operation(
                    &key_manager_state,
                    type_name!(payment_method::PaymentMethod),
                    domain::types::CryptoOperation::EncryptOptional(inner),
                    Identifier::Merchant(key_store.merchant_id.clone()),
                    key,
                )
                .await
                .and_then(|val| val.try_into_optionaloperation())
            })
            .await
    }
    .await
    .change_context(errors::VaultError::SavePaymentMethodFailed)
    .attach_printable("Failed to encrypt payout method data")?
    .map(Encryption::from)
    .map(|e| e.into_inner())
    .map_or(Err(errors::VaultError::SavePaymentMethodFailed), |e| {
        Ok(hex::encode(e.peek()))
    })?;

    let payload =
        payment_methods::StoreLockerReq::LockerGeneric(payment_methods::StoreGenericReq {
            merchant_id: merchant_account.get_id().to_owned(),
            merchant_customer_id: customer_id.to_owned(),
            enc_data,
            ttl: state.conf.locker.ttl_for_storage_in_secs,
        });
    let store_resp = call_to_locker_hs(
        state,
        &payload,
        customer_id,
        api_enums::LockerChoice::HyperswitchCardVault,
    )
    .await?;
    let payment_method_resp = payment_methods::mk_add_bank_response_hs(
        bank.clone(),
        store_resp.card_reference,
        req,
        merchant_account.get_id(),
    );
    Ok((payment_method_resp, store_resp.duplication_check))
}

/// The response will be the tuple of PaymentMethodResponse and the duplication check of payment_method
pub async fn add_card_to_locker(
    state: &routes::SessionState,
    req: api::PaymentMethodCreate,
    card: &api::CardDetail,
    customer_id: &id_type::CustomerId,
    merchant_account: &domain::MerchantAccount,
    card_reference: Option<&str>,
) -> errors::CustomResult<
    (
        api::PaymentMethodResponse,
        Option<payment_methods::DataDuplicationCheck>,
    ),
    errors::VaultError,
> {
    metrics::STORED_TO_LOCKER.add(&metrics::CONTEXT, 1, &[]);
    let add_card_to_hs_resp = Box::pin(common_utils::metrics::utils::record_operation_time(
        async {
            add_card_hs(
                state,
                req.clone(),
                card,
                customer_id,
                merchant_account,
                api_enums::LockerChoice::HyperswitchCardVault,
                card_reference,
            )
            .await
            .inspect_err(|error| {
                metrics::CARD_LOCKER_FAILURES.add(
                    &metrics::CONTEXT,
                    1,
                    &[
                        router_env::opentelemetry::KeyValue::new("locker", "rust"),
                        router_env::opentelemetry::KeyValue::new("operation", "add"),
                    ],
                );
                logger::error!(?error, "Failed to add card in locker");
            })
        },
        &metrics::CARD_ADD_TIME,
        &metrics::CONTEXT,
        &[router_env::opentelemetry::KeyValue::new("locker", "rust")],
    ))
    .await?;

    logger::debug!("card added to hyperswitch-card-vault");
    Ok(add_card_to_hs_resp)
}

pub async fn get_card_from_locker(
    state: &routes::SessionState,
    customer_id: &id_type::CustomerId,
    merchant_id: &id_type::MerchantId,
    card_reference: &str,
) -> errors::RouterResult<Card> {
    metrics::GET_FROM_LOCKER.add(&metrics::CONTEXT, 1, &[]);

    let get_card_from_rs_locker_resp = common_utils::metrics::utils::record_operation_time(
        async {
            get_card_from_hs_locker(
                state,
                customer_id,
                merchant_id,
                card_reference,
                api_enums::LockerChoice::HyperswitchCardVault,
            )
            .await
            .change_context(errors::ApiErrorResponse::InternalServerError)
            .attach_printable("Failed while getting card from hyperswitch card vault")
            .inspect_err(|error| {
                metrics::CARD_LOCKER_FAILURES.add(
                    &metrics::CONTEXT,
                    1,
                    &[
                        router_env::opentelemetry::KeyValue::new("locker", "rust"),
                        router_env::opentelemetry::KeyValue::new("operation", "get"),
                    ],
                );
                logger::error!(?error, "Failed to retrieve card from locker");
            })
        },
        &metrics::CARD_GET_TIME,
        &metrics::CONTEXT,
        &[router_env::opentelemetry::KeyValue::new("locker", "rust")],
    )
    .await?;

    logger::debug!("card retrieved from rust locker");
    Ok(get_card_from_rs_locker_resp)
}

pub async fn delete_card_from_locker(
    state: &routes::SessionState,
    customer_id: &id_type::CustomerId,
    merchant_id: &id_type::MerchantId,
    card_reference: &str,
) -> errors::RouterResult<payment_methods::DeleteCardResp> {
    metrics::DELETE_FROM_LOCKER.add(&metrics::CONTEXT, 1, &[]);

    common_utils::metrics::utils::record_operation_time(
        async move {
            delete_card_from_hs_locker(state, customer_id, merchant_id, card_reference)
                .await
                .inspect_err(|error| {
                    metrics::CARD_LOCKER_FAILURES.add(&metrics::CONTEXT, 1, &[]);
                    logger::error!(?error, "Failed to delete card from locker");
                })
        },
        &metrics::CARD_DELETE_TIME,
        &metrics::CONTEXT,
        &[],
    )
    .await
}

#[instrument(skip_all)]
pub async fn add_card_hs(
    state: &routes::SessionState,
    req: api::PaymentMethodCreate,
    card: &api::CardDetail,
    customer_id: &id_type::CustomerId,
    merchant_account: &domain::MerchantAccount,
    locker_choice: api_enums::LockerChoice,
    card_reference: Option<&str>,
) -> errors::CustomResult<
    (
        api::PaymentMethodResponse,
        Option<payment_methods::DataDuplicationCheck>,
    ),
    errors::VaultError,
> {
    let payload = payment_methods::StoreLockerReq::LockerCard(payment_methods::StoreCardReq {
        merchant_id: merchant_account.get_id().to_owned(),
        merchant_customer_id: customer_id.to_owned(),
        requestor_card_reference: card_reference.map(str::to_string),
        card: Card {
            card_number: card.card_number.to_owned(),
            name_on_card: card.card_holder_name.to_owned(),
            card_exp_month: card.card_exp_month.to_owned(),
            card_exp_year: card.card_exp_year.to_owned(),
            card_brand: card.card_network.as_ref().map(ToString::to_string),
            card_isin: None,
            nick_name: card.nick_name.as_ref().map(Secret::peek).cloned(),
        },
        ttl: state.conf.locker.ttl_for_storage_in_secs,
    });

    let store_card_payload = call_to_locker_hs(state, &payload, customer_id, locker_choice).await?;

    let payment_method_resp = payment_methods::mk_add_card_response_hs(
        card.clone(),
        store_card_payload.card_reference,
        req,
        merchant_account.get_id(),
    );
    Ok((payment_method_resp, store_card_payload.duplication_check))
}

#[instrument(skip_all)]
pub async fn decode_and_decrypt_locker_data(
    state: &routes::SessionState,
    key_store: &domain::MerchantKeyStore,
    enc_card_data: String,
) -> errors::CustomResult<Secret<String>, errors::VaultError> {
    // Fetch key
    let key = key_store.key.get_inner().peek();
    // Decode
    let decoded_bytes = hex::decode(&enc_card_data)
        .change_context(errors::VaultError::ResponseDeserializationFailed)
        .attach_printable("Failed to decode hex string into bytes")?;
    // Decrypt
    domain::types::crypto_operation(
        &state.into(),
        type_name!(payment_method::PaymentMethod),
        domain::types::CryptoOperation::DecryptOptional(Some(Encryption::new(
            decoded_bytes.into(),
        ))),
        Identifier::Merchant(key_store.merchant_id.clone()),
        key,
    )
    .await
    .and_then(|val| val.try_into_optionaloperation())
    .change_context(errors::VaultError::FetchPaymentMethodFailed)?
    .map_or(
        Err(report!(errors::VaultError::FetchPaymentMethodFailed)),
        |d| Ok(d.into_inner()),
    )
}

#[instrument(skip_all)]
pub async fn get_payment_method_from_hs_locker<'a>(
    state: &'a routes::SessionState,
    key_store: &domain::MerchantKeyStore,
    customer_id: &id_type::CustomerId,
    merchant_id: &id_type::MerchantId,
    payment_method_reference: &'a str,
    locker_choice: Option<api_enums::LockerChoice>,
) -> errors::CustomResult<Secret<String>, errors::VaultError> {
    let locker = &state.conf.locker;
    let jwekey = state.conf.jwekey.get_inner();

    let payment_method_data = if !locker.mock_locker {
        let request = payment_methods::mk_get_card_request_hs(
            jwekey,
            locker,
            customer_id,
            merchant_id,
            payment_method_reference,
            locker_choice,
        )
        .await
        .change_context(errors::VaultError::FetchPaymentMethodFailed)
        .attach_printable("Making get payment method request failed")?;
        let response = services::call_connector_api(state, request, "add_card_to_locker")
            .await
            .change_context(errors::VaultError::FetchPaymentMethodFailed)
            .attach_printable("Failed while executing call_connector_api for get_card");
        let jwe_body: services::JweBody = response
            .get_response_inner("JweBody")
            .change_context(errors::VaultError::FetchPaymentMethodFailed)?;
        let decrypted_payload = payment_methods::get_decrypted_response_payload(
            jwekey,
            jwe_body,
            locker_choice,
            locker.decryption_scheme.clone(),
        )
        .await
        .change_context(errors::VaultError::FetchPaymentMethodFailed)
        .attach_printable("Error getting decrypted response payload for get card")?;
        let get_card_resp: payment_methods::RetrieveCardResp = decrypted_payload
            .parse_struct("RetrieveCardResp")
            .change_context(errors::VaultError::FetchPaymentMethodFailed)
            .attach_printable("Failed to parse struct to RetrieveCardResp")?;
        let retrieve_card_resp = get_card_resp
            .payload
            .get_required_value("RetrieveCardRespPayload")
            .change_context(errors::VaultError::FetchPaymentMethodFailed)
            .attach_printable("Failed to retrieve field - payload from RetrieveCardResp")?;
        let enc_card_data = retrieve_card_resp
            .enc_card_data
            .get_required_value("enc_card_data")
            .change_context(errors::VaultError::FetchPaymentMethodFailed)
            .attach_printable(
                "Failed to retrieve field - enc_card_data from RetrieveCardRespPayload",
            )?;
        decode_and_decrypt_locker_data(state, key_store, enc_card_data.peek().to_string()).await?
    } else {
        mock_get_payment_method(state, key_store, payment_method_reference)
            .await?
            .payment_method
            .payment_method_data
    };
    Ok(payment_method_data)
}

#[instrument(skip_all)]
pub async fn call_to_locker_hs(
    state: &routes::SessionState,
    payload: &payment_methods::StoreLockerReq,
    customer_id: &id_type::CustomerId,
    locker_choice: api_enums::LockerChoice,
) -> errors::CustomResult<payment_methods::StoreCardRespPayload, errors::VaultError> {
    let locker = &state.conf.locker;
    let jwekey = state.conf.jwekey.get_inner();
    let db = &*state.store;
    let stored_card_response = if !locker.mock_locker {
        let request =
            payment_methods::mk_add_locker_request_hs(jwekey, locker, payload, locker_choice)
                .await?;
        let response = services::call_connector_api(state, request, "add_card_to_hs_locker")
            .await
            .change_context(errors::VaultError::SaveCardFailed);

        let jwe_body: services::JweBody = response
            .get_response_inner("JweBody")
            .change_context(errors::VaultError::FetchCardFailed)?;

        let decrypted_payload = payment_methods::get_decrypted_response_payload(
            jwekey,
            jwe_body,
            Some(locker_choice),
            locker.decryption_scheme.clone(),
        )
        .await
        .change_context(errors::VaultError::SaveCardFailed)
        .attach_printable("Error getting decrypted response payload")?;
        let stored_card_resp: payment_methods::StoreCardResp = decrypted_payload
            .parse_struct("StoreCardResp")
            .change_context(errors::VaultError::ResponseDeserializationFailed)?;
        stored_card_resp
    } else {
        let card_id = generate_id(consts::ID_LENGTH, "card");
        mock_call_to_locker_hs(db, &card_id, payload, None, None, Some(customer_id)).await?
    };

    let stored_card = stored_card_response
        .payload
        .get_required_value("StoreCardRespPayload")
        .change_context(errors::VaultError::SaveCardFailed)?;
    Ok(stored_card)
}

#[cfg(all(
    any(feature = "v1", feature = "v2"),
    not(feature = "payment_methods_v2")
))]
pub async fn update_payment_method_metadata_and_last_used(
    state: &routes::SessionState,
    key_store: &domain::MerchantKeyStore,
    db: &dyn db::StorageInterface,
    pm: domain::PaymentMethod,
    pm_metadata: Option<serde_json::Value>,
    storage_scheme: MerchantStorageScheme,
) -> errors::CustomResult<(), errors::VaultError> {
    let pm_update = payment_method::PaymentMethodUpdate::MetadataUpdateAndLastUsed {
        metadata: pm_metadata,
        last_used_at: common_utils::date_time::now(),
    };
    db.update_payment_method(&(state.into()), key_store, pm, pm_update, storage_scheme)
        .await
        .change_context(errors::VaultError::UpdateInPaymentMethodDataTableFailed)?;
    Ok(())
}

#[cfg(all(feature = "v2", feature = "payment_methods_v2"))]
pub async fn update_payment_method_metadata_and_last_used(
    state: &routes::SessionState,
    key_store: &domain::MerchantKeyStore,
    db: &dyn db::StorageInterface,
    pm: domain::PaymentMethod,
    pm_metadata: Option<serde_json::Value>,
    storage_scheme: MerchantStorageScheme,
) -> errors::CustomResult<(), errors::VaultError> {
    let pm_update = payment_method::PaymentMethodUpdate::MetadataUpdateAndLastUsed {
        metadata: pm_metadata.map(Secret::new),
        last_used_at: common_utils::date_time::now(),
    };
    db.update_payment_method(&(state.into()), key_store, pm, pm_update, storage_scheme)
        .await
        .change_context(errors::VaultError::UpdateInPaymentMethodDataTableFailed)?;
    Ok(())
}

pub async fn update_payment_method_and_last_used(
    state: &routes::SessionState,
    key_store: &domain::MerchantKeyStore,
    db: &dyn db::StorageInterface,
    pm: domain::PaymentMethod,
    payment_method_update: Option<Encryption>,
    storage_scheme: MerchantStorageScheme,
) -> errors::CustomResult<(), errors::VaultError> {
    let pm_update = payment_method::PaymentMethodUpdate::UpdatePaymentMethodDataAndLastUsed {
        payment_method_data: payment_method_update,
        last_used_at: common_utils::date_time::now(),
    };
    db.update_payment_method(&(state.into()), key_store, pm, pm_update, storage_scheme)
        .await
        .change_context(errors::VaultError::UpdateInPaymentMethodDataTableFailed)?;
    Ok(())
}

#[cfg(all(feature = "v2", feature = "payment_methods_v2"))]
pub async fn update_payment_method_connector_mandate_details(
    state: &routes::SessionState,
    key_store: &domain::MerchantKeyStore,
    db: &dyn db::StorageInterface,
    pm: domain::PaymentMethod,
    connector_mandate_details: Option<serde_json::Value>,
    storage_scheme: MerchantStorageScheme,
) -> errors::CustomResult<(), errors::VaultError> {
    let pm_update = payment_method::PaymentMethodUpdate::ConnectorMandateDetailsUpdate {
        connector_mandate_details: connector_mandate_details.map(Secret::new),
    };

    db.update_payment_method(&(state.into()), key_store, pm, pm_update, storage_scheme)
        .await
        .change_context(errors::VaultError::UpdateInPaymentMethodDataTableFailed)?;
    Ok(())
}

#[cfg(all(
    any(feature = "v1", feature = "v2"),
    not(feature = "payment_methods_v2")
))]
pub async fn update_payment_method_connector_mandate_details(
    state: &routes::SessionState,
    key_store: &domain::MerchantKeyStore,
    db: &dyn db::StorageInterface,
    pm: domain::PaymentMethod,
    connector_mandate_details: Option<serde_json::Value>,
    storage_scheme: MerchantStorageScheme,
) -> errors::CustomResult<(), errors::VaultError> {
    let pm_update = payment_method::PaymentMethodUpdate::ConnectorMandateDetailsUpdate {
        connector_mandate_details,
    };

    db.update_payment_method(&(state.into()), key_store, pm, pm_update, storage_scheme)
        .await
        .change_context(errors::VaultError::UpdateInPaymentMethodDataTableFailed)?;
    Ok(())
}
#[instrument(skip_all)]
pub async fn get_card_from_hs_locker<'a>(
    state: &'a routes::SessionState,
    customer_id: &id_type::CustomerId,
    merchant_id: &id_type::MerchantId,
    card_reference: &'a str,
    locker_choice: api_enums::LockerChoice,
) -> errors::CustomResult<Card, errors::VaultError> {
    let locker = &state.conf.locker;
    let jwekey = &state.conf.jwekey.get_inner();

    if !locker.mock_locker {
        let request = payment_methods::mk_get_card_request_hs(
            jwekey,
            locker,
            customer_id,
            merchant_id,
            card_reference,
            Some(locker_choice),
        )
        .await
        .change_context(errors::VaultError::FetchCardFailed)
        .attach_printable("Making get card request failed")?;
        let response = services::call_connector_api(state, request, "get_card_from_locker")
            .await
            .change_context(errors::VaultError::FetchCardFailed)
            .attach_printable("Failed while executing call_connector_api for get_card");
        let jwe_body: services::JweBody = response
            .get_response_inner("JweBody")
            .change_context(errors::VaultError::FetchCardFailed)?;
        let decrypted_payload = payment_methods::get_decrypted_response_payload(
            jwekey,
            jwe_body,
            Some(locker_choice),
            locker.decryption_scheme.clone(),
        )
        .await
        .change_context(errors::VaultError::FetchCardFailed)
        .attach_printable("Error getting decrypted response payload for get card")?;
        let get_card_resp: payment_methods::RetrieveCardResp = decrypted_payload
            .parse_struct("RetrieveCardResp")
            .change_context(errors::VaultError::FetchCardFailed)?;
        let retrieve_card_resp = get_card_resp
            .payload
            .get_required_value("RetrieveCardRespPayload")
            .change_context(errors::VaultError::FetchCardFailed)?;
        retrieve_card_resp
            .card
            .get_required_value("Card")
            .change_context(errors::VaultError::FetchCardFailed)
    } else {
        let (get_card_resp, _) = mock_get_card(&*state.store, card_reference).await?;
        payment_methods::mk_get_card_response(get_card_resp)
            .change_context(errors::VaultError::ResponseDeserializationFailed)
    }
}

#[instrument(skip_all)]
pub async fn delete_card_from_hs_locker<'a>(
    state: &routes::SessionState,
    customer_id: &id_type::CustomerId,
    merchant_id: &id_type::MerchantId,
    card_reference: &'a str,
) -> errors::RouterResult<payment_methods::DeleteCardResp> {
    let locker = &state.conf.locker;
    let jwekey = &state.conf.jwekey.get_inner();

    let request = payment_methods::mk_delete_card_request_hs(
        jwekey,
        locker,
        customer_id,
        merchant_id,
        card_reference,
    )
    .await
    .change_context(errors::ApiErrorResponse::InternalServerError)
    .attach_printable("Making delete card request failed")?;

    if !locker.mock_locker {
        let response = services::call_connector_api(state, request, "delete_card_from_locker")
            .await
            .change_context(errors::ApiErrorResponse::InternalServerError)
            .attach_printable("Failed while executing call_connector_api for delete card");
        let jwe_body: services::JweBody = response.get_response_inner("JweBody")?;
        let decrypted_payload = payment_methods::get_decrypted_response_payload(
            jwekey,
            jwe_body,
            Some(api_enums::LockerChoice::HyperswitchCardVault),
            locker.decryption_scheme.clone(),
        )
        .await
        .change_context(errors::ApiErrorResponse::InternalServerError)
        .attach_printable("Error getting decrypted response payload for delete card")?;
        let delete_card_resp: payment_methods::DeleteCardResp = decrypted_payload
            .parse_struct("DeleteCardResp")
            .change_context(errors::ApiErrorResponse::InternalServerError)?;
        Ok(delete_card_resp)
    } else {
        Ok(mock_delete_card_hs(&*state.store, card_reference)
            .await
            .change_context(errors::ApiErrorResponse::InternalServerError)
            .attach_printable("card_delete_failure_message")?)
    }
}

///Mock api for local testing
pub async fn mock_call_to_locker_hs(
    db: &dyn db::StorageInterface,
    card_id: &str,
    payload: &payment_methods::StoreLockerReq,
    card_cvc: Option<String>,
    payment_method_id: Option<String>,
    customer_id: Option<&id_type::CustomerId>,
) -> errors::CustomResult<payment_methods::StoreCardResp, errors::VaultError> {
    let mut locker_mock_up = storage::LockerMockUpNew {
        card_id: card_id.to_string(),
        external_id: uuid::Uuid::new_v4().to_string(),
        card_fingerprint: uuid::Uuid::new_v4().to_string(),
        card_global_fingerprint: uuid::Uuid::new_v4().to_string(),
        merchant_id: id_type::MerchantId::default(),
        card_number: "4111111111111111".to_string(),
        card_exp_year: "2099".to_string(),
        card_exp_month: "12".to_string(),
        card_cvc,
        payment_method_id,
        customer_id: customer_id.map(ToOwned::to_owned),
        name_on_card: None,
        nickname: None,
        enc_card_data: None,
    };
    locker_mock_up = match payload {
        payment_methods::StoreLockerReq::LockerCard(store_card_req) => storage::LockerMockUpNew {
            merchant_id: store_card_req.merchant_id.to_owned(),
            card_number: store_card_req.card.card_number.peek().to_string(),
            card_exp_year: store_card_req.card.card_exp_year.peek().to_string(),
            card_exp_month: store_card_req.card.card_exp_month.peek().to_string(),
            name_on_card: store_card_req.card.name_on_card.to_owned().expose_option(),
            nickname: store_card_req.card.nick_name.to_owned(),
            ..locker_mock_up
        },
        payment_methods::StoreLockerReq::LockerGeneric(store_generic_req) => {
            storage::LockerMockUpNew {
                merchant_id: store_generic_req.merchant_id.to_owned(),
                enc_card_data: Some(store_generic_req.enc_data.to_owned()),
                ..locker_mock_up
            }
        }
    };

    let response = db
        .insert_locker_mock_up(locker_mock_up)
        .await
        .change_context(errors::VaultError::SaveCardFailed)?;
    let payload = payment_methods::StoreCardRespPayload {
        card_reference: response.card_id,
        duplication_check: None,
    };
    Ok(payment_methods::StoreCardResp {
        status: "Ok".to_string(),
        error_code: None,
        error_message: None,
        payload: Some(payload),
    })
}

#[instrument(skip_all)]
pub async fn mock_get_card<'a>(
    db: &dyn db::StorageInterface,
    card_id: &'a str,
) -> errors::CustomResult<(payment_methods::GetCardResponse, Option<String>), errors::VaultError> {
    let locker_mock_up = db
        .find_locker_by_card_id(card_id)
        .await
        .change_context(errors::VaultError::FetchCardFailed)?;
    let add_card_response = payment_methods::AddCardResponse {
        card_id: locker_mock_up
            .payment_method_id
            .unwrap_or(locker_mock_up.card_id),
        external_id: locker_mock_up.external_id,
        card_fingerprint: locker_mock_up.card_fingerprint.into(),
        card_global_fingerprint: locker_mock_up.card_global_fingerprint.into(),
        merchant_id: Some(locker_mock_up.merchant_id),
        card_number: cards::CardNumber::try_from(locker_mock_up.card_number)
            .change_context(errors::VaultError::ResponseDeserializationFailed)
            .attach_printable("Invalid card number format from the mock locker")
            .map(Some)?,
        card_exp_year: Some(locker_mock_up.card_exp_year.into()),
        card_exp_month: Some(locker_mock_up.card_exp_month.into()),
        name_on_card: locker_mock_up.name_on_card.map(|card| card.into()),
        nickname: locker_mock_up.nickname,
        customer_id: locker_mock_up.customer_id,
        duplicate: locker_mock_up.duplicate,
    };
    Ok((
        payment_methods::GetCardResponse {
            card: add_card_response,
        },
        locker_mock_up.card_cvc,
    ))
}

#[instrument(skip_all)]
pub async fn mock_get_payment_method<'a>(
    state: &routes::SessionState,
    key_store: &domain::MerchantKeyStore,
    card_id: &'a str,
) -> errors::CustomResult<payment_methods::GetPaymentMethodResponse, errors::VaultError> {
    let db = &*state.store;
    let locker_mock_up = db
        .find_locker_by_card_id(card_id)
        .await
        .change_context(errors::VaultError::FetchPaymentMethodFailed)?;
    let dec_data = if let Some(e) = locker_mock_up.enc_card_data {
        decode_and_decrypt_locker_data(state, key_store, e).await
    } else {
        Err(report!(errors::VaultError::FetchPaymentMethodFailed))
    }?;
    let payment_method_response = payment_methods::AddPaymentMethodResponse {
        payment_method_id: locker_mock_up
            .payment_method_id
            .unwrap_or(locker_mock_up.card_id),
        external_id: locker_mock_up.external_id,
        merchant_id: Some(locker_mock_up.merchant_id.to_owned()),
        nickname: locker_mock_up.nickname,
        customer_id: locker_mock_up.customer_id,
        duplicate: locker_mock_up.duplicate,
        payment_method_data: dec_data,
    };
    Ok(payment_methods::GetPaymentMethodResponse {
        payment_method: payment_method_response,
    })
}

#[instrument(skip_all)]
pub async fn mock_delete_card_hs<'a>(
    db: &dyn db::StorageInterface,
    card_id: &'a str,
) -> errors::CustomResult<payment_methods::DeleteCardResp, errors::VaultError> {
    db.delete_locker_mock_up(card_id)
        .await
        .change_context(errors::VaultError::FetchCardFailed)?;
    Ok(payment_methods::DeleteCardResp {
        status: "Ok".to_string(),
        error_code: None,
        error_message: None,
    })
}

#[instrument(skip_all)]
pub async fn mock_delete_card<'a>(
    db: &dyn db::StorageInterface,
    card_id: &'a str,
) -> errors::CustomResult<payment_methods::DeleteCardResponse, errors::VaultError> {
    let locker_mock_up = db
        .delete_locker_mock_up(card_id)
        .await
        .change_context(errors::VaultError::FetchCardFailed)?;
    Ok(payment_methods::DeleteCardResponse {
        card_id: Some(locker_mock_up.card_id),
        external_id: Some(locker_mock_up.external_id),
        card_isin: None,
        status: "Ok".to_string(),
    })
}
//------------------------------------------------------------------------------
pub fn get_banks(
    state: &routes::SessionState,
    pm_type: common_enums::enums::PaymentMethodType,
    connectors: Vec<String>,
) -> Result<Vec<BankCodeResponse>, errors::ApiErrorResponse> {
    let mut bank_names_hm: HashMap<String, HashSet<common_enums::enums::BankNames>> =
        HashMap::new();

    if matches!(
        pm_type,
        api_enums::PaymentMethodType::Giropay | api_enums::PaymentMethodType::Sofort
    ) {
        Ok(vec![BankCodeResponse {
            bank_name: vec![],
            eligible_connectors: connectors,
        }])
    } else {
        let mut bank_code_responses = vec![];
        for connector in &connectors {
            if let Some(connector_bank_names) = state.conf.bank_config.0.get(&pm_type) {
                if let Some(connector_hash_set) = connector_bank_names.0.get(connector) {
                    bank_names_hm.insert(connector.clone(), connector_hash_set.banks.clone());
                } else {
                    logger::error!("Could not find any configured connectors for payment_method -> {pm_type} for connector -> {connector}");
                }
            } else {
                logger::error!("Could not find any configured banks for payment_method -> {pm_type} for connector -> {connector}");
            }
        }

        let vector_of_hashsets = bank_names_hm
            .values()
            .map(|bank_names_hashset| bank_names_hashset.to_owned())
            .collect::<Vec<_>>();

        let mut common_bank_names = HashSet::new();
        if let Some(first_element) = vector_of_hashsets.first() {
            common_bank_names = vector_of_hashsets
                .iter()
                .skip(1)
                .fold(first_element.to_owned(), |acc, hs| {
                    acc.intersection(hs).cloned().collect()
                });
        }

        if !common_bank_names.is_empty() {
            bank_code_responses.push(BankCodeResponse {
                bank_name: common_bank_names.clone().into_iter().collect(),
                eligible_connectors: connectors.clone(),
            });
        }

        for connector in connectors {
            if let Some(all_bank_codes_for_connector) = bank_names_hm.get(&connector) {
                let remaining_bank_codes: HashSet<_> = all_bank_codes_for_connector
                    .difference(&common_bank_names)
                    .collect();

                if !remaining_bank_codes.is_empty() {
                    bank_code_responses.push(BankCodeResponse {
                        bank_name: remaining_bank_codes
                            .into_iter()
                            .map(|ele| ele.to_owned())
                            .collect(),
                        eligible_connectors: vec![connector],
                    })
                }
            } else {
                logger::error!("Could not find any configured banks for payment_method -> {pm_type} for connector -> {connector}");
            }
        }
        Ok(bank_code_responses)
    }
}

fn get_val(str: String, val: &serde_json::Value) -> Option<String> {
    str.split('.')
        .try_fold(val, |acc, x| acc.get(x))
        .and_then(|v| v.as_str())
        .map(|s| s.to_string())
}
#[cfg(all(
    feature = "v2",
    feature = "customer_v2",
    feature = "payment_methods_v2"
))]
pub async fn list_payment_methods(
    _state: routes::SessionState,
    _merchant_account: domain::MerchantAccount,
    _key_store: domain::MerchantKeyStore,
    mut _req: api::PaymentMethodListRequest,
) -> errors::RouterResponse<api::PaymentMethodListResponse> {
    todo!()
}

#[cfg(all(
    any(feature = "v1", feature = "v2"),
    not(feature = "customer_v2"),
    not(feature = "payment_methods_v2")
))]
pub async fn list_payment_methods(
    state: routes::SessionState,
    merchant_account: domain::MerchantAccount,
    key_store: domain::MerchantKeyStore,
    mut req: api::PaymentMethodListRequest,
) -> errors::RouterResponse<api::PaymentMethodListResponse> {
    let db = &*state.store;
    let pm_config_mapping = &state.conf.pm_filters;
    let key_manager_state = &(&state).into();
    let payment_intent = if let Some(cs) = &req.client_secret {
        if cs.starts_with("pm_") {
            validate_payment_method_and_client_secret(
                &state,
                cs,
                db,
                &merchant_account,
                &key_store,
            )
            .await?;
            None
        } else {
            helpers::verify_payment_intent_time_and_client_secret(
                &state,
                &merchant_account,
                &key_store,
                req.client_secret.clone(),
            )
            .await?
        }
    } else {
        None
    };

    let shipping_address = payment_intent
        .as_ref()
        .async_map(|pi| async {
            helpers::get_address_by_id(
                &state,
                pi.shipping_address_id.clone(),
                &key_store,
                &pi.payment_id,
                merchant_account.get_id(),
                merchant_account.storage_scheme,
            )
            .await
        })
        .await
        .transpose()?
        .flatten();

    let billing_address = payment_intent
        .as_ref()
        .async_map(|pi| async {
            helpers::get_address_by_id(
                &state,
                pi.billing_address_id.clone(),
                &key_store,
                &pi.payment_id,
                merchant_account.get_id(),
                merchant_account.storage_scheme,
            )
            .await
        })
        .await
        .transpose()?
        .flatten();

    let customer = payment_intent
        .as_ref()
        .async_and_then(|pi| async {
            pi.customer_id
                .as_ref()
                .async_and_then(|cust| async {
                    db.find_customer_by_customer_id_merchant_id(
                        key_manager_state,
                        cust,
                        &pi.merchant_id,
                        &key_store,
                        merchant_account.storage_scheme,
                    )
                    .await
                    .to_not_found_response(errors::ApiErrorResponse::CustomerNotFound)
                    .ok()
                })
                .await
        })
        .await;

    let payment_attempt = payment_intent
        .as_ref()
        .async_map(|pi| async {
            db.find_payment_attempt_by_payment_id_merchant_id_attempt_id(
                &pi.payment_id,
                &pi.merchant_id,
                &pi.active_attempt.get_id(),
                merchant_account.storage_scheme,
            )
            .await
            .change_context(errors::ApiErrorResponse::PaymentNotFound)
        })
        .await
        .transpose()?;
    let setup_future_usage = payment_intent.as_ref().and_then(|pi| pi.setup_future_usage);
    let payment_type = payment_attempt.as_ref().map(|pa| {
        let amount = api::Amount::from(pa.amount);
        let mandate_type = if pa.mandate_id.is_some() {
            Some(api::MandateTransactionType::RecurringMandateTransaction)
        } else if pa.mandate_details.is_some()
            || setup_future_usage
                .map(|future_usage| future_usage == common_enums::enums::FutureUsage::OffSession)
                .unwrap_or(false)
        {
            Some(api::MandateTransactionType::NewMandateTransaction)
        } else {
            None
        };

        helpers::infer_payment_type(&amount, mandate_type.as_ref())
    });

    let all_mcas = db
        .find_merchant_connector_account_by_merchant_id_and_disabled_list(
            key_manager_state,
            merchant_account.get_id(),
            false,
            &key_store,
        )
        .await
        .to_not_found_response(errors::ApiErrorResponse::MerchantAccountNotFound)?;

    let profile_id = payment_intent
        .as_ref()
        .map(|payment_intent| {
            payment_intent
                .profile_id
                .clone()
                .get_required_value("profile_id")
                .change_context(errors::ApiErrorResponse::InternalServerError)
                .attach_printable("profile_id is not set in payment_intent")
        })
        .transpose()?;
    let business_profile = core_utils::validate_and_get_business_profile(
        db,
        key_manager_state,
        &key_store,
        profile_id.as_ref(),
        merchant_account.get_id(),
    )
    .await?;

<<<<<<< HEAD
    // filter out connectors based on the business country
    let filtered_mcas =
        helpers::filter_mca_based_on_business_profile(all_mcas.clone(), profile_id.as_deref());
=======
    let profile_id = profile_id
        .clone()
        .get_required_value("profile_id")
        .change_context(errors::ApiErrorResponse::GenericNotFoundError {
            message: "Profile id not found".to_string(),
        })?;

    // filter out payment connectors based on profile_id
    let filtered_mcas = helpers::filter_mca_based_on_profile_and_connector_type(
        all_mcas.clone(),
        &profile_id,
        ConnectorType::PaymentProcessor,
    );
>>>>>>> db04ded4

    logger::debug!(mca_before_filtering=?filtered_mcas);

    let mut response: Vec<ResponsePaymentMethodIntermediate> = vec![];
    // Key creation for storing PM_FILTER_CGRAPH
    let key = {
        format!(
            "pm_filters_cgraph_{}_{}",
            merchant_account.get_id().get_string_repr(),
            profile_id.get_string_repr()
        )
    };

    if let Some(graph) = get_merchant_pm_filter_graph(&state, &key).await {
        // Derivation of PM_FILTER_CGRAPH from MokaCache successful
        for mca in &filtered_mcas {
            let payment_methods = match &mca.payment_methods_enabled {
                Some(pm) => pm,
                None => continue,
            };
            filter_payment_methods(
                &graph,
                mca.get_id(),
                payment_methods,
                &mut req,
                &mut response,
                payment_intent.as_ref(),
                payment_attempt.as_ref(),
                billing_address.as_ref(),
                mca.connector_name.clone(),
                &state.conf.saved_payment_methods,
            )
            .await?;
        }
    } else {
        // No PM_FILTER_CGRAPH Cache present in MokaCache
        let mut builder = cgraph::ConstraintGraphBuilder::new();
        for mca in &filtered_mcas {
            let domain_id = builder.make_domain(
                mca.get_id().get_string_repr().to_string(),
                mca.connector_name.as_str(),
            );

            let Ok(domain_id) = domain_id else {
                logger::error!("Failed to construct domain for list payment methods");
                return Err(errors::ApiErrorResponse::InternalServerError.into());
            };

            let payment_methods = match &mca.payment_methods_enabled {
                Some(pm) => pm,
                None => continue,
            };
            if let Err(e) = make_pm_graph(
                &mut builder,
                domain_id,
                payment_methods,
                mca.connector_name.clone(),
                pm_config_mapping,
                &state.conf.mandates.supported_payment_methods,
                &state.conf.mandates.update_mandate_supported,
            ) {
                logger::error!(
                    "Failed to construct constraint graph for list payment methods {e:?}"
                );
            }
        }

        // Refreshing our CGraph cache
        let graph = refresh_pm_filters_cache(&state, &key, builder.build()).await;

        for mca in &filtered_mcas {
            let payment_methods = match &mca.payment_methods_enabled {
                Some(pm) => pm,
                None => continue,
            };
            filter_payment_methods(
                &graph,
                mca.get_id().clone(),
                payment_methods,
                &mut req,
                &mut response,
                payment_intent.as_ref(),
                payment_attempt.as_ref(),
                billing_address.as_ref(),
                mca.connector_name.clone(),
                &state.conf.saved_payment_methods,
            )
            .await?;
        }
    }
    logger::info!(
        "The Payment Methods available after Constraint Graph filtering are {:?}",
        response
    );

    // Filter out wallet payment method from mca if customer has already saved it
    customer
        .as_ref()
        .async_map(|customer| async {
            let wallet_pm_exists = response
                .iter()
                .any(|mca| mca.payment_method == enums::PaymentMethod::Wallet);
            if wallet_pm_exists {
                match db
                    .find_payment_method_by_customer_id_merchant_id_list(
                        &((&state).into()),
                        &key_store,
                       &customer.customer_id,
                       merchant_account.get_id(),
                        None,
                    )
                    .await
                {
                    Ok(customer_payment_methods) => {
                        let customer_wallet_pm = customer_payment_methods
                            .iter()
                            .filter(|cust_pm| {
                                cust_pm.payment_method == Some(enums::PaymentMethod::Wallet)
                            })
                            .collect::<Vec<_>>();

                        response.retain(|mca| {
                            !(mca.payment_method == enums::PaymentMethod::Wallet
                                && customer_wallet_pm.iter().any(|cust_pm| {
                                    cust_pm.payment_method_type == Some(mca.payment_method_type)
                                }))
                        });

                        logger::debug!("Filtered out wallet payment method from mca since customer has already saved it");
                        Ok(())
                    }
                    Err(error) => {
                        if error.current_context().is_db_not_found() {
                            Ok(())
                        } else {
                            Err(error)
                                .change_context(errors::ApiErrorResponse::InternalServerError)
                                .attach_printable("failed to find payment methods for a customer")
                        }
                    }
                }
            } else {
                Ok(())
            }
        })
        .await
        .transpose()?;

    let mut pmt_to_auth_connector: HashMap<
        enums::PaymentMethod,
        HashMap<enums::PaymentMethodType, String>,
    > = HashMap::new();

    if let Some((payment_attempt, payment_intent)) =
        payment_attempt.as_ref().zip(payment_intent.as_ref())
    {
        let routing_enabled_pms = HashSet::from([
            api_enums::PaymentMethod::BankTransfer,
            api_enums::PaymentMethod::BankDebit,
            api_enums::PaymentMethod::BankRedirect,
        ]);

        let routing_enabled_pm_types = HashSet::from([
            api_enums::PaymentMethodType::GooglePay,
            api_enums::PaymentMethodType::ApplePay,
            api_enums::PaymentMethodType::Klarna,
            api_enums::PaymentMethodType::Paypal,
        ]);

        let mut chosen = Vec::<api::SessionConnectorData>::new();
        for intermediate in &response {
            if routing_enabled_pm_types.contains(&intermediate.payment_method_type)
                || routing_enabled_pms.contains(&intermediate.payment_method)
            {
                let connector_data = api::ConnectorData::get_connector_by_name(
                    &state.clone().conf.connectors,
                    &intermediate.connector,
                    api::GetToken::from(intermediate.payment_method_type),
                    None,
                )
                .change_context(errors::ApiErrorResponse::InternalServerError)
                .attach_printable("invalid connector name received")?;

                chosen.push(api::SessionConnectorData {
                    payment_method_type: intermediate.payment_method_type,
                    connector: connector_data,
                    business_sub_label: None,
                });
            }
        }
        let sfr = SessionFlowRoutingInput {
            state: &state,
            country: billing_address.clone().and_then(|ad| ad.country),
            key_store: &key_store,
            merchant_account: &merchant_account,
            payment_attempt,
            payment_intent,
            chosen,
        };
        let result = routing::perform_session_flow_routing(sfr, &enums::TransactionType::Payment)
            .await
            .change_context(errors::ApiErrorResponse::InternalServerError)
            .attach_printable("error performing session flow routing")?;

        response.retain(|intermediate| {
            if !routing_enabled_pm_types.contains(&intermediate.payment_method_type)
                && !routing_enabled_pms.contains(&intermediate.payment_method)
            {
                return true;
            }

            if let Some(choice) = result.get(&intermediate.payment_method_type) {
                if let Some(first_routable_connector) = choice.first() {
                    intermediate.connector
                        == first_routable_connector
                            .connector
                            .connector_name
                            .to_string()
                } else {
                    false
                }
            } else {
                false
            }
        });

        let mut routing_info: storage::PaymentRoutingInfo = payment_attempt
            .straight_through_algorithm
            .clone()
            .map(|val| val.parse_value("PaymentRoutingInfo"))
            .transpose()
            .change_context(errors::ApiErrorResponse::InternalServerError)
            .attach_printable("Invalid PaymentRoutingInfo format found in payment attempt")?
            .unwrap_or_else(|| storage::PaymentRoutingInfo {
                algorithm: None,
                pre_routing_results: None,
            });

        let mut pre_routing_results: HashMap<
            api_enums::PaymentMethodType,
            storage::PreRoutingConnectorChoice,
        > = HashMap::new();

        for (pm_type, routing_choice) in result {
            let mut routable_choice_list = vec![];
            for choice in routing_choice {
                let routable_choice = routing_types::RoutableConnectorChoice {
                    choice_kind: routing_types::RoutableChoiceKind::FullStruct,
                    connector: choice
                        .connector
                        .connector_name
                        .to_string()
                        .parse::<api_enums::RoutableConnectors>()
                        .change_context(errors::ApiErrorResponse::InternalServerError)?,
                    merchant_connector_id: choice.connector.merchant_connector_id.clone(),
                };
                routable_choice_list.push(routable_choice);
            }
            pre_routing_results.insert(
                pm_type,
                storage::PreRoutingConnectorChoice::Multiple(routable_choice_list),
            );
        }

        let redis_conn = db
            .get_redis_conn()
            .map_err(|redis_error| logger::error!(?redis_error))
            .ok();

        let mut val = Vec::new();

        for (payment_method_type, routable_connector_choice) in &pre_routing_results {
            let routable_connector_list = match routable_connector_choice {
                storage::PreRoutingConnectorChoice::Single(routable_connector) => {
                    vec![routable_connector.clone()]
                }
                storage::PreRoutingConnectorChoice::Multiple(routable_connector_list) => {
                    routable_connector_list.clone()
                }
            };

            let first_routable_connector = routable_connector_list
                .first()
                .ok_or(errors::ApiErrorResponse::IncorrectPaymentMethodConfiguration)?;

            let matched_mca = filtered_mcas.iter().find(|m| {
                first_routable_connector.merchant_connector_id.as_ref() == Some(&m.get_id())
            });

            if let Some(m) = matched_mca {
                let pm_auth_config = m
                    .pm_auth_config
                    .as_ref()
                    .map(|config| {
                        serde_json::from_value::<PaymentMethodAuthConfig>(config.clone().expose())
                            .change_context(errors::StorageError::DeserializationFailed)
                            .attach_printable("Failed to deserialize Payment Method Auth config")
                    })
                    .transpose()
                    .unwrap_or_else(|error| {
                        logger::error!(?error);
                        None
                    });

                if let Some(config) = pm_auth_config {
                    for inner_config in config.enabled_payment_methods.iter() {
                        let is_active_mca = all_mcas
                            .iter()
                            .any(|mca| mca.get_id() == inner_config.mca_id);

                        if inner_config.payment_method_type == *payment_method_type && is_active_mca
                        {
                            let pm = pmt_to_auth_connector
                                .get(&inner_config.payment_method)
                                .cloned();

                            let inner_map = if let Some(mut inner_map) = pm {
                                inner_map.insert(
                                    *payment_method_type,
                                    inner_config.connector_name.clone(),
                                );
                                inner_map
                            } else {
                                HashMap::from([(
                                    *payment_method_type,
                                    inner_config.connector_name.clone(),
                                )])
                            };

                            pmt_to_auth_connector.insert(inner_config.payment_method, inner_map);
                            val.push(inner_config.clone());
                        }
                    }
                };
            }
        }

        let pm_auth_key = payment_intent.payment_id.get_pm_auth_key();
        let redis_expiry = state.conf.payment_method_auth.get_inner().redis_expiry;

        if let Some(rc) = redis_conn {
            rc.serialize_and_set_key_with_expiry(pm_auth_key.as_str(), val, redis_expiry)
                .await
                .attach_printable("Failed to store pm auth data in redis")
                .unwrap_or_else(|error| {
                    logger::error!(?error);
                })
        };

        routing_info.pre_routing_results = Some(pre_routing_results);

        let encoded = routing_info
            .encode_to_value()
            .change_context(errors::ApiErrorResponse::InternalServerError)
            .attach_printable("Unable to serialize payment routing info to value")?;

        let attempt_update = storage::PaymentAttemptUpdate::UpdateTrackers {
            payment_token: None,
            connector: None,
            straight_through_algorithm: Some(encoded),
            amount_capturable: None,
            updated_by: merchant_account.storage_scheme.to_string(),
            merchant_connector_id: None,
            surcharge_amount: None,
            tax_amount: None,
        };

        state
            .store
            .update_payment_attempt_with_attempt_id(
                payment_attempt.clone(),
                attempt_update,
                merchant_account.storage_scheme,
            )
            .await
            .to_not_found_response(errors::ApiErrorResponse::PaymentNotFound)?;
    }

    // Check for `use_billing_as_payment_method_billing` config under business_profile
    // If this is disabled, then the billing details in required fields will be empty and have to be collected by the customer
    let billing_address_for_calculating_required_fields = business_profile
        .as_ref()
        .and_then(|business_profile| business_profile.use_billing_as_payment_method_billing)
        .unwrap_or(true)
        .then_some(billing_address.as_ref())
        .flatten();

    let req = api_models::payments::PaymentsRequest::foreign_try_from((
        payment_attempt.as_ref(),
        payment_intent.as_ref(),
        shipping_address.as_ref(),
        billing_address_for_calculating_required_fields,
        customer.as_ref(),
    ))?;
    let req_val = serde_json::to_value(req).ok();
    logger::debug!(filtered_payment_methods=?response);

    let mut payment_experiences_consolidated_hm: HashMap<
        api_enums::PaymentMethod,
        HashMap<api_enums::PaymentMethodType, HashMap<api_enums::PaymentExperience, Vec<String>>>,
    > = HashMap::new();

    let mut card_networks_consolidated_hm: HashMap<
        api_enums::PaymentMethod,
        HashMap<api_enums::PaymentMethodType, HashMap<api_enums::CardNetwork, Vec<String>>>,
    > = HashMap::new();

    let mut banks_consolidated_hm: HashMap<api_enums::PaymentMethodType, Vec<String>> =
        HashMap::new();

    let mut bank_debits_consolidated_hm =
        HashMap::<api_enums::PaymentMethodType, Vec<String>>::new();

    let mut bank_transfer_consolidated_hm =
        HashMap::<api_enums::PaymentMethodType, Vec<String>>::new();

    // All the required fields will be stored here and later filtered out based on business profile config
    let mut required_fields_hm = HashMap::<
        api_enums::PaymentMethod,
        HashMap<api_enums::PaymentMethodType, HashMap<String, RequiredFieldInfo>>,
    >::new();

    for element in response.clone() {
        let payment_method = element.payment_method;
        let payment_method_type = element.payment_method_type;
        let connector = element.connector.clone();

        let connector_variant = api_enums::Connector::from_str(connector.as_str())
            .change_context(errors::ConnectorError::InvalidConnectorName)
            .change_context(errors::ApiErrorResponse::InvalidDataValue {
                field_name: "connector",
            })
            .attach_printable_lazy(|| format!("unable to parse connector name {connector:?}"))?;
        state.conf.required_fields.0.get(&payment_method).map(
            |required_fields_hm_for_each_payment_method_type| {
                required_fields_hm_for_each_payment_method_type
                    .0
                    .get(&payment_method_type)
                    .map(|required_fields_hm_for_each_connector| {
                        required_fields_hm.entry(payment_method).or_default();
                        required_fields_hm_for_each_connector
                            .fields
                            .get(&connector_variant)
                            .map(|required_fields_final| {
                                let mut required_fields_hs = required_fields_final.common.clone();
                                if let Some(pa) = payment_attempt.as_ref() {
                                    if let Some(_mandate) = &pa.mandate_details {
                                        required_fields_hs
                                            .extend(required_fields_final.mandate.clone());
                                    } else {
                                        required_fields_hs
                                            .extend(required_fields_final.non_mandate.clone());
                                    }
                                }

                                 required_fields_hs = should_collect_shipping_or_billing_details_from_wallet_connector(
                                    &payment_method,
                                    element.payment_experience.as_ref(),
                                    business_profile.as_ref(),
                                    required_fields_hs.clone(),
                                );

                                // get the config, check the enums while adding
                                {
                                    for (key, val) in &mut required_fields_hs {
                                        let temp = req_val
                                            .as_ref()
                                            .and_then(|r| get_val(key.to_owned(), r));
                                        if let Some(s) = temp {
                                            val.value = Some(s.into())
                                        };
                                    }
                                }

                                let existing_req_fields_hs = required_fields_hm
                                    .get_mut(&payment_method)
                                    .and_then(|inner_hm| inner_hm.get_mut(&payment_method_type));

                                // If payment_method_type already exist in required_fields_hm, extend the required_fields hs to existing hs.
                                if let Some(inner_hs) = existing_req_fields_hs {
                                    inner_hs.extend(required_fields_hs);
                                } else {
                                    required_fields_hm.get_mut(&payment_method).map(|inner_hm| {
                                        inner_hm.insert(payment_method_type, required_fields_hs)
                                    });
                                }
                            })
                    })
            },
        );

        if let Some(payment_experience) = element.payment_experience {
            if let Some(payment_method_hm) =
                payment_experiences_consolidated_hm.get_mut(&payment_method)
            {
                if let Some(payment_method_type_hm) =
                    payment_method_hm.get_mut(&payment_method_type)
                {
                    if let Some(vector_of_connectors) =
                        payment_method_type_hm.get_mut(&payment_experience)
                    {
                        vector_of_connectors.push(connector);
                    } else {
                        payment_method_type_hm.insert(payment_experience, vec![connector]);
                    }
                } else {
                    payment_method_hm.insert(
                        payment_method_type,
                        HashMap::from([(payment_experience, vec![connector])]),
                    );
                }
            } else {
                let inner_hm = HashMap::from([(payment_experience, vec![connector])]);
                let payment_method_type_hm = HashMap::from([(payment_method_type, inner_hm)]);
                payment_experiences_consolidated_hm.insert(payment_method, payment_method_type_hm);
            }
        }

        if let Some(card_networks) = element.card_networks {
            if let Some(payment_method_hm) = card_networks_consolidated_hm.get_mut(&payment_method)
            {
                if let Some(payment_method_type_hm) =
                    payment_method_hm.get_mut(&payment_method_type)
                {
                    for card_network in card_networks {
                        if let Some(vector_of_connectors) =
                            payment_method_type_hm.get_mut(&card_network)
                        {
                            let connector = element.connector.clone();
                            vector_of_connectors.push(connector);
                        } else {
                            let connector = element.connector.clone();
                            payment_method_type_hm.insert(card_network, vec![connector]);
                        }
                    }
                } else {
                    let mut inner_hashmap: HashMap<api_enums::CardNetwork, Vec<String>> =
                        HashMap::new();
                    for card_network in card_networks {
                        if let Some(vector_of_connectors) = inner_hashmap.get_mut(&card_network) {
                            let connector = element.connector.clone();
                            vector_of_connectors.push(connector);
                        } else {
                            let connector = element.connector.clone();
                            inner_hashmap.insert(card_network, vec![connector]);
                        }
                    }
                    payment_method_hm.insert(payment_method_type, inner_hashmap);
                }
            } else {
                let mut inner_hashmap: HashMap<api_enums::CardNetwork, Vec<String>> =
                    HashMap::new();
                for card_network in card_networks {
                    if let Some(vector_of_connectors) = inner_hashmap.get_mut(&card_network) {
                        let connector = element.connector.clone();
                        vector_of_connectors.push(connector);
                    } else {
                        let connector = element.connector.clone();
                        inner_hashmap.insert(card_network, vec![connector]);
                    }
                }
                let payment_method_type_hm = HashMap::from([(payment_method_type, inner_hashmap)]);
                card_networks_consolidated_hm.insert(payment_method, payment_method_type_hm);
            }
        }

        if element.payment_method == api_enums::PaymentMethod::BankRedirect {
            let connector = element.connector.clone();
            if let Some(vector_of_connectors) =
                banks_consolidated_hm.get_mut(&element.payment_method_type)
            {
                vector_of_connectors.push(connector);
            } else {
                banks_consolidated_hm.insert(element.payment_method_type, vec![connector]);
            }
        }

        if element.payment_method == api_enums::PaymentMethod::BankDebit {
            let connector = element.connector.clone();
            if let Some(vector_of_connectors) =
                bank_debits_consolidated_hm.get_mut(&element.payment_method_type)
            {
                vector_of_connectors.push(connector);
            } else {
                bank_debits_consolidated_hm.insert(element.payment_method_type, vec![connector]);
            }
        }

        if element.payment_method == api_enums::PaymentMethod::BankTransfer {
            let connector = element.connector.clone();
            if let Some(vector_of_connectors) =
                bank_transfer_consolidated_hm.get_mut(&element.payment_method_type)
            {
                vector_of_connectors.push(connector);
            } else {
                bank_transfer_consolidated_hm.insert(element.payment_method_type, vec![connector]);
            }
        }
    }

    let mut payment_method_responses: Vec<ResponsePaymentMethodsEnabled> = vec![];
    for key in payment_experiences_consolidated_hm.iter() {
        let mut payment_method_types = vec![];
        for payment_method_types_hm in key.1 {
            let mut payment_experience_types = vec![];
            for payment_experience_type in payment_method_types_hm.1 {
                payment_experience_types.push(PaymentExperienceTypes {
                    payment_experience_type: *payment_experience_type.0,
                    eligible_connectors: payment_experience_type.1.clone(),
                })
            }

            payment_method_types.push(ResponsePaymentMethodTypes {
                payment_method_type: *payment_method_types_hm.0,
                payment_experience: Some(payment_experience_types),
                card_networks: None,
                bank_names: None,
                bank_debits: None,
                bank_transfers: None,
                // Required fields for PayLater payment method
                required_fields: required_fields_hm
                    .get(key.0)
                    .and_then(|inner_hm| inner_hm.get(payment_method_types_hm.0))
                    .cloned(),
                surcharge_details: None,
                pm_auth_connector: pmt_to_auth_connector
                    .get(key.0)
                    .and_then(|pm_map| pm_map.get(payment_method_types_hm.0))
                    .cloned(),
            })
        }

        payment_method_responses.push(ResponsePaymentMethodsEnabled {
            payment_method: *key.0,
            payment_method_types,
        })
    }

    for key in card_networks_consolidated_hm.iter() {
        let mut payment_method_types = vec![];
        for payment_method_types_hm in key.1 {
            let mut card_network_types = vec![];
            for card_network_type in payment_method_types_hm.1 {
                card_network_types.push(CardNetworkTypes {
                    card_network: card_network_type.0.clone(),
                    eligible_connectors: card_network_type.1.clone(),
                    surcharge_details: None,
                })
            }

            payment_method_types.push(ResponsePaymentMethodTypes {
                payment_method_type: *payment_method_types_hm.0,
                card_networks: Some(card_network_types),
                payment_experience: None,
                bank_names: None,
                bank_debits: None,
                bank_transfers: None,
                // Required fields for Card payment method
                required_fields: required_fields_hm
                    .get(key.0)
                    .and_then(|inner_hm| inner_hm.get(payment_method_types_hm.0))
                    .cloned(),
                surcharge_details: None,
                pm_auth_connector: pmt_to_auth_connector
                    .get(key.0)
                    .and_then(|pm_map| pm_map.get(payment_method_types_hm.0))
                    .cloned(),
            })
        }

        payment_method_responses.push(ResponsePaymentMethodsEnabled {
            payment_method: *key.0,
            payment_method_types,
        })
    }

    let mut bank_redirect_payment_method_types = vec![];

    for key in banks_consolidated_hm.iter() {
        let payment_method_type = *key.0;
        let connectors = key.1.clone();
        let bank_names = get_banks(&state, payment_method_type, connectors)?;
        bank_redirect_payment_method_types.push({
            ResponsePaymentMethodTypes {
                payment_method_type,
                bank_names: Some(bank_names),
                payment_experience: None,
                card_networks: None,
                bank_debits: None,
                bank_transfers: None,
                // Required fields for BankRedirect payment method
                required_fields: required_fields_hm
                    .get(&api_enums::PaymentMethod::BankRedirect)
                    .and_then(|inner_hm| inner_hm.get(key.0))
                    .cloned(),
                surcharge_details: None,
                pm_auth_connector: pmt_to_auth_connector
                    .get(&enums::PaymentMethod::BankRedirect)
                    .and_then(|pm_map| pm_map.get(key.0))
                    .cloned(),
            }
        })
    }

    if !bank_redirect_payment_method_types.is_empty() {
        payment_method_responses.push(ResponsePaymentMethodsEnabled {
            payment_method: api_enums::PaymentMethod::BankRedirect,
            payment_method_types: bank_redirect_payment_method_types,
        });
    }

    let mut bank_debit_payment_method_types = vec![];

    for key in bank_debits_consolidated_hm.iter() {
        let payment_method_type = *key.0;
        let connectors = key.1.clone();
        bank_debit_payment_method_types.push({
            ResponsePaymentMethodTypes {
                payment_method_type,
                bank_names: None,
                payment_experience: None,
                card_networks: None,
                bank_debits: Some(api_models::payment_methods::BankDebitTypes {
                    eligible_connectors: connectors.clone(),
                }),
                bank_transfers: None,
                // Required fields for BankDebit payment method
                required_fields: required_fields_hm
                    .get(&api_enums::PaymentMethod::BankDebit)
                    .and_then(|inner_hm| inner_hm.get(key.0))
                    .cloned(),
                surcharge_details: None,
                pm_auth_connector: pmt_to_auth_connector
                    .get(&enums::PaymentMethod::BankDebit)
                    .and_then(|pm_map| pm_map.get(key.0))
                    .cloned(),
            }
        })
    }

    if !bank_debit_payment_method_types.is_empty() {
        payment_method_responses.push(ResponsePaymentMethodsEnabled {
            payment_method: api_enums::PaymentMethod::BankDebit,
            payment_method_types: bank_debit_payment_method_types,
        });
    }

    let mut bank_transfer_payment_method_types = vec![];

    for key in bank_transfer_consolidated_hm.iter() {
        let payment_method_type = *key.0;
        let connectors = key.1.clone();
        bank_transfer_payment_method_types.push({
            ResponsePaymentMethodTypes {
                payment_method_type,
                bank_names: None,
                payment_experience: None,
                card_networks: None,
                bank_debits: None,
                bank_transfers: Some(api_models::payment_methods::BankTransferTypes {
                    eligible_connectors: connectors,
                }),
                // Required fields for BankTransfer payment method
                required_fields: required_fields_hm
                    .get(&api_enums::PaymentMethod::BankTransfer)
                    .and_then(|inner_hm| inner_hm.get(key.0))
                    .cloned(),
                surcharge_details: None,
                pm_auth_connector: pmt_to_auth_connector
                    .get(&enums::PaymentMethod::BankTransfer)
                    .and_then(|pm_map| pm_map.get(key.0))
                    .cloned(),
            }
        })
    }

    if !bank_transfer_payment_method_types.is_empty() {
        payment_method_responses.push(ResponsePaymentMethodsEnabled {
            payment_method: api_enums::PaymentMethod::BankTransfer,
            payment_method_types: bank_transfer_payment_method_types,
        });
    }
    let currency = payment_intent.as_ref().and_then(|pi| pi.currency);
    let request_external_three_ds_authentication = payment_intent
        .as_ref()
        .and_then(|intent| intent.request_external_three_ds_authentication)
        .unwrap_or(false);
    let merchant_surcharge_configs =
        if let Some((payment_attempt, payment_intent, business_profile)) = payment_attempt
            .as_ref()
            .zip(payment_intent)
            .zip(business_profile.as_ref())
            .map(|((pa, pi), bp)| (pa, pi, bp))
        {
            Box::pin(call_surcharge_decision_management(
                state,
                &merchant_account,
                &key_store,
                business_profile,
                payment_attempt,
                payment_intent,
                billing_address,
                &mut payment_method_responses,
            ))
            .await?
        } else {
            api_surcharge_decision_configs::MerchantSurchargeConfigs::default()
        };

    let collect_shipping_details_from_wallets = business_profile
        .as_ref()
        .and_then(|business_profile| {
            business_profile.always_collect_shipping_details_from_wallet_connector
        })
        .or(business_profile.as_ref().and_then(|business_profile| {
            business_profile.collect_shipping_details_from_wallet_connector
        }));

    let collect_billing_details_from_wallets = business_profile
        .as_ref()
        .and_then(|business_profile| {
            business_profile.always_collect_billing_details_from_wallet_connector
        })
        .or(business_profile.as_ref().and_then(|business_profile| {
            business_profile.collect_billing_details_from_wallet_connector
        }));

    Ok(services::ApplicationResponse::Json(
        api::PaymentMethodListResponse {
            redirect_url: business_profile
                .as_ref()
                .and_then(|business_profile| business_profile.return_url.clone()),
            merchant_name: merchant_account.merchant_name,
            payment_type,
            payment_methods: payment_method_responses,
            mandate_payment: payment_attempt.and_then(|inner| inner.mandate_details).map(
                |d| match d {
                    hyperswitch_domain_models::mandates::MandateDataType::SingleUse(i) => {
                        api::MandateType::SingleUse(api::MandateAmountData {
                            amount: i.amount,
                            currency: i.currency,
                            start_date: i.start_date,
                            end_date: i.end_date,
                            metadata: i.metadata,
                        })
                    }
                    hyperswitch_domain_models::mandates::MandateDataType::MultiUse(Some(i)) => {
                        api::MandateType::MultiUse(Some(api::MandateAmountData {
                            amount: i.amount,
                            currency: i.currency,
                            start_date: i.start_date,
                            end_date: i.end_date,
                            metadata: i.metadata,
                        }))
                    }
                    hyperswitch_domain_models::mandates::MandateDataType::MultiUse(None) => {
                        api::MandateType::MultiUse(None)
                    }
                },
            ),
            show_surcharge_breakup_screen: merchant_surcharge_configs
                .show_surcharge_breakup_screen
                .unwrap_or_default(),
            currency,
            request_external_three_ds_authentication,
            collect_shipping_details_from_wallets,
            collect_billing_details_from_wallets,
        },
    ))
}

fn should_collect_shipping_or_billing_details_from_wallet_connector(
    payment_method: &api_enums::PaymentMethod,
    payment_experience_optional: Option<&api_enums::PaymentExperience>,
    business_profile: Option<&BusinessProfile>,
    mut required_fields_hs: HashMap<String, RequiredFieldInfo>,
) -> HashMap<String, RequiredFieldInfo> {
    match (payment_method, payment_experience_optional) {
        (api_enums::PaymentMethod::Wallet, Some(api_enums::PaymentExperience::InvokeSdkClient)) => {
            let always_send_billing_details = business_profile.and_then(|business_profile| {
                business_profile.always_collect_billing_details_from_wallet_connector
            });

            let always_send_shipping_details = business_profile.and_then(|business_profile| {
                business_profile.always_collect_shipping_details_from_wallet_connector
            });

            if always_send_billing_details == Some(true) {
                let billing_details = get_billing_required_fields();
                required_fields_hs.extend(billing_details)
            };
            if always_send_shipping_details == Some(true) {
                let shipping_details = get_shipping_required_fields();
                required_fields_hs.extend(shipping_details)
            };

            required_fields_hs
        }
        _ => required_fields_hs,
    }
}

async fn validate_payment_method_and_client_secret(
    state: &routes::SessionState,
    cs: &String,
    db: &dyn db::StorageInterface,
    merchant_account: &domain::MerchantAccount,
    key_store: &domain::MerchantKeyStore,
) -> Result<(), error_stack::Report<errors::ApiErrorResponse>> {
    let pm_vec = cs.split("_secret").collect::<Vec<&str>>();
    let pm_id = pm_vec
        .first()
        .ok_or(errors::ApiErrorResponse::MissingRequiredField {
            field_name: "client_secret",
        })?;

    let payment_method = db
        .find_payment_method(
            &(state.into()),
            key_store,
            pm_id,
            merchant_account.storage_scheme,
        )
        .await
        .change_context(errors::ApiErrorResponse::PaymentMethodNotFound)
        .attach_printable("Unable to find payment method")?;

    let client_secret_expired =
        authenticate_pm_client_secret_and_check_expiry(cs, &payment_method)?;
    if client_secret_expired {
        return Err::<(), error_stack::Report<errors::ApiErrorResponse>>(
            (errors::ApiErrorResponse::ClientSecretExpired).into(),
        );
    }
    Ok(())
}

#[allow(clippy::too_many_arguments)]
pub async fn call_surcharge_decision_management(
    state: routes::SessionState,
    merchant_account: &domain::MerchantAccount,
    key_store: &domain::MerchantKeyStore,
    business_profile: &BusinessProfile,
    payment_attempt: &storage::PaymentAttempt,
    payment_intent: storage::PaymentIntent,
    billing_address: Option<domain::Address>,
    response_payment_method_types: &mut [ResponsePaymentMethodsEnabled],
) -> errors::RouterResult<api_surcharge_decision_configs::MerchantSurchargeConfigs> {
    #[cfg(feature = "v1")]
    let algorithm_ref: routing_types::RoutingAlgorithmRef = merchant_account
        .routing_algorithm
        .clone()
        .map(|val| val.parse_value("routing algorithm"))
        .transpose()
        .change_context(errors::ApiErrorResponse::InternalServerError)
        .attach_printable("Could not decode the routing algorithm")?
        .unwrap_or_default();

    // TODO: Move to business profile surcharge decision column
    #[cfg(feature = "v2")]
    let algorithm_ref: routing_types::RoutingAlgorithmRef = todo!();

    let (surcharge_results, merchant_sucharge_configs) =
        perform_surcharge_decision_management_for_payment_method_list(
            &state,
            algorithm_ref,
            payment_attempt,
            &payment_intent,
            billing_address.as_ref().map(Into::into),
            response_payment_method_types,
        )
        .await
        .change_context(errors::ApiErrorResponse::InternalServerError)
        .attach_printable("error performing surcharge decision operation")?;
    if !surcharge_results.is_empty_result() {
        surcharge_results
            .persist_individual_surcharge_details_in_redis(&state, business_profile)
            .await?;
        let _ = state
            .store
            .update_payment_intent(
                &(&state).into(),
                payment_intent,
                storage::PaymentIntentUpdate::SurchargeApplicableUpdate {
                    surcharge_applicable: true,
                    updated_by: merchant_account.storage_scheme.to_string(),
                },
                key_store,
                merchant_account.storage_scheme,
            )
            .await
            .to_not_found_response(errors::ApiErrorResponse::PaymentNotFound)
            .attach_printable("Failed to update surcharge_applicable in Payment Intent");
    }
    Ok(merchant_sucharge_configs)
}

pub async fn call_surcharge_decision_management_for_saved_card(
    state: &routes::SessionState,
    merchant_account: &domain::MerchantAccount,
    key_store: &domain::MerchantKeyStore,
    business_profile: &BusinessProfile,
    payment_attempt: &storage::PaymentAttempt,
    payment_intent: storage::PaymentIntent,
    customer_payment_method_response: &mut api::CustomerPaymentMethodsListResponse,
) -> errors::RouterResult<()> {
    #[cfg(feature = "v1")]
    let algorithm_ref: routing_types::RoutingAlgorithmRef = merchant_account
        .routing_algorithm
        .clone()
        .map(|val| val.parse_value("routing algorithm"))
        .transpose()
        .change_context(errors::ApiErrorResponse::InternalServerError)
        .attach_printable("Could not decode the routing algorithm")?
        .unwrap_or_default();
    #[cfg(feature = "v2")]
    let algorithm_ref: routing_types::RoutingAlgorithmRef = todo!();

    // TODO: Move to business profile surcharge column
    let surcharge_results = perform_surcharge_decision_management_for_saved_cards(
        state,
        algorithm_ref,
        payment_attempt,
        &payment_intent,
        &mut customer_payment_method_response.customer_payment_methods,
    )
    .await
    .change_context(errors::ApiErrorResponse::InternalServerError)
    .attach_printable("error performing surcharge decision operation")?;
    if !surcharge_results.is_empty_result() {
        surcharge_results
            .persist_individual_surcharge_details_in_redis(state, business_profile)
            .await?;
        let _ = state
            .store
            .update_payment_intent(
                &state.into(),
                payment_intent,
                storage::PaymentIntentUpdate::SurchargeApplicableUpdate {
                    surcharge_applicable: true,
                    updated_by: merchant_account.storage_scheme.to_string(),
                },
                key_store,
                merchant_account.storage_scheme,
            )
            .await
            .to_not_found_response(errors::ApiErrorResponse::PaymentNotFound)
            .attach_printable("Failed to update surcharge_applicable in Payment Intent");
    }
    Ok(())
}

#[cfg(all(
    any(feature = "v1", feature = "v2"),
    not(feature = "payment_methods_v2")
))]
#[allow(clippy::too_many_arguments)]
pub async fn filter_payment_methods(
    graph: &cgraph::ConstraintGraph<dir::DirValue>,
    mca_id: id_type::MerchantConnectorAccountId,
    payment_methods: &[Secret<serde_json::Value>],
    req: &mut api::PaymentMethodListRequest,
    resp: &mut Vec<ResponsePaymentMethodIntermediate>,
    payment_intent: Option<&storage::PaymentIntent>,
    payment_attempt: Option<&storage::PaymentAttempt>,
    address: Option<&domain::Address>,
    connector: String,
    saved_payment_methods: &settings::EligiblePaymentMethods,
) -> errors::CustomResult<(), errors::ApiErrorResponse> {
    for payment_method in payment_methods.iter() {
        let parse_result = serde_json::from_value::<PaymentMethodsEnabled>(
            payment_method.clone().expose().clone(),
        );
        if let Ok(payment_methods_enabled) = parse_result {
            let payment_method = payment_methods_enabled.payment_method;

            let allowed_payment_method_types = payment_intent.and_then(|payment_intent| {
                payment_intent
                    .allowed_payment_method_types
                    .clone()
                    .map(|val| val.parse_value("Vec<PaymentMethodType>"))
                    .transpose()
                    .unwrap_or_else(|error| {
                        logger::error!(
                            ?error,
                            "Failed to deserialize PaymentIntent allowed_payment_method_types"
                        );
                        None
                    })
            });

            for payment_method_type_info in payment_methods_enabled
                .payment_method_types
                .unwrap_or_default()
            {
                if filter_recurring_based(&payment_method_type_info, req.recurring_enabled)
                    && filter_installment_based(
                        &payment_method_type_info,
                        req.installment_payment_enabled,
                    )
                    && filter_amount_based(&payment_method_type_info, req.amount)
                {
                    let payment_method_object = payment_method_type_info.clone();

                    let pm_dir_value: dir::DirValue =
                        (payment_method_type_info.payment_method_type, payment_method)
                            .into_dir_value()
                            .change_context(errors::ApiErrorResponse::InternalServerError)
                            .attach_printable("pm_value_node not created")?;

                    let connector_variant = api_enums::Connector::from_str(connector.as_str())
                        .change_context(errors::ConnectorError::InvalidConnectorName)
                        .change_context(errors::ApiErrorResponse::InvalidDataValue {
                            field_name: "connector",
                        })
                        .attach_printable_lazy(|| {
                            format!("unable to parse connector name {connector:?}")
                        })?;

                    let mut context_values: Vec<dir::DirValue> = Vec::new();
                    context_values.push(pm_dir_value.clone());

                    payment_intent.map(|intent| {
                        intent.currency.map(|currency| {
                            context_values.push(dir::DirValue::PaymentCurrency(currency))
                        })
                    });
                    address.map(|address| {
                        address.country.map(|country| {
                            context_values.push(dir::DirValue::BillingCountry(
                                common_enums::Country::from_alpha2(country),
                            ))
                        })
                    });

                    // Addition of Connector to context
                    if let Ok(connector) = api_enums::RoutableConnectors::from_str(
                        connector_variant.to_string().as_str(),
                    ) {
                        context_values.push(dir::DirValue::Connector(Box::new(
                            api_models::routing::ast::ConnectorChoice { connector },
                        )));
                    };

                    let filter_pm_based_on_allowed_types = filter_pm_based_on_allowed_types(
                        allowed_payment_method_types.as_ref(),
                        &payment_method_object.payment_method_type,
                    );

                    if payment_attempt
                        .and_then(|attempt| attempt.mandate_details.as_ref())
                        .is_some()
                    {
                        context_values.push(dir::DirValue::PaymentType(
                            euclid::enums::PaymentType::NewMandate,
                        ));
                    };

                    payment_attempt
                        .and_then(|attempt| attempt.mandate_data.as_ref())
                        .map(|mandate_detail| {
                            if mandate_detail.update_mandate_id.is_some() {
                                context_values.push(dir::DirValue::PaymentType(
                                    euclid::enums::PaymentType::UpdateMandate,
                                ));
                            }
                        });

                    payment_attempt
                        .map(|attempt| {
                            attempt.mandate_data.is_none() && attempt.mandate_details.is_none()
                        })
                        .and_then(|res| {
                            res.then(|| {
                                context_values.push(dir::DirValue::PaymentType(
                                    euclid::enums::PaymentType::NonMandate,
                                ))
                            })
                        });

                    payment_attempt
                        .and_then(|inner| inner.capture_method)
                        .map(|capture_method| {
                            context_values.push(dir::DirValue::CaptureMethod(capture_method));
                        });

                    let filter_pm_card_network_based = filter_pm_card_network_based(
                        payment_method_object.card_networks.as_ref(),
                        req.card_networks.as_ref(),
                        &payment_method_object.payment_method_type,
                    );

                    let saved_payment_methods_filter = req
                        .client_secret
                        .as_ref()
                        .map(|cs| {
                            if cs.starts_with("pm_") {
                                saved_payment_methods
                                    .sdk_eligible_payment_methods
                                    .contains(payment_method.to_string().as_str())
                            } else {
                                true
                            }
                        })
                        .unwrap_or(true);

                    let context = AnalysisContext::from_dir_values(context_values.clone());
                    logger::info!("Context created for List Payment method is {:?}", context);

                    let domain_ident: &[String] = &[mca_id.clone().get_string_repr().to_string()];
                    let result = graph.key_value_analysis(
                        pm_dir_value.clone(),
                        &context,
                        &mut cgraph::Memoization::new(),
                        &mut cgraph::CycleCheck::new(),
                        Some(domain_ident),
                    );
                    if let Err(ref e) = result {
                        logger::error!(
                            "Error while performing Constraint graph's key value analysis
                            for list payment methods {:?}",
                            e
                        );
                    } else if filter_pm_based_on_allowed_types
                        && filter_pm_card_network_based
                        && saved_payment_methods_filter
                        && matches!(result, Ok(()))
                    {
                        let response_pm_type = ResponsePaymentMethodIntermediate::new(
                            payment_method_object,
                            connector.clone(),
                            payment_method,
                        );
                        resp.push(response_pm_type);
                    } else {
                        logger::error!("Filtering Payment Methods Failed");
                    }
                }
            }
        }
    }
    Ok(())
}

// v2 type for PaymentMethodListRequest will not have the installment_payment_enabled field,
// need to re-evaluate filter logic
#[cfg(all(feature = "v2", feature = "payment_methods_v2"))]
#[allow(clippy::too_many_arguments)]
pub async fn filter_payment_methods(
    _graph: &cgraph::ConstraintGraph<dir::DirValue>,
    _mca_id: String,
    _payment_methods: &[Secret<serde_json::Value>],
    _req: &mut api::PaymentMethodListRequest,
    _resp: &mut [ResponsePaymentMethodIntermediate],
    _payment_intent: Option<&storage::PaymentIntent>,
    _payment_attempt: Option<&storage::PaymentAttempt>,
    _address: Option<&domain::Address>,
    _connector: String,
    _saved_payment_methods: &settings::EligiblePaymentMethods,
) -> errors::CustomResult<(), errors::ApiErrorResponse> {
    todo!()
}

fn filter_amount_based(
    payment_method: &RequestPaymentMethodTypes,
    amount: Option<MinorUnit>,
) -> bool {
    let min_check = amount
        .and_then(|amt| payment_method.minimum_amount.map(|min_amt| amt >= min_amt))
        .unwrap_or(true);
    let max_check = amount
        .and_then(|amt| payment_method.maximum_amount.map(|max_amt| amt <= max_amt))
        .unwrap_or(true);
    (min_check && max_check) || amount == Some(MinorUnit::zero())
}

fn filter_installment_based(
    payment_method: &RequestPaymentMethodTypes,
    installment_payment_enabled: Option<bool>,
) -> bool {
    installment_payment_enabled.map_or(true, |enabled| {
        payment_method.installment_payment_enabled == enabled
    })
}

fn filter_pm_card_network_based(
    pm_card_networks: Option<&Vec<api_enums::CardNetwork>>,
    request_card_networks: Option<&Vec<api_enums::CardNetwork>>,
    pm_type: &api_enums::PaymentMethodType,
) -> bool {
    match pm_type {
        api_enums::PaymentMethodType::Credit | api_enums::PaymentMethodType::Debit => {
            match (pm_card_networks, request_card_networks) {
                (Some(pm_card_networks), Some(request_card_networks)) => request_card_networks
                    .iter()
                    .all(|card_network| pm_card_networks.contains(card_network)),
                (None, Some(_)) => false,
                _ => true,
            }
        }
        _ => true,
    }
}

fn filter_pm_based_on_allowed_types(
    allowed_types: Option<&Vec<api_enums::PaymentMethodType>>,
    payment_method_type: &api_enums::PaymentMethodType,
) -> bool {
    allowed_types.map_or(true, |pm| pm.contains(payment_method_type))
}

fn filter_recurring_based(
    payment_method: &RequestPaymentMethodTypes,
    recurring_enabled: Option<bool>,
) -> bool {
    recurring_enabled.map_or(true, |enabled| payment_method.recurring_enabled == enabled)
}

#[cfg(all(
    feature = "v2",
    feature = "payment_methods_v2",
    feature = "customer_v2"
))]
pub async fn list_customer_payment_method_util(
    state: routes::SessionState,
    merchant_account: domain::MerchantAccount,
    key_store: domain::MerchantKeyStore,
    req: Option<api::PaymentMethodListRequest>,
    customer_id: Option<id_type::CustomerId>,
    is_payment_associated: bool,
) -> errors::RouterResponse<api::CustomerPaymentMethodsListResponse> {
    let limit = req.as_ref().and_then(|pml_req| pml_req.limit);

    let (customer_id, payment_intent) = if is_payment_associated {
        let cloned_secret = req.and_then(|r| r.client_secret.clone());
        let payment_intent = helpers::verify_payment_intent_time_and_client_secret(
            &state,
            &merchant_account,
            &key_store,
            cloned_secret,
        )
        .await?;

        (
            payment_intent
                .as_ref()
                .and_then(|pi| pi.customer_id.clone()),
            payment_intent,
        )
    } else {
        (customer_id, None)
    };

    let resp = if let Some(cust) = customer_id {
        Box::pin(list_customer_payment_method(
            &state,
            merchant_account,
            key_store,
            payment_intent,
            &cust,
            limit,
            is_payment_associated,
        ))
        .await?
    } else {
        let response = api::CustomerPaymentMethodsListResponse {
            customer_payment_methods: Vec::new(),
            is_guest_customer: Some(true),
        };
        services::ApplicationResponse::Json(response)
    };

    Ok(resp)
}

#[cfg(all(
    any(feature = "v2", feature = "v1"),
    not(feature = "payment_methods_v2"),
    not(feature = "customer_v2")
))]
pub async fn do_list_customer_pm_fetch_customer_if_not_passed(
    state: routes::SessionState,
    merchant_account: domain::MerchantAccount,
    key_store: domain::MerchantKeyStore,
    req: Option<api::PaymentMethodListRequest>,
    customer_id: Option<&id_type::CustomerId>,
    ephemeral_api_key: Option<&str>,
) -> errors::RouterResponse<api::CustomerPaymentMethodsListResponse> {
    let limit = req.clone().and_then(|pml_req| pml_req.limit);

    let auth_cust = if let Some(key) = ephemeral_api_key {
        let key = state
            .store()
            .get_ephemeral_key(key)
            .await
            .change_context(errors::ApiErrorResponse::Unauthorized)?;

        Some(key.customer_id.clone())
    } else {
        None
    };

    let customer_id = customer_id.or(auth_cust.as_ref());

    if let Some(customer_id) = customer_id {
        Box::pin(list_customer_payment_method(
            &state,
            merchant_account,
            key_store,
            None,
            customer_id,
            limit,
        ))
        .await
    } else {
        let cloned_secret = req.and_then(|r| r.client_secret.as_ref().cloned());
        let payment_intent: Option<hyperswitch_domain_models::payments::PaymentIntent> =
            helpers::verify_payment_intent_time_and_client_secret(
                &state,
                &merchant_account,
                &key_store,
                cloned_secret,
            )
            .await?;

        match payment_intent
            .as_ref()
            .and_then(|intent| intent.customer_id.to_owned())
        {
            Some(customer_id) => {
                Box::pin(list_customer_payment_method(
                    &state,
                    merchant_account,
                    key_store,
                    payment_intent,
                    &customer_id,
                    limit,
                ))
                .await
            }
            None => {
                let response = api::CustomerPaymentMethodsListResponse {
                    customer_payment_methods: Vec::new(),
                    is_guest_customer: Some(true),
                };
                Ok(services::ApplicationResponse::Json(response))
            }
        }
    }
}

#[cfg(all(
    any(feature = "v2", feature = "v1"),
    not(feature = "payment_methods_v2"),
    not(feature = "customer_v2")
))]
pub async fn list_customer_payment_method(
    state: &routes::SessionState,
    merchant_account: domain::MerchantAccount,
    key_store: domain::MerchantKeyStore,
    payment_intent: Option<storage::PaymentIntent>,
    customer_id: &id_type::CustomerId,
    limit: Option<i64>,
) -> errors::RouterResponse<api::CustomerPaymentMethodsListResponse> {
    let db = &*state.store;
    let key_manager_state = &state.into();
    let off_session_payment_flag = payment_intent
        .as_ref()
        .map(|pi| {
            matches!(
                pi.setup_future_usage,
                Some(common_enums::FutureUsage::OffSession)
            )
        })
        .unwrap_or(false);

    let customer = db
        .find_customer_by_customer_id_merchant_id(
            &state.into(),
            customer_id,
            merchant_account.get_id(),
            &key_store,
            merchant_account.storage_scheme,
        )
        .await
        .to_not_found_response(errors::ApiErrorResponse::CustomerNotFound)?;

    let is_requires_cvv = db
        .find_config_by_key_unwrap_or(
            &merchant_account.get_id().get_requires_cvv_key(),
            Some("true".to_string()),
        )
        .await
        .change_context(errors::ApiErrorResponse::InternalServerError)
        .attach_printable("Failed to fetch requires_cvv config")?;

    let requires_cvv = is_requires_cvv.config != "false";

    let resp = db
        .find_payment_method_by_customer_id_merchant_id_status(
            &(state.into()),
            &key_store,
            customer_id,
            merchant_account.get_id(),
            common_enums::PaymentMethodStatus::Active,
            limit,
            merchant_account.storage_scheme,
        )
        .await
        .to_not_found_response(errors::ApiErrorResponse::PaymentMethodNotFound)?;
    let mut customer_pms = Vec::new();

    let profile_id = payment_intent
        .as_ref()
        .map(|payment_intent| {
            payment_intent
                .profile_id
                .clone()
                .get_required_value("profile_id")
                .change_context(errors::ApiErrorResponse::InternalServerError)
                .attach_printable("profile_id is not set in payment_intent")
        })
        .transpose()?;

    let business_profile = core_utils::validate_and_get_business_profile(
        db,
        key_manager_state,
        &key_store,
        profile_id.as_ref(),
        merchant_account.get_id(),
    )
    .await?;

    let is_connector_agnostic_mit_enabled = business_profile
        .as_ref()
        .and_then(|business_profile| business_profile.is_connector_agnostic_mit_enabled)
        .unwrap_or(false);

    for pm in resp.into_iter() {
        let parent_payment_method_token = generate_id(consts::ID_LENGTH, "token");

        let payment_method = pm.payment_method.get_required_value("payment_method")?;

        let pm_list_context = get_pm_list_context(
            state,
            &payment_method,
            &key_store,
            &pm,
            Some(parent_payment_method_token.clone()),
            true,
        )
        .await?;

        if pm_list_context.is_none() {
            continue;
        }

        let pm_list_context = pm_list_context.get_required_value("PaymentMethodListContext")?;

        // Retrieve the masked bank details to be sent as a response
        let bank_details = if payment_method == enums::PaymentMethod::BankDebit {
            get_masked_bank_details(&pm).await.unwrap_or_else(|error| {
                logger::error!(?error);
                None
            })
        } else {
            None
        };

        let payment_method_billing = pm
            .payment_method_billing_address
            .clone()
            .map(|decrypted_data| decrypted_data.into_inner().expose())
            .map(|decrypted_value| decrypted_value.parse_value("payment method billing address"))
            .transpose()
            .change_context(errors::ApiErrorResponse::InternalServerError)
            .attach_printable("unable to decrypt payment method billing address details")?;
        let connector_mandate_details = pm
            .connector_mandate_details
            .clone()
            .map(|val| {
                val.parse_value::<storage::PaymentsMandateReference>("PaymentsMandateReference")
            })
            .transpose()
            .change_context(errors::ApiErrorResponse::InternalServerError)
            .attach_printable("Failed to deserialize to Payment Mandate Reference ")?;
        let mca_enabled = get_mca_status(
            state,
            &key_store,
            profile_id.clone(),
            merchant_account.get_id(),
            is_connector_agnostic_mit_enabled,
            connector_mandate_details,
            pm.network_transaction_id.as_ref(),
        )
        .await?;

        let requires_cvv = if is_connector_agnostic_mit_enabled {
            requires_cvv
                && !(off_session_payment_flag
                    && (pm.connector_mandate_details.is_some()
                        || pm.network_transaction_id.is_some()))
        } else {
            requires_cvv && !(off_session_payment_flag && pm.connector_mandate_details.is_some())
        };
        // Need validation for enabled payment method ,querying MCA
        let pma = api::CustomerPaymentMethod {
            payment_token: parent_payment_method_token.to_owned(),
            payment_method_id: pm.payment_method_id.clone(),
            customer_id: pm.customer_id,
            payment_method,
            payment_method_type: pm.payment_method_type,
            payment_method_issuer: pm.payment_method_issuer,
            card: pm_list_context.card_details,
            metadata: pm.metadata,
            payment_method_issuer_code: pm.payment_method_issuer_code,
            recurring_enabled: mca_enabled,
            installment_payment_enabled: false,
            payment_experience: Some(vec![api_models::enums::PaymentExperience::RedirectToUrl]),
            created: Some(pm.created_at),
            #[cfg(feature = "payouts")]
            bank_transfer: pm_list_context.bank_transfer_details,
            bank: bank_details,
            surcharge_details: None,
            requires_cvv,
            last_used_at: Some(pm.last_used_at),
            default_payment_method_set: customer.default_payment_method_id.is_some()
                && customer.default_payment_method_id == Some(pm.payment_method_id),
            billing: payment_method_billing,
        };
        if requires_cvv || mca_enabled {
            customer_pms.push(pma.to_owned());
        }

        let redis_conn = state
            .store
            .get_redis_conn()
            .change_context(errors::ApiErrorResponse::InternalServerError)
            .attach_printable("Failed to get redis connection")?;

        let intent_fulfillment_time = business_profile
            .as_ref()
            .and_then(|b_profile| b_profile.get_order_fulfillment_time())
            .unwrap_or(consts::DEFAULT_INTENT_FULFILLMENT_TIME);

        let hyperswitch_token_data = pm_list_context
            .hyperswitch_token_data
            .get_required_value("PaymentTokenData")?;

        ParentPaymentMethodToken::create_key_for_token((
            &parent_payment_method_token,
            pma.payment_method,
        ))
        .insert(intent_fulfillment_time, hyperswitch_token_data, state)
        .await?;

        if let Some(metadata) = pma.metadata {
            let pm_metadata_vec: payment_methods::PaymentMethodMetadata = metadata
                .parse_value("PaymentMethodMetadata")
                .change_context(errors::ApiErrorResponse::InternalServerError)
                .attach_printable(
                    "Failed to deserialize metadata to PaymentmethodMetadata struct",
                )?;

            for pm_metadata in pm_metadata_vec.payment_method_tokenization {
                let key = format!(
                    "pm_token_{}_{}_{}",
                    parent_payment_method_token, pma.payment_method, pm_metadata.0
                );

                redis_conn
                    .set_key_with_expiry(&key, pm_metadata.1, intent_fulfillment_time)
                    .await
                    .change_context(errors::StorageError::KVError)
                    .change_context(errors::ApiErrorResponse::InternalServerError)
                    .attach_printable("Failed to add data in redis")?;
            }
        }
    }

    let mut response = api::CustomerPaymentMethodsListResponse {
        customer_payment_methods: customer_pms,
        is_guest_customer: payment_intent.as_ref().map(|_| false), //to return this key only when the request is tied to a payment intent
    };

    Box::pin(perform_surcharge_ops(
        payment_intent,
        state,
        merchant_account,
        key_store,
        business_profile,
        &mut response,
    ))
    .await?;

    Ok(services::ApplicationResponse::Json(response))
}

async fn get_pm_list_context(
    state: &routes::SessionState,
    payment_method: &enums::PaymentMethod,
    #[cfg(feature = "payouts")] key_store: &domain::MerchantKeyStore,
    #[cfg(not(feature = "payouts"))] _key_store: &domain::MerchantKeyStore,
    pm: &domain::PaymentMethod,
    #[cfg(feature = "payouts")] parent_payment_method_token: Option<String>,
    #[cfg(not(feature = "payouts"))] _parent_payment_method_token: Option<String>,
    is_payment_associated: bool,
) -> Result<Option<PaymentMethodListContext>, error_stack::Report<errors::ApiErrorResponse>> {
    let payment_method_retrieval_context = match payment_method {
        enums::PaymentMethod::Card => {
            let card_details = get_card_details_with_locker_fallback(pm, state).await?;

            card_details.as_ref().map(|card| PaymentMethodListContext {
                card_details: Some(card.clone()),
                #[cfg(feature = "payouts")]
                bank_transfer_details: None,
                hyperswitch_token_data: is_payment_associated.then_some(
                    PaymentTokenData::permanent_card(
                        Some(pm.get_id().clone()),
                        pm.locker_id.clone().or(Some(pm.get_id().clone())),
                        pm.locker_id.clone().unwrap_or(pm.get_id().clone()),
                    ),
                ),
            })
        }

        enums::PaymentMethod::BankDebit => {
            // Retrieve the pm_auth connector details so that it can be tokenized
            let bank_account_token_data = get_bank_account_connector_details(pm)
                .await
                .unwrap_or_else(|err| {
                    logger::error!(error=?err);
                    None
                });

            bank_account_token_data.map(|data| {
                let token_data = PaymentTokenData::AuthBankDebit(data);

                PaymentMethodListContext {
                    card_details: None,
                    #[cfg(feature = "payouts")]
                    bank_transfer_details: None,
                    hyperswitch_token_data: is_payment_associated.then_some(token_data),
                }
            })
        }

        enums::PaymentMethod::Wallet => Some(PaymentMethodListContext {
            card_details: None,
            #[cfg(feature = "payouts")]
            bank_transfer_details: None,
            hyperswitch_token_data: is_payment_associated
                .then_some(PaymentTokenData::wallet_token(pm.get_id().clone())),
        }),

        #[cfg(feature = "payouts")]
        enums::PaymentMethod::BankTransfer => Some(PaymentMethodListContext {
            card_details: None,
            bank_transfer_details: Some(
                get_bank_from_hs_locker(
                    state,
                    key_store,
                    parent_payment_method_token.as_ref(),
                    &pm.customer_id,
                    &pm.merchant_id,
                    pm.locker_id.as_ref().unwrap_or(pm.get_id()),
                )
                .await?,
            ),
            hyperswitch_token_data: parent_payment_method_token
                .map(|token| PaymentTokenData::temporary_generic(token.clone())),
        }),

        _ => Some(PaymentMethodListContext {
            card_details: None,
            #[cfg(feature = "payouts")]
            bank_transfer_details: None,
            hyperswitch_token_data: is_payment_associated.then_some(
                PaymentTokenData::temporary_generic(generate_id(consts::ID_LENGTH, "token")),
            ),
        }),
    };

    Ok(payment_method_retrieval_context)
}

async fn perform_surcharge_ops(
    payment_intent: Option<storage::PaymentIntent>,
    state: &routes::SessionState,
    merchant_account: domain::MerchantAccount,
    key_store: domain::MerchantKeyStore,
    business_profile: Option<BusinessProfile>,
    response: &mut api::CustomerPaymentMethodsListResponse,
) -> Result<(), error_stack::Report<errors::ApiErrorResponse>> {
    let payment_attempt = payment_intent
        .as_ref()
        .async_map(|payment_intent| async {
            state
                .store
                .find_payment_attempt_by_payment_id_merchant_id_attempt_id(
                    &payment_intent.payment_id,
                    merchant_account.get_id(),
                    &payment_intent.active_attempt.get_id(),
                    merchant_account.storage_scheme,
                )
                .await
                .to_not_found_response(errors::ApiErrorResponse::PaymentNotFound)
        })
        .await
        .transpose()?;
    if let Some((payment_attempt, payment_intent, business_profile)) = payment_attempt
        .zip(payment_intent)
        .zip(business_profile)
        .map(|((pa, pi), bp)| (pa, pi, bp))
    {
        call_surcharge_decision_management_for_saved_card(
            state,
            &merchant_account,
            &key_store,
            &business_profile,
            &payment_attempt,
            payment_intent,
            response,
        )
        .await?;
    }

    Ok(())
}

#[cfg(all(feature = "v2", feature = "payment_methods_v2"))]
struct SavedPMLPaymentsInfo {
    pub payment_intent: storage::PaymentIntent,
    pub business_profile: Option<BusinessProfile>,
    pub requires_cvv: bool,
    pub off_session_payment_flag: bool,
    pub is_connector_agnostic_mit_enabled: bool,
}

#[cfg(all(feature = "v2", feature = "payment_methods_v2"))]
impl SavedPMLPaymentsInfo {
    pub async fn form_payments_info(
        payment_intent: storage::PaymentIntent,
        merchant_account: &domain::MerchantAccount,
        db: &dyn db::StorageInterface,
        key_manager_state: &KeyManagerState,
        key_store: &domain::MerchantKeyStore,
    ) -> errors::RouterResult<Self> {
        let requires_cvv = db
            .find_config_by_key_unwrap_or(
                format!(
                    "{}_requires_cvv",
                    merchant_account.get_id().get_string_repr()
                )
                .as_str(),
                Some("true".to_string()),
            )
            .await
            .change_context(errors::ApiErrorResponse::InternalServerError)
            .attach_printable("Failed to fetch requires_cvv config")?
            .config
            != "false";

        let off_session_payment_flag = matches!(
            payment_intent.setup_future_usage,
            Some(common_enums::FutureUsage::OffSession)
        );

        let profile_id = payment_intent
            .profile_id
            .as_ref()
            .get_required_value("profile_id")
            .change_context(errors::ApiErrorResponse::InternalServerError)
            .attach_printable("profile_id is not set in payment_intent")?
            .clone();

        let business_profile = core_utils::validate_and_get_business_profile(
            db,
            key_manager_state,
            key_store,
            Some(profile_id).as_ref(),
            merchant_account.get_id(),
        )
        .await?;

        let is_connector_agnostic_mit_enabled = business_profile
            .as_ref()
            .and_then(|business_profile| business_profile.is_connector_agnostic_mit_enabled)
            .unwrap_or(false);

        Ok(Self {
            payment_intent,
            business_profile,
            requires_cvv,
            off_session_payment_flag,
            is_connector_agnostic_mit_enabled,
        })
    }

    pub async fn perform_payment_ops(
        &self,
        state: &routes::SessionState,
        parent_payment_method_token: Option<String>,
        pma: &api::CustomerPaymentMethod,
        pm_list_context: PaymentMethodListContext,
    ) -> errors::RouterResult<()> {
        let token = parent_payment_method_token
            .as_ref()
            .get_required_value("parent_payment_method_token")?;
        let hyperswitch_token_data = pm_list_context
            .hyperswitch_token_data
            .get_required_value("PaymentTokenData")?;

        let intent_fulfillment_time = self
            .business_profile
            .as_ref()
            .and_then(|b_profile| b_profile.get_order_fulfillment_time())
            .unwrap_or(consts::DEFAULT_INTENT_FULFILLMENT_TIME);

        ParentPaymentMethodToken::create_key_for_token((token, pma.payment_method))
            .insert(intent_fulfillment_time, hyperswitch_token_data, state)
            .await?;

        if let Some(metadata) = pma.metadata.clone() {
            let pm_metadata_vec: payment_methods::PaymentMethodMetadata = metadata
                .parse_value("PaymentMethodMetadata")
                .change_context(errors::ApiErrorResponse::InternalServerError)
                .attach_printable(
                    "Failed to deserialize metadata to PaymentmethodMetadata struct",
                )?;

            let redis_conn = state
                .store
                .get_redis_conn()
                .change_context(errors::ApiErrorResponse::InternalServerError)
                .attach_printable("Failed to get redis connection")?;

            for pm_metadata in pm_metadata_vec.payment_method_tokenization {
                let key = format!(
                    "pm_token_{}_{}_{}",
                    token, pma.payment_method, pm_metadata.0
                );

                redis_conn
                    .set_key_with_expiry(&key, pm_metadata.1, intent_fulfillment_time)
                    .await
                    .change_context(errors::StorageError::KVError)
                    .change_context(errors::ApiErrorResponse::InternalServerError)
                    .attach_printable("Failed to add data in redis")?;
            }
        }

        Ok(())
    }
}

#[cfg(all(
    feature = "v2",
    feature = "payment_methods_v2",
    feature = "customer_v2"
))]
pub async fn list_customer_payment_method(
    state: &routes::SessionState,
    merchant_account: domain::MerchantAccount,
    key_store: domain::MerchantKeyStore,
    payment_intent: Option<storage::PaymentIntent>,
    customer_id: &id_type::CustomerId,
    limit: Option<i64>,
    is_payment_associated: bool,
) -> errors::RouterResponse<api::CustomerPaymentMethodsListResponse> {
    let db = &*state.store;
    let key_manager_state = &(state).into();
    // let key = key_store.key.get_inner().peek();

    let customer = db
        .find_customer_by_merchant_reference_id_merchant_id(
            key_manager_state,
            customer_id,
            merchant_account.get_id(),
            &key_store,
            merchant_account.storage_scheme,
        )
        .await
        .to_not_found_response(errors::ApiErrorResponse::CustomerNotFound)?;

    let payments_info = payment_intent
        .async_map(|pi| {
            SavedPMLPaymentsInfo::form_payments_info(
                pi,
                &merchant_account,
                db,
                key_manager_state,
                &key_store,
            )
        })
        .await
        .transpose()?;

    let saved_payment_methods = db
        .find_payment_method_by_customer_id_merchant_id_status(
            key_manager_state,
            &key_store,
            customer_id,
            merchant_account.get_id(),
            common_enums::PaymentMethodStatus::Active,
            limit,
            merchant_account.storage_scheme,
        )
        .await
        .to_not_found_response(errors::ApiErrorResponse::PaymentMethodNotFound)?;

    let mut filtered_saved_payment_methods_ctx = Vec::new();
    for pm in saved_payment_methods.into_iter() {
        let payment_method = pm.payment_method.get_required_value("payment_method")?;
        let parent_payment_method_token =
            is_payment_associated.then(|| generate_id(consts::ID_LENGTH, "token"));

        let pm_list_context = get_pm_list_context(
            state,
            &payment_method,
            &key_store,
            &pm,
            parent_payment_method_token.clone(),
            is_payment_associated,
        )
        .await?;

        if let Some(ctx) = pm_list_context {
            filtered_saved_payment_methods_ctx.push((ctx, parent_payment_method_token, pm));
        }
    }

    let pm_list_futures = filtered_saved_payment_methods_ctx
        .into_iter()
        .map(|ctx| {
            generate_saved_pm_response(
                state,
                &key_store,
                &merchant_account,
                ctx,
                &customer,
                payments_info.as_ref(),
            )
        })
        .collect::<Vec<_>>();

    let final_result = futures::future::join_all(pm_list_futures).await;

    let mut customer_pms = Vec::new();
    for result in final_result.into_iter() {
        let pma = result.attach_printable("saved pm list failed")?;
        customer_pms.push(pma);
    }

    let mut response = api::CustomerPaymentMethodsListResponse {
        customer_payment_methods: customer_pms,
        is_guest_customer: is_payment_associated.then_some(false), //to return this key only when the request is tied to a payment intent
    };

    if is_payment_associated {
        Box::pin(perform_surcharge_ops(
            payments_info.as_ref().map(|pi| pi.payment_intent.clone()),
            state,
            merchant_account,
            key_store,
            payments_info.and_then(|pi| pi.business_profile),
            &mut response,
        ))
        .await?;
    }

    Ok(services::ApplicationResponse::Json(response))
}

#[cfg(all(feature = "v2", feature = "payment_methods_v2"))]
async fn generate_saved_pm_response(
    state: &routes::SessionState,
    key_store: &domain::MerchantKeyStore,
    merchant_account: &domain::MerchantAccount,
    pm_list_context: (
        PaymentMethodListContext,
        Option<String>,
        domain::PaymentMethod,
    ),
    customer: &domain::Customer,
    payment_info: Option<&SavedPMLPaymentsInfo>,
) -> Result<api::CustomerPaymentMethod, error_stack::Report<errors::ApiErrorResponse>> {
    let (pm_list_context, parent_payment_method_token, pm) = pm_list_context;
    let payment_method = pm.payment_method.get_required_value("payment_method")?;

    let bank_details = if payment_method == enums::PaymentMethod::BankDebit {
        get_masked_bank_details(&pm).await.unwrap_or_else(|err| {
            logger::error!(error=?err);
            None
        })
    } else {
        None
    };

    let payment_method_billing = pm
        .payment_method_billing_address
        .clone()
        .map(|decrypted_data| decrypted_data.into_inner().expose())
        .map(|decrypted_value| decrypted_value.parse_value("payment_method_billing_address"))
        .transpose()
        .change_context(errors::ApiErrorResponse::InternalServerError)
        .attach_printable("unable to parse payment method billing address details")?;

    let connector_mandate_details = pm
        .connector_mandate_details
        .clone()
        .map(|val| val.parse_value::<storage::PaymentsMandateReference>("PaymentsMandateReference"))
        .transpose()
        .change_context(errors::ApiErrorResponse::InternalServerError)
        .attach_printable("Failed to deserialize to Payment Mandate Reference ")?;

    let (is_connector_agnostic_mit_enabled, requires_cvv, off_session_payment_flag, profile_id) =
        payment_info
            .map(|pi| {
                (
                    pi.is_connector_agnostic_mit_enabled,
                    pi.requires_cvv,
                    pi.off_session_payment_flag,
                    pi.business_profile
                        .as_ref()
                        .map(|profile| profile.get_id().to_owned()),
                )
            })
            .unwrap_or((false, false, false, Default::default()));

    let mca_enabled = get_mca_status(
        state,
        key_store,
        profile_id,
        merchant_account.get_id(),
        is_connector_agnostic_mit_enabled,
        connector_mandate_details,
        pm.network_transaction_id.as_ref(),
    )
    .await?;

    let requires_cvv = if is_connector_agnostic_mit_enabled {
        requires_cvv
            && !(off_session_payment_flag
                && (pm.connector_mandate_details.is_some() || pm.network_transaction_id.is_some()))
    } else {
        requires_cvv && !(off_session_payment_flag && pm.connector_mandate_details.is_some())
    };

    let pmd = if let Some(card) = pm_list_context.card_details.as_ref() {
        Some(api::PaymentMethodListData::Card(card.clone()))
    } else if cfg!(feature = "payouts") {
        pm_list_context
            .bank_transfer_details
            .clone()
            .map(api::PaymentMethodListData::Bank)
    } else {
        None
    };

    let pma = api::CustomerPaymentMethod {
        payment_token: parent_payment_method_token.clone(),
        payment_method_id: pm.get_id().clone(),
        customer_id: pm.customer_id.to_owned(),
        payment_method,
        payment_method_type: pm.payment_method_type,
        payment_method_data: pmd,
        metadata: pm.metadata.clone(),
        recurring_enabled: mca_enabled,
        created: Some(pm.created_at),
        bank: bank_details,
        surcharge_details: None,
        requires_cvv: requires_cvv
            && !(off_session_payment_flag && pm.connector_mandate_details.is_some()),
        last_used_at: Some(pm.last_used_at),
        is_default: customer.default_payment_method_id.is_some()
            && customer.default_payment_method_id.as_ref() == Some(pm.get_id()),
        billing: payment_method_billing,
    };

    payment_info
        .async_map(|pi| {
            pi.perform_payment_ops(state, parent_payment_method_token, &pma, pm_list_context)
        })
        .await
        .transpose()?;

    Ok(pma)
}

pub async fn get_mca_status(
    state: &routes::SessionState,
    key_store: &domain::MerchantKeyStore,
    profile_id: Option<id_type::ProfileId>,
    merchant_id: &id_type::MerchantId,
    is_connector_agnostic_mit_enabled: bool,
    connector_mandate_details: Option<storage::PaymentsMandateReference>,
    network_transaction_id: Option<&String>,
) -> errors::RouterResult<bool> {
    if is_connector_agnostic_mit_enabled && network_transaction_id.is_some() {
        return Ok(true);
    }
    if let Some(connector_mandate_details) = connector_mandate_details {
        let mcas = state
            .store
            .find_merchant_connector_account_by_merchant_id_and_disabled_list(
                &state.into(),
                merchant_id,
                true,
                key_store,
            )
            .await
            .change_context(errors::ApiErrorResponse::MerchantConnectorAccountNotFound {
                id: merchant_id.get_string_repr().to_owned(),
            })?;
        let mut mca_ids = HashSet::new();
        let mcas = mcas
            .into_iter()
            .filter(|mca| {
                mca.disabled == Some(false) && profile_id.clone() == Some(mca.profile_id.clone())
            })
            .collect::<Vec<_>>();

        for mca in mcas {
            mca_ids.insert(mca.get_id());
        }
        for mca_id in connector_mandate_details.keys() {
            if mca_ids.contains(mca_id) {
                return Ok(true);
            }
        }
    }
    Ok(false)
}
pub async fn decrypt_generic_data<T>(
    state: &routes::SessionState,
    data: Option<Encryption>,
    key_store: &domain::MerchantKeyStore,
) -> errors::RouterResult<Option<T>>
where
    T: serde::de::DeserializeOwned,
{
    let key = key_store.key.get_inner().peek();
    let identifier = Identifier::Merchant(key_store.merchant_id.clone());
    let decrypted_data = domain::types::crypto_operation::<serde_json::Value, masking::WithType>(
        &state.into(),
        type_name!(T),
        domain::types::CryptoOperation::DecryptOptional(data),
        identifier,
        key,
    )
    .await
    .and_then(|val| val.try_into_optionaloperation())
    .change_context(errors::StorageError::DecryptionError)
    .change_context(errors::ApiErrorResponse::InternalServerError)
    .attach_printable("unable to decrypt data")?;

    decrypted_data
        .map(|decrypted_data| decrypted_data.into_inner().expose())
        .map(|decrypted_value| decrypted_value.parse_value("generic_data"))
        .transpose()
        .change_context(errors::ApiErrorResponse::InternalServerError)
        .attach_printable("unable to parse generic data value")
}

#[cfg(all(
    any(feature = "v2", feature = "v1"),
    not(feature = "payment_methods_v2")
))]
pub async fn get_card_details_with_locker_fallback(
    pm: &domain::PaymentMethod,
    state: &routes::SessionState,
) -> errors::RouterResult<Option<api::CardDetailFromLocker>> {
    let card_decrypted = pm
        .payment_method_data
        .clone()
        .map(|x| x.into_inner().expose())
        .and_then(|v| serde_json::from_value::<PaymentMethodsData>(v).ok())
        .and_then(|pmd| match pmd {
            PaymentMethodsData::Card(crd) => Some(api::CardDetailFromLocker::from(crd)),
            _ => None,
        });

    Ok(if let Some(mut crd) = card_decrypted {
        crd.scheme.clone_from(&pm.scheme);
        Some(crd)
    } else {
        logger::debug!(
            "Getting card details from locker as it is not found in payment methods table"
        );
        Some(get_card_details_from_locker(state, pm).await?)
    })
}

#[cfg(all(feature = "v2", feature = "payment_methods_v2"))]
pub async fn get_card_details_with_locker_fallback(
    pm: &domain::PaymentMethod,
    state: &routes::SessionState,
) -> errors::RouterResult<Option<api::CardDetailFromLocker>> {
    let card_decrypted = pm
        .payment_method_data
        .clone()
        .map(|x| x.into_inner().expose())
        .and_then(|v| serde_json::from_value::<PaymentMethodsData>(v).ok())
        .and_then(|pmd| match pmd {
            PaymentMethodsData::Card(crd) => Some(api::CardDetailFromLocker::from(crd)),
            _ => None,
        });

    Ok(if let Some(crd) = card_decrypted {
        Some(crd)
    } else {
        logger::debug!(
            "Getting card details from locker as it is not found in payment methods table"
        );
        Some(get_card_details_from_locker(state, pm).await?)
    })
}

#[cfg(all(
    any(feature = "v2", feature = "v1"),
    not(feature = "payment_methods_v2")
))]
pub async fn get_card_details_without_locker_fallback(
    pm: &domain::PaymentMethod,
    state: &routes::SessionState,
) -> errors::RouterResult<api::CardDetailFromLocker> {
    let card_decrypted = pm
        .payment_method_data
        .clone()
        .map(|x| x.into_inner().expose())
        .and_then(|v| serde_json::from_value::<PaymentMethodsData>(v).ok())
        .and_then(|pmd| match pmd {
            PaymentMethodsData::Card(crd) => Some(api::CardDetailFromLocker::from(crd)),
            _ => None,
        });

    Ok(if let Some(mut crd) = card_decrypted {
        crd.scheme.clone_from(&pm.scheme);
        crd
    } else {
        logger::debug!(
            "Getting card details from locker as it is not found in payment methods table"
        );
        get_card_details_from_locker(state, pm).await?
    })
}

#[cfg(all(feature = "v2", feature = "payment_methods_v2"))]
pub async fn get_card_details_without_locker_fallback(
    pm: &domain::PaymentMethod,
    state: &routes::SessionState,
) -> errors::RouterResult<api::CardDetailFromLocker> {
    let card_decrypted = pm
        .payment_method_data
        .clone()
        .map(|x| x.into_inner().expose())
        .and_then(|v| serde_json::from_value::<PaymentMethodsData>(v).ok())
        .and_then(|pmd| match pmd {
            PaymentMethodsData::Card(crd) => Some(api::CardDetailFromLocker::from(crd)),
            _ => None,
        });
    Ok(if let Some(crd) = card_decrypted {
        crd
    } else {
        logger::debug!(
            "Getting card details from locker as it is not found in payment methods table"
        );
        get_card_details_from_locker(state, pm).await?
    })
}

pub async fn get_card_details_from_locker(
    state: &routes::SessionState,
    pm: &domain::PaymentMethod,
) -> errors::RouterResult<api::CardDetailFromLocker> {
    let card = get_card_from_locker(
        state,
        &pm.customer_id,
        &pm.merchant_id,
        pm.locker_id.as_ref().unwrap_or(pm.get_id()),
    )
    .await
    .change_context(errors::ApiErrorResponse::InternalServerError)
    .attach_printable("Error getting card from card vault")?;

    payment_methods::get_card_detail(pm, card)
        .change_context(errors::ApiErrorResponse::InternalServerError)
        .attach_printable("Get Card Details Failed")
}

pub async fn get_lookup_key_from_locker(
    state: &routes::SessionState,
    payment_token: &str,
    pm: &domain::PaymentMethod,
    merchant_key_store: &domain::MerchantKeyStore,
) -> errors::RouterResult<api::CardDetailFromLocker> {
    let card_detail = get_card_details_from_locker(state, pm).await?;
    let card = card_detail.clone();

    let resp = TempLockerCardSupport::create_payment_method_data_in_temp_locker(
        state,
        payment_token,
        card,
        pm,
        merchant_key_store,
    )
    .await?;
    Ok(resp)
}

async fn get_masked_bank_details(
    pm: &domain::PaymentMethod,
) -> errors::RouterResult<Option<MaskedBankDetails>> {
    let payment_method_data = pm
        .payment_method_data
        .clone()
        .map(|x| x.into_inner().expose())
        .map(
            |v| -> Result<PaymentMethodsData, error_stack::Report<errors::ApiErrorResponse>> {
                v.parse_value::<PaymentMethodsData>("PaymentMethodsData")
                    .change_context(errors::StorageError::DeserializationFailed)
                    .change_context(errors::ApiErrorResponse::InternalServerError)
                    .attach_printable("Failed to deserialize Payment Method Auth config")
            },
        )
        .transpose()?;

    match payment_method_data {
        Some(pmd) => match pmd {
            PaymentMethodsData::Card(_) => Ok(None),
            PaymentMethodsData::BankDetails(bank_details) => Ok(Some(MaskedBankDetails {
                mask: bank_details.mask,
            })),
        },
        None => Err(report!(errors::ApiErrorResponse::InternalServerError))
            .attach_printable("Unable to fetch payment method data"),
    }
}

async fn get_bank_account_connector_details(
    pm: &domain::PaymentMethod,
) -> errors::RouterResult<Option<BankAccountTokenData>> {
    let payment_method_data = pm
        .payment_method_data
        .clone()
        .map(|x| x.into_inner().expose())
        .map(
            |v| -> Result<PaymentMethodsData, error_stack::Report<errors::ApiErrorResponse>> {
                v.parse_value::<PaymentMethodsData>("PaymentMethodsData")
                    .change_context(errors::StorageError::DeserializationFailed)
                    .change_context(errors::ApiErrorResponse::InternalServerError)
                    .attach_printable("Failed to deserialize Payment Method Auth config")
            },
        )
        .transpose()?;

    match payment_method_data {
        Some(pmd) => match pmd {
            PaymentMethodsData::Card(_) => Err(errors::ApiErrorResponse::UnprocessableEntity {
                message: "Card is not a valid entity".to_string(),
            }
            .into()),
            PaymentMethodsData::BankDetails(bank_details) => {
                let connector_details = bank_details
                    .connector_details
                    .first()
                    .ok_or(errors::ApiErrorResponse::InternalServerError)?;

                let pm_type = pm
                    .payment_method_type
                    .get_required_value("payment_method_type")
                    .attach_printable("PaymentMethodType not found")?;

                let pm = pm
                    .payment_method
                    .get_required_value("payment_method")
                    .attach_printable("PaymentMethod not found")?;

                let token_data = BankAccountTokenData {
                    payment_method_type: pm_type,
                    payment_method: pm,
                    connector_details: connector_details.clone(),
                };

                Ok(Some(token_data))
            }
        },
        None => Ok(None),
    }
}

#[cfg(all(feature = "v2", feature = "customer_v2"))]
pub async fn set_default_payment_method(
    _state: &routes::SessionState,
    _merchant_id: &id_type::MerchantId,
    _key_store: domain::MerchantKeyStore,
    _customer_id: &id_type::CustomerId,
    _payment_method_id: String,
    _storage_scheme: MerchantStorageScheme,
) -> errors::RouterResponse<CustomerDefaultPaymentMethodResponse> {
    todo!()
}

#[cfg(all(any(feature = "v1", feature = "v2"), not(feature = "customer_v2")))]
pub async fn set_default_payment_method(
    state: &routes::SessionState,
    merchant_id: &id_type::MerchantId,
    key_store: domain::MerchantKeyStore,
    customer_id: &id_type::CustomerId,
    payment_method_id: String,
    storage_scheme: MerchantStorageScheme,
) -> errors::RouterResponse<CustomerDefaultPaymentMethodResponse> {
    let db = &*state.store;
    let key_manager_state = &state.into();
    // check for the customer
    // TODO: customer need not be checked again here, this function can take an optional customer and check for existence of customer based on the optional value
    let customer = db
        .find_customer_by_customer_id_merchant_id(
            key_manager_state,
            customer_id,
            merchant_id,
            &key_store,
            storage_scheme,
        )
        .await
        .to_not_found_response(errors::ApiErrorResponse::CustomerNotFound)?;
    // check for the presence of payment_method
    let payment_method = db
        .find_payment_method(
            &(state.into()),
            &key_store,
            &payment_method_id,
            storage_scheme,
        )
        .await
        .to_not_found_response(errors::ApiErrorResponse::PaymentMethodNotFound)?;
    let pm = payment_method
        .payment_method
        .get_required_value("payment_method")?;

    utils::when(
        &payment_method.customer_id != customer_id || payment_method.merchant_id != *merchant_id,
        || {
            Err(errors::ApiErrorResponse::PreconditionFailed {
                message: "The payment_method_id is not valid".to_string(),
            })
        },
    )?;

    utils::when(
        Some(payment_method_id.clone()) == customer.default_payment_method_id,
        || {
            Err(errors::ApiErrorResponse::PreconditionFailed {
                message: "Payment Method is already set as default".to_string(),
            })
        },
    )?;

    let customer_id = customer.customer_id.clone();

    let customer_update = CustomerUpdate::UpdateDefaultPaymentMethod {
        default_payment_method_id: Some(Some(payment_method_id.to_owned())),
    };
    // update the db with the default payment method id

    let updated_customer_details = db
        .update_customer_by_customer_id_merchant_id(
            key_manager_state,
            customer_id.to_owned(),
            merchant_id.to_owned(),
            customer,
            customer_update,
            &key_store,
            storage_scheme,
        )
        .await
        .change_context(errors::ApiErrorResponse::InternalServerError)
        .attach_printable("Failed to update the default payment method id for the customer")?;

    let resp = CustomerDefaultPaymentMethodResponse {
        default_payment_method_id: updated_customer_details.default_payment_method_id,
        customer_id,
        payment_method_type: payment_method.payment_method_type,
        payment_method: pm,
    };

    Ok(services::ApplicationResponse::Json(resp))
}

pub async fn update_last_used_at(
    payment_method: &domain::PaymentMethod,
    state: &routes::SessionState,
    storage_scheme: MerchantStorageScheme,
    key_store: &domain::MerchantKeyStore,
) -> errors::RouterResult<()> {
    let update_last_used = storage::PaymentMethodUpdate::LastUsedUpdate {
        last_used_at: common_utils::date_time::now(),
    };

    state
        .store
        .update_payment_method(
            &(state.into()),
            key_store,
            payment_method.clone(),
            update_last_used,
            storage_scheme,
        )
        .await
        .change_context(errors::ApiErrorResponse::InternalServerError)
        .attach_printable("Failed to update the last_used_at in db")?;

    Ok(())
}
#[cfg(feature = "payouts")]
pub async fn get_bank_from_hs_locker(
    state: &routes::SessionState,
    key_store: &domain::MerchantKeyStore,
    temp_token: Option<&String>,
    customer_id: &id_type::CustomerId,
    merchant_id: &id_type::MerchantId,
    token_ref: &str,
) -> errors::RouterResult<api::BankPayout> {
    let payment_method = get_payment_method_from_hs_locker(
        state,
        key_store,
        customer_id,
        merchant_id,
        token_ref,
        None,
    )
    .await
    .change_context(errors::ApiErrorResponse::InternalServerError)
    .attach_printable("Error getting payment method from locker")?;
    let pm_parsed: api::PayoutMethodData = payment_method
        .peek()
        .to_string()
        .parse_struct("PayoutMethodData")
        .change_context(errors::ApiErrorResponse::InternalServerError)?;
    match &pm_parsed {
        api::PayoutMethodData::Bank(bank) => {
            if let Some(token) = temp_token {
                vault::Vault::store_payout_method_data_in_locker(
                    state,
                    Some(token.clone()),
                    &pm_parsed,
                    Some(customer_id.to_owned()),
                    key_store,
                )
                .await
                .change_context(errors::ApiErrorResponse::InternalServerError)
                .attach_printable("Error storing payout method data in temporary locker")?;
            }
            Ok(bank.to_owned())
        }
        api::PayoutMethodData::Card(_) => Err(errors::ApiErrorResponse::InvalidRequestData {
            message: "Expected bank details, found card details instead".to_string(),
        }
        .into()),
        api::PayoutMethodData::Wallet(_) => Err(errors::ApiErrorResponse::InvalidRequestData {
            message: "Expected bank details, found wallet details instead".to_string(),
        }
        .into()),
    }
}

pub struct TempLockerCardSupport;

impl TempLockerCardSupport {
    #[instrument(skip_all)]
    async fn create_payment_method_data_in_temp_locker(
        state: &routes::SessionState,
        payment_token: &str,
        card: api::CardDetailFromLocker,
        pm: &domain::PaymentMethod,
        merchant_key_store: &domain::MerchantKeyStore,
    ) -> errors::RouterResult<api::CardDetailFromLocker> {
        let card_number = card.card_number.clone().get_required_value("card_number")?;
        let card_exp_month = card
            .expiry_month
            .clone()
            .expose_option()
            .get_required_value("expiry_month")?;
        let card_exp_year = card
            .expiry_year
            .clone()
            .expose_option()
            .get_required_value("expiry_year")?;
        let card_holder_name = card
            .card_holder_name
            .clone()
            .expose_option()
            .unwrap_or_default();
        let value1 = payment_methods::mk_card_value1(
            card_number,
            card_exp_year,
            card_exp_month,
            Some(card_holder_name),
            None,
            None,
            None,
        )
        .change_context(errors::ApiErrorResponse::InternalServerError)
        .attach_printable("Error getting Value1 for locker")?;
        let value2 = payment_methods::mk_card_value2(
            None,
            None,
            None,
            Some(pm.customer_id.clone()),
            Some(pm.get_id().to_string()),
        )
        .change_context(errors::ApiErrorResponse::InternalServerError)
        .attach_printable("Error getting Value2 for locker")?;

        let value1 = vault::VaultPaymentMethod::Card(value1);
        let value2 = vault::VaultPaymentMethod::Card(value2);

        let value1 = value1
            .encode_to_string_of_json()
            .change_context(errors::ApiErrorResponse::InternalServerError)
            .attach_printable("Wrapped value1 construction failed when saving card to locker")?;

        let value2 = value2
            .encode_to_string_of_json()
            .change_context(errors::ApiErrorResponse::InternalServerError)
            .attach_printable("Wrapped value2 construction failed when saving card to locker")?;

        let lookup_key = vault::create_tokenize(
            state,
            value1,
            Some(value2),
            payment_token.to_string(),
            merchant_key_store.key.get_inner(),
        )
        .await?;
        vault::add_delete_tokenized_data_task(
            &*state.store,
            &lookup_key,
            enums::PaymentMethod::Card,
        )
        .await?;
        metrics::TOKENIZED_DATA_COUNT.add(&metrics::CONTEXT, 1, &[]);
        metrics::TASKS_ADDED_COUNT.add(
            &metrics::CONTEXT,
            1,
            &add_attributes([("flow", "DeleteTokenizeData")]),
        );
        Ok(card)
    }
}

#[cfg(all(
    any(feature = "v2", feature = "v1"),
    not(feature = "payment_methods_v2")
))]
#[instrument(skip_all)]
pub async fn retrieve_payment_method(
    state: routes::SessionState,
    pm: api::PaymentMethodId,
    key_store: domain::MerchantKeyStore,
    merchant_account: domain::MerchantAccount,
) -> errors::RouterResponse<api::PaymentMethodResponse> {
    let db = state.store.as_ref();
    let pm = db
        .find_payment_method(
            &((&state).into()),
            &key_store,
            &pm.payment_method_id,
            merchant_account.storage_scheme,
        )
        .await
        .to_not_found_response(errors::ApiErrorResponse::PaymentMethodNotFound)?;

    let card = if pm.payment_method == Some(enums::PaymentMethod::Card) {
        let card_detail = if state.conf.locker.locker_enabled {
            let card = get_card_from_locker(
                &state,
                &pm.customer_id,
                &pm.merchant_id,
                pm.locker_id.as_ref().unwrap_or(&pm.payment_method_id),
            )
            .await
            .change_context(errors::ApiErrorResponse::InternalServerError)
            .attach_printable("Error getting card from card vault")?;
            payment_methods::get_card_detail(&pm, card)
                .change_context(errors::ApiErrorResponse::InternalServerError)
                .attach_printable("Failed while getting card details from locker")?
        } else {
            get_card_details_without_locker_fallback(&pm, &state).await?
        };
        Some(card_detail)
    } else {
        None
    };
    Ok(services::ApplicationResponse::Json(
        api::PaymentMethodResponse {
            merchant_id: pm.merchant_id,
            customer_id: Some(pm.customer_id),
            payment_method_id: pm.payment_method_id,
            payment_method: pm.payment_method,
            payment_method_type: pm.payment_method_type,
            #[cfg(feature = "payouts")]
            bank_transfer: None,
            card,
            metadata: pm.metadata,
            created: Some(pm.created_at),
            recurring_enabled: false,
            installment_payment_enabled: false,
            payment_experience: Some(vec![api_models::enums::PaymentExperience::RedirectToUrl]),
            last_used_at: Some(pm.last_used_at),
            client_secret: pm.client_secret,
        },
    ))
}

#[cfg(all(feature = "v2", feature = "payment_methods_v2"))]
#[instrument(skip_all)]
pub async fn retrieve_payment_method(
    state: routes::SessionState,
    pm: api::PaymentMethodId,
    key_store: domain::MerchantKeyStore,
    merchant_account: domain::MerchantAccount,
) -> errors::RouterResponse<api::PaymentMethodResponse> {
    let db = state.store.as_ref();
    let pm = db
        .find_payment_method(
            &((&state).into()),
            &key_store,
            &pm.payment_method_id,
            merchant_account.storage_scheme,
        )
        .await
        .to_not_found_response(errors::ApiErrorResponse::PaymentMethodNotFound)?;

    let card = if pm.payment_method == Some(enums::PaymentMethod::Card) {
        let card_detail = if state.conf.locker.locker_enabled {
            let card = get_card_from_locker(
                &state,
                &pm.customer_id,
                &pm.merchant_id,
                pm.locker_id.as_ref().unwrap_or(pm.get_id()),
            )
            .await
            .change_context(errors::ApiErrorResponse::InternalServerError)
            .attach_printable("Error getting card from card vault")?;
            payment_methods::get_card_detail(&pm, card)
                .change_context(errors::ApiErrorResponse::InternalServerError)
                .attach_printable("Failed while getting card details from locker")?
        } else {
            get_card_details_without_locker_fallback(&pm, &state).await?
        };
        Some(card_detail)
    } else {
        None
    };
    Ok(services::ApplicationResponse::Json(
        api::PaymentMethodResponse {
            merchant_id: pm.merchant_id.to_owned(),
            customer_id: pm.customer_id.to_owned(),
            payment_method_id: pm.get_id().clone(),
            payment_method: pm.payment_method,
            payment_method_type: pm.payment_method_type,
            metadata: pm.metadata,
            created: Some(pm.created_at),
            recurring_enabled: false,
            payment_method_data: card.clone().map(api::PaymentMethodResponseData::Card),
            last_used_at: Some(pm.last_used_at),
            client_secret: pm.client_secret,
        },
    ))
}

#[cfg(all(
    any(feature = "v2", feature = "v1"),
    not(feature = "payment_methods_v2")
))]
#[instrument(skip_all)]
#[cfg(all(feature = "v2", feature = "customer_v2"))]
pub async fn delete_payment_method(
    _state: routes::SessionState,
    _merchant_account: domain::MerchantAccount,
    _pm_id: api::PaymentMethodId,
    _key_store: domain::MerchantKeyStore,
) -> errors::RouterResponse<api::PaymentMethodDeleteResponse> {
    todo!()
}

#[cfg(all(any(feature = "v1", feature = "v2"), not(feature = "customer_v2")))]
#[instrument(skip_all)]
pub async fn delete_payment_method(
    state: routes::SessionState,
    merchant_account: domain::MerchantAccount,
    pm_id: api::PaymentMethodId,
    key_store: domain::MerchantKeyStore,
) -> errors::RouterResponse<api::PaymentMethodDeleteResponse> {
    let db = state.store.as_ref();
    let key_manager_state = &(&state).into();
    let key = db
        .find_payment_method(
            &((&state).into()),
            &key_store,
            pm_id.payment_method_id.as_str(),
            merchant_account.storage_scheme,
        )
        .await
        .to_not_found_response(errors::ApiErrorResponse::PaymentMethodNotFound)?;

    let customer = db
        .find_customer_by_customer_id_merchant_id(
            key_manager_state,
            &key.customer_id,
            merchant_account.get_id(),
            &key_store,
            merchant_account.storage_scheme,
        )
        .await
        .to_not_found_response(errors::ApiErrorResponse::InternalServerError)
        .attach_printable("Customer not found for the payment method")?;

    if key.payment_method == Some(enums::PaymentMethod::Card) {
        let response = delete_card_from_locker(
            &state,
            &key.customer_id,
            &key.merchant_id,
            key.locker_id.as_ref().unwrap_or(&key.payment_method_id),
        )
        .await?;

        if response.status == "Ok" {
            logger::info!("Card From locker deleted Successfully!");
        } else {
            logger::error!("Error: Deleting Card From Locker!\n{:#?}", response);
            Err(errors::ApiErrorResponse::InternalServerError)?
        }
    }

    db.delete_payment_method_by_merchant_id_payment_method_id(
        &((&state).into()),
        &key_store,
        merchant_account.get_id(),
        pm_id.payment_method_id.as_str(),
    )
    .await
    .to_not_found_response(errors::ApiErrorResponse::PaymentMethodNotFound)?;

    if customer.default_payment_method_id.as_ref() == Some(&pm_id.payment_method_id) {
        let customer_update = CustomerUpdate::UpdateDefaultPaymentMethod {
            default_payment_method_id: Some(None),
        };
        db.update_customer_by_customer_id_merchant_id(
            key_manager_state,
            key.customer_id,
            key.merchant_id,
            customer,
            customer_update,
            &key_store,
            merchant_account.storage_scheme,
        )
        .await
        .change_context(errors::ApiErrorResponse::InternalServerError)
        .attach_printable("Failed to update the default payment method id for the customer")?;
    };

    Ok(services::ApplicationResponse::Json(
        api::PaymentMethodDeleteResponse {
            payment_method_id: key.payment_method_id,
            deleted: true,
        },
    ))
}

#[cfg(all(feature = "v2", feature = "payment_methods_v2"))]
#[instrument(skip_all)]
pub async fn delete_payment_method(
    _state: routes::SessionState,
    _merchant_account: domain::MerchantAccount,
    _pm_id: api::PaymentMethodId,
    _key_store: domain::MerchantKeyStore,
) -> errors::RouterResponse<api::PaymentMethodDeleteResponse> {
    todo!()
}

pub async fn create_encrypted_data<T>(
    state: &routes::SessionState,
    key_store: &domain::MerchantKeyStore,
    data: T,
) -> Result<Encryptable<Secret<serde_json::Value>>, error_stack::Report<errors::StorageError>>
where
    T: Debug + serde::Serialize,
{
    let key = key_store.key.get_inner().peek();
    let identifier = Identifier::Merchant(key_store.merchant_id.clone());
    let key_manager_state: KeyManagerState = state.into();

    let encoded_data = Encode::encode_to_value(&data)
        .change_context(errors::StorageError::SerializationFailed)
        .attach_printable("Unable to encode data")?;

    let secret_data = Secret::<_, masking::WithType>::new(encoded_data);

    let encrypted_data = domain::types::crypto_operation(
        &key_manager_state,
        type_name!(payment_method::PaymentMethod),
        domain::types::CryptoOperation::Encrypt(secret_data),
        identifier.clone(),
        key,
    )
    .await
    .and_then(|val| val.try_into_operation())
    .change_context(errors::StorageError::EncryptionError)
    .attach_printable("Unable to encrypt data")?;

    Ok(encrypted_data)
}

pub async fn list_countries_currencies_for_connector_payment_method(
    state: routes::SessionState,
    req: ListCountriesCurrenciesRequest,
    _profile_id: Option<id_type::ProfileId>,
) -> errors::RouterResponse<ListCountriesCurrenciesResponse> {
    Ok(services::ApplicationResponse::Json(
        list_countries_currencies_for_connector_payment_method_util(
            state.conf.pm_filters.clone(),
            req.connector,
            req.payment_method_type,
        )
        .await,
    ))
}

// This feature will be more efficient as a WASM function rather than as an API.
// So extracting this logic to a separate function so that it can be used in WASM as well.
pub async fn list_countries_currencies_for_connector_payment_method_util(
    connector_filters: settings::ConnectorFilters,
    connector: api_enums::Connector,
    payment_method_type: api_enums::PaymentMethodType,
) -> ListCountriesCurrenciesResponse {
    let payment_method_type =
        settings::PaymentMethodFilterKey::PaymentMethodType(payment_method_type);

    let (currencies, country_codes) = connector_filters
        .0
        .get(&connector.to_string())
        .and_then(|filter| filter.0.get(&payment_method_type))
        .map(|filter| (filter.currency.clone(), filter.country.clone()))
        .unwrap_or_else(|| {
            connector_filters
                .0
                .get("default")
                .and_then(|filter| filter.0.get(&payment_method_type))
                .map_or((None, None), |filter| {
                    (filter.currency.clone(), filter.country.clone())
                })
        });

    let currencies =
        currencies.unwrap_or_else(|| api_enums::Currency::iter().collect::<HashSet<_>>());
    let country_codes =
        country_codes.unwrap_or_else(|| api_enums::CountryAlpha2::iter().collect::<HashSet<_>>());

    ListCountriesCurrenciesResponse {
        currencies,
        countries: country_codes
            .into_iter()
            .map(|country_code| CountryCodeWithName {
                code: country_code,
                name: common_enums::Country::from_alpha2(country_code),
            })
            .collect(),
    }
}<|MERGE_RESOLUTION|>--- conflicted
+++ resolved
@@ -2809,11 +2809,6 @@
     )
     .await?;
 
-<<<<<<< HEAD
-    // filter out connectors based on the business country
-    let filtered_mcas =
-        helpers::filter_mca_based_on_business_profile(all_mcas.clone(), profile_id.as_deref());
-=======
     let profile_id = profile_id
         .clone()
         .get_required_value("profile_id")
@@ -2827,7 +2822,6 @@
         &profile_id,
         ConnectorType::PaymentProcessor,
     );
->>>>>>> db04ded4
 
     logger::debug!(mca_before_filtering=?filtered_mcas);
 
