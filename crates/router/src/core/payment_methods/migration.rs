<<<<<<< HEAD
use crate::core::payment_methods::cards::migrate_payment_method;
use crate::types::api::routing::api_enums;
use crate::types::{api, domain};
use crate::{core::errors, routes, services};
use actix_multipart::form::MultipartForm;
use actix_multipart::form::bytes::Bytes;
=======
use std::collections::HashMap;

use actix_multipart::form::{bytes::Bytes, text::Text, MultipartForm};
>>>>>>> c21cbfe9
use api_models::payment_methods::{
    MigrateCardDetail, PaymentsMandateReference, PaymentsMandateReferenceRecord,
};
use common_utils::id_type;
use csv::Reader;
use masking::Secret;
use rdkafka::message::ToBytes;
<<<<<<< HEAD
use std::collections::HashMap;
=======

use crate::{
    core::{errors, payment_methods::cards::migrate_payment_method},
    routes, services,
    types::{api, api::routing::api_enums, domain},
};
>>>>>>> c21cbfe9

#[derive(Debug, Clone, serde::Deserialize, serde::Serialize)]
pub struct PaymentMethodRecord {
    pub id : Option<i64>,
    pub customer_id: common_utils::id_type::CustomerId,
    pub name: Option<Secret<String>>,
    pub email: Option<common_utils::pii::Email>,
    pub phone: Option<Secret<String>>,
    pub phone_country_code: Option<String>,
    pub merchant_id: String,
    pub payment_method: Option<api_enums::PaymentMethod>,
    pub payment_method_type: Option<api_enums::PaymentMethodType>,
    pub nick_name: Secret<String>,
    pub payment_instrument_id: String,
    pub card_number_masked: Secret<String>,
    pub card_expiry_month: Secret<String>,
    pub card_expiry_year: Secret<String>,
    pub card_scheme: Option<String>,
    pub original_transaction_id: String,
    pub billing_address_zip: Secret<String>,
    pub billing_address_state: Secret<String>,
    pub billing_address_first_name: Secret<String>,
    pub billing_address_last_name: Secret<String>,
    pub billing_address_city: String,
    pub billing_address_country: Option<api_enums::CountryAlpha2>,
    pub billing_address_line1: Secret<String>,
    pub billing_address_line2: Option<Secret<String>>,
    pub billing_address_line3: Option<Secret<String>>,
    pub raw_card_number: Option<Secret<String>>,
    pub merchant_connector_id: String,
    pub original_transaction_amount: Option<i64>,
    pub original_transaction_currency: Option<common_enums::Currency>,
}

#[derive(Debug, Default, serde::Serialize)]
pub struct PaymentMethodMigrationResponse {
    pub line_number: Option<i64>,
    #[serde(skip_serializing_if = "Option::is_none")]
    pub payment_method_id: Option<String>,
    #[serde(skip_serializing_if = "Option::is_none")]
    pub payment_method: Option<api_enums::PaymentMethod>,
    #[serde(skip_serializing_if = "Option::is_none")]
    pub payment_method_type: Option<api_enums::PaymentMethodType>,
    pub customer_id: Option<id_type::CustomerId>,
    pub migration_status: MigrationStatus,
    #[serde(skip_serializing_if = "Option::is_none")]
    pub migration_error: Option<String>,
    pub card_number_masked: Option<Secret<String>>,
}

#[derive(Debug, Default, serde::Serialize)]
pub enum MigrationStatus {
    Success,
    #[default]
    Failed,
}

type PaymentMethodMigrationResponseType = (
    errors::RouterResponse<api::PaymentMethodResponse>,
    PaymentMethodRecord,
);
impl From<PaymentMethodMigrationResponseType> for PaymentMethodMigrationResponse {
    fn from(
        (response, record): PaymentMethodMigrationResponseType,
    ) -> PaymentMethodMigrationResponse {
        match response {
            Ok(services::api::ApplicationResponse::Json(res)) => PaymentMethodMigrationResponse {
                payment_method_id: Some(res.payment_method_id),
                payment_method: res.payment_method,
                payment_method_type: res.payment_method_type,
                customer_id: res.customer_id,
                migration_status: MigrationStatus::Success,
                migration_error: None,
                card_number_masked: Some(record.card_number_masked),
                line_number: record.id,
            },
            Err(e) => PaymentMethodMigrationResponse {
                customer_id: Some(record.customer_id),
                migration_status: MigrationStatus::Failed,
                migration_error: Some(e.to_string()),
                card_number_masked: Some(record.card_number_masked),
                line_number: record.id,
                ..PaymentMethodMigrationResponse::default()
            },
            _ => PaymentMethodMigrationResponse {
                customer_id: Some(record.customer_id),
                migration_status: MigrationStatus::Failed,
                migration_error: Some("Failed to migrate payment method".to_string()),
                card_number_masked: Some(record.card_number_masked),
                line_number: record.id,
                ..PaymentMethodMigrationResponse::default()
            },
<<<<<<< HEAD
=======
            Err(e) => PaymentMethodMigrationResponse {
                customer_id: Some(record.customer_id),
                migration_status: MigrationStatus::Failed,
                migration_error: Some(e.to_string()),
                card_number_masked: Some(record.card_number_masked),
                ..PaymentMethodMigrationResponse::default()
            },
            _ => PaymentMethodMigrationResponse {
                customer_id: Some(record.customer_id),
                migration_status: MigrationStatus::Failed,
                migration_error: Some("Failed to migrate payment method".to_string()),
                card_number_masked: Some(record.card_number_masked),
                ..PaymentMethodMigrationResponse::default()
            },
>>>>>>> c21cbfe9
        }
    }
}

impl From<PaymentMethodRecord> for api::PaymentMethodMigrate {
    fn from(record: PaymentMethodRecord) -> api::PaymentMethodMigrate {
        let mut mandate_reference = HashMap::new();
        mandate_reference.insert(
            record.merchant_connector_id,
            PaymentsMandateReferenceRecord {
                connector_mandate_id: record.payment_instrument_id,
                payment_method_type: record.payment_method_type,
                original_payment_authorized_amount: record.original_transaction_amount,
                original_payment_authorized_currency: record.original_transaction_currency,
            },
        );
        api::PaymentMethodMigrate {
            merchant_id: record.merchant_id,
            customer_id: Some(record.customer_id),
            card: Some(MigrateCardDetail {
                card_number: record.raw_card_number.unwrap_or(record.card_number_masked),
                card_exp_month: record.card_expiry_month,
                card_exp_year: record.card_expiry_year,
                card_holder_name: record.name,
                card_network: None,
                card_type: None,
                card_issuer: None,
                card_issuing_country: None,
                nick_name: Some(record.nick_name),
            }),
            payment_method: record.payment_method.into(),
            payment_method_type: record.payment_method_type.into(),
            payment_method_issuer: None,
            billing: Some(api::Address {
                address: Some(api::AddressDetails {
                    city: Some(record.billing_address_city),
                    country: record.billing_address_country,
                    line1: Some(record.billing_address_line1),
                    line2: record.billing_address_line2,
                    state: Some(record.billing_address_state),
                    line3: record.billing_address_line3,
                    zip: Some(record.billing_address_zip),
                    first_name: Some(record.billing_address_first_name),
                    last_name: Some(record.billing_address_last_name),
                }),
                phone: Some(api::PhoneDetails {
                    number: record.phone,
                    country_code: record.phone_country_code,
                }),
                email: record.email.into(),
            }),
            connector_mandate_details: Some(PaymentsMandateReference(mandate_reference)),
            metadata: None,
            payment_method_issuer_code: None,
            card_network: None,
            bank_transfer: None,
            wallet: None,
            payment_method_data: None,
            network_transaction_id: record.original_transaction_id.into(),
        }
    }
}

impl From<PaymentMethodRecord> for api::CustomerRequest {
    fn from(record: PaymentMethodRecord) -> api::CustomerRequest {
        api::CustomerRequest {
            customer_id: Some(record.customer_id),
            merchant_id: record.merchant_id,
            name: record.name,
            email: record.email,
            phone: record.phone,
            description: None,
            phone_country_code: record.phone_country_code,
            address: Some(api::AddressDetails {
                city: Some(record.billing_address_city),
                country: record.billing_address_country,
                line1: Some(record.billing_address_line1),
                line2: record.billing_address_line2,
                state: Some(record.billing_address_state),
                line3: record.billing_address_line3,
                zip: Some(record.billing_address_zip),
                first_name: Some(record.billing_address_first_name),
                last_name: Some(record.billing_address_last_name),
            }),
            metadata: None,
        }
    }
}

pub async fn migrate_payment_methods(
    state: routes::SessionState,
    payment_methods: Vec<PaymentMethodRecord>,
    merchant_id: &str,
    merchant_account: &domain::MerchantAccount,
    key_store: &domain::MerchantKeyStore,
) -> errors::RouterResponse<Vec<PaymentMethodMigrationResponse>> {
    let mut result = Vec::new();
    for record in payment_methods {
        let res = migrate_payment_method(
            state.clone(),
            record.clone().into(),
            merchant_id,
            merchant_account,
            key_store,
        )
        .await;
        result.push((res, record).into());
    }
    return Ok(services::api::ApplicationResponse::Json(result));
}

#[derive(Debug, MultipartForm)]
pub struct PaymentMethodsMigrateForm {
    #[multipart(limit = "1MB")]
    pub file: Bytes,
}

fn parse_csv(data: &[u8]) -> csv::Result<Vec<PaymentMethodRecord>> {
    let mut csv_reader = Reader::from_reader(data);
    let mut records = Vec::new();
    let mut id_counter = 0;
    for result in csv_reader.deserialize() {
        let mut record: PaymentMethodRecord = result?;
        id_counter += 1;
        record.id = Some(id_counter);
        records.push(record);
    }
    Ok(records)
}
pub fn get_payment_method_records(
    form: PaymentMethodsMigrateForm,
) -> Result<(String, Vec<PaymentMethodRecord>), errors::ApiErrorResponse> {
    match parse_csv(form.file.data.to_bytes()) {
<<<<<<< HEAD
        Ok(records) => {
            if let Some(first_record) = records.first() {
                if records
                    .iter()
                    .all(|merchant_id| merchant_id.merchant_id == first_record.merchant_id)
                {
                    Ok((first_record.merchant_id.clone(), records))
                } else {
                    Err(errors::ApiErrorResponse::PreconditionFailed {
                        message: "Only one merchant id can be updated at a time".to_string(),
                    }
                    .into())
                }
            } else {
                Err(errors::ApiErrorResponse::PreconditionFailed {
                    message: "No records found".to_string(),
                }
                .into())
            }
        }
=======
        Ok(parsed_records) => Ok(parsed_records
            .iter()
            .map(|r| PaymentMethodRecord {
                merchant_id: form.merchant_id.clone(),
                merchant_connector_id: merchant_connector_id
                    .clone()
                    .unwrap_or(r.merchant_connector_id.clone()),
                ..r.clone()
            })
            .collect()),
>>>>>>> c21cbfe9
        Err(e) => Err(errors::ApiErrorResponse::PreconditionFailed {
            message: e.to_string(),
        }
        .into()),
    }
}<|MERGE_RESOLUTION|>--- conflicted
+++ resolved
@@ -1,15 +1,6 @@
-<<<<<<< HEAD
-use crate::core::payment_methods::cards::migrate_payment_method;
-use crate::types::api::routing::api_enums;
-use crate::types::{api, domain};
-use crate::{core::errors, routes, services};
-use actix_multipart::form::MultipartForm;
-use actix_multipart::form::bytes::Bytes;
-=======
 use std::collections::HashMap;
 
-use actix_multipart::form::{bytes::Bytes, text::Text, MultipartForm};
->>>>>>> c21cbfe9
+use actix_multipart::form::{bytes::Bytes, MultipartForm};
 use api_models::payment_methods::{
     MigrateCardDetail, PaymentsMandateReference, PaymentsMandateReferenceRecord,
 };
@@ -17,21 +8,16 @@
 use csv::Reader;
 use masking::Secret;
 use rdkafka::message::ToBytes;
-<<<<<<< HEAD
-use std::collections::HashMap;
-=======
 
 use crate::{
     core::{errors, payment_methods::cards::migrate_payment_method},
     routes, services,
     types::{api, api::routing::api_enums, domain},
 };
->>>>>>> c21cbfe9
 
 #[derive(Debug, Clone, serde::Deserialize, serde::Serialize)]
 pub struct PaymentMethodRecord {
-    pub id : Option<i64>,
-    pub customer_id: common_utils::id_type::CustomerId,
+    pub customer_id: id_type::CustomerId,
     pub name: Option<Secret<String>>,
     pub email: Option<common_utils::pii::Email>,
     pub phone: Option<Secret<String>>,
@@ -59,6 +45,7 @@
     pub merchant_connector_id: String,
     pub original_transaction_amount: Option<i64>,
     pub original_transaction_currency: Option<common_enums::Currency>,
+    pub line_number: Option<i64>,
 }
 
 #[derive(Debug, Default, serde::Serialize)]
@@ -89,59 +76,53 @@
     PaymentMethodRecord,
 );
 impl From<PaymentMethodMigrationResponseType> for PaymentMethodMigrationResponse {
-    fn from(
-        (response, record): PaymentMethodMigrationResponseType,
-    ) -> PaymentMethodMigrationResponse {
+    fn from((response, record): PaymentMethodMigrationResponseType) -> Self {
         match response {
-            Ok(services::api::ApplicationResponse::Json(res)) => PaymentMethodMigrationResponse {
-                payment_method_id: Some(res.payment_method_id),
-                payment_method: res.payment_method,
-                payment_method_type: res.payment_method_type,
-                customer_id: res.customer_id,
-                migration_status: MigrationStatus::Success,
-                migration_error: None,
-                card_number_masked: Some(record.card_number_masked),
-                line_number: record.id,
-            },
-            Err(e) => PaymentMethodMigrationResponse {
+            Ok(services::api::ApplicationResponse::Json(res)) => {
+                let mut response = Self {
+                    payment_method_id: Some(res.payment_method_id),
+                    payment_method: res.payment_method,
+                    payment_method_type: res.payment_method_type,
+                    customer_id: res.customer_id,
+                    migration_status: MigrationStatus::Success,
+                    migration_error: None,
+                    card_number_masked: Some(record.card_number_masked),
+                    line_number: record.line_number,
+                };
+                if record.original_transaction_amount.is_none()
+                    || record.original_transaction_currency.is_none()
+                {
+                    if let Some(api_enums::CardNetwork::Discover) =
+                        res.card.and_then(|c| c.card_network)
+                    {
+                        response.migration_status = MigrationStatus::Failed;
+                        response.migration_error = Some("Recurring payments with Discover cards requires original_transaction_amount and original_transaction_currency. please update the details".to_string());
+                    }
+                }
+                response
+            }
+            Err(e) => Self {
                 customer_id: Some(record.customer_id),
                 migration_status: MigrationStatus::Failed,
                 migration_error: Some(e.to_string()),
                 card_number_masked: Some(record.card_number_masked),
-                line_number: record.id,
-                ..PaymentMethodMigrationResponse::default()
+                line_number: record.line_number,
+                ..Self::default()
             },
-            _ => PaymentMethodMigrationResponse {
+            _ => Self {
                 customer_id: Some(record.customer_id),
                 migration_status: MigrationStatus::Failed,
                 migration_error: Some("Failed to migrate payment method".to_string()),
                 card_number_masked: Some(record.card_number_masked),
-                line_number: record.id,
-                ..PaymentMethodMigrationResponse::default()
+                line_number: record.line_number,
+                ..Self::default()
             },
-<<<<<<< HEAD
-=======
-            Err(e) => PaymentMethodMigrationResponse {
-                customer_id: Some(record.customer_id),
-                migration_status: MigrationStatus::Failed,
-                migration_error: Some(e.to_string()),
-                card_number_masked: Some(record.card_number_masked),
-                ..PaymentMethodMigrationResponse::default()
-            },
-            _ => PaymentMethodMigrationResponse {
-                customer_id: Some(record.customer_id),
-                migration_status: MigrationStatus::Failed,
-                migration_error: Some("Failed to migrate payment method".to_string()),
-                card_number_masked: Some(record.card_number_masked),
-                ..PaymentMethodMigrationResponse::default()
-            },
->>>>>>> c21cbfe9
         }
     }
 }
 
 impl From<PaymentMethodRecord> for api::PaymentMethodMigrate {
-    fn from(record: PaymentMethodRecord) -> api::PaymentMethodMigrate {
+    fn from(record: PaymentMethodRecord) -> Self {
         let mut mandate_reference = HashMap::new();
         mandate_reference.insert(
             record.merchant_connector_id,
@@ -152,7 +133,7 @@
                 original_payment_authorized_currency: record.original_transaction_currency,
             },
         );
-        api::PaymentMethodMigrate {
+        Self {
             merchant_id: record.merchant_id,
             customer_id: Some(record.customer_id),
             card: Some(MigrateCardDetail {
@@ -166,8 +147,8 @@
                 card_issuing_country: None,
                 nick_name: Some(record.nick_name),
             }),
-            payment_method: record.payment_method.into(),
-            payment_method_type: record.payment_method_type.into(),
+            payment_method: record.payment_method,
+            payment_method_type: record.payment_method_type,
             payment_method_issuer: None,
             billing: Some(api::Address {
                 address: Some(api::AddressDetails {
@@ -185,7 +166,7 @@
                     number: record.phone,
                     country_code: record.phone_country_code,
                 }),
-                email: record.email.into(),
+                email: record.email,
             }),
             connector_mandate_details: Some(PaymentsMandateReference(mandate_reference)),
             metadata: None,
@@ -200,8 +181,8 @@
 }
 
 impl From<PaymentMethodRecord> for api::CustomerRequest {
-    fn from(record: PaymentMethodRecord) -> api::CustomerRequest {
-        api::CustomerRequest {
+    fn from(record: PaymentMethodRecord) -> Self {
+        Self {
             customer_id: Some(record.customer_id),
             merchant_id: record.merchant_id,
             name: record.name,
@@ -236,15 +217,15 @@
     for record in payment_methods {
         let res = migrate_payment_method(
             state.clone(),
-            record.clone().into(),
+            api::PaymentMethodMigrate::from(record.clone()),
             merchant_id,
             merchant_account,
             key_store,
         )
         .await;
-        result.push((res, record).into());
-    }
-    return Ok(services::api::ApplicationResponse::Json(result));
+        result.push(PaymentMethodMigrationResponse::from((res, record)));
+    }
+    Ok(services::api::ApplicationResponse::Json(result))
 }
 
 #[derive(Debug, MultipartForm)]
@@ -260,7 +241,7 @@
     for result in csv_reader.deserialize() {
         let mut record: PaymentMethodRecord = result?;
         id_counter += 1;
-        record.id = Some(id_counter);
+        record.line_number = Some(id_counter);
         records.push(record);
     }
     Ok(records)
@@ -269,7 +250,6 @@
     form: PaymentMethodsMigrateForm,
 ) -> Result<(String, Vec<PaymentMethodRecord>), errors::ApiErrorResponse> {
     match parse_csv(form.file.data.to_bytes()) {
-<<<<<<< HEAD
         Ok(records) => {
             if let Some(first_record) = records.first() {
                 if records
@@ -280,31 +260,16 @@
                 } else {
                     Err(errors::ApiErrorResponse::PreconditionFailed {
                         message: "Only one merchant id can be updated at a time".to_string(),
-                    }
-                    .into())
+                    })
                 }
             } else {
                 Err(errors::ApiErrorResponse::PreconditionFailed {
                     message: "No records found".to_string(),
-                }
-                .into())
+                })
             }
         }
-=======
-        Ok(parsed_records) => Ok(parsed_records
-            .iter()
-            .map(|r| PaymentMethodRecord {
-                merchant_id: form.merchant_id.clone(),
-                merchant_connector_id: merchant_connector_id
-                    .clone()
-                    .unwrap_or(r.merchant_connector_id.clone()),
-                ..r.clone()
-            })
-            .collect()),
->>>>>>> c21cbfe9
         Err(e) => Err(errors::ApiErrorResponse::PreconditionFailed {
             message: e.to_string(),
-        }
-        .into()),
+        }),
     }
 }