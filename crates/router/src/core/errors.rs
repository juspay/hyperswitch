--- conflicted
+++ resolved
@@ -462,9 +462,6 @@
     DisputeWebhookValidationFailed,
     #[error("Outgoing webhook body encoding failed")]
     OutgoingWebhookEncodingFailed,
-<<<<<<< HEAD
-}
-=======
 }
 
 #[cfg(feature = "detailed_errors")]
@@ -509,5 +506,4 @@
     }
 }
 #[cfg(feature = "detailed_errors")]
-pub use error_stack_parsing::*;
->>>>>>> 31a52d80
+pub use error_stack_parsing::*;