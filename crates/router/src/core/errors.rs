--- conflicted
+++ resolved
@@ -460,13 +460,10 @@
     NotImplemented,
     #[error("Dispute webhook status validation failed")]
     DisputeWebhookValidationFailed,
-<<<<<<< HEAD
+    #[error("Outgoing webhook body encoding failed")]
+    OutgoingWebhookEncodingFailed,
     #[error("Missing required field: {field_name}")]
     MissingRequiredField { field_name: &'static str },
-=======
-    #[error("Outgoing webhook body encoding failed")]
-    OutgoingWebhookEncodingFailed,
->>>>>>> 31a52d80
 }
 
 #[cfg(feature = "detailed_errors")]
