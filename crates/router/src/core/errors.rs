--- conflicted
+++ resolved
@@ -498,13 +498,10 @@
     ProcessTrackerCreationError,
     #[error("Failed to get the response from process tracker")]
     ProcessTrackerResponseError,
-<<<<<<< HEAD
+    #[error("Billing connector psync call failed")]
+    BillingConnectorPaymentsSyncFailed,
     #[error("Failed to get the retry count for payment intent")]
     RetryCountFetchFailed,
     #[error("Failed to get the billing threshold retry count")]
     BillingThresholdRetryCountFetchFailed,
-=======
-    #[error("Billing connector psync call failed")]
-    BillingConnectorPaymentsSyncFailed,
->>>>>>> cfe22694
 }