--- conflicted
+++ resolved
@@ -522,13 +522,10 @@
     RetryCountFetchFailed,
     #[error("Failed to get the billing threshold retry count")]
     BillingThresholdRetryCountFetchFailed,
-<<<<<<< HEAD
     #[error("Failed to get the retry algorithm type")]
     RetryAlgorithmTypeNotFound,
     #[error("Failed to update the retry algorithm type")]
     RetryAlgorithmUpdationFailed,
-=======
     #[error("Failed to create the revenue recovery attempt data")]
     RevenueRecoveryAttemptDataCreateFailed,
->>>>>>> 288da4e4
 }