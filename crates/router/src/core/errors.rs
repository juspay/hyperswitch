--- conflicted
+++ resolved
@@ -5,16 +5,9 @@
 
 use std::fmt::Display;
 
-<<<<<<< HEAD
 use actix_web::{body::BoxBody, ResponseError};
 pub use common_utils::errors::{CustomResult, ParsingError, ValidationError};
-=======
-use actix_web::{body::BoxBody, http::StatusCode, ResponseError};
-use common_utils::errors::ErrorSwitch;
-pub use common_utils::errors::{CustomResult, ParsingError, ValidationError};
-use config::ConfigError;
 pub use data_models::errors::StorageError as DataStorageError;
->>>>>>> abc736bb
 use diesel_models::errors as storage_errors;
 pub use redis_interface::errors::RedisError;
 use scheduler::errors as sch_errors;
@@ -54,136 +47,6 @@
     };
 }
 
-<<<<<<< HEAD
-=======
-#[derive(Debug, thiserror::Error)]
-pub enum StorageError {
-    #[error("DatabaseError: {0:?}")]
-    DatabaseError(error_stack::Report<storage_errors::DatabaseError>),
-    #[error("ValueNotFound: {0}")]
-    ValueNotFound(String),
-    #[error("DuplicateValue: {entity} already exists {key:?}")]
-    DuplicateValue {
-        entity: &'static str,
-        key: Option<String>,
-    },
-    #[error("Timed out while trying to connect to the database")]
-    DatabaseConnectionError,
-    #[error("KV error")]
-    KVError,
-    #[error("Serialization failure")]
-    SerializationFailed,
-    #[error("MockDb error")]
-    MockDbError,
-    #[error("Customer with this id is Redacted")]
-    CustomerRedacted,
-    #[error("Deserialization failure")]
-    DeserializationFailed,
-    #[error("Error while encrypting data")]
-    EncryptionError,
-    #[error("Error while decrypting data from database")]
-    DecryptionError,
-    #[error("RedisError: {0:?}")]
-    RedisError(error_stack::Report<RedisError>),
-}
-
-impl ErrorSwitch<DataStorageError> for StorageError {
-    fn switch(&self) -> DataStorageError {
-        self.into()
-    }
-}
-
-#[allow(clippy::from_over_into)]
-impl Into<DataStorageError> for &StorageError {
-    fn into(self) -> DataStorageError {
-        match self {
-            StorageError::DatabaseError(i) => match i.current_context() {
-                storage_errors::DatabaseError::DatabaseConnectionError => {
-                    DataStorageError::DatabaseConnectionError
-                }
-                // TODO: Update this error type to encompass & propagate the missing type (instead of generic `db value not found`)
-                storage_errors::DatabaseError::NotFound => {
-                    DataStorageError::ValueNotFound(String::from("db value not found"))
-                }
-                // TODO: Update this error type to encompass & propagate the duplicate type (instead of generic `db value not found`)
-                storage_errors::DatabaseError::UniqueViolation => {
-                    DataStorageError::DuplicateValue {
-                        entity: "db entity",
-                        key: None,
-                    }
-                }
-                storage_errors::DatabaseError::NoFieldsToUpdate => {
-                    DataStorageError::DatabaseError("No fields to update".to_string())
-                }
-                storage_errors::DatabaseError::QueryGenerationFailed => {
-                    DataStorageError::DatabaseError("Query generation failed".to_string())
-                }
-                storage_errors::DatabaseError::Others => {
-                    DataStorageError::DatabaseError("Unknown database error".to_string())
-                }
-            },
-            StorageError::ValueNotFound(i) => DataStorageError::ValueNotFound(i.clone()),
-            StorageError::DuplicateValue { entity, key } => DataStorageError::DuplicateValue {
-                entity,
-                key: key.clone(),
-            },
-            StorageError::DatabaseConnectionError => DataStorageError::DatabaseConnectionError,
-            StorageError::KVError => DataStorageError::KVError,
-            StorageError::SerializationFailed => DataStorageError::SerializationFailed,
-            StorageError::MockDbError => DataStorageError::MockDbError,
-            StorageError::CustomerRedacted => DataStorageError::CustomerRedacted,
-            StorageError::DeserializationFailed => DataStorageError::DeserializationFailed,
-            StorageError::EncryptionError => DataStorageError::EncryptionError,
-            StorageError::DecryptionError => DataStorageError::DecryptionError,
-            StorageError::RedisError(i) => match i.current_context() {
-                // TODO: Update this error type to encompass & propagate the missing type (instead of generic `redis value not found`)
-                RedisError::NotFound => {
-                    DataStorageError::ValueNotFound("redis value not found".to_string())
-                }
-                RedisError::JsonSerializationFailed => DataStorageError::SerializationFailed,
-                RedisError::JsonDeserializationFailed => DataStorageError::DeserializationFailed,
-                i => DataStorageError::RedisError(format!("{:?}", i)),
-            },
-        }
-    }
-}
-
-impl From<error_stack::Report<RedisError>> for StorageError {
-    fn from(err: error_stack::Report<RedisError>) -> Self {
-        Self::RedisError(err)
-    }
-}
-
-impl From<error_stack::Report<storage_errors::DatabaseError>> for StorageError {
-    fn from(err: error_stack::Report<storage_errors::DatabaseError>) -> Self {
-        Self::DatabaseError(err)
-    }
-}
-
-impl StorageError {
-    pub fn is_db_not_found(&self) -> bool {
-        match self {
-            Self::DatabaseError(err) => matches!(
-                err.current_context(),
-                storage_errors::DatabaseError::NotFound
-            ),
-            Self::ValueNotFound(_) => true,
-            _ => false,
-        }
-    }
-
-    pub fn is_db_unique_violation(&self) -> bool {
-        match self {
-            Self::DatabaseError(err) => matches!(
-                err.current_context(),
-                storage_errors::DatabaseError::UniqueViolation,
-            ),
-            _ => false,
-        }
-    }
-}
-
->>>>>>> abc736bb
 impl_error_type!(EncryptionError, "Encryption error");
 
 impl From<ring::error::Unspecified> for EncryptionError {
