--- conflicted
+++ resolved
@@ -293,13 +293,10 @@
     MismatchedPaymentData,
     #[error("Failed to parse Wallet token")]
     InvalidWalletToken,
-<<<<<<< HEAD
     #[error("Missing Connector Related Transaction ID")]
     MissingConnectorRelatedTransactionID { id: String },
-=======
     #[error("File Validation failed")]
     FileValidationFailed { reason: String },
->>>>>>> 067dc709
 }
 
 #[derive(Debug, thiserror::Error)]
