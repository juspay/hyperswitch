--- conflicted
+++ resolved
@@ -275,11 +275,7 @@
     WebhookResourceObjectNotFound,
     #[error("Invalid Date/time format")]
     InvalidDateFormat,
-<<<<<<< HEAD
-    #[error("Payment Method data/ Payment Method Type / Payment Experience Mismatch ")]
-=======
-    #[error("Payment Issuer does not match the Payment Data provided")]
->>>>>>> 301736fc
+    #[error("Payment Method data / Payment Method Type / Payment Experience Mismatch ")]
     MismatchedPaymentData,
 }
 
