--- conflicted
+++ resolved
@@ -442,7 +442,8 @@
     DeleteNetworkTokenFailed,
     #[error("Network token service not configured")]
     NetworkTokenizationServiceNotConfigured,
-<<<<<<< HEAD
+    #[error("Failed while calling Network Token Service API")]
+    ApiError,
 }
 
 #[derive(Debug, thiserror::Error)]
@@ -463,8 +464,4 @@
     PaymentMethodCreationFailed,
     #[error("Failed to update the payment method")]
     PaymentMethodUpdationFailed,
-=======
-    #[error("Failed while calling Network Token Service API")]
-    ApiError,
->>>>>>> 90fbb62e
 }