--- conflicted
+++ resolved
@@ -308,13 +308,10 @@
     FileValidationFailed { reason: String },
     #[error("Missing 3DS redirection payload: {field_name}")]
     MissingConnectorRedirectionPayload { field_name: &'static str },
-<<<<<<< HEAD
     #[error("Failed at connector's end with code '{code}'")]
     FailedAtConnector { message: String, code: String },
-=======
     #[error("Payment Method Type not found")]
     MissingPaymentMethodType,
->>>>>>> cb0ca0cc
 }
 
 #[derive(Debug, thiserror::Error)]
