--- conflicted
+++ resolved
@@ -246,15 +246,10 @@
 
 #[derive(Debug, thiserror::Error)]
 pub enum GooglePayDecryptionError {
-<<<<<<< HEAD
-    #[error("Failed to fetch time delta for expiration")]
-    SystemTimeError,
-=======
     #[error("Recipient ID not found")]
     RecipientIdNotFound,
     #[error("Invalid expiration time")]
     InvalidExpirationTime,
->>>>>>> 3da637e6
     #[error("Failed to base64 decode input data")]
     Base64DecodingFailed,
     #[error("Failed to decrypt input data")]
