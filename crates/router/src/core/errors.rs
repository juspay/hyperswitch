pub mod customers_error_response;
pub mod error_handlers;
pub mod transformers;
#[cfg(feature = "olap")]
pub mod user;
pub mod utils;

use std::fmt::Display;

use actix_web::{body::BoxBody, ResponseError};
pub use common_utils::errors::{CustomResult, ParsingError, ValidationError};
use diesel_models::errors as storage_errors;
pub use hyperswitch_domain_models::errors::{
    api_error_response::{ApiErrorResponse, ErrorType, NotImplementedMessage},
    StorageError as DataStorageError,
};
pub use hyperswitch_interfaces::errors::ConnectorError;
pub use redis_interface::errors::RedisError;
use scheduler::errors as sch_errors;
use storage_impl::errors as storage_impl_errors;
#[cfg(feature = "olap")]
pub use user::*;

pub use self::{
    customers_error_response::CustomersErrorResponse,
    sch_errors::*,
    storage_errors::*,
    storage_impl_errors::*,
    utils::{ConnectorErrorExt, StorageErrorExt},
};
use crate::services;
pub type RouterResult<T> = CustomResult<T, ApiErrorResponse>;
pub type RouterResponse<T> = CustomResult<services::ApplicationResponse<T>, ApiErrorResponse>;

pub type ApplicationResult<T> = error_stack::Result<T, ApplicationError>;
pub type ApplicationResponse<T> = ApplicationResult<services::ApplicationResponse<T>>;

pub type CustomerResponse<T> =
    CustomResult<services::ApplicationResponse<T>, CustomersErrorResponse>;

macro_rules! impl_error_display {
    ($st: ident, $arg: tt) => {
        impl Display for $st {
            fn fmt(&self, fmt: &mut std::fmt::Formatter<'_>) -> std::fmt::Result {
                write!(
                    fmt,
                    "{{ error_type: {:?}, error_description: {} }}",
                    self, $arg
                )
            }
        }
    };
}

#[macro_export]
macro_rules! capture_method_not_supported {
    ($connector:expr, $capture_method:expr) => {
        Err(errors::ConnectorError::NotSupported {
            message: format!("{} for selected payment method", $capture_method),
            connector: $connector,
        }
        .into())
    };
    ($connector:expr, $capture_method:expr, $payment_method_type:expr) => {
        Err(errors::ConnectorError::NotSupported {
            message: format!("{} for {}", $capture_method, $payment_method_type),
            connector: $connector,
        }
        .into())
    };
}

#[macro_export]
macro_rules! unimplemented_payment_method {
    ($payment_method:expr, $connector:expr) => {
        errors::ConnectorError::NotImplemented(format!(
            "{} through {}",
            $payment_method, $connector
        ))
    };
    ($payment_method:expr, $flow:expr, $connector:expr) => {
        errors::ConnectorError::NotImplemented(format!(
            "{} {} through {}",
            $payment_method, $flow, $connector
        ))
    };
}

macro_rules! impl_error_type {
    ($name: ident, $arg: tt) => {
        #[derive(Debug)]
        pub struct $name;

        impl_error_display!($name, $arg);

        impl std::error::Error for $name {}
    };
}

impl_error_type!(EncryptionError, "Encryption error");

impl From<ring::error::Unspecified> for EncryptionError {
    fn from(_: ring::error::Unspecified) -> Self {
        Self
    }
}

pub fn http_not_implemented() -> actix_web::HttpResponse<BoxBody> {
    ApiErrorResponse::NotImplemented {
        message: NotImplementedMessage::Default,
    }
    .error_response()
}

#[derive(Debug, thiserror::Error)]
pub enum HealthCheckOutGoing {
    #[error("Outgoing call failed with error: {message}")]
    OutGoingFailed { message: String },
}

#[derive(Debug, thiserror::Error)]
pub enum VaultError {
    #[error("Failed to save card in card vault")]
    SaveCardFailed,
    #[error("Failed to fetch card details from card vault")]
    FetchCardFailed,
    #[error("Failed to delete card in card vault")]
    DeleteCardFailed,
    #[error("Failed to encode card vault request")]
    RequestEncodingFailed,
    #[error("Failed to deserialize card vault response")]
    ResponseDeserializationFailed,
    #[error("Failed to create payment method")]
    PaymentMethodCreationFailed,
    #[error("The given payment method is currently not supported in vault")]
    PaymentMethodNotSupported,
    #[error("The given payout method is currently not supported in vault")]
    PayoutMethodNotSupported,
    #[error("Missing required field: {field_name}")]
    MissingRequiredField { field_name: &'static str },
    #[error("The card vault returned an unexpected response: {0:?}")]
    UnexpectedResponseError(bytes::Bytes),
    #[error("Failed to update in PMD table")]
    UpdateInPaymentMethodDataTableFailed,
    #[error("Failed to fetch payment method in vault")]
    FetchPaymentMethodFailed,
    #[error("Failed to save payment method in vault")]
    SavePaymentMethodFailed,
    #[error("Failed to generate fingerprint")]
    GenerateFingerprintFailed,
<<<<<<< HEAD
    #[error("Failed to encrypt vault request")]
    RequestEncryptionFailed,
    #[error("Failed to decrypt vault response")]
    ResponseDecryptionFailed,
    #[error("Failed to call vault")]
    VaultAPIError,
=======
    #[error("Failed while calling locker API")]
    ApiError,
>>>>>>> 90ebd54e
}

#[derive(Debug, thiserror::Error)]
pub enum AwsKmsError {
    #[error("Failed to base64 decode input data")]
    Base64DecodingFailed,
    #[error("Failed to AWS KMS decrypt input data")]
    DecryptionFailed,
    #[error("Missing plaintext AWS KMS decryption output")]
    MissingPlaintextDecryptionOutput,
    #[error("Failed to UTF-8 decode decryption output")]
    Utf8DecodingFailed,
}

#[derive(Debug, thiserror::Error, serde::Serialize)]
pub enum WebhooksFlowError {
    #[error("Merchant webhook config not found")]
    MerchantConfigNotFound,
    #[error("Webhook details for merchant not configured")]
    MerchantWebhookDetailsNotFound,
    #[error("Merchant does not have a webhook URL configured")]
    MerchantWebhookUrlNotConfigured,
    #[error("Webhook event updation failed")]
    WebhookEventUpdationFailed,
    #[error("Outgoing webhook body signing failed")]
    OutgoingWebhookSigningFailed,
    #[error("Webhook api call to merchant failed")]
    CallToMerchantFailed,
    #[error("Webhook not received by merchant")]
    NotReceivedByMerchant,
    #[error("Dispute webhook status validation failed")]
    DisputeWebhookValidationFailed,
    #[error("Outgoing webhook body encoding failed")]
    OutgoingWebhookEncodingFailed,
    #[error("Failed to update outgoing webhook process tracker task")]
    OutgoingWebhookProcessTrackerTaskUpdateFailed,
    #[error("Failed to schedule retry attempt for outgoing webhook")]
    OutgoingWebhookRetrySchedulingFailed,
    #[error("Outgoing webhook response encoding failed")]
    OutgoingWebhookResponseEncodingFailed,
}

impl WebhooksFlowError {
    pub(crate) fn is_webhook_delivery_retryable_error(&self) -> bool {
        match self {
            Self::MerchantConfigNotFound
            | Self::MerchantWebhookDetailsNotFound
            | Self::MerchantWebhookUrlNotConfigured
            | Self::OutgoingWebhookResponseEncodingFailed => false,

            Self::WebhookEventUpdationFailed
            | Self::OutgoingWebhookSigningFailed
            | Self::CallToMerchantFailed
            | Self::NotReceivedByMerchant
            | Self::DisputeWebhookValidationFailed
            | Self::OutgoingWebhookEncodingFailed
            | Self::OutgoingWebhookProcessTrackerTaskUpdateFailed
            | Self::OutgoingWebhookRetrySchedulingFailed => true,
        }
    }
}

#[derive(Debug, thiserror::Error)]
pub enum ApplePayDecryptionError {
    #[error("Failed to base64 decode input data")]
    Base64DecodingFailed,
    #[error("Failed to decrypt input data")]
    DecryptionFailed,
    #[error("Certificate parsing failed")]
    CertificateParsingFailed,
    #[error("Certificate parsing failed")]
    MissingMerchantId,
    #[error("Key Deserialization failure")]
    KeyDeserializationFailed,
    #[error("Failed to Derive a shared secret key")]
    DerivingSharedSecretKeyFailed,
}

#[cfg(feature = "detailed_errors")]
pub mod error_stack_parsing {

    #[derive(serde::Deserialize)]
    pub struct NestedErrorStack<'a> {
        context: std::borrow::Cow<'a, str>,
        attachments: Vec<std::borrow::Cow<'a, str>>,
        sources: Vec<NestedErrorStack<'a>>,
    }

    #[derive(serde::Serialize, Debug)]
    struct LinearErrorStack<'a> {
        context: std::borrow::Cow<'a, str>,
        #[serde(skip_serializing_if = "Vec::is_empty")]
        attachments: Vec<std::borrow::Cow<'a, str>>,
    }

    #[derive(serde::Serialize, Debug)]
    pub struct VecLinearErrorStack<'a>(Vec<LinearErrorStack<'a>>);

    impl<'a> From<Vec<NestedErrorStack<'a>>> for VecLinearErrorStack<'a> {
        fn from(value: Vec<NestedErrorStack<'a>>) -> Self {
            let multi_layered_errors: Vec<_> = value
                .into_iter()
                .flat_map(|current_error| {
                    [LinearErrorStack {
                        context: current_error.context,
                        attachments: current_error.attachments,
                    }]
                    .into_iter()
                    .chain(Into::<VecLinearErrorStack<'a>>::into(current_error.sources).0)
                })
                .collect();
            Self(multi_layered_errors)
        }
    }
}
#[cfg(feature = "detailed_errors")]
pub use error_stack_parsing::*;

#[derive(Debug, Clone, thiserror::Error)]
pub enum RoutingError {
    #[error("Merchant routing algorithm not found in cache")]
    CacheMiss,
    #[error("Final connector selection failed")]
    ConnectorSelectionFailed,
    #[error("[DSL] Missing required field in payment data: '{field_name}'")]
    DslMissingRequiredField { field_name: String },
    #[error("The lock on the DSL cache is most probably poisoned")]
    DslCachePoisoned,
    #[error("Expected DSL to be saved in DB but did not find")]
    DslMissingInDb,
    #[error("Unable to parse DSL from JSON")]
    DslParsingError,
    #[error("Failed to initialize DSL backend")]
    DslBackendInitError,
    #[error("Error updating merchant with latest dsl cache contents")]
    DslMerchantUpdateError,
    #[error("Error executing the DSL")]
    DslExecutionError,
    #[error("Final connector selection failed")]
    DslFinalConnectorSelectionFailed,
    #[error("[DSL] Received incorrect selection algorithm as DSL output")]
    DslIncorrectSelectionAlgorithm,
    #[error("there was an error saving/retrieving values from the kgraph cache")]
    KgraphCacheFailure,
    #[error("failed to refresh the kgraph cache")]
    KgraphCacheRefreshFailed,
    #[error("there was an error during the kgraph analysis phase")]
    KgraphAnalysisError,
    #[error("'profile_id' was not provided")]
    ProfileIdMissing,
    #[error("the profile was not found in the database")]
    ProfileNotFound,
    #[error("failed to fetch the fallback config for the merchant")]
    FallbackConfigFetchFailed,
    #[error("Invalid connector name received: '{0}'")]
    InvalidConnectorName(String),
    #[error("The routing algorithm in merchant account had invalid structure")]
    InvalidRoutingAlgorithmStructure,
    #[error("Volume split failed")]
    VolumeSplitFailed,
    #[error("Unable to parse metadata")]
    MetadataParsingError,
}

#[derive(Debug, Clone, thiserror::Error)]
pub enum ConditionalConfigError {
    #[error("failed to fetch the fallback config for the merchant")]
    FallbackConfigFetchFailed,
    #[error("The lock on the DSL cache is most probably poisoned")]
    DslCachePoisoned,
    #[error("Merchant routing algorithm not found in cache")]
    CacheMiss,
    #[error("Expected DSL to be saved in DB but did not find")]
    DslMissingInDb,
    #[error("Unable to parse DSL from JSON")]
    DslParsingError,
    #[error("Failed to initialize DSL backend")]
    DslBackendInitError,
    #[error("Error executing the DSL")]
    DslExecutionError,
    #[error("Error constructing the Input")]
    InputConstructionError,
}<|MERGE_RESOLUTION|>--- conflicted
+++ resolved
@@ -148,17 +148,14 @@
     SavePaymentMethodFailed,
     #[error("Failed to generate fingerprint")]
     GenerateFingerprintFailed,
-<<<<<<< HEAD
     #[error("Failed to encrypt vault request")]
     RequestEncryptionFailed,
     #[error("Failed to decrypt vault response")]
     ResponseDecryptionFailed,
     #[error("Failed to call vault")]
     VaultAPIError,
-=======
     #[error("Failed while calling locker API")]
     ApiError,
->>>>>>> 90ebd54e
 }
 
 #[derive(Debug, thiserror::Error)]
