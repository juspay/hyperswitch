pub mod api_error_response;
pub mod error_handlers;
pub mod utils;

use std::fmt::Display;

use actix_web::{body::BoxBody, http::StatusCode, ResponseError};
pub use common_utils::errors::{CustomResult, ParsingError, ValidationError};
use config::ConfigError;
use error_stack;
pub use redis_interface::errors::RedisError;
use router_env::opentelemetry::metrics::MetricsError;
use storage_models::errors as storage_errors;

pub use self::{
    api_error_response::ApiErrorResponse,
    utils::{ConnectorErrorExt, StorageErrorExt},
};
use crate::services;
pub type RouterResult<T> = CustomResult<T, ApiErrorResponse>;
pub type RouterResponse<T> = CustomResult<services::ApplicationResponse<T>, ApiErrorResponse>;

pub type ApplicationResult<T> = Result<T, ApplicationError>;
pub type ApplicationResponse<T> = ApplicationResult<services::ApplicationResponse<T>>;

macro_rules! impl_error_display {
    ($st: ident, $arg: tt) => {
        impl Display for $st {
            fn fmt(&self, fmt: &mut std::fmt::Formatter<'_>) -> std::fmt::Result {
                write!(
                    fmt,
                    "{{ error_type: {:?}, error_description: {} }}",
                    self, $arg
                )
            }
        }
    };
}

macro_rules! impl_error_type {
    ($name: ident, $arg: tt) => {
        #[derive(Debug)]
        pub struct $name;

        impl_error_display!($name, $arg);

        impl std::error::Error for $name {}
    };
}

#[derive(Debug, thiserror::Error)]
pub enum StorageError {
    #[error("DatabaseError: {0}")]
    DatabaseError(error_stack::Report<storage_errors::DatabaseError>),
    #[error("ValueNotFound: {0}")]
    ValueNotFound(String),
    #[error("DuplicateValue: {entity} already exists {key:?}")]
    DuplicateValue {
        entity: &'static str,
        key: Option<String>,
    },
    #[error("Timed out while trying to connect to the database")]
    DatabaseConnectionError,
    #[error("KV error")]
    KVError,
    #[error("Serialization failure")]
    SerializationFailed,
    #[error("MockDb error")]
    MockDbError,
    #[error("Customer with this id is Redacted")]
    CustomerRedacted,
    #[error("Deserialization failure")]
    DeserializationFailed,
    #[error("Received Error RedisError: {0}")]
    ERedisError(error_stack::Report<RedisError>),
}

impl From<error_stack::Report<RedisError>> for StorageError {
    fn from(err: error_stack::Report<RedisError>) -> Self {
        Self::ERedisError(err)
    }
}

impl From<error_stack::Report<storage_errors::DatabaseError>> for StorageError {
    fn from(err: error_stack::Report<storage_errors::DatabaseError>) -> Self {
        Self::DatabaseError(err)
    }
}

impl StorageError {
    pub fn is_db_not_found(&self) -> bool {
        match self {
            Self::DatabaseError(err) => matches!(
                err.current_context(),
                storage_errors::DatabaseError::NotFound
            ),
            _ => false,
        }
    }

    pub fn is_db_unique_violation(&self) -> bool {
        match self {
            Self::DatabaseError(err) => matches!(
                err.current_context(),
                storage_errors::DatabaseError::UniqueViolation,
            ),
            _ => false,
        }
    }
}

impl_error_type!(EncryptionError, "Encryption error");

#[derive(Debug, thiserror::Error)]
pub enum ApplicationError {
    // Display's impl can be overridden by the attribute error marco.
    // Don't use Debug here, Debug gives error stack in response.
    #[error("Application configuration error: {0}")]
    ConfigurationError(ConfigError),

    #[error("Invalid configuration value provided: {0}")]
    InvalidConfigurationValueError(String),

    #[error("Metrics error: {0}")]
    MetricsError(MetricsError),

    #[error("I/O: {0}")]
    IoError(std::io::Error),
}

impl From<MetricsError> for ApplicationError {
    fn from(err: MetricsError) -> Self {
        Self::MetricsError(err)
    }
}

impl From<std::io::Error> for ApplicationError {
    fn from(err: std::io::Error) -> Self {
        Self::IoError(err)
    }
}

impl From<ring::error::Unspecified> for EncryptionError {
    fn from(_: ring::error::Unspecified) -> Self {
        Self
    }
}

impl From<ConfigError> for ApplicationError {
    fn from(err: ConfigError) -> Self {
        Self::ConfigurationError(err)
    }
}

fn error_response<T: Display>(err: &T) -> actix_web::HttpResponse {
    actix_web::HttpResponse::BadRequest()
        .append_header(("Via", "Juspay_Router"))
        .content_type("application/json")
        .body(format!(r#"{{ "error": {{ "message": "{err}" }} }}"#))
}

impl ResponseError for ApplicationError {
    fn status_code(&self) -> StatusCode {
        match self {
            Self::MetricsError(_)
            | Self::IoError(_)
            | Self::ConfigurationError(_)
            | Self::InvalidConfigurationValueError(_) => StatusCode::INTERNAL_SERVER_ERROR,
        }
    }

    fn error_response(&self) -> actix_web::HttpResponse {
        error_response(self)
    }
}

pub fn http_not_implemented() -> actix_web::HttpResponse<BoxBody> {
    ApiErrorResponse::NotImplemented {
        message: api_error_response::NotImplementedMessage::Default,
    }
    .error_response()
}

#[derive(Debug, thiserror::Error)]
pub enum ApiClientError {
    #[error("Header map construction failed")]
    HeaderMapConstructionFailed,
    #[error("Invalid proxy configuration")]
    InvalidProxyConfiguration,
    #[error("Client construction failed")]
    ClientConstructionFailed,
    #[error("Certificate decode failed")]
    CertificateDecodeFailed,

    #[error("URL encoding of request payload failed")]
    UrlEncodingFailed,
    #[error("Failed to send request to connector {0}")]
    RequestNotSent(String),
    #[error("Failed to decode response")]
    ResponseDecodingFailed,

    #[error("Server responded with Request Timeout")]
    RequestTimeoutReceived,

    #[error("Server responded with Internal Server Error")]
    InternalServerErrorReceived,
    #[error("Server responded with Bad Gateway")]
    BadGatewayReceived,
    #[error("Server responded with Service Unavailable")]
    ServiceUnavailableReceived,
    #[error("Server responded with Gateway Timeout")]
    GatewayTimeoutReceived,
    #[error("Server responded with unexpected response")]
    UnexpectedServerResponse,
}

#[derive(Debug, thiserror::Error, PartialEq)]
pub enum ConnectorError {
    #[error("Error while obtaining URL for the integration")]
    FailedToObtainIntegrationUrl,
    #[error("Failed to encode connector request")]
    RequestEncodingFailed,
    #[error("Request encoding failed : {0}")]
    RequestEncodingFailedWithReason(String),
    #[error("Failed to deserialize connector response")]
    ResponseDeserializationFailed,
    #[error("Failed to execute a processing step: {0:?}")]
    ProcessingStepFailed(Option<bytes::Bytes>),
    #[error("The connector returned an unexpected response: {0:?}")]
    UnexpectedResponseError(bytes::Bytes),
    #[error("Failed to parse custom routing rules from merchant account")]
    RoutingRulesParsingError,
    #[error("Failed to obtain preferred connector from merchant account")]
    FailedToObtainPreferredConnector,
    #[error("An invalid connector name was provided")]
    InvalidConnectorName,
    #[error("Failed to handle connector response")]
    ResponseHandlingFailed,
    #[error("Missing required field: {field_name}")]
    MissingRequiredField { field_name: &'static str },
    #[error("Failed to obtain authentication type")]
    FailedToObtainAuthType,
    #[error("Failed to obtain certificate")]
    FailedToObtainCertificate,
    #[error("Connector meta data not found")]
    NoConnectorMetaData,
    #[error("Failed to obtain certificate key")]
    FailedToObtainCertificateKey,
    #[error("This step has not been implemented for: {0}")]
    NotImplemented(String),
    #[error("{payment_method} is not supported by {connector}")]
    NotSupported {
        payment_method: String,
        connector: &'static str,
    },
    #[error("Missing connector transaction ID")]
    MissingConnectorTransactionID,
    #[error("Missing connector refund ID")]
    MissingConnectorRefundID,
    #[error("Webhooks not implemented for this connector")]
    WebhooksNotImplemented,
    #[error("Failed to decode webhook event body")]
    WebhookBodyDecodingFailed,
    #[error("Signature not found for incoming webhook")]
    WebhookSignatureNotFound,
    #[error("Failed to verify webhook source")]
    WebhookSourceVerificationFailed,
    #[error("Could not find merchant secret in DB for incoming webhook source verification")]
    WebhookVerificationSecretNotFound,
    #[error("Incoming webhook object reference ID not found")]
    WebhookReferenceIdNotFound,
    #[error("Incoming webhook event type not found")]
    WebhookEventTypeNotFound,
    #[error("Incoming webhook event resource object not found")]
    WebhookResourceObjectNotFound,
    #[error("Invalid Date/time format")]
    InvalidDateFormat,
<<<<<<< HEAD
    #[error("Invalid Data format")]
    InvalidDataFormat { field_name: &'static str },
    #[error("Payment Issuer does not match the Payment Data provided")]
=======
    #[error("Payment Method data / Payment Method Type / Payment Experience Mismatch ")]
>>>>>>> a2616d87
    MismatchedPaymentData,
}

#[derive(Debug, thiserror::Error)]
pub enum VaultError {
    #[error("Failed to save card in card vault")]
    SaveCardFailed,
    #[error("Failed to fetch card details from card vault")]
    FetchCardFailed,
    #[error("Failed to encode card vault request")]
    RequestEncodingFailed,
    #[error("Failed to deserialize card vault response")]
    ResponseDeserializationFailed,
    #[error("Failed to create payment method")]
    PaymentMethodCreationFailed,
    #[error("The given payment method is currently not supported in vault")]
    PaymentMethodNotSupported,
    #[error("Missing required field: {field_name}")]
    MissingRequiredField { field_name: &'static str },
    #[error("The card vault returned an unexpected response: {0:?}")]
    UnexpectedResponseError(bytes::Bytes),
}

#[derive(Debug, thiserror::Error)]
pub enum ProcessTrackerError {
    #[error("An unexpected flow was specified")]
    UnexpectedFlow,
    #[error("Failed to serialize object")]
    SerializationFailed,
    #[error("Failed to deserialize object")]
    DeserializationFailed,
    #[error("Missing required field")]
    MissingRequiredField,
    #[error("Failed to insert process batch into stream")]
    BatchInsertionFailed,
    #[error("Failed to insert process into stream")]
    ProcessInsertionFailed,
    #[error("The process batch with the specified details was not found")]
    BatchNotFound,
    #[error("Failed to update process batch in stream")]
    BatchUpdateFailed,
    #[error("Failed to delete process batch from stream")]
    BatchDeleteFailed,
    #[error("An error occurred when trying to read process tracker configuration")]
    ConfigurationError,
    #[error("Failed to update process in database")]
    ProcessUpdateFailed,
    #[error("Failed to fetch processes from database")]
    ProcessFetchingFailed,
    #[error("Failed while fetching: {resource_name}")]
    ResourceFetchingFailed { resource_name: &'static str },
    #[error("Failed while executing: {flow}")]
    FlowExecutionError { flow: &'static str },
    #[error("Not Implemented")]
    NotImplemented,
    #[error("Job not found")]
    JobNotFound,
    #[error("Received Error ApiResponseError: {0}")]
    EApiErrorResponse(error_stack::Report<ApiErrorResponse>),
    #[error("Received Error StorageError: {0}")]
    EStorageError(error_stack::Report<StorageError>),
    #[error("Received Error RedisError: {0}")]
    ERedisError(error_stack::Report<RedisError>),
    #[error("Received Error ParsingError: {0}")]
    EParsingError(error_stack::Report<ParsingError>),
    #[error("Validation Error Received: {0}")]
    EValidationError(error_stack::Report<ValidationError>),
}

macro_rules! error_to_process_tracker_error {
    ($($path: ident)::+ < $st: ident >, $($path2:ident)::* ($($inner_path2:ident)::+ <$st2:ident>) ) => {
        impl From<$($path)::+ <$st>> for ProcessTrackerError {
            fn from(err: $($path)::+ <$st> ) -> Self {
                $($path2)::*(err)
            }
        }
    };

    ($($path: ident)::+  <$($inner_path:ident)::+>, $($path2:ident)::* ($($inner_path2:ident)::+ <$st2:ident>) ) => {
        impl<'a> From< $($path)::+ <$($inner_path)::+> > for ProcessTrackerError {
            fn from(err: $($path)::+ <$($inner_path)::+> ) -> Self {
                $($path2)::*(err)
            }
        }
    };
}

error_to_process_tracker_error!(
    error_stack::Report<ApiErrorResponse>,
    ProcessTrackerError::EApiErrorResponse(error_stack::Report<ApiErrorResponse>)
);

error_to_process_tracker_error!(
    error_stack::Report<StorageError>,
    ProcessTrackerError::EStorageError(error_stack::Report<StorageError>)
);

error_to_process_tracker_error!(
    error_stack::Report<RedisError>,
    ProcessTrackerError::ERedisError(error_stack::Report<RedisError>)
);

error_to_process_tracker_error!(
    error_stack::Report<ParsingError>,
    ProcessTrackerError::EParsingError(error_stack::Report<ParsingError>)
);

error_to_process_tracker_error!(
    error_stack::Report<ValidationError>,
    ProcessTrackerError::EValidationError(error_stack::Report<ValidationError>)
);

#[derive(Debug, thiserror::Error)]
pub enum WebhooksFlowError {
    #[error("Merchant webhook config not found")]
    MerchantConfigNotFound,
    #[error("Webhook details for merchant not configured")]
    MerchantWebhookDetailsNotFound,
    #[error("Merchant does not have a webhook URL configured")]
    MerchantWebhookURLNotConfigured,
    #[error("Payments core flow failed")]
    PaymentsCoreFailed,
    #[error("Webhook event creation failed")]
    WebhookEventCreationFailed,
    #[error("Unable to fork webhooks flow for outgoing webhooks")]
    ForkFlowFailed,
    #[error("Webhook api call to merchant failed")]
    CallToMerchantFailed,
    #[error("Webhook not received by merchant")]
    NotReceivedByMerchant,
}

#[derive(Debug, thiserror::Error)]
pub enum ApiKeyError {
    #[error("Failed to read API key hash from hexadecimal string")]
    FailedToReadHashFromHex,
    #[error("Failed to verify provided API key hash against stored API key hash")]
    HashVerificationFailed,
}<|MERGE_RESOLUTION|>--- conflicted
+++ resolved
@@ -275,13 +275,9 @@
     WebhookResourceObjectNotFound,
     #[error("Invalid Date/time format")]
     InvalidDateFormat,
-<<<<<<< HEAD
     #[error("Invalid Data format")]
     InvalidDataFormat { field_name: &'static str },
-    #[error("Payment Issuer does not match the Payment Data provided")]
-=======
     #[error("Payment Method data / Payment Method Type / Payment Experience Mismatch ")]
->>>>>>> a2616d87
     MismatchedPaymentData,
 }
 
