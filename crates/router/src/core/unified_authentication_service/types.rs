--- conflicted
+++ resolved
@@ -12,10 +12,9 @@
 };
 
 use crate::{
-    core::{errors::RouterResult, payments::PaymentData},
+    core::{errors::RouterResult, payments::{helpers::MerchantConnectorAccountType, PaymentData}},
     db::domain,
     routes::SessionState,
-    types::domain::MerchantConnectorAccount,
 };
 
 pub const CTP_MASTERCARD: &str = "ctp_mastercard";
@@ -51,7 +50,7 @@
         _key_store: &domain::MerchantKeyStore,
         _business_profile: &domain::Profile,
         _payment_data: &PaymentData<F>,
-        _merchant_connector_account: &MerchantConnectorAccount,
+        _merchant_connector_account: &MerchantConnectorAccountType,
         _connector_name: &str,
         _authentication_id: &str,
         _payment_method: common_enums::PaymentMethod,
@@ -132,7 +131,7 @@
         _key_store: &domain::MerchantKeyStore,
         _business_profile: &domain::Profile,
         _payment_data: &PaymentData<F>,
-        _merchant_connector_account: &MerchantConnectorAccount,
+        _merchant_connector_account: &MerchantConnectorAccountType,
         _connector_name: &str,
         _payment_method: common_enums::PaymentMethod,
         _authentication: Option<diesel_models::authentication::Authentication>,
@@ -147,7 +146,6 @@
         _state: &SessionState,
         _key_store: &domain::MerchantKeyStore,
         _business_profile: &domain::Profile,
-<<<<<<< HEAD
         _merchant_connector_account: &MerchantConnectorAccountType,
     ) -> RouterResult<()> {
         Err(errors::ApiErrorResponse::NotImplemented {
@@ -155,8 +153,4 @@
         }
         .into())
     }
-=======
-        _merchant_connector_account: &MerchantConnectorAccount,
-    ) -> RouterResult<()>;
->>>>>>> 39d2d6c4
 }