--- conflicted
+++ resolved
@@ -322,11 +322,7 @@
 pub fn authenticate_authentication_client_secret_and_check_expiry(
     req_client_secret: &String,
     authentication: &diesel_models::authentication::Authentication,
-<<<<<<< HEAD
-) -> RouterResult<bool> {
-=======
 ) -> RouterResult<()> {
->>>>>>> 38c19f30
     let stored_client_secret = authentication
         .authentication_client_secret
         .clone()
@@ -342,15 +338,6 @@
         let current_timestamp = common_utils::date_time::now();
         let session_expiry = authentication
             .created_at
-<<<<<<< HEAD
-            .saturating_add(time::Duration::seconds(
-                crate::consts::DEFAULT_SESSION_EXPIRY,
-            ));
-
-        let expired = current_timestamp > session_expiry;
-
-        Ok(expired)
-=======
             .saturating_add(time::Duration::seconds(DEFAULT_SESSION_EXPIRY));
 
         if current_timestamp > session_expiry {
@@ -358,6 +345,5 @@
         } else {
             Ok(())
         }
->>>>>>> 38c19f30
     }
 }