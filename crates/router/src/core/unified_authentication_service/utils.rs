use std::marker::PhantomData;

use common_enums::enums::PaymentMethod;
use common_utils::ext_traits::ValueExt;
use diesel_models::authentication::{Authentication, AuthenticationUpdate};
use error_stack::ResultExt;
use hyperswitch_domain_models::{
    errors::api_error_response::ApiErrorResponse,
    payment_address::PaymentAddress,
    router_data::{ConnectorAuthType, ErrorResponse, RouterData},
    router_data_v2::UasFlowData,
    router_request_types::unified_authentication_service::UasAuthenticationResponseData,
};

use super::types::{
    IRRELEVANT_ATTEMPT_ID_IN_AUTHENTICATION_FLOW,
    IRRELEVANT_CONNECTOR_REQUEST_REFERENCE_ID_IN_AUTHENTICATION_FLOW,
};
use crate::{
    core::{
        errors::{utils::ConnectorErrorExt, RouterResult},
        payments,
        unified_authentication_service::MerchantConnectorAccountType,
    },
    services::{self, execute_connector_processing_step},
    types::api,
    SessionState,
};

pub async fn update_trackers<F: Clone, Req>(
    state: &SessionState,
    router_data: RouterData<F, Req, UasAuthenticationResponseData>,
    authentication: Authentication,
) -> RouterResult<Authentication> {
    let authentication_update = match router_data.response {
        Ok(response) => match response {
            UasAuthenticationResponseData::PreAuthentication {} => {
                AuthenticationUpdate::AuthenticationStatusUpdate {
                    trans_status: common_enums::TransactionStatus::InformationOnly,
                    authentication_status: common_enums::AuthenticationStatus::Pending,
                }
            }
            UasAuthenticationResponseData::PostAuthentication {
                authentication_details,
            } => AuthenticationUpdate::PostAuthenticationUpdate {
                authentication_status: common_enums::AuthenticationStatus::Success,
                trans_status: common_enums::TransactionStatus::Success,
                authentication_value: authentication_details
                    .dynamic_data_details
                    .and_then(|data| data.dynamic_data_value),
                eci: authentication_details.eci,
            },
        },
        Err(error) => AuthenticationUpdate::ErrorUpdate {
            connector_authentication_id: error.connector_transaction_id,
            authentication_status: common_enums::AuthenticationStatus::Failed,
            error_message: error
                .reason
                .map(|reason| format!("message: {}, reason: {}", error.message, reason))
                .or(Some(error.message)),
            error_code: Some(error.code),
        },
    };

    state
        .store
        .update_authentication_by_merchant_id_authentication_id(
            authentication,
            authentication_update,
        )
        .await
        .change_context(ApiErrorResponse::InternalServerError)
        .attach_printable("Error while updating authentication for uas")
}

pub async fn do_auth_connector_call<F, Req, Res>(
    state: &SessionState,
    authentication_connector_name: String,
    router_data: RouterData<F, Req, Res>,
) -> RouterResult<RouterData<F, Req, Res>>
where
    Req: std::fmt::Debug + Clone + 'static,
    Res: std::fmt::Debug + Clone + 'static,
    F: std::fmt::Debug + Clone + 'static,
    dyn api::Connector + Sync: services::api::ConnectorIntegration<F, Req, Res>,
    dyn api::ConnectorV2 + Sync: services::api::ConnectorIntegrationV2<F, UasFlowData, Req, Res>,
{
    let connector_data =
        api::AuthenticationConnectorData::get_connector_by_name(&authentication_connector_name)?;
    let connector_integration: services::BoxedUnifiedAuthenticationServiceInterface<F, Req, Res> =
        connector_data.connector.get_connector_integration();
    let router_data = execute_connector_processing_step(
        state,
        connector_integration,
        &router_data,
        payments::CallConnectorAction::Trigger,
        None,
    )
    .await
    .to_payment_failed_response()?;
    Ok(router_data)
}

<<<<<<< HEAD
pub async fn create_new_authentication(
    state: &SessionState,
    merchant_id: common_utils::id_type::MerchantId,
    authentication_connector: String,
    profile_id: common_utils::id_type::ProfileId,
    payment_id: Option<common_utils::id_type::PaymentId>,
    merchant_connector_id: common_utils::id_type::MerchantConnectorAccountId,
) -> RouterResult<Authentication> {
    let authentication_id =
        common_utils::generate_id_with_default_len(consts::AUTHENTICATION_ID_PREFIX);
    let new_authorization = AuthenticationNew {
        authentication_id: authentication_id.clone(),
        merchant_id,
        authentication_connector,
        connector_authentication_id: None,
        payment_method_id: "".to_string(),
        authentication_type: None,
        authentication_status: common_enums::AuthenticationStatus::Started,
        authentication_lifecycle_status: common_enums::AuthenticationLifecycleStatus::Unused,
        error_message: None,
        error_code: None,
        connector_metadata: None,
        maximum_supported_version: None,
        threeds_server_transaction_id: None,
        cavv: None,
        authentication_flow_type: None,
        message_version: None,
        eci: None,
        trans_status: None,
        acquirer_bin: None,
        acquirer_merchant_id: None,
        three_ds_method_data: None,
        three_ds_method_url: None,
        acs_url: None,
        challenge_request: None,
        acs_reference_number: None,
        acs_trans_id: None,
        acs_signed_content: None,
        profile_id,
        payment_id,
        merchant_connector_id,
        ds_trans_id: None,
        directory_server_id: None,
        acquirer_country_code: None,
        service_details: None,
    };
    state
        .store
        .insert_authentication(new_authorization)
        .await
        .to_duplicate_response(ApiErrorResponse::GenericDuplicateError {
            message: format!(
                "Authentication with authentication_id {} already exists",
                authentication_id
            ),
        })
}

=======
>>>>>>> 2608a083
pub fn construct_uas_router_data<F: Clone, Req, Res>(
    authentication_connector_name: String,
    payment_method: PaymentMethod,
    merchant_id: common_utils::id_type::MerchantId,
    address: Option<PaymentAddress>,
    request_data: Req,
    merchant_connector_account: &MerchantConnectorAccountType,
    authentication_id: Option<String>,
) -> RouterResult<RouterData<F, Req, Res>> {
    let test_mode: Option<bool> = merchant_connector_account.is_test_mode_on();
    let auth_type: ConnectorAuthType = merchant_connector_account
        .get_connector_account_details()
        .parse_value("ConnectorAuthType")
        .change_context(ApiErrorResponse::InternalServerError)?;
    Ok(RouterData {
        flow: PhantomData,
        merchant_id,
        customer_id: None,
        connector_customer: None,
        connector: authentication_connector_name,
        payment_id: common_utils::id_type::PaymentId::get_irrelevant_id("authentication")
            .get_string_repr()
            .to_owned(),
        attempt_id: IRRELEVANT_ATTEMPT_ID_IN_AUTHENTICATION_FLOW.to_owned(),
        status: common_enums::AttemptStatus::default(),
        payment_method,
        connector_auth_type: auth_type,
        description: None,
        return_url: None,
        address: address.unwrap_or_default(),
        auth_type: common_enums::AuthenticationType::default(),
        connector_meta_data: merchant_connector_account.get_metadata(),
        connector_wallets_details: merchant_connector_account.get_connector_wallets_details(),
        amount_captured: None,
        minor_amount_captured: None,
        access_token: None,
        session_token: None,
        reference_id: None,
        payment_method_token: None,
        recurring_mandate_payment_data: None,
        preprocessing_id: None,
        payment_method_balance: None,
        connector_api_version: None,
        request: request_data,
        response: Err(ErrorResponse::default()),
        connector_request_reference_id:
            IRRELEVANT_CONNECTOR_REQUEST_REFERENCE_ID_IN_AUTHENTICATION_FLOW.to_owned(),
        #[cfg(feature = "payouts")]
        payout_method_data: None,
        #[cfg(feature = "payouts")]
        quote_id: None,
        test_mode,
        connector_http_status_code: None,
        external_latency: None,
        apple_pay_flow: None,
        frm_metadata: None,
        dispute_id: None,
        refund_id: None,
        payment_method_status: None,
        connector_response: None,
        integrity_check: Ok(()),
        additional_merchant_data: None,
        header_payload: None,
        connector_mandate_request_reference_id: None,
        authentication_id,
        psd2_sca_exemption_type: None,
    })
}<|MERGE_RESOLUTION|>--- conflicted
+++ resolved
@@ -101,67 +101,6 @@
     Ok(router_data)
 }
 
-<<<<<<< HEAD
-pub async fn create_new_authentication(
-    state: &SessionState,
-    merchant_id: common_utils::id_type::MerchantId,
-    authentication_connector: String,
-    profile_id: common_utils::id_type::ProfileId,
-    payment_id: Option<common_utils::id_type::PaymentId>,
-    merchant_connector_id: common_utils::id_type::MerchantConnectorAccountId,
-) -> RouterResult<Authentication> {
-    let authentication_id =
-        common_utils::generate_id_with_default_len(consts::AUTHENTICATION_ID_PREFIX);
-    let new_authorization = AuthenticationNew {
-        authentication_id: authentication_id.clone(),
-        merchant_id,
-        authentication_connector,
-        connector_authentication_id: None,
-        payment_method_id: "".to_string(),
-        authentication_type: None,
-        authentication_status: common_enums::AuthenticationStatus::Started,
-        authentication_lifecycle_status: common_enums::AuthenticationLifecycleStatus::Unused,
-        error_message: None,
-        error_code: None,
-        connector_metadata: None,
-        maximum_supported_version: None,
-        threeds_server_transaction_id: None,
-        cavv: None,
-        authentication_flow_type: None,
-        message_version: None,
-        eci: None,
-        trans_status: None,
-        acquirer_bin: None,
-        acquirer_merchant_id: None,
-        three_ds_method_data: None,
-        three_ds_method_url: None,
-        acs_url: None,
-        challenge_request: None,
-        acs_reference_number: None,
-        acs_trans_id: None,
-        acs_signed_content: None,
-        profile_id,
-        payment_id,
-        merchant_connector_id,
-        ds_trans_id: None,
-        directory_server_id: None,
-        acquirer_country_code: None,
-        service_details: None,
-    };
-    state
-        .store
-        .insert_authentication(new_authorization)
-        .await
-        .to_duplicate_response(ApiErrorResponse::GenericDuplicateError {
-            message: format!(
-                "Authentication with authentication_id {} already exists",
-                authentication_id
-            ),
-        })
-}
-
-=======
->>>>>>> 2608a083
 pub fn construct_uas_router_data<F: Clone, Req, Res>(
     authentication_connector_name: String,
     payment_method: PaymentMethod,
