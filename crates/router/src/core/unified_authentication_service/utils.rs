--- conflicted
+++ resolved
@@ -388,12 +388,7 @@
                 let merchant_connector_account_details = state
                     .store
                     .find_by_merchant_connector_account_merchant_id_merchant_connector_id(
-<<<<<<< HEAD
-                        merchant_context.get_merchant_account().get_id(),
-=======
-                        &key_manager_state,
                         platform.get_processor().get_account().get_id(),
->>>>>>> dd527179
                         &external_vault_mca_id,
                         platform.get_processor().get_key_store(),
                     )
