pub mod api;
pub mod transformers;
pub mod types;
use std::marker::PhantomData;

use api_models::{
    enums,
    payments::{self as api_payments, PaymentsGetIntentRequest, PaymentsResponse},
    process_tracker::revenue_recovery,
    webhooks,
};
use common_utils::{
    self,
    errors::CustomResult,
    ext_traits::{AsyncExt, OptionExt, ValueExt},
    id_type,
};
use diesel_models::{enums as diesel_enum, process_tracker::business_status};
use error_stack::{self, report, ResultExt};
use hyperswitch_domain_models::{
    merchant_context,
    payments::{PaymentIntent, PaymentIntentData, PaymentStatusData},
    revenue_recovery as domain_revenue_recovery, ApiModelToDieselModelConvertor,
};
use scheduler::errors as sch_errors;

use crate::{
    core::{
        errors::{self, RouterResponse, RouterResult, StorageErrorExt},
        payments::{
            self,
            operations::{GetTrackerResponse, Operation},
            transformers::GenerateResponse,
        },
        revenue_recovery::types::{
            reopen_calculate_workflow_on_payment_failure, RevenueRecoveryOutgoingWebhook,
        },
        revenue_recovery_data_backfill::unlock_connector_customer_status_handler,
    },
    db::StorageInterface,
    logger,
    routes::{app::ReqState, metrics, SessionState},
    services::ApplicationResponse,
    types::{
        api as router_api_types, domain,
        storage::{self, revenue_recovery as pcr},
        transformers::{ForeignFrom, ForeignInto},
    },
    workflows::revenue_recovery as revenue_recovery_workflow,
};
pub const CALCULATE_WORKFLOW: &str = "CALCULATE_WORKFLOW";
pub const PSYNC_WORKFLOW: &str = "PSYNC_WORKFLOW";
pub const EXECUTE_WORKFLOW: &str = "EXECUTE_WORKFLOW";

#[allow(clippy::too_many_arguments)]
pub async fn upsert_calculate_pcr_task(
    billing_connector_account: &domain::MerchantConnectorAccount,
    state: &SessionState,
    merchant_context: &domain::MerchantContext,
    recovery_intent_from_payment_intent: &domain_revenue_recovery::RecoveryPaymentIntent,
    business_profile: &domain::Profile,
    intent_retry_count: u16,
    payment_attempt_id: Option<id_type::GlobalAttemptId>,
    runner: storage::ProcessTrackerRunner,
    revenue_recovery_retry: diesel_enum::RevenueRecoveryAlgorithmType,
) -> CustomResult<webhooks::WebhookResponseTracker, errors::RevenueRecoveryError> {
    router_env::logger::info!("Starting calculate_job...");

    let task = "CALCULATE_WORKFLOW";

    let db = &*state.store;
    let payment_id = &recovery_intent_from_payment_intent.payment_id;

    // Create process tracker ID in the format: CALCULATE_WORKFLOW_{payment_intent_id}
    let process_tracker_id = format!("{runner}_{task}_{}", payment_id.get_string_repr());

    // Scheduled time is now because this will be the first entry in
    // process tracker and we dont want to wait
    let schedule_time = common_utils::date_time::now();

    let payment_attempt_id = payment_attempt_id
        .ok_or(error_stack::report!(
            errors::RevenueRecoveryError::PaymentAttemptIdNotFound
        ))
        .attach_printable("payment attempt id is required for calculate workflow tracking")?;

    // Check if a process tracker entry already exists for this payment intent
    let existing_entry = db
        .as_scheduler()
        .find_process_by_id(&process_tracker_id)
        .await
        .change_context(errors::RevenueRecoveryError::ProcessTrackerResponseError)
        .attach_printable(
            "Failed to check for existing calculate workflow process tracker entry",
        )?;

    match existing_entry {
        Some(existing_process) => {
            router_env::logger::error!(
                "Found existing CALCULATE_WORKFLOW task with  id: {}",
                existing_process.id
            );
        }
        None => {
            // No entry exists - create a new one
            router_env::logger::info!(
                "No existing CALCULATE_WORKFLOW task found for payment_intent_id: {}, creating new entry scheduled for 1 hour from now",
                payment_id.get_string_repr()
            );

            // Create tracking data
            let calculate_workflow_tracking_data = pcr::RevenueRecoveryWorkflowTrackingData {
                billing_mca_id: billing_connector_account.get_id(),
                global_payment_id: payment_id.clone(),
                merchant_id: merchant_context.get_merchant_account().get_id().to_owned(),
                profile_id: business_profile.get_id().to_owned(),
                payment_attempt_id,
                revenue_recovery_retry,
                invoice_scheduled_time: None,
            };

            let tag = ["PCR"];
            let task = "CALCULATE_WORKFLOW";
            let runner = storage::ProcessTrackerRunner::PassiveRecoveryWorkflow;

            let process_tracker_entry = storage::ProcessTrackerNew::new(
                process_tracker_id,
                task,
                runner,
                tag,
                calculate_workflow_tracking_data,
                Some(1),
                schedule_time,
                common_types::consts::API_VERSION,
            )
            .change_context(errors::RevenueRecoveryError::ProcessTrackerCreationError)
            .attach_printable("Failed to construct calculate workflow process tracker entry")?;

            // Insert into process tracker with status New
            db.as_scheduler()
                .insert_process(process_tracker_entry)
                .await
                .change_context(errors::RevenueRecoveryError::ProcessTrackerResponseError)
                .attach_printable(
                    "Failed to enter calculate workflow process_tracker_entry in DB",
                )?;

            router_env::logger::info!(
                "Successfully created new CALCULATE_WORKFLOW task for payment_intent_id: {}",
                payment_id.get_string_repr()
            );

            metrics::TASKS_ADDED_COUNT.add(
                1,
                router_env::metric_attributes!(("flow", "CalculateWorkflow")),
            );
        }
    }

    Ok(webhooks::WebhookResponseTracker::Payment {
        payment_id: payment_id.clone(),
        status: recovery_intent_from_payment_intent.status,
    })
}

#[allow(clippy::too_many_arguments)]
pub async fn record_internal_attempt_and_execute_payment(
    state: &SessionState,
    execute_task_process: &storage::ProcessTracker,
    profile: &domain::Profile,
    merchant_context: domain::MerchantContext,
    tracking_data: &pcr::RevenueRecoveryWorkflowTrackingData,
    revenue_recovery_payment_data: &pcr::RevenueRecoveryPaymentData,
    payment_intent: &PaymentIntent,
    payment_processor_token: &storage::revenue_recovery_redis_operation::PaymentProcessorTokenStatus,
    revenue_recovery_metadata: &mut api_models::payments::PaymentRevenueRecoveryMetadata,
) -> Result<(), sch_errors::ProcessTrackerError> {
    let db = &*state.store;

    let card_info = api_models::payments::AdditionalCardInfo::foreign_from(payment_processor_token);

    // record attempt call
    let record_attempt = api::record_internal_attempt_api(
        state,
        payment_intent,
        revenue_recovery_payment_data,
        revenue_recovery_metadata,
        card_info,
        &payment_processor_token
            .payment_processor_token_details
            .payment_processor_token,
    )
    .await;

    match record_attempt {
        Ok(record_attempt_response) => {
            let action = Box::pin(types::Action::execute_payment(
                state,
                revenue_recovery_payment_data.merchant_account.get_id(),
                payment_intent,
                execute_task_process,
                profile,
                merchant_context,
                revenue_recovery_payment_data,
                revenue_recovery_metadata,
                &record_attempt_response.id,
                payment_processor_token,
            ))
            .await?;
            Box::pin(action.execute_payment_task_response_handler(
                state,
                payment_intent,
                execute_task_process,
                revenue_recovery_payment_data,
                revenue_recovery_metadata,
            ))
            .await?;
        }
        Err(err) => {
            logger::error!("Error while recording attempt: {:?}", err);
            let pt_update = storage::ProcessTrackerUpdate::StatusUpdate {
                status: enums::ProcessTrackerStatus::Pending,
                business_status: Some(String::from(business_status::EXECUTE_WORKFLOW_REQUEUE)),
            };
            db.as_scheduler()
                .update_process(execute_task_process.clone(), pt_update)
                .await?;
        }
    }
    Ok(())
}

pub async fn perform_execute_payment(
    state: &SessionState,
    execute_task_process: &storage::ProcessTracker,
    profile: &domain::Profile,
    merchant_context: domain::MerchantContext,
    tracking_data: &pcr::RevenueRecoveryWorkflowTrackingData,
    revenue_recovery_payment_data: &pcr::RevenueRecoveryPaymentData,
    payment_intent: &PaymentIntent,
) -> Result<(), sch_errors::ProcessTrackerError> {
    let db = &*state.store;

    let mut revenue_recovery_metadata = payment_intent
        .feature_metadata
        .as_ref()
        .and_then(|feature_metadata| feature_metadata.payment_revenue_recovery_metadata.clone())
        .get_required_value("Payment Revenue Recovery Metadata")?
        .convert_back();

    let decision = types::Decision::get_decision_based_on_params(
        state,
        payment_intent.status,
        revenue_recovery_metadata
            .payment_connector_transmission
            .unwrap_or_default(),
        payment_intent.get_active_attempt_id(),
        revenue_recovery_payment_data,
        &tracking_data.global_payment_id,
    )
    .await?;

    // TODO decide if its a global failure or is it requeueable error
    match decision {
        types::Decision::Execute => {
            let connector_customer_id = revenue_recovery_metadata.get_connector_customer_id();

            let last_token_used = payment_intent
                .feature_metadata
                .as_ref()
                .and_then(|fm| fm.payment_revenue_recovery_metadata.as_ref())
                .map(|rr| {
                    rr.billing_connector_payment_details
                        .payment_processor_token
                        .clone()
                });

            let processor_token = storage::revenue_recovery_redis_operation::RedisTokenManager::get_token_based_on_retry_type(
                state,
                &connector_customer_id,
                tracking_data.revenue_recovery_retry,
                last_token_used.as_deref(),
            )
            .await
            .change_context(errors::ApiErrorResponse::GenericNotFoundError {
                message: "Failed to fetch token details from redis".to_string(),
            })?;

            match processor_token {
                None => {
                    logger::info!("No Token fetched from redis");

                    // Close the job if there is no token available
                    db.as_scheduler()
                        .finish_process_with_business_status(
                            execute_task_process.clone(),
                            business_status::EXECUTE_WORKFLOW_FAILURE,
                        )
                        .await?;

                    Box::pin(reopen_calculate_workflow_on_payment_failure(
                        state,
                        execute_task_process,
                        profile,
                        merchant_context,
                        payment_intent,
                        revenue_recovery_payment_data,
                        &tracking_data.payment_attempt_id,
                    ))
                    .await?;
<<<<<<< HEAD
                    
                    storage::revenue_recovery_redis_operation::RedisTokenManager::unlock_connector_customer_status(state, &connector_customer_id).await?;
=======

                    storage::revenue_recovery_redis_operation::RedisTokenManager::unlock_connector_customer_status(state, &connector_customer_id, &payment_intent.id).await?;
>>>>>>> a73a1131
                }

                Some(payment_processor_token) => {
                    logger::info!("Token fetched from redis success");

                    record_internal_attempt_and_execute_payment(
                        state,
                        execute_task_process,
                        profile,
                        merchant_context,
                        tracking_data,
                        revenue_recovery_payment_data,
                        payment_intent,
                        &payment_processor_token,
                        &mut revenue_recovery_metadata,
                    )
                    .await?;
                }
            };
        }
        types::Decision::Psync(attempt_status, attempt_id) => {
            // find if a psync task is already present
            let task = PSYNC_WORKFLOW;
            let runner = storage::ProcessTrackerRunner::PassiveRecoveryWorkflow;
            let process_tracker_id = attempt_id.get_psync_revenue_recovery_id(task, runner);
            let psync_process = db.find_process_by_id(&process_tracker_id).await?;

            match psync_process {
                Some(_) => {
                    let pcr_status: types::RevenueRecoveryPaymentsAttemptStatus =
                        attempt_status.foreign_into();

                    pcr_status
                        .update_pt_status_based_on_attempt_status_for_execute_payment(
                            db,
                            execute_task_process,
                        )
                        .await?;
                }

                None => {
                    // insert new psync task
                    insert_psync_pcr_task_to_pt(
                        revenue_recovery_payment_data.billing_mca.get_id().clone(),
                        db,
                        revenue_recovery_payment_data
                            .merchant_account
                            .get_id()
                            .clone(),
                        payment_intent.get_id().clone(),
                        revenue_recovery_payment_data.profile.get_id().clone(),
                        attempt_id.clone(),
                        storage::ProcessTrackerRunner::PassiveRecoveryWorkflow,
                        tracking_data.revenue_recovery_retry,
                    )
                    .await?;

                    // finish the current task
                    db.as_scheduler()
                        .finish_process_with_business_status(
                            execute_task_process.clone(),
                            business_status::EXECUTE_WORKFLOW_COMPLETE_FOR_PSYNC,
                        )
                        .await?;
                }
            };
        }
        types::Decision::ReviewForSuccessfulPayment => {
            // Finish the current task since the payment was a success
            // And mark it as review as it might have happened through the external system
            db.finish_process_with_business_status(
                execute_task_process.clone(),
                business_status::EXECUTE_WORKFLOW_COMPLETE_FOR_REVIEW,
            )
            .await?;
        }
        types::Decision::ReviewForFailedPayment(triggered_by) => {
            match triggered_by {
                enums::TriggeredBy::Internal => {
                    // requeue the current tasks to update the fields for rescheduling a payment
                    let pt_update = storage::ProcessTrackerUpdate::StatusUpdate {
                        status: enums::ProcessTrackerStatus::Pending,
                        business_status: Some(String::from(
                            business_status::EXECUTE_WORKFLOW_REQUEUE,
                        )),
                    };
                    db.as_scheduler()
                        .update_process(execute_task_process.clone(), pt_update)
                        .await?;
                }
                enums::TriggeredBy::External => {
                    logger::debug!("Failed Payment Attempt Triggered By External");
                    // Finish the current task since the payment was a failure by an external source
                    db.as_scheduler()
                        .finish_process_with_business_status(
                            execute_task_process.clone(),
                            business_status::EXECUTE_WORKFLOW_COMPLETE_FOR_REVIEW,
                        )
                        .await?;
                }
            };
        }
        types::Decision::InvalidDecision => {
            db.finish_process_with_business_status(
                execute_task_process.clone(),
                business_status::EXECUTE_WORKFLOW_COMPLETE,
            )
            .await?;
            logger::warn!("Abnormal State Identified")
        }
    }

    Ok(())
}

#[allow(clippy::too_many_arguments)]
async fn insert_psync_pcr_task_to_pt(
    billing_mca_id: id_type::MerchantConnectorAccountId,
    db: &dyn StorageInterface,
    merchant_id: id_type::MerchantId,
    payment_id: id_type::GlobalPaymentId,
    profile_id: id_type::ProfileId,
    payment_attempt_id: id_type::GlobalAttemptId,
    runner: storage::ProcessTrackerRunner,
    revenue_recovery_retry: diesel_enum::RevenueRecoveryAlgorithmType,
) -> RouterResult<storage::ProcessTracker> {
    let task = PSYNC_WORKFLOW;
    let process_tracker_id = payment_attempt_id.get_psync_revenue_recovery_id(task, runner);
    let schedule_time = common_utils::date_time::now();
    let psync_workflow_tracking_data = pcr::RevenueRecoveryWorkflowTrackingData {
        billing_mca_id,
        global_payment_id: payment_id,
        merchant_id,
        profile_id,
        payment_attempt_id,
        revenue_recovery_retry,
        invoice_scheduled_time: Some(schedule_time),
    };
    let tag = ["REVENUE_RECOVERY"];
    let process_tracker_entry = storage::ProcessTrackerNew::new(
        process_tracker_id,
        task,
        runner,
        tag,
        psync_workflow_tracking_data,
        None,
        schedule_time,
        common_types::consts::API_VERSION,
    )
    .change_context(errors::ApiErrorResponse::InternalServerError)
    .attach_printable("Failed to construct delete tokenized data process tracker task")?;

    let response = db
        .insert_process(process_tracker_entry)
        .await
        .change_context(errors::ApiErrorResponse::InternalServerError)
        .attach_printable("Failed to construct delete tokenized data process tracker task")?;
    metrics::TASKS_ADDED_COUNT.add(
        1,
        router_env::metric_attributes!(("flow", "RevenueRecoveryPsync")),
    );

    Ok(response)
}

pub async fn perform_payments_sync(
    state: &SessionState,
    process: &storage::ProcessTracker,
    profile: &domain::Profile,
    merchant_context: domain::MerchantContext,
    tracking_data: &pcr::RevenueRecoveryWorkflowTrackingData,
    revenue_recovery_payment_data: &pcr::RevenueRecoveryPaymentData,
    payment_intent: &PaymentIntent,
) -> Result<(), errors::ProcessTrackerError> {
    let psync_data = api::call_psync_api(
        state,
        &tracking_data.global_payment_id,
        revenue_recovery_payment_data,
        true,
        true,
    )
    .await?;

    let payment_attempt = psync_data.payment_attempt.clone();
    let mut revenue_recovery_metadata = payment_intent
        .feature_metadata
        .as_ref()
        .and_then(|feature_metadata| feature_metadata.payment_revenue_recovery_metadata.clone())
        .get_required_value("Payment Revenue Recovery Metadata")?
        .convert_back();
    let pcr_status: types::RevenueRecoveryPaymentsAttemptStatus =
        payment_attempt.status.foreign_into();

    let new_revenue_recovery_payment_data = &pcr::RevenueRecoveryPaymentData {
        psync_data: Some(psync_data),
        ..revenue_recovery_payment_data.clone()
    };

    Box::pin(
        pcr_status.update_pt_status_based_on_attempt_status_for_payments_sync(
            state,
            payment_intent,
            process.clone(),
            profile,
            merchant_context,
            new_revenue_recovery_payment_data,
            payment_attempt,
            &mut revenue_recovery_metadata,
        ),
    )
    .await?;

    Ok(())
}

pub async fn perform_calculate_workflow(
    state: &SessionState,
    process: &storage::ProcessTracker,
    profile: &domain::Profile,
    merchant_context: domain::MerchantContext,
    tracking_data: &pcr::RevenueRecoveryWorkflowTrackingData,
    revenue_recovery_payment_data: &pcr::RevenueRecoveryPaymentData,
    payment_intent: &PaymentIntent,
) -> Result<(), sch_errors::ProcessTrackerError> {
    let db = &*state.store;
    let merchant_id = revenue_recovery_payment_data.merchant_account.get_id();
    let profile_id = revenue_recovery_payment_data.profile.get_id();
    let billing_mca_id = revenue_recovery_payment_data.billing_mca.get_id();

    let mut event_type: Option<common_enums::EventType> = None;

    logger::info!(
        process_id = %process.id,
        payment_id = %tracking_data.global_payment_id.get_string_repr(),
        "Starting CALCULATE_WORKFLOW..."
    );

    // 1. Extract connector_customer_id and token_list from tracking_data
    let connector_customer_id = payment_intent
        .extract_connector_customer_id_from_payment_intent()
        .change_context(errors::RecoveryError::ValueNotFound)
        .attach_printable("Failed to extract customer ID from payment intent")?;

    let merchant_context_from_revenue_recovery_payment_data =
        domain::MerchantContext::NormalMerchant(Box::new(domain::Context(
            revenue_recovery_payment_data.merchant_account.clone(),
            revenue_recovery_payment_data.key_store.clone(),
        )));

    let retry_algorithm_type = match profile
        .revenue_recovery_retry_algorithm_type
        .filter(|retry_type|
             *retry_type != common_enums::RevenueRecoveryAlgorithmType::Monitoring) // ignore Monitoring in profile
        .unwrap_or(tracking_data.revenue_recovery_retry)                                                                  // fallback to tracking_data
    {
        common_enums::RevenueRecoveryAlgorithmType::Smart => common_enums::RevenueRecoveryAlgorithmType::Smart,
        common_enums::RevenueRecoveryAlgorithmType::Cascading => common_enums::RevenueRecoveryAlgorithmType::Cascading,
        common_enums::RevenueRecoveryAlgorithmType::Monitoring => {
            return Err(sch_errors::ProcessTrackerError::ProcessUpdateFailed);
        }
    };

    // External Payments which enter the calculate workflow for the first time will have active attempt id as None
    // Then we dont need to send an webhook to the merchant as its not a failure from our side.
    // Thus we dont need to a payment get call for such payments.
    let active_payment_attempt_id = payment_intent.get_active_attempt_id();

    let payments_response = get_payment_response_using_payment_get_operation(
        state,
        &tracking_data.global_payment_id,
        revenue_recovery_payment_data,
        &merchant_context_from_revenue_recovery_payment_data,
        active_payment_attempt_id,
    )
    .await?;

    // 2. Get best available token
    let payment_processor_token_response =
        match revenue_recovery_workflow::get_token_with_schedule_time_based_on_retry_algorithm_type(
            state,
            &connector_customer_id,
            payment_intent,
            retry_algorithm_type,
            process.retry_count,
        )
        .await
        {
            Ok(token_opt) => token_opt,
            Err(e) => {
                logger::error!(
                    error = ?e,
                    connector_customer_id = %connector_customer_id,
                    "Failed to get best PSP token"
                );
                revenue_recovery_workflow::PaymentProcessorTokenResponse::None
            }
        };

    match payment_processor_token_response {
        revenue_recovery_workflow::PaymentProcessorTokenResponse::ScheduledTime {
            scheduled_time,
        } => {
            logger::info!(
                process_id = %process.id,
                connector_customer_id = %connector_customer_id,
                "Found best available token, creating EXECUTE_WORKFLOW task"
            );

            // reset active attmept id and payment connector transmission before going to execute workflow
            let  _ = Box::pin(reset_connector_transmission_and_active_attempt_id_before_pushing_to_execute_workflow(
                state,
                payment_intent,
                revenue_recovery_payment_data,
                active_payment_attempt_id
            )).await?;

            // 3. If token found: create EXECUTE_WORKFLOW task and finish CALCULATE_WORKFLOW
            insert_execute_pcr_task_to_pt(
                &tracking_data.billing_mca_id,
                state,
                &tracking_data.merchant_id,
                payment_intent,
                &tracking_data.profile_id,
                &tracking_data.payment_attempt_id,
                storage::ProcessTrackerRunner::PassiveRecoveryWorkflow,
                retry_algorithm_type,
                scheduled_time,
            )
            .await?;

            db.as_scheduler()
                .finish_process_with_business_status(
                    process.clone(),
                    business_status::CALCULATE_WORKFLOW_SCHEDULED,
                )
                .await
                .map_err(|e| {
                    logger::error!(
                        process_id = %process.id,
                        error = ?e,
                        "Failed to update CALCULATE_WORKFLOW status to complete"
                    );
                    sch_errors::ProcessTrackerError::ProcessUpdateFailed
                })?;

            logger::info!(
                process_id = %process.id,
                connector_customer_id = %connector_customer_id,
                "CALCULATE_WORKFLOW completed successfully"
            );
        }

        revenue_recovery_workflow::PaymentProcessorTokenResponse::NextAvailableTime {
            next_available_time,
        } => {
            // Update scheduled time to next_available_time + Buffer
            // here next_available_time is the wait time
            logger::info!(
                process_id = %process.id,
                connector_customer_id = %connector_customer_id,
                "No token but time available, rescheduling for scheduled time "
            );

            update_calculate_job_schedule_time(
                db,
                process,
                time::Duration::seconds(
                    state
                        .conf
                        .revenue_recovery
                        .recovery_timestamp
                        .job_schedule_buffer_time_in_seconds,
                ),
                Some(next_available_time),
                &connector_customer_id,
                retry_algorithm_type,
            )
            .await?;
        }
        revenue_recovery_workflow::PaymentProcessorTokenResponse::None => {
            logger::info!(
                process_id = %process.id,
                connector_customer_id = %connector_customer_id,
                "Hard decline flag is false, rescheduling for scheduled time + 15 mins"
            );

            update_calculate_job_schedule_time(
                db,
                process,
                time::Duration::seconds(
                    state
                        .conf
                        .revenue_recovery
                        .recovery_timestamp
                        .job_schedule_buffer_time_in_seconds,
                ),
                Some(common_utils::date_time::now()),
                &connector_customer_id,
                retry_algorithm_type,
            )
            .await?;
        }
        revenue_recovery_workflow::PaymentProcessorTokenResponse::HardDecline => {
            // Finish calculate workflow with CALCULATE_WORKFLOW_FINISH
            logger::info!(
                process_id = %process.id,
                connector_customer_id = %connector_customer_id,
                "Token/Tokens is/are Hard decline, finishing CALCULATE_WORKFLOW"
            );

            db.as_scheduler()
                .finish_process_with_business_status(
                    process.clone(),
                    business_status::CALCULATE_WORKFLOW_FINISH,
                )
                .await
                .map_err(|e| {
                    logger::error!(
                        process_id = %process.id,
                        error = ?e,
                        "Failed to finish CALCULATE_WORKFLOW"
                    );
                    sch_errors::ProcessTrackerError::ProcessUpdateFailed
                })?;

            event_type = Some(common_enums::EventType::PaymentFailed);

            logger::info!(
                process_id = %process.id,
                connector_customer_id = %connector_customer_id,
                "CALCULATE_WORKFLOW finished successfully"
            );
        }
    }

    let _outgoing_webhook = event_type.and_then(|event_kind| {
        payments_response.map(|resp| Some((event_kind, resp)))
    })
    .flatten()
    .async_map(|(event_kind, response)| async move {
        let _ = RevenueRecoveryOutgoingWebhook::send_outgoing_webhook_based_on_revenue_recovery_status(
            state,
            common_enums::EventClass::Payments,
            event_kind,
            payment_intent,
            &merchant_context,
            profile,
            tracking_data.payment_attempt_id.get_string_repr().to_string(),
            response
        )
        .await
        .map_err(|e| {
            logger::error!(
                error = ?e,
                "Failed to send outgoing webhook"
            );
            e
        })
        .ok();
    }
    ).await;

    Ok(())
}

/// Update the schedule time for a CALCULATE_WORKFLOW process tracker
async fn update_calculate_job_schedule_time(
    db: &dyn StorageInterface,
    process: &storage::ProcessTracker,
    additional_time: time::Duration,
    base_time: Option<time::PrimitiveDateTime>,
    connector_customer_id: &str,
    retry_algorithm_type: common_enums::RevenueRecoveryAlgorithmType,
) -> Result<(), sch_errors::ProcessTrackerError> {
    let now = common_utils::date_time::now();

    let new_schedule_time = base_time.filter(|&t| t > now).unwrap_or(now) + additional_time;
    logger::info!(
        new_schedule_time = %new_schedule_time,
        process_id = %process.id,
        connector_customer_id = %connector_customer_id,
        "Rescheduling Calculate Job at "
    );
    let mut old_tracking_data: pcr::RevenueRecoveryWorkflowTrackingData =
        serde_json::from_value(process.tracking_data.clone())
            .change_context(errors::RecoveryError::ValueNotFound)
            .attach_printable("Failed to deserialize the tracking data from process tracker")?;

    old_tracking_data.revenue_recovery_retry = retry_algorithm_type;

    let tracking_data = serde_json::to_value(old_tracking_data)
        .change_context(errors::RecoveryError::ValueNotFound)
        .attach_printable("Failed to serialize the tracking data for process tracker")?;

    let pt_update = storage::ProcessTrackerUpdate::Update {
        name: Some("CALCULATE_WORKFLOW".to_string()),
        retry_count: Some(process.clone().retry_count),
        schedule_time: Some(new_schedule_time),
        tracking_data: Some(tracking_data),
        business_status: Some(String::from(business_status::PENDING)),
        status: Some(common_enums::ProcessTrackerStatus::Pending),
        updated_at: Some(common_utils::date_time::now()),
    };

    db.as_scheduler()
        .update_process(process.clone(), pt_update)
        .await
        .map_err(|e| {
            logger::error!(
                process_id = %process.id,
                error = ?e,
                "Failed to reschedule CALCULATE_WORKFLOW"
            );
            sch_errors::ProcessTrackerError::ProcessUpdateFailed
        })?;

    logger::info!(
        process_id = %process.id,
        connector_customer_id = %connector_customer_id,
        new_schedule_time = %new_schedule_time,
        additional_time = ?additional_time,
        "CALCULATE_WORKFLOW rescheduled successfully"
    );

    Ok(())
}

/// Insert Execute PCR Task to Process Tracker
#[allow(clippy::too_many_arguments)]
async fn insert_execute_pcr_task_to_pt(
    billing_mca_id: &id_type::MerchantConnectorAccountId,
    state: &SessionState,
    merchant_id: &id_type::MerchantId,
    payment_intent: &PaymentIntent,
    profile_id: &id_type::ProfileId,
    payment_attempt_id: &id_type::GlobalAttemptId,
    runner: storage::ProcessTrackerRunner,
    revenue_recovery_retry: diesel_enum::RevenueRecoveryAlgorithmType,
    schedule_time: time::PrimitiveDateTime,
) -> Result<storage::ProcessTracker, sch_errors::ProcessTrackerError> {
    let task = "EXECUTE_WORKFLOW";

    let payment_id = payment_intent.id.clone();

    let process_tracker_id = format!("{runner}_{task}_{}", payment_id.get_string_repr());

    // Check if a process tracker entry already exists for this payment intent
    let existing_entry = state
        .store
        .find_process_by_id(&process_tracker_id)
        .await
        .map_err(|e| {
            logger::error!(
                payment_id = %payment_id.get_string_repr(),
                process_tracker_id = %process_tracker_id,
                error = ?e,
                "Failed to check for existing execute workflow process tracker entry"
            );
            sch_errors::ProcessTrackerError::ProcessUpdateFailed
        })?;

    match existing_entry {
        Some(existing_process)
            if existing_process.business_status == business_status::EXECUTE_WORKFLOW_FAILURE
                || existing_process.business_status
                    == business_status::EXECUTE_WORKFLOW_COMPLETE_FOR_PSYNC =>
        {
            // Entry exists with EXECUTE_WORKFLOW_COMPLETE status - update it
            logger::info!(
                payment_id = %payment_id.get_string_repr(),
                process_tracker_id = %process_tracker_id,
                current_retry_count = %existing_process.retry_count,
                "Found existing EXECUTE_WORKFLOW task with COMPLETE status, updating to PENDING with incremented retry count"
            );

            let mut tracking_data: pcr::RevenueRecoveryWorkflowTrackingData =
                serde_json::from_value(existing_process.tracking_data.clone())
                    .change_context(errors::RecoveryError::ValueNotFound)
                    .attach_printable(
                        "Failed to deserialize the tracking data from process tracker",
                    )?;

            tracking_data.revenue_recovery_retry = revenue_recovery_retry;

            let tracking_data_json = serde_json::to_value(&tracking_data)
                .change_context(errors::RecoveryError::ValueNotFound)
                .attach_printable("Failed to serialize the tracking data to json")?;

            let pt_update = storage::ProcessTrackerUpdate::Update {
                name: Some(task.to_string()),
                retry_count: Some(existing_process.clone().retry_count + 1),
                schedule_time: Some(schedule_time),
                tracking_data: Some(tracking_data_json),
                business_status: Some(String::from(business_status::PENDING)),
                status: Some(enums::ProcessTrackerStatus::Pending),
                updated_at: Some(common_utils::date_time::now()),
            };

            let updated_process = state
                .store
                .update_process(existing_process, pt_update)
                .await
                .map_err(|e| {
                    logger::error!(
                        payment_id = %payment_id.get_string_repr(),
                        process_tracker_id = %process_tracker_id,
                        error = ?e,
                        "Failed to update existing execute workflow process tracker entry"
                    );
                    sch_errors::ProcessTrackerError::ProcessUpdateFailed
                })?;

            logger::info!(
                payment_id = %payment_id.get_string_repr(),
                process_tracker_id = %process_tracker_id,
                new_retry_count = %updated_process.retry_count,
                "Successfully updated existing EXECUTE_WORKFLOW task"
            );

            Ok(updated_process)
        }
        Some(existing_process) => {
            // Entry exists but business status is not EXECUTE_WORKFLOW_COMPLETE
            logger::info!(
                payment_id = %payment_id.get_string_repr(),
                process_tracker_id = %process_tracker_id,
                current_business_status = %existing_process.business_status,
            );

            Ok(existing_process)
        }
        None => {
            // No entry exists - create a new one
            logger::info!(
                payment_id = %payment_id.get_string_repr(),
                process_tracker_id = %process_tracker_id,
                "No existing EXECUTE_WORKFLOW task found, creating new entry"
            );

            let execute_workflow_tracking_data = pcr::RevenueRecoveryWorkflowTrackingData {
                billing_mca_id: billing_mca_id.clone(),
                global_payment_id: payment_id.clone(),
                merchant_id: merchant_id.clone(),
                profile_id: profile_id.clone(),
                payment_attempt_id: payment_attempt_id.clone(),
                revenue_recovery_retry,
                invoice_scheduled_time: Some(schedule_time),
            };

            let tag = ["PCR"];
            let process_tracker_entry = storage::ProcessTrackerNew::new(
                process_tracker_id.clone(),
                task,
                runner,
                tag,
                execute_workflow_tracking_data,
                Some(1),
                schedule_time,
                common_types::consts::API_VERSION,
            )
            .map_err(|e| {
                logger::error!(
                    payment_id = %payment_id.get_string_repr(),
                    error = ?e,
                    "Failed to construct execute workflow process tracker entry"
                );
                sch_errors::ProcessTrackerError::ProcessUpdateFailed
            })?;

            let response = state
                .store
                .insert_process(process_tracker_entry)
                .await
                .map_err(|e| {
                    logger::error!(
                        payment_id = %payment_id.get_string_repr(),
                        error = ?e,
                        "Failed to insert execute workflow process tracker entry"
                    );
                    sch_errors::ProcessTrackerError::ProcessUpdateFailed
                })?;

            metrics::TASKS_ADDED_COUNT.add(
                1,
                router_env::metric_attributes!(("flow", "RevenueRecoveryExecute")),
            );

            logger::info!(
                payment_id = %payment_id.get_string_repr(),
                process_tracker_id = %response.id,
                "Successfully created new EXECUTE_WORKFLOW task"
            );

            Ok(response)
        }
    }
}

pub async fn retrieve_revenue_recovery_process_tracker(
    state: SessionState,
    id: id_type::GlobalPaymentId,
) -> RouterResponse<revenue_recovery::RevenueRecoveryResponse> {
    let db = &*state.store;
    let task = EXECUTE_WORKFLOW;
    let runner = storage::ProcessTrackerRunner::PassiveRecoveryWorkflow;
    let process_tracker_id = id.get_execute_revenue_recovery_id(task, runner);

    let process_tracker = db
        .find_process_by_id(&process_tracker_id)
        .await
        .to_not_found_response(errors::ApiErrorResponse::ResourceIdNotFound)
        .attach_printable("error retrieving the process tracker id")?
        .get_required_value("Process Tracker")
        .change_context(errors::ApiErrorResponse::GenericNotFoundError {
            message: "Entry For the following id doesn't exists".to_owned(),
        })?;

    let tracking_data = process_tracker
        .tracking_data
        .clone()
        .parse_value::<pcr::RevenueRecoveryWorkflowTrackingData>("PCRWorkflowTrackingData")
        .change_context(errors::ApiErrorResponse::InternalServerError)
        .attach_printable("unable to deserialize  Pcr Workflow Tracking Data")?;

    let psync_task = PSYNC_WORKFLOW;

    let process_tracker_id_for_psync = tracking_data
        .payment_attempt_id
        .get_psync_revenue_recovery_id(psync_task, runner);

    let process_tracker_for_psync = db
        .find_process_by_id(&process_tracker_id_for_psync)
        .await
        .map_err(|e| {
            logger::error!("Error while retrieving psync task : {:?}", e);
        })
        .ok()
        .flatten();

    let schedule_time_for_psync = process_tracker_for_psync.and_then(|pt| pt.schedule_time);

    let response = revenue_recovery::RevenueRecoveryResponse {
        id: process_tracker.id,
        name: process_tracker.name,
        schedule_time_for_payment: process_tracker.schedule_time,
        schedule_time_for_psync,
        status: process_tracker.status,
        business_status: process_tracker.business_status,
    };
    Ok(ApplicationResponse::Json(response))
}

pub async fn resume_revenue_recovery_process_tracker(
    state: SessionState,
    id: id_type::GlobalPaymentId,
    request_retrigger: revenue_recovery::RevenueRecoveryRetriggerRequest,
) -> RouterResponse<revenue_recovery::RevenueRecoveryResponse> {
    let db = &*state.store;
    let task = request_retrigger.revenue_recovery_task;
    let runner = storage::ProcessTrackerRunner::PassiveRecoveryWorkflow;
    let process_tracker_id = id.get_execute_revenue_recovery_id(&task, runner);

    let process_tracker = db
        .find_process_by_id(&process_tracker_id)
        .await
        .to_not_found_response(errors::ApiErrorResponse::ResourceIdNotFound)
        .attach_printable("error retrieving the process tracker id")?
        .get_required_value("Process Tracker")
        .change_context(errors::ApiErrorResponse::GenericNotFoundError {
            message: "Entry For the following id doesn't exists".to_owned(),
        })?;

    let tracking_data = process_tracker
        .tracking_data
        .clone()
        .parse_value::<pcr::RevenueRecoveryWorkflowTrackingData>("PCRWorkflowTrackingData")
        .change_context(errors::ApiErrorResponse::InternalServerError)
        .attach_printable("unable to deserialize  Pcr Workflow Tracking Data")?;

    //Call payment intent to check the status
    let request = PaymentsGetIntentRequest { id: id.clone() };
    let revenue_recovery_payment_data =
        revenue_recovery_workflow::extract_data_and_perform_action(&state, &tracking_data)
            .await
            .change_context(errors::ApiErrorResponse::GenericNotFoundError {
                message: "Failed to extract the revenue recovery data".to_owned(),
            })?;
    let merchant_context_from_revenue_recovery_payment_data =
        domain::MerchantContext::NormalMerchant(Box::new(domain::Context(
            revenue_recovery_payment_data.merchant_account.clone(),
            revenue_recovery_payment_data.key_store.clone(),
        )));
    let create_intent_response = payments::payments_intent_core::<
        router_api_types::PaymentGetIntent,
        router_api_types::payments::PaymentsIntentResponse,
        _,
        _,
        PaymentIntentData<router_api_types::PaymentGetIntent>,
    >(
        state.clone(),
        state.get_req_state(),
        merchant_context_from_revenue_recovery_payment_data,
        revenue_recovery_payment_data.profile.clone(),
        payments::operations::PaymentGetIntent,
        request,
        tracking_data.global_payment_id.clone(),
        hyperswitch_domain_models::payments::HeaderPayload::default(),
    )
    .await?;

    let response = create_intent_response
        .get_json_body()
        .change_context(errors::ApiErrorResponse::InternalServerError)
        .attach_printable("Unexpected response from payments core")?;

    match response.status {
        enums::IntentStatus::Failed => {
            let pt_update = storage::ProcessTrackerUpdate::Update {
                name: process_tracker.name.clone(),
                tracking_data: Some(process_tracker.tracking_data.clone()),
                business_status: Some(request_retrigger.business_status.clone()),
                status: Some(request_retrigger.status),
                updated_at: Some(common_utils::date_time::now()),
                retry_count: Some(process_tracker.retry_count + 1),
                schedule_time: Some(request_retrigger.schedule_time.unwrap_or(
                    common_utils::date_time::now().saturating_add(time::Duration::seconds(600)),
                )),
            };
            let updated_pt = db
                .update_process(process_tracker, pt_update)
                .await
                .change_context(errors::ApiErrorResponse::GenericNotFoundError {
                    message: "Failed to update the process tracker".to_owned(),
                })?;
            let response = revenue_recovery::RevenueRecoveryResponse {
                id: updated_pt.id,
                name: updated_pt.name,
                schedule_time_for_payment: updated_pt.schedule_time,
                schedule_time_for_psync: None,
                status: updated_pt.status,
                business_status: updated_pt.business_status,
            };
            Ok(ApplicationResponse::Json(response))
        }
        enums::IntentStatus::Succeeded
        | enums::IntentStatus::Cancelled
        | enums::IntentStatus::CancelledPostCapture
        | enums::IntentStatus::Processing
        | enums::IntentStatus::RequiresCustomerAction
        | enums::IntentStatus::RequiresMerchantAction
        | enums::IntentStatus::RequiresPaymentMethod
        | enums::IntentStatus::RequiresConfirmation
        | enums::IntentStatus::RequiresCapture
        | enums::IntentStatus::PartiallyCaptured
        | enums::IntentStatus::PartiallyCapturedAndCapturable
        | enums::IntentStatus::PartiallyAuthorizedAndRequiresCapture
        | enums::IntentStatus::Conflicted
        | enums::IntentStatus::Expired
        | enums::IntentStatus::PartiallyCapturedAndProcessing => {
            Err(report!(errors::ApiErrorResponse::NotSupported {
                message: "Invalid Payment Status ".to_owned(),
            }))
        }
    }
}
pub async fn get_payment_response_using_payment_get_operation(
    state: &SessionState,
    payment_intent_id: &id_type::GlobalPaymentId,
    revenue_recovery_payment_data: &pcr::RevenueRecoveryPaymentData,
    merchant_context: &domain::MerchantContext,
    active_payment_attempt_id: Option<&id_type::GlobalAttemptId>,
) -> Result<Option<ApplicationResponse<PaymentsResponse>>, sch_errors::ProcessTrackerError> {
    match active_payment_attempt_id {
        Some(_) => {
            let payment_response = api::call_psync_api(
                state,
                payment_intent_id,
                revenue_recovery_payment_data,
                false,
                false,
            )
            .await?;
            let payments_response = payment_response.generate_response(
                state,
                None,
                None,
                None,
                merchant_context,
                &revenue_recovery_payment_data.profile,
                None,
            )?;

            Ok(Some(payments_response))
        }
        None => Ok(None),
    }
}

// This function can be implemented to reset the connector transmission and active attempt ID
// before pushing to the execute workflow.
pub async fn reset_connector_transmission_and_active_attempt_id_before_pushing_to_execute_workflow(
    state: &SessionState,
    payment_intent: &PaymentIntent,
    revenue_recovery_payment_data: &pcr::RevenueRecoveryPaymentData,
    active_payment_attempt_id: Option<&id_type::GlobalAttemptId>,
) -> Result<Option<()>, sch_errors::ProcessTrackerError> {
    let mut revenue_recovery_metadata = payment_intent
        .feature_metadata
        .as_ref()
        .and_then(|feature_metadata| feature_metadata.payment_revenue_recovery_metadata.clone())
        .get_required_value("Payment Revenue Recovery Metadata")?
        .convert_back();
    match active_payment_attempt_id {
        Some(_) => {
            // update the connector payment transmission field to Unsuccessful and unset active attempt id
            revenue_recovery_metadata.set_payment_transmission_field_for_api_request(
                enums::PaymentConnectorTransmission::ConnectorCallUnsuccessful,
            );
            revenue_recovery_metadata.set_current_working_attempt_id_for_api_request(None);

            let payment_update_req =
        api_payments::PaymentsUpdateIntentRequest::update_feature_metadata_and_active_attempt_with_api(
            payment_intent
                .feature_metadata
                .clone()
                .unwrap_or_default()
                .convert_back()
                .set_payment_revenue_recovery_metadata_using_api(
                    revenue_recovery_metadata.clone(),
                ),
            enums::UpdateActiveAttempt::Unset,
        );
            logger::info!(
                "Call made to payments update intent api , with the request body {:?}",
                payment_update_req
            );
            api::update_payment_intent_api(
                state,
                payment_intent.id.clone(),
                revenue_recovery_payment_data,
                payment_update_req,
            )
            .await
            .change_context(errors::RecoveryError::PaymentCallFailed)?;

            Ok(Some(()))
        }
        None => Ok(None),
    }
}<|MERGE_RESOLUTION|>--- conflicted
+++ resolved
@@ -308,13 +308,8 @@
                         &tracking_data.payment_attempt_id,
                     ))
                     .await?;
-<<<<<<< HEAD
                     
-                    storage::revenue_recovery_redis_operation::RedisTokenManager::unlock_connector_customer_status(state, &connector_customer_id).await?;
-=======
-
                     storage::revenue_recovery_redis_operation::RedisTokenManager::unlock_connector_customer_status(state, &connector_customer_id, &payment_intent.id).await?;
->>>>>>> a73a1131
                 }
 
                 Some(payment_processor_token) => {
