--- conflicted
+++ resolved
@@ -1164,27 +1164,6 @@
             };
             Ok(ApplicationResponse::Json(response))
         }
-<<<<<<< HEAD
-        enums::IntentStatus::Succeeded
-        | enums::IntentStatus::Cancelled
-        | enums::IntentStatus::CancelledPostCapture
-        | enums::IntentStatus::Processing
-        | enums::IntentStatus::RequiresCustomerAction
-        | enums::IntentStatus::RequiresMerchantAction
-        | enums::IntentStatus::RequiresPaymentMethod
-        | enums::IntentStatus::RequiresConfirmation
-        | enums::IntentStatus::RequiresCapture
-        | enums::IntentStatus::PartiallyCaptured
-        | enums::IntentStatus::PartiallyCapturedAndCapturable
-        | enums::IntentStatus::PartiallyAuthorizedAndRequiresCapture
-        | enums::IntentStatus::Conflicted
-        | enums::IntentStatus::Expired
-        | enums::IntentStatus::PartiallyCapturedAndProcessing => {
-            Err(report!(errors::ApiErrorResponse::NotSupported {
-                message: "Invalid Payment Status ".to_owned(),
-            }))
-        }
-=======
         IntentStatus::Succeeded
         | IntentStatus::Cancelled
         | IntentStatus::CancelledPostCapture
@@ -1198,10 +1177,12 @@
         | IntentStatus::PartiallyCapturedAndCapturable
         | IntentStatus::PartiallyAuthorizedAndRequiresCapture
         | IntentStatus::Conflicted
-        | IntentStatus::Expired => Err(report!(errors::ApiErrorResponse::NotSupported {
-            message: "Invalid Payment Status ".to_owned(),
-        })),
->>>>>>> a1b0151b
+        | IntentStatus::Expired
+        | enums::IntentStatus::PartiallyCapturedAndProcessing => {
+            Err(report!(errors::ApiErrorResponse::NotSupported {
+                message: "Invalid Payment Status ".to_owned(),
+            }))
+        }
     }
 }
 pub async fn get_payment_response_using_payment_get_operation(
