--- conflicted
+++ resolved
@@ -5,11 +5,7 @@
 
 use api_models::{
     enums,
-<<<<<<< HEAD
-    payments::{self as api_payments, PaymentsResponse, RecoveryPaymentsListResponseItem},
-=======
-    payments::{self as api_payments, PaymentsGetIntentRequest, PaymentsResponse},
->>>>>>> d98f11d6
+    payments::{self as api_payments, PaymentsGetIntentRequest, PaymentsResponse,RecoveryPaymentsListResponseItem},
     process_tracker::revenue_recovery,
     webhooks,
 };
