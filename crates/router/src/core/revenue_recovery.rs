--- conflicted
+++ resolved
@@ -1429,14 +1429,8 @@
 
         // For all other intent statuses, return the mapped recovery status
         IntentStatus::Succeeded => RecoveryStatus::Recovered,
-<<<<<<< HEAD
-        IntentStatus::Processing => RecoveryStatus::Processing,
-        IntentStatus::PartiallyCapturedAndProcessing => {
-            RecoveryStatus::PartiallyCapturedAndProcessing
-=======
         IntentStatus::Processing | IntentStatus::PartiallyCapturedAndProcessing => {
             RecoveryStatus::Processing
->>>>>>> 23da065c
         }
         IntentStatus::Cancelled
         | IntentStatus::CancelledPostCapture
