pub mod api;
pub mod transformers;
pub mod types;
<<<<<<< HEAD
use api_models::{
    enums, payments::PaymentsGetIntentRequest, process_tracker::revenue_recovery, webhooks,
=======
use std::marker::PhantomData;

use api_models::{
    enums,
    payments::{self as api_payments, PaymentsResponse},
    process_tracker::revenue_recovery,
    webhooks,
>>>>>>> 0b263179
};
use common_utils::{
    self,
    errors::CustomResult,
    ext_traits::{AsyncExt, OptionExt, ValueExt},
    id_type,
};
use diesel_models::{enums as diesel_enum, process_tracker::business_status};
use error_stack::{self, report, ResultExt};
use hyperswitch_domain_models::{
<<<<<<< HEAD
    payments::{PaymentIntent, PaymentIntentData},
=======
    merchant_context,
    payments::{PaymentIntent, PaymentStatusData},
>>>>>>> 0b263179
    revenue_recovery as domain_revenue_recovery, ApiModelToDieselModelConvertor,
};
use scheduler::errors as sch_errors;

use crate::{
    core::{
        errors::{self, RouterResponse, RouterResult, StorageErrorExt},
<<<<<<< HEAD
        payments::{self, operations},
=======
        payments::{
            self,
            operations::{GetTrackerResponse, Operation},
            transformers::GenerateResponse,
        },
        revenue_recovery::types::RevenueRecoveryOutgoingWebhook,
>>>>>>> 0b263179
    },
    db::StorageInterface,
    logger,
    routes::{app::ReqState, metrics, SessionState},
    services::ApplicationResponse,
    types::{
<<<<<<< HEAD
        api::{self as api_types},
        domain,
=======
        api as router_api_types, domain,
>>>>>>> 0b263179
        storage::{self, revenue_recovery as pcr},
        transformers::{ForeignFrom, ForeignInto},
    },
    workflows::revenue_recovery as revenue_recovery_workflow,
};
pub const CALCULATE_WORKFLOW: &str = "CALCULATE_WORKFLOW";
pub const PSYNC_WORKFLOW: &str = "PSYNC_WORKFLOW";
pub const EXECUTE_WORKFLOW: &str = "EXECUTE_WORKFLOW";

#[allow(clippy::too_many_arguments)]
pub async fn upsert_calculate_pcr_task(
    billing_connector_account: &domain::MerchantConnectorAccount,
    state: &SessionState,
    merchant_context: &domain::MerchantContext,
    recovery_intent_from_payment_intent: &domain_revenue_recovery::RecoveryPaymentIntent,
    business_profile: &domain::Profile,
    intent_retry_count: u16,
    payment_attempt_id: Option<id_type::GlobalAttemptId>,
    runner: storage::ProcessTrackerRunner,
    revenue_recovery_retry: diesel_enum::RevenueRecoveryAlgorithmType,
) -> CustomResult<webhooks::WebhookResponseTracker, errors::RevenueRecoveryError> {
    router_env::logger::info!("Starting calculate_job...");

    let task = "CALCULATE_WORKFLOW";

    let db = &*state.store;
    let payment_id = &recovery_intent_from_payment_intent.payment_id;

    // Create process tracker ID in the format: CALCULATE_WORKFLOW_{payment_intent_id}
    let process_tracker_id = format!("{runner}_{task}_{}", payment_id.get_string_repr());

    // Scheduled time is now because this will be the first entry in
    // process tracker and we dont want to wait
    let schedule_time = common_utils::date_time::now();

    let payment_attempt_id = payment_attempt_id
        .ok_or(error_stack::report!(
            errors::RevenueRecoveryError::PaymentAttemptIdNotFound
        ))
        .attach_printable("payment attempt id is required for calculate workflow tracking")?;

    // Check if a process tracker entry already exists for this payment intent
    let existing_entry = db
        .as_scheduler()
        .find_process_by_id(&process_tracker_id)
        .await
        .change_context(errors::RevenueRecoveryError::ProcessTrackerResponseError)
        .attach_printable(
            "Failed to check for existing calculate workflow process tracker entry",
        )?;

    match existing_entry {
        Some(existing_process) => {
            router_env::logger::error!(
                "Found existing CALCULATE_WORKFLOW task with  id: {}",
                existing_process.id
            );
        }
        None => {
            // No entry exists - create a new one
            router_env::logger::info!(
                "No existing CALCULATE_WORKFLOW task found for payment_intent_id: {}, creating new entry scheduled for 1 hour from now",
                payment_id.get_string_repr()
            );

            // Create tracking data
            let calculate_workflow_tracking_data = pcr::RevenueRecoveryWorkflowTrackingData {
                billing_mca_id: billing_connector_account.get_id(),
                global_payment_id: payment_id.clone(),
                merchant_id: merchant_context.get_merchant_account().get_id().to_owned(),
                profile_id: business_profile.get_id().to_owned(),
                payment_attempt_id,
                revenue_recovery_retry,
                invoice_scheduled_time: None,
            };

            let tag = ["PCR"];
            let task = "CALCULATE_WORKFLOW";
            let runner = storage::ProcessTrackerRunner::PassiveRecoveryWorkflow;

            let process_tracker_entry = storage::ProcessTrackerNew::new(
                process_tracker_id,
                task,
                runner,
                tag,
                calculate_workflow_tracking_data,
                Some(1),
                schedule_time,
                common_types::consts::API_VERSION,
            )
            .change_context(errors::RevenueRecoveryError::ProcessTrackerCreationError)
            .attach_printable("Failed to construct calculate workflow process tracker entry")?;

            // Insert into process tracker with status New
            db.as_scheduler()
                .insert_process(process_tracker_entry)
                .await
                .change_context(errors::RevenueRecoveryError::ProcessTrackerResponseError)
                .attach_printable(
                    "Failed to enter calculate workflow process_tracker_entry in DB",
                )?;

            router_env::logger::info!(
                "Successfully created new CALCULATE_WORKFLOW task for payment_intent_id: {}",
                payment_id.get_string_repr()
            );

            metrics::TASKS_ADDED_COUNT.add(
                1,
                router_env::metric_attributes!(("flow", "CalculateWorkflow")),
            );
        }
    }

    Ok(webhooks::WebhookResponseTracker::Payment {
        payment_id: payment_id.clone(),
        status: recovery_intent_from_payment_intent.status,
    })
}

pub async fn perform_execute_payment(
    state: &SessionState,
    execute_task_process: &storage::ProcessTracker,
    profile: &domain::Profile,
    merchant_context: domain::MerchantContext,
    tracking_data: &pcr::RevenueRecoveryWorkflowTrackingData,
    revenue_recovery_payment_data: &pcr::RevenueRecoveryPaymentData,
    payment_intent: &PaymentIntent,
) -> Result<(), sch_errors::ProcessTrackerError> {
    let db = &*state.store;

    let mut revenue_recovery_metadata = payment_intent
        .feature_metadata
        .as_ref()
        .and_then(|feature_metadata| feature_metadata.payment_revenue_recovery_metadata.clone())
        .get_required_value("Payment Revenue Recovery Metadata")?
        .convert_back();

    let decision = types::Decision::get_decision_based_on_params(
        state,
        payment_intent.status,
        revenue_recovery_metadata
            .payment_connector_transmission
            .unwrap_or_default(),
        payment_intent.active_attempt_id.clone(),
        revenue_recovery_payment_data,
        &tracking_data.global_payment_id,
    )
    .await?;

    // TODO decide if its a global failure or is it requeueable error
    match decision {
        types::Decision::Execute => {
            let connector_customer_id = revenue_recovery_metadata.get_connector_customer_id();

            let last_token_used = payment_intent
                .feature_metadata
                .as_ref()
                .and_then(|fm| fm.payment_revenue_recovery_metadata.as_ref())
                .map(|rr| {
                    rr.billing_connector_payment_details
                        .payment_processor_token
                        .clone()
                });

            let processor_token = storage::revenue_recovery_redis_operation::RedisTokenManager::get_token_based_on_retry_type(
                state,
                &connector_customer_id,
                tracking_data.revenue_recovery_retry,
                last_token_used.as_deref(),
                )
                .await
                .change_context(errors::ApiErrorResponse::GenericNotFoundError {
                    message: "Failed to fetch token details from redis".to_string(),
                })?
                .ok_or(errors::ApiErrorResponse::GenericNotFoundError {
                    message: "Failed to fetch token details from redis".to_string(),
            })?;
            logger::info!("Token fetched from redis success");
            let card_info =
                api_models::payments::AdditionalCardInfo::foreign_from(&processor_token);
            // record attempt call
            let record_attempt = api::record_internal_attempt_api(
                state,
                payment_intent,
                revenue_recovery_payment_data,
                &revenue_recovery_metadata,
                card_info,
                &processor_token
                    .payment_processor_token_details
                    .payment_processor_token,
            )
            .await;

            match record_attempt {
                Ok(record_attempt_response) => {
                    let action = Box::pin(types::Action::execute_payment(
                        state,
                        revenue_recovery_payment_data.merchant_account.get_id(),
                        payment_intent,
                        execute_task_process,
                        profile,
                        merchant_context,
                        revenue_recovery_payment_data,
                        &revenue_recovery_metadata,
                        &record_attempt_response.id,
                    ))
                    .await?;
                    Box::pin(action.execute_payment_task_response_handler(
                        state,
                        payment_intent,
                        execute_task_process,
                        revenue_recovery_payment_data,
                        &mut revenue_recovery_metadata,
                    ))
                    .await?;
                }
                Err(err) => {
                    logger::error!("Error while recording attempt: {:?}", err);
                    let pt_update = storage::ProcessTrackerUpdate::StatusUpdate {
                        status: enums::ProcessTrackerStatus::Pending,
                        business_status: Some(String::from(
                            business_status::EXECUTE_WORKFLOW_REQUEUE,
                        )),
                    };
                    db.as_scheduler()
                        .update_process(execute_task_process.clone(), pt_update)
                        .await?;
                }
            }
        }

        types::Decision::Psync(attempt_status, attempt_id) => {
            // find if a psync task is already present
            let task = PSYNC_WORKFLOW;
            let runner = storage::ProcessTrackerRunner::PassiveRecoveryWorkflow;
            let process_tracker_id = attempt_id.get_psync_revenue_recovery_id(task, runner);
            let psync_process = db.find_process_by_id(&process_tracker_id).await?;

            match psync_process {
                Some(_) => {
                    let pcr_status: types::RevenueRecoveryPaymentsAttemptStatus =
                        attempt_status.foreign_into();

                    pcr_status
                        .update_pt_status_based_on_attempt_status_for_execute_payment(
                            db,
                            execute_task_process,
                        )
                        .await?;
                }

                None => {
                    // insert new psync task
                    insert_psync_pcr_task_to_pt(
                        revenue_recovery_payment_data.billing_mca.get_id().clone(),
                        db,
                        revenue_recovery_payment_data
                            .merchant_account
                            .get_id()
                            .clone(),
                        payment_intent.get_id().clone(),
                        revenue_recovery_payment_data.profile.get_id().clone(),
                        attempt_id.clone(),
                        storage::ProcessTrackerRunner::PassiveRecoveryWorkflow,
                        tracking_data.revenue_recovery_retry,
                    )
                    .await?;

                    // finish the current task
                    db.as_scheduler()
                        .finish_process_with_business_status(
                            execute_task_process.clone(),
                            business_status::EXECUTE_WORKFLOW_COMPLETE_FOR_PSYNC,
                        )
                        .await?;
                }
            };
        }
        types::Decision::ReviewForSuccessfulPayment => {
            // Finish the current task since the payment was a success
            // And mark it as review as it might have happened through the external system
            db.finish_process_with_business_status(
                execute_task_process.clone(),
                business_status::EXECUTE_WORKFLOW_COMPLETE_FOR_REVIEW,
            )
            .await?;
        }
        types::Decision::ReviewForFailedPayment(triggered_by) => {
            match triggered_by {
                enums::TriggeredBy::Internal => {
                    // requeue the current tasks to update the fields for rescheduling a payment
                    let pt_update = storage::ProcessTrackerUpdate::StatusUpdate {
                        status: enums::ProcessTrackerStatus::Pending,
                        business_status: Some(String::from(
                            business_status::EXECUTE_WORKFLOW_REQUEUE,
                        )),
                    };
                    db.as_scheduler()
                        .update_process(execute_task_process.clone(), pt_update)
                        .await?;
                }
                enums::TriggeredBy::External => {
                    logger::debug!("Failed Payment Attempt Triggered By External");
                    // Finish the current task since the payment was a failure by an external source
                    db.as_scheduler()
                        .finish_process_with_business_status(
                            execute_task_process.clone(),
                            business_status::EXECUTE_WORKFLOW_COMPLETE_FOR_REVIEW,
                        )
                        .await?;
                }
            };
        }
        types::Decision::InvalidDecision => {
            db.finish_process_with_business_status(
                execute_task_process.clone(),
                business_status::EXECUTE_WORKFLOW_COMPLETE,
            )
            .await?;
            logger::warn!("Abnormal State Identified")
        }
    }

    Ok(())
}

#[allow(clippy::too_many_arguments)]
async fn insert_psync_pcr_task_to_pt(
    billing_mca_id: id_type::MerchantConnectorAccountId,
    db: &dyn StorageInterface,
    merchant_id: id_type::MerchantId,
    payment_id: id_type::GlobalPaymentId,
    profile_id: id_type::ProfileId,
    payment_attempt_id: id_type::GlobalAttemptId,
    runner: storage::ProcessTrackerRunner,
    revenue_recovery_retry: diesel_enum::RevenueRecoveryAlgorithmType,
) -> RouterResult<storage::ProcessTracker> {
    let task = PSYNC_WORKFLOW;
    let process_tracker_id = payment_attempt_id.get_psync_revenue_recovery_id(task, runner);
    let schedule_time = common_utils::date_time::now();
    let psync_workflow_tracking_data = pcr::RevenueRecoveryWorkflowTrackingData {
        billing_mca_id,
        global_payment_id: payment_id,
        merchant_id,
        profile_id,
        payment_attempt_id,
        revenue_recovery_retry,
        invoice_scheduled_time: Some(schedule_time),
    };
    let tag = ["REVENUE_RECOVERY"];
    let process_tracker_entry = storage::ProcessTrackerNew::new(
        process_tracker_id,
        task,
        runner,
        tag,
        psync_workflow_tracking_data,
        None,
        schedule_time,
        common_types::consts::API_VERSION,
    )
    .change_context(errors::ApiErrorResponse::InternalServerError)
    .attach_printable("Failed to construct delete tokenized data process tracker task")?;

    let response = db
        .insert_process(process_tracker_entry)
        .await
        .change_context(errors::ApiErrorResponse::InternalServerError)
        .attach_printable("Failed to construct delete tokenized data process tracker task")?;
    metrics::TASKS_ADDED_COUNT.add(
        1,
        router_env::metric_attributes!(("flow", "RevenueRecoveryPsync")),
    );

    Ok(response)
}

pub async fn perform_payments_sync(
    state: &SessionState,
    process: &storage::ProcessTracker,
    profile: &domain::Profile,
    merchant_context: domain::MerchantContext,
    tracking_data: &pcr::RevenueRecoveryWorkflowTrackingData,
    revenue_recovery_payment_data: &pcr::RevenueRecoveryPaymentData,
    payment_intent: &PaymentIntent,
) -> Result<(), errors::ProcessTrackerError> {
    let psync_data = api::call_psync_api(
        state,
        &tracking_data.global_payment_id,
        revenue_recovery_payment_data,
        true,
        true,
    )
    .await?;

    let payment_attempt = psync_data.payment_attempt.clone();
    let mut revenue_recovery_metadata = payment_intent
        .feature_metadata
        .as_ref()
        .and_then(|feature_metadata| feature_metadata.payment_revenue_recovery_metadata.clone())
        .get_required_value("Payment Revenue Recovery Metadata")?
        .convert_back();
    let pcr_status: types::RevenueRecoveryPaymentsAttemptStatus =
        payment_attempt.status.foreign_into();

    let new_revenue_recovery_payment_data = &pcr::RevenueRecoveryPaymentData {
        psync_data: Some(psync_data),
        ..revenue_recovery_payment_data.clone()
    };

    Box::pin(
        pcr_status.update_pt_status_based_on_attempt_status_for_payments_sync(
            state,
            payment_intent,
            process.clone(),
            profile,
            merchant_context,
            new_revenue_recovery_payment_data,
            payment_attempt,
            &mut revenue_recovery_metadata,
        ),
    )
    .await?;

    Ok(())
}

pub async fn perform_calculate_workflow(
    state: &SessionState,
    process: &storage::ProcessTracker,
    profile: &domain::Profile,
    merchant_context: domain::MerchantContext,
    tracking_data: &pcr::RevenueRecoveryWorkflowTrackingData,
    revenue_recovery_payment_data: &pcr::RevenueRecoveryPaymentData,
    payment_intent: &PaymentIntent,
) -> Result<(), sch_errors::ProcessTrackerError> {
    let db = &*state.store;
    let merchant_id = revenue_recovery_payment_data.merchant_account.get_id();
    let profile_id = revenue_recovery_payment_data.profile.get_id();
    let billing_mca_id = revenue_recovery_payment_data.billing_mca.get_id();

    let mut event_type: Option<common_enums::EventType> = None;

    logger::info!(
        process_id = %process.id,
        payment_id = %tracking_data.global_payment_id.get_string_repr(),
        "Starting CALCULATE_WORKFLOW..."
    );

    // 1. Extract connector_customer_id and token_list from tracking_data
    let connector_customer_id = payment_intent
        .extract_connector_customer_id_from_payment_intent()
        .change_context(errors::RecoveryError::ValueNotFound)
        .attach_printable("Failed to extract customer ID from payment intent")?;

    let merchant_context_from_revenue_recovery_payment_data =
        domain::MerchantContext::NormalMerchant(Box::new(domain::Context(
            revenue_recovery_payment_data.merchant_account.clone(),
            revenue_recovery_payment_data.key_store.clone(),
        )));

    let retry_algorithm_type = match profile
        .revenue_recovery_retry_algorithm_type
        .filter(|retry_type|
             *retry_type != common_enums::RevenueRecoveryAlgorithmType::Monitoring) // ignore Monitoring in profile
        .unwrap_or(tracking_data.revenue_recovery_retry)                                                                  // fallback to tracking_data
    {
        common_enums::RevenueRecoveryAlgorithmType::Smart => common_enums::RevenueRecoveryAlgorithmType::Smart,
        common_enums::RevenueRecoveryAlgorithmType::Cascading => common_enums::RevenueRecoveryAlgorithmType::Cascading,
        common_enums::RevenueRecoveryAlgorithmType::Monitoring => {
            return Err(sch_errors::ProcessTrackerError::ProcessUpdateFailed);
        }
    };

    // External Payments which enter the calculate workflow for the first time will have active attempt id as None
    // Then we dont need to send an webhook to the merchant as its not a failure from our side.
    // Thus we dont need to a payment get call for such payments.
    let active_payment_attempt_id = payment_intent.active_attempt_id.as_ref();

    let payments_response = get_payment_response_using_payment_get_operation(
        state,
        &tracking_data.global_payment_id,
        revenue_recovery_payment_data,
        &merchant_context_from_revenue_recovery_payment_data,
        active_payment_attempt_id,
    )
    .await?;

    // 2. Get best available token
    let best_time_to_schedule =
        match revenue_recovery_workflow::get_token_with_schedule_time_based_on_retry_algorithm_type(
            state,
            &connector_customer_id,
            payment_intent,
            retry_algorithm_type,
            process.retry_count,
        )
        .await
        {
            Ok(token_opt) => token_opt,
            Err(e) => {
                logger::error!(
                    error = ?e,
                    connector_customer_id = %connector_customer_id,
                    "Failed to get best PSP token"
                );
                None
            }
        };

    match best_time_to_schedule {
        Some(scheduled_time) => {
            logger::info!(
                process_id = %process.id,
                connector_customer_id = %connector_customer_id,
                "Found best available token, creating EXECUTE_WORKFLOW task"
            );

            // reset active attmept id and payment connector transmission before going to execute workflow
            let  _ = Box::pin(reset_connector_transmission_and_active_attempt_id_before_pushing_to_execute_workflow(
                state,
                payment_intent,
                revenue_recovery_payment_data,
                active_payment_attempt_id
            )).await?;

            // 3. If token found: create EXECUTE_WORKFLOW task and finish CALCULATE_WORKFLOW
            insert_execute_pcr_task_to_pt(
                &tracking_data.billing_mca_id,
                state,
                &tracking_data.merchant_id,
                payment_intent,
                &tracking_data.profile_id,
                &tracking_data.payment_attempt_id,
                storage::ProcessTrackerRunner::PassiveRecoveryWorkflow,
                retry_algorithm_type,
                scheduled_time,
            )
            .await?;

            db.as_scheduler()
                .finish_process_with_business_status(
                    process.clone(),
                    business_status::CALCULATE_WORKFLOW_SCHEDULED,
                )
                .await
                .map_err(|e| {
                    logger::error!(
                        process_id = %process.id,
                        error = ?e,
                        "Failed to update CALCULATE_WORKFLOW status to complete"
                    );
                    sch_errors::ProcessTrackerError::ProcessUpdateFailed
                })?;

            logger::info!(
                process_id = %process.id,
                connector_customer_id = %connector_customer_id,
                "CALCULATE_WORKFLOW completed successfully"
            );
        }

        None => {
            let scheduled_token = match storage::revenue_recovery_redis_operation::
                RedisTokenManager::get_payment_processor_token_with_schedule_time(state, &connector_customer_id)
                .await {
                    Ok(scheduled_token_opt) => scheduled_token_opt,
                    Err(e) => {
                        logger::error!(
                            error = ?e,
                            connector_customer_id = %connector_customer_id,
                            "Failed to get PSP token status"
                        );
                        None
                    }
                };

            match scheduled_token {
                Some(scheduled_token) => {
                    // Update scheduled time to scheduled time + 15 minutes
                    // here scheduled_time is the wait time 15 minutes is a buffer time that we are adding
                    logger::info!(
                        process_id = %process.id,
                        connector_customer_id = %connector_customer_id,
                        "No token but time available, rescheduling for scheduled time + 15 mins"
                    );

                    update_calculate_job_schedule_time(
                        db,
                        process,
                        time::Duration::seconds(
                            state
                                .conf
                                .revenue_recovery
                                .recovery_timestamp
                                .job_schedule_buffer_time_in_seconds,
                        ),
                        scheduled_token.scheduled_at,
                        &connector_customer_id,
                    )
                    .await?;
                }
                None => {
                    let hard_decline_flag = storage::revenue_recovery_redis_operation::
                        RedisTokenManager::are_all_tokens_hard_declined(
                            state,
                            &connector_customer_id
                        )
                        .await
                        .ok()
                        .unwrap_or(false);

                    match hard_decline_flag {
                        false => {
                            logger::info!(
                                process_id = %process.id,
                                connector_customer_id = %connector_customer_id,
                                "Hard decline flag is false, rescheduling for scheduled time + 15 mins"
                            );

                            update_calculate_job_schedule_time(
                                db,
                                process,
                                time::Duration::seconds(
                                    state
                                        .conf
                                        .revenue_recovery
                                        .recovery_timestamp
                                        .job_schedule_buffer_time_in_seconds,
                                ),
                                Some(common_utils::date_time::now()),
                                &connector_customer_id,
                            )
                            .await?;
                        }
                        true => {
                            // Finish calculate workflow with CALCULATE_WORKFLOW_FINISH
                            logger::info!(
                                process_id = %process.id,
                                connector_customer_id = %connector_customer_id,
                                "No token available, finishing CALCULATE_WORKFLOW"
                            );

                            db.as_scheduler()
                                .finish_process_with_business_status(
                                    process.clone(),
                                    business_status::CALCULATE_WORKFLOW_FINISH,
                                )
                                .await
                                .map_err(|e| {
                                    logger::error!(
                                        process_id = %process.id,
                                        error = ?e,
                                        "Failed to finish CALCULATE_WORKFLOW"
                                    );
                                    sch_errors::ProcessTrackerError::ProcessUpdateFailed
                                })?;

                            event_type = Some(common_enums::EventType::PaymentFailed);

                            logger::info!(
                                process_id = %process.id,
                                connector_customer_id = %connector_customer_id,
                                "CALCULATE_WORKFLOW finished successfully"
                            );
                        }
                    }
                }
            }
        }
    }

    let _outgoing_webhook = event_type.and_then(|event_kind| {
        payments_response.map(|resp| Some((event_kind, resp)))
    })
    .flatten()
    .async_map(|(event_kind, response)| async move {
        let _ = RevenueRecoveryOutgoingWebhook::send_outgoing_webhook_based_on_revenue_recovery_status(
            state,
            common_enums::EventClass::Payments,
            event_kind,
            payment_intent,
            &merchant_context,
            profile,
            tracking_data.payment_attempt_id.get_string_repr().to_string(),
            response
        )
        .await
        .map_err(|e| {
            logger::error!(
                error = ?e,
                "Failed to send outgoing webhook"
            );
            e
        })
        .ok();
    }
    ).await;

    Ok(())
}

/// Update the schedule time for a CALCULATE_WORKFLOW process tracker
async fn update_calculate_job_schedule_time(
    db: &dyn StorageInterface,
    process: &storage::ProcessTracker,
    additional_time: time::Duration,
    base_time: Option<time::PrimitiveDateTime>,
    connector_customer_id: &str,
) -> Result<(), sch_errors::ProcessTrackerError> {
    let now = common_utils::date_time::now();

    let new_schedule_time = base_time.filter(|&t| t > now).unwrap_or(now) + additional_time;
    logger::info!(
        new_schedule_time = %new_schedule_time,
        process_id = %process.id,
        connector_customer_id = %connector_customer_id,
        "Rescheduling Calculate Job at "
    );
    let pt_update = storage::ProcessTrackerUpdate::Update {
        name: Some("CALCULATE_WORKFLOW".to_string()),
        retry_count: Some(process.clone().retry_count),
        schedule_time: Some(new_schedule_time),
        tracking_data: Some(process.clone().tracking_data),
        business_status: Some(String::from(business_status::PENDING)),
        status: Some(common_enums::ProcessTrackerStatus::Pending),
        updated_at: Some(common_utils::date_time::now()),
    };

    db.as_scheduler()
        .update_process(process.clone(), pt_update)
        .await
        .map_err(|e| {
            logger::error!(
                process_id = %process.id,
                error = ?e,
                "Failed to reschedule CALCULATE_WORKFLOW"
            );
            sch_errors::ProcessTrackerError::ProcessUpdateFailed
        })?;

    logger::info!(
        process_id = %process.id,
        connector_customer_id = %connector_customer_id,
        new_schedule_time = %new_schedule_time,
        additional_time = ?additional_time,
        "CALCULATE_WORKFLOW rescheduled successfully"
    );

    Ok(())
}

/// Insert Execute PCR Task to Process Tracker
#[allow(clippy::too_many_arguments)]
async fn insert_execute_pcr_task_to_pt(
    billing_mca_id: &id_type::MerchantConnectorAccountId,
    state: &SessionState,
    merchant_id: &id_type::MerchantId,
    payment_intent: &PaymentIntent,
    profile_id: &id_type::ProfileId,
    payment_attempt_id: &id_type::GlobalAttemptId,
    runner: storage::ProcessTrackerRunner,
    revenue_recovery_retry: diesel_enum::RevenueRecoveryAlgorithmType,
    schedule_time: time::PrimitiveDateTime,
) -> Result<storage::ProcessTracker, sch_errors::ProcessTrackerError> {
    let task = "EXECUTE_WORKFLOW";

    let payment_id = payment_intent.id.clone();

    let process_tracker_id = format!("{runner}_{task}_{}", payment_id.get_string_repr());

    // Check if a process tracker entry already exists for this payment intent
    let existing_entry = state
        .store
        .find_process_by_id(&process_tracker_id)
        .await
        .map_err(|e| {
            logger::error!(
                payment_id = %payment_id.get_string_repr(),
                process_tracker_id = %process_tracker_id,
                error = ?e,
                "Failed to check for existing execute workflow process tracker entry"
            );
            sch_errors::ProcessTrackerError::ProcessUpdateFailed
        })?;

    match existing_entry {
        Some(existing_process)
            if existing_process.business_status == business_status::EXECUTE_WORKFLOW_FAILURE
                || existing_process.business_status
                    == business_status::EXECUTE_WORKFLOW_COMPLETE_FOR_PSYNC =>
        {
            // Entry exists with EXECUTE_WORKFLOW_COMPLETE status - update it
            logger::info!(
                payment_id = %payment_id.get_string_repr(),
                process_tracker_id = %process_tracker_id,
                current_retry_count = %existing_process.retry_count,
                "Found existing EXECUTE_WORKFLOW task with COMPLETE status, updating to PENDING with incremented retry count"
            );

            let mut tracking_data: pcr::RevenueRecoveryWorkflowTrackingData =
                serde_json::from_value(existing_process.tracking_data.clone())
                    .change_context(errors::RecoveryError::ValueNotFound)
                    .attach_printable(
                        "Failed to deserialize the tracking data from process tracker",
                    )?;

            tracking_data.revenue_recovery_retry = revenue_recovery_retry;

            let tracking_data_json = serde_json::to_value(&tracking_data)
                .change_context(errors::RecoveryError::ValueNotFound)
                .attach_printable("Failed to serialize the tracking data to json")?;

            let pt_update = storage::ProcessTrackerUpdate::Update {
                name: Some(task.to_string()),
                retry_count: Some(existing_process.clone().retry_count + 1),
                schedule_time: Some(schedule_time),
                tracking_data: Some(tracking_data_json),
                business_status: Some(String::from(business_status::PENDING)),
                status: Some(enums::ProcessTrackerStatus::Pending),
                updated_at: Some(common_utils::date_time::now()),
            };

            let updated_process = state
                .store
                .update_process(existing_process, pt_update)
                .await
                .map_err(|e| {
                    logger::error!(
                        payment_id = %payment_id.get_string_repr(),
                        process_tracker_id = %process_tracker_id,
                        error = ?e,
                        "Failed to update existing execute workflow process tracker entry"
                    );
                    sch_errors::ProcessTrackerError::ProcessUpdateFailed
                })?;

            logger::info!(
                payment_id = %payment_id.get_string_repr(),
                process_tracker_id = %process_tracker_id,
                new_retry_count = %updated_process.retry_count,
                "Successfully updated existing EXECUTE_WORKFLOW task"
            );

            Ok(updated_process)
        }
        Some(existing_process) => {
            // Entry exists but business status is not EXECUTE_WORKFLOW_COMPLETE
            logger::info!(
                payment_id = %payment_id.get_string_repr(),
                process_tracker_id = %process_tracker_id,
                current_business_status = %existing_process.business_status,
            );

            Ok(existing_process)
        }
        None => {
            // No entry exists - create a new one
            logger::info!(
                payment_id = %payment_id.get_string_repr(),
                process_tracker_id = %process_tracker_id,
                "No existing EXECUTE_WORKFLOW task found, creating new entry"
            );

            let execute_workflow_tracking_data = pcr::RevenueRecoveryWorkflowTrackingData {
                billing_mca_id: billing_mca_id.clone(),
                global_payment_id: payment_id.clone(),
                merchant_id: merchant_id.clone(),
                profile_id: profile_id.clone(),
                payment_attempt_id: payment_attempt_id.clone(),
                revenue_recovery_retry,
                invoice_scheduled_time: Some(schedule_time),
            };

            let tag = ["PCR"];
            let process_tracker_entry = storage::ProcessTrackerNew::new(
                process_tracker_id.clone(),
                task,
                runner,
                tag,
                execute_workflow_tracking_data,
                Some(1),
                schedule_time,
                common_types::consts::API_VERSION,
            )
            .map_err(|e| {
                logger::error!(
                    payment_id = %payment_id.get_string_repr(),
                    error = ?e,
                    "Failed to construct execute workflow process tracker entry"
                );
                sch_errors::ProcessTrackerError::ProcessUpdateFailed
            })?;

            let response = state
                .store
                .insert_process(process_tracker_entry)
                .await
                .map_err(|e| {
                    logger::error!(
                        payment_id = %payment_id.get_string_repr(),
                        error = ?e,
                        "Failed to insert execute workflow process tracker entry"
                    );
                    sch_errors::ProcessTrackerError::ProcessUpdateFailed
                })?;

            metrics::TASKS_ADDED_COUNT.add(
                1,
                router_env::metric_attributes!(("flow", "RevenueRecoveryExecute")),
            );

            logger::info!(
                payment_id = %payment_id.get_string_repr(),
                process_tracker_id = %response.id,
                "Successfully created new EXECUTE_WORKFLOW task"
            );

            Ok(response)
        }
    }
}

pub async fn retrieve_revenue_recovery_process_tracker(
    state: SessionState,
    id: id_type::GlobalPaymentId,
) -> RouterResponse<revenue_recovery::RevenueRecoveryResponse> {
    let db = &*state.store;
    let task = EXECUTE_WORKFLOW;
    let runner = storage::ProcessTrackerRunner::PassiveRecoveryWorkflow;
    let process_tracker_id = id.get_execute_revenue_recovery_id(task, runner);

    let process_tracker = db
        .find_process_by_id(&process_tracker_id)
        .await
        .to_not_found_response(errors::ApiErrorResponse::ResourceIdNotFound)
        .attach_printable("error retrieving the process tracker id")?
        .get_required_value("Process Tracker")
        .change_context(errors::ApiErrorResponse::GenericNotFoundError {
            message: "Entry For the following id doesn't exists".to_owned(),
        })?;

    let tracking_data = process_tracker
        .tracking_data
        .clone()
        .parse_value::<pcr::RevenueRecoveryWorkflowTrackingData>("PCRWorkflowTrackingData")
        .change_context(errors::ApiErrorResponse::InternalServerError)
        .attach_printable("unable to deserialize  Pcr Workflow Tracking Data")?;

    let psync_task = PSYNC_WORKFLOW;

    let process_tracker_id_for_psync = tracking_data
        .payment_attempt_id
        .get_psync_revenue_recovery_id(psync_task, runner);

    let process_tracker_for_psync = db
        .find_process_by_id(&process_tracker_id_for_psync)
        .await
        .map_err(|e| {
            logger::error!("Error while retrieving psync task : {:?}", e);
        })
        .ok()
        .flatten();

    let schedule_time_for_psync = process_tracker_for_psync.and_then(|pt| pt.schedule_time);

    let response = revenue_recovery::RevenueRecoveryResponse {
        id: process_tracker.id,
        name: process_tracker.name,
        schedule_time_for_payment: process_tracker.schedule_time,
        schedule_time_for_psync,
        status: process_tracker.status,
        business_status: process_tracker.business_status,
    };
    Ok(ApplicationResponse::Json(response))
}

<<<<<<< HEAD
pub async fn resume_revenue_recovery_process_tracker(
    state: SessionState,
    id: id_type::GlobalPaymentId,
    request_retrigger: revenue_recovery::RevenueRecoveryRetriggerRequest,
) -> RouterResponse<revenue_recovery::RevenueRecoveryResponse> {
    let db = &*state.store;
    let task = request_retrigger.revenue_recovery_task;
    let runner = storage::ProcessTrackerRunner::PassiveRecoveryWorkflow;
    let process_tracker_id = id.get_execute_revenue_recovery_id(&task, runner);

    let process_tracker = db
        .find_process_by_id(&process_tracker_id)
        .await
        .to_not_found_response(errors::ApiErrorResponse::ResourceIdNotFound)
        .attach_printable("error retrieving the process tracker id")?
        .get_required_value("Process Tracker")
        .change_context(errors::ApiErrorResponse::GenericNotFoundError {
            message: "Entry For the following id doesn't exists".to_owned(),
        })?;

    let tracking_data = process_tracker
        .tracking_data
        .clone()
        .parse_value::<pcr::RevenueRecoveryWorkflowTrackingData>("PCRWorkflowTrackingData")
        .change_context(errors::ApiErrorResponse::InternalServerError)
        .attach_printable("unable to deserialize  Pcr Workflow Tracking Data")?;

    //Call payment intent to check the status
    let request = PaymentsGetIntentRequest { id: id.clone() };
    let revenue_recovery_payment_data =
        revenue_recovery_workflow::extract_data_and_perform_action(&state, &tracking_data)
            .await
            .change_context(errors::ApiErrorResponse::GenericNotFoundError {
                message: "Failed to extract the revenue recovery data".to_owned(),
            })?;
    let merchant_context_from_revenue_recovery_payment_data =
        domain::MerchantContext::NormalMerchant(Box::new(domain::Context(
            revenue_recovery_payment_data.merchant_account.clone(),
            revenue_recovery_payment_data.key_store.clone(),
        )));
    let (payment_data, _, _) = payments::payments_intent_operation_core::<
        api_types::PaymentGetIntent,
        _,
        _,
        PaymentIntentData<api_types::PaymentGetIntent>,
    >(
        &state,
        state.get_req_state(),
        merchant_context_from_revenue_recovery_payment_data,
        revenue_recovery_payment_data.profile.clone(),
        payments::operations::PaymentGetIntent,
        request,
        tracking_data.global_payment_id.clone(),
        hyperswitch_domain_models::payments::HeaderPayload::default(),
    )
    .await?;

    match payment_data.payment_intent.status {
        enums::IntentStatus::Failed => {
            let pt_update = storage::ProcessTrackerUpdate::Update {
                name: process_tracker.name.clone(),
                tracking_data: Some(process_tracker.tracking_data.clone()),
                business_status: Some(request_retrigger.business_status.clone()),
                status: Some(request_retrigger.status),
                updated_at: Some(common_utils::date_time::now()),
                retry_count: Some(process_tracker.retry_count + 1),
                schedule_time: Some(request_retrigger.schedule_time.unwrap_or(
                    common_utils::date_time::now().saturating_add(time::Duration::seconds(600)),
                )),
            };
            let updated_pt = db
                .update_process(process_tracker, pt_update)
                .await
                .change_context(errors::ApiErrorResponse::GenericNotFoundError {
                    message: "Failed to update the process tracker".to_owned(),
                })?;
            let response = revenue_recovery::RevenueRecoveryResponse {
                id: updated_pt.id,
                name: updated_pt.name,
                schedule_time_for_payment: updated_pt.schedule_time,
                schedule_time_for_psync: None,
                status: updated_pt.status,
                business_status: updated_pt.business_status,
            };
            Ok(ApplicationResponse::Json(response))
        }
        enums::IntentStatus::Succeeded
        | enums::IntentStatus::Cancelled
        | enums::IntentStatus::CancelledPostCapture
        | enums::IntentStatus::Processing
        | enums::IntentStatus::RequiresCustomerAction
        | enums::IntentStatus::RequiresMerchantAction
        | enums::IntentStatus::RequiresPaymentMethod
        | enums::IntentStatus::RequiresConfirmation
        | enums::IntentStatus::RequiresCapture
        | enums::IntentStatus::PartiallyCaptured
        | enums::IntentStatus::PartiallyCapturedAndCapturable
        | enums::IntentStatus::PartiallyAuthorizedAndRequiresCapture
        | enums::IntentStatus::Conflicted
        | enums::IntentStatus::Expired => Err(report!(errors::ApiErrorResponse::NotSupported {
            message: "Invalid Payment Status ".to_owned(),
        })),
=======
pub async fn get_payment_response_using_payment_get_operation(
    state: &SessionState,
    payment_intent_id: &id_type::GlobalPaymentId,
    revenue_recovery_payment_data: &pcr::RevenueRecoveryPaymentData,
    merchant_context: &domain::MerchantContext,
    active_payment_attempt_id: Option<&id_type::GlobalAttemptId>,
) -> Result<Option<ApplicationResponse<PaymentsResponse>>, sch_errors::ProcessTrackerError> {
    match active_payment_attempt_id {
        Some(_) => {
            let payment_response = api::call_psync_api(
                state,
                payment_intent_id,
                revenue_recovery_payment_data,
                false,
                false,
            )
            .await?;
            let payments_response = payment_response.generate_response(
                state,
                None,
                None,
                None,
                merchant_context,
                &revenue_recovery_payment_data.profile,
                None,
            )?;

            Ok(Some(payments_response))
        }
        None => Ok(None),
    }
}

// This function can be implemented to reset the connector transmission and active attempt ID
// before pushing to the execute workflow.
pub async fn reset_connector_transmission_and_active_attempt_id_before_pushing_to_execute_workflow(
    state: &SessionState,
    payment_intent: &PaymentIntent,
    revenue_recovery_payment_data: &pcr::RevenueRecoveryPaymentData,
    active_payment_attempt_id: Option<&id_type::GlobalAttemptId>,
) -> Result<Option<()>, sch_errors::ProcessTrackerError> {
    let mut revenue_recovery_metadata = payment_intent
        .feature_metadata
        .as_ref()
        .and_then(|feature_metadata| feature_metadata.payment_revenue_recovery_metadata.clone())
        .get_required_value("Payment Revenue Recovery Metadata")?
        .convert_back();
    match active_payment_attempt_id {
        Some(_) => {
            // update the connector payment transmission field to Unsuccessful and unset active attempt id
            revenue_recovery_metadata.set_payment_transmission_field_for_api_request(
                enums::PaymentConnectorTransmission::ConnectorCallUnsuccessful,
            );

            let payment_update_req =
        api_payments::PaymentsUpdateIntentRequest::update_feature_metadata_and_active_attempt_with_api(
            payment_intent
                .feature_metadata
                .clone()
                .unwrap_or_default()
                .convert_back()
                .set_payment_revenue_recovery_metadata_using_api(
                    revenue_recovery_metadata.clone(),
                ),
            enums::UpdateActiveAttempt::Unset,
        );
            logger::info!(
                "Call made to payments update intent api , with the request body {:?}",
                payment_update_req
            );
            api::update_payment_intent_api(
                state,
                payment_intent.id.clone(),
                revenue_recovery_payment_data,
                payment_update_req,
            )
            .await
            .change_context(errors::RecoveryError::PaymentCallFailed)?;

            Ok(Some(()))
        }
        None => Ok(None),
>>>>>>> 0b263179
    }
}<|MERGE_RESOLUTION|>--- conflicted
+++ resolved
@@ -1,18 +1,13 @@
 pub mod api;
 pub mod transformers;
 pub mod types;
-<<<<<<< HEAD
-use api_models::{
-    enums, payments::PaymentsGetIntentRequest, process_tracker::revenue_recovery, webhooks,
-=======
 use std::marker::PhantomData;
 
 use api_models::{
     enums,
-    payments::{self as api_payments, PaymentsResponse},
+    payments::{self as api_payments, PaymentsGetIntentRequest, PaymentsResponse},
     process_tracker::revenue_recovery,
     webhooks,
->>>>>>> 0b263179
 };
 use common_utils::{
     self,
@@ -23,12 +18,8 @@
 use diesel_models::{enums as diesel_enum, process_tracker::business_status};
 use error_stack::{self, report, ResultExt};
 use hyperswitch_domain_models::{
-<<<<<<< HEAD
-    payments::{PaymentIntent, PaymentIntentData},
-=======
     merchant_context,
-    payments::{PaymentIntent, PaymentStatusData},
->>>>>>> 0b263179
+    payments::{PaymentIntent, PaymentIntentData, PaymentStatusData},
     revenue_recovery as domain_revenue_recovery, ApiModelToDieselModelConvertor,
 };
 use scheduler::errors as sch_errors;
@@ -36,28 +27,19 @@
 use crate::{
     core::{
         errors::{self, RouterResponse, RouterResult, StorageErrorExt},
-<<<<<<< HEAD
-        payments::{self, operations},
-=======
         payments::{
             self,
             operations::{GetTrackerResponse, Operation},
             transformers::GenerateResponse,
         },
         revenue_recovery::types::RevenueRecoveryOutgoingWebhook,
->>>>>>> 0b263179
     },
     db::StorageInterface,
     logger,
     routes::{app::ReqState, metrics, SessionState},
     services::ApplicationResponse,
     types::{
-<<<<<<< HEAD
-        api::{self as api_types},
-        domain,
-=======
         api as router_api_types, domain,
->>>>>>> 0b263179
         storage::{self, revenue_recovery as pcr},
         transformers::{ForeignFrom, ForeignInto},
     },
@@ -1035,7 +1017,6 @@
     Ok(ApplicationResponse::Json(response))
 }
 
-<<<<<<< HEAD
 pub async fn resume_revenue_recovery_process_tracker(
     state: SessionState,
     id: id_type::GlobalPaymentId,
@@ -1077,10 +1058,10 @@
             revenue_recovery_payment_data.key_store.clone(),
         )));
     let (payment_data, _, _) = payments::payments_intent_operation_core::<
-        api_types::PaymentGetIntent,
+        router_api_types::PaymentGetIntent,
         _,
         _,
-        PaymentIntentData<api_types::PaymentGetIntent>,
+        PaymentIntentData<router_api_types::PaymentGetIntent>,
     >(
         &state,
         state.get_req_state(),
@@ -1138,7 +1119,8 @@
         | enums::IntentStatus::Expired => Err(report!(errors::ApiErrorResponse::NotSupported {
             message: "Invalid Payment Status ".to_owned(),
         })),
-=======
+    }
+}
 pub async fn get_payment_response_using_payment_get_operation(
     state: &SessionState,
     payment_intent_id: &id_type::GlobalPaymentId,
@@ -1221,6 +1203,5 @@
             Ok(Some(()))
         }
         None => Ok(None),
->>>>>>> 0b263179
     }
 }