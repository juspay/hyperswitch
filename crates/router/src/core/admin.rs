--- conflicted
+++ resolved
@@ -2064,11 +2064,7 @@
                 }
                 .into());
             }
-<<<<<<< HEAD
-        } else if external_vault_connector.is_some() {
-=======
         } else if vault_connector.is_some() {
->>>>>>> 1acf525a
             if self.connector_type != &api_enums::ConnectorType::VaultProcessor {
                 return Err(errors::ApiErrorResponse::InvalidRequestData {
                     message: "Invalid connector type given".to_string(),
