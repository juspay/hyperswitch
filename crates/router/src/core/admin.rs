--- conflicted
+++ resolved
@@ -4,15 +4,15 @@
     admin::{self as admin_types},
     enums as api_enums, routing as routing_types,
 };
+#[cfg(feature = "keymanager_create")]
+use common_utils::keymanager;
 use common_utils::{
     crypto::{generate_cryptographically_secure_random_string, OptionalSecretValue},
     date_time,
     ext_traits::{AsyncExt, ConfigExt, Encode, ValueExt},
-    keymanager, pii,
+    pii,
     types::keymanager::{self as km_types, KeyManagerState},
 };
-#[cfg(feature = "keymanager_create")]
-use common_utils::{keymanager, types::keymanager as km_types};
 use diesel_models::configs;
 use error_stack::{report, FutureExt, ResultExt};
 use futures::future::try_join_all;
@@ -143,21 +143,10 @@
         .payment_response_hash_key
         .or(Some(generate_cryptographically_secure_random_string(64)));
 
-<<<<<<< HEAD
-    keymanager::create_key_in_key_manager(
-        key_manager_state,
-        km_types::EncryptionCreateRequest {
-            identifier: km_types::Identifier::Merchant(req.merchant_id.clone()),
-        },
-    )
-    .await
-    .change_context(errors::ApiErrorResponse::DuplicateMerchantAccount)
-    .attach_printable("Failed to insert key to KeyManager")?;
-=======
     #[cfg(feature = "keymanager_create")]
     {
         keymanager::create_key_in_key_manager(
-            &(&state).into(),
+            key_manager_state,
             km_types::EncryptionCreateRequest {
                 identifier: km_types::Identifier::Merchant(req.merchant_id.clone()),
             },
@@ -166,7 +155,6 @@
         .change_context(errors::ApiErrorResponse::DuplicateMerchantAccount)
         .attach_printable("Failed to insert key to KeyManager")?;
     }
->>>>>>> 93922a7c
 
     db.insert_merchant_key_store(&state, key_store.clone(), &master_key.to_vec().into())
         .await
