use std::str::FromStr;

use api_models::{
    admin::{self as admin_types},
    enums as api_enums, routing as routing_types,
};
use base64::Engine;
use common_utils::{
    date_time,
    ext_traits::{AsyncExt, Encode, ValueExt},
    id_type, pii,
    types::keymanager::{self as km_types, KeyManagerState},
};
use diesel_models::configs;
#[cfg(all(any(feature = "v1", feature = "v2"), feature = "olap"))]
use diesel_models::organization::OrganizationBridge;
use error_stack::{report, FutureExt, ResultExt};
use masking::{ExposeInterface, PeekInterface, Secret};
use pm_auth::{connector::plaid::transformers::PlaidAuthType, types as pm_auth_types};
use regex::Regex;
use router_env::metrics::add_attributes;
use uuid::Uuid;

#[cfg(any(feature = "v1", feature = "v2"))]
use crate::types::transformers::ForeignFrom;
use crate::{
    consts::{self, BASE64_ENGINE},
    core::{
        encryption::transfer_encryption_key,
        errors::{self, RouterResponse, RouterResult, StorageErrorExt},
        payment_methods::{
            cards::{self, create_encrypted_data},
            transformers,
        },
        payments::helpers,
        pm_auth::helpers::PaymentAuthConnectorDataExt,
        routing::helpers as routing_helpers,
        utils as core_utils,
    },
    db::StorageInterface,
    routes::{metrics, SessionState},
    services::{self, api as service_api, authentication, pm_auth as payment_initiation_service},
    types::{
        self,
        api::{self, admin},
        domain::{
            self,
            types::{self as domain_types, AsyncLift},
        },
        storage::{self, enums::MerchantStorageScheme},
        transformers::{ForeignTryFrom, ForeignTryInto},
    },
    utils,
};

const IBAN_MAX_LENGTH: usize = 34;
const BACS_SORT_CODE_LENGTH: usize = 6;
const BACS_MAX_ACCOUNT_NUMBER_LENGTH: usize = 8;

#[inline]
pub fn create_merchant_publishable_key() -> String {
    format!(
        "pk_{}_{}",
        router_env::env::prefix_for_env(),
        Uuid::new_v4().simple()
    )
}

pub async fn insert_merchant_configs(
    db: &dyn StorageInterface,
    merchant_id: &id_type::MerchantId,
) -> RouterResult<()> {
    db.insert_config(configs::ConfigNew {
        key: merchant_id.get_requires_cvv_key(),
        config: "true".to_string(),
    })
    .await
    .change_context(errors::ApiErrorResponse::InternalServerError)
    .attach_printable("Error while setting requires_cvv config")?;

    db.insert_config(configs::ConfigNew {
        key: merchant_id.get_merchant_fingerprint_secret_key(),
        config: utils::generate_id(consts::FINGERPRINT_SECRET_LENGTH, "fs"),
    })
    .await
    .change_context(errors::ApiErrorResponse::InternalServerError)
    .attach_printable("Error while inserting merchant fingerprint secret")?;

    Ok(())
}

#[cfg(feature = "olap")]
fn add_publishable_key_to_decision_service(
    state: &SessionState,
    merchant_account: &domain::MerchantAccount,
) {
    let state = state.clone();
    let publishable_key = merchant_account.publishable_key.clone();
    let merchant_id = merchant_account.get_id().clone();

    authentication::decision::spawn_tracked_job(
        async move {
            authentication::decision::add_publishable_key(
                &state,
                publishable_key.into(),
                merchant_id,
                None,
            )
            .await
        },
        authentication::decision::ADD,
    );
}

#[cfg(feature = "olap")]
pub async fn create_organization(
    state: SessionState,
    req: api::OrganizationRequest,
) -> RouterResponse<api::OrganizationResponse> {
    let db_organization = ForeignFrom::foreign_from(req);
    state
        .store
        .insert_organization(db_organization)
        .await
        .to_duplicate_response(errors::ApiErrorResponse::InternalServerError)
        .attach_printable("Error when creating organization")
        .map(ForeignFrom::foreign_from)
        .map(service_api::ApplicationResponse::Json)
}

#[cfg(feature = "olap")]
pub async fn update_organization(
    state: SessionState,
    org_id: api::OrganizationId,
    req: api::OrganizationRequest,
) -> RouterResponse<api::OrganizationResponse> {
    let organization_update = diesel_models::organization::OrganizationUpdate::Update {
        organization_name: req.organization_name,
        organization_details: req.organization_details,
        metadata: req.metadata,
    };
    state
        .store
        .update_organization_by_org_id(&org_id.organization_id, organization_update)
        .await
        .to_not_found_response(errors::ApiErrorResponse::GenericNotFoundError {
            message: "organization with the given id does not exist".to_string(),
        })
        .attach_printable(format!(
            "Failed to update organization with organization_id: {:?}",
            org_id.organization_id
        ))
        .map(ForeignFrom::foreign_from)
        .map(service_api::ApplicationResponse::Json)
}

#[cfg(feature = "olap")]
pub async fn get_organization(
    state: SessionState,
    org_id: api::OrganizationId,
) -> RouterResponse<api::OrganizationResponse> {
    #[cfg(all(
        any(feature = "v1", feature = "v2"),
        not(feature = "merchant_account_v2"),
        feature = "olap"
    ))]
    {
        CreateOrValidateOrganization::new(Some(org_id.organization_id))
            .create_or_validate(state.store.as_ref())
            .await
            .map(ForeignFrom::foreign_from)
            .map(service_api::ApplicationResponse::Json)
    }
    #[cfg(all(feature = "v2", feature = "merchant_account_v2", feature = "olap"))]
    {
        CreateOrValidateOrganization::new(org_id.organization_id)
            .create_or_validate(state.store.as_ref())
            .await
            .map(ForeignFrom::foreign_from)
            .map(service_api::ApplicationResponse::Json)
    }
}

#[cfg(feature = "olap")]
pub async fn create_merchant_account(
    state: SessionState,
    req: api::MerchantAccountCreate,
) -> RouterResponse<api::MerchantAccountResponse> {
    #[cfg(feature = "keymanager_create")]
    use common_utils::{keymanager, types::keymanager::EncryptionTransferRequest};

    let db = state.store.as_ref();

    let key = services::generate_aes256_key()
        .change_context(errors::ApiErrorResponse::InternalServerError)
        .attach_printable("Unable to generate aes 256 key")?;

    let master_key = db.get_master_key();

    let key_manager_state = &(&state).into();
    let merchant_id = req.get_merchant_reference_id();
    let identifier = km_types::Identifier::Merchant(merchant_id.clone());
    #[cfg(feature = "keymanager_create")]
    {
        keymanager::transfer_key_to_key_manager(
            key_manager_state,
            EncryptionTransferRequest {
                identifier: identifier.clone(),
                key: BASE64_ENGINE.encode(key),
            },
        )
        .await
        .change_context(errors::ApiErrorResponse::DuplicateMerchantAccount)
        .attach_printable("Failed to insert key to KeyManager")?;
    }

    let key_store = domain::MerchantKeyStore {
        merchant_id: merchant_id.clone(),
        key: domain_types::encrypt(
            key_manager_state,
            key.to_vec().into(),
            identifier.clone(),
            master_key,
        )
        .await
        .change_context(errors::ApiErrorResponse::InternalServerError)
        .attach_printable("Failed to decrypt data from key store")?,
        created_at: date_time::now(),
    };

    let domain_merchant_account = req
        .create_domain_model_from_request(&state, key_store.clone(), &merchant_id)
        .await?;
    let key_manager_state = &(&state).into();
    db.insert_merchant_key_store(
        key_manager_state,
        key_store.clone(),
        &master_key.to_vec().into(),
    )
    .await
    .to_duplicate_response(errors::ApiErrorResponse::DuplicateMerchantAccount)?;

    let merchant_account = db
        .insert_merchant(key_manager_state, domain_merchant_account, &key_store)
        .await
        .to_duplicate_response(errors::ApiErrorResponse::DuplicateMerchantAccount)?;

    add_publishable_key_to_decision_service(&state, &merchant_account);

    insert_merchant_configs(db, &merchant_id).await?;

    Ok(service_api::ApplicationResponse::Json(
        api::MerchantAccountResponse::foreign_try_from(merchant_account)
            .change_context(errors::ApiErrorResponse::InternalServerError)
            .attach_printable("Failed while generating response")?,
    ))
}

#[cfg(feature = "olap")]
#[async_trait::async_trait]
trait MerchantAccountCreateBridge {
    async fn create_domain_model_from_request(
        self,
        state: &SessionState,
        key: domain::MerchantKeyStore,
        identifier: &id_type::MerchantId,
    ) -> RouterResult<domain::MerchantAccount>;
}

#[cfg(all(
    any(feature = "v1", feature = "v2"),
    feature = "olap",
    not(feature = "merchant_account_v2")
))]
#[async_trait::async_trait]
impl MerchantAccountCreateBridge for api::MerchantAccountCreate {
    async fn create_domain_model_from_request(
        self,
        state: &SessionState,
        key_store: domain::MerchantKeyStore,
        identifier: &id_type::MerchantId,
    ) -> RouterResult<domain::MerchantAccount> {
        let db = &*state.store;
        let publishable_key = create_merchant_publishable_key();

        let primary_business_details = self.get_primary_details_as_value().change_context(
            errors::ApiErrorResponse::InvalidDataValue {
                field_name: "primary_business_details",
            },
        )?;

        let webhook_details = self.get_webhook_details_as_value().change_context(
            errors::ApiErrorResponse::InvalidDataValue {
                field_name: "webhook details",
            },
        )?;

        let pm_collect_link_config = self.get_pm_link_config_as_value().change_context(
            errors::ApiErrorResponse::InvalidDataValue {
                field_name: "pm_collect_link_config",
            },
        )?;

        let merchant_details = self.get_merchant_details_as_secret().change_context(
            errors::ApiErrorResponse::InvalidDataValue {
                field_name: "merchant_details",
            },
        )?;

        self.parse_routing_algorithm()
            .change_context(errors::ApiErrorResponse::InvalidDataValue {
                field_name: "routing_algorithm",
            })
            .attach_printable("Invalid routing algorithm given")?;

        let metadata = self.get_metadata_as_secret().change_context(
            errors::ApiErrorResponse::InvalidDataValue {
                field_name: "metadata",
            },
        )?;

        // Get the enable payment response hash as a boolean, where the default value is true
        let enable_payment_response_hash = self.get_enable_payment_response_hash();

        let payment_response_hash_key = self.get_payment_response_hash_key();

        let parent_merchant_id = get_parent_merchant(
            state,
            self.sub_merchants_enabled,
            self.parent_merchant_id.as_ref(),
            &key_store,
        )
        .await?;

        let organization = CreateOrValidateOrganization::new(self.organization_id)
            .create_or_validate(db)
            .await?;

        let key = key_store.key.clone().into_inner();
        let key_manager_state = state.into();

        let merchant_account = async {
            Ok::<_, error_stack::Report<common_utils::errors::CryptoError>>(
                domain::MerchantAccountSetter {
                    merchant_id: identifier.clone(),
                    merchant_name: self
                        .merchant_name
                        .async_lift(|inner| {
                            domain_types::encrypt_optional(
                                &key_manager_state,
                                inner,
                                km_types::Identifier::Merchant(key_store.merchant_id.clone()),
                                key.peek(),
                            )
                        })
                        .await?,
                    merchant_details: merchant_details
                        .async_lift(|inner| {
                            domain_types::encrypt_optional(
                                &key_manager_state,
                                inner,
                                km_types::Identifier::Merchant(key_store.merchant_id.clone()),
                                key.peek(),
                            )
                        })
                        .await?,
                    return_url: self.return_url.map(|a| a.to_string()),
                    webhook_details,
                    routing_algorithm: Some(serde_json::json!({
                        "algorithm_id": null,
                        "timestamp": 0
                    })),
                    sub_merchants_enabled: self.sub_merchants_enabled,
                    parent_merchant_id,
                    enable_payment_response_hash,
                    payment_response_hash_key,
                    redirect_to_merchant_with_http_post: self
                        .redirect_to_merchant_with_http_post
                        .unwrap_or_default(),
                    publishable_key,
                    locker_id: self.locker_id,
                    metadata,
                    storage_scheme: MerchantStorageScheme::PostgresOnly,
                    primary_business_details,
                    created_at: date_time::now(),
                    modified_at: date_time::now(),
                    intent_fulfillment_time: None,
                    frm_routing_algorithm: self.frm_routing_algorithm,
                    #[cfg(feature = "payouts")]
                    payout_routing_algorithm: self.payout_routing_algorithm,
                    #[cfg(not(feature = "payouts"))]
                    payout_routing_algorithm: None,
                    organization_id: organization.get_organization_id(),
                    is_recon_enabled: false,
                    default_profile: None,
                    recon_status: diesel_models::enums::ReconStatus::NotRequested,
                    payment_link_config: None,
                    pm_collect_link_config,
                },
            )
        }
        .await
        .change_context(errors::ApiErrorResponse::InternalServerError)?;

        let mut domain_merchant_account = domain::MerchantAccount::from(merchant_account);

        CreateBusinessProfile::new(self.primary_business_details.clone())
            .create_business_profiles(state, &mut domain_merchant_account, &key_store)
            .await?;

        Ok(domain_merchant_account)
    }
}

#[cfg(feature = "olap")]
enum CreateOrValidateOrganization {
    /// Creates a new organization
    #[cfg(all(
        any(feature = "v1", feature = "v2"),
        not(feature = "merchant_account_v2")
    ))]
    Create,
    /// Validates if this organization exists in the records
    Validate {
        organization_id: id_type::OrganizationId,
    },
}

#[cfg(feature = "olap")]
impl CreateOrValidateOrganization {
    #[cfg(all(
        any(feature = "v1", feature = "v2"),
        not(feature = "merchant_account_v2"),
        feature = "olap"
    ))]
    /// Create an action to either create or validate the given organization_id
    /// If organization_id is passed, then validate if this organization exists
    /// If not passed, create a new organization
    fn new(organization_id: Option<id_type::OrganizationId>) -> Self {
        if let Some(organization_id) = organization_id {
            Self::Validate { organization_id }
        } else {
            Self::Create
        }
    }

    #[cfg(all(feature = "v2", feature = "merchant_account_v2", feature = "olap"))]
    /// Create an action to validate the provided organization_id
    fn new(organization_id: id_type::OrganizationId) -> Self {
        Self::Validate { organization_id }
    }

    #[cfg(feature = "olap")]
    /// Apply the action, whether to create the organization or validate the given organization_id
    async fn create_or_validate(
        &self,
        db: &dyn StorageInterface,
    ) -> RouterResult<diesel_models::organization::Organization> {
        match self {
            #[cfg(all(
                any(feature = "v1", feature = "v2"),
                not(feature = "merchant_account_v2")
            ))]
            Self::Create => {
                let new_organization = api_models::organization::OrganizationNew::new(None);
                let db_organization = ForeignFrom::foreign_from(new_organization);
                db.insert_organization(db_organization)
                    .await
                    .to_duplicate_response(errors::ApiErrorResponse::InternalServerError)
                    .attach_printable("Error when creating organization")
            }
            Self::Validate { organization_id } => db
                .find_organization_by_org_id(organization_id)
                .await
                .to_not_found_response(errors::ApiErrorResponse::GenericNotFoundError {
                    message: "organization with the given id does not exist".to_string(),
                }),
        }
    }
}

#[cfg(all(
    any(feature = "v1", feature = "v2"),
    feature = "olap",
    not(feature = "merchant_account_v2")
))]
enum CreateBusinessProfile {
    /// Create business profiles from primary business details
    /// If there is only one business profile created, then set this profile as default
    CreateFromPrimaryBusinessDetails {
        primary_business_details: Vec<admin_types::PrimaryBusinessDetails>,
    },
    /// Create a default business profile, set this as default profile
    CreateDefaultBusinessProfile,
}

#[cfg(all(
    any(feature = "v1", feature = "v2"),
    feature = "olap",
    not(feature = "merchant_account_v2")
))]
impl CreateBusinessProfile {
    /// Create a new business profile action from the given information
    /// If primary business details exist, then create business profiles from them
    /// If primary business details are empty, then create default business profile
    fn new(primary_business_details: Option<Vec<admin_types::PrimaryBusinessDetails>>) -> Self {
        match primary_business_details {
            Some(primary_business_details) if !primary_business_details.is_empty() => {
                Self::CreateFromPrimaryBusinessDetails {
                    primary_business_details,
                }
            }
            _ => Self::CreateDefaultBusinessProfile,
        }
    }

    async fn create_business_profiles(
        &self,
        state: &SessionState,
        merchant_account: &mut domain::MerchantAccount,
        key_store: &domain::MerchantKeyStore,
    ) -> RouterResult<()> {
        match self {
            Self::CreateFromPrimaryBusinessDetails {
                primary_business_details,
            } => {
                let business_profiles = Self::create_business_profiles_for_each_business_details(
                    state,
                    merchant_account.clone(),
                    primary_business_details,
                    key_store,
                )
                .await?;

                // Update the default business profile in merchant account
                if business_profiles.len() == 1 {
                    merchant_account.default_profile = business_profiles
                        .first()
                        .map(|business_profile| business_profile.profile_id.clone())
                }
            }
            Self::CreateDefaultBusinessProfile => {
                let business_profile = self
                    .create_default_business_profile(state, merchant_account.clone(), key_store)
                    .await?;

                merchant_account.default_profile = Some(business_profile.profile_id);
            }
        }

        Ok(())
    }

    /// Create default business profile
    async fn create_default_business_profile(
        &self,
        state: &SessionState,
        merchant_account: domain::MerchantAccount,
        key_store: &domain::MerchantKeyStore,
    ) -> RouterResult<diesel_models::business_profile::BusinessProfile> {
        let business_profile = create_and_insert_business_profile(
            state,
            api_models::admin::BusinessProfileCreate::default(),
            merchant_account.clone(),
            key_store,
        )
        .await?;

        Ok(business_profile)
    }

    /// Create business profile for each primary_business_details,
    /// If there is no default profile in merchant account and only one primary_business_detail
    /// is available, then create a default business profile.
    async fn create_business_profiles_for_each_business_details(
        state: &SessionState,
        merchant_account: domain::MerchantAccount,
        primary_business_details: &Vec<admin_types::PrimaryBusinessDetails>,
        key_store: &domain::MerchantKeyStore,
    ) -> RouterResult<Vec<diesel_models::business_profile::BusinessProfile>> {
        let mut business_profiles_vector = Vec::with_capacity(primary_business_details.len());

        // This must ideally be run in a transaction,
        // if there is an error in inserting some business profile, because of unique constraints
        // the whole query must be rolled back
        for business_profile in primary_business_details {
            let profile_name =
                format!("{}_{}", business_profile.country, business_profile.business);

            let business_profile_create_request = api_models::admin::BusinessProfileCreate {
                profile_name: Some(profile_name),
                ..Default::default()
            };

            create_and_insert_business_profile(
                state,
                business_profile_create_request,
                merchant_account.clone(),
                key_store,
            )
            .await
            .map_err(|business_profile_insert_error| {
                crate::logger::warn!(
                    "Business profile already exists {business_profile_insert_error:?}"
                );
            })
            .map(|business_profile| business_profiles_vector.push(business_profile))
            .ok();
        }

        Ok(business_profiles_vector)
    }
}

#[cfg(all(feature = "v2", feature = "merchant_account_v2", feature = "olap"))]
#[async_trait::async_trait]
impl MerchantAccountCreateBridge for api::MerchantAccountCreate {
    async fn create_domain_model_from_request(
        self,
        state: &SessionState,
        key_store: domain::MerchantKeyStore,
        identifier: &id_type::MerchantId,
    ) -> RouterResult<domain::MerchantAccount> {
        let publishable_key = create_merchant_publishable_key();
        let db = &*state.store;

        let metadata = self.get_metadata_as_secret().change_context(
            errors::ApiErrorResponse::InvalidDataValue {
                field_name: "metadata",
            },
        )?;

        let merchant_details = self.get_merchant_details_as_secret().change_context(
            errors::ApiErrorResponse::InvalidDataValue {
                field_name: "merchant_details",
            },
        )?;

        let organization = CreateOrValidateOrganization::new(self.organization_id.clone())
            .create_or_validate(db)
            .await?;

        let key = key_store.key.into_inner();
        let id = identifier.to_owned();
        let key_manager_state = state.into();
        let identifier = km_types::Identifier::Merchant(id.clone());

        async {
            Ok::<_, error_stack::Report<common_utils::errors::CryptoError>>(
                domain::MerchantAccount::from(domain::MerchantAccountSetter {
                    id,
                    merchant_name: Some(
                        domain_types::encrypt(
                            &key_manager_state,
                            self.merchant_name
                                .map(|merchant_name| merchant_name.into_inner()),
                            identifier.clone(),
                            key.peek(),
                        )
                        .await?,
                    ),
                    merchant_details: merchant_details
                        .async_lift(|inner| {
                            domain_types::encrypt_optional(
                                &key_manager_state,
                                inner,
                                identifier.clone(),
                                key.peek(),
                            )
                        })
                        .await?,
<<<<<<< HEAD
=======
                    routing_algorithm: Some(serde_json::json!({
                        "algorithm_id": null,
                        "timestamp": 0
                    })),
>>>>>>> a86e8e11
                    publishable_key,
                    metadata,
                    storage_scheme: MerchantStorageScheme::PostgresOnly,
                    created_at: date_time::now(),
                    modified_at: date_time::now(),
                    frm_routing_algorithm: None,
                    payout_routing_algorithm: None,
                    organization_id: organization.get_organization_id(),
                    recon_status: diesel_models::enums::ReconStatus::NotRequested,
                }),
            )
        }
        .await
        .change_context(errors::ApiErrorResponse::InternalServerError)
        .attach_printable("failed to encrypt merchant details")
    }
}

#[cfg(feature = "olap")]
pub async fn list_merchant_account(
    state: SessionState,
    req: api_models::admin::MerchantAccountListRequest,
) -> RouterResponse<Vec<api::MerchantAccountResponse>> {
    let merchant_accounts = state
        .store
        .list_merchant_accounts_by_organization_id(&(&state).into(), &req.organization_id)
        .await
        .to_not_found_response(errors::ApiErrorResponse::MerchantAccountNotFound)?;

    let merchant_accounts = merchant_accounts
        .into_iter()
        .map(|merchant_account| {
            api::MerchantAccountResponse::foreign_try_from(merchant_account).change_context(
                errors::ApiErrorResponse::InvalidDataValue {
                    field_name: "merchant_account",
                },
            )
        })
        .collect::<Result<Vec<_>, _>>()?;

    Ok(services::ApplicationResponse::Json(merchant_accounts))
}

pub async fn get_merchant_account(
    state: SessionState,
    req: api::MerchantId,
) -> RouterResponse<api::MerchantAccountResponse> {
    let db = state.store.as_ref();
    let key_manager_state = &(&state).into();
    let key_store = db
        .get_merchant_key_store_by_merchant_id(
            key_manager_state,
            &req.merchant_id,
            &db.get_master_key().to_vec().into(),
        )
        .await
        .to_not_found_response(errors::ApiErrorResponse::MerchantAccountNotFound)?;

    let merchant_account = db
        .find_merchant_account_by_merchant_id(key_manager_state, &req.merchant_id, &key_store)
        .await
        .to_not_found_response(errors::ApiErrorResponse::MerchantAccountNotFound)?;

    Ok(service_api::ApplicationResponse::Json(
        api::MerchantAccountResponse::foreign_try_from(merchant_account)
            .change_context(errors::ApiErrorResponse::InternalServerError)
            .attach_printable("Failed to construct response")?,
    ))
}

#[cfg(all(
    any(feature = "v1", feature = "v2"),
    not(feature = "merchant_account_v2")
))]
/// For backwards compatibility, whenever new business labels are passed in
/// primary_business_details, create a business profile
pub async fn create_business_profile_from_business_labels(
    state: &SessionState,
    db: &dyn StorageInterface,
    key_store: &domain::MerchantKeyStore,
    merchant_id: &id_type::MerchantId,
    new_business_details: Vec<admin_types::PrimaryBusinessDetails>,
) -> RouterResult<()> {
    let key_manager_state = &state.into();
    let merchant_account = db
        .find_merchant_account_by_merchant_id(key_manager_state, merchant_id, key_store)
        .await
        .to_not_found_response(errors::ApiErrorResponse::MerchantAccountNotFound)?;

    let old_business_details = merchant_account
        .primary_business_details
        .clone()
        .parse_value::<Vec<admin_types::PrimaryBusinessDetails>>("PrimaryBusinessDetails")
        .change_context(errors::ApiErrorResponse::InvalidDataValue {
            field_name: "routing_algorithm",
        })
        .attach_printable("Invalid routing algorithm given")?;

    // find the diff between two vectors
    let business_profiles_to_create = new_business_details
        .into_iter()
        .filter(|business_details| !old_business_details.contains(business_details))
        .collect::<Vec<_>>();

    for business_profile in business_profiles_to_create {
        let profile_name = format!("{}_{}", business_profile.country, business_profile.business);

        let business_profile_create_request = admin_types::BusinessProfileCreate {
            profile_name: Some(profile_name),
            ..Default::default()
        };

        let business_profile_create_result = create_and_insert_business_profile(
            state,
            business_profile_create_request,
            merchant_account.clone(),
            key_store,
        )
        .await
        .map_err(|business_profile_insert_error| {
            // If there is any duplicate error, we need not take any action
            crate::logger::warn!(
                "Business profile already exists {business_profile_insert_error:?}"
            );
        });

        // If a business_profile is created, then unset the default profile
        if business_profile_create_result.is_ok() && merchant_account.default_profile.is_some() {
            let unset_default_profile = domain::MerchantAccountUpdate::UnsetDefaultProfile;
            db.update_merchant(
                key_manager_state,
                merchant_account.clone(),
                unset_default_profile,
                key_store,
            )
            .await
            .to_not_found_response(errors::ApiErrorResponse::MerchantAccountNotFound)?;
        }
    }

    Ok(())
}

#[cfg(any(feature = "v1", feature = "v2", feature = "olap"))]
#[async_trait::async_trait]
<<<<<<< HEAD
trait MerchantConnectorAccountUpdateBridge {
=======
trait MerchantAccountUpdateBridge {
>>>>>>> a86e8e11
    async fn get_update_merchant_object(
        self,
        state: &SessionState,
        merchant_id: &id_type::MerchantId,
        key_store: &domain::MerchantKeyStore,
    ) -> RouterResult<storage::MerchantAccountUpdate>;
}
<<<<<<< HEAD

#[cfg(all(
    any(feature = "v1", feature = "v2"),
    not(feature = "merchant_account_v2")
))]
#[async_trait::async_trait]
impl MerchantConnectorAccountUpdateBridge for api::MerchantAccountUpdate {
    async fn get_update_merchant_object(
        self,
        state: &SessionState,
        merchant_id: &id_type::MerchantId,
        key_store: &domain::MerchantKeyStore,
    ) -> RouterResult<storage::MerchantAccountUpdate> {
        use common_utils::ext_traits::ConfigExt;

        let key_manager_state = &state.into();
        let key = key_store.key.get_inner().peek();

        let db = state.store.as_ref();

=======

#[cfg(all(
    any(feature = "v1", feature = "v2"),
    not(feature = "merchant_account_v2")
))]
#[async_trait::async_trait]
impl MerchantAccountUpdateBridge for api::MerchantAccountUpdate {
    async fn get_update_merchant_object(
        self,
        state: &SessionState,
        merchant_id: &id_type::MerchantId,
        key_store: &domain::MerchantKeyStore,
    ) -> RouterResult<storage::MerchantAccountUpdate> {
        use common_utils::ext_traits::ConfigExt;

        let key_manager_state = &state.into();
        let key = key_store.key.get_inner().peek();

        let db = state.store.as_ref();

>>>>>>> a86e8e11
        let primary_business_details = self.get_primary_details_as_value().change_context(
            errors::ApiErrorResponse::InvalidDataValue {
                field_name: "primary_business_details",
            },
        )?;

        let pm_collect_link_config = self.get_pm_link_config_as_value().change_context(
            errors::ApiErrorResponse::InvalidDataValue {
                field_name: "pm_collect_link_config",
            },
        )?;

        let merchant_details = self.get_merchant_details_as_secret().change_context(
            errors::ApiErrorResponse::InvalidDataValue {
                field_name: "merchant_details",
            },
        )?;

        self.parse_routing_algorithm().change_context(
            errors::ApiErrorResponse::InvalidDataValue {
                field_name: "routing_algorithm",
            },
        )?;

        let webhook_details = self.get_webhook_details_as_value().change_context(
            errors::ApiErrorResponse::InvalidDataValue {
                field_name: "webhook_details",
            },
        )?;

        let parent_merchant_id = get_parent_merchant(
            state,
            self.sub_merchants_enabled,
            self.parent_merchant_id.as_ref(),
            key_store,
        )
        .await?;

        // This supports changing the business profile by passing in the profile_id
        let business_profile_id_update = if let Some(ref profile_id) = self.default_profile {
            if !profile_id.is_empty_after_trim() {
                // Validate whether profile_id passed in request is valid and is linked to the merchant
                core_utils::validate_and_get_business_profile(
                    state.store.as_ref(),
                    Some(profile_id),
                    merchant_id,
                )
                .await?
                .map(|business_profile| Some(business_profile.profile_id))
            } else {
                // If empty, Update profile_id to None in the database
                Some(None)
            }
        } else {
            None
        };

        #[cfg(any(feature = "v1", feature = "v2"))]
        // In order to support backwards compatibility, if a business_labels are passed in the update
        // call, then create new business_profiles with the profile_name as business_label
        self.primary_business_details
            .clone()
            .async_map(|primary_business_details| async {
                let _ = create_business_profile_from_business_labels(
                    state,
                    db,
                    key_store,
                    merchant_id,
                    primary_business_details,
                )
                .await;
            })
            .await;

        let identifier = km_types::Identifier::Merchant(key_store.merchant_id.clone());
        Ok(storage::MerchantAccountUpdate::Update {
            merchant_name: self
                .merchant_name
                .map(Secret::new)
                .async_lift(|inner| {
                    domain_types::encrypt_optional(
                        key_manager_state,
                        inner,
                        identifier.clone(),
                        key,
                    )
                })
                .await
                .change_context(errors::ApiErrorResponse::InternalServerError)
                .attach_printable("Unable to encrypt merchant name")?,
            merchant_details: merchant_details
                .async_lift(|inner| {
                    domain_types::encrypt_optional(
                        key_manager_state,
                        inner,
                        km_types::Identifier::Merchant(key_store.merchant_id.clone()),
                        key,
                    )
                })
                .await
                .change_context(errors::ApiErrorResponse::InternalServerError)
                .attach_printable("Unable to encrypt merchant details")?,
            return_url: self.return_url.map(|a| a.to_string()),
            webhook_details,
            sub_merchants_enabled: self.sub_merchants_enabled,
            parent_merchant_id,
            enable_payment_response_hash: self.enable_payment_response_hash,
            payment_response_hash_key: self.payment_response_hash_key,
            redirect_to_merchant_with_http_post: self.redirect_to_merchant_with_http_post,
            locker_id: self.locker_id,
            metadata: self.metadata,
            publishable_key: None,
            primary_business_details,
            frm_routing_algorithm: self.frm_routing_algorithm,
            intent_fulfillment_time: None,
            #[cfg(feature = "payouts")]
            payout_routing_algorithm: self.payout_routing_algorithm,
            #[cfg(not(feature = "payouts"))]
            payout_routing_algorithm: None,
            default_profile: business_profile_id_update,
            payment_link_config: None,
            pm_collect_link_config,
            routing_algorithm: self.routing_algorithm,
        })
    }
}

#[cfg(all(any(feature = "v1", feature = "v2"), feature = "merchant_account_v2",))]
#[async_trait::async_trait]
<<<<<<< HEAD
impl MerchantConnectorAccountUpdateBridge for api::MerchantAccountUpdate {
=======
impl MerchantAccountUpdateBridge for api::MerchantAccountUpdate {
>>>>>>> a86e8e11
    async fn get_update_merchant_object(
        self,
        state: &SessionState,
        _merchant_id: &id_type::MerchantId,
        key_store: &domain::MerchantKeyStore,
    ) -> RouterResult<storage::MerchantAccountUpdate> {
        let key_manager_state = &state.into();
        let key = key_store.key.get_inner().peek();

        let merchant_details = self.get_merchant_details_as_secret().change_context(
            errors::ApiErrorResponse::InvalidDataValue {
                field_name: "merchant_details",
            },
        )?;

        let metadata = self.get_metadata_as_secret().change_context(
            errors::ApiErrorResponse::InvalidDataValue {
                field_name: "metadata",
            },
        )?;

        let identifier = km_types::Identifier::Merchant(key_store.merchant_id.clone());
        Ok(storage::MerchantAccountUpdate::Update {
            merchant_name: self
                .merchant_name
                .map(Secret::new)
                .async_lift(|inner| {
                    domain_types::encrypt_optional(
                        key_manager_state,
                        inner,
                        identifier.clone(),
                        key,
                    )
                })
                .await
                .change_context(errors::ApiErrorResponse::InternalServerError)
                .attach_printable("Unable to encrypt merchant name")?,
            merchant_details: merchant_details
                .async_lift(|inner| {
                    domain_types::encrypt_optional(
                        key_manager_state,
                        inner,
                        km_types::Identifier::Merchant(key_store.merchant_id.clone()),
                        key,
                    )
                })
                .await
                .change_context(errors::ApiErrorResponse::InternalServerError)
<<<<<<< HEAD
                .attach_printable("Unable to encrypt merchant name")?,
=======
                .attach_printable("Unable to encrypt merchant details")?,
>>>>>>> a86e8e11
            metadata,
            publishable_key: None,
            frm_routing_algorithm: None,
            payout_routing_algorithm: None,
<<<<<<< HEAD
=======
            routing_algorithm: None,
>>>>>>> a86e8e11
        })
    }
}

pub async fn merchant_account_update(
    state: SessionState,
    merchant_id: &id_type::MerchantId,
    req: api::MerchantAccountUpdate,
) -> RouterResponse<api::MerchantAccountResponse> {
    let db = state.store.as_ref();
    let key_manager_state = &(&state).into();
    let key_store = db
        .get_merchant_key_store_by_merchant_id(
            key_manager_state,
            merchant_id,
            &db.get_master_key().to_vec().into(),
        )
        .await
        .to_not_found_response(errors::ApiErrorResponse::MerchantAccountNotFound)?;

    let merchant_account_storage_object = req
        .get_update_merchant_object(&state, merchant_id, &key_store)
        .await
        .attach_printable("Failed to create merchant account update object")?;

    let response = db
        .update_specific_fields_in_merchant(
            key_manager_state,
            merchant_id,
            merchant_account_storage_object,
            &key_store,
        )
        .await
        .to_not_found_response(errors::ApiErrorResponse::MerchantAccountNotFound)?;

    Ok(service_api::ApplicationResponse::Json(
        api::MerchantAccountResponse::foreign_try_from(response)
            .change_context(errors::ApiErrorResponse::InternalServerError)
            .attach_printable("Failed while generating response")?,
    ))
}

pub async fn merchant_account_delete(
    state: SessionState,
    merchant_id: id_type::MerchantId,
) -> RouterResponse<api::MerchantAccountDeleteResponse> {
    let mut is_deleted = false;
    let db = state.store.as_ref();
    let key_manager_state = &(&state).into();
    let merchant_key_store = db
        .get_merchant_key_store_by_merchant_id(
            key_manager_state,
            &merchant_id,
            &state.store.get_master_key().to_vec().into(),
        )
        .await
        .to_not_found_response(errors::ApiErrorResponse::MerchantAccountNotFound)?;

    let merchant_account = db
        .find_merchant_account_by_merchant_id(key_manager_state, &merchant_id, &merchant_key_store)
        .await
        .to_not_found_response(errors::ApiErrorResponse::MerchantAccountNotFound)?;

    let is_merchant_account_deleted = db
        .delete_merchant_account_by_merchant_id(&merchant_id)
        .await
        .to_not_found_response(errors::ApiErrorResponse::MerchantAccountNotFound)?;
    if is_merchant_account_deleted {
        let is_merchant_key_store_deleted = db
            .delete_merchant_key_store_by_merchant_id(&merchant_id)
            .await
            .to_not_found_response(errors::ApiErrorResponse::MerchantAccountNotFound)?;
        is_deleted = is_merchant_account_deleted && is_merchant_key_store_deleted;
    }

    let state = state.clone();
    authentication::decision::spawn_tracked_job(
        async move {
            authentication::decision::revoke_api_key(
                &state,
                merchant_account.publishable_key.into(),
            )
            .await
        },
        authentication::decision::REVOKE,
    );

    match db
        .delete_config_by_key(merchant_id.get_requires_cvv_key().as_str())
        .await
    {
        Ok(_) => Ok::<_, errors::ApiErrorResponse>(()),
        Err(err) => {
            if err.current_context().is_db_not_found() {
                crate::logger::error!("requires_cvv config not found in db: {err:?}");
                Ok(())
            } else {
                Err(err
                    .change_context(errors::ApiErrorResponse::InternalServerError)
                    .attach_printable("Failed while deleting requires_cvv config"))?
            }
        }
    }
    .ok();

    let response = api::MerchantAccountDeleteResponse {
        merchant_id,
        deleted: is_deleted,
    };
    Ok(service_api::ApplicationResponse::Json(response))
}

#[cfg(all(
    any(feature = "v1", feature = "v2"),
    not(feature = "merchant_account_v2")
))]
async fn get_parent_merchant(
    state: &SessionState,
    sub_merchants_enabled: Option<bool>,
    parent_merchant: Option<&id_type::MerchantId>,
    key_store: &domain::MerchantKeyStore,
) -> RouterResult<Option<id_type::MerchantId>> {
    Ok(match sub_merchants_enabled {
        Some(true) => {
            Some(
                parent_merchant.ok_or_else(|| {
                    report!(errors::ValidationError::MissingRequiredField {
                        field_name: "parent_merchant_id".to_string()
                    })
                    .change_context(errors::ApiErrorResponse::PreconditionFailed {
                        message: "If `sub_merchants_enabled` is `true`, then `parent_merchant_id` is mandatory".to_string(),
                    })
                })
                .map(|id| validate_merchant_id(state, id,key_store).change_context(
                    errors::ApiErrorResponse::InvalidDataValue { field_name: "parent_merchant_id" }
                ))?
                .await?
                .get_id().to_owned()
            )
        }
        _ => None,
    })
}

#[cfg(all(
    any(feature = "v1", feature = "v2"),
    not(feature = "merchant_account_v2")
))]
async fn validate_merchant_id(
    state: &SessionState,
    merchant_id: &id_type::MerchantId,
    key_store: &domain::MerchantKeyStore,
) -> RouterResult<domain::MerchantAccount> {
    let db = &*state.store;
    db.find_merchant_account_by_merchant_id(&state.into(), merchant_id, key_store)
        .await
        .to_not_found_response(errors::ApiErrorResponse::MerchantAccountNotFound)
}

struct ConnectorAuthTypeAndMetadataValidation<'a> {
    connector_name: &'a api_models::enums::Connector,
    auth_type: &'a types::ConnectorAuthType,
    connector_meta_data: &'a Option<pii::SecretSerdeValue>,
}

impl<'a> ConnectorAuthTypeAndMetadataValidation<'a> {
    pub fn validate_auth_and_metadata_type(
        &self,
    ) -> Result<(), error_stack::Report<errors::ApiErrorResponse>> {
        let connector_auth_type_validation = ConnectorAuthTypeValidation {
            auth_type: self.auth_type,
        };
        connector_auth_type_validation.validate_connector_auth_type()?;
        self.validate_auth_and_metadata_type_with_connector()
            .map_err(|err| match *err.current_context() {
                errors::ConnectorError::InvalidConnectorName => {
                    err.change_context(errors::ApiErrorResponse::InvalidRequestData {
                        message: "The connector name is invalid".to_string(),
                    })
                }
                errors::ConnectorError::InvalidConnectorConfig { config: field_name } => err
                    .change_context(errors::ApiErrorResponse::InvalidRequestData {
                        message: format!("The {} is invalid", field_name),
                    }),
                errors::ConnectorError::FailedToObtainAuthType => {
                    err.change_context(errors::ApiErrorResponse::InvalidRequestData {
                        message: "The auth type is invalid for the connector".to_string(),
                    })
                }
                _ => err.change_context(errors::ApiErrorResponse::InvalidRequestData {
                    message: "The request body is invalid".to_string(),
                }),
            })
    }

    fn validate_auth_and_metadata_type_with_connector(
        &self,
    ) -> Result<(), error_stack::Report<errors::ConnectorError>> {
        use crate::connector::*;

        match self.connector_name {
            api_enums::Connector::Adyenplatform => {
                adyenplatform::transformers::AdyenplatformAuthType::try_from(self.auth_type)?;
                Ok(())
            }
            // api_enums::Connector::Payone => {payone::transformers::PayoneAuthType::try_from(val)?;Ok(())} Added as a template code for future usage
            #[cfg(feature = "dummy_connector")]
            api_enums::Connector::DummyConnector1
            | api_enums::Connector::DummyConnector2
            | api_enums::Connector::DummyConnector3
            | api_enums::Connector::DummyConnector4
            | api_enums::Connector::DummyConnector5
            | api_enums::Connector::DummyConnector6
            | api_enums::Connector::DummyConnector7 => {
                dummyconnector::transformers::DummyConnectorAuthType::try_from(self.auth_type)?;
                Ok(())
            }
            api_enums::Connector::Aci => {
                aci::transformers::AciAuthType::try_from(self.auth_type)?;
                Ok(())
            }
            api_enums::Connector::Adyen => {
                adyen::transformers::AdyenAuthType::try_from(self.auth_type)?;
                adyen::transformers::AdyenConnectorMetadataObject::try_from(
                    self.connector_meta_data,
                )?;
                Ok(())
            }
            api_enums::Connector::Airwallex => {
                airwallex::transformers::AirwallexAuthType::try_from(self.auth_type)?;
                Ok(())
            }
            api_enums::Connector::Authorizedotnet => {
                authorizedotnet::transformers::AuthorizedotnetAuthType::try_from(self.auth_type)?;
                Ok(())
            }
            api_enums::Connector::Bankofamerica => {
                bankofamerica::transformers::BankOfAmericaAuthType::try_from(self.auth_type)?;
                Ok(())
            }
            api_enums::Connector::Billwerk => {
                billwerk::transformers::BillwerkAuthType::try_from(self.auth_type)?;
                Ok(())
            }
            api_enums::Connector::Bitpay => {
                bitpay::transformers::BitpayAuthType::try_from(self.auth_type)?;
                Ok(())
            }
            api_enums::Connector::Bambora => {
                bambora::transformers::BamboraAuthType::try_from(self.auth_type)?;
                Ok(())
            }
            api_enums::Connector::Bamboraapac => {
                bamboraapac::transformers::BamboraapacAuthType::try_from(self.auth_type)?;
                Ok(())
            }
            api_enums::Connector::Boku => {
                boku::transformers::BokuAuthType::try_from(self.auth_type)?;
                Ok(())
            }
            api_enums::Connector::Bluesnap => {
                bluesnap::transformers::BluesnapAuthType::try_from(self.auth_type)?;
                Ok(())
            }
            api_enums::Connector::Braintree => {
                braintree::transformers::BraintreeAuthType::try_from(self.auth_type)?;
                braintree::braintree_graphql_transformers::BraintreeMeta::try_from(
                    self.connector_meta_data,
                )?;
                Ok(())
            }
            api_enums::Connector::Cashtocode => {
                cashtocode::transformers::CashtocodeAuthType::try_from(self.auth_type)?;
                Ok(())
            }
            api_enums::Connector::Checkout => {
                checkout::transformers::CheckoutAuthType::try_from(self.auth_type)?;
                Ok(())
            }
            api_enums::Connector::Coinbase => {
                coinbase::transformers::CoinbaseAuthType::try_from(self.auth_type)?;
                coinbase::transformers::CoinbaseConnectorMeta::try_from(self.connector_meta_data)?;
                Ok(())
            }
            api_enums::Connector::Cryptopay => {
                cryptopay::transformers::CryptopayAuthType::try_from(self.auth_type)?;
                Ok(())
            }
            api_enums::Connector::Cybersource => {
                cybersource::transformers::CybersourceAuthType::try_from(self.auth_type)?;
                Ok(())
            }
            api_enums::Connector::Datatrans => {
                datatrans::transformers::DatatransAuthType::try_from(self.auth_type)?;
                Ok(())
            }
            api_enums::Connector::Dlocal => {
                dlocal::transformers::DlocalAuthType::try_from(self.auth_type)?;
                Ok(())
            }
            api_enums::Connector::Ebanx => {
                ebanx::transformers::EbanxAuthType::try_from(self.auth_type)?;
                Ok(())
            }
            api_enums::Connector::Fiserv => {
                fiserv::transformers::FiservAuthType::try_from(self.auth_type)?;
                fiserv::transformers::FiservSessionObject::try_from(self.connector_meta_data)?;
                Ok(())
            }
            api_enums::Connector::Forte => {
                forte::transformers::ForteAuthType::try_from(self.auth_type)?;
                Ok(())
            }
            api_enums::Connector::Globalpay => {
                globalpay::transformers::GlobalpayAuthType::try_from(self.auth_type)?;
                Ok(())
            }
            api_enums::Connector::Globepay => {
                globepay::transformers::GlobepayAuthType::try_from(self.auth_type)?;
                Ok(())
            }
            api_enums::Connector::Gocardless => {
                gocardless::transformers::GocardlessAuthType::try_from(self.auth_type)?;
                Ok(())
            }
            api_enums::Connector::Gpayments => {
                gpayments::transformers::GpaymentsAuthType::try_from(self.auth_type)?;
                gpayments::transformers::GpaymentsMetaData::try_from(self.connector_meta_data)?;
                Ok(())
            }
            api_enums::Connector::Helcim => {
                helcim::transformers::HelcimAuthType::try_from(self.auth_type)?;
                Ok(())
            }
            api_enums::Connector::Iatapay => {
                iatapay::transformers::IatapayAuthType::try_from(self.auth_type)?;
                Ok(())
            }
            api_enums::Connector::Itaubank => {
                itaubank::transformers::ItaubankAuthType::try_from(self.auth_type)?;
                Ok(())
            }
            api_enums::Connector::Klarna => {
                klarna::transformers::KlarnaAuthType::try_from(self.auth_type)?;
                klarna::transformers::KlarnaConnectorMetadataObject::try_from(
                    self.connector_meta_data,
                )?;
                Ok(())
            }
            api_enums::Connector::Mifinity => {
                mifinity::transformers::MifinityAuthType::try_from(self.auth_type)?;
                mifinity::transformers::MifinityConnectorMetadataObject::try_from(
                    self.connector_meta_data,
                )?;
                Ok(())
            }
            api_enums::Connector::Mollie => {
                mollie::transformers::MollieAuthType::try_from(self.auth_type)?;
                Ok(())
            }
            api_enums::Connector::Multisafepay => {
                multisafepay::transformers::MultisafepayAuthType::try_from(self.auth_type)?;
                Ok(())
            }
            api_enums::Connector::Netcetera => {
                netcetera::transformers::NetceteraAuthType::try_from(self.auth_type)?;
                netcetera::transformers::NetceteraMetaData::try_from(self.connector_meta_data)?;
                Ok(())
            }
            api_enums::Connector::Nexinets => {
                nexinets::transformers::NexinetsAuthType::try_from(self.auth_type)?;
                Ok(())
            }
            api_enums::Connector::Nmi => {
                nmi::transformers::NmiAuthType::try_from(self.auth_type)?;
                Ok(())
            }
            api_enums::Connector::Noon => {
                noon::transformers::NoonAuthType::try_from(self.auth_type)?;
                Ok(())
            }
            api_enums::Connector::Nuvei => {
                nuvei::transformers::NuveiAuthType::try_from(self.auth_type)?;
                Ok(())
            }
            api_enums::Connector::Opennode => {
                opennode::transformers::OpennodeAuthType::try_from(self.auth_type)?;
                Ok(())
            }
            // api_enums::Connector::Paybox => todo!(), added for future usage
            api_enums::Connector::Payme => {
                payme::transformers::PaymeAuthType::try_from(self.auth_type)?;
                Ok(())
            }
            api_enums::Connector::Paypal => {
                paypal::transformers::PaypalAuthType::try_from(self.auth_type)?;
                Ok(())
            }
            api_enums::Connector::Payone => {
                payone::transformers::PayoneAuthType::try_from(self.auth_type)?;
                Ok(())
            }
            api_enums::Connector::Payu => {
                payu::transformers::PayuAuthType::try_from(self.auth_type)?;
                Ok(())
            }
            api_enums::Connector::Placetopay => {
                placetopay::transformers::PlacetopayAuthType::try_from(self.auth_type)?;
                Ok(())
            }
            api_enums::Connector::Powertranz => {
                powertranz::transformers::PowertranzAuthType::try_from(self.auth_type)?;
                Ok(())
            }
            api_enums::Connector::Prophetpay => {
                prophetpay::transformers::ProphetpayAuthType::try_from(self.auth_type)?;
                Ok(())
            }
            api_enums::Connector::Rapyd => {
                rapyd::transformers::RapydAuthType::try_from(self.auth_type)?;
                Ok(())
            }
            api_enums::Connector::Razorpay => {
                razorpay::transformers::RazorpayAuthType::try_from(self.auth_type)?;
                Ok(())
            }
            api_enums::Connector::Shift4 => {
                shift4::transformers::Shift4AuthType::try_from(self.auth_type)?;
                Ok(())
            }
            api_enums::Connector::Square => {
                square::transformers::SquareAuthType::try_from(self.auth_type)?;
                Ok(())
            }
            api_enums::Connector::Stax => {
                stax::transformers::StaxAuthType::try_from(self.auth_type)?;
                Ok(())
            }
            api_enums::Connector::Stripe => {
                stripe::transformers::StripeAuthType::try_from(self.auth_type)?;
                Ok(())
            }
            api_enums::Connector::Trustpay => {
                trustpay::transformers::TrustpayAuthType::try_from(self.auth_type)?;
                Ok(())
            }
            api_enums::Connector::Tsys => {
                tsys::transformers::TsysAuthType::try_from(self.auth_type)?;
                Ok(())
            }
            api_enums::Connector::Volt => {
                volt::transformers::VoltAuthType::try_from(self.auth_type)?;
                Ok(())
            }
            // api_enums::Connector::Wellsfargo => {
            //     wellsfargo::transformers::WellsfargoAuthType::try_from(self.auth_type)?;
            //     Ok(())
            // }
            api_enums::Connector::Wise => {
                wise::transformers::WiseAuthType::try_from(self.auth_type)?;
                Ok(())
            }
            api_enums::Connector::Worldline => {
                worldline::transformers::WorldlineAuthType::try_from(self.auth_type)?;
                Ok(())
            }
            api_enums::Connector::Worldpay => {
                worldpay::transformers::WorldpayAuthType::try_from(self.auth_type)?;
                Ok(())
            }
            api_enums::Connector::Zen => {
                zen::transformers::ZenAuthType::try_from(self.auth_type)?;
                Ok(())
            }
            api_enums::Connector::Zsl => {
                zsl::transformers::ZslAuthType::try_from(self.auth_type)?;
                Ok(())
            }
            api_enums::Connector::Signifyd => {
                signifyd::transformers::SignifydAuthType::try_from(self.auth_type)?;
                Ok(())
            }
            api_enums::Connector::Riskified => {
                riskified::transformers::RiskifiedAuthType::try_from(self.auth_type)?;
                Ok(())
            }
            api_enums::Connector::Plaid => {
                PlaidAuthType::foreign_try_from(self.auth_type)?;
                Ok(())
            }
            api_enums::Connector::Threedsecureio => {
                threedsecureio::transformers::ThreedsecureioAuthType::try_from(self.auth_type)?;
                Ok(())
            }
        }
    }
}

struct ConnectorAuthTypeValidation<'a> {
    auth_type: &'a types::ConnectorAuthType,
}

impl<'a> ConnectorAuthTypeValidation<'a> {
    fn validate_connector_auth_type(
        &self,
    ) -> Result<(), error_stack::Report<errors::ApiErrorResponse>> {
        let validate_non_empty_field = |field_value: &str, field_name: &str| {
            if field_value.trim().is_empty() {
                Err(errors::ApiErrorResponse::InvalidDataFormat {
                    field_name: format!("connector_account_details.{}", field_name),
                    expected_format: "a non empty String".to_string(),
                }
                .into())
            } else {
                Ok(())
            }
        };
        match self.auth_type {
            hyperswitch_domain_models::router_data::ConnectorAuthType::TemporaryAuth => Ok(()),
            hyperswitch_domain_models::router_data::ConnectorAuthType::HeaderKey { api_key } => {
                validate_non_empty_field(api_key.peek(), "api_key")
            }
            hyperswitch_domain_models::router_data::ConnectorAuthType::BodyKey {
                api_key,
                key1,
            } => {
                validate_non_empty_field(api_key.peek(), "api_key")?;
                validate_non_empty_field(key1.peek(), "key1")
            }
            hyperswitch_domain_models::router_data::ConnectorAuthType::SignatureKey {
                api_key,
                key1,
                api_secret,
            } => {
                validate_non_empty_field(api_key.peek(), "api_key")?;
                validate_non_empty_field(key1.peek(), "key1")?;
                validate_non_empty_field(api_secret.peek(), "api_secret")
            }
            hyperswitch_domain_models::router_data::ConnectorAuthType::MultiAuthKey {
                api_key,
                key1,
                api_secret,
                key2,
            } => {
                validate_non_empty_field(api_key.peek(), "api_key")?;
                validate_non_empty_field(key1.peek(), "key1")?;
                validate_non_empty_field(api_secret.peek(), "api_secret")?;
                validate_non_empty_field(key2.peek(), "key2")
            }
            hyperswitch_domain_models::router_data::ConnectorAuthType::CurrencyAuthKey {
                auth_key_map,
            } => {
                if auth_key_map.is_empty() {
                    Err(errors::ApiErrorResponse::InvalidDataFormat {
                        field_name: "connector_account_details.auth_key_map".to_string(),
                        expected_format: "a non empty map".to_string(),
                    }
                    .into())
                } else {
                    Ok(())
                }
            }
            hyperswitch_domain_models::router_data::ConnectorAuthType::CertificateAuth {
                certificate,
                private_key,
            } => {
                helpers::create_identity_from_certificate_and_key(
                    certificate.to_owned(),
                    private_key.to_owned(),
                )
                .change_context(errors::ApiErrorResponse::InvalidDataFormat {
                    field_name:
                        "connector_account_details.certificate or connector_account_details.private_key"
                            .to_string(),
                    expected_format:
                        "a valid base64 encoded string of PEM encoded Certificate and Private Key"
                            .to_string(),
                })?;
                Ok(())
            }
            hyperswitch_domain_models::router_data::ConnectorAuthType::NoKey => Ok(()),
        }
    }
}

struct ConnectorStatusAndDisabledValidation<'a> {
    status: &'a Option<api_enums::ConnectorStatus>,
    disabled: &'a Option<bool>,
    auth: &'a types::ConnectorAuthType,
    current_status: &'a api_enums::ConnectorStatus,
}

impl<'a> ConnectorStatusAndDisabledValidation<'a> {
    fn validate_status_and_disabled(
        &self,
    ) -> RouterResult<(api_enums::ConnectorStatus, Option<bool>)> {
        let connector_status = match (self.status, self.auth) {
            (
                Some(common_enums::ConnectorStatus::Active),
                types::ConnectorAuthType::TemporaryAuth,
            ) => {
                return Err(errors::ApiErrorResponse::InvalidRequestData {
                    message: "Connector status cannot be active when using TemporaryAuth"
                        .to_string(),
                }
                .into());
            }
            (Some(status), _) => status,
            (None, types::ConnectorAuthType::TemporaryAuth) => {
                &common_enums::ConnectorStatus::Inactive
            }
            (None, _) => self.current_status,
        };

        let disabled = match (self.disabled, connector_status) {
            (Some(false), common_enums::ConnectorStatus::Inactive) => {
                return Err(errors::ApiErrorResponse::InvalidRequestData {
                    message: "Connector cannot be enabled when connector_status is inactive or when using TemporaryAuth"
                        .to_string(),
                }
                .into());
            }
            (Some(disabled), _) => Some(*disabled),
            (None, common_enums::ConnectorStatus::Inactive) => Some(true),
            (None, _) => None,
        };

        Ok((*connector_status, disabled))
    }
}

struct PaymentMethodsEnabled<'a> {
    payment_methods_enabled: &'a Option<Vec<api_models::admin::PaymentMethodsEnabled>>,
}

impl<'a> PaymentMethodsEnabled<'a> {
    fn get_payment_methods_enabled(&self) -> RouterResult<Option<Vec<pii::SecretSerdeValue>>> {
        let mut vec = Vec::new();
        let payment_methods_enabled = match self.payment_methods_enabled.clone() {
            Some(val) => {
                for pm in val.into_iter() {
                    let pm_value = pm
                        .encode_to_value()
                        .change_context(errors::ApiErrorResponse::InternalServerError)
                        .attach_printable(
                            "Failed while encoding to serde_json::Value, PaymentMethod",
                        )?;
                    vec.push(Secret::new(pm_value))
                }
                Some(vec)
            }
            None => None,
        };
        Ok(payment_methods_enabled)
    }
}

struct CertificateAndCertificateKey<'a> {
    certificate: &'a Secret<String>,
    certificate_key: &'a Secret<String>,
}

impl<'a> CertificateAndCertificateKey<'a> {
    pub fn create_identity_from_certificate_and_key(
        &self,
    ) -> Result<reqwest::Identity, error_stack::Report<errors::ApiClientError>> {
        let decoded_certificate = BASE64_ENGINE
            .decode(self.certificate.clone().expose())
            .change_context(errors::ApiClientError::CertificateDecodeFailed)?;

        let decoded_certificate_key = BASE64_ENGINE
            .decode(self.certificate_key.clone().expose())
            .change_context(errors::ApiClientError::CertificateDecodeFailed)?;

        let certificate = String::from_utf8(decoded_certificate)
            .change_context(errors::ApiClientError::CertificateDecodeFailed)?;

        let certificate_key = String::from_utf8(decoded_certificate_key)
            .change_context(errors::ApiClientError::CertificateDecodeFailed)?;

        reqwest::Identity::from_pkcs8_pem(certificate.as_bytes(), certificate_key.as_bytes())
            .change_context(errors::ApiClientError::CertificateDecodeFailed)
    }
}

struct ConnectorMetadata<'a> {
    connector_metadata: &'a Option<pii::SecretSerdeValue>,
}

impl<'a> ConnectorMetadata<'a> {
    fn validate_apple_pay_certificates_in_mca_metadata(&self) -> RouterResult<()> {
        self.connector_metadata
            .clone()
            .map(api_models::payments::ConnectorMetadata::from_value)
            .transpose()
            .change_context(errors::ApiErrorResponse::InvalidDataFormat {
                field_name: "metadata".to_string(),
                expected_format: "connector metadata".to_string(),
            })?
            .and_then(|metadata| metadata.get_apple_pay_certificates())
            .map(|(certificate, certificate_key)| {
                let certificate_and_certificate_key = CertificateAndCertificateKey {
                    certificate: &certificate,
                    certificate_key: &certificate_key,
                };
                certificate_and_certificate_key.create_identity_from_certificate_and_key()
            })
            .transpose()
            .change_context(errors::ApiErrorResponse::InvalidDataValue {
                field_name: "certificate/certificate key",
            })?;
        Ok(())
    }
}

struct PMAuthConfigValidation<'a> {
    connector_type: &'a api_enums::ConnectorType,
    pm_auth_config: &'a Option<pii::SecretSerdeValue>,
    db: &'a dyn StorageInterface,
    merchant_id: &'a id_type::MerchantId,
    profile_id: &'a Option<String>,
    key_store: &'a domain::MerchantKeyStore,
    key_manager_state: &'a KeyManagerState,
}

impl<'a> PMAuthConfigValidation<'a> {
    async fn validate_pm_auth(&self, val: &pii::SecretSerdeValue) -> RouterResponse<()> {
        let config = serde_json::from_value::<api_models::pm_auth::PaymentMethodAuthConfig>(
            val.clone().expose(),
        )
        .change_context(errors::ApiErrorResponse::InvalidRequestData {
            message: "invalid data received for payment method auth config".to_string(),
        })
        .attach_printable("Failed to deserialize Payment Method Auth config")?;

        let all_mcas = self
            .db
            .find_merchant_connector_account_by_merchant_id_and_disabled_list(
                self.key_manager_state,
                self.merchant_id,
                true,
                self.key_store,
            )
            .await
            .change_context(errors::ApiErrorResponse::MerchantConnectorAccountNotFound {
                id: self.merchant_id.get_string_repr().to_owned(),
            })?;

        for conn_choice in config.enabled_payment_methods {
            let pm_auth_mca = all_mcas
                .clone()
                .into_iter()
                .find(|mca| mca.get_id() == conn_choice.mca_id)
                .ok_or(errors::ApiErrorResponse::GenericNotFoundError {
                    message: "payment method auth connector account not found".to_string(),
                })?;

            if &pm_auth_mca.profile_id != self.profile_id {
                return Err(errors::ApiErrorResponse::GenericNotFoundError {
                    message: "payment method auth profile_id differs from connector profile_id"
                        .to_string(),
                }
                .into());
            }
        }

        Ok(services::ApplicationResponse::StatusOk)
    }

    async fn validate_pm_auth_config(&self) -> RouterResult<()> {
        if self.connector_type != &api_enums::ConnectorType::PaymentMethodAuth {
            if let Some(val) = self.pm_auth_config.clone() {
                self.validate_pm_auth(&val).await?;
            }
        }
        Ok(())
    }
}

struct ConnectorTypeAndConnectorName<'a> {
    connector_type: &'a api_enums::ConnectorType,
    connector_name: &'a api_enums::Connector,
}

impl<'a> ConnectorTypeAndConnectorName<'a> {
    fn get_routable_connector(&self) -> RouterResult<Option<api_enums::RoutableConnectors>> {
        let mut routable_connector =
            api_enums::RoutableConnectors::from_str(&self.connector_name.to_string()).ok();

        let pm_auth_connector =
            api_enums::convert_pm_auth_connector(self.connector_name.to_string().as_str());
        let authentication_connector =
            api_enums::convert_authentication_connector(self.connector_name.to_string().as_str());

        if pm_auth_connector.is_some() {
            if self.connector_type != &api_enums::ConnectorType::PaymentMethodAuth
                && self.connector_type != &api_enums::ConnectorType::PaymentProcessor
            {
                return Err(errors::ApiErrorResponse::InvalidRequestData {
                    message: "Invalid connector type given".to_string(),
                }
                .into());
            }
        } else if authentication_connector.is_some() {
            if self.connector_type != &api_enums::ConnectorType::AuthenticationProcessor {
                return Err(errors::ApiErrorResponse::InvalidRequestData {
                    message: "Invalid connector type given".to_string(),
                }
                .into());
            }
        } else {
            let routable_connector_option = self
                .connector_name
                .to_string()
                .parse::<api_enums::RoutableConnectors>()
                .change_context(errors::ApiErrorResponse::InvalidRequestData {
                    message: "Invalid connector name given".to_string(),
                })?;
            routable_connector = Some(routable_connector_option);
        };
        Ok(routable_connector)
    }
}

struct MerchantDefaultConfigUpdate<'a> {
    routable_connector: &'a Option<api_enums::RoutableConnectors>,
    merchant_connector_id: &'a String,
    store: &'a dyn StorageInterface,
    merchant_id: &'a id_type::MerchantId,
    default_routing_config: &'a Vec<api_models::routing::RoutableConnectorChoice>,
    default_routing_config_for_profile: &'a Vec<api_models::routing::RoutableConnectorChoice>,
    profile_id: &'a String,
    transaction_type: &'a api_enums::TransactionType,
}

impl<'a> MerchantDefaultConfigUpdate<'a> {
    async fn update_merchant_default_config(&self) -> RouterResult<()> {
        let mut default_routing_config = self.default_routing_config.to_owned();
        let mut default_routing_config_for_profile =
            self.default_routing_config_for_profile.to_owned();
        if let Some(routable_connector_val) = self.routable_connector {
            let choice = routing_types::RoutableConnectorChoice {
                choice_kind: routing_types::RoutableChoiceKind::FullStruct,
                connector: *routable_connector_val,
                merchant_connector_id: Some(self.merchant_connector_id.clone()),
            };
            if !default_routing_config.contains(&choice) {
                default_routing_config.push(choice.clone());
                routing_helpers::update_merchant_default_config(
                    self.store,
                    self.merchant_id.get_string_repr(),
                    default_routing_config.clone(),
                    self.transaction_type,
                )
                .await?;
            }
            if !default_routing_config_for_profile.contains(&choice.clone()) {
                default_routing_config_for_profile.push(choice);
                routing_helpers::update_merchant_default_config(
                    self.store,
                    self.profile_id,
                    default_routing_config_for_profile.clone(),
                    self.transaction_type,
                )
                .await?;
            }
        }
        Ok(())
    }
}

#[cfg(any(feature = "v1", feature = "v2", feature = "olap"))]
#[async_trait::async_trait]
trait MerchantConnectorAccountUpdateBridge {
    async fn get_merchant_connector_account_from_id(
        self,
        db: &dyn StorageInterface,
        merchant_id: &id_type::MerchantId,
        merchant_connector_id: &str,
        key_store: &domain::MerchantKeyStore,
        key_manager_state: &KeyManagerState,
    ) -> RouterResult<domain::MerchantConnectorAccount>;

    async fn create_domain_model_from_request(
        self,
        state: &SessionState,
        key_store: domain::MerchantKeyStore,
        mca: &domain::MerchantConnectorAccount,
        key_manager_state: &KeyManagerState,
        merchant_account: &domain::MerchantAccount,
    ) -> RouterResult<domain::MerchantConnectorAccountUpdate>;
}

#[cfg(all(
    feature = "v2",
    feature = "merchant_connector_account_v2",
    feature = "olap"
))]
#[async_trait::async_trait]
impl MerchantConnectorAccountUpdateBridge for api_models::admin::MerchantConnectorUpdate {
    async fn get_merchant_connector_account_from_id(
        self,
        db: &dyn StorageInterface,
        _merchant_id: &id_type::MerchantId,
        merchant_connector_id: &str,
        key_store: &domain::MerchantKeyStore,
        key_manager_state: &KeyManagerState,
    ) -> RouterResult<domain::MerchantConnectorAccount> {
        db.find_by_merchant_connector_account_id(
            key_manager_state,
            merchant_connector_id,
            key_store,
        )
        .await
        .to_not_found_response(errors::ApiErrorResponse::MerchantAccountNotFound)
    }

    async fn create_domain_model_from_request(
        self,
        state: &SessionState,
        key_store: domain::MerchantKeyStore,
        mca: &domain::MerchantConnectorAccount,
        key_manager_state: &KeyManagerState,
        merchant_account: &domain::MerchantAccount,
    ) -> RouterResult<domain::MerchantConnectorAccountUpdate> {
        let payment_methods_enabled = PaymentMethodsEnabled {
            payment_methods_enabled: &self.payment_methods_enabled,
        };
        let payment_methods_enabled = payment_methods_enabled.get_payment_methods_enabled()?;

        let frm_configs = self.get_frm_config_as_secret();

        let auth = types::ConnectorAuthType::from_secret_value(
            self.connector_account_details
                .clone()
                .unwrap_or(mca.connector_account_details.clone().into_inner()),
        )
        .change_context(errors::ApiErrorResponse::InvalidDataFormat {
            field_name: "connector_account_details".to_string(),
            expected_format: "auth_type and api_key".to_string(),
        })?;

        let metadata = self.metadata.clone().or(mca.metadata.clone());

        let connector_name = mca.connector_name.as_ref();
        let connector_enum = api_models::enums::Connector::from_str(connector_name)
            .change_context(errors::ApiErrorResponse::InvalidDataValue {
                field_name: "connector",
            })
            .attach_printable_lazy(|| {
                format!("unable to parse connector name {connector_name:?}")
            })?;
        let connector_auth_type_and_metadata_validation = ConnectorAuthTypeAndMetadataValidation {
            connector_name: &connector_enum,
            auth_type: &auth,
            connector_meta_data: &metadata,
        };
        connector_auth_type_and_metadata_validation.validate_auth_and_metadata_type()?;
        let connector_status_and_disabled_validation = ConnectorStatusAndDisabledValidation {
            status: &self.status,
            disabled: &self.disabled,
            auth: &auth,
            current_status: &mca.status,
        };
        let (connector_status, disabled) =
            connector_status_and_disabled_validation.validate_status_and_disabled()?;

        let pm_auth_config_validation = PMAuthConfigValidation {
            connector_type: &self.connector_type,
            pm_auth_config: &self.pm_auth_config,
            db: state.store.as_ref(),
            merchant_id: merchant_account.get_id(),
            profile_id: &mca.profile_id.clone(),
            key_store: &key_store,
            key_manager_state,
        };

        pm_auth_config_validation.validate_pm_auth_config().await?;

        Ok(storage::MerchantConnectorAccountUpdate::Update {
            connector_type: Some(self.connector_type),
            connector_label: self.connector_label.clone(),
            connector_account_details: self
                .connector_account_details
                .async_lift(|inner| {
                    domain_types::encrypt_optional(
                        key_manager_state,
                        inner,
                        km_types::Identifier::Merchant(key_store.merchant_id.clone()),
                        key_store.key.get_inner().peek(),
                    )
                })
                .await
                .change_context(errors::ApiErrorResponse::InternalServerError)
                .attach_printable("Failed while encrypting data")?,
            disabled,
            payment_methods_enabled,
            metadata: self.metadata,
            frm_configs,
            connector_webhook_details: match &self.connector_webhook_details {
                Some(connector_webhook_details) => connector_webhook_details
                    .encode_to_value()
                    .change_context(errors::ApiErrorResponse::InternalServerError)
                    .map(Some)?
                    .map(Secret::new),
                None => None,
            },
            applepay_verified_domains: None,
            pm_auth_config: self.pm_auth_config,
            status: Some(connector_status),
            connector_wallets_details: helpers::get_encrypted_apple_pay_connector_wallets_details(
                state, &key_store, &metadata,
            )
            .await?,
        })
    }
}

#[cfg(all(
    any(feature = "v1", feature = "v2", feature = "olap"),
    not(feature = "merchant_connector_account_v2")
))]
#[async_trait::async_trait]
impl MerchantConnectorAccountUpdateBridge for api_models::admin::MerchantConnectorUpdate {
    async fn get_merchant_connector_account_from_id(
        self,
        db: &dyn StorageInterface,
        merchant_id: &id_type::MerchantId,
        merchant_connector_id: &str,
        key_store: &domain::MerchantKeyStore,
        key_manager_state: &KeyManagerState,
    ) -> RouterResult<domain::MerchantConnectorAccount> {
        db.find_by_merchant_connector_account_merchant_id_merchant_connector_id(
            key_manager_state,
            merchant_id,
            merchant_connector_id,
            key_store,
        )
        .await
        .to_not_found_response(
            errors::ApiErrorResponse::MerchantConnectorAccountNotFound {
                id: merchant_connector_id.to_string(),
            },
        )
    }

    async fn create_domain_model_from_request(
        self,
        state: &SessionState,
        key_store: domain::MerchantKeyStore,
        mca: &domain::MerchantConnectorAccount,
        key_manager_state: &KeyManagerState,
        merchant_account: &domain::MerchantAccount,
    ) -> RouterResult<domain::MerchantConnectorAccountUpdate> {
        let payment_methods_enabled = self.payment_methods_enabled.map(|pm_enabled| {
            pm_enabled
                .iter()
                .flat_map(Encode::encode_to_value)
                .map(Secret::new)
                .collect::<Vec<pii::SecretSerdeValue>>()
        });

        let frm_configs = get_frm_config_as_secret(self.frm_configs);

        let auth: types::ConnectorAuthType = self
            .connector_account_details
            .clone()
            .unwrap_or(mca.connector_account_details.clone().into_inner())
            .parse_value("ConnectorAuthType")
            .change_context(errors::ApiErrorResponse::InvalidDataFormat {
                field_name: "connector_account_details".to_string(),
                expected_format: "auth_type and api_key".to_string(),
            })?;
        let metadata = self.metadata.clone().or(mca.metadata.clone());

        let connector_name = mca.connector_name.as_ref();
        let connector_enum = api_models::enums::Connector::from_str(connector_name)
            .change_context(errors::ApiErrorResponse::InvalidDataValue {
                field_name: "connector",
            })
            .attach_printable_lazy(|| {
                format!("unable to parse connector name {connector_name:?}")
            })?;
        let connector_auth_type_and_metadata_validation = ConnectorAuthTypeAndMetadataValidation {
            connector_name: &connector_enum,
            auth_type: &auth,
            connector_meta_data: &metadata,
        };
        connector_auth_type_and_metadata_validation.validate_auth_and_metadata_type()?;
        let connector_status_and_disabled_validation = ConnectorStatusAndDisabledValidation {
            status: &self.status,
            disabled: &self.disabled,
            auth: &auth,
            current_status: &mca.status,
        };
        let (connector_status, disabled) =
            connector_status_and_disabled_validation.validate_status_and_disabled()?;

        if self.connector_type != api_enums::ConnectorType::PaymentMethodAuth {
            if let Some(val) = self.pm_auth_config.clone() {
                validate_pm_auth(
                    val,
                    state,
                    merchant_account.get_id(),
                    &key_store,
                    merchant_account.clone(),
                    &mca.profile_id,
                )
                .await?;
            }
        }

        Ok(storage::MerchantConnectorAccountUpdate::Update {
            connector_type: Some(self.connector_type),
            connector_name: None,
            merchant_connector_id: None,
            connector_label: self.connector_label.clone(),
            connector_account_details: self
                .connector_account_details
                .async_lift(|inner| {
                    domain_types::encrypt_optional(
                        key_manager_state,
                        inner,
                        km_types::Identifier::Merchant(key_store.merchant_id.clone()),
                        key_store.key.get_inner().peek(),
                    )
                })
                .await
                .change_context(errors::ApiErrorResponse::InternalServerError)
                .attach_printable("Failed while encrypting data")?,
            test_mode: self.test_mode,
            disabled,
            payment_methods_enabled,
            metadata: self.metadata,
            frm_configs,
            connector_webhook_details: match &self.connector_webhook_details {
                Some(connector_webhook_details) => connector_webhook_details
                    .encode_to_value()
                    .change_context(errors::ApiErrorResponse::InternalServerError)
                    .map(Some)?
                    .map(Secret::new),
                None => None,
            },
            applepay_verified_domains: None,
            pm_auth_config: self.pm_auth_config,
            status: Some(connector_status),
            connector_wallets_details: helpers::get_encrypted_apple_pay_connector_wallets_details(
                state, &key_store, &metadata,
            )
            .await?,
        })
    }
}

#[cfg(any(feature = "v1", feature = "v2", feature = "olap"))]
#[async_trait::async_trait]
trait MerchantConnectorAccountCreateBridge {
    async fn create_domain_model_from_request(
        self,
        state: &SessionState,
        key_store: domain::MerchantKeyStore,
        business_profile: &storage::business_profile::BusinessProfile,
        key_manager_state: &KeyManagerState,
    ) -> RouterResult<domain::MerchantConnectorAccount>;

    async fn validate_and_get_profile_id(
        self,
        merchant_account: &domain::MerchantAccount,
        db: &dyn StorageInterface,
        should_validate: bool,
    ) -> RouterResult<String>;
}

#[cfg(all(
    feature = "v2",
    feature = "merchant_connector_account_v2",
    feature = "olap",
    feature = "merchant_account_v2"
))]
#[async_trait::async_trait]
impl MerchantConnectorAccountCreateBridge for api::MerchantConnectorCreate {
    async fn create_domain_model_from_request(
        self,
        state: &SessionState,
        key_store: domain::MerchantKeyStore,
        business_profile: &storage::business_profile::BusinessProfile,
        key_manager_state: &KeyManagerState,
    ) -> RouterResult<domain::MerchantConnectorAccount> {
        // If connector label is not passed in the request, generate one
        let connector_label = self.get_connector_label(business_profile.profile_name.clone());
        let payment_methods_enabled = PaymentMethodsEnabled {
            payment_methods_enabled: &self.payment_methods_enabled,
        };
        let payment_methods_enabled = payment_methods_enabled.get_payment_methods_enabled()?;
        let frm_configs = self.get_frm_config_as_secret();
        // Validate Merchant api details and return error if not in correct format
        let auth = types::ConnectorAuthType::from_option_secret_value(
            self.connector_account_details.clone(),
        )
        .change_context(errors::ApiErrorResponse::InvalidDataFormat {
            field_name: "connector_account_details".to_string(),
            expected_format: "auth_type and api_key".to_string(),
        })?;

        let connector_auth_type_and_metadata_validation = ConnectorAuthTypeAndMetadataValidation {
            connector_name: &self.connector_name,
            auth_type: &auth,
            connector_meta_data: &self.metadata,
        };
        connector_auth_type_and_metadata_validation.validate_auth_and_metadata_type()?;
        let connector_status_and_disabled_validation = ConnectorStatusAndDisabledValidation {
            status: &self.status,
            disabled: &self.disabled,
            auth: &auth,
            current_status: &api_enums::ConnectorStatus::Active,
        };
        let (connector_status, disabled) =
            connector_status_and_disabled_validation.validate_status_and_disabled()?;
        let identifier = km_types::Identifier::Merchant(business_profile.merchant_id.clone());
        let merchant_recipient_data = if let Some(data) = &self.additional_merchant_data {
            Some(
                process_open_banking_connectors(
                    state,
                    &business_profile.merchant_id,
                    &auth,
                    &self.connector_type,
                    &self.connector_name,
                    types::AdditionalMerchantData::foreign_from(data.clone()),
                )
                .await?,
            )
        } else {
            None
        }
        .map(|data| {
            serde_json::to_value(types::AdditionalMerchantData::OpenBankingRecipientData(
                data,
            ))
        })
        .transpose()
        .change_context(errors::ApiErrorResponse::InternalServerError)
        .attach_printable("Failed to get MerchantRecipientData")?;
        Ok(domain::MerchantConnectorAccount {
            merchant_id: business_profile.merchant_id.clone(),
            connector_type: self.connector_type,
            connector_name: self.connector_name.to_string(),
            connector_account_details: domain_types::encrypt(
                key_manager_state,
                self.connector_account_details.ok_or(
                    errors::ApiErrorResponse::MissingRequiredField {
                        field_name: "connector_account_details",
                    },
                )?,
                identifier.clone(),
                key_store.key.peek(),
            )
            .await
            .change_context(errors::ApiErrorResponse::InternalServerError)
            .attach_printable("Unable to encrypt connector account details")?,
            payment_methods_enabled,
            disabled,
            metadata: self.metadata.clone(),
            frm_configs,
            connector_label: Some(connector_label.clone()),
            created_at: date_time::now(),
            modified_at: date_time::now(),
            id: common_utils::generate_time_ordered_id("mca"),
            connector_webhook_details: match self.connector_webhook_details {
                Some(connector_webhook_details) => {
                    connector_webhook_details.encode_to_value(
                    )
                    .change_context(errors::ApiErrorResponse::InternalServerError)
                    .attach_printable(format!("Failed to serialize api_models::admin::MerchantConnectorWebhookDetails for Merchant: {:?}", business_profile.merchant_id))
                    .map(Some)?
                    .map(Secret::new)
                }
                None => None,
            },
            profile_id: Some(business_profile.profile_id.clone()),
            applepay_verified_domains: None,
            pm_auth_config: self.pm_auth_config.clone(),
            status: connector_status,
            connector_wallets_details: helpers::get_encrypted_apple_pay_connector_wallets_details(state, &key_store, &self.metadata).await?,
            additional_merchant_data: if let Some(mcd) =  merchant_recipient_data {
                Some(domain_types::encrypt(
                    key_manager_state,
                    Secret::new(mcd),
                    identifier,
                    key_store.key.peek(),
                )
                .await
                .change_context(errors::ApiErrorResponse::InternalServerError)
                .attach_printable("Unable to encrypt additional_merchant_data")?)
            } else {
                None
            },
        })
    }

    /// If profile_id is not passed, use default profile if available
    /// or return a `MissingRequiredField` error
    async fn validate_and_get_profile_id(
        self,
        merchant_account: &domain::MerchantAccount,
        db: &dyn StorageInterface,
        should_validate: bool,
    ) -> RouterResult<String> {
        match self.profile_id {
            Some(profile_id) => {
                // Check whether this business profile belongs to the merchant
                if should_validate {
                    let _ = core_utils::validate_and_get_business_profile(
                        db,
                        Some(&profile_id),
                        merchant_account.get_id(),
                    )
                    .await?;
                }
                Ok(profile_id.clone())
            }
            None => Err(report!(errors::ApiErrorResponse::MissingRequiredField {
                field_name: "profile_id"
            })),
        }
    }
}

#[cfg(all(
    any(feature = "v1", feature = "v2", feature = "olap"),
    not(feature = "merchant_connector_account_v2"),
    not(feature = "merchant_account_v2")
))]
#[async_trait::async_trait]
impl MerchantConnectorAccountCreateBridge for api::MerchantConnectorCreate {
    async fn create_domain_model_from_request(
        self,
        state: &SessionState,
        key_store: domain::MerchantKeyStore,
        business_profile: &storage::business_profile::BusinessProfile,
        key_manager_state: &KeyManagerState,
    ) -> RouterResult<domain::MerchantConnectorAccount> {
        // If connector label is not passed in the request, generate one
        let connector_label = self
            .connector_label
            .clone()
            .or(core_utils::get_connector_label(
                self.business_country,
                self.business_label.as_ref(),
                self.business_sub_label.as_ref(),
                &self.connector_name.to_string(),
            ))
            .unwrap_or(format!(
                "{}_{}",
                self.connector_name, business_profile.profile_name
            ));
        let payment_methods_enabled = PaymentMethodsEnabled {
            payment_methods_enabled: &self.payment_methods_enabled,
        };
        let payment_methods_enabled = payment_methods_enabled.get_payment_methods_enabled()?;
        let frm_configs = self.get_frm_config_as_secret();
        // Validate Merchant api details and return error if not in correct format
        let auth = types::ConnectorAuthType::from_option_secret_value(
            self.connector_account_details.clone(),
        )
        .change_context(errors::ApiErrorResponse::InvalidDataFormat {
            field_name: "connector_account_details".to_string(),
            expected_format: "auth_type and api_key".to_string(),
        })?;

        let connector_auth_type_and_metadata_validation = ConnectorAuthTypeAndMetadataValidation {
            connector_name: &self.connector_name,
            auth_type: &auth,
            connector_meta_data: &self.metadata,
        };
        connector_auth_type_and_metadata_validation.validate_auth_and_metadata_type()?;
        let connector_status_and_disabled_validation = ConnectorStatusAndDisabledValidation {
            status: &self.status,
            disabled: &self.disabled,
            auth: &auth,
            current_status: &api_enums::ConnectorStatus::Active,
        };
        let (connector_status, disabled) =
            connector_status_and_disabled_validation.validate_status_and_disabled()?;
        let identifier = km_types::Identifier::Merchant(business_profile.merchant_id.clone());
        let merchant_recipient_data = if let Some(data) = &self.additional_merchant_data {
            Some(
                process_open_banking_connectors(
                    state,
                    &business_profile.merchant_id,
                    &auth,
                    &self.connector_type,
                    &self.connector_name,
                    types::AdditionalMerchantData::foreign_from(data.clone()),
                )
                .await?,
            )
        } else {
            None
        }
        .map(|data| {
            serde_json::to_value(types::AdditionalMerchantData::OpenBankingRecipientData(
                data,
            ))
        })
        .transpose()
        .change_context(errors::ApiErrorResponse::InternalServerError)
        .attach_printable("Failed to get MerchantRecipientData")?;
        Ok(domain::MerchantConnectorAccount {
            merchant_id: business_profile.merchant_id.clone(),
            connector_type: self.connector_type,
            connector_name: self.connector_name.to_string(),
            merchant_connector_id: utils::generate_id(consts::ID_LENGTH, "mca"),
            connector_account_details: domain_types::encrypt(
                key_manager_state,
                self.connector_account_details.ok_or(
                    errors::ApiErrorResponse::MissingRequiredField {
                        field_name: "connector_account_details",
                    },
                )?,
                identifier.clone(),
                key_store.key.peek(),
            )
            .await
            .change_context(errors::ApiErrorResponse::InternalServerError)
            .attach_printable("Unable to encrypt connector account details")?,
            payment_methods_enabled,
            disabled,
            metadata: self.metadata.clone(),
            frm_configs,
            connector_label: Some(connector_label.clone()),
            created_at: date_time::now(),
            modified_at: date_time::now(),
            connector_webhook_details: match self.connector_webhook_details {
                Some(connector_webhook_details) => {
                    connector_webhook_details.encode_to_value(
                    )
                    .change_context(errors::ApiErrorResponse::InternalServerError)
                    .attach_printable(format!("Failed to serialize api_models::admin::MerchantConnectorWebhookDetails for Merchant: {:?}", business_profile.merchant_id))
                    .map(Some)?
                    .map(Secret::new)
                }
                None => None,
            },
            profile_id: Some(business_profile.profile_id.clone()),
            applepay_verified_domains: None,
            pm_auth_config: self.pm_auth_config.clone(),
            status: connector_status,
            connector_wallets_details: helpers::get_encrypted_apple_pay_connector_wallets_details(state, &key_store, &self.metadata).await?,
            test_mode: self.test_mode,
            business_country: self.business_country,
            business_label: self.business_label.clone(),
            business_sub_label: self.business_sub_label.clone(),
            additional_merchant_data: if let Some(mcd) =  merchant_recipient_data {
                Some(domain_types::encrypt(
                    key_manager_state,
                    Secret::new(mcd),
                    identifier,
                    key_store.key.peek(),
                )
                .await
                .change_context(errors::ApiErrorResponse::InternalServerError)
                .attach_printable("Unable to encrypt additional_merchant_data")?)
            } else {
                None
            },
        })
    }

    /// If profile_id is not passed, use default profile if available, or
    /// If business_details (business_country and business_label) are passed, get the business_profile
    /// or return a `MissingRequiredField` error
    async fn validate_and_get_profile_id(
        self,
        merchant_account: &domain::MerchantAccount,
        db: &dyn StorageInterface,
        should_validate: bool,
    ) -> RouterResult<String> {
        match self.profile_id.or(merchant_account.default_profile.clone()) {
            Some(profile_id) => {
                // Check whether this business profile belongs to the merchant
                if should_validate {
                    let _ = core_utils::validate_and_get_business_profile(
                        db,
                        Some(&profile_id),
                        merchant_account.get_id(),
                    )
                    .await?;
                }
                Ok(profile_id.clone())
            }
            None => match self.business_country.zip(self.business_label) {
                Some((business_country, business_label)) => {
                    let profile_name = format!("{business_country}_{business_label}");
                    let business_profile = db
                        .find_business_profile_by_profile_name_merchant_id(
                            &profile_name,
                            merchant_account.get_id(),
                        )
                        .await
                        .to_not_found_response(
                            errors::ApiErrorResponse::BusinessProfileNotFound { id: profile_name },
                        )?;

                    Ok(business_profile.profile_id)
                }
                _ => Err(report!(errors::ApiErrorResponse::MissingRequiredField {
                    field_name: "profile_id or business_country, business_label"
                })),
            },
        }
    }
}

pub async fn create_payment_connector(
    state: SessionState,
    req: api::MerchantConnectorCreate,
    merchant_id: &id_type::MerchantId,
) -> RouterResponse<api_models::admin::MerchantConnectorResponse> {
    let store = state.store.as_ref();
    let key_manager_state = &(&state).into();
    #[cfg(feature = "dummy_connector")]
    req.connector_name
        .clone()
        .validate_dummy_connector_enabled(state.conf.dummy_connector.enabled)
        .change_context(errors::ApiErrorResponse::InvalidRequestData {
            message: "Invalid connector name".to_string(),
        })?;

    let key_store = store
        .get_merchant_key_store_by_merchant_id(
            key_manager_state,
            merchant_id,
            &state.store.get_master_key().to_vec().into(),
        )
        .await
        .to_not_found_response(errors::ApiErrorResponse::MerchantAccountNotFound)?;

    let connector_metadata = ConnectorMetadata {
        connector_metadata: &req.metadata,
    };

    connector_metadata.validate_apple_pay_certificates_in_mca_metadata()?;

    let merchant_account = state
        .store
        .find_merchant_account_by_merchant_id(key_manager_state, merchant_id, &key_store)
        .await
        .to_not_found_response(errors::ApiErrorResponse::MerchantAccountNotFound)?;

    #[cfg(all(
        any(feature = "v1", feature = "v2"),
        not(feature = "merchant_account_v2")
    ))]
    helpers::validate_business_details(
        req.business_country,
        req.business_label.as_ref(),
        &merchant_account,
    )?;

    let profile_id = req
        .clone()
        .validate_and_get_profile_id(&merchant_account, store, true)
        .await?;

    let pm_auth_config_validation = PMAuthConfigValidation {
        connector_type: &req.connector_type,
        pm_auth_config: &req.pm_auth_config,
        db: store,
        merchant_id,
        profile_id: &Some(profile_id.clone()),
        key_store: &key_store,
        key_manager_state,
    };
    pm_auth_config_validation.validate_pm_auth_config().await?;

    let business_profile = state
        .store
        .find_business_profile_by_profile_id(&profile_id)
        .await
        .to_not_found_response(errors::ApiErrorResponse::BusinessProfileNotFound {
            id: profile_id.to_owned(),
        })?;

    let connector_type_and_connector_enum = ConnectorTypeAndConnectorName {
        connector_type: &req.connector_type,
        connector_name: &req.connector_name,
    };
    let routable_connector = connector_type_and_connector_enum.get_routable_connector()?;

    // The purpose of this merchant account update is just to update the
    // merchant account `modified_at` field for KGraph cache invalidation
    state
        .store
        .update_specific_fields_in_merchant(
            key_manager_state,
            merchant_id,
            storage::MerchantAccountUpdate::ModifiedAtUpdate,
            &key_store,
        )
        .await
        .change_context(errors::ApiErrorResponse::InternalServerError)
        .attach_printable("error updating the merchant account when creating payment connector")?;

    let merchant_connector_account = req
        .clone()
        .create_domain_model_from_request(
            &state,
            key_store.clone(),
            &business_profile,
            key_manager_state,
        )
        .await?;

    let transaction_type = req.get_transaction_type();

    let mut default_routing_config = routing_helpers::get_merchant_default_config(
        &*state.store,
        merchant_id.get_string_repr(),
        &transaction_type,
    )
    .await?;

    let mut default_routing_config_for_profile = routing_helpers::get_merchant_default_config(
        &*state.clone().store,
        &profile_id,
        &transaction_type,
    )
    .await?;

    let mca = state
        .store
        .insert_merchant_connector_account(
            key_manager_state,
            merchant_connector_account.clone(),
            &key_store,
        )
        .await
        .to_duplicate_response(
            errors::ApiErrorResponse::DuplicateMerchantConnectorAccount {
                profile_id: profile_id.clone(),
                connector_label: merchant_connector_account
                    .connector_label
                    .unwrap_or_default(),
            },
        )?;

    //update merchant default config
    let merchant_default_config_update = MerchantDefaultConfigUpdate {
        routable_connector: &routable_connector,
        merchant_connector_id: &mca.get_id(),
        store,
        merchant_id,
        default_routing_config: &mut default_routing_config,
        default_routing_config_for_profile: &mut default_routing_config_for_profile,
        profile_id: &profile_id,
        transaction_type: &transaction_type,
    };

    merchant_default_config_update
        .update_merchant_default_config()
        .await?;

    metrics::MCA_CREATE.add(
        &metrics::CONTEXT,
        1,
        &add_attributes([
            ("connector", req.connector_name.to_string()),
            ("merchant", merchant_id.get_string_repr().to_owned()),
        ]),
    );

    let mca_response = mca.foreign_try_into()?;
    Ok(service_api::ApplicationResponse::Json(mca_response))
}

#[cfg(all(
    any(feature = "v1", feature = "v2"),
    not(feature = "merchant_connector_account_v2")
))]
async fn validate_pm_auth(
    val: pii::SecretSerdeValue,
    state: &SessionState,
    merchant_id: &id_type::MerchantId,
    key_store: &domain::MerchantKeyStore,
    merchant_account: domain::MerchantAccount,
    profile_id: &Option<String>,
) -> RouterResponse<()> {
    let config =
        serde_json::from_value::<api_models::pm_auth::PaymentMethodAuthConfig>(val.expose())
            .change_context(errors::ApiErrorResponse::InvalidRequestData {
                message: "invalid data received for payment method auth config".to_string(),
            })
            .attach_printable("Failed to deserialize Payment Method Auth config")?;

    let all_mcas = &*state
        .store
        .find_merchant_connector_account_by_merchant_id_and_disabled_list(
            &state.into(),
            merchant_id,
            true,
            key_store,
        )
        .await
        .change_context(errors::ApiErrorResponse::MerchantConnectorAccountNotFound {
            id: merchant_account.get_id().get_string_repr().to_owned(),
        })?;

    for conn_choice in config.enabled_payment_methods {
        let pm_auth_mca = all_mcas
            .iter()
            .find(|mca| mca.get_id() == conn_choice.mca_id)
            .ok_or(errors::ApiErrorResponse::GenericNotFoundError {
                message: "payment method auth connector account not found".to_string(),
            })?;

        if &pm_auth_mca.profile_id != profile_id {
            return Err(errors::ApiErrorResponse::GenericNotFoundError {
                message: "payment method auth profile_id differs from connector profile_id"
                    .to_string(),
            }
            .into());
        }
    }

    Ok(services::ApplicationResponse::StatusOk)
}

pub async fn retrieve_payment_connector(
    state: SessionState,
    merchant_id: id_type::MerchantId,
    merchant_connector_id: String,
) -> RouterResponse<api_models::admin::MerchantConnectorResponse> {
    let store = state.store.as_ref();
    let key_manager_state = &(&state).into();
    let key_store = store
        .get_merchant_key_store_by_merchant_id(
            key_manager_state,
            &merchant_id,
            &store.get_master_key().to_vec().into(),
        )
        .await
        .to_not_found_response(errors::ApiErrorResponse::MerchantAccountNotFound)?;

    let _merchant_account = store
        .find_merchant_account_by_merchant_id(key_manager_state, &merchant_id, &key_store)
        .await
        .to_not_found_response(errors::ApiErrorResponse::MerchantAccountNotFound)?;

    #[cfg(all(
        any(feature = "v1", feature = "v2"),
        not(feature = "merchant_connector_account_v2")
    ))]
    let mca = store
        .find_by_merchant_connector_account_merchant_id_merchant_connector_id(
            key_manager_state,
            &merchant_id,
            &merchant_connector_id,
            &key_store,
        )
        .await
        .to_not_found_response(errors::ApiErrorResponse::MerchantConnectorAccountNotFound {
            id: merchant_connector_id.clone(),
        })?;

    #[cfg(all(feature = "v2", feature = "merchant_connector_account_v2"))]
    let _mca: domain::MerchantConnectorAccount = {
        let _ = &merchant_connector_id;
        todo!()
    };

    Ok(service_api::ApplicationResponse::Json(
        mca.foreign_try_into()?,
    ))
}

pub async fn list_payment_connectors(
    state: SessionState,
    merchant_id: id_type::MerchantId,
) -> RouterResponse<Vec<api_models::admin::MerchantConnectorListResponse>> {
    let store = state.store.as_ref();
    let key_manager_state = &(&state).into();
    let key_store = store
        .get_merchant_key_store_by_merchant_id(
            key_manager_state,
            &merchant_id,
            &store.get_master_key().to_vec().into(),
        )
        .await
        .to_not_found_response(errors::ApiErrorResponse::MerchantAccountNotFound)?;

    // Validate merchant account
    store
        .find_merchant_account_by_merchant_id(key_manager_state, &merchant_id, &key_store)
        .await
        .to_not_found_response(errors::ApiErrorResponse::MerchantAccountNotFound)?;

    let merchant_connector_accounts = store
        .find_merchant_connector_account_by_merchant_id_and_disabled_list(
            key_manager_state,
            &merchant_id,
            true,
            &key_store,
        )
        .await
        .to_not_found_response(errors::ApiErrorResponse::InternalServerError)?;
    let mut response = vec![];

    // The can be eliminated once [#79711](https://github.com/rust-lang/rust/issues/79711) is stabilized
    for mca in merchant_connector_accounts.into_iter() {
        response.push(mca.foreign_try_into()?);
    }

    Ok(service_api::ApplicationResponse::Json(response))
}

pub async fn update_payment_connector(
    state: SessionState,
    merchant_id: &id_type::MerchantId,
    merchant_connector_id: &str,
    req: api_models::admin::MerchantConnectorUpdate,
) -> RouterResponse<api_models::admin::MerchantConnectorResponse> {
    let db = state.store.as_ref();
    let key_manager_state = &(&state).into();
    let key_store = db
        .get_merchant_key_store_by_merchant_id(
            key_manager_state,
            merchant_id,
            &db.get_master_key().to_vec().into(),
        )
        .await
        .to_not_found_response(errors::ApiErrorResponse::MerchantAccountNotFound)?;

    let merchant_account = db
        .find_merchant_account_by_merchant_id(key_manager_state, merchant_id, &key_store)
        .await
        .to_not_found_response(errors::ApiErrorResponse::MerchantAccountNotFound)?;

    let mca = req
        .clone()
        .get_merchant_connector_account_from_id(
            db,
            merchant_id,
            merchant_connector_id,
            &key_store,
            key_manager_state,
        )
<<<<<<< HEAD
        .await
        .to_not_found_response(errors::ApiErrorResponse::MerchantConnectorAccountNotFound {
            id: merchant_connector_id.to_string(),
        })?;

    #[cfg(all(feature = "v2", feature = "merchant_connector_account_v2"))]
    let _mca: domain::MerchantConnectorAccount = {
        let _ = &merchant_connector_id;
        let _ = &req;
        let _ = &merchant_account;
        todo!()
    };
    let payment_methods_enabled = req.payment_methods_enabled.map(|pm_enabled| {
        pm_enabled
            .iter()
            .flat_map(Encode::encode_to_value)
            .map(Secret::new)
            .collect::<Vec<Secret<serde_json::Value>>>()
    });

    let frm_configs = get_frm_config_as_secret(req.frm_configs);
=======
        .await?;
>>>>>>> a86e8e11

    let payment_connector = req
        .clone()
        .create_domain_model_from_request(
            &state,
            key_store.clone(),
            &mca,
            key_manager_state,
            &merchant_account,
        )
        .await?;

    // Profile id should always be present
    let profile_id = mca
        .profile_id
        .clone()
        .ok_or(errors::ApiErrorResponse::InternalServerError)
        .attach_printable("Missing `profile_id` in merchant connector account")?;

    let request_connector_label = req.connector_label;

    let updated_mca = db
        .update_merchant_connector_account(
            key_manager_state,
            mca,
            payment_connector.into(),
            &key_store,
        )
        .await
        .change_context(
            errors::ApiErrorResponse::DuplicateMerchantConnectorAccount {
                profile_id,
                connector_label: request_connector_label.unwrap_or_default(),
            },
        )
        .attach_printable_lazy(|| {
            format!("Failed while updating MerchantConnectorAccount: id: {merchant_connector_id}")
        })?;

    let response = updated_mca.foreign_try_into()?;

    Ok(service_api::ApplicationResponse::Json(response))
}

pub async fn delete_payment_connector(
    state: SessionState,
    merchant_id: id_type::MerchantId,
    merchant_connector_id: String,
) -> RouterResponse<api::MerchantConnectorDeleteResponse> {
    let db = state.store.as_ref();
    let key_manager_state = &(&state).into();
    let key_store = db
        .get_merchant_key_store_by_merchant_id(
            key_manager_state,
            &merchant_id,
            &db.get_master_key().to_vec().into(),
        )
        .await
        .to_not_found_response(errors::ApiErrorResponse::MerchantAccountNotFound)?;

    let _merchant_account = db
        .find_merchant_account_by_merchant_id(key_manager_state, &merchant_id, &key_store)
        .await
        .to_not_found_response(errors::ApiErrorResponse::MerchantAccountNotFound)?;

    #[cfg(all(
        any(feature = "v1", feature = "v2"),
        not(feature = "merchant_connector_account_v2")
    ))]
    let _mca = db
        .find_by_merchant_connector_account_merchant_id_merchant_connector_id(
            key_manager_state,
            &merchant_id,
            &merchant_connector_id,
            &key_store,
        )
        .await
        .to_not_found_response(errors::ApiErrorResponse::MerchantConnectorAccountNotFound {
            id: merchant_connector_id.clone(),
        })?;

    #[cfg(all(feature = "v2", feature = "merchant_connector_account_v2"))]
    {
        let _ = merchant_connector_id;
        todo!()
    };

    #[cfg(all(
        any(feature = "v1", feature = "v2"),
        not(feature = "merchant_connector_account_v2")
    ))]
    let is_deleted = db
        .delete_merchant_connector_account_by_merchant_id_merchant_connector_id(
            &merchant_id,
            &merchant_connector_id,
        )
        .await
        .to_not_found_response(errors::ApiErrorResponse::MerchantConnectorAccountNotFound {
            id: merchant_connector_id.clone(),
        })?;

    #[cfg(all(feature = "v2", feature = "merchant_connector_account_v2"))]
    let is_deleted = { todo!() };

    let response = api::MerchantConnectorDeleteResponse {
        merchant_id,
        merchant_connector_id,
        deleted: is_deleted,
    };
    Ok(service_api::ApplicationResponse::Json(response))
}

pub async fn kv_for_merchant(
    state: SessionState,
    merchant_id: id_type::MerchantId,
    enable: bool,
) -> RouterResponse<api_models::admin::ToggleKVResponse> {
    let db = state.store.as_ref();
    let key_manager_state = &(&state).into();
    let key_store = db
        .get_merchant_key_store_by_merchant_id(
            key_manager_state,
            &merchant_id,
            &db.get_master_key().to_vec().into(),
        )
        .await
        .to_not_found_response(errors::ApiErrorResponse::MerchantAccountNotFound)?;

    // check if the merchant account exists
    let merchant_account = db
        .find_merchant_account_by_merchant_id(key_manager_state, &merchant_id, &key_store)
        .await
        .to_not_found_response(errors::ApiErrorResponse::MerchantAccountNotFound)?;

    let updated_merchant_account = match (enable, merchant_account.storage_scheme) {
        (true, MerchantStorageScheme::RedisKv) | (false, MerchantStorageScheme::PostgresOnly) => {
            Ok(merchant_account)
        }
        (true, MerchantStorageScheme::PostgresOnly) => {
            if state.conf.as_ref().is_kv_soft_kill_mode() {
                Err(errors::ApiErrorResponse::InvalidRequestData {
                    message: "Kv cannot be enabled when application is in soft_kill_mode"
                        .to_owned(),
                })?
            }

            db.update_merchant(
                key_manager_state,
                merchant_account,
                storage::MerchantAccountUpdate::StorageSchemeUpdate {
                    storage_scheme: MerchantStorageScheme::RedisKv,
                },
                &key_store,
            )
            .await
        }
        (false, MerchantStorageScheme::RedisKv) => {
            db.update_merchant(
                key_manager_state,
                merchant_account,
                storage::MerchantAccountUpdate::StorageSchemeUpdate {
                    storage_scheme: MerchantStorageScheme::PostgresOnly,
                },
                &key_store,
            )
            .await
        }
    }
    .map_err(|error| {
        error
            .change_context(errors::ApiErrorResponse::InternalServerError)
            .attach_printable("failed to switch merchant_storage_scheme")
    })?;
    let kv_status = matches!(
        updated_merchant_account.storage_scheme,
        MerchantStorageScheme::RedisKv
    );

    Ok(service_api::ApplicationResponse::Json(
        api_models::admin::ToggleKVResponse {
            merchant_id: updated_merchant_account.get_id().to_owned(),
            kv_enabled: kv_status,
        },
    ))
}

pub async fn toggle_kv_for_all_merchants(
    state: SessionState,
    enable: bool,
) -> RouterResponse<api_models::admin::ToggleAllKVResponse> {
    let db = state.store.as_ref();
    let storage_scheme = if enable {
        MerchantStorageScheme::RedisKv
    } else {
        MerchantStorageScheme::PostgresOnly
    };

    let total_update = db
        .update_all_merchant_account(storage::MerchantAccountUpdate::StorageSchemeUpdate {
            storage_scheme,
        })
        .await
        .map_err(|error| {
            error
                .change_context(errors::ApiErrorResponse::InternalServerError)
                .attach_printable("Failed to switch merchant_storage_scheme for all merchants")
        })?;

    Ok(service_api::ApplicationResponse::Json(
        api_models::admin::ToggleAllKVResponse {
            total_updated: total_update,
            kv_enabled: enable,
        },
    ))
}

pub async fn check_merchant_account_kv_status(
    state: SessionState,
    merchant_id: id_type::MerchantId,
) -> RouterResponse<api_models::admin::ToggleKVResponse> {
    let db = state.store.as_ref();
    let key_manager_state = &(&state).into();
    let key_store = db
        .get_merchant_key_store_by_merchant_id(
            key_manager_state,
            &merchant_id,
            &db.get_master_key().to_vec().into(),
        )
        .await
        .to_not_found_response(errors::ApiErrorResponse::MerchantAccountNotFound)?;

    // check if the merchant account exists
    let merchant_account = db
        .find_merchant_account_by_merchant_id(key_manager_state, &merchant_id, &key_store)
        .await
        .to_not_found_response(errors::ApiErrorResponse::MerchantAccountNotFound)?;

    let kv_status = matches!(
        merchant_account.storage_scheme,
        MerchantStorageScheme::RedisKv
    );

    Ok(service_api::ApplicationResponse::Json(
        api_models::admin::ToggleKVResponse {
            merchant_id: merchant_account.get_id().to_owned(),
            kv_enabled: kv_status,
        },
    ))
}

pub fn get_frm_config_as_secret(
    frm_configs: Option<Vec<api_models::admin::FrmConfigs>>,
) -> Option<Vec<Secret<serde_json::Value>>> {
    match frm_configs.as_ref() {
        Some(frm_value) => {
            let configs_for_frm_value: Vec<Secret<serde_json::Value>> = frm_value
                .iter()
                .map(|config| {
                    config
                        .encode_to_value()
                        .change_context(errors::ApiErrorResponse::ConfigNotFound)
                        .map(Secret::new)
                })
                .collect::<Result<Vec<_>, _>>()
                .ok()?;
            Some(configs_for_frm_value)
        }
        None => None,
    }
}

#[cfg(any(feature = "v1", feature = "v2"))]
pub async fn create_and_insert_business_profile(
    state: &SessionState,
    request: api::BusinessProfileCreate,
    merchant_account: domain::MerchantAccount,
    key_store: &domain::MerchantKeyStore,
) -> RouterResult<storage::business_profile::BusinessProfile> {
    #[cfg(all(
        any(feature = "v1", feature = "v2"),
        not(feature = "merchant_account_v2")
    ))]
    let business_profile_new =
        admin::create_business_profile(state, merchant_account, request, key_store).await?;

    #[cfg(all(feature = "v2", feature = "merchant_account_v2"))]
    let business_profile_new = {
        let _ = merchant_account;
        admin::create_business_profile(state, request, key_store).await?
    };

    let profile_name = business_profile_new.profile_name.clone();

    state
        .store
        .insert_business_profile(business_profile_new)
        .await
        .to_duplicate_response(errors::ApiErrorResponse::GenericDuplicateError {
            message: format!(
                "Business Profile with the profile_name {profile_name} already exists"
            ),
        })
        .attach_printable("Failed to insert Business profile because of duplication error")
}

#[cfg(all(
    any(feature = "v1", feature = "v2"),
    not(feature = "merchant_account_v2")
))]
pub async fn create_business_profile(
    state: SessionState,
    request: api::BusinessProfileCreate,
    merchant_id: &id_type::MerchantId,
) -> RouterResponse<api_models::admin::BusinessProfileResponse> {
    if let Some(session_expiry) = &request.session_expiry {
        helpers::validate_session_expiry(session_expiry.to_owned())?;
    }

    if let Some(intent_fulfillment_expiry) = &request.intent_fulfillment_time {
        helpers::validate_intent_fulfillment_expiry(intent_fulfillment_expiry.to_owned())?;
    }

    let db = state.store.as_ref();
    let key_manager_state = &(&state).into();
    let key_store = db
        .get_merchant_key_store_by_merchant_id(
            key_manager_state,
            merchant_id,
            &db.get_master_key().to_vec().into(),
        )
        .await
        .to_not_found_response(errors::ApiErrorResponse::MerchantAccountNotFound)?;

    // Get the merchant account, if few fields are not passed, then they will be inherited from
    // merchant account
    let merchant_account = db
        .find_merchant_account_by_merchant_id(key_manager_state, merchant_id, &key_store)
        .await
        .to_not_found_response(errors::ApiErrorResponse::MerchantAccountNotFound)?;

    if let Some(ref routing_algorithm) = request.routing_algorithm {
        let _: api_models::routing::RoutingAlgorithm = routing_algorithm
            .clone()
            .parse_value("RoutingAlgorithm")
            .change_context(errors::ApiErrorResponse::InvalidDataValue {
                field_name: "routing_algorithm",
            })
            .attach_printable("Invalid routing algorithm given")?;
    }

    let business_profile =
        create_and_insert_business_profile(&state, request, merchant_account.clone(), &key_store)
            .await?;

    if merchant_account.default_profile.is_some() {
        let unset_default_profile = domain::MerchantAccountUpdate::UnsetDefaultProfile;
        db.update_merchant(
            key_manager_state,
            merchant_account,
            unset_default_profile,
            &key_store,
        )
        .await
        .to_not_found_response(errors::ApiErrorResponse::MerchantAccountNotFound)?;
    }

    Ok(service_api::ApplicationResponse::Json(
        admin::business_profile_response(&state, business_profile, &key_store)
            .change_context(errors::ApiErrorResponse::InternalServerError)
            .attach_printable("Failed to parse business profile details")
            .await?,
    ))
}

#[cfg(all(feature = "v2", feature = "merchant_account_v2"))]
pub async fn create_business_profile(
    _state: SessionState,
    _request: api::BusinessProfileCreate,
    _merchant_id: &id_type::MerchantId,
) -> RouterResponse<api_models::admin::BusinessProfileResponse> {
    todo!()
}

pub async fn list_business_profile(
    state: SessionState,
    merchant_id: id_type::MerchantId,
) -> RouterResponse<Vec<api_models::admin::BusinessProfileResponse>> {
    let db = state.store.as_ref();
    let key_store = db
        .get_merchant_key_store_by_merchant_id(
            &(&state).into(),
            &merchant_id,
            &db.get_master_key().to_vec().into(),
        )
        .await
        .to_not_found_response(errors::ApiErrorResponse::MerchantAccountNotFound)?;
    let profiles = db
        .list_business_profile_by_merchant_id(&merchant_id)
        .await
        .to_not_found_response(errors::ApiErrorResponse::InternalServerError)?
        .clone();
    let mut business_profiles = Vec::new();
    for profile in profiles {
        let business_profile = admin::business_profile_response(&state, profile, &key_store)
            .await
            .change_context(errors::ApiErrorResponse::InternalServerError)
            .attach_printable("Failed to parse business profile details")?;
        business_profiles.push(business_profile);
    }

    Ok(service_api::ApplicationResponse::Json(business_profiles))
}

pub async fn retrieve_business_profile(
    state: SessionState,
    profile_id: String,
    merchant_id: id_type::MerchantId,
) -> RouterResponse<api_models::admin::BusinessProfileResponse> {
    let db = state.store.as_ref();
    let key_store = db
        .get_merchant_key_store_by_merchant_id(
            &(&state).into(),
            &merchant_id,
            &db.get_master_key().to_vec().into(),
        )
        .await
        .to_not_found_response(errors::ApiErrorResponse::MerchantAccountNotFound)?;
    let business_profile = db
        .find_business_profile_by_profile_id(&profile_id)
        .await
        .to_not_found_response(errors::ApiErrorResponse::BusinessProfileNotFound {
            id: profile_id,
        })?;

    Ok(service_api::ApplicationResponse::Json(
        admin::business_profile_response(&state, business_profile, &key_store)
            .change_context(errors::ApiErrorResponse::InternalServerError)
            .attach_printable("Failed to parse business profile details")
            .await?,
    ))
}

pub async fn delete_business_profile(
    state: SessionState,
    profile_id: String,
    merchant_id: &id_type::MerchantId,
) -> RouterResponse<bool> {
    let db = state.store.as_ref();
    let delete_result = db
        .delete_business_profile_by_profile_id_merchant_id(&profile_id, merchant_id)
        .await
        .to_not_found_response(errors::ApiErrorResponse::BusinessProfileNotFound {
            id: profile_id,
        })?;

    Ok(service_api::ApplicationResponse::Json(delete_result))
}

pub async fn update_business_profile(
    state: SessionState,
    profile_id: &str,
    merchant_id: &id_type::MerchantId,
    request: api::BusinessProfileUpdate,
) -> RouterResponse<api::BusinessProfileResponse> {
    let db = state.store.as_ref();
    let business_profile = db
        .find_business_profile_by_profile_id(profile_id)
        .await
        .to_not_found_response(errors::ApiErrorResponse::BusinessProfileNotFound {
            id: profile_id.to_owned(),
        })?;
    let key_store = db
        .get_merchant_key_store_by_merchant_id(
            &(&state).into(),
            merchant_id,
            &state.store.get_master_key().to_vec().into(),
        )
        .await
        .to_not_found_response(errors::ApiErrorResponse::MerchantAccountNotFound)
        .attach_printable("Error while fetching the key store by merchant_id")?;

    if business_profile.merchant_id != *merchant_id {
        Err(errors::ApiErrorResponse::AccessForbidden {
            resource: profile_id.to_string(),
        })?
    }

    if let Some(session_expiry) = &request.session_expiry {
        helpers::validate_session_expiry(session_expiry.to_owned())?;
    }

    if let Some(intent_fulfillment_expiry) = &request.intent_fulfillment_time {
        helpers::validate_intent_fulfillment_expiry(intent_fulfillment_expiry.to_owned())?;
    }

    let webhook_details = request
        .webhook_details
        .as_ref()
        .map(|webhook_details| {
            webhook_details.encode_to_value().change_context(
                errors::ApiErrorResponse::InvalidDataValue {
                    field_name: "webhook details",
                },
            )
        })
        .transpose()?;

    if let Some(ref routing_algorithm) = request.routing_algorithm {
        let _: api_models::routing::RoutingAlgorithm = routing_algorithm
            .clone()
            .parse_value("RoutingAlgorithm")
            .change_context(errors::ApiErrorResponse::InvalidDataValue {
                field_name: "routing_algorithm",
            })
            .attach_printable("Invalid routing algorithm given")?;
    }

    let payment_link_config = request
        .payment_link_config
        .as_ref()
        .map(|payment_link_conf| match payment_link_conf.validate() {
            Ok(_) => payment_link_conf.encode_to_value().change_context(
                errors::ApiErrorResponse::InvalidDataValue {
                    field_name: "payment_link_config",
                },
            ),
            Err(e) => Err(report!(errors::ApiErrorResponse::InvalidRequestData {
                message: e.to_string()
            })),
        })
        .transpose()?;

    let extended_card_info_config = request
        .extended_card_info_config
        .as_ref()
        .map(|config| {
            config
                .encode_to_value()
                .change_context(errors::ApiErrorResponse::InvalidDataValue {
                    field_name: "extended_card_info_config",
                })
        })
        .transpose()?
        .map(Secret::new);
    let outgoing_webhook_custom_http_headers = request
        .outgoing_webhook_custom_http_headers
        .async_map(|headers| create_encrypted_data(&state, &key_store, headers))
        .await
        .transpose()
        .change_context(errors::ApiErrorResponse::InternalServerError)
        .attach_printable("Unable to encrypt outgoing webhook custom HTTP headers")?;

    let payout_link_config = request
        .payout_link_config
        .as_ref()
        .map(|payout_conf| match payout_conf.config.validate() {
            Ok(_) => payout_conf.encode_to_value().change_context(
                errors::ApiErrorResponse::InvalidDataValue {
                    field_name: "payout_link_config",
                },
            ),
            Err(e) => Err(report!(errors::ApiErrorResponse::InvalidRequestData {
                message: e.to_string()
            })),
        })
        .transpose()?;

    let business_profile_update = storage::business_profile::BusinessProfileUpdate::Update {
        profile_name: request.profile_name,
        return_url: request.return_url.map(|return_url| return_url.to_string()),
        enable_payment_response_hash: request.enable_payment_response_hash,
        payment_response_hash_key: request.payment_response_hash_key,
        redirect_to_merchant_with_http_post: request.redirect_to_merchant_with_http_post,
        webhook_details,
        metadata: request.metadata,
        routing_algorithm: request.routing_algorithm,
        intent_fulfillment_time: request.intent_fulfillment_time.map(i64::from),
        frm_routing_algorithm: request.frm_routing_algorithm,
        #[cfg(feature = "payouts")]
        payout_routing_algorithm: request.payout_routing_algorithm,
        #[cfg(not(feature = "payouts"))]
        payout_routing_algorithm: None,
        is_recon_enabled: None,
        applepay_verified_domains: request.applepay_verified_domains,
        payment_link_config,
        session_expiry: request.session_expiry.map(i64::from),
        authentication_connector_details: request
            .authentication_connector_details
            .as_ref()
            .map(Encode::encode_to_value)
            .transpose()
            .change_context(errors::ApiErrorResponse::InvalidDataValue {
                field_name: "authentication_connector_details",
            })?,
        payout_link_config,
        extended_card_info_config,
        use_billing_as_payment_method_billing: request.use_billing_as_payment_method_billing,
        collect_shipping_details_from_wallet_connector: request
            .collect_shipping_details_from_wallet_connector,
        collect_billing_details_from_wallet_connector: request
            .collect_billing_details_from_wallet_connector,
        is_connector_agnostic_mit_enabled: request.is_connector_agnostic_mit_enabled,
        outgoing_webhook_custom_http_headers: outgoing_webhook_custom_http_headers.map(Into::into),
    };

    let updated_business_profile = db
        .update_business_profile_by_profile_id(business_profile, business_profile_update)
        .await
        .to_not_found_response(errors::ApiErrorResponse::BusinessProfileNotFound {
            id: profile_id.to_owned(),
        })?;

    Ok(service_api::ApplicationResponse::Json(
        admin::business_profile_response(&state, updated_business_profile, &key_store)
            .change_context(errors::ApiErrorResponse::InternalServerError)
            .attach_printable("Failed to parse business profile details")
            .await?,
    ))
}

pub async fn extended_card_info_toggle(
    state: SessionState,
    profile_id: &str,
    ext_card_info_choice: admin_types::ExtendedCardInfoChoice,
) -> RouterResponse<admin_types::ExtendedCardInfoChoice> {
    let db = state.store.as_ref();
    let business_profile = db
        .find_business_profile_by_profile_id(profile_id)
        .await
        .to_not_found_response(errors::ApiErrorResponse::BusinessProfileNotFound {
            id: profile_id.to_string(),
        })?;

    if business_profile.is_extended_card_info_enabled.is_none()
        || business_profile
            .is_extended_card_info_enabled
            .is_some_and(|existing_config| existing_config != ext_card_info_choice.enabled)
    {
        let business_profile_update =
            storage::business_profile::BusinessProfileUpdate::ExtendedCardInfoUpdate {
                is_extended_card_info_enabled: Some(ext_card_info_choice.enabled),
            };

        db.update_business_profile_by_profile_id(business_profile, business_profile_update)
            .await
            .to_not_found_response(errors::ApiErrorResponse::BusinessProfileNotFound {
                id: profile_id.to_owned(),
            })?;
    }

    Ok(service_api::ApplicationResponse::Json(ext_card_info_choice))
}

pub async fn connector_agnostic_mit_toggle(
    state: SessionState,
    merchant_id: &id_type::MerchantId,
    profile_id: &str,
    connector_agnostic_mit_choice: admin_types::ConnectorAgnosticMitChoice,
) -> RouterResponse<admin_types::ConnectorAgnosticMitChoice> {
    let db = state.store.as_ref();

    let business_profile = db
        .find_business_profile_by_profile_id(profile_id)
        .await
        .to_not_found_response(errors::ApiErrorResponse::BusinessProfileNotFound {
            id: profile_id.to_string(),
        })?;

    if business_profile.merchant_id != *merchant_id {
        Err(errors::ApiErrorResponse::AccessForbidden {
            resource: profile_id.to_string(),
        })?
    }

    if business_profile.is_connector_agnostic_mit_enabled
        != Some(connector_agnostic_mit_choice.enabled)
    {
        let business_profile_update =
            storage::business_profile::BusinessProfileUpdate::ConnectorAgnosticMitUpdate {
                is_connector_agnostic_mit_enabled: Some(connector_agnostic_mit_choice.enabled),
            };

        db.update_business_profile_by_profile_id(business_profile, business_profile_update)
            .await
            .to_not_found_response(errors::ApiErrorResponse::BusinessProfileNotFound {
                id: profile_id.to_owned(),
            })?;
    }

    Ok(service_api::ApplicationResponse::Json(
        connector_agnostic_mit_choice,
    ))
}

pub async fn transfer_key_store_to_key_manager(
    state: SessionState,
    req: admin_types::MerchantKeyTransferRequest,
) -> RouterResponse<admin_types::TransferKeyResponse> {
    let resp = transfer_encryption_key(&state, req).await?;

    Ok(service_api::ApplicationResponse::Json(
        admin_types::TransferKeyResponse {
            total_transferred: resp,
        },
    ))
}

async fn process_open_banking_connectors(
    state: &SessionState,
    merchant_id: &id_type::MerchantId,
    auth: &types::ConnectorAuthType,
    connector_type: &api_enums::ConnectorType,
    connector: &api_enums::Connector,
    additional_merchant_data: types::AdditionalMerchantData,
) -> RouterResult<types::MerchantRecipientData> {
    let new_merchant_data = match additional_merchant_data {
        types::AdditionalMerchantData::OpenBankingRecipientData(merchant_data) => {
            if connector_type != &api_enums::ConnectorType::PaymentProcessor {
                return Err(errors::ApiErrorResponse::InvalidConnectorConfiguration {
                    config:
                        "OpenBanking connector for Payment Initiation should be a payment processor"
                            .to_string(),
                }
                .into());
            }
            match &merchant_data {
                types::MerchantRecipientData::AccountData(acc_data) => {
                    validate_bank_account_data(acc_data)?;

                    let connector_name = api_enums::Connector::to_string(connector);

                    let recipient_creation_not_supported = state
                        .conf
                        .locker_based_open_banking_connectors
                        .connector_list
                        .contains(connector_name.as_str());

                    let recipient_id = if recipient_creation_not_supported {
                        locker_recipient_create_call(state, merchant_id, acc_data).await
                    } else {
                        connector_recipient_create_call(
                            state,
                            merchant_id,
                            connector_name,
                            auth,
                            acc_data,
                        )
                        .await
                    }
                    .attach_printable("failed to get recipient_id")?;

                    let conn_recipient_id = if recipient_creation_not_supported {
                        Some(types::RecipientIdType::LockerId(Secret::new(recipient_id)))
                    } else {
                        Some(types::RecipientIdType::ConnectorId(Secret::new(
                            recipient_id,
                        )))
                    };

                    let account_data = match &acc_data {
                        types::MerchantAccountData::Iban { iban, name, .. } => {
                            types::MerchantAccountData::Iban {
                                iban: iban.clone(),
                                name: name.clone(),
                                connector_recipient_id: conn_recipient_id.clone(),
                            }
                        }
                        types::MerchantAccountData::Bacs {
                            account_number,
                            sort_code,
                            name,
                            ..
                        } => types::MerchantAccountData::Bacs {
                            account_number: account_number.clone(),
                            sort_code: sort_code.clone(),
                            name: name.clone(),
                            connector_recipient_id: conn_recipient_id.clone(),
                        },
                    };

                    types::MerchantRecipientData::AccountData(account_data)
                }
                _ => merchant_data.clone(),
            }
        }
    };

    Ok(new_merchant_data)
}

fn validate_bank_account_data(data: &types::MerchantAccountData) -> RouterResult<()> {
    match data {
        types::MerchantAccountData::Iban { iban, .. } => {
            // IBAN check algorithm
            if iban.peek().len() > IBAN_MAX_LENGTH {
                return Err(errors::ApiErrorResponse::InvalidRequestData {
                    message: "IBAN length must be up to 34 characters".to_string(),
                }
                .into());
            }
            let pattern = Regex::new(r"^[A-Z0-9]*$")
                .change_context(errors::ApiErrorResponse::InternalServerError)
                .attach_printable("failed to create regex pattern")?;

            let mut iban = iban.peek().to_string();

            if !pattern.is_match(iban.as_str()) {
                return Err(errors::ApiErrorResponse::InvalidRequestData {
                    message: "IBAN data must be alphanumeric".to_string(),
                }
                .into());
            }

            // MOD check
            let first_4 = iban.chars().take(4).collect::<String>();
            iban.push_str(first_4.as_str());
            let len = iban.len();

            let rearranged_iban = iban
                .chars()
                .rev()
                .take(len - 4)
                .collect::<String>()
                .chars()
                .rev()
                .collect::<String>();

            let mut result = String::new();

            rearranged_iban.chars().for_each(|c| {
                if c.is_ascii_uppercase() {
                    let digit = (u32::from(c) - u32::from('A')) + 10;
                    result.push_str(&format!("{:02}", digit));
                } else {
                    result.push(c);
                }
            });

            let num = result
                .parse::<u128>()
                .change_context(errors::ApiErrorResponse::InternalServerError)
                .attach_printable("failed to validate IBAN")?;

            if num % 97 != 1 {
                return Err(errors::ApiErrorResponse::InvalidRequestData {
                    message: "Invalid IBAN".to_string(),
                }
                .into());
            }

            Ok(())
        }
        types::MerchantAccountData::Bacs {
            account_number,
            sort_code,
            ..
        } => {
            if account_number.peek().len() > BACS_MAX_ACCOUNT_NUMBER_LENGTH
                || sort_code.peek().len() != BACS_SORT_CODE_LENGTH
            {
                return Err(errors::ApiErrorResponse::InvalidRequestData {
                    message: "Invalid BACS numbers".to_string(),
                }
                .into());
            }

            Ok(())
        }
    }
}

async fn connector_recipient_create_call(
    state: &SessionState,
    merchant_id: &id_type::MerchantId,
    connector_name: String,
    auth: &types::ConnectorAuthType,
    data: &types::MerchantAccountData,
) -> RouterResult<String> {
    let connector = pm_auth_types::api::PaymentAuthConnectorData::get_connector_by_name(
        connector_name.as_str(),
    )?;

    let auth = pm_auth_types::ConnectorAuthType::foreign_try_from(auth.clone())
        .change_context(errors::ApiErrorResponse::InternalServerError)
        .attach_printable("Failed while converting ConnectorAuthType")?;

    let connector_integration: pm_auth_types::api::BoxedConnectorIntegration<
        '_,
        pm_auth_types::api::auth_service::RecipientCreate,
        pm_auth_types::RecipientCreateRequest,
        pm_auth_types::RecipientCreateResponse,
    > = connector.connector.get_connector_integration();

    let req = match data {
        types::MerchantAccountData::Iban { iban, name, .. } => {
            pm_auth_types::RecipientCreateRequest {
                name: name.clone(),
                account_data: pm_auth_types::RecipientAccountData::Iban(iban.clone()),
                address: None,
            }
        }
        types::MerchantAccountData::Bacs {
            account_number,
            sort_code,
            name,
            ..
        } => pm_auth_types::RecipientCreateRequest {
            name: name.clone(),
            account_data: pm_auth_types::RecipientAccountData::Bacs {
                sort_code: sort_code.clone(),
                account_number: account_number.clone(),
            },
            address: None,
        },
    };

    let router_data = pm_auth_types::RecipientCreateRouterData {
        flow: std::marker::PhantomData,
        merchant_id: Some(merchant_id.to_owned()),
        connector: Some(connector_name),
        request: req,
        response: Err(pm_auth_types::ErrorResponse {
            status_code: http::StatusCode::INTERNAL_SERVER_ERROR.as_u16(),
            code: consts::NO_ERROR_CODE.to_string(),
            message: consts::UNSUPPORTED_ERROR_MESSAGE.to_string(),
            reason: None,
        }),
        connector_http_status_code: None,
        connector_auth_type: auth,
    };

    let resp = payment_initiation_service::execute_connector_processing_step(
        state,
        connector_integration,
        &router_data,
        &connector.connector_name,
    )
    .await
    .change_context(errors::ApiErrorResponse::InternalServerError)
    .attach_printable("Failed while calling recipient create connector api")?;

    let recipient_create_resp =
        resp.response
            .map_err(|err| errors::ApiErrorResponse::ExternalConnectorError {
                code: err.code,
                message: err.message,
                connector: connector.connector_name.to_string(),
                status_code: err.status_code,
                reason: err.reason,
            })?;

    let recipient_id = recipient_create_resp.recipient_id;

    Ok(recipient_id)
}

async fn locker_recipient_create_call(
    state: &SessionState,
    merchant_id: &id_type::MerchantId,
    data: &types::MerchantAccountData,
) -> RouterResult<String> {
    let enc_data = serde_json::to_string(data)
        .change_context(errors::ApiErrorResponse::InternalServerError)
        .attach_printable("Failed to convert to MerchantAccountData json to String")?;

    let merchant_id_string = merchant_id.get_string_repr().to_owned();

    let cust_id = id_type::CustomerId::try_from(std::borrow::Cow::from(merchant_id_string))
        .change_context(errors::ApiErrorResponse::InternalServerError)
        .attach_printable("Failed to convert to CustomerId")?;

    let payload = transformers::StoreLockerReq::LockerGeneric(transformers::StoreGenericReq {
        merchant_id: merchant_id.to_owned(),
        merchant_customer_id: cust_id.clone(),
        enc_data,
        ttl: state.conf.locker.ttl_for_storage_in_secs,
    });

    let store_resp = cards::call_to_locker_hs(
        state,
        &payload,
        &cust_id,
        api_enums::LockerChoice::HyperswitchCardVault,
    )
    .await
    .change_context(errors::ApiErrorResponse::InternalServerError)
    .attach_printable("Failed to encrypt merchant bank account data")?;

    Ok(store_resp.card_reference)
}<|MERGE_RESOLUTION|>--- conflicted
+++ resolved
@@ -669,13 +669,6 @@
                             )
                         })
                         .await?,
-<<<<<<< HEAD
-=======
-                    routing_algorithm: Some(serde_json::json!({
-                        "algorithm_id": null,
-                        "timestamp": 0
-                    })),
->>>>>>> a86e8e11
                     publishable_key,
                     metadata,
                     storage_scheme: MerchantStorageScheme::PostgresOnly,
@@ -821,11 +814,7 @@
 
 #[cfg(any(feature = "v1", feature = "v2", feature = "olap"))]
 #[async_trait::async_trait]
-<<<<<<< HEAD
-trait MerchantConnectorAccountUpdateBridge {
-=======
 trait MerchantAccountUpdateBridge {
->>>>>>> a86e8e11
     async fn get_update_merchant_object(
         self,
         state: &SessionState,
@@ -833,28 +822,6 @@
         key_store: &domain::MerchantKeyStore,
     ) -> RouterResult<storage::MerchantAccountUpdate>;
 }
-<<<<<<< HEAD
-
-#[cfg(all(
-    any(feature = "v1", feature = "v2"),
-    not(feature = "merchant_account_v2")
-))]
-#[async_trait::async_trait]
-impl MerchantConnectorAccountUpdateBridge for api::MerchantAccountUpdate {
-    async fn get_update_merchant_object(
-        self,
-        state: &SessionState,
-        merchant_id: &id_type::MerchantId,
-        key_store: &domain::MerchantKeyStore,
-    ) -> RouterResult<storage::MerchantAccountUpdate> {
-        use common_utils::ext_traits::ConfigExt;
-
-        let key_manager_state = &state.into();
-        let key = key_store.key.get_inner().peek();
-
-        let db = state.store.as_ref();
-
-=======
 
 #[cfg(all(
     any(feature = "v1", feature = "v2"),
@@ -875,7 +842,6 @@
 
         let db = state.store.as_ref();
 
->>>>>>> a86e8e11
         let primary_business_details = self.get_primary_details_as_value().change_context(
             errors::ApiErrorResponse::InvalidDataValue {
                 field_name: "primary_business_details",
@@ -1005,11 +971,7 @@
 
 #[cfg(all(any(feature = "v1", feature = "v2"), feature = "merchant_account_v2",))]
 #[async_trait::async_trait]
-<<<<<<< HEAD
-impl MerchantConnectorAccountUpdateBridge for api::MerchantAccountUpdate {
-=======
 impl MerchantAccountUpdateBridge for api::MerchantAccountUpdate {
->>>>>>> a86e8e11
     async fn get_update_merchant_object(
         self,
         state: &SessionState,
@@ -1058,19 +1020,11 @@
                 })
                 .await
                 .change_context(errors::ApiErrorResponse::InternalServerError)
-<<<<<<< HEAD
-                .attach_printable("Unable to encrypt merchant name")?,
-=======
                 .attach_printable("Unable to encrypt merchant details")?,
->>>>>>> a86e8e11
             metadata,
             publishable_key: None,
             frm_routing_algorithm: None,
             payout_routing_algorithm: None,
-<<<<<<< HEAD
-=======
-            routing_algorithm: None,
->>>>>>> a86e8e11
         })
     }
 }
@@ -2917,31 +2871,7 @@
             &key_store,
             key_manager_state,
         )
-<<<<<<< HEAD
-        .await
-        .to_not_found_response(errors::ApiErrorResponse::MerchantConnectorAccountNotFound {
-            id: merchant_connector_id.to_string(),
-        })?;
-
-    #[cfg(all(feature = "v2", feature = "merchant_connector_account_v2"))]
-    let _mca: domain::MerchantConnectorAccount = {
-        let _ = &merchant_connector_id;
-        let _ = &req;
-        let _ = &merchant_account;
-        todo!()
-    };
-    let payment_methods_enabled = req.payment_methods_enabled.map(|pm_enabled| {
-        pm_enabled
-            .iter()
-            .flat_map(Encode::encode_to_value)
-            .map(Secret::new)
-            .collect::<Vec<Secret<serde_json::Value>>>()
-    });
-
-    let frm_configs = get_frm_config_as_secret(req.frm_configs);
-=======
         .await?;
->>>>>>> a86e8e11
 
     let payment_connector = req
         .clone()
