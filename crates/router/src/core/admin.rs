use common_utils::ext_traits::ValueExt;
use error_stack::{report, FutureExt, IntoReport, ResultExt};
use storage_models::{enums, merchant_account};
use uuid::Uuid;

use crate::{
    consts,
    core::{
        api_keys,
        errors::{self, RouterResponse, RouterResult, StorageErrorExt},
    },
    db::StorageInterface,
    routes::AppState,
    services::api as service_api,
    types::{
<<<<<<< HEAD
        self, api,
        domain::merchant_account as merchant_domain,
        storage,
        transformers::{ForeignInto, ForeignTryInto},
=======
        self, api, domain,
        storage::{self, MerchantAccount},
        transformers::ForeignInto,
>>>>>>> 306f7e60
    },
    utils::{self, OptionExt},
};

#[inline]
pub fn create_merchant_publishable_key() -> String {
    format!(
        "pk_{}_{}",
        router_env::env::prefix_for_env(),
        Uuid::new_v4().simple()
    )
}

pub async fn create_merchant_account(
    state: &AppState,
    req: api::MerchantAccountCreate,
) -> RouterResponse<api::MerchantAccountResponse> {
    let db = &*state.store;
    let publishable_key = Some(create_merchant_publishable_key());

    let api_key_request = api::CreateApiKeyRequest {
        name: "Default API key".into(),
        description: Some(
            "An API key created by default when a user signs up on the HyperSwitch dashboard"
                .into(),
        ),
        expiration: api::ApiKeyExpiration::Never,
    };
    let api_key = match api_keys::create_api_key(
        db,
        &state.conf.api_keys,
        #[cfg(feature = "kms")]
        &state.conf.kms,
        api_key_request,
        req.merchant_id.clone(),
    )
    .await?
    {
        service_api::ApplicationResponse::Json(api::CreateApiKeyResponse { api_key, .. }) => {
            Ok(api_key)
        }
        _ => Err(errors::ApiErrorResponse::InternalServerError)
            .into_report()
            .attach_printable("Unexpected create API key response"),
    }?;

    let merchant_details = Some(
        utils::Encode::<api::MerchantDetails>::encode_to_value(&req.merchant_details)
            .change_context(errors::ApiErrorResponse::InvalidDataValue {
                field_name: "merchant_details",
            })?,
    );

    let webhook_details = Some(
        utils::Encode::<api::WebhookDetails>::encode_to_value(&req.webhook_details)
            .change_context(errors::ApiErrorResponse::InvalidDataValue {
                field_name: "webhook details",
            })?,
    );

    if let Some(ref routing_algorithm) = req.routing_algorithm {
        let _: api::RoutingAlgorithm = routing_algorithm
            .clone()
            .parse_value("RoutingAlgorithm")
            .change_context(errors::ApiErrorResponse::InvalidDataValue {
                field_name: "routing_algorithm",
            })
            .attach_printable("Invalid routing algorithm given")?;
    }

    let merchant_account = merchant_domain::MerchantAccount {
        merchant_id: req.merchant_id,
        merchant_name: req.merchant_name,
        api_key: Some(api_key),
        merchant_details,
        return_url: req.return_url.map(|a| a.to_string()),
        webhook_details,
        routing_algorithm: req.routing_algorithm,
        sub_merchants_enabled: req.sub_merchants_enabled,
        parent_merchant_id: get_parent_merchant(
            db,
            req.sub_merchants_enabled,
            req.parent_merchant_id,
        )
        .await?,
        enable_payment_response_hash: req.enable_payment_response_hash.unwrap_or_default(),
        payment_response_hash_key: req.payment_response_hash_key,
        redirect_to_merchant_with_http_post: req
            .redirect_to_merchant_with_http_post
            .unwrap_or_default(),
        publishable_key,
        locker_id: req.locker_id,
        metadata: req.metadata,
        storage_scheme: storage_models::enums::MerchantStorageScheme::PostgresOnly,
        id: None,
    };

    let merchant_account = db
        .insert_merchant(merchant_account)
        .await
        .map_err(|error| {
            error.to_duplicate_response(errors::ApiErrorResponse::DuplicateMerchantAccount)
        })?;

    Ok(service_api::ApplicationResponse::Json(
        merchant_account.into(),
    ))
}

pub async fn get_merchant_account(
    db: &dyn StorageInterface,
    req: api::MerchantId,
) -> RouterResponse<api::MerchantAccountResponse> {
    let merchant_account = db
        .find_merchant_account_by_merchant_id(&req.merchant_id)
        .await
        .map_err(|error| {
            error.to_not_found_response(errors::ApiErrorResponse::MerchantAccountNotFound)
        })?;

    Ok(service_api::ApplicationResponse::Json(
        merchant_account.into(),
    ))
}

pub async fn merchant_account_update(
    db: &dyn StorageInterface,
    merchant_id: &String,
    req: api::MerchantAccountUpdate,
) -> RouterResponse<api::MerchantAccountResponse> {
    if &req.merchant_id != merchant_id {
        Err(report!(errors::ValidationError::IncorrectValueProvided {
            field_name: "parent_merchant_id"
        })
        .attach_printable(
            "If `sub_merchants_enabled` is true, then `parent_merchant_id` is mandatory",
        )
        .change_context(errors::ApiErrorResponse::InvalidDataValue {
            field_name: "parent_merchant_id",
        }))?;
    }

    if let Some(ref routing_algorithm) = req.routing_algorithm {
        let _: api::RoutingAlgorithm = routing_algorithm
            .clone()
            .parse_value("RoutingAlgorithm")
            .change_context(errors::ApiErrorResponse::InvalidDataValue {
                field_name: "routing_algorithm",
            })
            .attach_printable("Invalid routing algorithm given")?;
    }

    let updated_merchant_account = storage::MerchantAccountUpdate::Update {
        merchant_name: req.merchant_name,

        merchant_details: req
            .merchant_details
            .as_ref()
            .map(utils::Encode::<api::MerchantDetails>::encode_to_value)
            .transpose()
            .change_context(errors::ApiErrorResponse::InternalServerError)?,

        return_url: req.return_url.map(|a| a.to_string()),

        webhook_details: req
            .webhook_details
            .as_ref()
            .map(utils::Encode::<api::WebhookDetails>::encode_to_value)
            .transpose()
            .change_context(errors::ApiErrorResponse::InternalServerError)?,

        routing_algorithm: req.routing_algorithm,
        sub_merchants_enabled: req.sub_merchants_enabled,

        parent_merchant_id: get_parent_merchant(
            db,
            req.sub_merchants_enabled,
            req.parent_merchant_id,
        )
        .await?,
        enable_payment_response_hash: req.enable_payment_response_hash,
        payment_response_hash_key: req.payment_response_hash_key,
        redirect_to_merchant_with_http_post: req.redirect_to_merchant_with_http_post,
        locker_id: req.locker_id,
        metadata: req.metadata,
        publishable_key: None,
    };

    let response = db
        .update_specific_fields_in_merchant(merchant_id, updated_merchant_account)
        .await
        .map_err(|error| {
            error.to_not_found_response(errors::ApiErrorResponse::MerchantAccountNotFound)
        })?;

    Ok(service_api::ApplicationResponse::Json(response.into()))
}

pub async fn merchant_account_delete(
    db: &dyn StorageInterface,
    merchant_id: String,
) -> RouterResponse<api::MerchantAccountDeleteResponse> {
    let is_deleted = db
        .delete_merchant_account_by_merchant_id(&merchant_id)
        .await
        .map_err(|error| {
            error.to_not_found_response(errors::ApiErrorResponse::MerchantAccountNotFound)
        })?;
    let response = api::MerchantAccountDeleteResponse {
        merchant_id,
        deleted: is_deleted,
    };
    Ok(service_api::ApplicationResponse::Json(response))
}

async fn get_parent_merchant(
    db: &dyn StorageInterface,
    sub_merchants_enabled: Option<bool>,
    parent_merchant: Option<String>,
) -> RouterResult<Option<String>> {
    Ok(match sub_merchants_enabled {
        Some(true) => {
            Some(
                parent_merchant.ok_or_else(|| {
                    report!(errors::ValidationError::MissingRequiredField {
                        field_name: "parent_merchant_id".to_string()
                    })
                    .change_context(errors::ApiErrorResponse::PreconditionFailed {
                        message: "If `sub_merchants_enabled` is `true`, then `parent_merchant_id` is mandatory".to_string(),
                    })
                })
                .map(|id| validate_merchant_id(db, id).change_context(
                    errors::ApiErrorResponse::InvalidDataValue { field_name: "parent_merchant_id" }
                ))?
                .await?
                .merchant_id
            )
        }
        _ => None,
    })
}

async fn validate_merchant_id<S: Into<String>>(
    db: &dyn StorageInterface,
    merchant_id: S,
) -> RouterResult<merchant_domain::MerchantAccount> {
    db.find_merchant_account_by_merchant_id(&merchant_id.into())
        .await
        .map_err(|error| {
            error.to_not_found_response(errors::ApiErrorResponse::MerchantAccountNotFound)
        })
}

// Merchant Connector API -  Every merchant and connector can have an instance of (merchant <> connector)
//                          with unique merchant_connector_id for Create Operation

pub async fn create_payment_connector(
    store: &dyn StorageInterface,
    req: api::MerchantConnector,
    merchant_id: &String,
) -> RouterResponse<api::MerchantConnector> {
    let _merchant_account = store
        .find_merchant_account_by_merchant_id(merchant_id)
        .await
        .map_err(|error| {
            error.to_not_found_response(errors::ApiErrorResponse::MerchantAccountNotFound)
        })?;

    let mut vec = Vec::new();
    let mut response = req.clone();
    let payment_methods_enabled = match req.payment_methods_enabled {
        Some(val) => {
            for pm in val.into_iter() {
                let pm_value = utils::Encode::<api::PaymentMethodsEnabled>::encode_to_value(&pm)
                    .change_context(errors::ApiErrorResponse::InternalServerError)
                    .attach_printable(
                        "Failed while encoding to serde_json::Value, PaymentMethod",
                    )?;
                vec.push(pm_value)
            }
            Some(vec)
        }
        None => None,
    };

    // Validate Merchant api details and return error if not in correct format
    let _: types::ConnectorAuthType = req
        .connector_account_details
        .clone()
        .parse_value("ConnectorAuthType")
        .change_context(errors::ApiErrorResponse::InvalidDataFormat {
            field_name: "connector_account_details".to_string(),
            expected_format: "auth_type and api_key".to_string(),
        })?;

    let merchant_connector_account = domain::merchant_connector_account::MerchantConnectorAccount {
        merchant_id: merchant_id.to_string(),
        connector_type: req.connector_type.foreign_into(),
        connector_name: req.connector_name,
        merchant_connector_id: utils::generate_id(consts::ID_LENGTH, "mca"),
        connector_account_details: req.connector_account_details.ok_or(
            errors::ApiErrorResponse::MissingRequiredField {
                field_name: "connector_account_details",
            },
        )?,
        payment_methods_enabled,
        test_mode: req.test_mode,
        disabled: req.disabled,
        metadata: req.metadata,
        id: None,
    };

    let mca = store
        .insert_merchant_connector_account(merchant_connector_account)
        .await
        .map_err(|error| {
            error.to_duplicate_response(errors::ApiErrorResponse::DuplicateMerchantConnectorAccount)
        })?;

    response.merchant_connector_id = Some(mca.merchant_connector_id);
    Ok(service_api::ApplicationResponse::Json(response))
}

pub async fn retrieve_payment_connector(
    store: &dyn StorageInterface,
    merchant_id: String,
    merchant_connector_id: String,
) -> RouterResponse<api::MerchantConnector> {
    let _merchant_account = store
        .find_merchant_account_by_merchant_id(&merchant_id)
        .await
        .map_err(|error| {
            error.to_not_found_response(errors::ApiErrorResponse::MerchantAccountNotFound)
        })?;

    let mca = store
        .find_by_merchant_connector_account_merchant_id_merchant_connector_id(
            &merchant_id,
            &merchant_connector_id,
        )
        .await
        .map_err(|error| {
            error.to_not_found_response(errors::ApiErrorResponse::MerchantConnectorAccountNotFound)
        })?;

    Ok(service_api::ApplicationResponse::Json(mca.try_into()?))
}

pub async fn list_payment_connectors(
    store: &dyn StorageInterface,
    merchant_id: String,
) -> RouterResponse<Vec<api::MerchantConnector>> {
    // Validate merchant account
    store
        .find_merchant_account_by_merchant_id(&merchant_id)
        .await
        .map_err(|err| {
            err.to_not_found_response(errors::ApiErrorResponse::MerchantAccountNotFound)
        })?;

    let merchant_connector_accounts = store
        .find_merchant_connector_account_by_merchant_id_and_disabled_list(&merchant_id, true)
        .await
        .map_err(|error| {
            error.to_not_found_response(errors::ApiErrorResponse::MerchantConnectorAccountNotFound)
        })?;
    let mut response = vec![];

    // The can be eliminated once [#79711](https://github.com/rust-lang/rust/issues/79711) is stabilized
    for mca in merchant_connector_accounts.into_iter() {
        response.push(mca.try_into()?);
    }

    Ok(service_api::ApplicationResponse::Json(response))
}

pub async fn update_payment_connector(
    db: &dyn StorageInterface,
    merchant_id: &str,
    merchant_connector_id: &str,
    req: api::MerchantConnector,
) -> RouterResponse<api::MerchantConnector> {
    let _merchant_account = db
        .find_merchant_account_by_merchant_id(merchant_id)
        .await
        .map_err(|error| {
            error.to_not_found_response(errors::ApiErrorResponse::MerchantAccountNotFound)
        })?;

    let mca = db
        .find_by_merchant_connector_account_merchant_id_merchant_connector_id(
            merchant_id,
            merchant_connector_id,
        )
        .await
        .map_err(|error| {
            error.to_not_found_response(errors::ApiErrorResponse::MerchantConnectorAccountNotFound)
        })?;

    let payment_methods_enabled = req.payment_methods_enabled.map(|pm_enabled| {
        pm_enabled
            .iter()
            .flat_map(|payment_method| {
                utils::Encode::<api::PaymentMethodsEnabled>::encode_to_value(payment_method)
            })
            .collect::<Vec<serde_json::Value>>()
    });

    let payment_connector = storage::MerchantConnectorAccountUpdate::Update {
        merchant_id: Some(merchant_id.to_string()),
        connector_type: Some(req.connector_type.foreign_into()),
        connector_name: Some(req.connector_name),
        merchant_connector_id: Some(merchant_connector_id.to_string()),
        connector_account_details: req.connector_account_details,
        payment_methods_enabled,
        test_mode: req.test_mode,
        disabled: req.disabled,
        metadata: req.metadata,
    };

    let updated_mca = db
        .update_merchant_connector_account(mca, payment_connector)
        .await
        .change_context(errors::ApiErrorResponse::InternalServerError)
        .attach_printable_lazy(|| {
            format!("Failed while updating MerchantConnectorAccount: id: {merchant_connector_id}")
        })?;

    let updated_pm_enabled = updated_mca.payment_methods_enabled.map(|pm| {
        pm.into_iter()
            .flat_map(|pm_value| {
                ValueExt::<api_models::admin::PaymentMethodsEnabled>::parse_value(
                    pm_value,
                    "PaymentMethods",
                )
            })
            .collect::<Vec<api_models::admin::PaymentMethodsEnabled>>()
    });

    let response = api::MerchantConnector {
        connector_type: updated_mca.connector_type.foreign_into(),
        connector_name: updated_mca.connector_name,
        merchant_connector_id: Some(updated_mca.merchant_connector_id),
        connector_account_details: Some(updated_mca.connector_account_details),
        test_mode: updated_mca.test_mode,
        disabled: updated_mca.disabled,
        payment_methods_enabled: updated_pm_enabled,
        metadata: updated_mca.metadata,
    };
    Ok(service_api::ApplicationResponse::Json(response))
}

pub async fn delete_payment_connector(
    db: &dyn StorageInterface,
    merchant_id: String,
    merchant_connector_id: String,
) -> RouterResponse<api::MerchantConnectorDeleteResponse> {
    let _merchant_account = db
        .find_merchant_account_by_merchant_id(&merchant_id)
        .await
        .map_err(|error| {
            error.to_not_found_response(errors::ApiErrorResponse::MerchantAccountNotFound)
        })?;

    let is_deleted = db
        .delete_merchant_connector_account_by_merchant_id_merchant_connector_id(
            &merchant_id,
            &merchant_connector_id,
        )
        .await
        .map_err(|error| {
            error.to_not_found_response(errors::ApiErrorResponse::MerchantConnectorAccountNotFound)
        })?;
    let response = api::MerchantConnectorDeleteResponse {
        merchant_id,
        merchant_connector_id,
        deleted: is_deleted,
    };
    Ok(service_api::ApplicationResponse::Json(response))
}

pub async fn kv_for_merchant(
    db: &dyn StorageInterface,
    merchant_id: String,
    enable: bool,
) -> RouterResponse<api_models::admin::ToggleKVResponse> {
    // check if the merchant account exists
    let merchant_account = db
        .find_merchant_account_by_merchant_id(&merchant_id)
        .await
        .map_err(|error| {
            error.to_not_found_response(errors::ApiErrorResponse::MerchantAccountNotFound)
        })?;

    let updated_merchant_account = match (enable, merchant_account.storage_scheme) {
        (true, enums::MerchantStorageScheme::RedisKv)
        | (false, enums::MerchantStorageScheme::PostgresOnly) => Ok(merchant_account),
        (true, enums::MerchantStorageScheme::PostgresOnly) => {
            db.update_merchant(
                merchant_account,
                merchant_account::MerchantAccountUpdate::StorageSchemeUpdate {
                    storage_scheme: enums::MerchantStorageScheme::RedisKv,
                },
            )
            .await
        }
        (false, enums::MerchantStorageScheme::RedisKv) => {
            db.update_merchant(
                merchant_account,
                merchant_account::MerchantAccountUpdate::StorageSchemeUpdate {
                    storage_scheme: enums::MerchantStorageScheme::PostgresOnly,
                },
            )
            .await
        }
    }
    .map_err(|error| {
        error
            .change_context(errors::ApiErrorResponse::InternalServerError)
            .attach_printable("failed to switch merchant_storage_scheme")
    })?;
    let kv_status = matches!(
        updated_merchant_account.storage_scheme,
        enums::MerchantStorageScheme::RedisKv
    );

    Ok(service_api::ApplicationResponse::Json(
        api_models::admin::ToggleKVResponse {
            merchant_id: updated_merchant_account.merchant_id,
            kv_enabled: kv_status,
        },
    ))
}

pub async fn check_merchant_account_kv_status(
    db: &dyn StorageInterface,
    merchant_id: String,
) -> RouterResponse<api_models::admin::ToggleKVResponse> {
    // check if the merchant account exists
    let merchant_account = db
        .find_merchant_account_by_merchant_id(&merchant_id)
        .await
        .map_err(|error| {
            error.to_not_found_response(errors::ApiErrorResponse::MerchantAccountNotFound)
        })?;

    let kv_status = matches!(
        merchant_account.storage_scheme,
        enums::MerchantStorageScheme::RedisKv
    );

    Ok(service_api::ApplicationResponse::Json(
        api_models::admin::ToggleKVResponse {
            merchant_id: merchant_account.merchant_id,
            kv_enabled: kv_status,
        },
    ))
}<|MERGE_RESOLUTION|>--- conflicted
+++ resolved
@@ -13,16 +13,10 @@
     routes::AppState,
     services::api as service_api,
     types::{
-<<<<<<< HEAD
         self, api,
-        domain::merchant_account as merchant_domain,
+        domain::{self, merchant_account as merchant_domain},
         storage,
-        transformers::{ForeignInto, ForeignTryInto},
-=======
-        self, api, domain,
-        storage::{self, MerchantAccount},
         transformers::ForeignInto,
->>>>>>> 306f7e60
     },
     utils::{self, OptionExt},
 };
