use api_models::admin::PrimaryBusinessDetails;
use common_utils::{
    crypto::{generate_cryptographically_secure_random_string, OptionalSecretValue},
    date_time,
    ext_traits::{Encode, ValueExt},
};
use diesel_models::enums;
use error_stack::{report, FutureExt, ResultExt};
use masking::{PeekInterface, Secret};
use uuid::Uuid;

use crate::{
    consts,
    core::{
        errors::{self, RouterResponse, RouterResult, StorageErrorExt},
        payments::helpers,
    },
    db::StorageInterface,
    routes::{metrics, AppState},
    services::{self, api as service_api},
    types::{
        self,
        api::{self, ConnectorData},
        domain::{
            self,
            types::{self as domain_types, AsyncLift},
        },
        storage,
    },
    utils::{self, OptionExt},
};

#[inline]
pub fn create_merchant_publishable_key() -> String {
    format!(
        "pk_{}_{}",
        router_env::env::prefix_for_env(),
        Uuid::new_v4().simple()
    )
}

fn get_primary_business_details(
    request: &api::MerchantAccountCreate,
) -> Vec<PrimaryBusinessDetails> {
    // In this case, business details is not optional, it will always be passed
    #[cfg(feature = "multiple_mca")]
    {
        request.primary_business_details.to_owned()
    }

    // In this case, business details will be optional, if it is not passed, then create the
    // default value
    #[cfg(not(feature = "multiple_mca"))]
    {
        request
            .primary_business_details
            .to_owned()
            .unwrap_or_else(|| {
                vec![PrimaryBusinessDetails {
                    country: enums::CountryAlpha2::US,
                    business: "default".to_string(),
                }]
            })
    }
}

pub async fn create_merchant_account(
    db: &dyn StorageInterface,
    req: api::MerchantAccountCreate,
) -> RouterResponse<api::MerchantAccountResponse> {
    let master_key = db.get_master_key();

    let key = services::generate_aes256_key()
        .change_context(errors::ApiErrorResponse::InternalServerError)
        .attach_printable("Unable to generate aes 256 key")?;

    let publishable_key = Some(create_merchant_publishable_key());

    let primary_business_details = utils::Encode::<Vec<PrimaryBusinessDetails>>::encode_to_value(
        &get_primary_business_details(&req),
    )
    .change_context(errors::ApiErrorResponse::InvalidDataValue {
        field_name: "primary_business_details",
    })?;

    let merchant_details: OptionalSecretValue =
        req.merchant_details
            .as_ref()
            .map(|merchant_details| {
                utils::Encode::<api::MerchantDetails>::encode_to_value(merchant_details)
                    .change_context(errors::ApiErrorResponse::InvalidDataValue {
                        field_name: "merchant_details",
                    })
            })
            .transpose()?
            .map(Into::into);

    let webhook_details =
        req.webhook_details
            .as_ref()
            .map(|webhook_details| {
                utils::Encode::<api::WebhookDetails>::encode_to_value(webhook_details)
                    .change_context(errors::ApiErrorResponse::InvalidDataValue {
                        field_name: "webhook details",
                    })
            })
            .transpose()?;

    if let Some(ref routing_algorithm) = req.routing_algorithm {
        let _: api::RoutingAlgorithm = routing_algorithm
            .clone()
            .parse_value("RoutingAlgorithm")
            .change_context(errors::ApiErrorResponse::InvalidDataValue {
                field_name: "routing_algorithm",
            })
            .attach_printable("Invalid routing algorithm given")?;
    }

    let key_store = domain::MerchantKeyStore {
        merchant_id: req.merchant_id.clone(),
        key: domain_types::encrypt(key.to_vec().into(), master_key)
            .await
            .change_context(errors::ApiErrorResponse::InternalServerError)
            .attach_printable("Failed to decrypt data from key store")?,
        created_at: date_time::now(),
    };

    let enable_payment_response_hash = req.enable_payment_response_hash.unwrap_or(true);

    let payment_response_hash_key = req
        .payment_response_hash_key
        .or(Some(generate_cryptographically_secure_random_string(64)));

    db.insert_merchant_key_store(key_store.clone(), &master_key.to_vec().into())
        .await
        .to_duplicate_response(errors::ApiErrorResponse::DuplicateMerchantAccount)?;

    let parent_merchant_id = get_parent_merchant(
        db,
        req.sub_merchants_enabled,
        req.parent_merchant_id,
        &key_store,
    )
    .await?;

    let merchant_account = async {
        Ok(domain::MerchantAccount {
            merchant_id: req.merchant_id,
            merchant_name: req
                .merchant_name
                .async_lift(|inner| domain_types::encrypt_optional(inner, &key))
                .await?,
            merchant_details: merchant_details
                .async_lift(|inner| domain_types::encrypt_optional(inner, &key))
                .await?,
            return_url: req.return_url.map(|a| a.to_string()),
            webhook_details,
            routing_algorithm: req.routing_algorithm,
            sub_merchants_enabled: req.sub_merchants_enabled,
            parent_merchant_id,
            enable_payment_response_hash,
            payment_response_hash_key,
            redirect_to_merchant_with_http_post: req
                .redirect_to_merchant_with_http_post
                .unwrap_or_default(),
            publishable_key,
            locker_id: req.locker_id,
            metadata: req.metadata,
            storage_scheme: diesel_models::enums::MerchantStorageScheme::PostgresOnly,
            primary_business_details,
            created_at: date_time::now(),
            modified_at: date_time::now(),
            frm_routing_algorithm: req.frm_routing_algorithm,
            intent_fulfillment_time: req.intent_fulfillment_time.map(i64::from),
            payout_routing_algorithm: req.payout_routing_algorithm,
            id: None,
            organization_id: req.organization_id,
            is_recon_enabled: false,
        })
    }
    .await
    .change_context(errors::ApiErrorResponse::InternalServerError)?;

    let merchant_account = db
        .insert_merchant(merchant_account, &key_store)
        .await
        .to_duplicate_response(errors::ApiErrorResponse::DuplicateMerchantAccount)?;
    Ok(service_api::ApplicationResponse::Json(
        merchant_account
            .try_into()
            .change_context(errors::ApiErrorResponse::InternalServerError)
            .attach_printable("Failed while generating response")?,
    ))
}

pub async fn get_merchant_account(
    db: &dyn StorageInterface,
    req: api::MerchantId,
) -> RouterResponse<api::MerchantAccountResponse> {
    let key_store = db
        .get_merchant_key_store_by_merchant_id(
            &req.merchant_id,
            &db.get_master_key().to_vec().into(),
        )
        .await
        .to_not_found_response(errors::ApiErrorResponse::MerchantAccountNotFound)?;

    let merchant_account = db
        .find_merchant_account_by_merchant_id(&req.merchant_id, &key_store)
        .await
        .to_not_found_response(errors::ApiErrorResponse::MerchantAccountNotFound)?;

    Ok(service_api::ApplicationResponse::Json(
        merchant_account
            .try_into()
            .change_context(errors::ApiErrorResponse::InternalServerError)
            .attach_printable("Failed to construct response")?,
    ))
}
pub async fn merchant_account_update(
    db: &dyn StorageInterface,
    merchant_id: &String,
    req: api::MerchantAccountUpdate,
) -> RouterResponse<api::MerchantAccountResponse> {
    let key_store = db
        .get_merchant_key_store_by_merchant_id(
            &req.merchant_id,
            &db.get_master_key().to_vec().into(),
        )
        .await
        .to_not_found_response(errors::ApiErrorResponse::MerchantAccountNotFound)?;

    if &req.merchant_id != merchant_id {
        Err(report!(errors::ValidationError::IncorrectValueProvided {
            field_name: "parent_merchant_id"
        })
        .attach_printable(
            "If `sub_merchants_enabled` is true, then `parent_merchant_id` is mandatory",
        )
        .change_context(errors::ApiErrorResponse::InvalidDataValue {
            field_name: "parent_merchant_id",
        }))?;
    }

    if let Some(ref routing_algorithm) = req.routing_algorithm {
        let _: api::RoutingAlgorithm = routing_algorithm
            .clone()
            .parse_value("RoutingAlgorithm")
            .change_context(errors::ApiErrorResponse::InvalidDataValue {
                field_name: "routing_algorithm",
            })
            .attach_printable("Invalid routing algorithm given")?;
    }

    let primary_business_details = req
        .primary_business_details
        .as_ref()
        .map(|primary_business_details| {
            utils::Encode::<Vec<PrimaryBusinessDetails>>::encode_to_value(primary_business_details)
                .change_context(errors::ApiErrorResponse::InvalidDataValue {
                    field_name: "primary_business_details",
                })
        })
        .transpose()?;

    let key = key_store.key.get_inner().peek();

    let updated_merchant_account = storage::MerchantAccountUpdate::Update {
        merchant_name: req
            .merchant_name
            .map(masking::Secret::new)
            .async_lift(|inner| domain_types::encrypt_optional(inner, key))
            .await
            .change_context(errors::ApiErrorResponse::InternalServerError)
            .attach_printable("Unable to encrypt merchant name")?,

        merchant_details: req
            .merchant_details
            .as_ref()
            .map(utils::Encode::<api::MerchantDetails>::encode_to_value)
            .transpose()
            .change_context(errors::ApiErrorResponse::InternalServerError)
            .attach_printable("Unable to convert merchant_details to a value")?
            .map(masking::Secret::new)
            .async_lift(|inner| domain_types::encrypt_optional(inner, key))
            .await
            .change_context(errors::ApiErrorResponse::InternalServerError)
            .attach_printable("Unable to encrypt merchant details")?,

        return_url: req.return_url.map(|a| a.to_string()),

        webhook_details: req
            .webhook_details
            .as_ref()
            .map(utils::Encode::<api::WebhookDetails>::encode_to_value)
            .transpose()
            .change_context(errors::ApiErrorResponse::InternalServerError)?,

        routing_algorithm: req.routing_algorithm,
        sub_merchants_enabled: req.sub_merchants_enabled,

        parent_merchant_id: get_parent_merchant(
            db,
            req.sub_merchants_enabled,
            req.parent_merchant_id,
            &key_store,
        )
        .await?,
        enable_payment_response_hash: req.enable_payment_response_hash,
        payment_response_hash_key: req.payment_response_hash_key,
        redirect_to_merchant_with_http_post: req.redirect_to_merchant_with_http_post,
        locker_id: req.locker_id,
        metadata: req.metadata,
        publishable_key: None,
        primary_business_details,
        frm_routing_algorithm: req.frm_routing_algorithm,
        intent_fulfillment_time: req.intent_fulfillment_time.map(i64::from),
        payout_routing_algorithm: req.payout_routing_algorithm,
    };

    let response = db
        .update_specific_fields_in_merchant(merchant_id, updated_merchant_account, &key_store)
        .await
        .to_not_found_response(errors::ApiErrorResponse::MerchantAccountNotFound)?;

    Ok(service_api::ApplicationResponse::Json(
        response
            .try_into()
            .change_context(errors::ApiErrorResponse::InternalServerError)
            .attach_printable("Failed while generating response")?,
    ))
}

pub async fn merchant_account_delete(
    db: &dyn StorageInterface,
    merchant_id: String,
) -> RouterResponse<api::MerchantAccountDeleteResponse> {
    let is_deleted = db
        .delete_merchant_account_by_merchant_id(&merchant_id)
        .await
        .to_not_found_response(errors::ApiErrorResponse::MerchantAccountNotFound)?;
    let response = api::MerchantAccountDeleteResponse {
        merchant_id,
        deleted: is_deleted,
    };
    Ok(service_api::ApplicationResponse::Json(response))
}

async fn get_parent_merchant(
    db: &dyn StorageInterface,
    sub_merchants_enabled: Option<bool>,
    parent_merchant: Option<String>,
    key_store: &domain::MerchantKeyStore,
) -> RouterResult<Option<String>> {
    Ok(match sub_merchants_enabled {
        Some(true) => {
            Some(
                parent_merchant.ok_or_else(|| {
                    report!(errors::ValidationError::MissingRequiredField {
                        field_name: "parent_merchant_id".to_string()
                    })
                    .change_context(errors::ApiErrorResponse::PreconditionFailed {
                        message: "If `sub_merchants_enabled` is `true`, then `parent_merchant_id` is mandatory".to_string(),
                    })
                })
                .map(|id| validate_merchant_id(db, id,key_store).change_context(
                    errors::ApiErrorResponse::InvalidDataValue { field_name: "parent_merchant_id" }
                ))?
                .await?
                .merchant_id
            )
        }
        _ => None,
    })
}

async fn validate_merchant_id<S: Into<String>>(
    db: &dyn StorageInterface,
    merchant_id: S,
    key_store: &domain::MerchantKeyStore,
) -> RouterResult<domain::MerchantAccount> {
    db.find_merchant_account_by_merchant_id(&merchant_id.into(), key_store)
        .await
        .to_not_found_response(errors::ApiErrorResponse::MerchantAccountNotFound)
}

fn get_business_details_wrapper(
    request: &api::MerchantConnectorCreate,
    _merchant_account: &domain::MerchantAccount,
) -> RouterResult<(enums::CountryAlpha2, String)> {
    #[cfg(feature = "multiple_mca")]
    {
        // The fields are mandatory
        Ok((request.business_country, request.business_label.to_owned()))
    }

    #[cfg(not(feature = "multiple_mca"))]
    {
        // If the value is not passed, then take it from Merchant account
        helpers::get_business_details(
            request.business_country,
            request.business_label.as_ref(),
            _merchant_account,
        )
    }
}

fn validate_certificate_in_mca_metadata(
    connector_metadata: Secret<serde_json::Value>,
) -> RouterResult<()> {
    let parsed_connector_metadata = connector_metadata
        .parse_value::<api_models::payments::ConnectorMetadata>("ConnectorMetadata")
        .change_context(errors::ParsingError::StructParseFailure("Metadata"))
        .change_context(errors::ApiErrorResponse::InvalidDataFormat {
            field_name: "metadata".to_string(),
            expected_format: "connector metadata".to_string(),
        })?;

    parsed_connector_metadata
        .apple_pay
        .and_then(|applepay_metadata| {
            applepay_metadata
                .session_token_data
                .map(|session_token_data| {
                    let api_models::payments::SessionTokenInfo {
                        certificate,
                        certificate_keys,
                        ..
                    } = session_token_data;

                    helpers::create_identity_from_certificate_and_key(certificate, certificate_keys)
                        .change_context(errors::ApiErrorResponse::InvalidDataValue {
                            field_name: "certificate/certificate key",
                        })
                        .map(|_identity_result| ())
                })
        })
        .transpose()?;

    Ok(())
}

pub async fn create_payment_connector(
    state: &AppState,
    req: api::MerchantConnectorCreate,
    merchant_id: &String,
) -> RouterResponse<api_models::admin::MerchantConnectorResponse> {
    let key_store = state
        .store
        .get_merchant_key_store_by_merchant_id(
            merchant_id,
            &state.store.get_master_key().to_vec().into(),
        )
        .await
        .to_not_found_response(errors::ApiErrorResponse::MerchantAccountNotFound)?;

    req.metadata
        .clone()
        .map(validate_certificate_in_mca_metadata)
        .transpose()?;

    let merchant_account = state
        .store
        .find_merchant_account_by_merchant_id(merchant_id, &key_store)
        .await
        .to_not_found_response(errors::ApiErrorResponse::MerchantAccountNotFound)?;

    let (business_country, business_label) = get_business_details_wrapper(&req, &merchant_account)?;

    let connector_label = helpers::get_connector_label(
        business_country,
        &business_label,
        req.business_sub_label.as_ref(),
        &req.connector_name.to_string(),
    );

    let mut vec = Vec::new();
    let payment_methods_enabled = match req.payment_methods_enabled {
        Some(val) => {
            for pm in val.into_iter() {
                let pm_value = utils::Encode::<api::PaymentMethodsEnabled>::encode_to_value(&pm)
                    .change_context(errors::ApiErrorResponse::InternalServerError)
                    .attach_printable(
                        "Failed while encoding to serde_json::Value, PaymentMethod",
                    )?;
                vec.push(pm_value)
            }
            Some(vec)
        }
        None => None,
    };

    // Validate Merchant api details and return error if not in correct format
    let auth: types::ConnectorAuthType = req
        .connector_account_details
        .clone()
        .parse_value("ConnectorAuthType")
        .change_context(errors::ApiErrorResponse::InvalidDataFormat {
            field_name: "connector_account_details".to_string(),
            expected_format: "auth_type and api_key".to_string(),
        })?;
<<<<<<< HEAD
    let conn_name =
        ConnectorData::convert_connector(&state.conf.connectors, &req.connector_name.to_string())?;
    conn_name.validate_auth_type(&auth).change_context(
        errors::ApiErrorResponse::InvalidRequestData {
            message: "The auth type is not supported for connector".to_string(),
        },
    )?;
    let frm_configs = match req.frm_configs {
        Some(frm_value) => {
            let configs_for_frm_value: serde_json::Value =
                utils::Encode::<api_models::admin::FrmConfigs>::encode_to_value(&frm_value)
                    .change_context(errors::ApiErrorResponse::ConfigNotFound)?;
            Some(Secret::new(configs_for_frm_value))
        }
        None => None,
    };
=======

    let frm_configs = get_frm_config_as_secret(req.frm_configs);
>>>>>>> 7f947169

    let merchant_connector_account = domain::MerchantConnectorAccount {
        merchant_id: merchant_id.to_string(),
        connector_type: req.connector_type,
        connector_name: req.connector_name.to_string(),
        merchant_connector_id: utils::generate_id(consts::ID_LENGTH, "mca"),
        connector_account_details: domain_types::encrypt(
            req.connector_account_details.ok_or(
                errors::ApiErrorResponse::MissingRequiredField {
                    field_name: "connector_account_details",
                },
            )?,
            key_store.key.peek(),
        )
        .await
        .change_context(errors::ApiErrorResponse::InternalServerError)
        .attach_printable("Unable to encrypt connector account details")?,
        payment_methods_enabled,
        test_mode: req.test_mode,
        disabled: req.disabled,
        metadata: req.metadata,
        frm_configs,
        connector_label: connector_label.clone(),
        business_country,
        business_label,
        business_sub_label: req.business_sub_label,
        created_at: common_utils::date_time::now(),
        modified_at: common_utils::date_time::now(),
        id: None,
        connector_webhook_details: match req.connector_webhook_details {
            Some(connector_webhook_details) => {
                Encode::<api_models::admin::MerchantConnectorWebhookDetails>::encode_to_value(
                    &connector_webhook_details,
                )
                .change_context(errors::ApiErrorResponse::InternalServerError)
                .attach_printable(format!("Failed to serialize api_models::admin::MerchantConnectorWebhookDetails for Merchant: {}", merchant_id))
                .map(Some)?
                .map(masking::Secret::new)
            }
            None => None,
        },
    };

    let mca = state
        .store
        .insert_merchant_connector_account(merchant_connector_account, &key_store)
        .await
        .to_duplicate_response(
            errors::ApiErrorResponse::DuplicateMerchantConnectorAccount {
                connector_label: connector_label.clone(),
            },
        )?;

    metrics::MCA_CREATE.add(
        &metrics::CONTEXT,
        1,
        &[
            metrics::request::add_attributes("connector", req.connector_name.to_string()),
            metrics::request::add_attributes("merchant", merchant_id.to_string()),
        ],
    );

    let mca_response = mca.try_into()?;
    Ok(service_api::ApplicationResponse::Json(mca_response))
}

pub async fn retrieve_payment_connector(
    store: &dyn StorageInterface,
    merchant_id: String,
    merchant_connector_id: String,
) -> RouterResponse<api_models::admin::MerchantConnectorResponse> {
    let key_store = store
        .get_merchant_key_store_by_merchant_id(
            &merchant_id,
            &store.get_master_key().to_vec().into(),
        )
        .await
        .to_not_found_response(errors::ApiErrorResponse::MerchantAccountNotFound)?;

    let _merchant_account = store
        .find_merchant_account_by_merchant_id(&merchant_id, &key_store)
        .await
        .to_not_found_response(errors::ApiErrorResponse::MerchantAccountNotFound)?;

    let mca = store
        .find_by_merchant_connector_account_merchant_id_merchant_connector_id(
            &merchant_id,
            &merchant_connector_id,
            &key_store,
        )
        .await
        .to_not_found_response(errors::ApiErrorResponse::MerchantConnectorAccountNotFound {
            id: merchant_connector_id.clone(),
        })?;

    Ok(service_api::ApplicationResponse::Json(mca.try_into()?))
}

pub async fn list_payment_connectors(
    store: &dyn StorageInterface,
    merchant_id: String,
) -> RouterResponse<Vec<api_models::admin::MerchantConnectorResponse>> {
    let key_store = store
        .get_merchant_key_store_by_merchant_id(
            &merchant_id,
            &store.get_master_key().to_vec().into(),
        )
        .await
        .to_not_found_response(errors::ApiErrorResponse::MerchantAccountNotFound)?;

    // Validate merchant account
    store
        .find_merchant_account_by_merchant_id(&merchant_id, &key_store)
        .await
        .to_not_found_response(errors::ApiErrorResponse::MerchantAccountNotFound)?;

    let merchant_connector_accounts = store
        .find_merchant_connector_account_by_merchant_id_and_disabled_list(
            &merchant_id,
            true,
            &key_store,
        )
        .await
        .to_not_found_response(errors::ApiErrorResponse::InternalServerError)?;
    let mut response = vec![];

    // The can be eliminated once [#79711](https://github.com/rust-lang/rust/issues/79711) is stabilized
    for mca in merchant_connector_accounts.into_iter() {
        response.push(mca.try_into()?);
    }

    Ok(service_api::ApplicationResponse::Json(response))
}

pub async fn update_payment_connector(
    db: &dyn StorageInterface,
    merchant_id: &str,
    merchant_connector_id: &str,
    req: api_models::admin::MerchantConnectorUpdate,
) -> RouterResponse<api_models::admin::MerchantConnectorResponse> {
    let key_store = db
        .get_merchant_key_store_by_merchant_id(merchant_id, &db.get_master_key().to_vec().into())
        .await
        .to_not_found_response(errors::ApiErrorResponse::MerchantAccountNotFound)?;

    let _merchant_account = db
        .find_merchant_account_by_merchant_id(merchant_id, &key_store)
        .await
        .to_not_found_response(errors::ApiErrorResponse::MerchantAccountNotFound)?;

    let mca = db
        .find_by_merchant_connector_account_merchant_id_merchant_connector_id(
            merchant_id,
            merchant_connector_id,
            &key_store,
        )
        .await
        .to_not_found_response(errors::ApiErrorResponse::MerchantConnectorAccountNotFound {
            id: merchant_connector_id.to_string(),
        })?;

    let payment_methods_enabled = req.payment_methods_enabled.map(|pm_enabled| {
        pm_enabled
            .iter()
            .flat_map(|payment_method| {
                utils::Encode::<api::PaymentMethodsEnabled>::encode_to_value(payment_method)
            })
            .collect::<Vec<serde_json::Value>>()
    });

    let frm_configs = get_frm_config_as_secret(req.frm_configs);

    let payment_connector = storage::MerchantConnectorAccountUpdate::Update {
        merchant_id: None,
        connector_type: Some(req.connector_type),
        connector_name: None,
        merchant_connector_id: None,
        connector_account_details: req
            .connector_account_details
            .async_lift(|inner| {
                domain_types::encrypt_optional(inner, key_store.key.get_inner().peek())
            })
            .await
            .change_context(errors::ApiErrorResponse::InternalServerError)
            .attach_printable("Failed while encrypting data")?,
        test_mode: mca.test_mode,
        disabled: mca.disabled,
        payment_methods_enabled,
        metadata: req.metadata,
        frm_configs,
        connector_webhook_details: match &req.connector_webhook_details {
            Some(connector_webhook_details) => {
                Encode::<api_models::admin::MerchantConnectorWebhookDetails>::encode_to_value(
                    connector_webhook_details,
                )
                .change_context(errors::ApiErrorResponse::InternalServerError)
                .map(Some)?
                .map(masking::Secret::new)
            }
            None => None,
        },
    };

    let updated_mca = db
        .update_merchant_connector_account(mca, payment_connector.into(), &key_store)
        .await
        .change_context(errors::ApiErrorResponse::InternalServerError)
        .attach_printable_lazy(|| {
            format!("Failed while updating MerchantConnectorAccount: id: {merchant_connector_id}")
        })?;

    let response = updated_mca.try_into()?;

    Ok(service_api::ApplicationResponse::Json(response))
}

pub async fn delete_payment_connector(
    db: &dyn StorageInterface,
    merchant_id: String,
    merchant_connector_id: String,
) -> RouterResponse<api::MerchantConnectorDeleteResponse> {
    let key_store = db
        .get_merchant_key_store_by_merchant_id(&merchant_id, &db.get_master_key().to_vec().into())
        .await
        .to_not_found_response(errors::ApiErrorResponse::MerchantAccountNotFound)?;

    let _merchant_account = db
        .find_merchant_account_by_merchant_id(&merchant_id, &key_store)
        .await
        .to_not_found_response(errors::ApiErrorResponse::MerchantAccountNotFound)?;

    let _mca = db
        .find_by_merchant_connector_account_merchant_id_merchant_connector_id(
            &merchant_id,
            &merchant_connector_id,
            &key_store,
        )
        .await
        .to_not_found_response(errors::ApiErrorResponse::MerchantConnectorAccountNotFound {
            id: merchant_connector_id.clone(),
        })?;

    let is_deleted = db
        .delete_merchant_connector_account_by_merchant_id_merchant_connector_id(
            &merchant_id,
            &merchant_connector_id,
        )
        .await
        .to_not_found_response(errors::ApiErrorResponse::MerchantConnectorAccountNotFound {
            id: merchant_connector_id.clone(),
        })?;

    let response = api::MerchantConnectorDeleteResponse {
        merchant_id,
        merchant_connector_id,
        deleted: is_deleted,
    };
    Ok(service_api::ApplicationResponse::Json(response))
}

pub async fn kv_for_merchant(
    db: &dyn StorageInterface,
    merchant_id: String,
    enable: bool,
) -> RouterResponse<api_models::admin::ToggleKVResponse> {
    let key_store = db
        .get_merchant_key_store_by_merchant_id(&merchant_id, &db.get_master_key().to_vec().into())
        .await
        .to_not_found_response(errors::ApiErrorResponse::MerchantAccountNotFound)?;

    // check if the merchant account exists
    let merchant_account = db
        .find_merchant_account_by_merchant_id(&merchant_id, &key_store)
        .await
        .to_not_found_response(errors::ApiErrorResponse::MerchantAccountNotFound)?;

    let updated_merchant_account = match (enable, merchant_account.storage_scheme) {
        (true, enums::MerchantStorageScheme::RedisKv)
        | (false, enums::MerchantStorageScheme::PostgresOnly) => Ok(merchant_account),
        (true, enums::MerchantStorageScheme::PostgresOnly) => {
            db.update_merchant(
                merchant_account,
                storage::MerchantAccountUpdate::StorageSchemeUpdate {
                    storage_scheme: enums::MerchantStorageScheme::RedisKv,
                },
                &key_store,
            )
            .await
        }
        (false, enums::MerchantStorageScheme::RedisKv) => {
            db.update_merchant(
                merchant_account,
                storage::MerchantAccountUpdate::StorageSchemeUpdate {
                    storage_scheme: enums::MerchantStorageScheme::PostgresOnly,
                },
                &key_store,
            )
            .await
        }
    }
    .map_err(|error| {
        error
            .change_context(errors::ApiErrorResponse::InternalServerError)
            .attach_printable("failed to switch merchant_storage_scheme")
    })?;
    let kv_status = matches!(
        updated_merchant_account.storage_scheme,
        enums::MerchantStorageScheme::RedisKv
    );

    Ok(service_api::ApplicationResponse::Json(
        api_models::admin::ToggleKVResponse {
            merchant_id: updated_merchant_account.merchant_id,
            kv_enabled: kv_status,
        },
    ))
}

pub async fn check_merchant_account_kv_status(
    db: &dyn StorageInterface,
    merchant_id: String,
) -> RouterResponse<api_models::admin::ToggleKVResponse> {
    let key_store = db
        .get_merchant_key_store_by_merchant_id(&merchant_id, &db.get_master_key().to_vec().into())
        .await
        .to_not_found_response(errors::ApiErrorResponse::MerchantAccountNotFound)?;

    // check if the merchant account exists
    let merchant_account = db
        .find_merchant_account_by_merchant_id(&merchant_id, &key_store)
        .await
        .to_not_found_response(errors::ApiErrorResponse::MerchantAccountNotFound)?;

    let kv_status = matches!(
        merchant_account.storage_scheme,
        enums::MerchantStorageScheme::RedisKv
    );

    Ok(service_api::ApplicationResponse::Json(
        api_models::admin::ToggleKVResponse {
            merchant_id: merchant_account.merchant_id,
            kv_enabled: kv_status,
        },
    ))
}

pub fn get_frm_config_as_secret(
    frm_configs: Option<Vec<api_models::admin::FrmConfigs>>,
) -> Option<Vec<Secret<serde_json::Value>>> {
    match frm_configs.as_ref() {
        Some(frm_value) => {
            let configs_for_frm_value: Vec<Secret<serde_json::Value>> = frm_value
                .iter()
                .map(|config| {
                    utils::Encode::<api_models::admin::FrmConfigs>::encode_to_value(&config)
                        .change_context(errors::ApiErrorResponse::ConfigNotFound)
                        .map(masking::Secret::new)
                })
                .collect::<Result<Vec<_>, _>>()
                .ok()?;
            Some(configs_for_frm_value)
        }
        None => None,
    }
}<|MERGE_RESOLUTION|>--- conflicted
+++ resolved
@@ -499,7 +499,7 @@
             field_name: "connector_account_details".to_string(),
             expected_format: "auth_type and api_key".to_string(),
         })?;
-<<<<<<< HEAD
+
     let conn_name =
         ConnectorData::convert_connector(&state.conf.connectors, &req.connector_name.to_string())?;
     conn_name.validate_auth_type(&auth).change_context(
@@ -507,19 +507,8 @@
             message: "The auth type is not supported for connector".to_string(),
         },
     )?;
-    let frm_configs = match req.frm_configs {
-        Some(frm_value) => {
-            let configs_for_frm_value: serde_json::Value =
-                utils::Encode::<api_models::admin::FrmConfigs>::encode_to_value(&frm_value)
-                    .change_context(errors::ApiErrorResponse::ConfigNotFound)?;
-            Some(Secret::new(configs_for_frm_value))
-        }
-        None => None,
-    };
-=======
 
     let frm_configs = get_frm_config_as_secret(req.frm_configs);
->>>>>>> 7f947169
 
     let merchant_connector_account = domain::MerchantConnectorAccount {
         merchant_id: merchant_id.to_string(),
