--- conflicted
+++ resolved
@@ -109,9 +109,7 @@
             .attach_printable("Invalid routing algorithm given")?;
     }
 
-<<<<<<< HEAD
     let key_manager_state: &KeyManagerState = &(&state).into();
-=======
     let pm_collect_link_config = req
         .pm_collect_link_config
         .as_ref()
@@ -122,7 +120,6 @@
                 })
         })
         .transpose()?;
->>>>>>> 1968f6f6
 
     let key_store = domain::MerchantKeyStore {
         merchant_id: req.merchant_id.clone(),
