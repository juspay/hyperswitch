--- conflicted
+++ resolved
@@ -119,10 +119,7 @@
         &key_store,
     )
     .await?;
-<<<<<<< HEAD
-
-    let mut merchant_account = async {
-=======
+
     let metadata = req
         .metadata
         .as_ref()
@@ -134,8 +131,8 @@
         })
         .transpose()?
         .map(Secret::new);
-    let merchant_account = async {
->>>>>>> f690c5f3
+
+    let mut merchant_account = async {
         Ok(domain::MerchantAccount {
             merchant_id: req.merchant_id,
             merchant_name: req
