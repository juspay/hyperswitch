--- conflicted
+++ resolved
@@ -3402,76 +3402,8 @@
             })
             .transpose()?;
 
-<<<<<<< HEAD
-        Ok(domain::Profile::from(domain::ProfileSetter {
-            profile_id,
-            merchant_id: merchant_account.get_id().clone(),
-            profile_name,
-            created_at: current_time,
-            modified_at: current_time,
-            return_url: self
-                .return_url
-                .map(|return_url| return_url.to_string())
-                .or(merchant_account.return_url.clone()),
-            enable_payment_response_hash: self
-                .enable_payment_response_hash
-                .unwrap_or(merchant_account.enable_payment_response_hash),
-            payment_response_hash_key: Some(payment_response_hash_key),
-            redirect_to_merchant_with_http_post: self
-                .redirect_to_merchant_with_http_post
-                .unwrap_or(merchant_account.redirect_to_merchant_with_http_post),
-            webhook_details: webhook_details.or(merchant_account.webhook_details.clone()),
-            metadata: self.metadata,
-            routing_algorithm: None,
-            intent_fulfillment_time: self
-                .intent_fulfillment_time
-                .map(i64::from)
-                .or(merchant_account.intent_fulfillment_time)
-                .or(Some(common_utils::consts::DEFAULT_INTENT_FULFILLMENT_TIME)),
-            frm_routing_algorithm: self
-                .frm_routing_algorithm
-                .or(merchant_account.frm_routing_algorithm.clone()),
-            #[cfg(feature = "payouts")]
-            payout_routing_algorithm: self
-                .payout_routing_algorithm
-                .or(merchant_account.payout_routing_algorithm.clone()),
-            #[cfg(not(feature = "payouts"))]
-            payout_routing_algorithm: None,
-            is_recon_enabled: merchant_account.is_recon_enabled,
-            applepay_verified_domains: self.applepay_verified_domains,
-            payment_link_config,
-            session_expiry: self
-                .session_expiry
-                .map(i64::from)
-                .or(Some(common_utils::consts::DEFAULT_SESSION_EXPIRY)),
-            authentication_connector_details: self
-                .authentication_connector_details
-                .map(ForeignInto::foreign_into),
-            payout_link_config,
-            is_connector_agnostic_mit_enabled: self.is_connector_agnostic_mit_enabled,
-            is_extended_card_info_enabled: None,
-            extended_card_info_config: None,
-            use_billing_as_payment_method_billing: self
-                .use_billing_as_payment_method_billing
-                .or(Some(true)),
-            collect_shipping_details_from_wallet_connector: self
-                .collect_shipping_details_from_wallet_connector
-                .or(Some(false)),
-            collect_billing_details_from_wallet_connector: self
-                .collect_billing_details_from_wallet_connector
-                .or(Some(false)),
-            outgoing_webhook_custom_http_headers: outgoing_webhook_custom_http_headers
-                .map(Into::into),
-            tax_connector_id: self.tax_connector_id,
-            is_tax_connector_enabled: self.is_tax_connector_enabled,
-            always_collect_billing_details_from_wallet_connector: self
-                .always_collect_billing_details_from_wallet_connector,
-            always_collect_shipping_details_from_wallet_connector: self
-                .always_collect_shipping_details_from_wallet_connector,
-        }))
-=======
-        Ok(domain::BusinessProfile::from(
-            domain::BusinessProfileSetter {
+        Ok(domain::Profile::from(
+            domain::ProfileSetter {
                 profile_id,
                 merchant_id: merchant_account.get_id().clone(),
                 profile_name,
@@ -3540,7 +3472,6 @@
                 is_network_tokenization_enabled: self.is_network_tokenization_enabled,
             },
         ))
->>>>>>> fbd2cda7
     }
 
     #[cfg(feature = "v2")]
@@ -3588,65 +3519,8 @@
             })
             .transpose()?;
 
-<<<<<<< HEAD
-        Ok(domain::Profile::from(domain::ProfileSetter {
-            id: profile_id,
-            merchant_id: merchant_id.clone(),
-            profile_name,
-            created_at: current_time,
-            modified_at: current_time,
-            return_url: self.return_url.map(|return_url| return_url.to_string()),
-            enable_payment_response_hash: self.enable_payment_response_hash.unwrap_or(true),
-            payment_response_hash_key: Some(payment_response_hash_key),
-            redirect_to_merchant_with_http_post: self
-                .redirect_to_merchant_with_http_post
-                .unwrap_or(true),
-            webhook_details,
-            metadata: self.metadata,
-            is_recon_enabled: false,
-            applepay_verified_domains: self.applepay_verified_domains,
-            payment_link_config,
-            session_expiry: self
-                .session_expiry
-                .map(i64::from)
-                .or(Some(common_utils::consts::DEFAULT_SESSION_EXPIRY)),
-            authentication_connector_details: self
-                .authentication_connector_details
-                .map(ForeignInto::foreign_into),
-            payout_link_config,
-            is_connector_agnostic_mit_enabled: self.is_connector_agnostic_mit_enabled,
-            is_extended_card_info_enabled: None,
-            extended_card_info_config: None,
-            use_billing_as_payment_method_billing: self
-                .use_billing_as_payment_method_billing
-                .or(Some(true)),
-            collect_shipping_details_from_wallet_connector: self
-                .collect_shipping_details_from_wallet_connector_if_required
-                .or(Some(false)),
-            collect_billing_details_from_wallet_connector: self
-                .collect_billing_details_from_wallet_connector_if_required
-                .or(Some(false)),
-            outgoing_webhook_custom_http_headers: outgoing_webhook_custom_http_headers
-                .map(Into::into),
-            always_collect_billing_details_from_wallet_connector: self
-                .always_collect_billing_details_from_wallet_connector,
-            always_collect_shipping_details_from_wallet_connector: self
-                .always_collect_shipping_details_from_wallet_connector,
-            routing_algorithm_id: None,
-            frm_routing_algorithm_id: None,
-            payout_routing_algorithm_id: None,
-            order_fulfillment_time: self
-                .order_fulfillment_time
-                .map(|order_fulfillment_time| order_fulfillment_time.into_inner())
-                .or(Some(common_utils::consts::DEFAULT_ORDER_FULFILLMENT_TIME)),
-            order_fulfillment_time_origin: self.order_fulfillment_time_origin,
-            default_fallback_routing: None,
-            tax_connector_id: self.tax_connector_id,
-            is_tax_connector_enabled: self.is_tax_connector_enabled,
-        }))
-=======
-        Ok(domain::BusinessProfile::from(
-            domain::BusinessProfileSetter {
+        Ok(domain::Profile::from(
+            domain::ProfileSetter {
                 id: profile_id,
                 merchant_id: merchant_id.clone(),
                 profile_name,
@@ -3703,7 +3577,6 @@
                 is_network_tokenization_enabled: self.is_network_tokenization_enabled,
             },
         ))
->>>>>>> fbd2cda7
     }
 }
 
