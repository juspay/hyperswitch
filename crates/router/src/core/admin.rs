--- conflicted
+++ resolved
@@ -1855,19 +1855,12 @@
             signifyd::transformers::SignifydAuthType::try_from(val)?;
             Ok(())
         }
-<<<<<<< HEAD
         api_enums::Connector::Riskified => {
             riskified::transformers::RiskifiedAuthType::try_from(val)?;
             Ok(())
         }
         api_enums::Connector::Plaid => Err(report!(errors::ConnectorError::InvalidConnectorName)
             .attach_printable(format!("invalid connector name: {connector_name}"))),
-=======
-        api_enums::Connector::Plaid => {
-            PlaidAuthType::foreign_try_from(val)?;
-            Ok(())
-        }
->>>>>>> 9c1c44a7
     }
 }
 
