--- conflicted
+++ resolved
@@ -136,11 +136,7 @@
     req: api::OrganizationRequest,
 ) -> RouterResponse<api::OrganizationResponse> {
     let organization_update = diesel_models::organization::OrganizationUpdate::Update {
-<<<<<<< HEAD
         organization_name: req.organization_name,
-=======
-        org_name: req.organization_name,
->>>>>>> fce0ce7f
         organization_details: req.organization_details,
         metadata: req.metadata,
     };
