--- conflicted
+++ resolved
@@ -146,7 +146,6 @@
             .attach_printable("Invalid routing algorithm given")?;
     }
 
-<<<<<<< HEAD
     let key_store = merchant_key_store::MerchantKeyStore {
         merchant_id: req.merchant_id.clone(),
         key: domain_types::encrypt(key.to_vec().into(), master_key)
@@ -154,31 +153,6 @@
             .change_context(errors::ApiErrorResponse::InternalServerError)
             .attach_printable("Failed to decrypt data from key store")?,
         created_at: date_time::now(),
-=======
-    let merchant_account = storage::MerchantAccountNew {
-        merchant_id: req.merchant_id,
-        merchant_name: req.merchant_name,
-        api_key: Some(api_key),
-        merchant_details,
-        return_url: req.return_url.map(|a| a.to_string()),
-        webhook_details,
-        routing_algorithm: req.routing_algorithm,
-        sub_merchants_enabled: req.sub_merchants_enabled,
-        parent_merchant_id: get_parent_merchant(
-            db,
-            req.sub_merchants_enabled,
-            req.parent_merchant_id,
-        )
-        .await?,
-        enable_payment_response_hash: req.enable_payment_response_hash,
-        payment_response_hash_key: req.payment_response_hash_key,
-        redirect_to_merchant_with_http_post: req.redirect_to_merchant_with_http_post,
-        publishable_key,
-        locker_id: req.locker_id,
-        metadata: req.metadata,
-        primary_business_details,
-        intent_fulfillment_time: req.intent_fulfillment_time.map(i64::from),
->>>>>>> 36cc13d4
     };
 
     db.insert_merchant_key_store(key_store)
@@ -225,6 +199,7 @@
             primary_business_details,
             created_at: date_time::now(),
             modified_at: date_time::now(),
+            intent_fulfillment_time: req.intent_fulfillment_time.map(i64::from),
             id: None,
         })
     }
@@ -362,11 +337,8 @@
         metadata: req.metadata,
         publishable_key: None,
         primary_business_details,
-<<<<<<< HEAD
+        intent_fulfillment_time: req.intent_fulfillment_time.map(i64::from),
         api_key: None,
-=======
-        intent_fulfillment_time: req.intent_fulfillment_time.map(i64::from),
->>>>>>> 36cc13d4
     };
 
     let response = db
