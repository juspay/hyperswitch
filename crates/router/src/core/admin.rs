use std::str::FromStr;

use api_models::{
    admin::{self as admin_types},
    enums as api_enums, routing as routing_types,
};
#[cfg(feature = "keymanager_create")]
use common_utils::keymanager;
use common_utils::{
    date_time,
    ext_traits::{AsyncExt, ConfigExt, Encode, ValueExt},
    pii,
    types::keymanager::{self as km_types, KeyManagerState},
};
#[cfg(all(feature = "keymanager_create", feature = "olap"))]
use common_utils::{keymanager, types::keymanager as km_types};
use diesel_models::configs;
use error_stack::{report, FutureExt, ResultExt};
use futures::future::try_join_all;
use masking::{PeekInterface, Secret};
use pm_auth::connector::plaid::transformers::PlaidAuthType;
use router_env::metrics::add_attributes;
use uuid::Uuid;

#[cfg(all(not(feature = "v2"), feature = "olap"))]
use crate::types::transformers::ForeignFrom;
use crate::{
    consts,
    core::{
        encryption::transfer_encryption_key,
        errors::{self, RouterResponse, RouterResult, StorageErrorExt},
        payments::helpers,
        routing::helpers as routing_helpers,
        utils as core_utils,
    },
    db::StorageInterface,
    routes::{metrics, SessionState},
    services::{self, api as service_api, authentication},
    types::{
        self, api,
        domain::{
            self,
            types::{self as domain_types, AsyncLift},
        },
        storage::{self, enums::MerchantStorageScheme},
        transformers::ForeignTryFrom,
    },
    utils::{self, OptionExt},
};

#[inline]
pub fn create_merchant_publishable_key() -> String {
    format!(
        "pk_{}_{}",
        router_env::env::prefix_for_env(),
        Uuid::new_v4().simple()
    )
}

pub async fn insert_merchant_configs(
    db: &dyn StorageInterface,
    merchant_id: &String,
) -> RouterResult<()> {
    db.insert_config(configs::ConfigNew {
        key: format!("{}_requires_cvv", merchant_id),
        config: "true".to_string(),
    })
    .await
    .change_context(errors::ApiErrorResponse::InternalServerError)
    .attach_printable("Error while setting requires_cvv config")?;

    db.insert_config(configs::ConfigNew {
        key: utils::get_merchant_fingerprint_secret_key(merchant_id),
        config: utils::generate_id(consts::FINGERPRINT_SECRET_LENGTH, "fs"),
    })
    .await
    .change_context(errors::ApiErrorResponse::InternalServerError)
    .attach_printable("Error while inserting merchant fingerprint secret")?;

    Ok(())
}

#[cfg(feature = "olap")]
fn add_publishable_key_to_decision_service(
    state: &SessionState,
    merchant_account: &domain::MerchantAccount,
) {
    let state = state.clone();
    let publishable_key = merchant_account.publishable_key.clone();
    let merchant_id = merchant_account.merchant_id.clone();

    authentication::decision::spawn_tracked_job(
        async move {
            authentication::decision::add_publishable_key(
                &state,
                publishable_key.into(),
                merchant_id,
                None,
            )
            .await
        },
        authentication::decision::ADD,
    );
}

#[cfg(feature = "olap")]
pub async fn create_merchant_account(
    state: SessionState,
    req: api::MerchantAccountCreate,
) -> RouterResponse<api::MerchantAccountResponse> {
    let db = state.store.as_ref();

    let key = services::generate_aes256_key()
        .change_context(errors::ApiErrorResponse::InternalServerError)
        .attach_printable("Unable to generate aes 256 key")?;

    let master_key = db.get_master_key();

<<<<<<< HEAD
    if let Some(ref routing_algorithm) = req.routing_algorithm {
        let _: api_models::routing::RoutingAlgorithm = routing_algorithm
            .clone()
            .parse_value("RoutingAlgorithm")
            .change_context(errors::ApiErrorResponse::InvalidDataValue {
                field_name: "routing_algorithm",
            })
            .attach_printable("Invalid routing algorithm given")?;
    }

    let key_manager_state: &KeyManagerState = &(&state).into();
    let pm_collect_link_config = req
        .pm_collect_link_config
        .as_ref()
        .map(|c| {
            c.encode_to_value()
                .change_context(errors::ApiErrorResponse::InvalidDataValue {
                    field_name: "pm_collect_link_config",
                })
        })
        .transpose()?;

    let key_store = domain::MerchantKeyStore {
        merchant_id: req.merchant_id.clone(),
        key: domain_types::encrypt(
            key_manager_state,
            key.to_vec().into(),
            km_types::Identifier::Merchant(req.merchant_id.clone()),
            master_key,
        )
        .await
        .change_context(errors::ApiErrorResponse::InternalServerError)
        .attach_printable("Failed to decrypt data from key store")?,
=======
    let merchant_id = req.get_merchant_reference_id().get_string_repr().to_owned();

    let key_store = domain::MerchantKeyStore {
        merchant_id: merchant_id.clone(),
        key: domain_types::encrypt(key.to_vec().into(), master_key)
            .await
            .change_context(errors::ApiErrorResponse::InternalServerError)
            .attach_printable("Failed to decrypt data from key store")?,
>>>>>>> cabb9165
        created_at: date_time::now(),
    };

    let domain_merchant_account = req
        .create_domain_model_from_request(db, key_store.clone())
        .await?;

    #[cfg(feature = "keymanager_create")]
    {
        keymanager::create_key_in_key_manager(
            &(&state).into(),
            km_types::EncryptionCreateRequest {
                identifier: km_types::Identifier::Merchant(merchant_id.clone()),
            },
        )
        .await
        .change_context(errors::ApiErrorResponse::DuplicateMerchantAccount)
        .attach_printable("Failed to insert key to KeyManager")?;
    }

    #[cfg(feature = "keymanager_create")]
    {
        keymanager::create_key_in_key_manager(
            key_manager_state,
            km_types::EncryptionCreateRequest {
                identifier: km_types::Identifier::Merchant(req.merchant_id.clone()),
            },
        )
        .await
        .change_context(errors::ApiErrorResponse::DuplicateMerchantAccount)
        .attach_printable("Failed to insert key to KeyManager")?;
    }

    db.insert_merchant_key_store(&state, key_store.clone(), &master_key.to_vec().into())
        .await
        .to_duplicate_response(errors::ApiErrorResponse::DuplicateMerchantAccount)?;

<<<<<<< HEAD
    let parent_merchant_id = get_parent_merchant(
        &state,
        req.sub_merchants_enabled,
        req.parent_merchant_id,
        &key_store,
    )
    .await?;
=======
    let merchant_account = db
        .insert_merchant(domain_merchant_account, &key_store)
        .await
        .to_duplicate_response(errors::ApiErrorResponse::DuplicateMerchantAccount)?;
>>>>>>> cabb9165

    add_publishable_key_to_decision_service(&state, &merchant_account);

    insert_merchant_configs(db, &merchant_id).await?;

    Ok(service_api::ApplicationResponse::Json(
        api::MerchantAccountResponse::foreign_try_from(merchant_account)
            .change_context(errors::ApiErrorResponse::InternalServerError)
            .attach_printable("Failed while generating response")?,
    ))
}

#[cfg(feature = "olap")]
#[async_trait::async_trait]
trait MerchantAccountCreateBridge {
    async fn create_domain_model_from_request(
        self,
        db: &dyn StorageInterface,
        key: domain::MerchantKeyStore,
    ) -> RouterResult<domain::MerchantAccount>;
}

#[cfg(all(not(feature = "v2"), feature = "olap"))]
#[async_trait::async_trait]
impl MerchantAccountCreateBridge for api::MerchantAccountCreate {
    async fn create_domain_model_from_request(
        self,
        db: &dyn StorageInterface,
        key_store: domain::MerchantKeyStore,
    ) -> RouterResult<domain::MerchantAccount> {
        let publishable_key = create_merchant_publishable_key();

        let primary_business_details = self.get_primary_details_as_value().change_context(
            errors::ApiErrorResponse::InvalidDataValue {
                field_name: "primary_business_details",
            },
        )?;

        let webhook_details = self.get_webhook_details_as_value().change_context(
            errors::ApiErrorResponse::InvalidDataValue {
                field_name: "webhook details",
            },
        )?;

        let pm_collect_link_config = self.get_pm_link_config_as_value().change_context(
            errors::ApiErrorResponse::InvalidDataValue {
                field_name: "pm_collect_link_config",
            },
        )?;

        let merchant_details = self.get_merchant_details_as_secret().change_context(
            errors::ApiErrorResponse::InvalidDataValue {
                field_name: "merchant_details",
            },
        )?;

        self.parse_routing_algorithm()
            .change_context(errors::ApiErrorResponse::InvalidDataValue {
                field_name: "routing_algorithm",
            })
            .attach_printable("Invalid routing algorithm given")?;

        let metadata = self.get_metadata_as_secret().change_context(
            errors::ApiErrorResponse::InvalidDataValue {
                field_name: "metadata",
            },
        )?;

        // Get the enable payment response hash as a boolean, where the default value is true
        let enable_payment_response_hash = self.get_enable_payment_response_hash();

        let payment_response_hash_key = self.get_payment_response_hash_key();

        let parent_merchant_id = get_parent_merchant(
            db,
            self.sub_merchants_enabled,
            self.parent_merchant_id,
            &key_store,
        )
        .await?;

        let organization_id = CreateOrValidateOrganization::new(self.organization_id)
            .create_or_validate(db)
            .await?;

        let key = key_store.key.into_inner();

        let mut merchant_account = async {
            Ok::<_, error_stack::Report<common_utils::errors::CryptoError>>(
                domain::MerchantAccount {
                    merchant_id: self.merchant_id.get_string_repr().to_owned(),
                    merchant_name: self
                        .merchant_name
                        .async_lift(|inner| domain_types::encrypt_optional(inner, key.peek()))
                        .await?,
                    merchant_details: merchant_details
                        .async_lift(|inner| domain_types::encrypt_optional(inner, key.peek()))
                        .await?,
                    return_url: self.return_url.map(|a| a.to_string()),
                    webhook_details,
                    routing_algorithm: Some(serde_json::json!({
                        "algorithm_id": null,
                        "timestamp": 0
                    })),
                    sub_merchants_enabled: self.sub_merchants_enabled,
                    parent_merchant_id,
                    enable_payment_response_hash,
                    payment_response_hash_key,
                    redirect_to_merchant_with_http_post: self
                        .redirect_to_merchant_with_http_post
                        .unwrap_or_default(),
                    publishable_key,
                    locker_id: self.locker_id,
                    metadata,
                    storage_scheme: MerchantStorageScheme::PostgresOnly,
                    primary_business_details,
                    created_at: date_time::now(),
                    modified_at: date_time::now(),
                    intent_fulfillment_time: None,
                    frm_routing_algorithm: self.frm_routing_algorithm,
                    #[cfg(feature = "payouts")]
                    payout_routing_algorithm: self.payout_routing_algorithm,
                    #[cfg(not(feature = "payouts"))]
                    payout_routing_algorithm: None,
                    id: None,
                    organization_id,
                    is_recon_enabled: false,
                    default_profile: None,
                    recon_status: diesel_models::enums::ReconStatus::NotRequested,
                    payment_link_config: None,
                    pm_collect_link_config,
                },
            )
        }
        .await
        .change_context(errors::ApiErrorResponse::InternalServerError)?;

        CreateBusinessProfile::new(self.primary_business_details.clone())
            .create_business_profiles(db, &mut merchant_account)
            .await?;

<<<<<<< HEAD
    let identifier = km_types::Identifier::Merchant(key_store.merchant_id.clone());
    let key_manager_state: KeyManagerState = (&state).into();
    let mut merchant_account = async {
        Ok::<_, error_stack::Report<common_utils::errors::CryptoError>>(domain::MerchantAccount {
            merchant_id: req.merchant_id,
            merchant_name: req
                .merchant_name
                .async_lift(|inner| {
                    domain_types::encrypt_optional(
                        &key_manager_state,
                        inner,
                        identifier.clone(),
                        &key,
                    )
                })
                .await?,
            merchant_details: merchant_details
                .async_lift(|inner| {
                    domain_types::encrypt_optional(
                        &key_manager_state,
                        inner,
                        identifier.clone(),
                        &key,
                    )
                })
                .await?,
            return_url: req.return_url.map(|a| a.to_string()),
            webhook_details,
            routing_algorithm: Some(serde_json::json!({
                "algorithm_id": null,
                "timestamp": 0
            })),
            sub_merchants_enabled: req.sub_merchants_enabled,
            parent_merchant_id,
            enable_payment_response_hash,
            payment_response_hash_key,
            redirect_to_merchant_with_http_post: req
                .redirect_to_merchant_with_http_post
                .unwrap_or_default(),
            publishable_key,
            locker_id: req.locker_id,
            metadata,
            storage_scheme: MerchantStorageScheme::PostgresOnly,
            primary_business_details,
            created_at: date_time::now(),
            modified_at: date_time::now(),
            intent_fulfillment_time: None,
            frm_routing_algorithm: req.frm_routing_algorithm,
            #[cfg(feature = "payouts")]
            payout_routing_algorithm: req.payout_routing_algorithm,
            #[cfg(not(feature = "payouts"))]
            payout_routing_algorithm: None,
            id: None,
            organization_id,
            is_recon_enabled: false,
            default_profile: None,
            recon_status: diesel_models::enums::ReconStatus::NotRequested,
            payment_link_config: None,
            pm_collect_link_config,
=======
        Ok(merchant_account)
    }
}

#[cfg(feature = "olap")]
enum CreateOrValidateOrganization {
    /// Creates a new organization
    #[cfg(not(feature = "v2"))]
    Create,
    /// Validates if this organization exists in the records
    Validate { organization_id: String },
}

#[cfg(feature = "olap")]
impl CreateOrValidateOrganization {
    #[cfg(all(not(feature = "v2"), feature = "olap"))]
    /// Create an action to either create or validate the given organization_id
    /// If organization_id is passed, then validate if this organization exists
    /// If not passed, create a new organization
    fn new(organization_id: Option<String>) -> Self {
        if let Some(organization_id) = organization_id {
            Self::Validate { organization_id }
        } else {
            Self::Create
        }
    }

    #[cfg(all(feature = "v2", feature = "olap"))]
    /// Create an action to validate the provided organization_id
    fn new(organization_id: String) -> Self {
        Self::Validate { organization_id }
    }

    #[cfg(feature = "olap")]
    /// Apply the action, whether to create the organization or validate the given organization_id
    async fn create_or_validate(&self, db: &dyn StorageInterface) -> RouterResult<String> {
        Ok(match self {
            #[cfg(not(feature = "v2"))]
            Self::Create => {
                let new_organization = api_models::organization::OrganizationNew::new(None);
                let db_organization = ForeignFrom::foreign_from(new_organization);
                let organization = db
                    .insert_organization(db_organization)
                    .await
                    .to_duplicate_response(errors::ApiErrorResponse::InternalServerError)
                    .attach_printable("Error when creating organization")?;
                organization.org_id
            }
            Self::Validate { organization_id } => {
                db.find_organization_by_org_id(organization_id)
                    .await
                    .to_not_found_response(errors::ApiErrorResponse::GenericNotFoundError {
                        message: "organization with the given id does not exist".to_string(),
                    })?;
                organization_id.to_string()
            }
>>>>>>> cabb9165
        })
    }
}

#[cfg(all(not(feature = "v2"), feature = "olap"))]
enum CreateBusinessProfile {
    /// Create business profiles from primary business details
    /// If there is only one business profile created, then set this profile as default
    CreateFromPrimaryBusinessDetails {
        primary_business_details: Vec<admin_types::PrimaryBusinessDetails>,
    },
    /// Create a default business profile, set this as default profile
    CreateDefaultBusinessProfile,
}

#[cfg(all(not(feature = "v2"), feature = "olap"))]
impl CreateBusinessProfile {
    /// Create a new business profile action from the given information
    /// If primary business details exist, then create business profiles from them
    /// If primary business details are empty, then create default business profile
    fn new(primary_business_details: Option<Vec<admin_types::PrimaryBusinessDetails>>) -> Self {
        match primary_business_details {
            Some(primary_business_details) if !primary_business_details.is_empty() => {
                Self::CreateFromPrimaryBusinessDetails {
                    primary_business_details,
                }
            }
            _ => Self::CreateDefaultBusinessProfile,
        }
    }

    async fn create_business_profiles(
        &self,
        db: &dyn StorageInterface,
        merchant_account: &mut domain::MerchantAccount,
    ) -> RouterResult<()> {
        match self {
            Self::CreateFromPrimaryBusinessDetails {
                primary_business_details,
            } => {
                let business_profiles = Self::create_business_profiles_for_each_business_details(
                    db,
                    merchant_account.clone(),
                    primary_business_details,
                )
                .await?;

                // Update the default business profile in merchant account
                if business_profiles.len() == 1 {
                    merchant_account.default_profile = business_profiles
                        .first()
                        .map(|business_profile| business_profile.profile_id.clone())
                }
            }
            Self::CreateDefaultBusinessProfile => {
                let business_profile = self
                    .create_default_business_profile(db, merchant_account.clone())
                    .await?;

                merchant_account.default_profile = Some(business_profile.profile_id);
            }
        }

        Ok(())
    }

    /// Create default business profile
    async fn create_default_business_profile(
        &self,
        db: &dyn StorageInterface,
        merchant_account: domain::MerchantAccount,
    ) -> RouterResult<diesel_models::business_profile::BusinessProfile> {
        let business_profile = create_and_insert_business_profile(
            db,
            api_models::admin::BusinessProfileCreate::default(),
            merchant_account.clone(),
        )
        .await?;

        Ok(business_profile)
    }

    /// Create business profile for each primary_business_details,
    /// If there is no default profile in merchant account and only one primary_business_detail
    /// is available, then create a default business profile.
    async fn create_business_profiles_for_each_business_details(
        db: &dyn StorageInterface,
        merchant_account: domain::MerchantAccount,
        primary_business_details: &Vec<admin_types::PrimaryBusinessDetails>,
    ) -> RouterResult<Vec<diesel_models::business_profile::BusinessProfile>> {
        let mut business_profiles_vector = Vec::with_capacity(primary_business_details.len());

        // This must ideally be run in a transaction,
        // if there is an error in inserting some business profile, because of unique constraints
        // the whole query must be rolled back
        for business_profile in primary_business_details {
            let profile_name =
                format!("{}_{}", business_profile.country, business_profile.business);

            let business_profile_create_request = api_models::admin::BusinessProfileCreate {
                profile_name: Some(profile_name),
                ..Default::default()
            };

            create_and_insert_business_profile(
                db,
                business_profile_create_request,
                merchant_account.clone(),
            )
            .await
            .map_err(|business_profile_insert_error| {
                crate::logger::warn!(
                    "Business profile already exists {business_profile_insert_error:?}"
                );
            })
            .map(|business_profile| business_profiles_vector.push(business_profile))
            .ok();
        }

        Ok(business_profiles_vector)
    }
}

<<<<<<< HEAD
    let merchant_account = db
        .insert_merchant(&state, merchant_account, &key_store)
        .await
        .to_duplicate_response(errors::ApiErrorResponse::DuplicateMerchantAccount)?;
=======
#[cfg(all(feature = "v2", feature = "olap"))]
#[async_trait::async_trait]
impl MerchantAccountCreateBridge for api::MerchantAccountCreate {
    async fn create_domain_model_from_request(
        self,
        db: &dyn StorageInterface,
        key_store: domain::MerchantKeyStore,
    ) -> RouterResult<domain::MerchantAccount> {
        let publishable_key = create_merchant_publishable_key();

        let metadata = self.get_metadata_as_secret().change_context(
            errors::ApiErrorResponse::InvalidDataValue {
                field_name: "metadata",
            },
        )?;
>>>>>>> cabb9165

        let merchant_details = self.get_merchant_details_as_secret().change_context(
            errors::ApiErrorResponse::InvalidDataValue {
                field_name: "merchant_details",
            },
        )?;

        let primary_business_details = self.get_primary_details_as_value().change_context(
            errors::ApiErrorResponse::InvalidDataValue {
                field_name: "primary_business_details",
            },
        )?;

        CreateOrValidateOrganization::new(self.organization_id.clone())
            .create_or_validate(db)
            .await?;

        let key = key_store.key.into_inner();

        async {
            Ok::<_, error_stack::Report<common_utils::errors::CryptoError>>(
                domain::MerchantAccount {
                    merchant_id: self
                        .get_merchant_reference_id()
                        .get_string_repr()
                        .to_owned(),
                    merchant_name: Some(
                        domain_types::encrypt(
                            self.merchant_name
                                .map(|merchant_name| merchant_name.into_inner()),
                            key.peek(),
                        )
                        .await?,
                    ),
                    merchant_details: merchant_details
                        .async_lift(|inner| domain_types::encrypt_optional(inner, key.peek()))
                        .await?,
                    return_url: None,
                    webhook_details: None,
                    routing_algorithm: Some(serde_json::json!({
                        "algorithm_id": null,
                        "timestamp": 0
                    })),
                    sub_merchants_enabled: None,
                    parent_merchant_id: None,
                    enable_payment_response_hash: true,
                    payment_response_hash_key: None,
                    redirect_to_merchant_with_http_post: true,
                    publishable_key,
                    locker_id: None,
                    metadata,
                    storage_scheme: MerchantStorageScheme::PostgresOnly,
                    primary_business_details,
                    created_at: date_time::now(),
                    modified_at: date_time::now(),
                    intent_fulfillment_time: None,
                    frm_routing_algorithm: None,
                    payout_routing_algorithm: None,
                    id: None,
                    organization_id: self.organization_id,
                    is_recon_enabled: false,
                    default_profile: None,
                    recon_status: diesel_models::enums::ReconStatus::NotRequested,
                    payment_link_config: None,
                    pm_collect_link_config: None,
                },
            )
        }
        .await
        .change_context(errors::ApiErrorResponse::InternalServerError)
        .attach_printable("failed to encrypt merchant details")
    }
}

#[cfg(feature = "olap")]
pub async fn list_merchant_account(
    state: SessionState,
    req: api_models::admin::MerchantAccountListRequest,
) -> RouterResponse<Vec<api::MerchantAccountResponse>> {
    let merchant_accounts = state
        .store
        .list_merchant_accounts_by_organization_id(&state, &req.organization_id)
        .await
        .to_not_found_response(errors::ApiErrorResponse::MerchantAccountNotFound)?;

    let merchant_accounts = merchant_accounts
        .into_iter()
        .map(|merchant_account| {
            api::MerchantAccountResponse::foreign_try_from(merchant_account).change_context(
                errors::ApiErrorResponse::InvalidDataValue {
                    field_name: "merchant_account",
                },
            )
        })
        .collect::<Result<Vec<_>, _>>()?;

    Ok(services::ApplicationResponse::Json(merchant_accounts))
}

pub async fn get_merchant_account(
    state: SessionState,
    req: api::MerchantId,
) -> RouterResponse<api::MerchantAccountResponse> {
    let db = state.store.as_ref();
    let key_store = db
        .get_merchant_key_store_by_merchant_id(
            &state,
            &req.merchant_id,
            &db.get_master_key().to_vec().into(),
        )
        .await
        .to_not_found_response(errors::ApiErrorResponse::MerchantAccountNotFound)?;

    let merchant_account = db
        .find_merchant_account_by_merchant_id(&state, &req.merchant_id, &key_store)
        .await
        .to_not_found_response(errors::ApiErrorResponse::MerchantAccountNotFound)?;

    Ok(service_api::ApplicationResponse::Json(
        api::MerchantAccountResponse::foreign_try_from(merchant_account)
            .change_context(errors::ApiErrorResponse::InternalServerError)
            .attach_printable("Failed to construct response")?,
    ))
}

/// For backwards compatibility, whenever new business labels are passed in
/// primary_business_details, create a business profile
pub async fn create_business_profile_from_business_labels(
    state: &SessionState,
    db: &dyn StorageInterface,
    key_store: &domain::MerchantKeyStore,
    merchant_id: &str,
    new_business_details: Vec<admin_types::PrimaryBusinessDetails>,
) -> RouterResult<()> {
    let merchant_account = db
        .find_merchant_account_by_merchant_id(state, merchant_id, key_store)
        .await
        .to_not_found_response(errors::ApiErrorResponse::MerchantAccountNotFound)?;

    let old_business_details = merchant_account
        .primary_business_details
        .clone()
        .parse_value::<Vec<admin_types::PrimaryBusinessDetails>>("PrimaryBusinessDetails")
        .change_context(errors::ApiErrorResponse::InvalidDataValue {
            field_name: "routing_algorithm",
        })
        .attach_printable("Invalid routing algorithm given")?;

    // find the diff between two vectors
    let business_profiles_to_create = new_business_details
        .into_iter()
        .filter(|business_details| !old_business_details.contains(business_details))
        .collect::<Vec<_>>();

    for business_profile in business_profiles_to_create {
        let profile_name = format!("{}_{}", business_profile.country, business_profile.business);

        let business_profile_create_request = admin_types::BusinessProfileCreate {
            profile_name: Some(profile_name),
            ..Default::default()
        };

        let business_profile_create_result = create_and_insert_business_profile(
            db,
            business_profile_create_request,
            merchant_account.clone(),
        )
        .await
        .map_err(|business_profile_insert_error| {
            // If there is any duplicate error, we need not take any action
            crate::logger::warn!(
                "Business profile already exists {business_profile_insert_error:?}"
            );
        });

        // If a business_profile is created, then unset the default profile
        if business_profile_create_result.is_ok() && merchant_account.default_profile.is_some() {
            let unset_default_profile = domain::MerchantAccountUpdate::UnsetDefaultProfile;
            db.update_merchant(
                state,
                merchant_account.clone(),
                unset_default_profile,
                key_store,
            )
            .await
            .to_not_found_response(errors::ApiErrorResponse::MerchantAccountNotFound)?;
        }
    }

    Ok(())
}

/// For backwards compatibility
/// If any of the fields of merchant account are updated, then update these fields in business profiles
pub async fn update_business_profile_cascade(
    state: SessionState,
    merchant_account_update: api::MerchantAccountUpdate,
    merchant_id: String,
) -> RouterResult<()> {
    if merchant_account_update.return_url.is_some()
        || merchant_account_update.webhook_details.is_some()
        || merchant_account_update
            .enable_payment_response_hash
            .is_some()
        || merchant_account_update
            .redirect_to_merchant_with_http_post
            .is_some()
    {
        // Update these fields in all the business profiles
        let business_profiles = state
            .store
            .list_business_profile_by_merchant_id(&merchant_id)
            .await
            .to_not_found_response(errors::ApiErrorResponse::BusinessProfileNotFound {
                id: merchant_id.to_string(),
            })?;

        let business_profile_update = admin_types::BusinessProfileUpdate {
            profile_name: None,
            return_url: merchant_account_update.return_url,
            enable_payment_response_hash: merchant_account_update.enable_payment_response_hash,
            payment_response_hash_key: merchant_account_update.payment_response_hash_key,
            redirect_to_merchant_with_http_post: merchant_account_update
                .redirect_to_merchant_with_http_post,
            webhook_details: merchant_account_update.webhook_details,
            metadata: None,
            routing_algorithm: None,
            intent_fulfillment_time: None,
            frm_routing_algorithm: None,
            #[cfg(feature = "payouts")]
            payout_routing_algorithm: None,
            applepay_verified_domains: None,
            payment_link_config: None,
            session_expiry: None,
            authentication_connector_details: None,
            payout_link_config: None,
            extended_card_info_config: None,
            use_billing_as_payment_method_billing: None,
            collect_shipping_details_from_wallet_connector: None,
            collect_billing_details_from_wallet_connector: None,
            is_connector_agnostic_mit_enabled: None,
        };

        let update_futures = business_profiles.iter().map(|business_profile| async {
            let profile_id = &business_profile.profile_id;

            update_business_profile(
                state.clone(),
                profile_id,
                &merchant_id,
                business_profile_update.clone(),
            )
            .await
        });

        try_join_all(update_futures).await?;
    }

    Ok(())
}

pub async fn merchant_account_update(
    state: SessionState,
    merchant_id: &String,
    req: api::MerchantAccountUpdate,
) -> RouterResponse<api::MerchantAccountResponse> {
    let db = state.store.as_ref();
    let key_store = db
        .get_merchant_key_store_by_merchant_id(
            &state,
            &req.merchant_id,
            &db.get_master_key().to_vec().into(),
        )
        .await
        .to_not_found_response(errors::ApiErrorResponse::MerchantAccountNotFound)?;

    if &req.merchant_id != merchant_id {
        Err(report!(errors::ValidationError::IncorrectValueProvided {
            field_name: "parent_merchant_id"
        })
        .attach_printable(
            "If `sub_merchants_enabled` is true, then `parent_merchant_id` is mandatory",
        )
        .change_context(errors::ApiErrorResponse::InvalidDataValue {
            field_name: "parent_merchant_id",
        }))?;
    }

    if let Some(ref routing_algorithm) = req.routing_algorithm {
        let _: api_models::routing::RoutingAlgorithm = routing_algorithm
            .clone()
            .parse_value("RoutingAlgorithm")
            .change_context(errors::ApiErrorResponse::InvalidDataValue {
                field_name: "routing_algorithm",
            })
            .attach_printable("Invalid routing algorithm given")?;
    }

    let primary_business_details = req
        .primary_business_details
        .as_ref()
        .map(|primary_business_details| {
            primary_business_details.encode_to_value().change_context(
                errors::ApiErrorResponse::InvalidDataValue {
                    field_name: "primary_business_details",
                },
            )
        })
        .transpose()?;

    let pm_collect_link_config = req
        .pm_collect_link_config
        .as_ref()
        .map(|c| {
            c.encode_to_value()
                .change_context(errors::ApiErrorResponse::InvalidDataValue {
                    field_name: "pm_collect_link_config",
                })
        })
        .transpose()?;

    // In order to support backwards compatibility, if a business_labels are passed in the update
    // call, then create new business_profiles with the profile_name as business_label
    req.primary_business_details
        .clone()
        .async_map(|primary_business_details| async {
            let _ = create_business_profile_from_business_labels(
                &state,
                db,
                &key_store,
                merchant_id,
                primary_business_details,
            )
            .await;
        })
        .await;

    let key = key_store.key.get_inner().peek();

    let business_profile_id_update = if let Some(ref profile_id) = req.default_profile {
        if !profile_id.is_empty_after_trim() {
            // Validate whether profile_id passed in request is valid and is linked to the merchant
            core_utils::validate_and_get_business_profile(db, Some(profile_id), merchant_id)
                .await?
                .map(|business_profile| Some(business_profile.profile_id))
        } else {
            // If empty, Update profile_id to None in the database
            Some(None)
        }
    } else {
        None
    };

    // Update the business profile, This is for backwards compatibility
    update_business_profile_cascade(state.clone(), req.clone(), merchant_id.to_string()).await?;

    let identifier = km_types::Identifier::Merchant(key_store.merchant_id.clone());
    let key_manager_state = (&state).into();
    let updated_merchant_account = storage::MerchantAccountUpdate::Update {
        merchant_name: req
            .merchant_name
            .map(Secret::new)
            .async_lift(|inner| {
                domain_types::encrypt_optional(&key_manager_state, inner, identifier.clone(), key)
            })
            .await
            .change_context(errors::ApiErrorResponse::InternalServerError)
            .attach_printable("Unable to encrypt merchant name")?,

        merchant_details: req
            .merchant_details
            .as_ref()
            .map(Encode::encode_to_value)
            .transpose()
            .change_context(errors::ApiErrorResponse::InternalServerError)
            .attach_printable("Unable to convert merchant_details to a value")?
            .map(Secret::new)
            .async_lift(|inner| {
                domain_types::encrypt_optional(&key_manager_state, inner, identifier.clone(), key)
            })
            .await
            .change_context(errors::ApiErrorResponse::InternalServerError)
            .attach_printable("Unable to encrypt merchant details")?,

        return_url: req.return_url.map(|a| a.to_string()),

        webhook_details: req
            .webhook_details
            .as_ref()
            .map(Encode::encode_to_value)
            .transpose()
            .change_context(errors::ApiErrorResponse::InternalServerError)?,

        routing_algorithm: req.routing_algorithm,
        sub_merchants_enabled: req.sub_merchants_enabled,

        parent_merchant_id: get_parent_merchant(
            &state,
            req.sub_merchants_enabled,
            req.parent_merchant_id,
            &key_store,
        )
        .await?,
        enable_payment_response_hash: req.enable_payment_response_hash,
        payment_response_hash_key: req.payment_response_hash_key,
        redirect_to_merchant_with_http_post: req.redirect_to_merchant_with_http_post,
        locker_id: req.locker_id,
        metadata: req.metadata,
        publishable_key: None,
        primary_business_details,
        frm_routing_algorithm: req.frm_routing_algorithm,
        intent_fulfillment_time: None,
        #[cfg(feature = "payouts")]
        payout_routing_algorithm: req.payout_routing_algorithm,
        #[cfg(not(feature = "payouts"))]
        payout_routing_algorithm: None,
        default_profile: business_profile_id_update,
        payment_link_config: None,
        pm_collect_link_config,
    };

    let response = db
        .update_specific_fields_in_merchant(
            &state,
            merchant_id,
            updated_merchant_account,
            &key_store,
        )
        .await
        .to_not_found_response(errors::ApiErrorResponse::MerchantAccountNotFound)?;

    // If there are any new business labels generated, create business profile

    Ok(service_api::ApplicationResponse::Json(
        api::MerchantAccountResponse::foreign_try_from(response)
            .change_context(errors::ApiErrorResponse::InternalServerError)
            .attach_printable("Failed while generating response")?,
    ))
}

pub async fn merchant_account_delete(
    state: SessionState,
    merchant_id: String,
) -> RouterResponse<api::MerchantAccountDeleteResponse> {
    let mut is_deleted = false;
    let db = state.store.as_ref();

    let merchant_key_store = db
        .get_merchant_key_store_by_merchant_id(
            &merchant_id,
            &state.store.get_master_key().to_vec().into(),
        )
        .await
        .to_not_found_response(errors::ApiErrorResponse::MerchantAccountNotFound)?;

    let merchant_account = db
        .find_merchant_account_by_merchant_id(&merchant_id, &merchant_key_store)
        .await
        .to_not_found_response(errors::ApiErrorResponse::MerchantAccountNotFound)?;

    let is_merchant_account_deleted = db
        .delete_merchant_account_by_merchant_id(&merchant_id)
        .await
        .to_not_found_response(errors::ApiErrorResponse::MerchantAccountNotFound)?;
    if is_merchant_account_deleted {
        let is_merchant_key_store_deleted = db
            .delete_merchant_key_store_by_merchant_id(&merchant_id)
            .await
            .to_not_found_response(errors::ApiErrorResponse::MerchantAccountNotFound)?;
        is_deleted = is_merchant_account_deleted && is_merchant_key_store_deleted;
    }

    let state = state.clone();
    authentication::decision::spawn_tracked_job(
        async move {
            authentication::decision::revoke_api_key(
                &state,
                merchant_account.publishable_key.into(),
            )
            .await
        },
        authentication::decision::REVOKE,
    );

    match db
        .delete_config_by_key(format!("{}_requires_cvv", merchant_id).as_str())
        .await
    {
        Ok(_) => Ok::<_, errors::ApiErrorResponse>(()),
        Err(err) => {
            if err.current_context().is_db_not_found() {
                crate::logger::error!("requires_cvv config not found in db: {err:?}");
                Ok(())
            } else {
                Err(err
                    .change_context(errors::ApiErrorResponse::InternalServerError)
                    .attach_printable("Failed while deleting requires_cvv config"))?
            }
        }
    }
    .ok();

    let response = api::MerchantAccountDeleteResponse {
        merchant_id,
        deleted: is_deleted,
    };
    Ok(service_api::ApplicationResponse::Json(response))
}

async fn get_parent_merchant(
    state: &SessionState,
    sub_merchants_enabled: Option<bool>,
    parent_merchant: Option<String>,
    key_store: &domain::MerchantKeyStore,
) -> RouterResult<Option<String>> {
    Ok(match sub_merchants_enabled {
        Some(true) => {
            Some(
                parent_merchant.ok_or_else(|| {
                    report!(errors::ValidationError::MissingRequiredField {
                        field_name: "parent_merchant_id".to_string()
                    })
                    .change_context(errors::ApiErrorResponse::PreconditionFailed {
                        message: "If `sub_merchants_enabled` is `true`, then `parent_merchant_id` is mandatory".to_string(),
                    })
                })
                .map(|id| validate_merchant_id(state, id,key_store).change_context(
                    errors::ApiErrorResponse::InvalidDataValue { field_name: "parent_merchant_id" }
                ))?
                .await?
                .merchant_id
            )
        }
        _ => None,
    })
}

async fn validate_merchant_id<S: Into<String>>(
    state: &SessionState,
    merchant_id: S,
    key_store: &domain::MerchantKeyStore,
) -> RouterResult<domain::MerchantAccount> {
    let db = &*state.store;
    db.find_merchant_account_by_merchant_id(state, &merchant_id.into(), key_store)
        .await
        .to_not_found_response(errors::ApiErrorResponse::MerchantAccountNotFound)
}

fn validate_certificate_in_mca_metadata(
    connector_metadata: Secret<serde_json::Value>,
) -> RouterResult<()> {
    let parsed_connector_metadata = connector_metadata
        .parse_value::<api_models::payments::ConnectorMetadata>("ConnectorMetadata")
        .change_context(errors::ParsingError::StructParseFailure("Metadata"))
        .change_context(errors::ApiErrorResponse::InvalidDataFormat {
            field_name: "metadata".to_string(),
            expected_format: "connector metadata".to_string(),
        })?;

    parsed_connector_metadata
        .apple_pay
        .and_then(|applepay_metadata| {
            applepay_metadata
                .session_token_data
                .map(|session_token_data| {
                    let api_models::payments::SessionTokenInfo {
                        certificate,
                        certificate_keys,
                        ..
                    } = session_token_data;

                    helpers::create_identity_from_certificate_and_key(certificate, certificate_keys)
                        .change_context(errors::ApiErrorResponse::InvalidDataValue {
                            field_name: "certificate/certificate key",
                        })
                        .map(|_identity_result| ())
                })
        })
        .transpose()?;

    Ok(())
}

pub async fn create_payment_connector(
    state: SessionState,
    req: api::MerchantConnectorCreate,
    merchant_id: &String,
) -> RouterResponse<api_models::admin::MerchantConnectorResponse> {
    let store = state.store.as_ref();
    #[cfg(feature = "dummy_connector")]
    validate_dummy_connector_enabled(&state, &req.connector_name).await?;
    let key_store = store
        .get_merchant_key_store_by_merchant_id(
            &state,
            merchant_id,
            &state.store.get_master_key().to_vec().into(),
        )
        .await
        .to_not_found_response(errors::ApiErrorResponse::MerchantAccountNotFound)?;

    req.metadata
        .clone()
        .map(validate_certificate_in_mca_metadata)
        .transpose()?;

    let merchant_account = state
        .store
        .find_merchant_account_by_merchant_id(&state, merchant_id, &key_store)
        .await
        .to_not_found_response(errors::ApiErrorResponse::MerchantAccountNotFound)?;

    helpers::validate_business_details(
        req.business_country,
        req.business_label.as_ref(),
        &merchant_account,
    )?;

    // Business label support will be deprecated soon
    let profile_id = core_utils::get_profile_id_from_business_details(
        req.business_country,
        req.business_label.as_ref(),
        &merchant_account,
        req.profile_id.as_ref(),
        store,
        true,
    )
    .await?;

    let mut routable_connector =
        api_enums::RoutableConnectors::from_str(&req.connector_name.to_string()).ok();

    let business_profile = state
        .store
        .find_business_profile_by_profile_id(&profile_id)
        .await
        .to_not_found_response(errors::ApiErrorResponse::BusinessProfileNotFound {
            id: profile_id.to_owned(),
        })?;

    let pm_auth_connector =
        api_enums::convert_pm_auth_connector(req.connector_name.to_string().as_str());
    let authentication_connector =
        api_enums::convert_authentication_connector(req.connector_name.to_string().as_str());

    if pm_auth_connector.is_some() {
        if req.connector_type != api_enums::ConnectorType::PaymentMethodAuth {
            return Err(errors::ApiErrorResponse::InvalidRequestData {
                message: "Invalid connector type given".to_string(),
            }
            .into());
        }
    } else if authentication_connector.is_some() {
        if req.connector_type != api_enums::ConnectorType::AuthenticationProcessor {
            return Err(errors::ApiErrorResponse::InvalidRequestData {
                message: "Invalid connector type given".to_string(),
            }
            .into());
        }
    } else {
        let routable_connector_option = req
            .connector_name
            .to_string()
            .parse::<api_enums::RoutableConnectors>()
            .change_context(errors::ApiErrorResponse::InvalidRequestData {
                message: "Invalid connector name given".to_string(),
            })?;
        routable_connector = Some(routable_connector_option);
    };

    // If connector label is not passed in the request, generate one
    let connector_label = req
        .connector_label
        .or(core_utils::get_connector_label(
            req.business_country,
            req.business_label.as_ref(),
            req.business_sub_label.as_ref(),
            &req.connector_name.to_string(),
        ))
        .unwrap_or(format!(
            "{}_{}",
            req.connector_name, business_profile.profile_name
        ));

    let mut vec = Vec::new();
    let payment_methods_enabled = match req.payment_methods_enabled {
        Some(val) => {
            for pm in val.into_iter() {
                let pm_value = pm
                    .encode_to_value()
                    .change_context(errors::ApiErrorResponse::InternalServerError)
                    .attach_printable(
                        "Failed while encoding to serde_json::Value, PaymentMethod",
                    )?;
                vec.push(pm_value)
            }
            Some(vec)
        }
        None => None,
    };

    // Validate Merchant api details and return error if not in correct format
    let auth: types::ConnectorAuthType = req
        .connector_account_details
        .clone()
        .parse_value("ConnectorAuthType")
        .change_context(errors::ApiErrorResponse::InvalidDataFormat {
            field_name: "connector_account_details".to_string(),
            expected_format: "auth_type and api_key".to_string(),
        })?;

    validate_auth_and_metadata_type(req.connector_name, &auth, &req.metadata)?;

    let frm_configs = get_frm_config_as_secret(req.frm_configs);

    // The purpose of this merchant account update is just to update the
    // merchant account `modified_at` field for KGraph cache invalidation
    state
        .store
        .update_specific_fields_in_merchant(
            &state,
            merchant_id,
            storage::MerchantAccountUpdate::ModifiedAtUpdate,
            &key_store,
        )
        .await
        .change_context(errors::ApiErrorResponse::InternalServerError)
        .attach_printable("error updating the merchant account when creating payment connector")?;

    let (connector_status, disabled) = validate_status_and_disabled(
        req.status,
        req.disabled,
        auth,
        // The validate_status_and_disabled function will use this value only
        // when the status can be active. So we are passing this as fallback.
        api_enums::ConnectorStatus::Active,
    )?;

    if req.connector_type != api_enums::ConnectorType::PaymentMethodAuth {
        if let Some(val) = req.pm_auth_config.clone() {
            validate_pm_auth(
                val,
                &state,
                merchant_id.clone().as_str(),
                &key_store,
                merchant_account,
                &Some(profile_id.clone()),
            )
            .await?;
        }
    }

    let merchant_connector_account = domain::MerchantConnectorAccount {
        merchant_id: merchant_id.to_string(),
        connector_type: req.connector_type,
        connector_name: req.connector_name.to_string(),
        merchant_connector_id: utils::generate_id(consts::ID_LENGTH, "mca"),
        connector_account_details: domain_types::encrypt(&(&state).into(),
            req.connector_account_details.ok_or(
                errors::ApiErrorResponse::MissingRequiredField {
                    field_name: "connector_account_details",
                },
            )?,
            km_types::Identifier::Merchant(key_store.merchant_id.clone()),
            key_store.key.peek(),
        )
        .await
        .change_context(errors::ApiErrorResponse::InternalServerError)
        .attach_printable("Unable to encrypt connector account details")?,
        payment_methods_enabled,
        test_mode: req.test_mode,
        disabled,
        metadata: req.metadata.clone(),
        frm_configs,
        connector_label: Some(connector_label.clone()),
        business_country: req.business_country,
        business_label: req.business_label.clone(),
        business_sub_label: req.business_sub_label.clone(),
        created_at: date_time::now(),
        modified_at: date_time::now(),
        id: None,
        connector_webhook_details: match req.connector_webhook_details {
            Some(connector_webhook_details) => {
                connector_webhook_details.encode_to_value(
                )
                .change_context(errors::ApiErrorResponse::InternalServerError)
                .attach_printable(format!("Failed to serialize api_models::admin::MerchantConnectorWebhookDetails for Merchant: {}", merchant_id))
                .map(Some)?
                .map(Secret::new)
            }
            None => None,
        },
        profile_id: Some(profile_id.clone()),
        applepay_verified_domains: None,
        pm_auth_config: req.pm_auth_config.clone(),
        status: connector_status,
        connector_wallets_details: helpers::get_encrypted_apple_pay_connector_wallets_details(&state, &key_store, &req.metadata).await?,
    };

    let transaction_type = match req.connector_type {
        #[cfg(feature = "payouts")]
        api_enums::ConnectorType::PayoutProcessor => api_enums::TransactionType::Payout,
        _ => api_enums::TransactionType::Payment,
    };

    let mut default_routing_config =
        routing_helpers::get_merchant_default_config(&*state.store, merchant_id, &transaction_type)
            .await?;

    let mut default_routing_config_for_profile = routing_helpers::get_merchant_default_config(
        &*state.clone().store,
        &profile_id,
        &transaction_type,
    )
    .await?;

    let mca = state
        .store
        .insert_merchant_connector_account(&state, merchant_connector_account, &key_store)
        .await
        .to_duplicate_response(
            errors::ApiErrorResponse::DuplicateMerchantConnectorAccount {
                profile_id: profile_id.clone(),
                connector_label,
            },
        )?;

    if let Some(routable_connector_val) = routable_connector {
        let choice = routing_types::RoutableConnectorChoice {
            #[cfg(feature = "backwards_compatibility")]
            choice_kind: routing_types::RoutableChoiceKind::FullStruct,
            connector: routable_connector_val,
            #[cfg(feature = "connector_choice_mca_id")]
            merchant_connector_id: Some(mca.merchant_connector_id.clone()),
            #[cfg(not(feature = "connector_choice_mca_id"))]
            sub_label: req.business_sub_label.clone(),
        };

        if !default_routing_config.contains(&choice) {
            default_routing_config.push(choice.clone());
            routing_helpers::update_merchant_default_config(
                &*state.store,
                merchant_id,
                default_routing_config.clone(),
                &transaction_type,
            )
            .await?;
        }
        if !default_routing_config_for_profile.contains(&choice.clone()) {
            default_routing_config_for_profile.push(choice);
            routing_helpers::update_merchant_default_config(
                &*state.store,
                &profile_id.clone(),
                default_routing_config_for_profile.clone(),
                &transaction_type,
            )
            .await?;
        }
    }

    metrics::MCA_CREATE.add(
        &metrics::CONTEXT,
        1,
        &add_attributes([
            ("connector", req.connector_name.to_string()),
            ("merchant", merchant_id.to_string()),
        ]),
    );

    let mca_response = mca.try_into()?;
    Ok(service_api::ApplicationResponse::Json(mca_response))
}

async fn validate_pm_auth(
    val: serde_json::Value,
    state: &SessionState,
    merchant_id: &str,
    key_store: &domain::MerchantKeyStore,
    merchant_account: domain::MerchantAccount,
    profile_id: &Option<String>,
) -> RouterResponse<()> {
    let config = serde_json::from_value::<api_models::pm_auth::PaymentMethodAuthConfig>(val)
        .change_context(errors::ApiErrorResponse::InvalidRequestData {
            message: "invalid data received for payment method auth config".to_string(),
        })
        .attach_printable("Failed to deserialize Payment Method Auth config")?;

    let all_mcas = &*state
        .store
        .find_merchant_connector_account_by_merchant_id_and_disabled_list(
            state,
            merchant_id,
            true,
            key_store,
        )
        .await
        .change_context(errors::ApiErrorResponse::MerchantConnectorAccountNotFound {
            id: merchant_account.merchant_id.clone(),
        })?;

    for conn_choice in config.enabled_payment_methods {
        let pm_auth_mca = all_mcas
            .iter()
            .find(|mca| mca.merchant_connector_id == conn_choice.mca_id)
            .ok_or(errors::ApiErrorResponse::GenericNotFoundError {
                message: "payment method auth connector account not found".to_string(),
            })?;

        if &pm_auth_mca.profile_id != profile_id {
            return Err(errors::ApiErrorResponse::GenericNotFoundError {
                message: "payment method auth profile_id differs from connector profile_id"
                    .to_string(),
            }
            .into());
        }
    }

    Ok(services::ApplicationResponse::StatusOk)
}

pub async fn retrieve_payment_connector(
    state: SessionState,
    merchant_id: String,
    merchant_connector_id: String,
) -> RouterResponse<api_models::admin::MerchantConnectorResponse> {
    let store = state.store.as_ref();
    let key_store = store
        .get_merchant_key_store_by_merchant_id(
            &state,
            &merchant_id,
            &store.get_master_key().to_vec().into(),
        )
        .await
        .to_not_found_response(errors::ApiErrorResponse::MerchantAccountNotFound)?;

    let _merchant_account = store
        .find_merchant_account_by_merchant_id(&state, &merchant_id, &key_store)
        .await
        .to_not_found_response(errors::ApiErrorResponse::MerchantAccountNotFound)?;

    let mca = store
        .find_by_merchant_connector_account_merchant_id_merchant_connector_id(
            &state,
            &merchant_id,
            &merchant_connector_id,
            &key_store,
        )
        .await
        .to_not_found_response(errors::ApiErrorResponse::MerchantConnectorAccountNotFound {
            id: merchant_connector_id.clone(),
        })?;

    Ok(service_api::ApplicationResponse::Json(mca.try_into()?))
}

pub async fn list_payment_connectors(
    state: SessionState,
    merchant_id: String,
) -> RouterResponse<Vec<api_models::admin::MerchantConnectorResponse>> {
    let store = state.store.as_ref();
    let key_store = store
        .get_merchant_key_store_by_merchant_id(
            &state,
            &merchant_id,
            &store.get_master_key().to_vec().into(),
        )
        .await
        .to_not_found_response(errors::ApiErrorResponse::MerchantAccountNotFound)?;

    // Validate merchant account
    store
        .find_merchant_account_by_merchant_id(&state, &merchant_id, &key_store)
        .await
        .to_not_found_response(errors::ApiErrorResponse::MerchantAccountNotFound)?;

    let merchant_connector_accounts = store
        .find_merchant_connector_account_by_merchant_id_and_disabled_list(
            &state,
            &merchant_id,
            true,
            &key_store,
        )
        .await
        .to_not_found_response(errors::ApiErrorResponse::InternalServerError)?;
    let mut response = vec![];

    // The can be eliminated once [#79711](https://github.com/rust-lang/rust/issues/79711) is stabilized
    for mca in merchant_connector_accounts.into_iter() {
        response.push(mca.try_into()?);
    }

    Ok(service_api::ApplicationResponse::Json(response))
}

pub async fn update_payment_connector(
    state: SessionState,
    merchant_id: &str,
    merchant_connector_id: &str,
    req: api_models::admin::MerchantConnectorUpdate,
) -> RouterResponse<api_models::admin::MerchantConnectorResponse> {
    let db = state.store.as_ref();
    let key_store = db
        .get_merchant_key_store_by_merchant_id(
            &state,
            merchant_id,
            &db.get_master_key().to_vec().into(),
        )
        .await
        .to_not_found_response(errors::ApiErrorResponse::MerchantAccountNotFound)?;

    let merchant_account = db
        .find_merchant_account_by_merchant_id(&state, merchant_id, &key_store)
        .await
        .to_not_found_response(errors::ApiErrorResponse::MerchantAccountNotFound)?;

    let mca = db
        .find_by_merchant_connector_account_merchant_id_merchant_connector_id(
            &state,
            merchant_id,
            merchant_connector_id,
            &key_store,
        )
        .await
        .to_not_found_response(errors::ApiErrorResponse::MerchantConnectorAccountNotFound {
            id: merchant_connector_id.to_string(),
        })?;

    let payment_methods_enabled = req.payment_methods_enabled.map(|pm_enabled| {
        pm_enabled
            .iter()
            .flat_map(Encode::encode_to_value)
            .collect::<Vec<serde_json::Value>>()
    });

    let frm_configs = get_frm_config_as_secret(req.frm_configs);

    let auth: types::ConnectorAuthType = req
        .connector_account_details
        .clone()
        .unwrap_or(mca.connector_account_details.clone().into_inner())
        .parse_value("ConnectorAuthType")
        .change_context(errors::ApiErrorResponse::InvalidDataFormat {
            field_name: "connector_account_details".to_string(),
            expected_format: "auth_type and api_key".to_string(),
        })?;
    let metadata = req.metadata.clone().or(mca.metadata.clone());

    let connector_name = mca.connector_name.as_ref();
    let connector_enum = api_models::enums::Connector::from_str(connector_name)
        .change_context(errors::ApiErrorResponse::InvalidDataValue {
            field_name: "connector",
        })
        .attach_printable_lazy(|| format!("unable to parse connector name {connector_name:?}"))?;
    validate_auth_and_metadata_type(connector_enum, &auth, &metadata)?;

    let (connector_status, disabled) =
        validate_status_and_disabled(req.status, req.disabled, auth, mca.status)?;

    if req.connector_type != api_enums::ConnectorType::PaymentMethodAuth {
        if let Some(val) = req.pm_auth_config.clone() {
            validate_pm_auth(
                val,
                &state,
                merchant_id,
                &key_store,
                merchant_account,
                &mca.profile_id,
            )
            .await?;
        }
    }

    let key_manager_state: KeyManagerState = (&state).into();
    let payment_connector = storage::MerchantConnectorAccountUpdate::Update {
        merchant_id: None,
        connector_type: Some(req.connector_type),
        connector_name: None,
        merchant_connector_id: None,
        connector_label: req.connector_label.clone(),
        connector_account_details: req
            .connector_account_details
            .async_lift(|inner| {
                domain_types::encrypt_optional(
                    &key_manager_state,
                    inner,
                    km_types::Identifier::Merchant(key_store.merchant_id.clone()),
                    key_store.key.get_inner().peek(),
                )
            })
            .await
            .change_context(errors::ApiErrorResponse::InternalServerError)
            .attach_printable("Failed while encrypting data")?,
        test_mode: req.test_mode,
        disabled,
        payment_methods_enabled,
        metadata: req.metadata,
        frm_configs,
        connector_webhook_details: match &req.connector_webhook_details {
            Some(connector_webhook_details) => connector_webhook_details
                .encode_to_value()
                .change_context(errors::ApiErrorResponse::InternalServerError)
                .map(Some)?
                .map(Secret::new),
            None => None,
        },
        applepay_verified_domains: None,
        pm_auth_config: req.pm_auth_config,
        status: Some(connector_status),
        connector_wallets_details: helpers::get_encrypted_apple_pay_connector_wallets_details(
            &state, &key_store, &metadata,
        )
        .await?,
    };

    // Profile id should always be present
    let profile_id = mca
        .profile_id
        .clone()
        .ok_or(errors::ApiErrorResponse::InternalServerError)
        .attach_printable("Missing `profile_id` in merchant connector account")?;

    let request_connector_label = req.connector_label;

    let updated_mca = db
        .update_merchant_connector_account(&state, mca, payment_connector.into(), &key_store)
        .await
        .change_context(
            errors::ApiErrorResponse::DuplicateMerchantConnectorAccount {
                profile_id,
                connector_label: request_connector_label.unwrap_or_default(),
            },
        )
        .attach_printable_lazy(|| {
            format!("Failed while updating MerchantConnectorAccount: id: {merchant_connector_id}")
        })?;

    let response = updated_mca.try_into()?;

    Ok(service_api::ApplicationResponse::Json(response))
}

pub async fn delete_payment_connector(
    state: SessionState,
    merchant_id: String,
    merchant_connector_id: String,
) -> RouterResponse<api::MerchantConnectorDeleteResponse> {
    let db = state.store.as_ref();
    let key_store = db
        .get_merchant_key_store_by_merchant_id(
            &state,
            &merchant_id,
            &db.get_master_key().to_vec().into(),
        )
        .await
        .to_not_found_response(errors::ApiErrorResponse::MerchantAccountNotFound)?;

    let _merchant_account = db
        .find_merchant_account_by_merchant_id(&state, &merchant_id, &key_store)
        .await
        .to_not_found_response(errors::ApiErrorResponse::MerchantAccountNotFound)?;

    let _mca = db
        .find_by_merchant_connector_account_merchant_id_merchant_connector_id(
            &state,
            &merchant_id,
            &merchant_connector_id,
            &key_store,
        )
        .await
        .to_not_found_response(errors::ApiErrorResponse::MerchantConnectorAccountNotFound {
            id: merchant_connector_id.clone(),
        })?;

    let is_deleted = db
        .delete_merchant_connector_account_by_merchant_id_merchant_connector_id(
            &merchant_id,
            &merchant_connector_id,
        )
        .await
        .to_not_found_response(errors::ApiErrorResponse::MerchantConnectorAccountNotFound {
            id: merchant_connector_id.clone(),
        })?;

    let response = api::MerchantConnectorDeleteResponse {
        merchant_id,
        merchant_connector_id,
        deleted: is_deleted,
    };
    Ok(service_api::ApplicationResponse::Json(response))
}

pub async fn kv_for_merchant(
    state: SessionState,
    merchant_id: String,
    enable: bool,
) -> RouterResponse<api_models::admin::ToggleKVResponse> {
    let db = state.store.as_ref();
    let key_store = db
        .get_merchant_key_store_by_merchant_id(
            &state,
            &merchant_id,
            &db.get_master_key().to_vec().into(),
        )
        .await
        .to_not_found_response(errors::ApiErrorResponse::MerchantAccountNotFound)?;

    // check if the merchant account exists
    let merchant_account = db
        .find_merchant_account_by_merchant_id(&state, &merchant_id, &key_store)
        .await
        .to_not_found_response(errors::ApiErrorResponse::MerchantAccountNotFound)?;

    let updated_merchant_account = match (enable, merchant_account.storage_scheme) {
        (true, MerchantStorageScheme::RedisKv) | (false, MerchantStorageScheme::PostgresOnly) => {
            Ok(merchant_account)
        }
        (true, MerchantStorageScheme::PostgresOnly) => {
            if state.conf.as_ref().is_kv_soft_kill_mode() {
                Err(errors::ApiErrorResponse::InvalidRequestData {
                    message: "Kv cannot be enabled when application is in soft_kill_mode"
                        .to_owned(),
                })?
            }

            db.update_merchant(
                &state,
                merchant_account,
                storage::MerchantAccountUpdate::StorageSchemeUpdate {
                    storage_scheme: MerchantStorageScheme::RedisKv,
                },
                &key_store,
            )
            .await
        }
        (false, MerchantStorageScheme::RedisKv) => {
            db.update_merchant(
                &state,
                merchant_account,
                storage::MerchantAccountUpdate::StorageSchemeUpdate {
                    storage_scheme: MerchantStorageScheme::PostgresOnly,
                },
                &key_store,
            )
            .await
        }
    }
    .map_err(|error| {
        error
            .change_context(errors::ApiErrorResponse::InternalServerError)
            .attach_printable("failed to switch merchant_storage_scheme")
    })?;
    let kv_status = matches!(
        updated_merchant_account.storage_scheme,
        MerchantStorageScheme::RedisKv
    );

    Ok(service_api::ApplicationResponse::Json(
        api_models::admin::ToggleKVResponse {
            merchant_id: updated_merchant_account.merchant_id,
            kv_enabled: kv_status,
        },
    ))
}

pub async fn toggle_kv_for_all_merchants(
    state: SessionState,
    enable: bool,
) -> RouterResponse<api_models::admin::ToggleAllKVResponse> {
    let db = state.store.as_ref();
    let storage_scheme = if enable {
        MerchantStorageScheme::RedisKv
    } else {
        MerchantStorageScheme::PostgresOnly
    };

    let total_update = db
        .update_all_merchant_account(storage::MerchantAccountUpdate::StorageSchemeUpdate {
            storage_scheme,
        })
        .await
        .map_err(|error| {
            error
                .change_context(errors::ApiErrorResponse::InternalServerError)
                .attach_printable("Failed to switch merchant_storage_scheme for all merchants")
        })?;

    Ok(service_api::ApplicationResponse::Json(
        api_models::admin::ToggleAllKVResponse {
            total_updated: total_update,
            kv_enabled: enable,
        },
    ))
}

pub async fn check_merchant_account_kv_status(
    state: SessionState,
    merchant_id: String,
) -> RouterResponse<api_models::admin::ToggleKVResponse> {
    let db = state.store.as_ref();
    let key_store = db
        .get_merchant_key_store_by_merchant_id(
            &state,
            &merchant_id,
            &db.get_master_key().to_vec().into(),
        )
        .await
        .to_not_found_response(errors::ApiErrorResponse::MerchantAccountNotFound)?;

    // check if the merchant account exists
    let merchant_account = db
        .find_merchant_account_by_merchant_id(&state, &merchant_id, &key_store)
        .await
        .to_not_found_response(errors::ApiErrorResponse::MerchantAccountNotFound)?;

    let kv_status = matches!(
        merchant_account.storage_scheme,
        MerchantStorageScheme::RedisKv
    );

    Ok(service_api::ApplicationResponse::Json(
        api_models::admin::ToggleKVResponse {
            merchant_id: merchant_account.merchant_id,
            kv_enabled: kv_status,
        },
    ))
}

pub fn get_frm_config_as_secret(
    frm_configs: Option<Vec<api_models::admin::FrmConfigs>>,
) -> Option<Vec<Secret<serde_json::Value>>> {
    match frm_configs.as_ref() {
        Some(frm_value) => {
            let configs_for_frm_value: Vec<Secret<serde_json::Value>> = frm_value
                .iter()
                .map(|config| {
                    config
                        .encode_to_value()
                        .change_context(errors::ApiErrorResponse::ConfigNotFound)
                        .map(Secret::new)
                })
                .collect::<Result<Vec<_>, _>>()
                .ok()?;
            Some(configs_for_frm_value)
        }
        None => None,
    }
}

pub async fn create_and_insert_business_profile(
    db: &dyn StorageInterface,
    request: api::BusinessProfileCreate,
    merchant_account: domain::MerchantAccount,
) -> RouterResult<storage::business_profile::BusinessProfile> {
    let business_profile_new = storage::business_profile::BusinessProfileNew::foreign_try_from((
        merchant_account,
        request,
    ))?;

    let profile_name = business_profile_new.profile_name.clone();

    db.insert_business_profile(business_profile_new)
        .await
        .to_duplicate_response(errors::ApiErrorResponse::GenericDuplicateError {
            message: format!(
                "Business Profile with the profile_name {profile_name} already exists"
            ),
        })
        .attach_printable("Failed to insert Business profile because of duplication error")
}

pub async fn create_business_profile(
    state: SessionState,
    request: api::BusinessProfileCreate,
    merchant_id: &str,
) -> RouterResponse<api_models::admin::BusinessProfileResponse> {
    if let Some(session_expiry) = &request.session_expiry {
        helpers::validate_session_expiry(session_expiry.to_owned())?;
    }

    if let Some(intent_fulfillment_expiry) = &request.intent_fulfillment_time {
        helpers::validate_intent_fulfillment_expiry(intent_fulfillment_expiry.to_owned())?;
    }

    let db = state.store.as_ref();
    let key_store = db
        .get_merchant_key_store_by_merchant_id(
            &state,
            merchant_id,
            &db.get_master_key().to_vec().into(),
        )
        .await
        .to_not_found_response(errors::ApiErrorResponse::MerchantAccountNotFound)?;

    // Get the merchant account, if few fields are not passed, then they will be inherited from
    // merchant account
    let merchant_account = db
        .find_merchant_account_by_merchant_id(&state, merchant_id, &key_store)
        .await
        .to_not_found_response(errors::ApiErrorResponse::MerchantAccountNotFound)?;

    if let Some(ref routing_algorithm) = request.routing_algorithm {
        let _: api_models::routing::RoutingAlgorithm = routing_algorithm
            .clone()
            .parse_value("RoutingAlgorithm")
            .change_context(errors::ApiErrorResponse::InvalidDataValue {
                field_name: "routing_algorithm",
            })
            .attach_printable("Invalid routing algorithm given")?;
    }

    let business_profile =
        create_and_insert_business_profile(db, request, merchant_account.clone()).await?;

    if merchant_account.default_profile.is_some() {
        let unset_default_profile = domain::MerchantAccountUpdate::UnsetDefaultProfile;
        db.update_merchant(&state, merchant_account, unset_default_profile, &key_store)
            .await
            .to_not_found_response(errors::ApiErrorResponse::MerchantAccountNotFound)?;
    }

    Ok(service_api::ApplicationResponse::Json(
        api_models::admin::BusinessProfileResponse::foreign_try_from(business_profile)
            .change_context(errors::ApiErrorResponse::InternalServerError)?,
    ))
}

pub async fn list_business_profile(
    state: SessionState,
    merchant_id: String,
) -> RouterResponse<Vec<api_models::admin::BusinessProfileResponse>> {
    let db = state.store.as_ref();
    let business_profiles = db
        .list_business_profile_by_merchant_id(&merchant_id)
        .await
        .to_not_found_response(errors::ApiErrorResponse::InternalServerError)?
        .into_iter()
        .map(|business_profile| {
            api_models::admin::BusinessProfileResponse::foreign_try_from(business_profile)
        })
        .collect::<Result<Vec<_>, _>>()
        .change_context(errors::ApiErrorResponse::InternalServerError)
        .attach_printable("Failed to parse business profile details")?;

    Ok(service_api::ApplicationResponse::Json(business_profiles))
}

pub async fn retrieve_business_profile(
    state: SessionState,
    profile_id: String,
) -> RouterResponse<api_models::admin::BusinessProfileResponse> {
    let db = state.store.as_ref();
    let business_profile = db
        .find_business_profile_by_profile_id(&profile_id)
        .await
        .to_not_found_response(errors::ApiErrorResponse::BusinessProfileNotFound {
            id: profile_id,
        })?;

    Ok(service_api::ApplicationResponse::Json(
        api_models::admin::BusinessProfileResponse::foreign_try_from(business_profile)
            .change_context(errors::ApiErrorResponse::InternalServerError)?,
    ))
}

pub async fn delete_business_profile(
    state: SessionState,
    profile_id: String,
    merchant_id: &str,
) -> RouterResponse<bool> {
    let db = state.store.as_ref();
    let delete_result = db
        .delete_business_profile_by_profile_id_merchant_id(&profile_id, merchant_id)
        .await
        .to_not_found_response(errors::ApiErrorResponse::BusinessProfileNotFound {
            id: profile_id,
        })?;

    Ok(service_api::ApplicationResponse::Json(delete_result))
}

pub async fn update_business_profile(
    state: SessionState,
    profile_id: &str,
    merchant_id: &str,
    request: api::BusinessProfileUpdate,
) -> RouterResponse<api::BusinessProfileResponse> {
    let db = state.store.as_ref();
    let business_profile = db
        .find_business_profile_by_profile_id(profile_id)
        .await
        .to_not_found_response(errors::ApiErrorResponse::BusinessProfileNotFound {
            id: profile_id.to_owned(),
        })?;

    if business_profile.merchant_id != merchant_id {
        Err(errors::ApiErrorResponse::AccessForbidden {
            resource: profile_id.to_string(),
        })?
    }

    if let Some(session_expiry) = &request.session_expiry {
        helpers::validate_session_expiry(session_expiry.to_owned())?;
    }

    if let Some(intent_fulfillment_expiry) = &request.intent_fulfillment_time {
        helpers::validate_intent_fulfillment_expiry(intent_fulfillment_expiry.to_owned())?;
    }

    let webhook_details = request
        .webhook_details
        .as_ref()
        .map(|webhook_details| {
            webhook_details.encode_to_value().change_context(
                errors::ApiErrorResponse::InvalidDataValue {
                    field_name: "webhook details",
                },
            )
        })
        .transpose()?;

    if let Some(ref routing_algorithm) = request.routing_algorithm {
        let _: api_models::routing::RoutingAlgorithm = routing_algorithm
            .clone()
            .parse_value("RoutingAlgorithm")
            .change_context(errors::ApiErrorResponse::InvalidDataValue {
                field_name: "routing_algorithm",
            })
            .attach_printable("Invalid routing algorithm given")?;
    }

    let payment_link_config = request
        .payment_link_config
        .as_ref()
        .map(|pl_metadata| {
            pl_metadata.encode_to_value().change_context(
                errors::ApiErrorResponse::InvalidDataValue {
                    field_name: "payment_link_config",
                },
            )
        })
        .transpose()?;

    let extended_card_info_config = request
        .extended_card_info_config
        .as_ref()
        .map(|config| {
            config
                .encode_to_value()
                .change_context(errors::ApiErrorResponse::InvalidDataValue {
                    field_name: "extended_card_info_config",
                })
        })
        .transpose()?
        .map(Secret::new);

    let business_profile_update = storage::business_profile::BusinessProfileUpdate::Update {
        profile_name: request.profile_name,
        modified_at: Some(date_time::now()),
        return_url: request.return_url.map(|return_url| return_url.to_string()),
        enable_payment_response_hash: request.enable_payment_response_hash,
        payment_response_hash_key: request.payment_response_hash_key,
        redirect_to_merchant_with_http_post: request.redirect_to_merchant_with_http_post,
        webhook_details,
        metadata: request.metadata,
        routing_algorithm: request.routing_algorithm,
        intent_fulfillment_time: request.intent_fulfillment_time.map(i64::from),
        frm_routing_algorithm: request.frm_routing_algorithm,
        #[cfg(feature = "payouts")]
        payout_routing_algorithm: request.payout_routing_algorithm,
        #[cfg(not(feature = "payouts"))]
        payout_routing_algorithm: None,
        is_recon_enabled: None,
        applepay_verified_domains: request.applepay_verified_domains,
        payment_link_config,
        session_expiry: request.session_expiry.map(i64::from),
        authentication_connector_details: request
            .authentication_connector_details
            .as_ref()
            .map(Encode::encode_to_value)
            .transpose()
            .change_context(errors::ApiErrorResponse::InvalidDataValue {
                field_name: "authentication_connector_details",
            })?,
        payout_link_config: request
            .payout_link_config
            .as_ref()
            .map(Encode::encode_to_value)
            .transpose()
            .change_context(errors::ApiErrorResponse::InvalidDataValue {
                field_name: "payout_link_config",
            })?,
        extended_card_info_config,
        use_billing_as_payment_method_billing: request.use_billing_as_payment_method_billing,
        collect_shipping_details_from_wallet_connector: request
            .collect_shipping_details_from_wallet_connector,
        collect_billing_details_from_wallet_connector: request
            .collect_billing_details_from_wallet_connector,
        is_connector_agnostic_mit_enabled: request.is_connector_agnostic_mit_enabled,
    };

    let updated_business_profile = db
        .update_business_profile_by_profile_id(business_profile, business_profile_update)
        .await
        .to_not_found_response(errors::ApiErrorResponse::BusinessProfileNotFound {
            id: profile_id.to_owned(),
        })?;

    Ok(service_api::ApplicationResponse::Json(
        api_models::admin::BusinessProfileResponse::foreign_try_from(updated_business_profile)
            .change_context(errors::ApiErrorResponse::InternalServerError)?,
    ))
}

pub async fn extended_card_info_toggle(
    state: SessionState,
    profile_id: &str,
    ext_card_info_choice: admin_types::ExtendedCardInfoChoice,
) -> RouterResponse<admin_types::ExtendedCardInfoChoice> {
    let db = state.store.as_ref();
    let business_profile = db
        .find_business_profile_by_profile_id(profile_id)
        .await
        .to_not_found_response(errors::ApiErrorResponse::BusinessProfileNotFound {
            id: profile_id.to_string(),
        })?;

    if business_profile.is_extended_card_info_enabled.is_none()
        || business_profile
            .is_extended_card_info_enabled
            .is_some_and(|existing_config| existing_config != ext_card_info_choice.enabled)
    {
        let business_profile_update =
            storage::business_profile::BusinessProfileUpdate::ExtendedCardInfoUpdate {
                is_extended_card_info_enabled: Some(ext_card_info_choice.enabled),
            };

        db.update_business_profile_by_profile_id(business_profile, business_profile_update)
            .await
            .to_not_found_response(errors::ApiErrorResponse::BusinessProfileNotFound {
                id: profile_id.to_owned(),
            })?;
    }

    Ok(service_api::ApplicationResponse::Json(ext_card_info_choice))
}

pub async fn connector_agnostic_mit_toggle(
    state: SessionState,
    merchant_id: &str,
    profile_id: &str,
    connector_agnostic_mit_choice: admin_types::ConnectorAgnosticMitChoice,
) -> RouterResponse<admin_types::ConnectorAgnosticMitChoice> {
    let db = state.store.as_ref();

    let business_profile = db
        .find_business_profile_by_profile_id(profile_id)
        .await
        .to_not_found_response(errors::ApiErrorResponse::BusinessProfileNotFound {
            id: profile_id.to_string(),
        })?;

    if business_profile.merchant_id != merchant_id {
        Err(errors::ApiErrorResponse::AccessForbidden {
            resource: profile_id.to_string(),
        })?
    }

    if business_profile.is_connector_agnostic_mit_enabled
        != Some(connector_agnostic_mit_choice.enabled)
    {
        let business_profile_update =
            storage::business_profile::BusinessProfileUpdate::ConnectorAgnosticMitUpdate {
                is_connector_agnostic_mit_enabled: Some(connector_agnostic_mit_choice.enabled),
            };

        db.update_business_profile_by_profile_id(business_profile, business_profile_update)
            .await
            .to_not_found_response(errors::ApiErrorResponse::BusinessProfileNotFound {
                id: profile_id.to_owned(),
            })?;
    }

    Ok(service_api::ApplicationResponse::Json(
        connector_agnostic_mit_choice,
    ))
}

pub fn validate_auth_and_metadata_type(
    connector_name: api_models::enums::Connector,
    auth_type: &types::ConnectorAuthType,
    connector_meta_data: &Option<pii::SecretSerdeValue>,
) -> Result<(), error_stack::Report<errors::ApiErrorResponse>> {
    validate_connector_auth_type(auth_type)?;
    validate_auth_and_metadata_type_with_connector(connector_name, auth_type, connector_meta_data)
        .map_err(|err| match *err.current_context() {
            errors::ConnectorError::InvalidConnectorName => {
                err.change_context(errors::ApiErrorResponse::InvalidRequestData {
                    message: "The connector name is invalid".to_string(),
                })
            }
            errors::ConnectorError::InvalidConnectorConfig { config: field_name } => err
                .change_context(errors::ApiErrorResponse::InvalidRequestData {
                    message: format!("The {} is invalid", field_name),
                }),
            errors::ConnectorError::FailedToObtainAuthType => {
                err.change_context(errors::ApiErrorResponse::InvalidRequestData {
                    message: "The auth type is invalid for the connector".to_string(),
                })
            }
            _ => err.change_context(errors::ApiErrorResponse::InvalidRequestData {
                message: "The request body is invalid".to_string(),
            }),
        })
}

pub(crate) fn validate_auth_and_metadata_type_with_connector(
    connector_name: api_models::enums::Connector,
    val: &types::ConnectorAuthType,
    connector_meta_data: &Option<pii::SecretSerdeValue>,
) -> Result<(), error_stack::Report<errors::ConnectorError>> {
    use crate::connector::*;

    match connector_name {
        api_enums::Connector::Adyenplatform => {
            adyenplatform::transformers::AdyenplatformAuthType::try_from(val)?;
            Ok(())
        }
        // api_enums::Connector::Payone => {payone::transformers::PayoneAuthType::try_from(val)?;Ok(())} Added as a template code for future usage
        #[cfg(feature = "dummy_connector")]
        api_enums::Connector::DummyConnector1
        | api_enums::Connector::DummyConnector2
        | api_enums::Connector::DummyConnector3
        | api_enums::Connector::DummyConnector4
        | api_enums::Connector::DummyConnector5
        | api_enums::Connector::DummyConnector6
        | api_enums::Connector::DummyConnector7 => {
            dummyconnector::transformers::DummyConnectorAuthType::try_from(val)?;
            Ok(())
        }
        api_enums::Connector::Aci => {
            aci::transformers::AciAuthType::try_from(val)?;
            Ok(())
        }
        api_enums::Connector::Adyen => {
            adyen::transformers::AdyenAuthType::try_from(val)?;
            adyen::transformers::AdyenConnectorMetadataObject::try_from(connector_meta_data)?;
            Ok(())
        }
        api_enums::Connector::Airwallex => {
            airwallex::transformers::AirwallexAuthType::try_from(val)?;
            Ok(())
        }
        api_enums::Connector::Authorizedotnet => {
            authorizedotnet::transformers::AuthorizedotnetAuthType::try_from(val)?;
            Ok(())
        }
        api_enums::Connector::Bankofamerica => {
            bankofamerica::transformers::BankOfAmericaAuthType::try_from(val)?;
            Ok(())
        }
        api_enums::Connector::Billwerk => {
            billwerk::transformers::BillwerkAuthType::try_from(val)?;
            Ok(())
        }
        api_enums::Connector::Bitpay => {
            bitpay::transformers::BitpayAuthType::try_from(val)?;
            Ok(())
        }
        api_enums::Connector::Bambora => {
            bambora::transformers::BamboraAuthType::try_from(val)?;
            Ok(())
        }
        api_enums::Connector::Bamboraapac => {
            bamboraapac::transformers::BamboraapacAuthType::try_from(val)?;
            Ok(())
        }
        api_enums::Connector::Boku => {
            boku::transformers::BokuAuthType::try_from(val)?;
            Ok(())
        }
        api_enums::Connector::Bluesnap => {
            bluesnap::transformers::BluesnapAuthType::try_from(val)?;
            Ok(())
        }
        api_enums::Connector::Braintree => {
            braintree::transformers::BraintreeAuthType::try_from(val)?;
            braintree::braintree_graphql_transformers::BraintreeMeta::try_from(
                connector_meta_data,
            )?;
            Ok(())
        }
        api_enums::Connector::Cashtocode => {
            cashtocode::transformers::CashtocodeAuthType::try_from(val)?;
            Ok(())
        }
        api_enums::Connector::Checkout => {
            checkout::transformers::CheckoutAuthType::try_from(val)?;
            Ok(())
        }
        api_enums::Connector::Coinbase => {
            coinbase::transformers::CoinbaseAuthType::try_from(val)?;
            coinbase::transformers::CoinbaseConnectorMeta::try_from(connector_meta_data)?;
            Ok(())
        }
        api_enums::Connector::Cryptopay => {
            cryptopay::transformers::CryptopayAuthType::try_from(val)?;
            Ok(())
        }
        api_enums::Connector::Cybersource => {
            cybersource::transformers::CybersourceAuthType::try_from(val)?;
            Ok(())
        }
        api_enums::Connector::Datatrans => {
            datatrans::transformers::DatatransAuthType::try_from(val)?;
            Ok(())
        }
        api_enums::Connector::Dlocal => {
            dlocal::transformers::DlocalAuthType::try_from(val)?;
            Ok(())
        }
        api_enums::Connector::Ebanx => {
            ebanx::transformers::EbanxAuthType::try_from(val)?;
            Ok(())
        }
        api_enums::Connector::Fiserv => {
            fiserv::transformers::FiservAuthType::try_from(val)?;
            fiserv::transformers::FiservSessionObject::try_from(connector_meta_data)?;
            Ok(())
        }
        api_enums::Connector::Forte => {
            forte::transformers::ForteAuthType::try_from(val)?;
            Ok(())
        }
        api_enums::Connector::Globalpay => {
            globalpay::transformers::GlobalpayAuthType::try_from(val)?;
            Ok(())
        }
        api_enums::Connector::Globepay => {
            globepay::transformers::GlobepayAuthType::try_from(val)?;
            Ok(())
        }
        api_enums::Connector::Gocardless => {
            gocardless::transformers::GocardlessAuthType::try_from(val)?;
            Ok(())
        }
        api_enums::Connector::Gpayments => {
            gpayments::transformers::GpaymentsAuthType::try_from(val)?;
            gpayments::transformers::GpaymentsMetaData::try_from(connector_meta_data)?;
            Ok(())
        }
        api_enums::Connector::Helcim => {
            helcim::transformers::HelcimAuthType::try_from(val)?;
            Ok(())
        }
        api_enums::Connector::Iatapay => {
            iatapay::transformers::IatapayAuthType::try_from(val)?;
            Ok(())
        }
        api_enums::Connector::Klarna => {
            klarna::transformers::KlarnaAuthType::try_from(val)?;
            klarna::transformers::KlarnaConnectorMetadataObject::try_from(connector_meta_data)?;
            Ok(())
        }
        api_enums::Connector::Mifinity => {
            mifinity::transformers::MifinityAuthType::try_from(val)?;
            mifinity::transformers::MifinityConnectorMetadataObject::try_from(connector_meta_data)?;
            Ok(())
        }
        api_enums::Connector::Mollie => {
            mollie::transformers::MollieAuthType::try_from(val)?;
            Ok(())
        }
        api_enums::Connector::Multisafepay => {
            multisafepay::transformers::MultisafepayAuthType::try_from(val)?;
            Ok(())
        }
        api_enums::Connector::Netcetera => {
            netcetera::transformers::NetceteraAuthType::try_from(val)?;
            netcetera::transformers::NetceteraMetaData::try_from(connector_meta_data)?;
            Ok(())
        }
        api_enums::Connector::Nexinets => {
            nexinets::transformers::NexinetsAuthType::try_from(val)?;
            Ok(())
        }
        api_enums::Connector::Nmi => {
            nmi::transformers::NmiAuthType::try_from(val)?;
            Ok(())
        }
        api_enums::Connector::Noon => {
            noon::transformers::NoonAuthType::try_from(val)?;
            Ok(())
        }
        api_enums::Connector::Nuvei => {
            nuvei::transformers::NuveiAuthType::try_from(val)?;
            Ok(())
        }
        api_enums::Connector::Opennode => {
            opennode::transformers::OpennodeAuthType::try_from(val)?;
            Ok(())
        }
        api_enums::Connector::Payme => {
            payme::transformers::PaymeAuthType::try_from(val)?;
            Ok(())
        }
        api_enums::Connector::Paypal => {
            paypal::transformers::PaypalAuthType::try_from(val)?;
            Ok(())
        }
        api_enums::Connector::Payone => {
            payone::transformers::PayoneAuthType::try_from(val)?;
            Ok(())
        }
        api_enums::Connector::Payu => {
            payu::transformers::PayuAuthType::try_from(val)?;
            Ok(())
        }
        api_enums::Connector::Placetopay => {
            placetopay::transformers::PlacetopayAuthType::try_from(val)?;
            Ok(())
        }
        api_enums::Connector::Powertranz => {
            powertranz::transformers::PowertranzAuthType::try_from(val)?;
            Ok(())
        }
        api_enums::Connector::Prophetpay => {
            prophetpay::transformers::ProphetpayAuthType::try_from(val)?;
            Ok(())
        }
        api_enums::Connector::Rapyd => {
            rapyd::transformers::RapydAuthType::try_from(val)?;
            Ok(())
        }
        api_enums::Connector::Razorpay => {
            razorpay::transformers::RazorpayAuthType::try_from(val)?;
            Ok(())
        }
        api_enums::Connector::Shift4 => {
            shift4::transformers::Shift4AuthType::try_from(val)?;
            Ok(())
        }
        api_enums::Connector::Square => {
            square::transformers::SquareAuthType::try_from(val)?;
            Ok(())
        }
        api_enums::Connector::Stax => {
            stax::transformers::StaxAuthType::try_from(val)?;
            Ok(())
        }
        api_enums::Connector::Stripe => {
            stripe::transformers::StripeAuthType::try_from(val)?;
            Ok(())
        }
        api_enums::Connector::Trustpay => {
            trustpay::transformers::TrustpayAuthType::try_from(val)?;
            Ok(())
        }
        api_enums::Connector::Tsys => {
            tsys::transformers::TsysAuthType::try_from(val)?;
            Ok(())
        }
        api_enums::Connector::Volt => {
            volt::transformers::VoltAuthType::try_from(val)?;
            Ok(())
        }
        api_enums::Connector::Wise => {
            wise::transformers::WiseAuthType::try_from(val)?;
            Ok(())
        }
        api_enums::Connector::Worldline => {
            worldline::transformers::WorldlineAuthType::try_from(val)?;
            Ok(())
        }
        api_enums::Connector::Worldpay => {
            worldpay::transformers::WorldpayAuthType::try_from(val)?;
            Ok(())
        }
        api_enums::Connector::Zen => {
            zen::transformers::ZenAuthType::try_from(val)?;
            Ok(())
        }
        api_enums::Connector::Zsl => {
            zsl::transformers::ZslAuthType::try_from(val)?;
            Ok(())
        }
        api_enums::Connector::Signifyd => {
            signifyd::transformers::SignifydAuthType::try_from(val)?;
            Ok(())
        }
        api_enums::Connector::Riskified => {
            riskified::transformers::RiskifiedAuthType::try_from(val)?;
            Ok(())
        }
        api_enums::Connector::Plaid => {
            PlaidAuthType::foreign_try_from(val)?;
            Ok(())
        }
        api_enums::Connector::Threedsecureio => {
            threedsecureio::transformers::ThreedsecureioAuthType::try_from(val)?;
            Ok(())
        }
    }
}

pub(crate) fn validate_connector_auth_type(
    auth_type: &types::ConnectorAuthType,
) -> Result<(), error_stack::Report<errors::ApiErrorResponse>> {
    let validate_non_empty_field = |field_value: &str, field_name: &str| {
        if field_value.trim().is_empty() {
            Err(errors::ApiErrorResponse::InvalidDataFormat {
                field_name: format!("connector_account_details.{}", field_name),
                expected_format: "a non empty String".to_string(),
            }
            .into())
        } else {
            Ok(())
        }
    };
    match auth_type {
        hyperswitch_domain_models::router_data::ConnectorAuthType::TemporaryAuth => Ok(()),
        hyperswitch_domain_models::router_data::ConnectorAuthType::HeaderKey { api_key } => {
            validate_non_empty_field(api_key.peek(), "api_key")
        }
        hyperswitch_domain_models::router_data::ConnectorAuthType::BodyKey { api_key, key1 } => {
            validate_non_empty_field(api_key.peek(), "api_key")?;
            validate_non_empty_field(key1.peek(), "key1")
        }
        hyperswitch_domain_models::router_data::ConnectorAuthType::SignatureKey {
            api_key,
            key1,
            api_secret,
        } => {
            validate_non_empty_field(api_key.peek(), "api_key")?;
            validate_non_empty_field(key1.peek(), "key1")?;
            validate_non_empty_field(api_secret.peek(), "api_secret")
        }
        hyperswitch_domain_models::router_data::ConnectorAuthType::MultiAuthKey {
            api_key,
            key1,
            api_secret,
            key2,
        } => {
            validate_non_empty_field(api_key.peek(), "api_key")?;
            validate_non_empty_field(key1.peek(), "key1")?;
            validate_non_empty_field(api_secret.peek(), "api_secret")?;
            validate_non_empty_field(key2.peek(), "key2")
        }
        hyperswitch_domain_models::router_data::ConnectorAuthType::CurrencyAuthKey {
            auth_key_map,
        } => {
            if auth_key_map.is_empty() {
                Err(errors::ApiErrorResponse::InvalidDataFormat {
                    field_name: "connector_account_details.auth_key_map".to_string(),
                    expected_format: "a non empty map".to_string(),
                }
                .into())
            } else {
                Ok(())
            }
        }
        hyperswitch_domain_models::router_data::ConnectorAuthType::CertificateAuth {
            certificate,
            private_key,
        } => {
            helpers::create_identity_from_certificate_and_key(
                certificate.to_owned(),
                private_key.to_owned(),
            )
            .change_context(errors::ApiErrorResponse::InvalidDataFormat {
                field_name:
                    "connector_account_details.certificate or connector_account_details.private_key"
                        .to_string(),
                expected_format:
                    "a valid base64 encoded string of PEM encoded Certificate and Private Key"
                        .to_string(),
            })?;
            Ok(())
        }
        hyperswitch_domain_models::router_data::ConnectorAuthType::NoKey => Ok(()),
    }
}

pub async fn transfer_key_store_to_key_manager(
    state: SessionState,
) -> RouterResponse<admin_types::TransferKeyResponse> {
    let resp = transfer_encryption_key(&state).await?;

    Ok(service_api::ApplicationResponse::Json(
        admin_types::TransferKeyResponse {
            total_transferred: resp,
        },
    ))
}

#[cfg(feature = "dummy_connector")]
pub async fn validate_dummy_connector_enabled(
    state: &SessionState,
    connector_name: &api_enums::Connector,
) -> Result<(), errors::ApiErrorResponse> {
    if !state.conf.dummy_connector.enabled
        && matches!(
            connector_name,
            api_enums::Connector::DummyConnector1
                | api_enums::Connector::DummyConnector2
                | api_enums::Connector::DummyConnector3
                | api_enums::Connector::DummyConnector4
                | api_enums::Connector::DummyConnector5
                | api_enums::Connector::DummyConnector6
                | api_enums::Connector::DummyConnector7
        )
    {
        Err(errors::ApiErrorResponse::InvalidRequestData {
            message: "Invalid connector name".to_string(),
        })
    } else {
        Ok(())
    }
}

pub fn validate_status_and_disabled(
    status: Option<api_enums::ConnectorStatus>,
    disabled: Option<bool>,
    auth: types::ConnectorAuthType,
    current_status: api_enums::ConnectorStatus,
) -> RouterResult<(api_enums::ConnectorStatus, Option<bool>)> {
    let connector_status = match (status, auth) {
        (Some(common_enums::ConnectorStatus::Active), types::ConnectorAuthType::TemporaryAuth) => {
            return Err(errors::ApiErrorResponse::InvalidRequestData {
                message: "Connector status cannot be active when using TemporaryAuth".to_string(),
            }
            .into());
        }
        (Some(status), _) => status,
        (None, types::ConnectorAuthType::TemporaryAuth) => common_enums::ConnectorStatus::Inactive,
        (None, _) => current_status,
    };

    let disabled = match (disabled, connector_status) {
        (Some(false), common_enums::ConnectorStatus::Inactive) => {
            return Err(errors::ApiErrorResponse::InvalidRequestData {
                message: "Connector cannot be enabled when connector_status is inactive or when using TemporaryAuth"
                    .to_string(),
            }
            .into());
        }
        (Some(disabled), _) => Some(disabled),
        (None, common_enums::ConnectorStatus::Inactive) => Some(true),
        (None, _) => None,
    };

    Ok((connector_status, disabled))
}<|MERGE_RESOLUTION|>--- conflicted
+++ resolved
@@ -4,16 +4,12 @@
     admin::{self as admin_types},
     enums as api_enums, routing as routing_types,
 };
-#[cfg(feature = "keymanager_create")]
-use common_utils::keymanager;
 use common_utils::{
     date_time,
     ext_traits::{AsyncExt, ConfigExt, Encode, ValueExt},
     pii,
     types::keymanager::{self as km_types, KeyManagerState},
 };
-#[cfg(all(feature = "keymanager_create", feature = "olap"))]
-use common_utils::{keymanager, types::keymanager as km_types};
 use diesel_models::configs;
 use error_stack::{report, FutureExt, ResultExt};
 use futures::future::try_join_all;
@@ -108,6 +104,9 @@
     state: SessionState,
     req: api::MerchantAccountCreate,
 ) -> RouterResponse<api::MerchantAccountResponse> {
+    #[cfg(feature = "keymanager_create")]
+    use common_utils::keymanager;
+
     let db = state.store.as_ref();
 
     let key = services::generate_aes256_key()
@@ -116,55 +115,26 @@
 
     let master_key = db.get_master_key();
 
-<<<<<<< HEAD
-    if let Some(ref routing_algorithm) = req.routing_algorithm {
-        let _: api_models::routing::RoutingAlgorithm = routing_algorithm
-            .clone()
-            .parse_value("RoutingAlgorithm")
-            .change_context(errors::ApiErrorResponse::InvalidDataValue {
-                field_name: "routing_algorithm",
-            })
-            .attach_printable("Invalid routing algorithm given")?;
-    }
-
     let key_manager_state: &KeyManagerState = &(&state).into();
-    let pm_collect_link_config = req
-        .pm_collect_link_config
-        .as_ref()
-        .map(|c| {
-            c.encode_to_value()
-                .change_context(errors::ApiErrorResponse::InvalidDataValue {
-                    field_name: "pm_collect_link_config",
-                })
-        })
-        .transpose()?;
+    let merchant_id = req.get_merchant_reference_id().get_string_repr().to_owned();
+    let identifier = km_types::Identifier::Merchant(merchant_id.clone());
 
     let key_store = domain::MerchantKeyStore {
-        merchant_id: req.merchant_id.clone(),
+        merchant_id: merchant_id.clone(),
         key: domain_types::encrypt(
             key_manager_state,
             key.to_vec().into(),
-            km_types::Identifier::Merchant(req.merchant_id.clone()),
+            identifier.clone(),
             master_key,
         )
         .await
         .change_context(errors::ApiErrorResponse::InternalServerError)
         .attach_printable("Failed to decrypt data from key store")?,
-=======
-    let merchant_id = req.get_merchant_reference_id().get_string_repr().to_owned();
-
-    let key_store = domain::MerchantKeyStore {
-        merchant_id: merchant_id.clone(),
-        key: domain_types::encrypt(key.to_vec().into(), master_key)
-            .await
-            .change_context(errors::ApiErrorResponse::InternalServerError)
-            .attach_printable("Failed to decrypt data from key store")?,
->>>>>>> cabb9165
         created_at: date_time::now(),
     };
 
     let domain_merchant_account = req
-        .create_domain_model_from_request(db, key_store.clone())
+        .create_domain_model_from_request(&state, key_store.clone())
         .await?;
 
     #[cfg(feature = "keymanager_create")]
@@ -172,7 +142,7 @@
         keymanager::create_key_in_key_manager(
             &(&state).into(),
             km_types::EncryptionCreateRequest {
-                identifier: km_types::Identifier::Merchant(merchant_id.clone()),
+                identifier: identifier.clone(),
             },
         )
         .await
@@ -184,9 +154,7 @@
     {
         keymanager::create_key_in_key_manager(
             key_manager_state,
-            km_types::EncryptionCreateRequest {
-                identifier: km_types::Identifier::Merchant(req.merchant_id.clone()),
-            },
+            km_types::EncryptionCreateRequest { identifier },
         )
         .await
         .change_context(errors::ApiErrorResponse::DuplicateMerchantAccount)
@@ -197,20 +165,10 @@
         .await
         .to_duplicate_response(errors::ApiErrorResponse::DuplicateMerchantAccount)?;
 
-<<<<<<< HEAD
-    let parent_merchant_id = get_parent_merchant(
-        &state,
-        req.sub_merchants_enabled,
-        req.parent_merchant_id,
-        &key_store,
-    )
-    .await?;
-=======
     let merchant_account = db
-        .insert_merchant(domain_merchant_account, &key_store)
+        .insert_merchant(&state, domain_merchant_account, &key_store)
         .await
         .to_duplicate_response(errors::ApiErrorResponse::DuplicateMerchantAccount)?;
->>>>>>> cabb9165
 
     add_publishable_key_to_decision_service(&state, &merchant_account);
 
@@ -228,7 +186,7 @@
 trait MerchantAccountCreateBridge {
     async fn create_domain_model_from_request(
         self,
-        db: &dyn StorageInterface,
+        state: &SessionState,
         key: domain::MerchantKeyStore,
     ) -> RouterResult<domain::MerchantAccount>;
 }
@@ -238,9 +196,10 @@
 impl MerchantAccountCreateBridge for api::MerchantAccountCreate {
     async fn create_domain_model_from_request(
         self,
-        db: &dyn StorageInterface,
+        state: &SessionState,
         key_store: domain::MerchantKeyStore,
     ) -> RouterResult<domain::MerchantAccount> {
+        let db = &*state.store;
         let publishable_key = create_merchant_publishable_key();
 
         let primary_business_details = self.get_primary_details_as_value().change_context(
@@ -285,7 +244,7 @@
         let payment_response_hash_key = self.get_payment_response_hash_key();
 
         let parent_merchant_id = get_parent_merchant(
-            db,
+            state,
             self.sub_merchants_enabled,
             self.parent_merchant_id,
             &key_store,
@@ -297,6 +256,7 @@
             .await?;
 
         let key = key_store.key.into_inner();
+        let key_manager_state: KeyManagerState = state.into();
 
         let mut merchant_account = async {
             Ok::<_, error_stack::Report<common_utils::errors::CryptoError>>(
@@ -304,10 +264,24 @@
                     merchant_id: self.merchant_id.get_string_repr().to_owned(),
                     merchant_name: self
                         .merchant_name
-                        .async_lift(|inner| domain_types::encrypt_optional(inner, key.peek()))
+                        .async_lift(|inner| {
+                            domain_types::encrypt_optional(
+                                &key_manager_state,
+                                inner,
+                                km_types::Identifier::Merchant(key_store.merchant_id.clone()),
+                                key.peek(),
+                            )
+                        })
                         .await?,
                     merchant_details: merchant_details
-                        .async_lift(|inner| domain_types::encrypt_optional(inner, key.peek()))
+                        .async_lift(|inner| {
+                            domain_types::encrypt_optional(
+                                &key_manager_state,
+                                inner,
+                                km_types::Identifier::Merchant(key_store.merchant_id.clone()),
+                                key.peek(),
+                            )
+                        })
                         .await?,
                     return_url: self.return_url.map(|a| a.to_string()),
                     webhook_details,
@@ -352,67 +326,6 @@
             .create_business_profiles(db, &mut merchant_account)
             .await?;
 
-<<<<<<< HEAD
-    let identifier = km_types::Identifier::Merchant(key_store.merchant_id.clone());
-    let key_manager_state: KeyManagerState = (&state).into();
-    let mut merchant_account = async {
-        Ok::<_, error_stack::Report<common_utils::errors::CryptoError>>(domain::MerchantAccount {
-            merchant_id: req.merchant_id,
-            merchant_name: req
-                .merchant_name
-                .async_lift(|inner| {
-                    domain_types::encrypt_optional(
-                        &key_manager_state,
-                        inner,
-                        identifier.clone(),
-                        &key,
-                    )
-                })
-                .await?,
-            merchant_details: merchant_details
-                .async_lift(|inner| {
-                    domain_types::encrypt_optional(
-                        &key_manager_state,
-                        inner,
-                        identifier.clone(),
-                        &key,
-                    )
-                })
-                .await?,
-            return_url: req.return_url.map(|a| a.to_string()),
-            webhook_details,
-            routing_algorithm: Some(serde_json::json!({
-                "algorithm_id": null,
-                "timestamp": 0
-            })),
-            sub_merchants_enabled: req.sub_merchants_enabled,
-            parent_merchant_id,
-            enable_payment_response_hash,
-            payment_response_hash_key,
-            redirect_to_merchant_with_http_post: req
-                .redirect_to_merchant_with_http_post
-                .unwrap_or_default(),
-            publishable_key,
-            locker_id: req.locker_id,
-            metadata,
-            storage_scheme: MerchantStorageScheme::PostgresOnly,
-            primary_business_details,
-            created_at: date_time::now(),
-            modified_at: date_time::now(),
-            intent_fulfillment_time: None,
-            frm_routing_algorithm: req.frm_routing_algorithm,
-            #[cfg(feature = "payouts")]
-            payout_routing_algorithm: req.payout_routing_algorithm,
-            #[cfg(not(feature = "payouts"))]
-            payout_routing_algorithm: None,
-            id: None,
-            organization_id,
-            is_recon_enabled: false,
-            default_profile: None,
-            recon_status: diesel_models::enums::ReconStatus::NotRequested,
-            payment_link_config: None,
-            pm_collect_link_config,
-=======
         Ok(merchant_account)
     }
 }
@@ -469,7 +382,6 @@
                     })?;
                 organization_id.to_string()
             }
->>>>>>> cabb9165
         })
     }
 }
@@ -593,28 +505,22 @@
     }
 }
 
-<<<<<<< HEAD
-    let merchant_account = db
-        .insert_merchant(&state, merchant_account, &key_store)
-        .await
-        .to_duplicate_response(errors::ApiErrorResponse::DuplicateMerchantAccount)?;
-=======
 #[cfg(all(feature = "v2", feature = "olap"))]
 #[async_trait::async_trait]
 impl MerchantAccountCreateBridge for api::MerchantAccountCreate {
     async fn create_domain_model_from_request(
         self,
-        db: &dyn StorageInterface,
+        state: &SessionState,
         key_store: domain::MerchantKeyStore,
     ) -> RouterResult<domain::MerchantAccount> {
         let publishable_key = create_merchant_publishable_key();
+        let db = &*state.store;
 
         let metadata = self.get_metadata_as_secret().change_context(
             errors::ApiErrorResponse::InvalidDataValue {
                 field_name: "metadata",
             },
         )?;
->>>>>>> cabb9165
 
         let merchant_details = self.get_merchant_details_as_secret().change_context(
             errors::ApiErrorResponse::InvalidDataValue {
@@ -633,24 +539,36 @@
             .await?;
 
         let key = key_store.key.into_inner();
+        let merchant_id = self
+            .get_merchant_reference_id()
+            .get_string_repr()
+            .to_owned();
+        let key_manager_state: KeyManagerState = state.into();
+        let identifier = km_types::Identifier::Merchant(merchant_id.clone());
 
         async {
             Ok::<_, error_stack::Report<common_utils::errors::CryptoError>>(
                 domain::MerchantAccount {
-                    merchant_id: self
-                        .get_merchant_reference_id()
-                        .get_string_repr()
-                        .to_owned(),
+                    merchant_id,
                     merchant_name: Some(
                         domain_types::encrypt(
+                            &key_manager_state,
                             self.merchant_name
                                 .map(|merchant_name| merchant_name.into_inner()),
+                            identifier.clone(),
                             key.peek(),
                         )
                         .await?,
                     ),
                     merchant_details: merchant_details
-                        .async_lift(|inner| domain_types::encrypt_optional(inner, key.peek()))
+                        .async_lift(|inner| {
+                            domain_types::encrypt_optional(
+                                &key_manager_state,
+                                inner,
+                                identifier.clone(),
+                                key.peek(),
+                            )
+                        })
                         .await?,
                     return_url: None,
                     webhook_details: None,
@@ -1064,6 +982,7 @@
 
     let merchant_key_store = db
         .get_merchant_key_store_by_merchant_id(
+            &state,
             &merchant_id,
             &state.store.get_master_key().to_vec().into(),
         )
@@ -1071,7 +990,7 @@
         .to_not_found_response(errors::ApiErrorResponse::MerchantAccountNotFound)?;
 
     let merchant_account = db
-        .find_merchant_account_by_merchant_id(&merchant_id, &merchant_key_store)
+        .find_merchant_account_by_merchant_id(&state, &merchant_id, &merchant_key_store)
         .await
         .to_not_found_response(errors::ApiErrorResponse::MerchantAccountNotFound)?;
 
