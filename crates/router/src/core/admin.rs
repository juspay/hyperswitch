use api_models::{admin as admin_types, enums as api_enums};
use common_utils::{
    crypto::{generate_cryptographically_secure_random_string, OptionalSecretValue},
    date_time,
    ext_traits::{ConfigExt, Encode, ValueExt},
};
use data_models::MerchantStorageScheme;
use error_stack::{report, FutureExt, ResultExt};
use masking::{PeekInterface, Secret};
use uuid::Uuid;

use crate::{
    consts,
    core::{
        errors::{self, RouterResponse, RouterResult, StorageErrorExt},
        payments::helpers,
        utils as core_utils,
    },
    db::StorageInterface,
    routes::metrics,
    services::{self, api as service_api},
    types::{
        self, api,
        domain::{
            self,
            types::{self as domain_types, AsyncLift},
        },
        storage,
        transformers::ForeignTryFrom,
    },
    utils::{self, OptionExt},
};

#[inline]
pub fn create_merchant_publishable_key() -> String {
    format!(
        "pk_{}_{}",
        router_env::env::prefix_for_env(),
        Uuid::new_v4().simple()
    )
}

pub async fn create_merchant_account(
    db: &dyn StorageInterface,
    req: api::MerchantAccountCreate,
) -> RouterResponse<api::MerchantAccountResponse> {
    let master_key = db.get_master_key();

    let key = services::generate_aes256_key()
        .change_context(errors::ApiErrorResponse::InternalServerError)
        .attach_printable("Unable to generate aes 256 key")?;

    let publishable_key = Some(create_merchant_publishable_key());

    let primary_business_details =
        utils::Encode::<Vec<admin_types::PrimaryBusinessDetails>>::encode_to_value(
            &req.primary_business_details.unwrap_or_default(),
        )
        .change_context(errors::ApiErrorResponse::InvalidDataValue {
            field_name: "primary_business_details",
        })?;

    let merchant_details: OptionalSecretValue =
        req.merchant_details
            .as_ref()
            .map(|merchant_details| {
                utils::Encode::<api::MerchantDetails>::encode_to_value(merchant_details)
                    .change_context(errors::ApiErrorResponse::InvalidDataValue {
                        field_name: "merchant_details",
                    })
            })
            .transpose()?
            .map(Into::into);

    let webhook_details =
        req.webhook_details
            .as_ref()
            .map(|webhook_details| {
                utils::Encode::<api::WebhookDetails>::encode_to_value(webhook_details)
                    .change_context(errors::ApiErrorResponse::InvalidDataValue {
                        field_name: "webhook details",
                    })
            })
            .transpose()?;

    if let Some(ref routing_algorithm) = req.routing_algorithm {
        let _: api::RoutingAlgorithm = routing_algorithm
            .clone()
            .parse_value("RoutingAlgorithm")
            .change_context(errors::ApiErrorResponse::InvalidDataValue {
                field_name: "routing_algorithm",
            })
            .attach_printable("Invalid routing algorithm given")?;
    }

    let key_store = domain::MerchantKeyStore {
        merchant_id: req.merchant_id.clone(),
        key: domain_types::encrypt(key.to_vec().into(), master_key)
            .await
            .change_context(errors::ApiErrorResponse::InternalServerError)
            .attach_printable("Failed to decrypt data from key store")?,
        created_at: date_time::now(),
    };

    let enable_payment_response_hash = req.enable_payment_response_hash.unwrap_or(true);

    let payment_response_hash_key = req
        .payment_response_hash_key
        .or(Some(generate_cryptographically_secure_random_string(64)));

    db.insert_merchant_key_store(key_store.clone(), &master_key.to_vec().into())
        .await
        .to_duplicate_response(errors::ApiErrorResponse::DuplicateMerchantAccount)?;

    let parent_merchant_id = get_parent_merchant(
        db,
        req.sub_merchants_enabled,
        req.parent_merchant_id,
        &key_store,
    )
    .await?;

<<<<<<< HEAD
=======
    let metadata = req
        .metadata
        .as_ref()
        .map(|meta| {
            utils::Encode::<admin_types::MerchantAccountMetadata>::encode_to_value(meta)
                .change_context(errors::ApiErrorResponse::InvalidDataValue {
                    field_name: "metadata",
                })
        })
        .transpose()?
        .map(Secret::new);

>>>>>>> 64ac3fbc
    let mut merchant_account = async {
        Ok(domain::MerchantAccount {
            merchant_id: req.merchant_id,
            merchant_name: req
                .merchant_name
                .async_lift(|inner| domain_types::encrypt_optional(inner, &key))
                .await?,
            merchant_details: merchant_details
                .async_lift(|inner| domain_types::encrypt_optional(inner, &key))
                .await?,
            return_url: req.return_url.map(|a| a.to_string()),
            webhook_details,
            routing_algorithm: req.routing_algorithm,
            sub_merchants_enabled: req.sub_merchants_enabled,
            parent_merchant_id,
            enable_payment_response_hash,
            payment_response_hash_key,
            redirect_to_merchant_with_http_post: req
                .redirect_to_merchant_with_http_post
                .unwrap_or_default(),
            publishable_key,
            locker_id: req.locker_id,
            metadata,
            storage_scheme: MerchantStorageScheme::PostgresOnly,
            primary_business_details,
            created_at: date_time::now(),
            modified_at: date_time::now(),
            frm_routing_algorithm: req.frm_routing_algorithm,
            intent_fulfillment_time: req.intent_fulfillment_time.map(i64::from),
            payout_routing_algorithm: req.payout_routing_algorithm,
            id: None,
            organization_id: req.organization_id,
            is_recon_enabled: false,
            default_profile: None,
        })
    }
    .await
    .change_context(errors::ApiErrorResponse::InternalServerError)?;

    // Create a default business profile
    let business_profile = create_and_insert_business_profile(
        db,
        api_models::admin::BusinessProfileCreate::default(),
        merchant_account.clone(),
    )
    .await?;

    // Update merchant account with the business profile id
    merchant_account.default_profile = Some(business_profile.profile_id);

    let merchant_account = db
        .insert_merchant(merchant_account, &key_store)
        .await
        .to_duplicate_response(errors::ApiErrorResponse::DuplicateMerchantAccount)?;
    Ok(service_api::ApplicationResponse::Json(
        merchant_account
            .try_into()
            .change_context(errors::ApiErrorResponse::InternalServerError)
            .attach_printable("Failed while generating response")?,
    ))
}

pub async fn get_merchant_account(
    db: &dyn StorageInterface,
    req: api::MerchantId,
) -> RouterResponse<api::MerchantAccountResponse> {
    let key_store = db
        .get_merchant_key_store_by_merchant_id(
            &req.merchant_id,
            &db.get_master_key().to_vec().into(),
        )
        .await
        .to_not_found_response(errors::ApiErrorResponse::MerchantAccountNotFound)?;

    let merchant_account = db
        .find_merchant_account_by_merchant_id(&req.merchant_id, &key_store)
        .await
        .to_not_found_response(errors::ApiErrorResponse::MerchantAccountNotFound)?;

    Ok(service_api::ApplicationResponse::Json(
        merchant_account
            .try_into()
            .change_context(errors::ApiErrorResponse::InternalServerError)
            .attach_printable("Failed to construct response")?,
    ))
}
pub async fn merchant_account_update(
    db: &dyn StorageInterface,
    merchant_id: &String,
    req: api::MerchantAccountUpdate,
) -> RouterResponse<api::MerchantAccountResponse> {
    let key_store = db
        .get_merchant_key_store_by_merchant_id(
            &req.merchant_id,
            &db.get_master_key().to_vec().into(),
        )
        .await
        .to_not_found_response(errors::ApiErrorResponse::MerchantAccountNotFound)?;

    if &req.merchant_id != merchant_id {
        Err(report!(errors::ValidationError::IncorrectValueProvided {
            field_name: "parent_merchant_id"
        })
        .attach_printable(
            "If `sub_merchants_enabled` is true, then `parent_merchant_id` is mandatory",
        )
        .change_context(errors::ApiErrorResponse::InvalidDataValue {
            field_name: "parent_merchant_id",
        }))?;
    }

    if let Some(ref routing_algorithm) = req.routing_algorithm {
        let _: api::RoutingAlgorithm = routing_algorithm
            .clone()
            .parse_value("RoutingAlgorithm")
            .change_context(errors::ApiErrorResponse::InvalidDataValue {
                field_name: "routing_algorithm",
            })
            .attach_printable("Invalid routing algorithm given")?;
    }

    let primary_business_details = req
        .primary_business_details
        .as_ref()
        .map(|primary_business_details| {
            utils::Encode::<Vec<admin_types::PrimaryBusinessDetails>>::encode_to_value(
                primary_business_details,
            )
            .change_context(errors::ApiErrorResponse::InvalidDataValue {
                field_name: "primary_business_details",
            })
        })
        .transpose()?;

    let key = key_store.key.get_inner().peek();

<<<<<<< HEAD
    // Validate whether profile_id passed in request is valid and is linked to the merchant
    let business_profile = core_utils::validate_and_get_business_profile(
        db,
        req.default_profile.as_ref(),
        merchant_id,
    )
    .await?;
=======
    let business_profile_id_update = if let Some(profile_id) = req.default_profile {
        if !profile_id.is_empty_after_trim() {
            // Validate whether profile_id passed in request is valid and is linked to the merchant
            core_utils::validate_and_get_business_profile(db, Some(&profile_id), merchant_id)
                .await?
                .map(|business_profile| Some(business_profile.profile_id))
        } else {
            // If empty, Update profile_id to None in the database
            Some(None)
        }
    } else {
        None
    };
>>>>>>> 64ac3fbc

    let updated_merchant_account = storage::MerchantAccountUpdate::Update {
        merchant_name: req
            .merchant_name
            .map(masking::Secret::new)
            .async_lift(|inner| domain_types::encrypt_optional(inner, key))
            .await
            .change_context(errors::ApiErrorResponse::InternalServerError)
            .attach_printable("Unable to encrypt merchant name")?,

        merchant_details: req
            .merchant_details
            .as_ref()
            .map(utils::Encode::<api::MerchantDetails>::encode_to_value)
            .transpose()
            .change_context(errors::ApiErrorResponse::InternalServerError)
            .attach_printable("Unable to convert merchant_details to a value")?
            .map(masking::Secret::new)
            .async_lift(|inner| domain_types::encrypt_optional(inner, key))
            .await
            .change_context(errors::ApiErrorResponse::InternalServerError)
            .attach_printable("Unable to encrypt merchant details")?,

        return_url: req.return_url.map(|a| a.to_string()),

        webhook_details: req
            .webhook_details
            .as_ref()
            .map(utils::Encode::<api::WebhookDetails>::encode_to_value)
            .transpose()
            .change_context(errors::ApiErrorResponse::InternalServerError)?,

        routing_algorithm: req.routing_algorithm,
        sub_merchants_enabled: req.sub_merchants_enabled,

        parent_merchant_id: get_parent_merchant(
            db,
            req.sub_merchants_enabled,
            req.parent_merchant_id,
            &key_store,
        )
        .await?,
        enable_payment_response_hash: req.enable_payment_response_hash,
        payment_response_hash_key: req.payment_response_hash_key,
        redirect_to_merchant_with_http_post: req.redirect_to_merchant_with_http_post,
        locker_id: req.locker_id,
        metadata: req.metadata,
        publishable_key: None,
        primary_business_details,
        frm_routing_algorithm: req.frm_routing_algorithm,
        intent_fulfillment_time: req.intent_fulfillment_time.map(i64::from),
        payout_routing_algorithm: req.payout_routing_algorithm,
<<<<<<< HEAD
        default_profile: business_profile.map(|business_profile| business_profile.profile_id),
=======
        default_profile: business_profile_id_update,
>>>>>>> 64ac3fbc
    };

    let response = db
        .update_specific_fields_in_merchant(merchant_id, updated_merchant_account, &key_store)
        .await
        .to_not_found_response(errors::ApiErrorResponse::MerchantAccountNotFound)?;

    Ok(service_api::ApplicationResponse::Json(
        response
            .try_into()
            .change_context(errors::ApiErrorResponse::InternalServerError)
            .attach_printable("Failed while generating response")?,
    ))
}

pub async fn merchant_account_delete(
    db: &dyn StorageInterface,
    merchant_id: String,
) -> RouterResponse<api::MerchantAccountDeleteResponse> {
    let is_deleted = db
        .delete_merchant_account_by_merchant_id(&merchant_id)
        .await
        .to_not_found_response(errors::ApiErrorResponse::MerchantAccountNotFound)?;
    let response = api::MerchantAccountDeleteResponse {
        merchant_id,
        deleted: is_deleted,
    };
    Ok(service_api::ApplicationResponse::Json(response))
}

async fn get_parent_merchant(
    db: &dyn StorageInterface,
    sub_merchants_enabled: Option<bool>,
    parent_merchant: Option<String>,
    key_store: &domain::MerchantKeyStore,
) -> RouterResult<Option<String>> {
    Ok(match sub_merchants_enabled {
        Some(true) => {
            Some(
                parent_merchant.ok_or_else(|| {
                    report!(errors::ValidationError::MissingRequiredField {
                        field_name: "parent_merchant_id".to_string()
                    })
                    .change_context(errors::ApiErrorResponse::PreconditionFailed {
                        message: "If `sub_merchants_enabled` is `true`, then `parent_merchant_id` is mandatory".to_string(),
                    })
                })
                .map(|id| validate_merchant_id(db, id,key_store).change_context(
                    errors::ApiErrorResponse::InvalidDataValue { field_name: "parent_merchant_id" }
                ))?
                .await?
                .merchant_id
            )
        }
        _ => None,
    })
}

async fn validate_merchant_id<S: Into<String>>(
    db: &dyn StorageInterface,
    merchant_id: S,
    key_store: &domain::MerchantKeyStore,
) -> RouterResult<domain::MerchantAccount> {
    db.find_merchant_account_by_merchant_id(&merchant_id.into(), key_store)
        .await
        .to_not_found_response(errors::ApiErrorResponse::MerchantAccountNotFound)
}

fn validate_certificate_in_mca_metadata(
    connector_metadata: Secret<serde_json::Value>,
) -> RouterResult<()> {
    let parsed_connector_metadata = connector_metadata
        .parse_value::<api_models::payments::ConnectorMetadata>("ConnectorMetadata")
        .change_context(errors::ParsingError::StructParseFailure("Metadata"))
        .change_context(errors::ApiErrorResponse::InvalidDataFormat {
            field_name: "metadata".to_string(),
            expected_format: "connector metadata".to_string(),
        })?;

    parsed_connector_metadata
        .apple_pay
        .and_then(|applepay_metadata| {
            applepay_metadata
                .session_token_data
                .map(|session_token_data| {
                    let api_models::payments::SessionTokenInfo {
                        certificate,
                        certificate_keys,
                        ..
                    } = session_token_data;

                    helpers::create_identity_from_certificate_and_key(certificate, certificate_keys)
                        .change_context(errors::ApiErrorResponse::InvalidDataValue {
                            field_name: "certificate/certificate key",
                        })
                        .map(|_identity_result| ())
                })
        })
        .transpose()?;

    Ok(())
}

pub async fn create_payment_connector(
    store: &dyn StorageInterface,
    req: api::MerchantConnectorCreate,
    merchant_id: &String,
) -> RouterResponse<api_models::admin::MerchantConnectorResponse> {
    let key_store = store
        .get_merchant_key_store_by_merchant_id(merchant_id, &store.get_master_key().to_vec().into())
        .await
        .to_not_found_response(errors::ApiErrorResponse::MerchantAccountNotFound)?;

    req.metadata
        .clone()
        .map(validate_certificate_in_mca_metadata)
        .transpose()?;

    let merchant_account = store
        .find_merchant_account_by_merchant_id(merchant_id, &key_store)
        .await
        .to_not_found_response(errors::ApiErrorResponse::MerchantAccountNotFound)?;

    helpers::validate_business_details(
        req.business_country,
        &req.business_label,
        &merchant_account,
    )?;

    let connector_label = helpers::get_connector_label(
        req.business_country,
        &req.business_label,
        req.business_sub_label.as_ref(),
        &req.connector_name.to_string(),
    );

    let mut vec = Vec::new();
    let payment_methods_enabled = match req.payment_methods_enabled {
        Some(val) => {
            for pm in val.into_iter() {
                let pm_value = utils::Encode::<api::PaymentMethodsEnabled>::encode_to_value(&pm)
                    .change_context(errors::ApiErrorResponse::InternalServerError)
                    .attach_printable(
                        "Failed while encoding to serde_json::Value, PaymentMethod",
                    )?;
                vec.push(pm_value)
            }
            Some(vec)
        }
        None => None,
    };

    // Validate Merchant api details and return error if not in correct format
    let auth: types::ConnectorAuthType = req
        .connector_account_details
        .clone()
        .parse_value("ConnectorAuthType")
        .change_context(errors::ApiErrorResponse::InvalidDataFormat {
            field_name: "connector_account_details".to_string(),
            expected_format: "auth_type and api_key".to_string(),
        })?;

    validate_auth_type(req.connector_name, &auth).map_err(|err| {
        if err.current_context() == &errors::ConnectorError::InvalidConnectorName {
            err.change_context(errors::ApiErrorResponse::InvalidRequestData {
                message: "The connector name is invalid".to_string(),
            })
        } else {
            err.change_context(errors::ApiErrorResponse::InvalidRequestData {
                message: "The auth type is invalid for the connector".to_string(),
            })
        }
    })?;

    let frm_configs = get_frm_config_as_secret(req.frm_configs);

    // Validate whether profile_id passed in request is valid and is linked to the merchant
    let business_profile_from_request =
        core_utils::validate_and_get_business_profile(store, req.profile_id.as_ref(), merchant_id)
            .await?;

    let profile_id = business_profile_from_request
        .map(|business_profile| business_profile.profile_id)
        .or(merchant_account.default_profile.clone());

    let merchant_connector_account = domain::MerchantConnectorAccount {
        merchant_id: merchant_id.to_string(),
        connector_type: req.connector_type,
        connector_name: req.connector_name.to_string(),
        merchant_connector_id: utils::generate_id(consts::ID_LENGTH, "mca"),
        connector_account_details: domain_types::encrypt(
            req.connector_account_details.ok_or(
                errors::ApiErrorResponse::MissingRequiredField {
                    field_name: "connector_account_details",
                },
            )?,
            key_store.key.peek(),
        )
        .await
        .change_context(errors::ApiErrorResponse::InternalServerError)
        .attach_printable("Unable to encrypt connector account details")?,
        payment_methods_enabled,
        test_mode: req.test_mode,
        disabled: req.disabled,
        metadata: req.metadata,
        frm_configs,
        connector_label: connector_label.clone(),
        business_country: req.business_country,
        business_label: req.business_label.clone(),
        business_sub_label: req.business_sub_label,
        created_at: common_utils::date_time::now(),
        modified_at: common_utils::date_time::now(),
        id: None,
        connector_webhook_details: match req.connector_webhook_details {
            Some(connector_webhook_details) => {
                Encode::<api_models::admin::MerchantConnectorWebhookDetails>::encode_to_value(
                    &connector_webhook_details,
                )
                .change_context(errors::ApiErrorResponse::InternalServerError)
                .attach_printable(format!("Failed to serialize api_models::admin::MerchantConnectorWebhookDetails for Merchant: {}", merchant_id))
                .map(Some)?
                .map(masking::Secret::new)
            }
            None => None,
        },
        profile_id,
    };

    let mca = store
        .insert_merchant_connector_account(merchant_connector_account, &key_store)
        .await
        .to_duplicate_response(
            errors::ApiErrorResponse::DuplicateMerchantConnectorAccount {
                connector_label: connector_label.clone(),
            },
        )?;

    metrics::MCA_CREATE.add(
        &metrics::CONTEXT,
        1,
        &[
            metrics::request::add_attributes("connector", req.connector_name.to_string()),
            metrics::request::add_attributes("merchant", merchant_id.to_string()),
        ],
    );

    let mca_response = mca.try_into()?;
    Ok(service_api::ApplicationResponse::Json(mca_response))
}

pub async fn retrieve_payment_connector(
    store: &dyn StorageInterface,
    merchant_id: String,
    merchant_connector_id: String,
) -> RouterResponse<api_models::admin::MerchantConnectorResponse> {
    let key_store = store
        .get_merchant_key_store_by_merchant_id(
            &merchant_id,
            &store.get_master_key().to_vec().into(),
        )
        .await
        .to_not_found_response(errors::ApiErrorResponse::MerchantAccountNotFound)?;

    let _merchant_account = store
        .find_merchant_account_by_merchant_id(&merchant_id, &key_store)
        .await
        .to_not_found_response(errors::ApiErrorResponse::MerchantAccountNotFound)?;

    let mca = store
        .find_by_merchant_connector_account_merchant_id_merchant_connector_id(
            &merchant_id,
            &merchant_connector_id,
            &key_store,
        )
        .await
        .to_not_found_response(errors::ApiErrorResponse::MerchantConnectorAccountNotFound {
            id: merchant_connector_id.clone(),
        })?;

    Ok(service_api::ApplicationResponse::Json(mca.try_into()?))
}

pub async fn list_payment_connectors(
    store: &dyn StorageInterface,
    merchant_id: String,
) -> RouterResponse<Vec<api_models::admin::MerchantConnectorResponse>> {
    let key_store = store
        .get_merchant_key_store_by_merchant_id(
            &merchant_id,
            &store.get_master_key().to_vec().into(),
        )
        .await
        .to_not_found_response(errors::ApiErrorResponse::MerchantAccountNotFound)?;

    // Validate merchant account
    store
        .find_merchant_account_by_merchant_id(&merchant_id, &key_store)
        .await
        .to_not_found_response(errors::ApiErrorResponse::MerchantAccountNotFound)?;

    let merchant_connector_accounts = store
        .find_merchant_connector_account_by_merchant_id_and_disabled_list(
            &merchant_id,
            true,
            &key_store,
        )
        .await
        .to_not_found_response(errors::ApiErrorResponse::InternalServerError)?;
    let mut response = vec![];

    // The can be eliminated once [#79711](https://github.com/rust-lang/rust/issues/79711) is stabilized
    for mca in merchant_connector_accounts.into_iter() {
        response.push(mca.try_into()?);
    }

    Ok(service_api::ApplicationResponse::Json(response))
}

pub async fn update_payment_connector(
    db: &dyn StorageInterface,
    merchant_id: &str,
    merchant_connector_id: &str,
    req: api_models::admin::MerchantConnectorUpdate,
) -> RouterResponse<api_models::admin::MerchantConnectorResponse> {
    let key_store = db
        .get_merchant_key_store_by_merchant_id(merchant_id, &db.get_master_key().to_vec().into())
        .await
        .to_not_found_response(errors::ApiErrorResponse::MerchantAccountNotFound)?;

    let _merchant_account = db
        .find_merchant_account_by_merchant_id(merchant_id, &key_store)
        .await
        .to_not_found_response(errors::ApiErrorResponse::MerchantAccountNotFound)?;

    let mca = db
        .find_by_merchant_connector_account_merchant_id_merchant_connector_id(
            merchant_id,
            merchant_connector_id,
            &key_store,
        )
        .await
        .to_not_found_response(errors::ApiErrorResponse::MerchantConnectorAccountNotFound {
            id: merchant_connector_id.to_string(),
        })?;

    let payment_methods_enabled = req.payment_methods_enabled.map(|pm_enabled| {
        pm_enabled
            .iter()
            .flat_map(|payment_method| {
                utils::Encode::<api::PaymentMethodsEnabled>::encode_to_value(payment_method)
            })
            .collect::<Vec<serde_json::Value>>()
    });

    let frm_configs = get_frm_config_as_secret(req.frm_configs);

    let payment_connector = storage::MerchantConnectorAccountUpdate::Update {
        merchant_id: None,
        connector_type: Some(req.connector_type),
        connector_name: None,
        merchant_connector_id: None,
        connector_account_details: req
            .connector_account_details
            .async_lift(|inner| {
                domain_types::encrypt_optional(inner, key_store.key.get_inner().peek())
            })
            .await
            .change_context(errors::ApiErrorResponse::InternalServerError)
            .attach_printable("Failed while encrypting data")?,
        test_mode: mca.test_mode,
        disabled: mca.disabled,
        payment_methods_enabled,
        metadata: req.metadata,
        frm_configs,
        connector_webhook_details: match &req.connector_webhook_details {
            Some(connector_webhook_details) => {
                Encode::<api_models::admin::MerchantConnectorWebhookDetails>::encode_to_value(
                    connector_webhook_details,
                )
                .change_context(errors::ApiErrorResponse::InternalServerError)
                .map(Some)?
                .map(masking::Secret::new)
            }
            None => None,
        },
    };

    let updated_mca = db
        .update_merchant_connector_account(mca, payment_connector.into(), &key_store)
        .await
        .change_context(errors::ApiErrorResponse::InternalServerError)
        .attach_printable_lazy(|| {
            format!("Failed while updating MerchantConnectorAccount: id: {merchant_connector_id}")
        })?;

    let response = updated_mca.try_into()?;

    Ok(service_api::ApplicationResponse::Json(response))
}

pub async fn delete_payment_connector(
    db: &dyn StorageInterface,
    merchant_id: String,
    merchant_connector_id: String,
) -> RouterResponse<api::MerchantConnectorDeleteResponse> {
    let key_store = db
        .get_merchant_key_store_by_merchant_id(&merchant_id, &db.get_master_key().to_vec().into())
        .await
        .to_not_found_response(errors::ApiErrorResponse::MerchantAccountNotFound)?;

    let _merchant_account = db
        .find_merchant_account_by_merchant_id(&merchant_id, &key_store)
        .await
        .to_not_found_response(errors::ApiErrorResponse::MerchantAccountNotFound)?;

    let _mca = db
        .find_by_merchant_connector_account_merchant_id_merchant_connector_id(
            &merchant_id,
            &merchant_connector_id,
            &key_store,
        )
        .await
        .to_not_found_response(errors::ApiErrorResponse::MerchantConnectorAccountNotFound {
            id: merchant_connector_id.clone(),
        })?;

    let is_deleted = db
        .delete_merchant_connector_account_by_merchant_id_merchant_connector_id(
            &merchant_id,
            &merchant_connector_id,
        )
        .await
        .to_not_found_response(errors::ApiErrorResponse::MerchantConnectorAccountNotFound {
            id: merchant_connector_id.clone(),
        })?;

    let response = api::MerchantConnectorDeleteResponse {
        merchant_id,
        merchant_connector_id,
        deleted: is_deleted,
    };
    Ok(service_api::ApplicationResponse::Json(response))
}

pub async fn kv_for_merchant(
    db: &dyn StorageInterface,
    merchant_id: String,
    enable: bool,
) -> RouterResponse<api_models::admin::ToggleKVResponse> {
    let key_store = db
        .get_merchant_key_store_by_merchant_id(&merchant_id, &db.get_master_key().to_vec().into())
        .await
        .to_not_found_response(errors::ApiErrorResponse::MerchantAccountNotFound)?;

    // check if the merchant account exists
    let merchant_account = db
        .find_merchant_account_by_merchant_id(&merchant_id, &key_store)
        .await
        .to_not_found_response(errors::ApiErrorResponse::MerchantAccountNotFound)?;

    let updated_merchant_account = match (enable, merchant_account.storage_scheme) {
        (true, MerchantStorageScheme::RedisKv) | (false, MerchantStorageScheme::PostgresOnly) => {
            Ok(merchant_account)
        }
        (true, MerchantStorageScheme::PostgresOnly) => {
            db.update_merchant(
                merchant_account,
                storage::MerchantAccountUpdate::StorageSchemeUpdate {
                    storage_scheme: MerchantStorageScheme::RedisKv,
                },
                &key_store,
            )
            .await
        }
        (false, MerchantStorageScheme::RedisKv) => {
            db.update_merchant(
                merchant_account,
                storage::MerchantAccountUpdate::StorageSchemeUpdate {
                    storage_scheme: MerchantStorageScheme::PostgresOnly,
                },
                &key_store,
            )
            .await
        }
    }
    .map_err(|error| {
        error
            .change_context(errors::ApiErrorResponse::InternalServerError)
            .attach_printable("failed to switch merchant_storage_scheme")
    })?;
    let kv_status = matches!(
        updated_merchant_account.storage_scheme,
        MerchantStorageScheme::RedisKv
    );

    Ok(service_api::ApplicationResponse::Json(
        api_models::admin::ToggleKVResponse {
            merchant_id: updated_merchant_account.merchant_id,
            kv_enabled: kv_status,
        },
    ))
}

pub async fn check_merchant_account_kv_status(
    db: &dyn StorageInterface,
    merchant_id: String,
) -> RouterResponse<api_models::admin::ToggleKVResponse> {
    let key_store = db
        .get_merchant_key_store_by_merchant_id(&merchant_id, &db.get_master_key().to_vec().into())
        .await
        .to_not_found_response(errors::ApiErrorResponse::MerchantAccountNotFound)?;

    // check if the merchant account exists
    let merchant_account = db
        .find_merchant_account_by_merchant_id(&merchant_id, &key_store)
        .await
        .to_not_found_response(errors::ApiErrorResponse::MerchantAccountNotFound)?;

    let kv_status = matches!(
        merchant_account.storage_scheme,
        MerchantStorageScheme::RedisKv
    );

    Ok(service_api::ApplicationResponse::Json(
        api_models::admin::ToggleKVResponse {
            merchant_id: merchant_account.merchant_id,
            kv_enabled: kv_status,
        },
    ))
}

pub fn get_frm_config_as_secret(
    frm_configs: Option<Vec<api_models::admin::FrmConfigs>>,
) -> Option<Vec<Secret<serde_json::Value>>> {
    match frm_configs.as_ref() {
        Some(frm_value) => {
            let configs_for_frm_value: Vec<Secret<serde_json::Value>> = frm_value
                .iter()
                .map(|config| {
                    utils::Encode::<api_models::admin::FrmConfigs>::encode_to_value(&config)
                        .change_context(errors::ApiErrorResponse::ConfigNotFound)
                        .map(masking::Secret::new)
                })
                .collect::<Result<Vec<_>, _>>()
                .ok()?;
            Some(configs_for_frm_value)
        }
        None => None,
    }
}

pub async fn create_and_insert_business_profile(
    db: &dyn StorageInterface,
    request: api::BusinessProfileCreate,
    merchant_account: domain::MerchantAccount,
) -> RouterResult<storage::business_profile::BusinessProfile> {
    let business_profile_new = storage::business_profile::BusinessProfileNew::foreign_try_from((
        merchant_account,
        request,
    ))?;

    db.insert_business_profile(business_profile_new)
        .await
        .to_duplicate_response(errors::ApiErrorResponse::InternalServerError)
        .attach_printable("Failed to insert Business profile because of duplication error")
}

pub async fn create_business_profile(
    db: &dyn StorageInterface,
    request: api::BusinessProfileCreate,
    merchant_id: &str,
    merchant_account: Option<domain::MerchantAccount>,
) -> RouterResponse<api_models::admin::BusinessProfileResponse> {
    let merchant_account = if let Some(merchant_account) = merchant_account {
        merchant_account
    } else {
        let key_store = db
            .get_merchant_key_store_by_merchant_id(
                merchant_id,
                &db.get_master_key().to_vec().into(),
            )
            .await
            .to_not_found_response(errors::ApiErrorResponse::MerchantAccountNotFound)?;

        // Get the merchant account, if few fields are not passed, then they will be inherited from
        // merchant account
        db.find_merchant_account_by_merchant_id(merchant_id, &key_store)
            .await
            .to_not_found_response(errors::ApiErrorResponse::MerchantAccountNotFound)?
    };

    if let Some(ref routing_algorithm) = request.routing_algorithm {
        let _: api::RoutingAlgorithm = routing_algorithm
            .clone()
            .parse_value("RoutingAlgorithm")
            .change_context(errors::ApiErrorResponse::InvalidDataValue {
                field_name: "routing_algorithm",
            })
            .attach_printable("Invalid routing algorithm given")?;
    }

    let business_profile =
        create_and_insert_business_profile(db, request, merchant_account).await?;

    Ok(service_api::ApplicationResponse::Json(
        api_models::admin::BusinessProfileResponse::foreign_try_from(business_profile)
            .change_context(errors::ApiErrorResponse::InternalServerError)?,
    ))
}

pub async fn list_business_profile(
    db: &dyn StorageInterface,
    merchant_id: String,
) -> RouterResponse<Vec<api_models::admin::BusinessProfileResponse>> {
    let business_profiles = db
        .list_business_profile_by_merchant_id(&merchant_id)
        .await
        .to_not_found_response(errors::ApiErrorResponse::InternalServerError)?
        .into_iter()
        .map(|business_profile| {
            api_models::admin::BusinessProfileResponse::foreign_try_from(business_profile)
        })
        .collect::<Result<Vec<_>, _>>()
        .change_context(errors::ApiErrorResponse::InternalServerError)
        .attach_printable("Failed to parse business profile details")?;

    Ok(service_api::ApplicationResponse::Json(business_profiles))
}

pub async fn retrieve_business_profile(
    db: &dyn StorageInterface,
    profile_id: String,
) -> RouterResponse<api_models::admin::BusinessProfileResponse> {
    let business_profile = db
        .find_business_profile_by_profile_id(&profile_id)
        .await
        .to_not_found_response(errors::ApiErrorResponse::BusinessProfileNotFound {
            id: profile_id,
        })?;

    Ok(service_api::ApplicationResponse::Json(
        api_models::admin::BusinessProfileResponse::foreign_try_from(business_profile)
            .change_context(errors::ApiErrorResponse::InternalServerError)?,
    ))
}

pub async fn delete_business_profile(
    db: &dyn StorageInterface,
    profile_id: String,
    merchant_id: &str,
) -> RouterResponse<bool> {
    let delete_result = db
        .delete_business_profile_by_profile_id_merchant_id(&profile_id, merchant_id)
        .await
        .to_not_found_response(errors::ApiErrorResponse::BusinessProfileNotFound {
            id: profile_id,
        })?;

    Ok(service_api::ApplicationResponse::Json(delete_result))
}

pub async fn update_business_profile(
    db: &dyn StorageInterface,
    profile_id: &str,
    merchant_id: &str,
    request: api::BusinessProfileUpdate,
) -> RouterResponse<api::BusinessProfileResponse> {
    let business_profile = db
        .find_business_profile_by_profile_id(profile_id)
        .await
        .to_not_found_response(errors::ApiErrorResponse::BusinessProfileNotFound {
            id: profile_id.to_owned(),
        })?;

    if business_profile.merchant_id != merchant_id {
        Err(errors::ApiErrorResponse::AccessForbidden)?
    }

    let webhook_details = request
        .webhook_details
        .as_ref()
        .map(|webhook_details| {
            utils::Encode::<api::WebhookDetails>::encode_to_value(webhook_details).change_context(
                errors::ApiErrorResponse::InvalidDataValue {
                    field_name: "webhook details",
                },
            )
        })
        .transpose()?;

    if let Some(ref routing_algorithm) = request.routing_algorithm {
        let _: api::RoutingAlgorithm = routing_algorithm
            .clone()
            .parse_value("RoutingAlgorithm")
            .change_context(errors::ApiErrorResponse::InvalidDataValue {
                field_name: "routing_algorithm",
            })
            .attach_printable("Invalid routing algorithm given")?;
    }

    let business_profile_update = storage::business_profile::BusinessProfileUpdateInternal {
        profile_name: request.profile_name,
        modified_at: Some(date_time::now()),
        return_url: request.return_url.map(|return_url| return_url.to_string()),
        enable_payment_response_hash: request.enable_payment_response_hash,
        payment_response_hash_key: request.payment_response_hash_key,
        redirect_to_merchant_with_http_post: request.redirect_to_merchant_with_http_post,
        webhook_details,
        metadata: request.metadata,
        routing_algorithm: request.routing_algorithm,
        intent_fulfillment_time: request.intent_fulfillment_time.map(i64::from),
        frm_routing_algorithm: request.frm_routing_algorithm,
        payout_routing_algorithm: request.payout_routing_algorithm,
        is_recon_enabled: None,
    };

    let updated_business_profile = db
        .update_business_profile_by_profile_id(business_profile, business_profile_update)
        .await
        .to_not_found_response(errors::ApiErrorResponse::BusinessProfileNotFound {
            id: profile_id.to_owned(),
        })?;

    Ok(service_api::ApplicationResponse::Json(
        api_models::admin::BusinessProfileResponse::foreign_try_from(updated_business_profile)
            .change_context(errors::ApiErrorResponse::InternalServerError)?,
    ))
}

pub(crate) fn validate_auth_type(
    connector_name: api_models::enums::Connector,
    val: &types::ConnectorAuthType,
) -> Result<(), error_stack::Report<errors::ConnectorError>> {
    use crate::connector::*;

    match connector_name {
        #[cfg(feature = "dummy_connector")]
        api_enums::Connector::DummyConnector1
        | api_enums::Connector::DummyConnector2
        | api_enums::Connector::DummyConnector3
        | api_enums::Connector::DummyConnector4
        | api_enums::Connector::DummyConnector5
        | api_enums::Connector::DummyConnector6
        | api_enums::Connector::DummyConnector7 => {
            dummyconnector::transformers::DummyConnectorAuthType::try_from(val)?;
            Ok(())
        }
        api_enums::Connector::Aci => {
            aci::transformers::AciAuthType::try_from(val)?;
            Ok(())
        }
        api_enums::Connector::Adyen => {
            adyen::transformers::AdyenAuthType::try_from(val)?;
            Ok(())
        }
        api_enums::Connector::Airwallex => {
            airwallex::transformers::AirwallexAuthType::try_from(val)?;
            Ok(())
        }
        api_enums::Connector::Authorizedotnet => {
            authorizedotnet::transformers::AuthorizedotnetAuthType::try_from(val)?;
            Ok(())
        }
        api_enums::Connector::Bitpay => {
            bitpay::transformers::BitpayAuthType::try_from(val)?;
            Ok(())
        }
        api_enums::Connector::Bambora => {
            bambora::transformers::BamboraAuthType::try_from(val)?;
            Ok(())
        }
        api_enums::Connector::Boku => {
            boku::transformers::BokuAuthType::try_from(val)?;
            Ok(())
        }
        api_enums::Connector::Bluesnap => {
            bluesnap::transformers::BluesnapAuthType::try_from(val)?;
            Ok(())
        }
        api_enums::Connector::Braintree => {
            braintree::transformers::BraintreeAuthType::try_from(val)?;
            Ok(())
        }
        api_enums::Connector::Cashtocode => {
            cashtocode::transformers::CashtocodeAuthType::try_from(val)?;
            Ok(())
        }
        api_enums::Connector::Checkout => {
            checkout::transformers::CheckoutAuthType::try_from(val)?;
            Ok(())
        }

        api_enums::Connector::Coinbase => {
            coinbase::transformers::CoinbaseAuthType::try_from(val)?;
            Ok(())
        }
        api_enums::Connector::Cryptopay => {
            cryptopay::transformers::CryptopayAuthType::try_from(val)?;
            Ok(())
        }
        api_enums::Connector::Cybersource => {
            cybersource::transformers::CybersourceAuthType::try_from(val)?;
            Ok(())
        }
        api_enums::Connector::Dlocal => {
            dlocal::transformers::DlocalAuthType::try_from(val)?;
            Ok(())
        }
        api_enums::Connector::Fiserv => {
            fiserv::transformers::FiservAuthType::try_from(val)?;
            Ok(())
        }
        api_enums::Connector::Forte => {
            forte::transformers::ForteAuthType::try_from(val)?;
            Ok(())
        }
        api_enums::Connector::Globalpay => {
            globalpay::transformers::GlobalpayAuthType::try_from(val)?;
            Ok(())
        }
        api_enums::Connector::Globepay => {
            globepay::transformers::GlobepayAuthType::try_from(val)?;
            Ok(())
        }
        api_enums::Connector::Iatapay => {
            iatapay::transformers::IatapayAuthType::try_from(val)?;
            Ok(())
        }
        api_enums::Connector::Klarna => {
            klarna::transformers::KlarnaAuthType::try_from(val)?;
            Ok(())
        }
        api_enums::Connector::Mollie => {
            mollie::transformers::MollieAuthType::try_from(val)?;
            Ok(())
        }
        api_enums::Connector::Multisafepay => {
            multisafepay::transformers::MultisafepayAuthType::try_from(val)?;
            Ok(())
        }
        api_enums::Connector::Nexinets => {
            nexinets::transformers::NexinetsAuthType::try_from(val)?;
            Ok(())
        }
        api_enums::Connector::Nmi => {
            nmi::transformers::NmiAuthType::try_from(val)?;
            Ok(())
        }
        api_enums::Connector::Noon => {
            noon::transformers::NoonAuthType::try_from(val)?;
            Ok(())
        }
        api_enums::Connector::Nuvei => {
            nuvei::transformers::NuveiAuthType::try_from(val)?;
            Ok(())
        }
        api_enums::Connector::Opennode => {
            opennode::transformers::OpennodeAuthType::try_from(val)?;
            Ok(())
        }
        api_enums::Connector::Payme => {
            payme::transformers::PaymeAuthType::try_from(val)?;
            Ok(())
        }
        api_enums::Connector::Paypal => {
            paypal::transformers::PaypalAuthType::try_from(val)?;
            Ok(())
        }
        api_enums::Connector::Payu => {
            payu::transformers::PayuAuthType::try_from(val)?;
            Ok(())
        }
        api_enums::Connector::Powertranz => {
            powertranz::transformers::PowertranzAuthType::try_from(val)?;
            Ok(())
        }
        api_enums::Connector::Rapyd => {
            rapyd::transformers::RapydAuthType::try_from(val)?;
            Ok(())
        }
        api_enums::Connector::Shift4 => {
            shift4::transformers::Shift4AuthType::try_from(val)?;
            Ok(())
        }
        api_enums::Connector::Stax => {
            stax::transformers::StaxAuthType::try_from(val)?;
            Ok(())
        }
        api_enums::Connector::Stripe => {
            stripe::transformers::StripeAuthType::try_from(val)?;
            Ok(())
        }
        api_enums::Connector::Trustpay => {
            trustpay::transformers::TrustpayAuthType::try_from(val)?;
            Ok(())
        }
        api_enums::Connector::Tsys => {
            tsys::transformers::TsysAuthType::try_from(val)?;
            Ok(())
        }
        api_enums::Connector::Wise => {
            wise::transformers::WiseAuthType::try_from(val)?;
            Ok(())
        }
        api_enums::Connector::Worldline => {
            worldline::transformers::WorldlineAuthType::try_from(val)?;
            Ok(())
        }
        api_enums::Connector::Worldpay => {
            worldpay::transformers::WorldpayAuthType::try_from(val)?;
            Ok(())
        }
        api_enums::Connector::Zen => {
            zen::transformers::ZenAuthType::try_from(val)?;
            Ok(())
        }
        api_enums::Connector::Signifyd => {
            Err(report!(errors::ConnectorError::InvalidConnectorName)
                .attach_printable(format!("invalid connector name: {connector_name}")))
        }
    }
}<|MERGE_RESOLUTION|>--- conflicted
+++ resolved
@@ -120,8 +120,6 @@
     )
     .await?;
 
-<<<<<<< HEAD
-=======
     let metadata = req
         .metadata
         .as_ref()
@@ -134,7 +132,6 @@
         .transpose()?
         .map(Secret::new);
 
->>>>>>> 64ac3fbc
     let mut merchant_account = async {
         Ok(domain::MerchantAccount {
             merchant_id: req.merchant_id,
@@ -271,15 +268,6 @@
 
     let key = key_store.key.get_inner().peek();
 
-<<<<<<< HEAD
-    // Validate whether profile_id passed in request is valid and is linked to the merchant
-    let business_profile = core_utils::validate_and_get_business_profile(
-        db,
-        req.default_profile.as_ref(),
-        merchant_id,
-    )
-    .await?;
-=======
     let business_profile_id_update = if let Some(profile_id) = req.default_profile {
         if !profile_id.is_empty_after_trim() {
             // Validate whether profile_id passed in request is valid and is linked to the merchant
@@ -293,7 +281,6 @@
     } else {
         None
     };
->>>>>>> 64ac3fbc
 
     let updated_merchant_account = storage::MerchantAccountUpdate::Update {
         merchant_name: req
@@ -346,11 +333,7 @@
         frm_routing_algorithm: req.frm_routing_algorithm,
         intent_fulfillment_time: req.intent_fulfillment_time.map(i64::from),
         payout_routing_algorithm: req.payout_routing_algorithm,
-<<<<<<< HEAD
-        default_profile: business_profile.map(|business_profile| business_profile.profile_id),
-=======
         default_profile: business_profile_id_update,
->>>>>>> 64ac3fbc
     };
 
     let response = db
