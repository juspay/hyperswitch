use std::str::FromStr;

use api_models::{
    admin::{self as admin_types},
    enums as api_enums, routing as routing_types,
};
use common_enums::{MerchantAccountRequestType, MerchantAccountType, OrganizationType};
use common_utils::{
    date_time,
    ext_traits::{AsyncExt, Encode, OptionExt, ValueExt},
    fp_utils, id_type, pii, type_name,
    types::keymanager::{self as km_types, KeyManagerState, ToEncryptable},
};
#[cfg(all(any(feature = "v1", feature = "v2"), feature = "olap"))]
use diesel_models::{business_profile::CardTestingGuardConfig, organization::OrganizationBridge};
use diesel_models::{configs, payment_method};
use error_stack::{report, FutureExt, ResultExt};
use external_services::http_client::client;
use hyperswitch_domain_models::merchant_connector_account::{
    FromRequestEncryptableMerchantConnectorAccount, UpdateEncryptableMerchantConnectorAccount,
};
use masking::{ExposeInterface, PeekInterface, Secret};
use pm_auth::types as pm_auth_types;
use uuid::Uuid;

#[cfg(any(feature = "v1", feature = "v2"))]
use crate::types::transformers::ForeignFrom;
use crate::{
    consts,
    core::{
        connector_validation::ConnectorAuthTypeAndMetadataValidation,
        encryption::transfer_encryption_key,
        errors::{self, RouterResponse, RouterResult, StorageErrorExt},
        payment_methods::{cards, transformers},
        payments::helpers,
        pm_auth::helpers::PaymentAuthConnectorDataExt,
        routing, utils as core_utils,
    },
    db::{AccountsStorageInterface, StorageInterface},
    routes::{metrics, SessionState},
    services::{
        self,
        api::{self as service_api},
        authentication, pm_auth as payment_initiation_service,
    },
    types::{
        self,
        api::{self, admin},
        domain::{
            self,
            types::{self as domain_types, AsyncLift},
        },
        storage::{self, enums::MerchantStorageScheme},
        transformers::{ForeignInto, ForeignTryFrom, ForeignTryInto},
    },
    utils,
};

#[inline]
pub fn create_merchant_publishable_key() -> String {
    format!(
        "pk_{}_{}",
        router_env::env::prefix_for_env(),
        Uuid::new_v4().simple()
    )
}

pub async fn insert_merchant_configs(
    db: &dyn StorageInterface,
    merchant_id: &id_type::MerchantId,
) -> RouterResult<()> {
    db.insert_config(configs::ConfigNew {
        key: merchant_id.get_requires_cvv_key(),
        config: "true".to_string(),
    })
    .await
    .change_context(errors::ApiErrorResponse::InternalServerError)
    .attach_printable("Error while setting requires_cvv config")?;

    db.insert_config(configs::ConfigNew {
        key: merchant_id.get_merchant_fingerprint_secret_key(),
        config: utils::generate_id(consts::FINGERPRINT_SECRET_LENGTH, "fs"),
    })
    .await
    .change_context(errors::ApiErrorResponse::InternalServerError)
    .attach_printable("Error while inserting merchant fingerprint secret")?;

    Ok(())
}

#[cfg(feature = "olap")]
fn add_publishable_key_to_decision_service(
    state: &SessionState,
    merchant_context: &domain::MerchantContext,
) {
    let state = state.clone();
    let publishable_key = merchant_context
        .get_merchant_account()
        .publishable_key
        .clone();
    let merchant_id = merchant_context.get_merchant_account().get_id().clone();

    authentication::decision::spawn_tracked_job(
        async move {
            authentication::decision::add_publishable_key(
                &state,
                publishable_key.into(),
                merchant_id,
                None,
            )
            .await
        },
        authentication::decision::ADD,
    );
}

#[cfg(feature = "olap")]
pub async fn create_organization(
    state: SessionState,
    req: api::OrganizationCreateRequest,
) -> RouterResponse<api::OrganizationResponse> {
    let db_organization = ForeignFrom::foreign_from(req);
    state
        .accounts_store
        .insert_organization(db_organization)
        .await
        .to_duplicate_response(errors::ApiErrorResponse::GenericDuplicateError {
            message: "Organization with the given organization_name already exists".to_string(),
        })
        .attach_printable("Error when creating organization")
        .map(ForeignFrom::foreign_from)
        .map(service_api::ApplicationResponse::Json)
}

#[cfg(feature = "olap")]
pub async fn update_organization(
    state: SessionState,
    org_id: api::OrganizationId,
    req: api::OrganizationUpdateRequest,
) -> RouterResponse<api::OrganizationResponse> {
    let organization_update = diesel_models::organization::OrganizationUpdate::Update {
        organization_name: req.organization_name,
        organization_details: req.organization_details,
        metadata: req.metadata,
        platform_merchant_id: req.platform_merchant_id,
    };
    state
        .accounts_store
        .update_organization_by_org_id(&org_id.organization_id, organization_update)
        .await
        .to_not_found_response(errors::ApiErrorResponse::GenericNotFoundError {
            message: "organization with the given id does not exist".to_string(),
        })
        .attach_printable(format!(
            "Failed to update organization with organization_id: {:?}",
            org_id.organization_id
        ))
        .map(ForeignFrom::foreign_from)
        .map(service_api::ApplicationResponse::Json)
}

#[cfg(feature = "olap")]
pub async fn get_organization(
    state: SessionState,
    org_id: api::OrganizationId,
) -> RouterResponse<api::OrganizationResponse> {
    #[cfg(all(feature = "v1", feature = "olap"))]
    {
        CreateOrValidateOrganization::new(Some(org_id.organization_id))
            .create_or_validate(state.accounts_store.as_ref())
            .await
            .map(ForeignFrom::foreign_from)
            .map(service_api::ApplicationResponse::Json)
    }
    #[cfg(all(feature = "v2", feature = "olap"))]
    {
        CreateOrValidateOrganization::new(org_id.organization_id)
            .create_or_validate(state.accounts_store.as_ref())
            .await
            .map(ForeignFrom::foreign_from)
            .map(service_api::ApplicationResponse::Json)
    }
}

#[cfg(feature = "olap")]
pub async fn create_merchant_account(
    state: SessionState,
    req: api::MerchantAccountCreate,
    org_data_from_auth: Option<authentication::AuthenticationDataWithOrg>,
) -> RouterResponse<api::MerchantAccountResponse> {
    #[cfg(feature = "keymanager_create")]
    use common_utils::{keymanager, types::keymanager::EncryptionTransferRequest};

    let db = state.store.as_ref();

    let key = services::generate_aes256_key()
        .change_context(errors::ApiErrorResponse::InternalServerError)
        .attach_printable("Unable to generate aes 256 key")?;

    let master_key = db.get_master_key();

    let key_manager_state: &KeyManagerState = &(&state).into();
    let merchant_id = req.get_merchant_reference_id();
    let identifier = km_types::Identifier::Merchant(merchant_id.clone());
    #[cfg(feature = "keymanager_create")]
    {
        use base64::Engine;

        use crate::consts::BASE64_ENGINE;

        if key_manager_state.enabled {
            keymanager::transfer_key_to_key_manager(
                key_manager_state,
                EncryptionTransferRequest {
                    identifier: identifier.clone(),
                    key: BASE64_ENGINE.encode(key),
                },
            )
            .await
            .change_context(errors::ApiErrorResponse::DuplicateMerchantAccount)
            .attach_printable("Failed to insert key to KeyManager")?;
        }
    }

    let key_store = domain::MerchantKeyStore {
        merchant_id: merchant_id.clone(),
        key: domain_types::crypto_operation(
            key_manager_state,
            type_name!(domain::MerchantKeyStore),
            domain_types::CryptoOperation::Encrypt(key.to_vec().into()),
            identifier.clone(),
            master_key,
        )
        .await
        .and_then(|val| val.try_into_operation())
        .change_context(errors::ApiErrorResponse::InternalServerError)
        .attach_printable("Failed to decrypt data from key store")?,
        created_at: date_time::now(),
    };

    let domain_merchant_account = req
        .create_domain_model_from_request(
            &state,
            key_store.clone(),
            &merchant_id,
            org_data_from_auth,
        )
        .await?;
    let key_manager_state = &(&state).into();
    db.insert_merchant_key_store(
        key_manager_state,
        key_store.clone(),
        &master_key.to_vec().into(),
    )
    .await
    .to_duplicate_response(errors::ApiErrorResponse::DuplicateMerchantAccount)?;

    let merchant_account = db
        .insert_merchant(key_manager_state, domain_merchant_account, &key_store)
        .await
        .to_duplicate_response(errors::ApiErrorResponse::DuplicateMerchantAccount)?;

    let merchant_context = domain::MerchantContext::NormalMerchant(Box::new(domain::Context(
        merchant_account.clone(),
        key_store.clone(),
    )));
    add_publishable_key_to_decision_service(&state, &merchant_context);

    insert_merchant_configs(db, &merchant_id).await?;

    Ok(service_api::ApplicationResponse::Json(
        api::MerchantAccountResponse::foreign_try_from(merchant_account)
            .change_context(errors::ApiErrorResponse::InternalServerError)
            .attach_printable("Failed while generating response")?,
    ))
}

#[cfg(feature = "olap")]
#[async_trait::async_trait]
trait MerchantAccountCreateBridge {
    async fn create_domain_model_from_request(
        self,
        state: &SessionState,
        key: domain::MerchantKeyStore,
        identifier: &id_type::MerchantId,
        org_data_from_auth: Option<authentication::AuthenticationDataWithOrg>,
    ) -> RouterResult<domain::MerchantAccount>;
}

#[cfg(all(feature = "v1", feature = "olap"))]
#[async_trait::async_trait]
impl MerchantAccountCreateBridge for api::MerchantAccountCreate {
    async fn create_domain_model_from_request(
        self,
        state: &SessionState,
        key_store: domain::MerchantKeyStore,
        identifier: &id_type::MerchantId,
        org_data_from_auth: Option<authentication::AuthenticationDataWithOrg>,
    ) -> RouterResult<domain::MerchantAccount> {
        let db = &*state.accounts_store;
        let publishable_key = create_merchant_publishable_key();

        let primary_business_details = self.get_primary_details_as_value().change_context(
            errors::ApiErrorResponse::InvalidDataValue {
                field_name: "primary_business_details",
            },
        )?;

        let webhook_details = self.webhook_details.clone().map(ForeignInto::foreign_into);

        let pm_collect_link_config = self.get_pm_link_config_as_value().change_context(
            errors::ApiErrorResponse::InvalidDataValue {
                field_name: "pm_collect_link_config",
            },
        )?;

        let merchant_details = self.get_merchant_details_as_secret().change_context(
            errors::ApiErrorResponse::InvalidDataValue {
                field_name: "merchant_details",
            },
        )?;

        self.parse_routing_algorithm()
            .change_context(errors::ApiErrorResponse::InvalidDataValue {
                field_name: "routing_algorithm",
            })
            .attach_printable("Invalid routing algorithm given")?;

        let metadata = self.get_metadata_as_secret().change_context(
            errors::ApiErrorResponse::InvalidDataValue {
                field_name: "metadata",
            },
        )?;

        // Get the enable payment response hash as a boolean, where the default value is true
        let enable_payment_response_hash = self.get_enable_payment_response_hash();

        let payment_response_hash_key = self.get_payment_response_hash_key();

        let parent_merchant_id = get_parent_merchant(
            state,
            self.sub_merchants_enabled,
            self.parent_merchant_id.as_ref(),
            &key_store,
        )
        .await?;

        let org_id = match (&self.organization_id, &org_data_from_auth) {
            (Some(req_org_id), Some(auth)) => {
                if req_org_id != &auth.organization_id {
                    return Err(errors::ApiErrorResponse::InvalidRequestData {
                        message: "Mismatched organization_id in request and authenticated context"
                            .to_string(),
                    }
                    .into());
                }
                Some(req_org_id.clone())
            }
            (None, Some(auth)) => Some(auth.organization_id.clone()),
            (req_org_id, _) => req_org_id.clone(),
        };

        let organization = CreateOrValidateOrganization::new(org_id)
            .create_or_validate(db)
            .await?;

        let merchant_account_type = match organization.get_organization_type() {
            OrganizationType::Standard => {
                match self.merchant_account_type.unwrap_or_default() {
                    // Allow only if explicitly Standard or not provided
                    MerchantAccountRequestType::Standard => MerchantAccountType::Standard,
                    MerchantAccountRequestType::Connected => {
                        return Err(errors::ApiErrorResponse::InvalidRequestData {
                            message:
                                "Merchant account type must be Standard for a Standard Organization"
                                    .to_string(),
                        }
                        .into());
                    }
                }
            }

            OrganizationType::Platform => {
                let accounts = state
                    .store
                    .list_merchant_accounts_by_organization_id(
                        &state.into(),
                        &organization.get_organization_id(),
                    )
                    .await
                    .to_not_found_response(errors::ApiErrorResponse::MerchantAccountNotFound)?;

                let platform_account_exists = accounts
                    .iter()
                    .any(|account| account.merchant_account_type == MerchantAccountType::Platform);

                if accounts.is_empty() || !platform_account_exists {
                    // First merchant in a Platform org must be Platform
                    MerchantAccountType::Platform
                } else {
                    match self.merchant_account_type.unwrap_or_default() {
                        MerchantAccountRequestType::Standard => MerchantAccountType::Standard,
                        MerchantAccountRequestType::Connected => {
                            if state.conf.platform.allow_connected_merchants {
                                MerchantAccountType::Connected
                            } else {
                                return Err(errors::ApiErrorResponse::InvalidRequestData {
                                    message: "Connected merchant accounts are not allowed"
                                        .to_string(),
                                }
                                .into());
                            }
                        }
                    }
                }
            }
        };

        let key = key_store.key.clone().into_inner();
        let key_manager_state = state.into();

        let merchant_account = async {
            Ok::<_, error_stack::Report<common_utils::errors::CryptoError>>(
                domain::MerchantAccountSetter {
                    merchant_id: identifier.clone(),
                    merchant_name: self
                        .merchant_name
                        .async_lift(|inner| async {
                            domain_types::crypto_operation(
                                &key_manager_state,
                                type_name!(domain::MerchantAccount),
                                domain_types::CryptoOperation::EncryptOptional(inner),
                                km_types::Identifier::Merchant(key_store.merchant_id.clone()),
                                key.peek(),
                            )
                            .await
                            .and_then(|val| val.try_into_optionaloperation())
                        })
                        .await?,
                    merchant_details: merchant_details
                        .async_lift(|inner| async {
                            domain_types::crypto_operation(
                                &key_manager_state,
                                type_name!(domain::MerchantAccount),
                                domain_types::CryptoOperation::EncryptOptional(inner),
                                km_types::Identifier::Merchant(key_store.merchant_id.clone()),
                                key.peek(),
                            )
                            .await
                            .and_then(|val| val.try_into_optionaloperation())
                        })
                        .await?,
                    return_url: self.return_url.map(|a| a.to_string()),
                    webhook_details,
                    routing_algorithm: Some(serde_json::json!({
                        "algorithm_id": null,
                        "timestamp": 0
                    })),
                    sub_merchants_enabled: self.sub_merchants_enabled,
                    parent_merchant_id,
                    enable_payment_response_hash,
                    payment_response_hash_key,
                    redirect_to_merchant_with_http_post: self
                        .redirect_to_merchant_with_http_post
                        .unwrap_or_default(),
                    publishable_key,
                    locker_id: self.locker_id,
                    metadata,
                    storage_scheme: MerchantStorageScheme::PostgresOnly,
                    primary_business_details,
                    created_at: date_time::now(),
                    modified_at: date_time::now(),
                    intent_fulfillment_time: None,
                    frm_routing_algorithm: self.frm_routing_algorithm,
                    #[cfg(feature = "payouts")]
                    payout_routing_algorithm: self.payout_routing_algorithm,
                    #[cfg(not(feature = "payouts"))]
                    payout_routing_algorithm: None,
                    organization_id: organization.get_organization_id(),
                    is_recon_enabled: false,
                    default_profile: None,
                    recon_status: diesel_models::enums::ReconStatus::NotRequested,
                    payment_link_config: None,
                    pm_collect_link_config,
                    version: common_types::consts::API_VERSION,
                    is_platform_account: false,
                    product_type: self.product_type,
                    merchant_account_type,
                },
            )
        }
        .await
        .change_context(errors::ApiErrorResponse::InternalServerError)?;

        let mut domain_merchant_account = domain::MerchantAccount::from(merchant_account);

        CreateProfile::new(self.primary_business_details.clone())
            .create_profiles(state, &mut domain_merchant_account, &key_store)
            .await?;

        Ok(domain_merchant_account)
    }
}

#[cfg(feature = "olap")]
enum CreateOrValidateOrganization {
    /// Creates a new organization
    #[cfg(feature = "v1")]
    Create,
    /// Validates if this organization exists in the records
    Validate {
        organization_id: id_type::OrganizationId,
    },
}

#[cfg(feature = "olap")]
impl CreateOrValidateOrganization {
    #[cfg(all(feature = "v1", feature = "olap"))]
    /// Create an action to either create or validate the given organization_id
    /// If organization_id is passed, then validate if this organization exists
    /// If not passed, create a new organization
    fn new(organization_id: Option<id_type::OrganizationId>) -> Self {
        if let Some(organization_id) = organization_id {
            Self::Validate { organization_id }
        } else {
            Self::Create
        }
    }

    #[cfg(all(feature = "v2", feature = "olap"))]
    /// Create an action to validate the provided organization_id
    fn new(organization_id: id_type::OrganizationId) -> Self {
        Self::Validate { organization_id }
    }

    #[cfg(feature = "olap")]
    /// Apply the action, whether to create the organization or validate the given organization_id
    async fn create_or_validate(
        &self,
        db: &dyn AccountsStorageInterface,
    ) -> RouterResult<diesel_models::organization::Organization> {
        match self {
            #[cfg(feature = "v1")]
            Self::Create => {
                let new_organization = api_models::organization::OrganizationNew::new(
                    OrganizationType::Standard,
                    None,
                );
                let db_organization = ForeignFrom::foreign_from(new_organization);
                db.insert_organization(db_organization)
                    .await
                    .to_duplicate_response(errors::ApiErrorResponse::InternalServerError)
                    .attach_printable("Error when creating organization")
            }
            Self::Validate { organization_id } => db
                .find_organization_by_org_id(organization_id)
                .await
                .to_not_found_response(errors::ApiErrorResponse::GenericNotFoundError {
                    message: "organization with the given id does not exist".to_string(),
                }),
        }
    }
}

#[cfg(all(feature = "v1", feature = "olap"))]
enum CreateProfile {
    /// Create profiles from primary business details
    /// If there is only one profile created, then set this profile as default
    CreateFromPrimaryBusinessDetails {
        primary_business_details: Vec<admin_types::PrimaryBusinessDetails>,
    },
    /// Create a default profile, set this as default profile
    CreateDefaultProfile,
}

#[cfg(all(feature = "v1", feature = "olap"))]
impl CreateProfile {
    /// Create a new profile action from the given information
    /// If primary business details exist, then create profiles from them
    /// If primary business details are empty, then create default profile
    fn new(primary_business_details: Option<Vec<admin_types::PrimaryBusinessDetails>>) -> Self {
        match primary_business_details {
            Some(primary_business_details) if !primary_business_details.is_empty() => {
                Self::CreateFromPrimaryBusinessDetails {
                    primary_business_details,
                }
            }
            _ => Self::CreateDefaultProfile,
        }
    }

    async fn create_profiles(
        &self,
        state: &SessionState,
        merchant_account: &mut domain::MerchantAccount,
        key_store: &domain::MerchantKeyStore,
    ) -> RouterResult<()> {
        match self {
            Self::CreateFromPrimaryBusinessDetails {
                primary_business_details,
            } => {
                let business_profiles = Self::create_profiles_for_each_business_details(
                    state,
                    merchant_account.clone(),
                    primary_business_details,
                    key_store,
                )
                .await?;

                // Update the default business profile in merchant account
                if business_profiles.len() == 1 {
                    merchant_account.default_profile = business_profiles
                        .first()
                        .map(|business_profile| business_profile.get_id().to_owned())
                }
            }
            Self::CreateDefaultProfile => {
                let business_profile = self
                    .create_default_business_profile(state, merchant_account.clone(), key_store)
                    .await?;

                merchant_account.default_profile = Some(business_profile.get_id().to_owned());
            }
        }

        Ok(())
    }

    /// Create default profile
    async fn create_default_business_profile(
        &self,
        state: &SessionState,
        merchant_account: domain::MerchantAccount,
        key_store: &domain::MerchantKeyStore,
    ) -> RouterResult<domain::Profile> {
        let business_profile = create_and_insert_business_profile(
            state,
            api_models::admin::ProfileCreate::default(),
            merchant_account.clone(),
            key_store,
        )
        .await?;

        Ok(business_profile)
    }

    /// Create profile for each primary_business_details,
    /// If there is no default profile in merchant account and only one primary_business_detail
    /// is available, then create a default profile.
    async fn create_profiles_for_each_business_details(
        state: &SessionState,
        merchant_account: domain::MerchantAccount,
        primary_business_details: &Vec<admin_types::PrimaryBusinessDetails>,
        key_store: &domain::MerchantKeyStore,
    ) -> RouterResult<Vec<domain::Profile>> {
        let mut business_profiles_vector = Vec::with_capacity(primary_business_details.len());

        // This must ideally be run in a transaction,
        // if there is an error in inserting some profile, because of unique constraints
        // the whole query must be rolled back
        for business_profile in primary_business_details {
            let profile_name =
                format!("{}_{}", business_profile.country, business_profile.business);

            let profile_create_request = api_models::admin::ProfileCreate {
                profile_name: Some(profile_name),
                ..Default::default()
            };

            create_and_insert_business_profile(
                state,
                profile_create_request,
                merchant_account.clone(),
                key_store,
            )
            .await
            .map_err(|profile_insert_error| {
                crate::logger::warn!("Profile already exists {profile_insert_error:?}");
            })
            .map(|business_profile| business_profiles_vector.push(business_profile))
            .ok();
        }

        Ok(business_profiles_vector)
    }
}

#[cfg(all(feature = "v2", feature = "olap"))]
#[async_trait::async_trait]
impl MerchantAccountCreateBridge for api::MerchantAccountCreate {
    async fn create_domain_model_from_request(
        self,
        state: &SessionState,
        key_store: domain::MerchantKeyStore,
        identifier: &id_type::MerchantId,
        _org_data: Option<authentication::AuthenticationDataWithOrg>,
    ) -> RouterResult<domain::MerchantAccount> {
        let publishable_key = create_merchant_publishable_key();
        let db = &*state.accounts_store;

        let metadata = self.get_metadata_as_secret().change_context(
            errors::ApiErrorResponse::InvalidDataValue {
                field_name: "metadata",
            },
        )?;

        let merchant_details = self.get_merchant_details_as_secret().change_context(
            errors::ApiErrorResponse::InvalidDataValue {
                field_name: "merchant_details",
            },
        )?;

        let organization = CreateOrValidateOrganization::new(self.organization_id.clone())
            .create_or_validate(db)
            .await?;

        let merchant_account_type = match organization.get_organization_type() {
            OrganizationType::Standard => MerchantAccountType::Standard,
            // Blocking v2 merchant account create for platform
            OrganizationType::Platform => {
                return Err(errors::ApiErrorResponse::InvalidRequestData {
                    message: "Merchant account creation is not allowed for a platform organization"
                        .to_string(),
                }
                .into())
            }
        };

        let key = key_store.key.into_inner();
        let id = identifier.to_owned();
        let key_manager_state = state.into();
        let identifier = km_types::Identifier::Merchant(id.clone());

        async {
            Ok::<_, error_stack::Report<common_utils::errors::CryptoError>>(
                domain::MerchantAccount::from(domain::MerchantAccountSetter {
                    id,
                    merchant_name: Some(
                        domain_types::crypto_operation(
                            &key_manager_state,
                            type_name!(domain::MerchantAccount),
                            domain_types::CryptoOperation::Encrypt(
                                self.merchant_name
                                    .map(|merchant_name| merchant_name.into_inner()),
                            ),
                            identifier.clone(),
                            key.peek(),
                        )
                        .await
                        .and_then(|val| val.try_into_operation())?,
                    ),
                    merchant_details: merchant_details
                        .async_lift(|inner| async {
                            domain_types::crypto_operation(
                                &key_manager_state,
                                type_name!(domain::MerchantAccount),
                                domain_types::CryptoOperation::EncryptOptional(inner),
                                identifier.clone(),
                                key.peek(),
                            )
                            .await
                            .and_then(|val| val.try_into_optionaloperation())
                        })
                        .await?,
                    publishable_key,
                    metadata,
                    storage_scheme: MerchantStorageScheme::PostgresOnly,
                    created_at: date_time::now(),
                    modified_at: date_time::now(),
                    organization_id: organization.get_organization_id(),
                    recon_status: diesel_models::enums::ReconStatus::NotRequested,
                    is_platform_account: false,
                    version: common_types::consts::API_VERSION,
                    product_type: self.product_type,
                    merchant_account_type,
                }),
            )
        }
        .await
        .change_context(errors::ApiErrorResponse::InternalServerError)
        .attach_printable("failed to encrypt merchant details")
    }
}

#[cfg(all(feature = "olap", feature = "v2"))]
pub async fn list_merchant_account(
    state: SessionState,
    organization_id: api_models::organization::OrganizationId,
) -> RouterResponse<Vec<api::MerchantAccountResponse>> {
    let merchant_accounts = state
        .store
        .list_merchant_accounts_by_organization_id(
            &(&state).into(),
            &organization_id.organization_id,
        )
        .await
        .to_not_found_response(errors::ApiErrorResponse::MerchantAccountNotFound)?;

    let merchant_accounts = merchant_accounts
        .into_iter()
        .map(|merchant_account| {
            api::MerchantAccountResponse::foreign_try_from(merchant_account).change_context(
                errors::ApiErrorResponse::InvalidDataValue {
                    field_name: "merchant_account",
                },
            )
        })
        .collect::<Result<Vec<_>, _>>()?;

    Ok(services::ApplicationResponse::Json(merchant_accounts))
}

#[cfg(all(feature = "olap", feature = "v1"))]
pub async fn list_merchant_account(
    state: SessionState,
    req: api_models::admin::MerchantAccountListRequest,
    org_data_from_auth: Option<authentication::AuthenticationDataWithOrg>,
) -> RouterResponse<Vec<api::MerchantAccountResponse>> {
    if let Some(auth) = org_data_from_auth {
        if auth.organization_id != req.organization_id {
            return Err(errors::ApiErrorResponse::InvalidRequestData {
                message: "Organization ID in request and authentication do not match".to_string(),
            }
            .into());
        }
    }
    let merchant_accounts = state
        .store
        .list_merchant_accounts_by_organization_id(&(&state).into(), &req.organization_id)
        .await
        .to_not_found_response(errors::ApiErrorResponse::MerchantAccountNotFound)?;

    let merchant_accounts = merchant_accounts
        .into_iter()
        .map(|merchant_account| {
            api::MerchantAccountResponse::foreign_try_from(merchant_account).change_context(
                errors::ApiErrorResponse::InvalidDataValue {
                    field_name: "merchant_account",
                },
            )
        })
        .collect::<Result<Vec<_>, _>>()?;

    Ok(services::ApplicationResponse::Json(merchant_accounts))
}

pub async fn get_merchant_account(
    state: SessionState,
    req: api::MerchantId,
    _profile_id: Option<id_type::ProfileId>,
) -> RouterResponse<api::MerchantAccountResponse> {
    let db = state.store.as_ref();
    let key_manager_state = &(&state).into();
    let key_store = db
        .get_merchant_key_store_by_merchant_id(
            key_manager_state,
            &req.merchant_id,
            &db.get_master_key().to_vec().into(),
        )
        .await
        .to_not_found_response(errors::ApiErrorResponse::MerchantAccountNotFound)?;

    let merchant_account = db
        .find_merchant_account_by_merchant_id(key_manager_state, &req.merchant_id, &key_store)
        .await
        .to_not_found_response(errors::ApiErrorResponse::MerchantAccountNotFound)?;

    Ok(service_api::ApplicationResponse::Json(
        api::MerchantAccountResponse::foreign_try_from(merchant_account)
            .change_context(errors::ApiErrorResponse::InternalServerError)
            .attach_printable("Failed to construct response")?,
    ))
}

#[cfg(feature = "v1")]
/// For backwards compatibility, whenever new business labels are passed in
/// primary_business_details, create a profile
pub async fn create_profile_from_business_labels(
    state: &SessionState,
    db: &dyn StorageInterface,
    key_store: &domain::MerchantKeyStore,
    merchant_id: &id_type::MerchantId,
    new_business_details: Vec<admin_types::PrimaryBusinessDetails>,
) -> RouterResult<()> {
    let key_manager_state = &state.into();
    let merchant_account = db
        .find_merchant_account_by_merchant_id(key_manager_state, merchant_id, key_store)
        .await
        .to_not_found_response(errors::ApiErrorResponse::MerchantAccountNotFound)?;

    let old_business_details = merchant_account
        .primary_business_details
        .clone()
        .parse_value::<Vec<admin_types::PrimaryBusinessDetails>>("PrimaryBusinessDetails")
        .change_context(errors::ApiErrorResponse::InvalidDataValue {
            field_name: "routing_algorithm",
        })
        .attach_printable("Invalid routing algorithm given")?;

    // find the diff between two vectors
    let business_profiles_to_create = new_business_details
        .into_iter()
        .filter(|business_details| !old_business_details.contains(business_details))
        .collect::<Vec<_>>();

    for business_profile in business_profiles_to_create {
        let profile_name = format!("{}_{}", business_profile.country, business_profile.business);

        let profile_create_request = admin_types::ProfileCreate {
            profile_name: Some(profile_name),
            ..Default::default()
        };

        let profile_create_result = create_and_insert_business_profile(
            state,
            profile_create_request,
            merchant_account.clone(),
            key_store,
        )
        .await
        .map_err(|profile_insert_error| {
            // If there is any duplicate error, we need not take any action
            crate::logger::warn!("Profile already exists {profile_insert_error:?}");
        });

        // If a profile is created, then unset the default profile
        if profile_create_result.is_ok() && merchant_account.default_profile.is_some() {
            let unset_default_profile = domain::MerchantAccountUpdate::UnsetDefaultProfile;
            db.update_merchant(
                key_manager_state,
                merchant_account.clone(),
                unset_default_profile,
                key_store,
            )
            .await
            .to_not_found_response(errors::ApiErrorResponse::MerchantAccountNotFound)?;
        }
    }

    Ok(())
}

#[cfg(any(feature = "v1", feature = "v2", feature = "olap"))]
#[async_trait::async_trait]
trait MerchantAccountUpdateBridge {
    async fn get_update_merchant_object(
        self,
        state: &SessionState,
        merchant_id: &id_type::MerchantId,
        key_store: &domain::MerchantKeyStore,
    ) -> RouterResult<storage::MerchantAccountUpdate>;
}

#[cfg(feature = "v1")]
#[async_trait::async_trait]
impl MerchantAccountUpdateBridge for api::MerchantAccountUpdate {
    async fn get_update_merchant_object(
        self,
        state: &SessionState,
        merchant_id: &id_type::MerchantId,
        key_store: &domain::MerchantKeyStore,
    ) -> RouterResult<storage::MerchantAccountUpdate> {
        let key_manager_state = &state.into();
        let key = key_store.key.get_inner().peek();

        let db = state.store.as_ref();

        let primary_business_details = self.get_primary_details_as_value().change_context(
            errors::ApiErrorResponse::InvalidDataValue {
                field_name: "primary_business_details",
            },
        )?;

        let pm_collect_link_config = self.get_pm_link_config_as_value().change_context(
            errors::ApiErrorResponse::InvalidDataValue {
                field_name: "pm_collect_link_config",
            },
        )?;

        let merchant_details = self.get_merchant_details_as_secret().change_context(
            errors::ApiErrorResponse::InvalidDataValue {
                field_name: "merchant_details",
            },
        )?;

        self.parse_routing_algorithm().change_context(
            errors::ApiErrorResponse::InvalidDataValue {
                field_name: "routing_algorithm",
            },
        )?;

        let webhook_details = self.webhook_details.map(ForeignInto::foreign_into);

        let parent_merchant_id = get_parent_merchant(
            state,
            self.sub_merchants_enabled,
            self.parent_merchant_id.as_ref(),
            key_store,
        )
        .await?;

        // This supports changing the business profile by passing in the profile_id
        let business_profile_id_update = if let Some(ref profile_id) = self.default_profile {
            // Validate whether profile_id passed in request is valid and is linked to the merchant
            core_utils::validate_and_get_business_profile(
                state.store.as_ref(),
                key_manager_state,
                key_store,
                Some(profile_id),
                merchant_id,
            )
            .await?
            .map(|business_profile| Some(business_profile.get_id().to_owned()))
        } else {
            None
        };

        #[cfg(any(feature = "v1", feature = "v2"))]
        // In order to support backwards compatibility, if a business_labels are passed in the update
        // call, then create new profiles with the profile_name as business_label
        self.primary_business_details
            .clone()
            .async_map(|primary_business_details| async {
                let _ = create_profile_from_business_labels(
                    state,
                    db,
                    key_store,
                    merchant_id,
                    primary_business_details,
                )
                .await;
            })
            .await;

        let identifier = km_types::Identifier::Merchant(key_store.merchant_id.clone());
        Ok(storage::MerchantAccountUpdate::Update {
            merchant_name: self
                .merchant_name
                .map(Secret::new)
                .async_lift(|inner| async {
                    domain_types::crypto_operation(
                        key_manager_state,
                        type_name!(storage::MerchantAccount),
                        domain_types::CryptoOperation::EncryptOptional(inner),
                        identifier.clone(),
                        key,
                    )
                    .await
                    .and_then(|val| val.try_into_optionaloperation())
                })
                .await
                .change_context(errors::ApiErrorResponse::InternalServerError)
                .attach_printable("Unable to encrypt merchant name")?,
            merchant_details: merchant_details
                .async_lift(|inner| async {
                    domain_types::crypto_operation(
                        key_manager_state,
                        type_name!(storage::MerchantAccount),
                        domain_types::CryptoOperation::EncryptOptional(inner),
                        identifier.clone(),
                        key,
                    )
                    .await
                    .and_then(|val| val.try_into_optionaloperation())
                })
                .await
                .change_context(errors::ApiErrorResponse::InternalServerError)
                .attach_printable("Unable to encrypt merchant details")?,
            return_url: self.return_url.map(|a| a.to_string()),
            webhook_details,
            sub_merchants_enabled: self.sub_merchants_enabled,
            parent_merchant_id,
            enable_payment_response_hash: self.enable_payment_response_hash,
            payment_response_hash_key: self.payment_response_hash_key,
            redirect_to_merchant_with_http_post: self.redirect_to_merchant_with_http_post,
            locker_id: self.locker_id,
            metadata: self.metadata,
            publishable_key: None,
            primary_business_details,
            frm_routing_algorithm: self.frm_routing_algorithm,
            intent_fulfillment_time: None,
            #[cfg(feature = "payouts")]
            payout_routing_algorithm: self.payout_routing_algorithm,
            #[cfg(not(feature = "payouts"))]
            payout_routing_algorithm: None,
            default_profile: business_profile_id_update,
            payment_link_config: None,
            pm_collect_link_config,
            routing_algorithm: self.routing_algorithm,
        })
    }
}

#[cfg(feature = "v2")]
#[async_trait::async_trait]
impl MerchantAccountUpdateBridge for api::MerchantAccountUpdate {
    async fn get_update_merchant_object(
        self,
        state: &SessionState,
        _merchant_id: &id_type::MerchantId,
        key_store: &domain::MerchantKeyStore,
    ) -> RouterResult<storage::MerchantAccountUpdate> {
        let key_manager_state = &state.into();
        let key = key_store.key.get_inner().peek();

        let merchant_details = self.get_merchant_details_as_secret().change_context(
            errors::ApiErrorResponse::InvalidDataValue {
                field_name: "merchant_details",
            },
        )?;

        let metadata = self.get_metadata_as_secret().change_context(
            errors::ApiErrorResponse::InvalidDataValue {
                field_name: "metadata",
            },
        )?;

        let identifier = km_types::Identifier::Merchant(key_store.merchant_id.clone());
        Ok(storage::MerchantAccountUpdate::Update {
            merchant_name: self
                .merchant_name
                .map(Secret::new)
                .async_lift(|inner| async {
                    domain_types::crypto_operation(
                        key_manager_state,
                        type_name!(storage::MerchantAccount),
                        domain_types::CryptoOperation::EncryptOptional(inner),
                        identifier.clone(),
                        key,
                    )
                    .await
                    .and_then(|val| val.try_into_optionaloperation())
                })
                .await
                .change_context(errors::ApiErrorResponse::InternalServerError)
                .attach_printable("Unable to encrypt merchant name")?,
            merchant_details: merchant_details
                .async_lift(|inner| async {
                    domain_types::crypto_operation(
                        key_manager_state,
                        type_name!(storage::MerchantAccount),
                        domain_types::CryptoOperation::EncryptOptional(inner),
                        identifier.clone(),
                        key,
                    )
                    .await
                    .and_then(|val| val.try_into_optionaloperation())
                })
                .await
                .change_context(errors::ApiErrorResponse::InternalServerError)
                .attach_printable("Unable to encrypt merchant details")?,
            metadata: metadata.map(Box::new),
            publishable_key: None,
        })
    }
}

pub async fn merchant_account_update(
    state: SessionState,
    merchant_id: &id_type::MerchantId,
    _profile_id: Option<id_type::ProfileId>,
    req: api::MerchantAccountUpdate,
) -> RouterResponse<api::MerchantAccountResponse> {
    let db = state.store.as_ref();
    let key_manager_state = &(&state).into();
    let key_store = db
        .get_merchant_key_store_by_merchant_id(
            key_manager_state,
            merchant_id,
            &db.get_master_key().to_vec().into(),
        )
        .await
        .to_not_found_response(errors::ApiErrorResponse::MerchantAccountNotFound)?;

    let merchant_account_storage_object = req
        .get_update_merchant_object(&state, merchant_id, &key_store)
        .await
        .attach_printable("Failed to create merchant account update object")?;

    let response = db
        .update_specific_fields_in_merchant(
            key_manager_state,
            merchant_id,
            merchant_account_storage_object,
            &key_store,
        )
        .await
        .to_not_found_response(errors::ApiErrorResponse::MerchantAccountNotFound)?;

    Ok(service_api::ApplicationResponse::Json(
        api::MerchantAccountResponse::foreign_try_from(response)
            .change_context(errors::ApiErrorResponse::InternalServerError)
            .attach_printable("Failed while generating response")?,
    ))
}

pub async fn merchant_account_delete(
    state: SessionState,
    merchant_id: id_type::MerchantId,
) -> RouterResponse<api::MerchantAccountDeleteResponse> {
    let mut is_deleted = false;
    let db = state.store.as_ref();
    let key_manager_state = &(&state).into();
    let merchant_key_store = db
        .get_merchant_key_store_by_merchant_id(
            key_manager_state,
            &merchant_id,
            &state.store.get_master_key().to_vec().into(),
        )
        .await
        .to_not_found_response(errors::ApiErrorResponse::MerchantAccountNotFound)?;

    let merchant_account = db
        .find_merchant_account_by_merchant_id(key_manager_state, &merchant_id, &merchant_key_store)
        .await
        .to_not_found_response(errors::ApiErrorResponse::MerchantAccountNotFound)?;

    let is_merchant_account_deleted = db
        .delete_merchant_account_by_merchant_id(&merchant_id)
        .await
        .to_not_found_response(errors::ApiErrorResponse::MerchantAccountNotFound)?;
    if is_merchant_account_deleted {
        let is_merchant_key_store_deleted = db
            .delete_merchant_key_store_by_merchant_id(&merchant_id)
            .await
            .to_not_found_response(errors::ApiErrorResponse::MerchantAccountNotFound)?;
        is_deleted = is_merchant_account_deleted && is_merchant_key_store_deleted;
    }

    // Call to DE here
    #[cfg(all(feature = "dynamic_routing", feature = "v1"))]
    {
        if state.conf.open_router.enabled && is_deleted {
            merchant_account
                .default_profile
                .as_ref()
                .async_map(|profile_id| {
                    routing::helpers::delete_decision_engine_merchant(&state, profile_id)
                })
                .await
                .transpose()
                .map_err(|err| {
                    crate::logger::error!("Failed to delete merchant in Decision Engine {err:?}");
                })
                .ok();
        }
    }

    let state = state.clone();
    authentication::decision::spawn_tracked_job(
        async move {
            authentication::decision::revoke_api_key(
                &state,
                merchant_account.publishable_key.into(),
            )
            .await
        },
        authentication::decision::REVOKE,
    );

    match db
        .delete_config_by_key(merchant_id.get_requires_cvv_key().as_str())
        .await
    {
        Ok(_) => Ok::<_, errors::ApiErrorResponse>(()),
        Err(err) => {
            if err.current_context().is_db_not_found() {
                crate::logger::error!("requires_cvv config not found in db: {err:?}");
                Ok(())
            } else {
                Err(err
                    .change_context(errors::ApiErrorResponse::InternalServerError)
                    .attach_printable("Failed while deleting requires_cvv config"))?
            }
        }
    }
    .ok();

    let response = api::MerchantAccountDeleteResponse {
        merchant_id,
        deleted: is_deleted,
    };
    Ok(service_api::ApplicationResponse::Json(response))
}

#[cfg(feature = "v1")]
async fn get_parent_merchant(
    state: &SessionState,
    sub_merchants_enabled: Option<bool>,
    parent_merchant: Option<&id_type::MerchantId>,
    key_store: &domain::MerchantKeyStore,
) -> RouterResult<Option<id_type::MerchantId>> {
    Ok(match sub_merchants_enabled {
        Some(true) => {
            Some(
                parent_merchant.ok_or_else(|| {
                    report!(errors::ValidationError::MissingRequiredField {
                        field_name: "parent_merchant_id".to_string()
                    })
                    .change_context(errors::ApiErrorResponse::PreconditionFailed {
                        message: "If `sub_merchants_enabled` is `true`, then `parent_merchant_id` is mandatory".to_string(),
                    })
                })
                .map(|id| validate_merchant_id(state, id,key_store).change_context(
                    errors::ApiErrorResponse::InvalidDataValue { field_name: "parent_merchant_id" }
                ))?
                .await?
                .get_id().to_owned()
            )
        }
        _ => None,
    })
}

#[cfg(feature = "v1")]
async fn validate_merchant_id(
    state: &SessionState,
    merchant_id: &id_type::MerchantId,
    key_store: &domain::MerchantKeyStore,
) -> RouterResult<domain::MerchantAccount> {
    let db = &*state.store;
    db.find_merchant_account_by_merchant_id(&state.into(), merchant_id, key_store)
        .await
        .to_not_found_response(errors::ApiErrorResponse::MerchantAccountNotFound)
}

<<<<<<< HEAD
struct ConnectorAuthTypeAndMetadataValidation<'a> {
    connector_name: &'a api_models::enums::Connector,
    auth_type: &'a types::ConnectorAuthType,
    connector_meta_data: &'a Option<pii::SecretSerdeValue>,
}

impl ConnectorAuthTypeAndMetadataValidation<'_> {
    pub fn validate_auth_and_metadata_type(
        &self,
    ) -> Result<(), error_stack::Report<errors::ApiErrorResponse>> {
        let connector_auth_type_validation = ConnectorAuthTypeValidation {
            auth_type: self.auth_type,
        };
        connector_auth_type_validation.validate_connector_auth_type()?;
        self.validate_auth_and_metadata_type_with_connector()
            .map_err(|err| match *err.current_context() {
                errors::ConnectorError::InvalidConnectorName => {
                    err.change_context(errors::ApiErrorResponse::InvalidRequestData {
                        message: "The connector name is invalid".to_string(),
                    })
                }
                errors::ConnectorError::InvalidConnectorConfig { config: field_name } => err
                    .change_context(errors::ApiErrorResponse::InvalidRequestData {
                        message: format!("The {field_name} is invalid"),
                    }),
                errors::ConnectorError::FailedToObtainAuthType => {
                    err.change_context(errors::ApiErrorResponse::InvalidRequestData {
                        message: "The auth type is invalid for the connector".to_string(),
                    })
                }
                _ => err.change_context(errors::ApiErrorResponse::InvalidRequestData {
                    message: "The request body is invalid".to_string(),
                }),
            })
    }

    fn validate_auth_and_metadata_type_with_connector(
        &self,
    ) -> Result<(), error_stack::Report<errors::ConnectorError>> {
        use crate::connector::*;

        match self.connector_name {
            api_enums::Connector::Vgs => {
                vgs::transformers::VgsAuthType::try_from(self.auth_type)?;
                Ok(())
            }
            api_enums::Connector::Adyenplatform => {
                adyenplatform::transformers::AdyenplatformAuthType::try_from(self.auth_type)?;
                Ok(())
            }
            // api_enums::Connector::Payone => {payone::transformers::PayoneAuthType::try_from(val)?;Ok(())} Added as a template code for future usage
            #[cfg(feature = "dummy_connector")]
            api_enums::Connector::DummyBillingConnector
            | api_enums::Connector::DummyConnector1
            | api_enums::Connector::DummyConnector2
            | api_enums::Connector::DummyConnector3
            | api_enums::Connector::DummyConnector4
            | api_enums::Connector::DummyConnector5
            | api_enums::Connector::DummyConnector6
            | api_enums::Connector::DummyConnector7 => {
                hyperswitch_connectors::connectors::dummyconnector::transformers::DummyConnectorAuthType::try_from(self.auth_type)?;
                Ok(())
            }
            api_enums::Connector::Aci => {
                aci::transformers::AciAuthType::try_from(self.auth_type)?;
                Ok(())
            }
            api_enums::Connector::Adyen => {
                adyen::transformers::AdyenAuthType::try_from(self.auth_type)?;
                adyen::transformers::AdyenConnectorMetadataObject::try_from(
                    self.connector_meta_data,
                )?;
                Ok(())
            }
            api_enums::Connector::Airwallex => {
                airwallex::transformers::AirwallexAuthType::try_from(self.auth_type)?;
                Ok(())
            }
            api_enums::Connector::Archipel => {
                archipel::transformers::ArchipelAuthType::try_from(self.auth_type)?;
                archipel::transformers::ArchipelConfigData::try_from(self.connector_meta_data)?;
                Ok(())
            }
            api_enums::Connector::Authorizedotnet => {
                authorizedotnet::transformers::AuthorizedotnetAuthType::try_from(self.auth_type)?;
                Ok(())
            }
            api_enums::Connector::Bankofamerica => {
                bankofamerica::transformers::BankOfAmericaAuthType::try_from(self.auth_type)?;
                Ok(())
            }
            api_enums::Connector::Barclaycard => {
                barclaycard::transformers::BarclaycardAuthType::try_from(self.auth_type)?;
                Ok(())
            }
            api_enums::Connector::Billwerk => {
                billwerk::transformers::BillwerkAuthType::try_from(self.auth_type)?;
                Ok(())
            }
            api_enums::Connector::Bitpay => {
                bitpay::transformers::BitpayAuthType::try_from(self.auth_type)?;
                Ok(())
            }
            api_enums::Connector::Bambora => {
                bambora::transformers::BamboraAuthType::try_from(self.auth_type)?;
                Ok(())
            }
            api_enums::Connector::Bamboraapac => {
                bamboraapac::transformers::BamboraapacAuthType::try_from(self.auth_type)?;
                Ok(())
            }
            api_enums::Connector::Boku => {
                boku::transformers::BokuAuthType::try_from(self.auth_type)?;
                Ok(())
            }
            api_enums::Connector::Bluesnap => {
                bluesnap::transformers::BluesnapAuthType::try_from(self.auth_type)?;
                Ok(())
            }
            api_enums::Connector::Braintree => {
                braintree::transformers::BraintreeAuthType::try_from(self.auth_type)?;
                braintree::transformers::BraintreeMeta::try_from(self.connector_meta_data)?;
                Ok(())
            }
            api_enums::Connector::Cashtocode => {
                cashtocode::transformers::CashtocodeAuthType::try_from(self.auth_type)?;
                Ok(())
            }
            api_enums::Connector::Chargebee => {
                chargebee::transformers::ChargebeeAuthType::try_from(self.auth_type)?;
                chargebee::transformers::ChargebeeMetadata::try_from(self.connector_meta_data)?;
                Ok(())
            }
            // api_enums::Connector::Checkbook => {
            //     checkbook::transformers::CheckbookAuthType::try_from(self.auth_type)?;
            //     Ok(())
            // },
            api_enums::Connector::Checkout => {
                checkout::transformers::CheckoutAuthType::try_from(self.auth_type)?;
                Ok(())
            }
            api_enums::Connector::Coinbase => {
                coinbase::transformers::CoinbaseAuthType::try_from(self.auth_type)?;
                coinbase::transformers::CoinbaseConnectorMeta::try_from(self.connector_meta_data)?;
                Ok(())
            }
            api_enums::Connector::Coingate => {
                coingate::transformers::CoingateAuthType::try_from(self.auth_type)?;
                coingate::transformers::CoingateConnectorMetadataObject::try_from(
                    self.connector_meta_data,
                )?;
                Ok(())
            }
            api_enums::Connector::Cryptopay => {
                cryptopay::transformers::CryptopayAuthType::try_from(self.auth_type)?;
                Ok(())
            }
            api_enums::Connector::CtpMastercard => Ok(()),
            api_enums::Connector::CtpVisa => Ok(()),
            api_enums::Connector::Cybersource => {
                cybersource::transformers::CybersourceAuthType::try_from(self.auth_type)?;
                cybersource::transformers::CybersourceConnectorMetadataObject::try_from(
                    self.connector_meta_data,
                )?;
                Ok(())
            }
            api_enums::Connector::Datatrans => {
                datatrans::transformers::DatatransAuthType::try_from(self.auth_type)?;
                Ok(())
            }
            api_enums::Connector::Deutschebank => {
                deutschebank::transformers::DeutschebankAuthType::try_from(self.auth_type)?;
                Ok(())
            }
            api_enums::Connector::Digitalvirgo => {
                digitalvirgo::transformers::DigitalvirgoAuthType::try_from(self.auth_type)?;
                Ok(())
            }
            api_enums::Connector::Dlocal => {
                dlocal::transformers::DlocalAuthType::try_from(self.auth_type)?;
                Ok(())
            }
            // api_enums::Connector::Dwolla => {
            //     dwolla::transformers::DwollaAuthType::try_from(self.auth_type)?;
            //     Ok(())
            // }
            api_enums::Connector::Ebanx => {
                ebanx::transformers::EbanxAuthType::try_from(self.auth_type)?;
                Ok(())
            }
            api_enums::Connector::Elavon => {
                elavon::transformers::ElavonAuthType::try_from(self.auth_type)?;
                Ok(())
            }
            api_enums::Connector::Facilitapay => {
                facilitapay::transformers::FacilitapayAuthType::try_from(self.auth_type)?;
                Ok(())
            }
            api_enums::Connector::Fiserv => {
                fiserv::transformers::FiservAuthType::try_from(self.auth_type)?;
                fiserv::transformers::FiservSessionObject::try_from(self.connector_meta_data)?;
                Ok(())
            }
            api_enums::Connector::Fiservemea => {
                fiservemea::transformers::FiservemeaAuthType::try_from(self.auth_type)?;
                Ok(())
            }
            api_enums::Connector::Fiuu => {
                fiuu::transformers::FiuuAuthType::try_from(self.auth_type)?;
                Ok(())
            }
            api_enums::Connector::Forte => {
                forte::transformers::ForteAuthType::try_from(self.auth_type)?;
                Ok(())
            }
            api_enums::Connector::Getnet => {
                getnet::transformers::GetnetAuthType::try_from(self.auth_type)?;
                Ok(())
            }
            api_enums::Connector::Globalpay => {
                globalpay::transformers::GlobalpayAuthType::try_from(self.auth_type)?;
                globalpay::transformers::GlobalPayMeta::try_from(self.connector_meta_data)?;
                Ok(())
            }
            api_enums::Connector::Globepay => {
                globepay::transformers::GlobepayAuthType::try_from(self.auth_type)?;
                Ok(())
            }
            api_enums::Connector::Gocardless => {
                gocardless::transformers::GocardlessAuthType::try_from(self.auth_type)?;
                Ok(())
            }
            api_enums::Connector::Gpayments => {
                gpayments::transformers::GpaymentsAuthType::try_from(self.auth_type)?;
                gpayments::transformers::GpaymentsMetaData::try_from(self.connector_meta_data)?;
                Ok(())
            }
            api_enums::Connector::Hipay => {
                hipay::transformers::HipayAuthType::try_from(self.auth_type)?;
                Ok(())
            }
            api_enums::Connector::Helcim => {
                helcim::transformers::HelcimAuthType::try_from(self.auth_type)?;
                Ok(())
            }
            api_enums::Connector::HyperswitchVault => {
                hyperswitch_vault::transformers::HyperswitchVaultAuthType::try_from(
                    self.auth_type,
                )?;
                Ok(())
            }
            api_enums::Connector::Iatapay => {
                iatapay::transformers::IatapayAuthType::try_from(self.auth_type)?;
                Ok(())
            }
            api_enums::Connector::Inespay => {
                inespay::transformers::InespayAuthType::try_from(self.auth_type)?;
                Ok(())
            }
            api_enums::Connector::Itaubank => {
                itaubank::transformers::ItaubankAuthType::try_from(self.auth_type)?;
                Ok(())
            }
            api_enums::Connector::Jpmorgan => {
                jpmorgan::transformers::JpmorganAuthType::try_from(self.auth_type)?;
                Ok(())
            }
            api_enums::Connector::Juspaythreedsserver => Ok(()),
            api_enums::Connector::Klarna => {
                klarna::transformers::KlarnaAuthType::try_from(self.auth_type)?;
                klarna::transformers::KlarnaConnectorMetadataObject::try_from(
                    self.connector_meta_data,
                )?;
                Ok(())
            }
            api_enums::Connector::Mifinity => {
                mifinity::transformers::MifinityAuthType::try_from(self.auth_type)?;
                mifinity::transformers::MifinityConnectorMetadataObject::try_from(
                    self.connector_meta_data,
                )?;
                Ok(())
            }
            api_enums::Connector::Mollie => {
                mollie::transformers::MollieAuthType::try_from(self.auth_type)?;
                Ok(())
            }
            api_enums::Connector::Moneris => {
                moneris::transformers::MonerisAuthType::try_from(self.auth_type)?;
                Ok(())
            }
            api_enums::Connector::Multisafepay => {
                multisafepay::transformers::MultisafepayAuthType::try_from(self.auth_type)?;
                Ok(())
            }
            api_enums::Connector::Netcetera => {
                netcetera::transformers::NetceteraAuthType::try_from(self.auth_type)?;
                netcetera::transformers::NetceteraMetaData::try_from(self.connector_meta_data)?;
                Ok(())
            }
            api_enums::Connector::Nexinets => {
                nexinets::transformers::NexinetsAuthType::try_from(self.auth_type)?;
                Ok(())
            }
            api_enums::Connector::Nexixpay => {
                nexixpay::transformers::NexixpayAuthType::try_from(self.auth_type)?;
                Ok(())
            }
            api_enums::Connector::Nmi => {
                nmi::transformers::NmiAuthType::try_from(self.auth_type)?;
                Ok(())
            }
            api_enums::Connector::Nomupay => {
                nomupay::transformers::NomupayAuthType::try_from(self.auth_type)?;
                Ok(())
            }
            api_enums::Connector::Noon => {
                noon::transformers::NoonAuthType::try_from(self.auth_type)?;
                Ok(())
            }
            // api_enums::Connector::Nordea => {
            //     nordea::transformers::NordeaAuthType::try_from(self.auth_type)?;
            //     Ok(())
            // }
            api_enums::Connector::Novalnet => {
                novalnet::transformers::NovalnetAuthType::try_from(self.auth_type)?;
                Ok(())
            }
            api_enums::Connector::Nuvei => {
                nuvei::transformers::NuveiAuthType::try_from(self.auth_type)?;
                Ok(())
            }
            api_enums::Connector::Opennode => {
                opennode::transformers::OpennodeAuthType::try_from(self.auth_type)?;
                Ok(())
            }
            api_enums::Connector::Paybox => {
                paybox::transformers::PayboxAuthType::try_from(self.auth_type)?;
                Ok(())
            }
            api_enums::Connector::Payload => {
                payload::transformers::PayloadAuthType::try_from(self.auth_type)?;
                Ok(())
            }
            api_enums::Connector::Payme => {
                payme::transformers::PaymeAuthType::try_from(self.auth_type)?;
                Ok(())
            }
            api_enums::Connector::Paypal => {
                paypal::transformers::PaypalAuthType::try_from(self.auth_type)?;
                Ok(())
            }
            api_enums::Connector::Payone => {
                payone::transformers::PayoneAuthType::try_from(self.auth_type)?;
                Ok(())
            }
            api_enums::Connector::Paystack => {
                paystack::transformers::PaystackAuthType::try_from(self.auth_type)?;
                Ok(())
            }
            api_enums::Connector::Payu => {
                payu::transformers::PayuAuthType::try_from(self.auth_type)?;
                Ok(())
            }
            api_enums::Connector::Placetopay => {
                placetopay::transformers::PlacetopayAuthType::try_from(self.auth_type)?;
                Ok(())
            }
            api_enums::Connector::Powertranz => {
                powertranz::transformers::PowertranzAuthType::try_from(self.auth_type)?;
                Ok(())
            }
            api_enums::Connector::Prophetpay => {
                prophetpay::transformers::ProphetpayAuthType::try_from(self.auth_type)?;
                Ok(())
            }
            api_enums::Connector::Rapyd => {
                rapyd::transformers::RapydAuthType::try_from(self.auth_type)?;
                Ok(())
            }
            api_enums::Connector::Razorpay => {
                razorpay::transformers::RazorpayAuthType::try_from(self.auth_type)?;
                Ok(())
            }
            api_enums::Connector::Recurly => {
                recurly::transformers::RecurlyAuthType::try_from(self.auth_type)?;
                Ok(())
            }
            api_enums::Connector::Redsys => {
                redsys::transformers::RedsysAuthType::try_from(self.auth_type)?;
                Ok(())
            }
            api_enums::Connector::Santander => {
                santander::transformers::SantanderAuthType::try_from(self.auth_type)?;
                santander::transformers::SantanderMetadataObject::try_from(
                    self.connector_meta_data,
                )?;
                Ok(())
            }
            api_enums::Connector::Shift4 => {
                shift4::transformers::Shift4AuthType::try_from(self.auth_type)?;
                Ok(())
            }
            api_enums::Connector::Square => {
                square::transformers::SquareAuthType::try_from(self.auth_type)?;
                Ok(())
            }
            api_enums::Connector::Stax => {
                stax::transformers::StaxAuthType::try_from(self.auth_type)?;
                Ok(())
            }
            api_enums::Connector::Taxjar => {
                taxjar::transformers::TaxjarAuthType::try_from(self.auth_type)?;
                Ok(())
            }
            api_enums::Connector::Stripe => {
                stripe::transformers::StripeAuthType::try_from(self.auth_type)?;
                Ok(())
            }
            api_enums::Connector::Stripebilling => {
                stripebilling::transformers::StripebillingAuthType::try_from(self.auth_type)?;
                Ok(())
            }
            api_enums::Connector::Trustpay => {
                trustpay::transformers::TrustpayAuthType::try_from(self.auth_type)?;
                Ok(())
            }
            api_enums::Connector::Tokenio => {
                tokenio::transformers::TokenioAuthType::try_from(self.auth_type)?;
                Ok(())
            }
            api_enums::Connector::Tsys => {
                tsys::transformers::TsysAuthType::try_from(self.auth_type)?;
                Ok(())
            }
            api_enums::Connector::Volt => {
                volt::transformers::VoltAuthType::try_from(self.auth_type)?;
                Ok(())
            }
            api_enums::Connector::Wellsfargo => {
                wellsfargo::transformers::WellsfargoAuthType::try_from(self.auth_type)?;
                Ok(())
            }
            api_enums::Connector::Wise => {
                wise::transformers::WiseAuthType::try_from(self.auth_type)?;
                Ok(())
            }
            api_enums::Connector::Worldline => {
                worldline::transformers::WorldlineAuthType::try_from(self.auth_type)?;
                Ok(())
            }
            api_enums::Connector::Worldpay => {
                worldpay::transformers::WorldpayAuthType::try_from(self.auth_type)?;
                Ok(())
            }
            api_enums::Connector::Worldpayvantiv => {
                worldpayvantiv::transformers::WorldpayvantivAuthType::try_from(self.auth_type)?;
                worldpayvantiv::transformers::WorldpayvantivMetadataObject::try_from(
                    self.connector_meta_data,
                )?;
                Ok(())
            }
            api_enums::Connector::Worldpayxml => {
                worldpayxml::transformers::WorldpayxmlAuthType::try_from(self.auth_type)?;
                Ok(())
            }
            api_enums::Connector::Xendit => {
                xendit::transformers::XenditAuthType::try_from(self.auth_type)?;
                Ok(())
            }
            api_enums::Connector::Zen => {
                zen::transformers::ZenAuthType::try_from(self.auth_type)?;
                Ok(())
            }
            api_enums::Connector::Zsl => {
                zsl::transformers::ZslAuthType::try_from(self.auth_type)?;
                Ok(())
            }
            api_enums::Connector::Signifyd => {
                signifyd::transformers::SignifydAuthType::try_from(self.auth_type)?;
                Ok(())
            }
            api_enums::Connector::Riskified => {
                riskified::transformers::RiskifiedAuthType::try_from(self.auth_type)?;
                Ok(())
            }
            api_enums::Connector::Plaid => {
                PlaidAuthType::foreign_try_from(self.auth_type)?;
                Ok(())
            }
            api_enums::Connector::Threedsecureio => {
                threedsecureio::transformers::ThreedsecureioAuthType::try_from(self.auth_type)?;
                Ok(())
            }
        }
    }
}

struct ConnectorAuthTypeValidation<'a> {
    auth_type: &'a types::ConnectorAuthType,
}

impl ConnectorAuthTypeValidation<'_> {
    fn validate_connector_auth_type(
        &self,
    ) -> Result<(), error_stack::Report<errors::ApiErrorResponse>> {
        let validate_non_empty_field = |field_value: &str, field_name: &str| {
            if field_value.trim().is_empty() {
                Err(errors::ApiErrorResponse::InvalidDataFormat {
                    field_name: format!("connector_account_details.{field_name}"),
                    expected_format: "a non empty String".to_string(),
                }
                .into())
            } else {
                Ok(())
            }
        };
        match self.auth_type {
            hyperswitch_domain_models::router_data::ConnectorAuthType::TemporaryAuth => Ok(()),
            hyperswitch_domain_models::router_data::ConnectorAuthType::HeaderKey { api_key } => {
                validate_non_empty_field(api_key.peek(), "api_key")
            }
            hyperswitch_domain_models::router_data::ConnectorAuthType::BodyKey {
                api_key,
                key1,
            } => {
                validate_non_empty_field(api_key.peek(), "api_key")?;
                validate_non_empty_field(key1.peek(), "key1")
            }
            hyperswitch_domain_models::router_data::ConnectorAuthType::SignatureKey {
                api_key,
                key1,
                api_secret,
            } => {
                validate_non_empty_field(api_key.peek(), "api_key")?;
                validate_non_empty_field(key1.peek(), "key1")?;
                validate_non_empty_field(api_secret.peek(), "api_secret")
            }
            hyperswitch_domain_models::router_data::ConnectorAuthType::MultiAuthKey {
                api_key,
                key1,
                api_secret,
                key2,
            } => {
                validate_non_empty_field(api_key.peek(), "api_key")?;
                validate_non_empty_field(key1.peek(), "key1")?;
                validate_non_empty_field(api_secret.peek(), "api_secret")?;
                validate_non_empty_field(key2.peek(), "key2")
            }
            hyperswitch_domain_models::router_data::ConnectorAuthType::CurrencyAuthKey {
                auth_key_map,
            } => {
                if auth_key_map.is_empty() {
                    Err(errors::ApiErrorResponse::InvalidDataFormat {
                        field_name: "connector_account_details.auth_key_map".to_string(),
                        expected_format: "a non empty map".to_string(),
                    }
                    .into())
                } else {
                    Ok(())
                }
            }
            hyperswitch_domain_models::router_data::ConnectorAuthType::CertificateAuth {
                certificate,
                private_key,
            } => {
                client::create_identity_from_certificate_and_key(
                    certificate.to_owned(),
                    private_key.to_owned(),
                )
                .change_context(errors::ApiErrorResponse::InvalidDataFormat {
                    field_name:
                        "connector_account_details.certificate or connector_account_details.private_key"
                            .to_string(),
                    expected_format:
                        "a valid base64 encoded string of PEM encoded Certificate and Private Key"
                            .to_string(),
                })?;
                Ok(())
            }
            hyperswitch_domain_models::router_data::ConnectorAuthType::NoKey => Ok(()),
        }
    }
}

=======
>>>>>>> 26ae469f
struct ConnectorStatusAndDisabledValidation<'a> {
    status: &'a Option<api_enums::ConnectorStatus>,
    disabled: &'a Option<bool>,
    auth: &'a types::ConnectorAuthType,
    current_status: &'a api_enums::ConnectorStatus,
}

impl ConnectorStatusAndDisabledValidation<'_> {
    fn validate_status_and_disabled(
        &self,
    ) -> RouterResult<(api_enums::ConnectorStatus, Option<bool>)> {
        let connector_status = match (self.status, self.auth) {
            (
                Some(common_enums::ConnectorStatus::Active),
                types::ConnectorAuthType::TemporaryAuth,
            ) => {
                return Err(errors::ApiErrorResponse::InvalidRequestData {
                    message: "Connector status cannot be active when using TemporaryAuth"
                        .to_string(),
                }
                .into());
            }
            (Some(status), _) => status,
            (None, types::ConnectorAuthType::TemporaryAuth) => {
                &common_enums::ConnectorStatus::Inactive
            }
            (None, _) => self.current_status,
        };

        let disabled = match (self.disabled, connector_status) {
            (Some(false), common_enums::ConnectorStatus::Inactive) => {
                return Err(errors::ApiErrorResponse::InvalidRequestData {
                    message: "Connector cannot be enabled when connector_status is inactive or when using TemporaryAuth"
                        .to_string(),
                }
                .into());
            }
            (Some(disabled), _) => Some(*disabled),
            (None, common_enums::ConnectorStatus::Inactive) => Some(true),
            // Enable the connector if nothing is passed in the request
            (None, _) => Some(false),
        };

        Ok((*connector_status, disabled))
    }
}

struct ConnectorMetadata<'a> {
    connector_metadata: &'a Option<pii::SecretSerdeValue>,
}

impl ConnectorMetadata<'_> {
    fn validate_apple_pay_certificates_in_mca_metadata(&self) -> RouterResult<()> {
        self.connector_metadata
            .clone()
            .map(api_models::payments::ConnectorMetadata::from_value)
            .transpose()
            .change_context(errors::ApiErrorResponse::InvalidDataFormat {
                field_name: "metadata".to_string(),
                expected_format: "connector metadata".to_string(),
            })?
            .and_then(|metadata| metadata.get_apple_pay_certificates())
            .map(|(certificate, certificate_key)| {
                client::create_identity_from_certificate_and_key(certificate, certificate_key)
            })
            .transpose()
            .change_context(errors::ApiErrorResponse::InvalidDataValue {
                field_name: "certificate/certificate key",
            })?;
        Ok(())
    }
}

struct PMAuthConfigValidation<'a> {
    connector_type: &'a api_enums::ConnectorType,
    pm_auth_config: &'a Option<pii::SecretSerdeValue>,
    db: &'a dyn StorageInterface,
    merchant_id: &'a id_type::MerchantId,
    profile_id: &'a id_type::ProfileId,
    key_store: &'a domain::MerchantKeyStore,
    key_manager_state: &'a KeyManagerState,
}

impl PMAuthConfigValidation<'_> {
    async fn validate_pm_auth(&self, val: &pii::SecretSerdeValue) -> RouterResponse<()> {
        let config = serde_json::from_value::<api_models::pm_auth::PaymentMethodAuthConfig>(
            val.clone().expose(),
        )
        .change_context(errors::ApiErrorResponse::InvalidRequestData {
            message: "invalid data received for payment method auth config".to_string(),
        })
        .attach_printable("Failed to deserialize Payment Method Auth config")?;

        let all_mcas = self
            .db
            .find_merchant_connector_account_by_merchant_id_and_disabled_list(
                self.key_manager_state,
                self.merchant_id,
                true,
                self.key_store,
            )
            .await
            .change_context(errors::ApiErrorResponse::MerchantConnectorAccountNotFound {
                id: self.merchant_id.get_string_repr().to_owned(),
            })?;
        for conn_choice in config.enabled_payment_methods {
            let pm_auth_mca = all_mcas
                .iter()
                .find(|mca| mca.get_id() == conn_choice.mca_id)
                .ok_or(errors::ApiErrorResponse::GenericNotFoundError {
                    message: "payment method auth connector account not found".to_string(),
                })?;

            if &pm_auth_mca.profile_id != self.profile_id {
                return Err(errors::ApiErrorResponse::GenericNotFoundError {
                    message: "payment method auth profile_id differs from connector profile_id"
                        .to_string(),
                }
                .into());
            }
        }

        Ok(services::ApplicationResponse::StatusOk)
    }

    async fn validate_pm_auth_config(&self) -> RouterResult<()> {
        if self.connector_type != &api_enums::ConnectorType::PaymentMethodAuth {
            if let Some(val) = self.pm_auth_config.clone() {
                self.validate_pm_auth(&val).await?;
            }
        }
        Ok(())
    }
}

struct ConnectorTypeAndConnectorName<'a> {
    connector_type: &'a api_enums::ConnectorType,
    connector_name: &'a api_enums::Connector,
}

impl ConnectorTypeAndConnectorName<'_> {
    fn get_routable_connector(&self) -> RouterResult<Option<api_enums::RoutableConnectors>> {
        let mut routable_connector =
            api_enums::RoutableConnectors::from_str(&self.connector_name.to_string()).ok();

        let vault_connector =
            api_enums::convert_vault_connector(self.connector_name.to_string().as_str());
        let pm_auth_connector =
            api_enums::convert_pm_auth_connector(self.connector_name.to_string().as_str());
        let authentication_connector =
            api_enums::convert_authentication_connector(self.connector_name.to_string().as_str());
        let tax_connector =
            api_enums::convert_tax_connector(self.connector_name.to_string().as_str());
        let billing_connector =
            api_enums::convert_billing_connector(self.connector_name.to_string().as_str());

        if pm_auth_connector.is_some() {
            if self.connector_type != &api_enums::ConnectorType::PaymentMethodAuth
                && self.connector_type != &api_enums::ConnectorType::PaymentProcessor
            {
                return Err(errors::ApiErrorResponse::InvalidRequestData {
                    message: "Invalid connector type given".to_string(),
                }
                .into());
            }
        } else if authentication_connector.is_some() {
            if self.connector_type != &api_enums::ConnectorType::AuthenticationProcessor {
                return Err(errors::ApiErrorResponse::InvalidRequestData {
                    message: "Invalid connector type given".to_string(),
                }
                .into());
            }
        } else if tax_connector.is_some() {
            if self.connector_type != &api_enums::ConnectorType::TaxProcessor {
                return Err(errors::ApiErrorResponse::InvalidRequestData {
                    message: "Invalid connector type given".to_string(),
                }
                .into());
            }
        } else if billing_connector.is_some() {
            if self.connector_type != &api_enums::ConnectorType::BillingProcessor {
                return Err(errors::ApiErrorResponse::InvalidRequestData {
                    message: "Invalid connector type given".to_string(),
                }
                .into());
            }
        } else if vault_connector.is_some() {
            if self.connector_type != &api_enums::ConnectorType::VaultProcessor {
                return Err(errors::ApiErrorResponse::InvalidRequestData {
                    message: "Invalid connector type given".to_string(),
                }
                .into());
            }
        } else {
            let routable_connector_option = self
                .connector_name
                .to_string()
                .parse::<api_enums::RoutableConnectors>()
                .change_context(errors::ApiErrorResponse::InvalidRequestData {
                    message: "Invalid connector name given".to_string(),
                })?;
            routable_connector = Some(routable_connector_option);
        };
        Ok(routable_connector)
    }
}
#[cfg(feature = "v1")]
struct MerchantDefaultConfigUpdate<'a> {
    routable_connector: &'a Option<api_enums::RoutableConnectors>,
    merchant_connector_id: &'a id_type::MerchantConnectorAccountId,
    store: &'a dyn StorageInterface,
    merchant_id: &'a id_type::MerchantId,
    profile_id: &'a id_type::ProfileId,
    transaction_type: &'a api_enums::TransactionType,
}
#[cfg(feature = "v1")]
impl MerchantDefaultConfigUpdate<'_> {
    async fn retrieve_and_update_default_fallback_routing_algorithm_if_routable_connector_exists(
        &self,
    ) -> RouterResult<()> {
        let mut default_routing_config = routing::helpers::get_merchant_default_config(
            self.store,
            self.merchant_id.get_string_repr(),
            self.transaction_type,
        )
        .await?;

        let mut default_routing_config_for_profile = routing::helpers::get_merchant_default_config(
            self.store,
            self.profile_id.get_string_repr(),
            self.transaction_type,
        )
        .await?;

        if let Some(routable_connector_val) = self.routable_connector {
            let choice = routing_types::RoutableConnectorChoice {
                choice_kind: routing_types::RoutableChoiceKind::FullStruct,
                connector: *routable_connector_val,
                merchant_connector_id: Some(self.merchant_connector_id.clone()),
            };
            if !default_routing_config.contains(&choice) {
                default_routing_config.push(choice.clone());
                routing::helpers::update_merchant_default_config(
                    self.store,
                    self.merchant_id.get_string_repr(),
                    default_routing_config.clone(),
                    self.transaction_type,
                )
                .await?;
            }
            if !default_routing_config_for_profile.contains(&choice.clone()) {
                default_routing_config_for_profile.push(choice);
                routing::helpers::update_merchant_default_config(
                    self.store,
                    self.profile_id.get_string_repr(),
                    default_routing_config_for_profile.clone(),
                    self.transaction_type,
                )
                .await?;
            }
        }
        Ok(())
    }

    async fn retrieve_and_delete_from_default_fallback_routing_algorithm_if_routable_connector_exists(
        &self,
    ) -> RouterResult<()> {
        let mut default_routing_config = routing::helpers::get_merchant_default_config(
            self.store,
            self.merchant_id.get_string_repr(),
            self.transaction_type,
        )
        .await?;

        let mut default_routing_config_for_profile = routing::helpers::get_merchant_default_config(
            self.store,
            self.profile_id.get_string_repr(),
            self.transaction_type,
        )
        .await?;

        if let Some(routable_connector_val) = self.routable_connector {
            let choice = routing_types::RoutableConnectorChoice {
                choice_kind: routing_types::RoutableChoiceKind::FullStruct,
                connector: *routable_connector_val,
                merchant_connector_id: Some(self.merchant_connector_id.clone()),
            };
            if default_routing_config.contains(&choice) {
                default_routing_config.retain(|mca| {
                    mca.merchant_connector_id.as_ref() != Some(self.merchant_connector_id)
                });
                routing::helpers::update_merchant_default_config(
                    self.store,
                    self.merchant_id.get_string_repr(),
                    default_routing_config.clone(),
                    self.transaction_type,
                )
                .await?;
            }
            if default_routing_config_for_profile.contains(&choice.clone()) {
                default_routing_config_for_profile.retain(|mca| {
                    mca.merchant_connector_id.as_ref() != Some(self.merchant_connector_id)
                });
                routing::helpers::update_merchant_default_config(
                    self.store,
                    self.profile_id.get_string_repr(),
                    default_routing_config_for_profile.clone(),
                    self.transaction_type,
                )
                .await?;
            }
        }
        Ok(())
    }
}
#[cfg(feature = "v2")]
struct DefaultFallbackRoutingConfigUpdate<'a> {
    routable_connector: &'a Option<api_enums::RoutableConnectors>,
    merchant_connector_id: &'a id_type::MerchantConnectorAccountId,
    store: &'a dyn StorageInterface,
    business_profile: domain::Profile,
    key_store: hyperswitch_domain_models::merchant_key_store::MerchantKeyStore,
    key_manager_state: &'a KeyManagerState,
}
#[cfg(feature = "v2")]
impl DefaultFallbackRoutingConfigUpdate<'_> {
    async fn retrieve_and_update_default_fallback_routing_algorithm_if_routable_connector_exists(
        &self,
    ) -> RouterResult<()> {
        let profile_wrapper = ProfileWrapper::new(self.business_profile.clone());
        let default_routing_config_for_profile =
            &mut profile_wrapper.get_default_fallback_list_of_connector_under_profile()?;
        if let Some(routable_connector_val) = self.routable_connector {
            let choice = routing_types::RoutableConnectorChoice {
                choice_kind: routing_types::RoutableChoiceKind::FullStruct,
                connector: *routable_connector_val,
                merchant_connector_id: Some(self.merchant_connector_id.clone()),
            };
            if !default_routing_config_for_profile.contains(&choice.clone()) {
                default_routing_config_for_profile.push(choice);

                profile_wrapper
                    .update_default_fallback_routing_of_connectors_under_profile(
                        self.store,
                        default_routing_config_for_profile,
                        self.key_manager_state,
                        &self.key_store,
                    )
                    .await?
            }
        }
        Ok(())
    }

    async fn retrieve_and_delete_from_default_fallback_routing_algorithm_if_routable_connector_exists(
        &self,
    ) -> RouterResult<()> {
        let profile_wrapper = ProfileWrapper::new(self.business_profile.clone());
        let default_routing_config_for_profile =
            &mut profile_wrapper.get_default_fallback_list_of_connector_under_profile()?;
        if let Some(routable_connector_val) = self.routable_connector {
            let choice = routing_types::RoutableConnectorChoice {
                choice_kind: routing_types::RoutableChoiceKind::FullStruct,
                connector: *routable_connector_val,
                merchant_connector_id: Some(self.merchant_connector_id.clone()),
            };
            if default_routing_config_for_profile.contains(&choice.clone()) {
                default_routing_config_for_profile.retain(|mca| {
                    mca.merchant_connector_id.as_ref() != Some(self.merchant_connector_id)
                });

                profile_wrapper
                    .update_default_fallback_routing_of_connectors_under_profile(
                        self.store,
                        default_routing_config_for_profile,
                        self.key_manager_state,
                        &self.key_store,
                    )
                    .await?
            }
        }
        Ok(())
    }
}
#[cfg(any(feature = "v1", feature = "v2", feature = "olap"))]
#[async_trait::async_trait]
trait MerchantConnectorAccountUpdateBridge {
    async fn get_merchant_connector_account_from_id(
        self,
        db: &dyn StorageInterface,
        merchant_id: &id_type::MerchantId,
        merchant_connector_id: &id_type::MerchantConnectorAccountId,
        key_store: &domain::MerchantKeyStore,
        key_manager_state: &KeyManagerState,
    ) -> RouterResult<domain::MerchantConnectorAccount>;

    async fn create_domain_model_from_request(
        self,
        state: &SessionState,
        mca: &domain::MerchantConnectorAccount,
        key_manager_state: &KeyManagerState,
        merchant_context: &domain::MerchantContext,
    ) -> RouterResult<domain::MerchantConnectorAccountUpdate>;
}

#[cfg(all(feature = "v2", feature = "olap"))]
#[async_trait::async_trait]
impl MerchantConnectorAccountUpdateBridge for api_models::admin::MerchantConnectorUpdate {
    async fn get_merchant_connector_account_from_id(
        self,
        db: &dyn StorageInterface,
        _merchant_id: &id_type::MerchantId,
        merchant_connector_id: &id_type::MerchantConnectorAccountId,
        key_store: &domain::MerchantKeyStore,
        key_manager_state: &KeyManagerState,
    ) -> RouterResult<domain::MerchantConnectorAccount> {
        db.find_merchant_connector_account_by_id(
            key_manager_state,
            merchant_connector_id,
            key_store,
        )
        .await
        .to_not_found_response(errors::ApiErrorResponse::MerchantAccountNotFound)
    }

    async fn create_domain_model_from_request(
        self,
        state: &SessionState,
        mca: &domain::MerchantConnectorAccount,
        key_manager_state: &KeyManagerState,
        merchant_context: &domain::MerchantContext,
    ) -> RouterResult<domain::MerchantConnectorAccountUpdate> {
        let frm_configs = self.get_frm_config_as_secret();

        let payment_methods_enabled = self.payment_methods_enabled;

        let auth = types::ConnectorAuthType::from_secret_value(
            self.connector_account_details
                .clone()
                .unwrap_or(mca.connector_account_details.clone().into_inner()),
        )
        .change_context(errors::ApiErrorResponse::InvalidDataFormat {
            field_name: "connector_account_details".to_string(),
            expected_format: "auth_type and api_key".to_string(),
        })?;

        let metadata = self.metadata.clone().or(mca.metadata.clone());

        let connector_auth_type_and_metadata_validation = ConnectorAuthTypeAndMetadataValidation {
            connector_name: &mca.connector_name,
            auth_type: &auth,
            connector_meta_data: &metadata,
        };

        connector_auth_type_and_metadata_validation.validate_auth_and_metadata_type()?;
        let connector_status_and_disabled_validation = ConnectorStatusAndDisabledValidation {
            status: &self.status,
            disabled: &self.disabled,
            auth: &auth,
            current_status: &mca.status,
        };

        let (connector_status, disabled) =
            connector_status_and_disabled_validation.validate_status_and_disabled()?;

        let pm_auth_config_validation = PMAuthConfigValidation {
            connector_type: &self.connector_type,
            pm_auth_config: &self.pm_auth_config,
            db: state.store.as_ref(),
            merchant_id: merchant_context.get_merchant_account().get_id(),
            profile_id: &mca.profile_id.clone(),
            key_store: merchant_context.get_merchant_key_store(),
            key_manager_state,
        };

        pm_auth_config_validation.validate_pm_auth_config().await?;

        let merchant_recipient_data = if let Some(data) = &self.additional_merchant_data {
            Some(
                process_open_banking_connectors(
                    state,
                    merchant_context.get_merchant_account().get_id(),
                    &auth,
                    &self.connector_type,
                    &mca.connector_name,
                    types::AdditionalMerchantData::foreign_from(data.clone()),
                    merchant_context.get_merchant_key_store(),
                )
                .await?,
            )
        } else {
            None
        }
        .map(|data| {
            serde_json::to_value(types::AdditionalMerchantData::OpenBankingRecipientData(
                data,
            ))
        })
        .transpose()
        .change_context(errors::ApiErrorResponse::InternalServerError)
        .attach_printable("Failed to serialize MerchantRecipientData")?;

        let encrypted_data = domain_types::crypto_operation(
            key_manager_state,
            type_name!(domain::MerchantConnectorAccount),
            domain_types::CryptoOperation::BatchEncrypt(
                UpdateEncryptableMerchantConnectorAccount::to_encryptable(
                    UpdateEncryptableMerchantConnectorAccount {
                        connector_account_details: self.connector_account_details,
                        connector_wallets_details:
                            helpers::get_connector_wallets_details_with_apple_pay_certificates(
                                &self.metadata,
                                &self.connector_wallets_details,
                            )
                            .await?,
                        additional_merchant_data: merchant_recipient_data.map(Secret::new),
                    },
                ),
            ),
            km_types::Identifier::Merchant(
                merchant_context
                    .get_merchant_key_store()
                    .merchant_id
                    .clone(),
            ),
            merchant_context.get_merchant_key_store().key.peek(),
        )
        .await
        .and_then(|val| val.try_into_batchoperation())
        .change_context(errors::ApiErrorResponse::InternalServerError)
        .attach_printable("Failed while decrypting connector account details".to_string())?;

        let encrypted_data =
            UpdateEncryptableMerchantConnectorAccount::from_encryptable(encrypted_data)
                .change_context(errors::ApiErrorResponse::InternalServerError)
                .attach_printable("Failed while decrypting connector account details")?;

        let feature_metadata = self
            .feature_metadata
            .as_ref()
            .map(ForeignTryFrom::foreign_try_from)
            .transpose()?;

        Ok(storage::MerchantConnectorAccountUpdate::Update {
            connector_type: Some(self.connector_type),
            connector_label: self.connector_label.clone(),
            connector_account_details: Box::new(encrypted_data.connector_account_details),
            disabled,
            payment_methods_enabled,
            metadata: self.metadata,
            frm_configs,
            connector_webhook_details: match &self.connector_webhook_details {
                Some(connector_webhook_details) => Box::new(
                    connector_webhook_details
                        .encode_to_value()
                        .change_context(errors::ApiErrorResponse::InternalServerError)
                        .map(Some)?
                        .map(Secret::new),
                ),
                None => Box::new(None),
            },
            applepay_verified_domains: None,
            pm_auth_config: Box::new(self.pm_auth_config),
            status: Some(connector_status),
            additional_merchant_data: Box::new(encrypted_data.additional_merchant_data),
            connector_wallets_details: Box::new(encrypted_data.connector_wallets_details),
            feature_metadata: Box::new(feature_metadata),
        })
    }
}

#[cfg(all(feature = "v1", feature = "olap"))]
#[async_trait::async_trait]
impl MerchantConnectorAccountUpdateBridge for api_models::admin::MerchantConnectorUpdate {
    async fn get_merchant_connector_account_from_id(
        self,
        db: &dyn StorageInterface,
        merchant_id: &id_type::MerchantId,
        merchant_connector_id: &id_type::MerchantConnectorAccountId,
        key_store: &domain::MerchantKeyStore,
        key_manager_state: &KeyManagerState,
    ) -> RouterResult<domain::MerchantConnectorAccount> {
        db.find_by_merchant_connector_account_merchant_id_merchant_connector_id(
            key_manager_state,
            merchant_id,
            merchant_connector_id,
            key_store,
        )
        .await
        .to_not_found_response(
            errors::ApiErrorResponse::MerchantConnectorAccountNotFound {
                id: merchant_connector_id.get_string_repr().to_string(),
            },
        )
    }

    async fn create_domain_model_from_request(
        self,
        state: &SessionState,
        mca: &domain::MerchantConnectorAccount,
        key_manager_state: &KeyManagerState,
        merchant_context: &domain::MerchantContext,
    ) -> RouterResult<domain::MerchantConnectorAccountUpdate> {
        let payment_methods_enabled = self.payment_methods_enabled.map(|pm_enabled| {
            pm_enabled
                .iter()
                .flat_map(Encode::encode_to_value)
                .map(Secret::new)
                .collect::<Vec<pii::SecretSerdeValue>>()
        });

        let frm_configs = get_frm_config_as_secret(self.frm_configs);

        let auth: types::ConnectorAuthType = self
            .connector_account_details
            .clone()
            .unwrap_or(mca.connector_account_details.clone().into_inner())
            .parse_value("ConnectorAuthType")
            .change_context(errors::ApiErrorResponse::InvalidDataFormat {
                field_name: "connector_account_details".to_string(),
                expected_format: "auth_type and api_key".to_string(),
            })?;
        let metadata = self.metadata.clone().or(mca.metadata.clone());

        let connector_name = mca.connector_name.as_ref();
        let connector_enum = api_models::enums::Connector::from_str(connector_name)
            .change_context(errors::ApiErrorResponse::InvalidDataValue {
                field_name: "connector",
            })
            .attach_printable_lazy(|| {
                format!("unable to parse connector name {connector_name:?}")
            })?;
        let connector_auth_type_and_metadata_validation = ConnectorAuthTypeAndMetadataValidation {
            connector_name: &connector_enum,
            auth_type: &auth,
            connector_meta_data: &metadata,
        };
        connector_auth_type_and_metadata_validation.validate_auth_and_metadata_type()?;
        let connector_status_and_disabled_validation = ConnectorStatusAndDisabledValidation {
            status: &self.status,
            disabled: &self.disabled,
            auth: &auth,
            current_status: &mca.status,
        };
        let (connector_status, disabled) =
            connector_status_and_disabled_validation.validate_status_and_disabled()?;

        if self.connector_type != api_enums::ConnectorType::PaymentMethodAuth {
            if let Some(val) = self.pm_auth_config.clone() {
                validate_pm_auth(
                    val,
                    state,
                    merchant_context.get_merchant_account().get_id(),
                    merchant_context.clone(),
                    &mca.profile_id,
                )
                .await?;
            }
        }

        let merchant_recipient_data = if let Some(data) = &self.additional_merchant_data {
            Some(
                process_open_banking_connectors(
                    state,
                    merchant_context.get_merchant_account().get_id(),
                    &auth,
                    &self.connector_type,
                    &connector_enum,
                    types::AdditionalMerchantData::foreign_from(data.clone()),
                    merchant_context.get_merchant_key_store(),
                )
                .await?,
            )
        } else {
            None
        }
        .map(|data| {
            serde_json::to_value(types::AdditionalMerchantData::OpenBankingRecipientData(
                data,
            ))
        })
        .transpose()
        .change_context(errors::ApiErrorResponse::InternalServerError)
        .attach_printable("Failed to serialize MerchantRecipientData")?;

        let encrypted_data = domain_types::crypto_operation(
            key_manager_state,
            type_name!(domain::MerchantConnectorAccount),
            domain_types::CryptoOperation::BatchEncrypt(
                UpdateEncryptableMerchantConnectorAccount::to_encryptable(
                    UpdateEncryptableMerchantConnectorAccount {
                        connector_account_details: self.connector_account_details,
                        connector_wallets_details:
                            helpers::get_connector_wallets_details_with_apple_pay_certificates(
                                &self.metadata,
                                &self.connector_wallets_details,
                            )
                            .await?,
                        additional_merchant_data: merchant_recipient_data.map(Secret::new),
                    },
                ),
            ),
            km_types::Identifier::Merchant(
                merchant_context
                    .get_merchant_key_store()
                    .merchant_id
                    .clone(),
            ),
            merchant_context.get_merchant_key_store().key.peek(),
        )
        .await
        .and_then(|val| val.try_into_batchoperation())
        .change_context(errors::ApiErrorResponse::InternalServerError)
        .attach_printable("Failed while decrypting connector account details".to_string())?;

        let encrypted_data =
            UpdateEncryptableMerchantConnectorAccount::from_encryptable(encrypted_data)
                .change_context(errors::ApiErrorResponse::InternalServerError)
                .attach_printable("Failed while decrypting connector account details")?;

        Ok(storage::MerchantConnectorAccountUpdate::Update {
            connector_type: Some(self.connector_type),
            connector_name: None,
            merchant_connector_id: None,
            connector_label: self.connector_label.clone(),
            connector_account_details: Box::new(encrypted_data.connector_account_details),
            test_mode: self.test_mode,
            disabled,
            payment_methods_enabled,
            metadata: self.metadata,
            frm_configs,
            connector_webhook_details: match &self.connector_webhook_details {
                Some(connector_webhook_details) => Box::new(
                    connector_webhook_details
                        .encode_to_value()
                        .change_context(errors::ApiErrorResponse::InternalServerError)
                        .map(Some)?
                        .map(Secret::new),
                ),
                None => Box::new(None),
            },
            applepay_verified_domains: None,
            pm_auth_config: Box::new(self.pm_auth_config),
            status: Some(connector_status),
            additional_merchant_data: Box::new(encrypted_data.additional_merchant_data),
            connector_wallets_details: Box::new(encrypted_data.connector_wallets_details),
        })
    }
}

#[cfg(any(feature = "v1", feature = "v2", feature = "olap"))]
#[async_trait::async_trait]
trait MerchantConnectorAccountCreateBridge {
    async fn create_domain_model_from_request(
        self,
        state: &SessionState,
        key_store: domain::MerchantKeyStore,
        business_profile: &domain::Profile,
        key_manager_state: &KeyManagerState,
    ) -> RouterResult<domain::MerchantConnectorAccount>;

    async fn validate_and_get_business_profile(
        self,
        merchant_context: &domain::MerchantContext,
        db: &dyn StorageInterface,
        key_manager_state: &KeyManagerState,
    ) -> RouterResult<domain::Profile>;
}

#[cfg(all(feature = "v2", feature = "olap"))]
#[async_trait::async_trait]
impl MerchantConnectorAccountCreateBridge for api::MerchantConnectorCreate {
    async fn create_domain_model_from_request(
        self,
        state: &SessionState,
        key_store: domain::MerchantKeyStore,
        business_profile: &domain::Profile,
        key_manager_state: &KeyManagerState,
    ) -> RouterResult<domain::MerchantConnectorAccount> {
        // If connector label is not passed in the request, generate one
        let connector_label = self.get_connector_label(business_profile.profile_name.clone());
        let frm_configs = self.get_frm_config_as_secret();
        let payment_methods_enabled = self.payment_methods_enabled;
        // Validate Merchant api details and return error if not in correct format
        let auth = types::ConnectorAuthType::from_option_secret_value(
            self.connector_account_details.clone(),
        )
        .change_context(errors::ApiErrorResponse::InvalidDataFormat {
            field_name: "connector_account_details".to_string(),
            expected_format: "auth_type and api_key".to_string(),
        })?;

        let connector_auth_type_and_metadata_validation = ConnectorAuthTypeAndMetadataValidation {
            connector_name: &self.connector_name,
            auth_type: &auth,
            connector_meta_data: &self.metadata,
        };
        connector_auth_type_and_metadata_validation.validate_auth_and_metadata_type()?;
        let connector_status_and_disabled_validation = ConnectorStatusAndDisabledValidation {
            status: &self.status,
            disabled: &self.disabled,
            auth: &auth,
            current_status: &api_enums::ConnectorStatus::Active,
        };
        let (connector_status, disabled) =
            connector_status_and_disabled_validation.validate_status_and_disabled()?;

        let identifier = km_types::Identifier::Merchant(business_profile.merchant_id.clone());
        let merchant_recipient_data = if let Some(data) = &self.additional_merchant_data {
            Some(
                process_open_banking_connectors(
                    state,
                    &business_profile.merchant_id,
                    &auth,
                    &self.connector_type,
                    &self.connector_name,
                    types::AdditionalMerchantData::foreign_from(data.clone()),
                    &key_store,
                )
                .await?,
            )
        } else {
            None
        }
        .map(|data| {
            serde_json::to_value(types::AdditionalMerchantData::OpenBankingRecipientData(
                data,
            ))
        })
        .transpose()
        .change_context(errors::ApiErrorResponse::InternalServerError)
        .attach_printable("Failed to serialize MerchantRecipientData")?;

        let encrypted_data = domain_types::crypto_operation(
            key_manager_state,
            type_name!(domain::MerchantConnectorAccount),
            domain_types::CryptoOperation::BatchEncrypt(
                FromRequestEncryptableMerchantConnectorAccount::to_encryptable(
                    FromRequestEncryptableMerchantConnectorAccount {
                        connector_account_details: self.connector_account_details.ok_or(
                            errors::ApiErrorResponse::MissingRequiredField {
                                field_name: "connector_account_details",
                            },
                        )?,
                        connector_wallets_details:
                            helpers::get_connector_wallets_details_with_apple_pay_certificates(
                                &self.metadata,
                                &self.connector_wallets_details,
                            )
                            .await?,
                        additional_merchant_data: merchant_recipient_data.map(Secret::new),
                    },
                ),
            ),
            identifier.clone(),
            key_store.key.peek(),
        )
        .await
        .and_then(|val| val.try_into_batchoperation())
        .change_context(errors::ApiErrorResponse::InternalServerError)
        .attach_printable("Failed while decrypting connector account details".to_string())?;

        let encrypted_data =
            FromRequestEncryptableMerchantConnectorAccount::from_encryptable(encrypted_data)
                .change_context(errors::ApiErrorResponse::InternalServerError)
                .attach_printable("Failed while decrypting connector account details")?;

        let feature_metadata = self
            .feature_metadata
            .as_ref()
            .map(ForeignTryFrom::foreign_try_from)
            .transpose()?;
        Ok(domain::MerchantConnectorAccount {
            merchant_id: business_profile.merchant_id.clone(),
            connector_type: self.connector_type,
            connector_name: self.connector_name,
            connector_account_details: encrypted_data.connector_account_details,
            payment_methods_enabled,
            disabled,
            metadata: self.metadata.clone(),
            frm_configs,
            connector_label: Some(connector_label.clone()),
            created_at: date_time::now(),
            modified_at: date_time::now(),
            id: common_utils::generate_merchant_connector_account_id_of_default_length(),
            connector_webhook_details: match self.connector_webhook_details {
                Some(connector_webhook_details) => {
                    connector_webhook_details.encode_to_value(
                    )
                    .change_context(errors::ApiErrorResponse::InternalServerError)
                    .attach_printable(format!("Failed to serialize api_models::admin::MerchantConnectorWebhookDetails for Merchant: {:?}", business_profile.merchant_id))
                    .map(Some)?
                    .map(Secret::new)
                }
                None => None,
            },
            profile_id: business_profile.get_id().to_owned(),
            applepay_verified_domains: None,
            pm_auth_config: self.pm_auth_config.clone(),
            status: connector_status,
            connector_wallets_details: encrypted_data.connector_wallets_details,
            additional_merchant_data: encrypted_data.additional_merchant_data,
            version: common_types::consts::API_VERSION,
            feature_metadata,
        })
    }

    async fn validate_and_get_business_profile(
        self,
        merchant_context: &domain::MerchantContext,
        db: &dyn StorageInterface,
        key_manager_state: &KeyManagerState,
    ) -> RouterResult<domain::Profile> {
        let profile_id = self.profile_id;
        // Check whether this profile belongs to the merchant

        let business_profile = core_utils::validate_and_get_business_profile(
            db,
            key_manager_state,
            merchant_context.get_merchant_key_store(),
            Some(&profile_id),
            merchant_context.get_merchant_account().get_id(),
        )
        .await?
        .get_required_value("Profile")
        .change_context(errors::ApiErrorResponse::ProfileNotFound {
            id: profile_id.get_string_repr().to_owned(),
        })?;

        Ok(business_profile)
    }
}

#[cfg(feature = "v1")]
struct PaymentMethodsEnabled<'a> {
    payment_methods_enabled: &'a Option<Vec<api_models::admin::PaymentMethodsEnabled>>,
}

#[cfg(feature = "v1")]
impl PaymentMethodsEnabled<'_> {
    fn get_payment_methods_enabled(&self) -> RouterResult<Option<Vec<pii::SecretSerdeValue>>> {
        let mut vec = Vec::new();
        let payment_methods_enabled = match self.payment_methods_enabled.clone() {
            Some(val) => {
                for pm in val.into_iter() {
                    let pm_value = pm
                        .encode_to_value()
                        .change_context(errors::ApiErrorResponse::InternalServerError)
                        .attach_printable(
                            "Failed while encoding to serde_json::Value, PaymentMethod",
                        )?;
                    vec.push(Secret::new(pm_value))
                }
                Some(vec)
            }
            None => None,
        };
        Ok(payment_methods_enabled)
    }
}

#[cfg(all(feature = "v1", feature = "olap"))]
#[async_trait::async_trait]
impl MerchantConnectorAccountCreateBridge for api::MerchantConnectorCreate {
    async fn create_domain_model_from_request(
        self,
        state: &SessionState,
        key_store: domain::MerchantKeyStore,
        business_profile: &domain::Profile,
        key_manager_state: &KeyManagerState,
    ) -> RouterResult<domain::MerchantConnectorAccount> {
        // If connector label is not passed in the request, generate one
        let connector_label = self
            .connector_label
            .clone()
            .or(core_utils::get_connector_label(
                self.business_country,
                self.business_label.as_ref(),
                self.business_sub_label.as_ref(),
                &self.connector_name.to_string(),
            ))
            .unwrap_or(format!(
                "{}_{}",
                self.connector_name, business_profile.profile_name
            ));
        let payment_methods_enabled = PaymentMethodsEnabled {
            payment_methods_enabled: &self.payment_methods_enabled,
        };
        let payment_methods_enabled = payment_methods_enabled.get_payment_methods_enabled()?;
        let frm_configs = self.get_frm_config_as_secret();
        // Validate Merchant api details and return error if not in correct format
        let auth = types::ConnectorAuthType::from_option_secret_value(
            self.connector_account_details.clone(),
        )
        .change_context(errors::ApiErrorResponse::InvalidDataFormat {
            field_name: "connector_account_details".to_string(),
            expected_format: "auth_type and api_key".to_string(),
        })?;

        let connector_auth_type_and_metadata_validation = ConnectorAuthTypeAndMetadataValidation {
            connector_name: &self.connector_name,
            auth_type: &auth,
            connector_meta_data: &self.metadata,
        };
        connector_auth_type_and_metadata_validation.validate_auth_and_metadata_type()?;
        let connector_status_and_disabled_validation = ConnectorStatusAndDisabledValidation {
            status: &self.status,
            disabled: &self.disabled,
            auth: &auth,
            current_status: &api_enums::ConnectorStatus::Active,
        };
        let (connector_status, disabled) =
            connector_status_and_disabled_validation.validate_status_and_disabled()?;
        let identifier = km_types::Identifier::Merchant(business_profile.merchant_id.clone());
        let merchant_recipient_data = if let Some(data) = &self.additional_merchant_data {
            Some(
                process_open_banking_connectors(
                    state,
                    &business_profile.merchant_id,
                    &auth,
                    &self.connector_type,
                    &self.connector_name,
                    types::AdditionalMerchantData::foreign_from(data.clone()),
                    &key_store,
                )
                .await?,
            )
        } else {
            None
        }
        .map(|data| {
            serde_json::to_value(types::AdditionalMerchantData::OpenBankingRecipientData(
                data,
            ))
        })
        .transpose()
        .change_context(errors::ApiErrorResponse::InternalServerError)
        .attach_printable("Failed to serialize MerchantRecipientData")?;

        let encrypted_data = domain_types::crypto_operation(
            key_manager_state,
            type_name!(domain::MerchantConnectorAccount),
            domain_types::CryptoOperation::BatchEncrypt(
                FromRequestEncryptableMerchantConnectorAccount::to_encryptable(
                    FromRequestEncryptableMerchantConnectorAccount {
                        connector_account_details: self.connector_account_details.ok_or(
                            errors::ApiErrorResponse::MissingRequiredField {
                                field_name: "connector_account_details",
                            },
                        )?,
                        connector_wallets_details:
                            helpers::get_connector_wallets_details_with_apple_pay_certificates(
                                &self.metadata,
                                &self.connector_wallets_details,
                            )
                            .await?,
                        additional_merchant_data: merchant_recipient_data.map(Secret::new),
                    },
                ),
            ),
            identifier.clone(),
            key_store.key.peek(),
        )
        .await
        .and_then(|val| val.try_into_batchoperation())
        .change_context(errors::ApiErrorResponse::InternalServerError)
        .attach_printable("Failed while decrypting connector account details".to_string())?;

        let encrypted_data =
            FromRequestEncryptableMerchantConnectorAccount::from_encryptable(encrypted_data)
                .change_context(errors::ApiErrorResponse::InternalServerError)
                .attach_printable("Failed while decrypting connector account details")?;

        Ok(domain::MerchantConnectorAccount {
            merchant_id: business_profile.merchant_id.clone(),
            connector_type: self.connector_type,
            connector_name: self.connector_name.to_string(),
            merchant_connector_id: common_utils::generate_merchant_connector_account_id_of_default_length(),
            connector_account_details: encrypted_data.connector_account_details,
            payment_methods_enabled,
            disabled,
            metadata: self.metadata.clone(),
            frm_configs,
            connector_label: Some(connector_label.clone()),
            created_at: date_time::now(),
            modified_at: date_time::now(),
            connector_webhook_details: match self.connector_webhook_details {
                Some(connector_webhook_details) => {
                    connector_webhook_details.encode_to_value(
                    )
                    .change_context(errors::ApiErrorResponse::InternalServerError)
                    .attach_printable(format!("Failed to serialize api_models::admin::MerchantConnectorWebhookDetails for Merchant: {:?}", business_profile.merchant_id))
                    .map(Some)?
                    .map(Secret::new)
                }
                None => None,
            },
            profile_id: business_profile.get_id().to_owned(),
            applepay_verified_domains: None,
            pm_auth_config: self.pm_auth_config.clone(),
            status: connector_status,
            connector_wallets_details: encrypted_data.connector_wallets_details,
            test_mode: self.test_mode,
            business_country: self.business_country,
            business_label: self.business_label.clone(),
            business_sub_label: self.business_sub_label.clone(),
            additional_merchant_data: encrypted_data.additional_merchant_data,
            version: common_types::consts::API_VERSION,
        })
    }

    /// If profile_id is not passed, use default profile if available, or
    /// If business_details (business_country and business_label) are passed, get the business_profile
    /// or return a `MissingRequiredField` error
    async fn validate_and_get_business_profile(
        self,
        merchant_context: &domain::MerchantContext,
        db: &dyn StorageInterface,
        key_manager_state: &KeyManagerState,
    ) -> RouterResult<domain::Profile> {
        match self.profile_id.or(merchant_context
            .get_merchant_account()
            .default_profile
            .clone())
        {
            Some(profile_id) => {
                // Check whether this business profile belongs to the merchant

                let business_profile = core_utils::validate_and_get_business_profile(
                    db,
                    key_manager_state,
                    merchant_context.get_merchant_key_store(),
                    Some(&profile_id),
                    merchant_context.get_merchant_account().get_id(),
                )
                .await?
                .get_required_value("Profile")
                .change_context(errors::ApiErrorResponse::ProfileNotFound {
                    id: profile_id.get_string_repr().to_owned(),
                })?;

                Ok(business_profile)
            }
            None => match self.business_country.zip(self.business_label) {
                Some((business_country, business_label)) => {
                    let profile_name = format!("{business_country}_{business_label}");
                    let business_profile = db
                        .find_business_profile_by_profile_name_merchant_id(
                            key_manager_state,
                            merchant_context.get_merchant_key_store(),
                            &profile_name,
                            merchant_context.get_merchant_account().get_id(),
                        )
                        .await
                        .to_not_found_response(errors::ApiErrorResponse::ProfileNotFound {
                            id: profile_name,
                        })?;

                    Ok(business_profile)
                }
                _ => Err(report!(errors::ApiErrorResponse::MissingRequiredField {
                    field_name: "profile_id or business_country, business_label"
                })),
            },
        }
    }
}

pub async fn create_connector(
    state: SessionState,
    req: api::MerchantConnectorCreate,
    merchant_context: domain::MerchantContext,
    auth_profile_id: Option<id_type::ProfileId>,
) -> RouterResponse<api_models::admin::MerchantConnectorResponse> {
    let store = state.store.as_ref();
    let key_manager_state = &(&state).into();
    #[cfg(feature = "dummy_connector")]
    fp_utils::when(
        req.connector_name
            .validate_dummy_connector_create(state.conf.dummy_connector.enabled),
        || {
            Err(errors::ApiErrorResponse::InvalidRequestData {
                message: "Invalid connector name".to_string(),
            })
        },
    )?;

    let connector_metadata = ConnectorMetadata {
        connector_metadata: &req.metadata,
    };

    let merchant_id = merchant_context.get_merchant_account().get_id();

    connector_metadata.validate_apple_pay_certificates_in_mca_metadata()?;

    #[cfg(feature = "v1")]
    helpers::validate_business_details(
        req.business_country,
        req.business_label.as_ref(),
        &merchant_context,
    )?;

    let business_profile = req
        .clone()
        .validate_and_get_business_profile(&merchant_context, store, key_manager_state)
        .await?;

    #[cfg(feature = "v2")]
    if req.connector_type == common_enums::ConnectorType::BillingProcessor {
        let profile_wrapper = ProfileWrapper::new(business_profile.clone());
        profile_wrapper
            .update_revenue_recovery_algorithm_under_profile(
                store,
                key_manager_state,
                merchant_context.get_merchant_key_store(),
                common_enums::RevenueRecoveryAlgorithmType::Monitoring,
            )
            .await?;
    }
    core_utils::validate_profile_id_from_auth_layer(auth_profile_id, &business_profile)?;

    let pm_auth_config_validation = PMAuthConfigValidation {
        connector_type: &req.connector_type,
        pm_auth_config: &req.pm_auth_config,
        db: store,
        merchant_id,
        profile_id: business_profile.get_id(),
        key_store: merchant_context.get_merchant_key_store(),
        key_manager_state,
    };
    pm_auth_config_validation.validate_pm_auth_config().await?;

    let connector_type_and_connector_enum = ConnectorTypeAndConnectorName {
        connector_type: &req.connector_type,
        connector_name: &req.connector_name,
    };
    let routable_connector = connector_type_and_connector_enum.get_routable_connector()?;

    // The purpose of this merchant account update is just to update the
    // merchant account `modified_at` field for KGraph cache invalidation
    state
        .store
        .update_specific_fields_in_merchant(
            key_manager_state,
            merchant_id,
            storage::MerchantAccountUpdate::ModifiedAtUpdate,
            merchant_context.get_merchant_key_store(),
        )
        .await
        .change_context(errors::ApiErrorResponse::InternalServerError)
        .attach_printable("error updating the merchant account when creating payment connector")?;

    let merchant_connector_account = req
        .clone()
        .create_domain_model_from_request(
            &state,
            merchant_context.get_merchant_key_store().clone(),
            &business_profile,
            key_manager_state,
        )
        .await?;

    let mca = state
        .store
        .insert_merchant_connector_account(
            key_manager_state,
            merchant_connector_account.clone(),
            merchant_context.get_merchant_key_store(),
        )
        .await
        .to_duplicate_response(
            errors::ApiErrorResponse::DuplicateMerchantConnectorAccount {
                profile_id: business_profile.get_id().get_string_repr().to_owned(),
                connector_label: merchant_connector_account
                    .connector_label
                    .unwrap_or_default(),
            },
        )?;

    #[cfg(feature = "v1")]
    //update merchant default config
    let merchant_default_config_update = MerchantDefaultConfigUpdate {
        routable_connector: &routable_connector,
        merchant_connector_id: &mca.get_id(),
        store,
        merchant_id,
        profile_id: business_profile.get_id(),
        transaction_type: &req.get_transaction_type(),
    };

    #[cfg(feature = "v2")]
    //update merchant default config
    let merchant_default_config_update = DefaultFallbackRoutingConfigUpdate {
        routable_connector: &routable_connector,
        merchant_connector_id: &mca.get_id(),
        store,
        business_profile,
        key_store: merchant_context.get_merchant_key_store().to_owned(),
        key_manager_state,
    };

    merchant_default_config_update
        .retrieve_and_update_default_fallback_routing_algorithm_if_routable_connector_exists()
        .await?;

    metrics::MCA_CREATE.add(
        1,
        router_env::metric_attributes!(
            ("connector", req.connector_name.to_string()),
            ("merchant", merchant_id.clone()),
        ),
    );

    let mca_response = mca.foreign_try_into()?;
    Ok(service_api::ApplicationResponse::Json(mca_response))
}

#[cfg(feature = "v1")]
async fn validate_pm_auth(
    val: pii::SecretSerdeValue,
    state: &SessionState,
    merchant_id: &id_type::MerchantId,
    merchant_context: domain::MerchantContext,
    profile_id: &id_type::ProfileId,
) -> RouterResponse<()> {
    let config =
        serde_json::from_value::<api_models::pm_auth::PaymentMethodAuthConfig>(val.expose())
            .change_context(errors::ApiErrorResponse::InvalidRequestData {
                message: "invalid data received for payment method auth config".to_string(),
            })
            .attach_printable("Failed to deserialize Payment Method Auth config")?;

    let all_mcas = state
        .store
        .find_merchant_connector_account_by_merchant_id_and_disabled_list(
            &state.into(),
            merchant_id,
            true,
            merchant_context.get_merchant_key_store(),
        )
        .await
        .change_context(errors::ApiErrorResponse::MerchantConnectorAccountNotFound {
            id: merchant_context
                .get_merchant_account()
                .get_id()
                .get_string_repr()
                .to_owned(),
        })?;

    for conn_choice in config.enabled_payment_methods {
        let pm_auth_mca = all_mcas
            .iter()
            .find(|mca| mca.get_id() == conn_choice.mca_id)
            .ok_or(errors::ApiErrorResponse::GenericNotFoundError {
                message: "payment method auth connector account not found".to_string(),
            })?;

        if &pm_auth_mca.profile_id != profile_id {
            return Err(errors::ApiErrorResponse::GenericNotFoundError {
                message: "payment method auth profile_id differs from connector profile_id"
                    .to_string(),
            }
            .into());
        }
    }

    Ok(services::ApplicationResponse::StatusOk)
}

#[cfg(feature = "v1")]
pub async fn retrieve_connector(
    state: SessionState,
    merchant_id: id_type::MerchantId,
    profile_id: Option<id_type::ProfileId>,
    merchant_connector_id: id_type::MerchantConnectorAccountId,
) -> RouterResponse<api_models::admin::MerchantConnectorResponse> {
    let store = state.store.as_ref();
    let key_manager_state = &(&state).into();
    let key_store = store
        .get_merchant_key_store_by_merchant_id(
            key_manager_state,
            &merchant_id,
            &store.get_master_key().to_vec().into(),
        )
        .await
        .to_not_found_response(errors::ApiErrorResponse::MerchantAccountNotFound)?;

    let _merchant_account = store
        .find_merchant_account_by_merchant_id(key_manager_state, &merchant_id, &key_store)
        .await
        .to_not_found_response(errors::ApiErrorResponse::MerchantAccountNotFound)?;

    let mca = store
        .find_by_merchant_connector_account_merchant_id_merchant_connector_id(
            key_manager_state,
            &merchant_id,
            &merchant_connector_id,
            &key_store,
        )
        .await
        .to_not_found_response(errors::ApiErrorResponse::MerchantConnectorAccountNotFound {
            id: merchant_connector_id.get_string_repr().to_string(),
        })?;
    core_utils::validate_profile_id_from_auth_layer(profile_id, &mca)?;

    Ok(service_api::ApplicationResponse::Json(
        mca.foreign_try_into()?,
    ))
}

#[cfg(feature = "v2")]
pub async fn retrieve_connector(
    state: SessionState,
    merchant_context: domain::MerchantContext,
    id: id_type::MerchantConnectorAccountId,
) -> RouterResponse<api_models::admin::MerchantConnectorResponse> {
    let store = state.store.as_ref();
    let key_manager_state = &(&state).into();

    let merchant_id = merchant_context.get_merchant_account().get_id();

    let mca = store
        .find_merchant_connector_account_by_id(
            key_manager_state,
            &id,
            merchant_context.get_merchant_key_store(),
        )
        .await
        .to_not_found_response(errors::ApiErrorResponse::MerchantConnectorAccountNotFound {
            id: id.clone().get_string_repr().to_string(),
        })?;

    // Validate if the merchant_id sent in the request is valid
    if mca.merchant_id != *merchant_id {
        return Err(errors::ApiErrorResponse::InvalidRequestData {
            message: format!(
                "Invalid merchant_id {} provided for merchant_connector_account {:?}",
                merchant_id.get_string_repr(),
                id
            ),
        }
        .into());
    }

    Ok(service_api::ApplicationResponse::Json(
        mca.foreign_try_into()?,
    ))
}

#[cfg(all(feature = "olap", feature = "v2"))]
pub async fn list_connectors_for_a_profile(
    state: SessionState,
    key_store: domain::MerchantKeyStore,
    profile_id: id_type::ProfileId,
) -> RouterResponse<Vec<api_models::admin::MerchantConnectorListResponse>> {
    let store = state.store.as_ref();
    let key_manager_state = &(&state).into();

    let merchant_connector_accounts = store
        .list_connector_account_by_profile_id(key_manager_state, &profile_id, &key_store)
        .await
        .to_not_found_response(errors::ApiErrorResponse::InternalServerError)?;
    let mut response = vec![];

    for mca in merchant_connector_accounts.into_iter() {
        response.push(mca.foreign_try_into()?);
    }

    Ok(service_api::ApplicationResponse::Json(response))
}

pub async fn list_payment_connectors(
    state: SessionState,
    merchant_id: id_type::MerchantId,
    profile_id_list: Option<Vec<id_type::ProfileId>>,
) -> RouterResponse<Vec<api_models::admin::MerchantConnectorListResponse>> {
    let store = state.store.as_ref();
    let key_manager_state = &(&state).into();
    let key_store = store
        .get_merchant_key_store_by_merchant_id(
            key_manager_state,
            &merchant_id,
            &store.get_master_key().to_vec().into(),
        )
        .await
        .to_not_found_response(errors::ApiErrorResponse::MerchantAccountNotFound)?;

    // Validate merchant account
    store
        .find_merchant_account_by_merchant_id(key_manager_state, &merchant_id, &key_store)
        .await
        .to_not_found_response(errors::ApiErrorResponse::MerchantAccountNotFound)?;

    let merchant_connector_accounts = store
        .find_merchant_connector_account_by_merchant_id_and_disabled_list(
            key_manager_state,
            &merchant_id,
            true,
            &key_store,
        )
        .await
        .to_not_found_response(errors::ApiErrorResponse::InternalServerError)?;
    let merchant_connector_accounts = core_utils::filter_objects_based_on_profile_id_list(
        profile_id_list,
        merchant_connector_accounts,
    );
    let mut response = vec![];

    // The can be eliminated once [#79711](https://github.com/rust-lang/rust/issues/79711) is stabilized
    for mca in merchant_connector_accounts.into_iter() {
        response.push(mca.foreign_try_into()?);
    }

    Ok(service_api::ApplicationResponse::Json(response))
}

pub async fn update_connector(
    state: SessionState,
    merchant_id: &id_type::MerchantId,
    profile_id: Option<id_type::ProfileId>,
    merchant_connector_id: &id_type::MerchantConnectorAccountId,
    req: api_models::admin::MerchantConnectorUpdate,
) -> RouterResponse<api_models::admin::MerchantConnectorResponse> {
    let db = state.store.as_ref();
    let key_manager_state = &(&state).into();
    let key_store = db
        .get_merchant_key_store_by_merchant_id(
            key_manager_state,
            merchant_id,
            &db.get_master_key().to_vec().into(),
        )
        .await
        .to_not_found_response(errors::ApiErrorResponse::MerchantAccountNotFound)?;

    let merchant_account = db
        .find_merchant_account_by_merchant_id(key_manager_state, merchant_id, &key_store)
        .await
        .to_not_found_response(errors::ApiErrorResponse::MerchantAccountNotFound)?;

    let mca = req
        .clone()
        .get_merchant_connector_account_from_id(
            db,
            merchant_id,
            merchant_connector_id,
            &key_store,
            key_manager_state,
        )
        .await?;
    core_utils::validate_profile_id_from_auth_layer(profile_id, &mca)?;

    let merchant_context = domain::MerchantContext::NormalMerchant(Box::new(domain::Context(
        merchant_account.clone(),
        key_store.clone(),
    )));
    let payment_connector = req
        .clone()
        .create_domain_model_from_request(&state, &mca, key_manager_state, &merchant_context)
        .await?;

    // Profile id should always be present
    let profile_id = mca.profile_id.clone();

    let request_connector_label = req.connector_label;

    let updated_mca = db
        .update_merchant_connector_account(
            key_manager_state,
            mca,
            payment_connector.into(),
            &key_store,
        )
        .await
        .change_context(
            errors::ApiErrorResponse::DuplicateMerchantConnectorAccount {
                profile_id: profile_id.get_string_repr().to_owned(),
                connector_label: request_connector_label.unwrap_or_default(),
            },
        )
        .attach_printable_lazy(|| {
            format!(
                "Failed while updating MerchantConnectorAccount: id: {merchant_connector_id:?}",

            )
        })?;

    let response = updated_mca.foreign_try_into()?;

    Ok(service_api::ApplicationResponse::Json(response))
}

#[cfg(feature = "v1")]
pub async fn delete_connector(
    state: SessionState,
    merchant_id: id_type::MerchantId,
    merchant_connector_id: id_type::MerchantConnectorAccountId,
) -> RouterResponse<api::MerchantConnectorDeleteResponse> {
    let db = state.store.as_ref();
    let key_manager_state = &(&state).into();
    let key_store = db
        .get_merchant_key_store_by_merchant_id(
            key_manager_state,
            &merchant_id,
            &db.get_master_key().to_vec().into(),
        )
        .await
        .to_not_found_response(errors::ApiErrorResponse::MerchantAccountNotFound)?;

    let _merchant_account = db
        .find_merchant_account_by_merchant_id(key_manager_state, &merchant_id, &key_store)
        .await
        .to_not_found_response(errors::ApiErrorResponse::MerchantAccountNotFound)?;

    let mca = db
        .find_by_merchant_connector_account_merchant_id_merchant_connector_id(
            key_manager_state,
            &merchant_id,
            &merchant_connector_id,
            &key_store,
        )
        .await
        .to_not_found_response(errors::ApiErrorResponse::MerchantConnectorAccountNotFound {
            id: merchant_connector_id.get_string_repr().to_string(),
        })?;

    let is_deleted = db
        .delete_merchant_connector_account_by_merchant_id_merchant_connector_id(
            &merchant_id,
            &merchant_connector_id,
        )
        .await
        .to_not_found_response(errors::ApiErrorResponse::MerchantConnectorAccountNotFound {
            id: merchant_connector_id.get_string_repr().to_string(),
        })?;

    // delete the mca from the config as well
    let merchant_default_config_delete = MerchantDefaultConfigUpdate {
        routable_connector: &Some(
            common_enums::RoutableConnectors::from_str(&mca.connector_name).map_err(|_| {
                errors::ApiErrorResponse::InvalidDataValue {
                    field_name: "connector_name",
                }
            })?,
        ),
        merchant_connector_id: &mca.get_id(),
        store: db,
        merchant_id: &merchant_id,
        profile_id: &mca.profile_id,
        transaction_type: &mca.connector_type.into(),
    };

    merchant_default_config_delete
        .retrieve_and_delete_from_default_fallback_routing_algorithm_if_routable_connector_exists()
        .await?;

    let response = api::MerchantConnectorDeleteResponse {
        merchant_id,
        merchant_connector_id,
        deleted: is_deleted,
    };
    Ok(service_api::ApplicationResponse::Json(response))
}

#[cfg(feature = "v2")]
pub async fn delete_connector(
    state: SessionState,
    merchant_context: domain::MerchantContext,
    id: id_type::MerchantConnectorAccountId,
) -> RouterResponse<api::MerchantConnectorDeleteResponse> {
    let db = state.store.as_ref();
    let key_manager_state = &(&state).into();

    let merchant_id = merchant_context.get_merchant_account().get_id();

    let mca = db
        .find_merchant_connector_account_by_id(
            key_manager_state,
            &id,
            merchant_context.get_merchant_key_store(),
        )
        .await
        .to_not_found_response(errors::ApiErrorResponse::MerchantConnectorAccountNotFound {
            id: id.clone().get_string_repr().to_string(),
        })?;

    // Validate if the merchant_id sent in the request is valid
    if mca.merchant_id != *merchant_id {
        return Err(errors::ApiErrorResponse::InvalidRequestData {
            message: format!(
                "Invalid merchant_id {} provided for merchant_connector_account {:?}",
                merchant_id.get_string_repr(),
                id
            ),
        }
        .into());
    }

    let is_deleted = db
        .delete_merchant_connector_account_by_id(&id)
        .await
        .to_not_found_response(errors::ApiErrorResponse::MerchantConnectorAccountNotFound {
            id: id.clone().get_string_repr().to_string(),
        })?;

    let business_profile = db
        .find_business_profile_by_profile_id(
            key_manager_state,
            merchant_context.get_merchant_key_store(),
            &mca.profile_id,
        )
        .await
        .to_not_found_response(errors::ApiErrorResponse::ProfileNotFound {
            id: mca.profile_id.get_string_repr().to_owned(),
        })?;

    let merchant_default_config_delete = DefaultFallbackRoutingConfigUpdate {
        routable_connector: &Some(
            common_enums::RoutableConnectors::from_str(&mca.connector_name.to_string()).map_err(
                |_| errors::ApiErrorResponse::InvalidDataValue {
                    field_name: "connector_name",
                },
            )?,
        ),
        merchant_connector_id: &mca.get_id(),
        store: db,
        business_profile,
        key_store: merchant_context.get_merchant_key_store().to_owned(),
        key_manager_state,
    };

    merchant_default_config_delete
        .retrieve_and_delete_from_default_fallback_routing_algorithm_if_routable_connector_exists()
        .await?;

    let response = api::MerchantConnectorDeleteResponse {
        merchant_id: merchant_id.clone(),
        id,
        deleted: is_deleted,
    };
    Ok(service_api::ApplicationResponse::Json(response))
}

pub async fn kv_for_merchant(
    state: SessionState,
    merchant_id: id_type::MerchantId,
    enable: bool,
) -> RouterResponse<api_models::admin::ToggleKVResponse> {
    let db = state.store.as_ref();
    let key_manager_state = &(&state).into();
    let key_store = db
        .get_merchant_key_store_by_merchant_id(
            key_manager_state,
            &merchant_id,
            &db.get_master_key().to_vec().into(),
        )
        .await
        .to_not_found_response(errors::ApiErrorResponse::MerchantAccountNotFound)?;

    // check if the merchant account exists
    let merchant_account = db
        .find_merchant_account_by_merchant_id(key_manager_state, &merchant_id, &key_store)
        .await
        .to_not_found_response(errors::ApiErrorResponse::MerchantAccountNotFound)?;

    let updated_merchant_account = match (enable, merchant_account.storage_scheme) {
        (true, MerchantStorageScheme::RedisKv) | (false, MerchantStorageScheme::PostgresOnly) => {
            Ok(merchant_account)
        }
        (true, MerchantStorageScheme::PostgresOnly) => {
            if state.conf.as_ref().is_kv_soft_kill_mode() {
                Err(errors::ApiErrorResponse::InvalidRequestData {
                    message: "Kv cannot be enabled when application is in soft_kill_mode"
                        .to_owned(),
                })?
            }

            db.update_merchant(
                key_manager_state,
                merchant_account,
                storage::MerchantAccountUpdate::StorageSchemeUpdate {
                    storage_scheme: MerchantStorageScheme::RedisKv,
                },
                &key_store,
            )
            .await
        }
        (false, MerchantStorageScheme::RedisKv) => {
            db.update_merchant(
                key_manager_state,
                merchant_account,
                storage::MerchantAccountUpdate::StorageSchemeUpdate {
                    storage_scheme: MerchantStorageScheme::PostgresOnly,
                },
                &key_store,
            )
            .await
        }
    }
    .map_err(|error| {
        error
            .change_context(errors::ApiErrorResponse::InternalServerError)
            .attach_printable("failed to switch merchant_storage_scheme")
    })?;
    let kv_status = matches!(
        updated_merchant_account.storage_scheme,
        MerchantStorageScheme::RedisKv
    );

    Ok(service_api::ApplicationResponse::Json(
        api_models::admin::ToggleKVResponse {
            merchant_id: updated_merchant_account.get_id().to_owned(),
            kv_enabled: kv_status,
        },
    ))
}

pub async fn toggle_kv_for_all_merchants(
    state: SessionState,
    enable: bool,
) -> RouterResponse<api_models::admin::ToggleAllKVResponse> {
    let db = state.store.as_ref();
    let storage_scheme = if enable {
        MerchantStorageScheme::RedisKv
    } else {
        MerchantStorageScheme::PostgresOnly
    };

    let total_update = db
        .update_all_merchant_account(storage::MerchantAccountUpdate::StorageSchemeUpdate {
            storage_scheme,
        })
        .await
        .map_err(|error| {
            error
                .change_context(errors::ApiErrorResponse::InternalServerError)
                .attach_printable("Failed to switch merchant_storage_scheme for all merchants")
        })?;

    Ok(service_api::ApplicationResponse::Json(
        api_models::admin::ToggleAllKVResponse {
            total_updated: total_update,
            kv_enabled: enable,
        },
    ))
}

pub async fn check_merchant_account_kv_status(
    state: SessionState,
    merchant_id: id_type::MerchantId,
) -> RouterResponse<api_models::admin::ToggleKVResponse> {
    let db = state.store.as_ref();
    let key_manager_state = &(&state).into();
    let key_store = db
        .get_merchant_key_store_by_merchant_id(
            key_manager_state,
            &merchant_id,
            &db.get_master_key().to_vec().into(),
        )
        .await
        .to_not_found_response(errors::ApiErrorResponse::MerchantAccountNotFound)?;

    // check if the merchant account exists
    let merchant_account = db
        .find_merchant_account_by_merchant_id(key_manager_state, &merchant_id, &key_store)
        .await
        .to_not_found_response(errors::ApiErrorResponse::MerchantAccountNotFound)?;

    let kv_status = matches!(
        merchant_account.storage_scheme,
        MerchantStorageScheme::RedisKv
    );

    Ok(service_api::ApplicationResponse::Json(
        api_models::admin::ToggleKVResponse {
            merchant_id: merchant_account.get_id().to_owned(),
            kv_enabled: kv_status,
        },
    ))
}

pub fn get_frm_config_as_secret(
    frm_configs: Option<Vec<api_models::admin::FrmConfigs>>,
) -> Option<Vec<Secret<serde_json::Value>>> {
    match frm_configs.as_ref() {
        Some(frm_value) => {
            let configs_for_frm_value: Vec<Secret<serde_json::Value>> = frm_value
                .iter()
                .map(|config| {
                    config
                        .encode_to_value()
                        .change_context(errors::ApiErrorResponse::ConfigNotFound)
                        .map(Secret::new)
                })
                .collect::<Result<Vec<_>, _>>()
                .ok()?;
            Some(configs_for_frm_value)
        }
        None => None,
    }
}

#[cfg(feature = "v1")]
pub async fn create_and_insert_business_profile(
    state: &SessionState,
    request: api::ProfileCreate,
    merchant_account: domain::MerchantAccount,
    key_store: &domain::MerchantKeyStore,
) -> RouterResult<domain::Profile> {
    let business_profile_new =
        admin::create_profile_from_merchant_account(state, merchant_account, request, key_store)
            .await?;

    let profile_name = business_profile_new.profile_name.clone();

    state
        .store
        .insert_business_profile(&state.into(), key_store, business_profile_new)
        .await
        .to_duplicate_response(errors::ApiErrorResponse::GenericDuplicateError {
            message: format!(
                "Business Profile with the profile_name {profile_name} already exists"
            ),
        })
        .attach_printable("Failed to insert Business profile because of duplication error")
}

#[cfg(feature = "olap")]
#[async_trait::async_trait]
trait ProfileCreateBridge {
    #[cfg(feature = "v1")]
    async fn create_domain_model_from_request(
        self,
        state: &SessionState,
        merchant_context: &domain::MerchantContext,
    ) -> RouterResult<domain::Profile>;

    #[cfg(feature = "v2")]
    async fn create_domain_model_from_request(
        self,
        state: &SessionState,
        key: &domain::MerchantKeyStore,
        merchant_id: &id_type::MerchantId,
    ) -> RouterResult<domain::Profile>;
}

#[cfg(feature = "olap")]
#[async_trait::async_trait]
impl ProfileCreateBridge for api::ProfileCreate {
    #[cfg(feature = "v1")]
    async fn create_domain_model_from_request(
        self,
        state: &SessionState,
        merchant_context: &domain::MerchantContext,
    ) -> RouterResult<domain::Profile> {
        use common_utils::ext_traits::AsyncExt;

        if let Some(session_expiry) = &self.session_expiry {
            helpers::validate_session_expiry(session_expiry.to_owned())?;
        }

        if let Some(intent_fulfillment_expiry) = self.intent_fulfillment_time {
            helpers::validate_intent_fulfillment_expiry(intent_fulfillment_expiry)?;
        }

        if let Some(ref routing_algorithm) = self.routing_algorithm {
            let _: api_models::routing::StaticRoutingAlgorithm = routing_algorithm
                .clone()
                .parse_value("RoutingAlgorithm")
                .change_context(errors::ApiErrorResponse::InvalidDataValue {
                    field_name: "routing_algorithm",
                })
                .attach_printable("Invalid routing algorithm given")?;
        }

        // Generate a unique profile id
        let profile_id = common_utils::generate_profile_id_of_default_length();
        let profile_name = self.profile_name.unwrap_or("default".to_string());

        let current_time = date_time::now();

        let webhook_details = self.webhook_details.map(ForeignInto::foreign_into);

        let payment_response_hash_key = self
            .payment_response_hash_key
            .or(merchant_context
                .get_merchant_account()
                .payment_response_hash_key
                .clone())
            .unwrap_or(common_utils::crypto::generate_cryptographically_secure_random_string(64));

        let payment_link_config = self.payment_link_config.map(ForeignInto::foreign_into);
        let key_manager_state = state.into();
        let outgoing_webhook_custom_http_headers = self
            .outgoing_webhook_custom_http_headers
            .async_map(|headers| {
                cards::create_encrypted_data(
                    &key_manager_state,
                    merchant_context.get_merchant_key_store(),
                    headers,
                )
            })
            .await
            .transpose()
            .change_context(errors::ApiErrorResponse::InternalServerError)
            .attach_printable("Unable to encrypt outgoing webhook custom HTTP headers")?;

        let payout_link_config = self
            .payout_link_config
            .map(|payout_conf| match payout_conf.config.validate() {
                Ok(_) => Ok(payout_conf.foreign_into()),
                Err(e) => Err(error_stack::report!(
                    errors::ApiErrorResponse::InvalidRequestData {
                        message: e.to_string()
                    }
                )),
            })
            .transpose()?;

        let key = merchant_context
            .get_merchant_key_store()
            .key
            .clone()
            .into_inner();
        let key_manager_state = state.into();

        let card_testing_secret_key = Some(Secret::new(utils::generate_id(
            consts::FINGERPRINT_SECRET_LENGTH,
            "fs",
        )));

        let card_testing_guard_config = self
            .card_testing_guard_config
            .map(CardTestingGuardConfig::foreign_from)
            .or(Some(CardTestingGuardConfig::default()));

        let mut dynamic_routing_algorithm_ref =
            routing_types::DynamicRoutingAlgorithmRef::default();

        if self.is_debit_routing_enabled == Some(true) {
            routing::helpers::create_merchant_in_decision_engine_if_not_exists(
                state,
                &profile_id,
                &mut dynamic_routing_algorithm_ref,
            )
            .await;
        }

        let dynamic_routing_algorithm = serde_json::to_value(dynamic_routing_algorithm_ref)
            .change_context(errors::ApiErrorResponse::InternalServerError)
            .attach_printable("error serializing dynamic_routing_algorithm_ref to JSON Value")?;

        Ok(domain::Profile::from(domain::ProfileSetter {
            profile_id,
            merchant_id: merchant_context.get_merchant_account().get_id().clone(),
            profile_name,
            created_at: current_time,
            modified_at: current_time,
            return_url: self
                .return_url
                .map(|return_url| return_url.to_string())
                .or(merchant_context.get_merchant_account().return_url.clone()),
            enable_payment_response_hash: self.enable_payment_response_hash.unwrap_or(
                merchant_context
                    .get_merchant_account()
                    .enable_payment_response_hash,
            ),
            payment_response_hash_key: Some(payment_response_hash_key),
            redirect_to_merchant_with_http_post: self
                .redirect_to_merchant_with_http_post
                .unwrap_or(
                    merchant_context
                        .get_merchant_account()
                        .redirect_to_merchant_with_http_post,
                ),
            webhook_details: webhook_details.or(merchant_context
                .get_merchant_account()
                .webhook_details
                .clone()),
            metadata: self.metadata,
            routing_algorithm: None,
            intent_fulfillment_time: self
                .intent_fulfillment_time
                .map(i64::from)
                .or(merchant_context
                    .get_merchant_account()
                    .intent_fulfillment_time)
                .or(Some(common_utils::consts::DEFAULT_INTENT_FULFILLMENT_TIME)),
            frm_routing_algorithm: self.frm_routing_algorithm.or(merchant_context
                .get_merchant_account()
                .frm_routing_algorithm
                .clone()),
            #[cfg(feature = "payouts")]
            payout_routing_algorithm: self.payout_routing_algorithm.or(merchant_context
                .get_merchant_account()
                .payout_routing_algorithm
                .clone()),
            #[cfg(not(feature = "payouts"))]
            payout_routing_algorithm: None,
            is_recon_enabled: merchant_context.get_merchant_account().is_recon_enabled,
            applepay_verified_domains: self.applepay_verified_domains,
            payment_link_config,
            session_expiry: self
                .session_expiry
                .map(i64::from)
                .or(Some(common_utils::consts::DEFAULT_SESSION_EXPIRY)),
            authentication_connector_details: self
                .authentication_connector_details
                .map(ForeignInto::foreign_into),
            payout_link_config,
            is_connector_agnostic_mit_enabled: self.is_connector_agnostic_mit_enabled,
            is_extended_card_info_enabled: None,
            extended_card_info_config: None,
            use_billing_as_payment_method_billing: self
                .use_billing_as_payment_method_billing
                .or(Some(true)),
            collect_shipping_details_from_wallet_connector: self
                .collect_shipping_details_from_wallet_connector
                .or(Some(false)),
            collect_billing_details_from_wallet_connector: self
                .collect_billing_details_from_wallet_connector
                .or(Some(false)),
            outgoing_webhook_custom_http_headers,
            tax_connector_id: self.tax_connector_id,
            is_tax_connector_enabled: self.is_tax_connector_enabled,
            always_collect_billing_details_from_wallet_connector: self
                .always_collect_billing_details_from_wallet_connector,
            always_collect_shipping_details_from_wallet_connector: self
                .always_collect_shipping_details_from_wallet_connector,
            dynamic_routing_algorithm: Some(dynamic_routing_algorithm),
            is_network_tokenization_enabled: self.is_network_tokenization_enabled,
            is_auto_retries_enabled: self.is_auto_retries_enabled.unwrap_or_default(),
            max_auto_retries_enabled: self.max_auto_retries_enabled.map(i16::from),
            always_request_extended_authorization: self.always_request_extended_authorization,
            is_click_to_pay_enabled: self.is_click_to_pay_enabled,
            authentication_product_ids: self.authentication_product_ids,
            card_testing_guard_config,
            card_testing_secret_key: card_testing_secret_key
                .async_lift(|inner| async {
                    domain_types::crypto_operation(
                        &key_manager_state,
                        common_utils::type_name!(domain::Profile),
                        domain_types::CryptoOperation::EncryptOptional(inner),
                        km_types::Identifier::Merchant(
                            merchant_context
                                .get_merchant_key_store()
                                .merchant_id
                                .clone(),
                        ),
                        key.peek(),
                    )
                    .await
                    .and_then(|val| val.try_into_optionaloperation())
                })
                .await
                .change_context(errors::ApiErrorResponse::InternalServerError)
                .attach_printable("error while generating card testing secret key")?,
            is_clear_pan_retries_enabled: self.is_clear_pan_retries_enabled.unwrap_or_default(),
            force_3ds_challenge: self.force_3ds_challenge.unwrap_or_default(),
            is_debit_routing_enabled: self.is_debit_routing_enabled.unwrap_or_default(),
            merchant_business_country: self.merchant_business_country,
            is_iframe_redirection_enabled: self.is_iframe_redirection_enabled,
            is_pre_network_tokenization_enabled: self
                .is_pre_network_tokenization_enabled
                .unwrap_or_default(),
            merchant_category_code: self.merchant_category_code,
        }))
    }

    #[cfg(feature = "v2")]
    async fn create_domain_model_from_request(
        self,
        state: &SessionState,
        key_store: &domain::MerchantKeyStore,
        merchant_id: &id_type::MerchantId,
    ) -> RouterResult<domain::Profile> {
        if let Some(session_expiry) = &self.session_expiry {
            helpers::validate_session_expiry(session_expiry.to_owned())?;
        }

        // Generate a unique profile id
        // TODO: the profile_id should be generated from the profile_name
        let profile_id = common_utils::generate_profile_id_of_default_length();
        let profile_name = self.profile_name;

        let current_time = date_time::now();

        let webhook_details = self.webhook_details.map(ForeignInto::foreign_into);

        let payment_response_hash_key = self
            .payment_response_hash_key
            .unwrap_or(common_utils::crypto::generate_cryptographically_secure_random_string(64));

        let payment_link_config = self.payment_link_config.map(ForeignInto::foreign_into);
        let key_manager_state = state.into();
        let outgoing_webhook_custom_http_headers = self
            .outgoing_webhook_custom_http_headers
            .async_map(|headers| {
                cards::create_encrypted_data(&key_manager_state, key_store, headers)
            })
            .await
            .transpose()
            .change_context(errors::ApiErrorResponse::InternalServerError)
            .attach_printable("Unable to encrypt outgoing webhook custom HTTP headers")?;

        let payout_link_config = self
            .payout_link_config
            .map(|payout_conf| match payout_conf.config.validate() {
                Ok(_) => Ok(payout_conf.foreign_into()),
                Err(e) => Err(error_stack::report!(
                    errors::ApiErrorResponse::InvalidRequestData {
                        message: e.to_string()
                    }
                )),
            })
            .transpose()?;

        let key = key_store.key.clone().into_inner();
        let key_manager_state = state.into();

        let card_testing_secret_key = Some(Secret::new(utils::generate_id(
            consts::FINGERPRINT_SECRET_LENGTH,
            "fs",
        )));

        let card_testing_guard_config = self
            .card_testing_guard_config
            .map(CardTestingGuardConfig::foreign_from)
            .or(Some(CardTestingGuardConfig::default()));

        Ok(domain::Profile::from(domain::ProfileSetter {
            id: profile_id,
            merchant_id: merchant_id.clone(),
            profile_name,
            created_at: current_time,
            modified_at: current_time,
            return_url: self.return_url,
            enable_payment_response_hash: self.enable_payment_response_hash.unwrap_or(true),
            payment_response_hash_key: Some(payment_response_hash_key),
            redirect_to_merchant_with_http_post: self
                .redirect_to_merchant_with_http_post
                .unwrap_or(true),
            webhook_details,
            metadata: self.metadata,
            is_recon_enabled: false,
            applepay_verified_domains: self.applepay_verified_domains,
            payment_link_config,
            session_expiry: self
                .session_expiry
                .map(i64::from)
                .or(Some(common_utils::consts::DEFAULT_SESSION_EXPIRY)),
            authentication_connector_details: self
                .authentication_connector_details
                .map(ForeignInto::foreign_into),
            payout_link_config,
            is_connector_agnostic_mit_enabled: self.is_connector_agnostic_mit_enabled,
            is_extended_card_info_enabled: None,
            extended_card_info_config: None,
            use_billing_as_payment_method_billing: self
                .use_billing_as_payment_method_billing
                .or(Some(true)),
            collect_shipping_details_from_wallet_connector: self
                .collect_shipping_details_from_wallet_connector_if_required
                .or(Some(false)),
            collect_billing_details_from_wallet_connector: self
                .collect_billing_details_from_wallet_connector_if_required
                .or(Some(false)),
            outgoing_webhook_custom_http_headers,
            always_collect_billing_details_from_wallet_connector: self
                .always_collect_billing_details_from_wallet_connector,
            always_collect_shipping_details_from_wallet_connector: self
                .always_collect_shipping_details_from_wallet_connector,
            routing_algorithm_id: None,
            frm_routing_algorithm_id: None,
            payout_routing_algorithm_id: None,
            order_fulfillment_time: self
                .order_fulfillment_time
                .map(|order_fulfillment_time| order_fulfillment_time.into_inner())
                .or(Some(common_utils::consts::DEFAULT_ORDER_FULFILLMENT_TIME)),
            order_fulfillment_time_origin: self.order_fulfillment_time_origin,
            default_fallback_routing: None,
            should_collect_cvv_during_payment: None,
            tax_connector_id: self.tax_connector_id,
            is_tax_connector_enabled: self.is_tax_connector_enabled,
            is_network_tokenization_enabled: self.is_network_tokenization_enabled,
            is_click_to_pay_enabled: self.is_click_to_pay_enabled,
            authentication_product_ids: self.authentication_product_ids,
            three_ds_decision_manager_config: None,
            card_testing_guard_config,
            card_testing_secret_key: card_testing_secret_key
                .async_lift(|inner| async {
                    domain_types::crypto_operation(
                        &key_manager_state,
                        common_utils::type_name!(domain::Profile),
                        domain_types::CryptoOperation::EncryptOptional(inner),
                        km_types::Identifier::Merchant(key_store.merchant_id.clone()),
                        key.peek(),
                    )
                    .await
                    .and_then(|val| val.try_into_optionaloperation())
                })
                .await
                .change_context(errors::ApiErrorResponse::InternalServerError)
                .attach_printable("error while generating card testing secret key")?,
            is_clear_pan_retries_enabled: self.is_clear_pan_retries_enabled.unwrap_or_default(),
            is_debit_routing_enabled: self.is_debit_routing_enabled.unwrap_or_default(),
            merchant_business_country: self.merchant_business_country,
            revenue_recovery_retry_algorithm_type: None,
            revenue_recovery_retry_algorithm_data: None,
            is_iframe_redirection_enabled: None,
            is_external_vault_enabled: self.is_external_vault_enabled,
            external_vault_connector_details: self
                .external_vault_connector_details
                .map(ForeignInto::foreign_into),
            merchant_category_code: self.merchant_category_code,
        }))
    }
}

#[cfg(feature = "olap")]
pub async fn create_profile(
    state: SessionState,
    request: api::ProfileCreate,
    merchant_context: domain::MerchantContext,
) -> RouterResponse<api_models::admin::ProfileResponse> {
    let db = state.store.as_ref();
    let key_manager_state = &(&state).into();

    #[cfg(feature = "v1")]
    let business_profile = request
        .create_domain_model_from_request(&state, &merchant_context)
        .await?;

    #[cfg(feature = "v2")]
    let business_profile = request
        .create_domain_model_from_request(
            &state,
            merchant_context.get_merchant_key_store(),
            merchant_context.get_merchant_account().get_id(),
        )
        .await?;

    let profile_id = business_profile.get_id().to_owned();

    let business_profile = db
        .insert_business_profile(
            key_manager_state,
            merchant_context.get_merchant_key_store(),
            business_profile,
        )
        .await
        .to_duplicate_response(errors::ApiErrorResponse::GenericDuplicateError {
            message: format!(
                "Business Profile with the profile_id {} already exists",
                profile_id.get_string_repr()
            ),
        })
        .attach_printable("Failed to insert Business profile because of duplication error")?;

    #[cfg(feature = "v1")]
    if merchant_context
        .get_merchant_account()
        .default_profile
        .is_some()
    {
        let unset_default_profile = domain::MerchantAccountUpdate::UnsetDefaultProfile;
        db.update_merchant(
            key_manager_state,
            merchant_context.get_merchant_account().clone(),
            unset_default_profile,
            merchant_context.get_merchant_key_store(),
        )
        .await
        .to_not_found_response(errors::ApiErrorResponse::MerchantAccountNotFound)?;
    }

    Ok(service_api::ApplicationResponse::Json(
        api_models::admin::ProfileResponse::foreign_try_from(business_profile)
            .change_context(errors::ApiErrorResponse::InternalServerError)
            .attach_printable("Failed to parse business profile details")?,
    ))
}

#[cfg(feature = "olap")]
pub async fn list_profile(
    state: SessionState,
    merchant_id: id_type::MerchantId,
    profile_id_list: Option<Vec<id_type::ProfileId>>,
) -> RouterResponse<Vec<api_models::admin::ProfileResponse>> {
    let db = state.store.as_ref();
    let key_store = db
        .get_merchant_key_store_by_merchant_id(
            &(&state).into(),
            &merchant_id,
            &db.get_master_key().to_vec().into(),
        )
        .await
        .to_not_found_response(errors::ApiErrorResponse::MerchantAccountNotFound)?;
    let profiles = db
        .list_profile_by_merchant_id(&(&state).into(), &key_store, &merchant_id)
        .await
        .to_not_found_response(errors::ApiErrorResponse::InternalServerError)?
        .clone();
    let profiles = core_utils::filter_objects_based_on_profile_id_list(profile_id_list, profiles);
    let mut business_profiles = Vec::new();
    for profile in profiles {
        let business_profile = api_models::admin::ProfileResponse::foreign_try_from(profile)
            .change_context(errors::ApiErrorResponse::InternalServerError)
            .attach_printable("Failed to parse business profile details")?;
        business_profiles.push(business_profile);
    }

    Ok(service_api::ApplicationResponse::Json(business_profiles))
}

pub async fn retrieve_profile(
    state: SessionState,
    profile_id: id_type::ProfileId,
    key_store: domain::MerchantKeyStore,
) -> RouterResponse<api_models::admin::ProfileResponse> {
    let db = state.store.as_ref();

    let business_profile = db
        .find_business_profile_by_profile_id(&(&state).into(), &key_store, &profile_id)
        .await
        .to_not_found_response(errors::ApiErrorResponse::ProfileNotFound {
            id: profile_id.get_string_repr().to_owned(),
        })?;

    Ok(service_api::ApplicationResponse::Json(
        api_models::admin::ProfileResponse::foreign_try_from(business_profile)
            .change_context(errors::ApiErrorResponse::InternalServerError)
            .attach_printable("Failed to parse business profile details")?,
    ))
}

pub async fn delete_profile(
    state: SessionState,
    profile_id: id_type::ProfileId,
    merchant_id: &id_type::MerchantId,
) -> RouterResponse<bool> {
    let db = state.store.as_ref();
    let delete_result = db
        .delete_profile_by_profile_id_merchant_id(&profile_id, merchant_id)
        .await
        .to_not_found_response(errors::ApiErrorResponse::ProfileNotFound {
            id: profile_id.get_string_repr().to_owned(),
        })?;

    Ok(service_api::ApplicationResponse::Json(delete_result))
}

#[cfg(feature = "olap")]
#[async_trait::async_trait]
trait ProfileUpdateBridge {
    async fn get_update_profile_object(
        self,
        state: &SessionState,
        key_store: &domain::MerchantKeyStore,
        business_profile: &domain::Profile,
    ) -> RouterResult<domain::ProfileUpdate>;
}

#[cfg(all(feature = "olap", feature = "v1"))]
#[async_trait::async_trait]
impl ProfileUpdateBridge for api::ProfileUpdate {
    async fn get_update_profile_object(
        self,
        state: &SessionState,
        key_store: &domain::MerchantKeyStore,
        business_profile: &domain::Profile,
    ) -> RouterResult<domain::ProfileUpdate> {
        if let Some(session_expiry) = &self.session_expiry {
            helpers::validate_session_expiry(session_expiry.to_owned())?;
        }

        if let Some(intent_fulfillment_expiry) = self.intent_fulfillment_time {
            helpers::validate_intent_fulfillment_expiry(intent_fulfillment_expiry)?;
        }

        let webhook_details = self.webhook_details.map(ForeignInto::foreign_into);

        if let Some(ref routing_algorithm) = self.routing_algorithm {
            let _: api_models::routing::StaticRoutingAlgorithm = routing_algorithm
                .clone()
                .parse_value("RoutingAlgorithm")
                .change_context(errors::ApiErrorResponse::InvalidDataValue {
                    field_name: "routing_algorithm",
                })
                .attach_printable("Invalid routing algorithm given")?;
        }

        let payment_link_config = self
            .payment_link_config
            .map(|payment_link_conf| match payment_link_conf.validate() {
                Ok(_) => Ok(payment_link_conf.foreign_into()),
                Err(e) => Err(report!(errors::ApiErrorResponse::InvalidRequestData {
                    message: e.to_string()
                })),
            })
            .transpose()?;

        let extended_card_info_config = self
            .extended_card_info_config
            .as_ref()
            .map(|config| {
                config.encode_to_value().change_context(
                    errors::ApiErrorResponse::InvalidDataValue {
                        field_name: "extended_card_info_config",
                    },
                )
            })
            .transpose()?
            .map(Secret::new);
        let key_manager_state = state.into();
        let outgoing_webhook_custom_http_headers = self
            .outgoing_webhook_custom_http_headers
            .async_map(|headers| {
                cards::create_encrypted_data(&key_manager_state, key_store, headers)
            })
            .await
            .transpose()
            .change_context(errors::ApiErrorResponse::InternalServerError)
            .attach_printable("Unable to encrypt outgoing webhook custom HTTP headers")?;

        let payout_link_config = self
            .payout_link_config
            .map(|payout_conf| match payout_conf.config.validate() {
                Ok(_) => Ok(payout_conf.foreign_into()),
                Err(e) => Err(report!(errors::ApiErrorResponse::InvalidRequestData {
                    message: e.to_string()
                })),
            })
            .transpose()?;

        let key = key_store.key.clone().into_inner();
        let key_manager_state = state.into();

        let card_testing_secret_key = match business_profile.card_testing_secret_key {
            Some(_) => None,
            None => {
                let card_testing_secret_key = Some(Secret::new(utils::generate_id(
                    consts::FINGERPRINT_SECRET_LENGTH,
                    "fs",
                )));

                card_testing_secret_key
                    .async_lift(|inner| async {
                        domain_types::crypto_operation(
                            &key_manager_state,
                            common_utils::type_name!(domain::Profile),
                            domain_types::CryptoOperation::EncryptOptional(inner),
                            km_types::Identifier::Merchant(key_store.merchant_id.clone()),
                            key.peek(),
                        )
                        .await
                        .and_then(|val| val.try_into_optionaloperation())
                    })
                    .await
                    .change_context(errors::ApiErrorResponse::InternalServerError)
                    .attach_printable("error while generating card testing secret key")?
            }
        };

        let dynamic_routing_algo_ref = if self.is_debit_routing_enabled == Some(true) {
            let mut dynamic_routing_algo_ref: routing_types::DynamicRoutingAlgorithmRef =
                business_profile
                    .dynamic_routing_algorithm
                    .clone()
                    .map(|val| val.parse_value("DynamicRoutingAlgorithmRef"))
                    .transpose()
                    .change_context(errors::ApiErrorResponse::InternalServerError)
                    .attach_printable(
                        "unable to deserialize dynamic routing algorithm ref from business profile",
                    )?
                    .unwrap_or_default();

            routing::helpers::create_merchant_in_decision_engine_if_not_exists(
                state,
                business_profile.get_id(),
                &mut dynamic_routing_algo_ref,
            )
            .await;

            let dynamic_routing_algo_ref_value = serde_json::to_value(dynamic_routing_algo_ref)
                .change_context(errors::ApiErrorResponse::InternalServerError)
                .attach_printable(
                    "error serializing dynamic_routing_algorithm_ref to JSON Value",
                )?;

            Some(dynamic_routing_algo_ref_value)
        } else {
            self.dynamic_routing_algorithm
        };

        Ok(domain::ProfileUpdate::Update(Box::new(
            domain::ProfileGeneralUpdate {
                profile_name: self.profile_name,
                return_url: self.return_url.map(|return_url| return_url.to_string()),
                enable_payment_response_hash: self.enable_payment_response_hash,
                payment_response_hash_key: self.payment_response_hash_key,
                redirect_to_merchant_with_http_post: self.redirect_to_merchant_with_http_post,
                webhook_details,
                metadata: self.metadata,
                routing_algorithm: self.routing_algorithm,
                intent_fulfillment_time: self.intent_fulfillment_time.map(i64::from),
                frm_routing_algorithm: self.frm_routing_algorithm,
                #[cfg(feature = "payouts")]
                payout_routing_algorithm: self.payout_routing_algorithm,
                #[cfg(not(feature = "payouts"))]
                payout_routing_algorithm: None,
                applepay_verified_domains: self.applepay_verified_domains,
                payment_link_config,
                session_expiry: self.session_expiry.map(i64::from),
                authentication_connector_details: self
                    .authentication_connector_details
                    .map(ForeignInto::foreign_into),
                payout_link_config,
                extended_card_info_config,
                use_billing_as_payment_method_billing: self.use_billing_as_payment_method_billing,
                collect_shipping_details_from_wallet_connector: self
                    .collect_shipping_details_from_wallet_connector,
                collect_billing_details_from_wallet_connector: self
                    .collect_billing_details_from_wallet_connector,
                is_connector_agnostic_mit_enabled: self.is_connector_agnostic_mit_enabled,
                outgoing_webhook_custom_http_headers,
                always_collect_billing_details_from_wallet_connector: self
                    .always_collect_billing_details_from_wallet_connector,
                always_collect_shipping_details_from_wallet_connector: self
                    .always_collect_shipping_details_from_wallet_connector,
                tax_connector_id: self.tax_connector_id,
                is_tax_connector_enabled: self.is_tax_connector_enabled,
                dynamic_routing_algorithm: dynamic_routing_algo_ref,
                is_network_tokenization_enabled: self.is_network_tokenization_enabled,
                is_auto_retries_enabled: self.is_auto_retries_enabled,
                max_auto_retries_enabled: self.max_auto_retries_enabled.map(i16::from),
                is_click_to_pay_enabled: self.is_click_to_pay_enabled,
                authentication_product_ids: self.authentication_product_ids,
                card_testing_guard_config: self
                    .card_testing_guard_config
                    .map(ForeignInto::foreign_into),
                card_testing_secret_key,
                is_clear_pan_retries_enabled: self.is_clear_pan_retries_enabled,
                force_3ds_challenge: self.force_3ds_challenge, //
                is_debit_routing_enabled: self.is_debit_routing_enabled,
                merchant_business_country: self.merchant_business_country,
                is_iframe_redirection_enabled: self.is_iframe_redirection_enabled,
                is_pre_network_tokenization_enabled: self.is_pre_network_tokenization_enabled,
                merchant_category_code: self.merchant_category_code,
            },
        )))
    }
}

#[cfg(all(feature = "olap", feature = "v2"))]
#[async_trait::async_trait]
impl ProfileUpdateBridge for api::ProfileUpdate {
    async fn get_update_profile_object(
        self,
        state: &SessionState,
        key_store: &domain::MerchantKeyStore,
        business_profile: &domain::Profile,
    ) -> RouterResult<domain::ProfileUpdate> {
        if let Some(session_expiry) = &self.session_expiry {
            helpers::validate_session_expiry(session_expiry.to_owned())?;
        }

        let webhook_details = self.webhook_details.map(ForeignInto::foreign_into);

        let payment_link_config = self
            .payment_link_config
            .map(|payment_link_conf| match payment_link_conf.validate() {
                Ok(_) => Ok(payment_link_conf.foreign_into()),
                Err(e) => Err(report!(errors::ApiErrorResponse::InvalidRequestData {
                    message: e.to_string()
                })),
            })
            .transpose()?;

        let extended_card_info_config = self
            .extended_card_info_config
            .as_ref()
            .map(|config| {
                config.encode_to_value().change_context(
                    errors::ApiErrorResponse::InvalidDataValue {
                        field_name: "extended_card_info_config",
                    },
                )
            })
            .transpose()?
            .map(Secret::new);
        let key_manager_state = state.into();
        let outgoing_webhook_custom_http_headers = self
            .outgoing_webhook_custom_http_headers
            .async_map(|headers| {
                cards::create_encrypted_data(&key_manager_state, key_store, headers)
            })
            .await
            .transpose()
            .change_context(errors::ApiErrorResponse::InternalServerError)
            .attach_printable("Unable to encrypt outgoing webhook custom HTTP headers")?;

        let payout_link_config = self
            .payout_link_config
            .map(|payout_conf| match payout_conf.config.validate() {
                Ok(_) => Ok(payout_conf.foreign_into()),
                Err(e) => Err(report!(errors::ApiErrorResponse::InvalidRequestData {
                    message: e.to_string()
                })),
            })
            .transpose()?;

        let key = key_store.key.clone().into_inner();
        let key_manager_state = state.into();

        let card_testing_secret_key = match business_profile.card_testing_secret_key {
            Some(_) => None,
            None => {
                let card_testing_secret_key = Some(Secret::new(utils::generate_id(
                    consts::FINGERPRINT_SECRET_LENGTH,
                    "fs",
                )));

                card_testing_secret_key
                    .async_lift(|inner| async {
                        domain_types::crypto_operation(
                            &key_manager_state,
                            common_utils::type_name!(domain::Profile),
                            domain_types::CryptoOperation::EncryptOptional(inner),
                            km_types::Identifier::Merchant(key_store.merchant_id.clone()),
                            key.peek(),
                        )
                        .await
                        .and_then(|val| val.try_into_optionaloperation())
                    })
                    .await
                    .change_context(errors::ApiErrorResponse::InternalServerError)
                    .attach_printable("error while generating card testing secret key")?
            }
        };

        Ok(domain::ProfileUpdate::Update(Box::new(
            domain::ProfileGeneralUpdate {
                profile_name: self.profile_name,
                return_url: self.return_url,
                enable_payment_response_hash: self.enable_payment_response_hash,
                payment_response_hash_key: self.payment_response_hash_key,
                redirect_to_merchant_with_http_post: self.redirect_to_merchant_with_http_post,
                webhook_details,
                metadata: self.metadata,
                applepay_verified_domains: self.applepay_verified_domains,
                payment_link_config,
                session_expiry: self.session_expiry.map(i64::from),
                authentication_connector_details: self
                    .authentication_connector_details
                    .map(ForeignInto::foreign_into),
                payout_link_config,
                extended_card_info_config,
                use_billing_as_payment_method_billing: self.use_billing_as_payment_method_billing,
                collect_shipping_details_from_wallet_connector: self
                    .collect_shipping_details_from_wallet_connector_if_required,
                collect_billing_details_from_wallet_connector: self
                    .collect_billing_details_from_wallet_connector_if_required,
                is_connector_agnostic_mit_enabled: self.is_connector_agnostic_mit_enabled,
                outgoing_webhook_custom_http_headers,
                order_fulfillment_time: self
                    .order_fulfillment_time
                    .map(|order_fulfillment_time| order_fulfillment_time.into_inner()),
                order_fulfillment_time_origin: self.order_fulfillment_time_origin,
                always_collect_billing_details_from_wallet_connector: self
                    .always_collect_billing_details_from_wallet_connector,
                always_collect_shipping_details_from_wallet_connector: self
                    .always_collect_shipping_details_from_wallet_connector,
                is_network_tokenization_enabled: self.is_network_tokenization_enabled,
                is_click_to_pay_enabled: self.is_click_to_pay_enabled,
                authentication_product_ids: self.authentication_product_ids,
                three_ds_decision_manager_config: None,
                card_testing_guard_config: self
                    .card_testing_guard_config
                    .map(ForeignInto::foreign_into),
                card_testing_secret_key,
                is_debit_routing_enabled: self.is_debit_routing_enabled,
                merchant_business_country: self.merchant_business_country,
                is_iframe_redirection_enabled: None,
                is_external_vault_enabled: self.is_external_vault_enabled,
                external_vault_connector_details: self
                    .external_vault_connector_details
                    .map(ForeignInto::foreign_into),
                merchant_category_code: self.merchant_category_code,
            },
        )))
    }
}

#[cfg(feature = "olap")]
pub async fn update_profile(
    state: SessionState,
    profile_id: &id_type::ProfileId,
    key_store: domain::MerchantKeyStore,
    request: api::ProfileUpdate,
) -> RouterResponse<api::ProfileResponse> {
    let db = state.store.as_ref();
    let key_manager_state = &(&state).into();

    let business_profile = db
        .find_business_profile_by_profile_id(key_manager_state, &key_store, profile_id)
        .await
        .to_not_found_response(errors::ApiErrorResponse::ProfileNotFound {
            id: profile_id.get_string_repr().to_owned(),
        })?;

    let profile_update = request
        .get_update_profile_object(&state, &key_store, &business_profile)
        .await?;

    let updated_business_profile = db
        .update_profile_by_profile_id(
            key_manager_state,
            &key_store,
            business_profile,
            profile_update,
        )
        .await
        .to_not_found_response(errors::ApiErrorResponse::ProfileNotFound {
            id: profile_id.get_string_repr().to_owned(),
        })?;

    Ok(service_api::ApplicationResponse::Json(
        api_models::admin::ProfileResponse::foreign_try_from(updated_business_profile)
            .change_context(errors::ApiErrorResponse::InternalServerError)
            .attach_printable("Failed to parse business profile details")?,
    ))
}

#[cfg(feature = "v2")]
#[derive(Clone, Debug)]
pub struct ProfileWrapper {
    pub profile: domain::Profile,
}

#[cfg(feature = "v2")]
impl ProfileWrapper {
    pub fn new(profile: domain::Profile) -> Self {
        Self { profile }
    }
    fn get_routing_config_cache_key(self) -> storage_impl::redis::cache::CacheKind<'static> {
        let merchant_id = self.profile.merchant_id.clone();

        let profile_id = self.profile.get_id().to_owned();

        storage_impl::redis::cache::CacheKind::Routing(
            format!(
                "routing_config_{}_{}",
                merchant_id.get_string_repr(),
                profile_id.get_string_repr()
            )
            .into(),
        )
    }

    pub async fn update_profile_and_invalidate_routing_config_for_active_algorithm_id_update(
        self,
        db: &dyn StorageInterface,
        key_manager_state: &KeyManagerState,
        merchant_key_store: &domain::MerchantKeyStore,
        algorithm_id: id_type::RoutingId,
        transaction_type: &storage::enums::TransactionType,
    ) -> RouterResult<()> {
        let routing_cache_key = self.clone().get_routing_config_cache_key();

        let (routing_algorithm_id, payout_routing_algorithm_id) = match transaction_type {
            storage::enums::TransactionType::Payment => (Some(algorithm_id), None),
            #[cfg(feature = "payouts")]
            storage::enums::TransactionType::Payout => (None, Some(algorithm_id)),
            //TODO: Handle ThreeDsAuthentication Transaction Type for Three DS Decision Rule Algorithm configuration
            storage::enums::TransactionType::ThreeDsAuthentication => todo!(),
        };

        let profile_update = domain::ProfileUpdate::RoutingAlgorithmUpdate {
            routing_algorithm_id,
            payout_routing_algorithm_id,
        };

        let profile = self.profile;

        db.update_profile_by_profile_id(
            key_manager_state,
            merchant_key_store,
            profile,
            profile_update,
        )
        .await
        .change_context(errors::ApiErrorResponse::InternalServerError)
        .attach_printable("Failed to update routing algorithm ref in business profile")?;

        storage_impl::redis::cache::redact_from_redis_and_publish(
            db.get_cache_store().as_ref(),
            [routing_cache_key],
        )
        .await
        .change_context(errors::ApiErrorResponse::InternalServerError)
        .attach_printable("Failed to invalidate routing cache")?;
        Ok(())
    }

    pub fn get_routing_algorithm_id<'a>(
        &'a self,
        transaction_data: &'a routing::TransactionData<'_>,
    ) -> Option<id_type::RoutingId> {
        match transaction_data {
            routing::TransactionData::Payment(_) => self.profile.routing_algorithm_id.clone(),
            #[cfg(feature = "payouts")]
            routing::TransactionData::Payout(_) => self.profile.payout_routing_algorithm_id.clone(),
        }
    }
    pub fn get_default_fallback_list_of_connector_under_profile(
        &self,
    ) -> RouterResult<Vec<routing_types::RoutableConnectorChoice>> {
        let fallback_connectors =
            if let Some(default_fallback_routing) = self.profile.default_fallback_routing.clone() {
                default_fallback_routing
                    .expose()
                    .parse_value::<Vec<routing_types::RoutableConnectorChoice>>(
                        "Vec<RoutableConnectorChoice>",
                    )
                    .change_context(errors::ApiErrorResponse::InternalServerError)
                    .attach_printable("Business Profile default config has invalid structure")?
            } else {
                Vec::new()
            };
        Ok(fallback_connectors)
    }
    pub fn get_default_routing_configs_from_profile(
        &self,
    ) -> RouterResult<routing_types::ProfileDefaultRoutingConfig> {
        let profile_id = self.profile.get_id().to_owned();
        let connectors = self.get_default_fallback_list_of_connector_under_profile()?;

        Ok(routing_types::ProfileDefaultRoutingConfig {
            profile_id,
            connectors,
        })
    }

    pub async fn update_default_fallback_routing_of_connectors_under_profile(
        self,
        db: &dyn StorageInterface,
        updated_config: &Vec<routing_types::RoutableConnectorChoice>,
        key_manager_state: &KeyManagerState,
        merchant_key_store: &domain::MerchantKeyStore,
    ) -> RouterResult<()> {
        let default_fallback_routing = Secret::from(
            updated_config
                .encode_to_value()
                .change_context(errors::ApiErrorResponse::InternalServerError)
                .attach_printable("Failed to convert routing ref to value")?,
        );
        let profile_update = domain::ProfileUpdate::DefaultRoutingFallbackUpdate {
            default_fallback_routing: Some(default_fallback_routing),
        };

        db.update_profile_by_profile_id(
            key_manager_state,
            merchant_key_store,
            self.profile,
            profile_update,
        )
        .await
        .change_context(errors::ApiErrorResponse::InternalServerError)
        .attach_printable("Failed to update routing algorithm ref in business profile")?;
        Ok(())
    }
    pub async fn update_revenue_recovery_algorithm_under_profile(
        self,
        db: &dyn StorageInterface,
        key_manager_state: &KeyManagerState,
        merchant_key_store: &domain::MerchantKeyStore,
        revenue_recovery_retry_algorithm_type: common_enums::RevenueRecoveryAlgorithmType,
    ) -> RouterResult<()> {
        let recovery_algorithm_data =
            diesel_models::business_profile::RevenueRecoveryAlgorithmData {
                monitoring_configured_timestamp: date_time::now(),
            };
        let profile_update = domain::ProfileUpdate::RevenueRecoveryAlgorithmUpdate {
            revenue_recovery_retry_algorithm_type,
            revenue_recovery_retry_algorithm_data: Some(recovery_algorithm_data),
        };

        db.update_profile_by_profile_id(
            key_manager_state,
            merchant_key_store,
            self.profile,
            profile_update,
        )
        .await
        .change_context(errors::ApiErrorResponse::InternalServerError)
        .attach_printable(
            "Failed to update revenue recovery retry algorithm in business profile",
        )?;
        Ok(())
    }
}

pub async fn extended_card_info_toggle(
    state: SessionState,
    merchant_id: &id_type::MerchantId,
    profile_id: &id_type::ProfileId,
    ext_card_info_choice: admin_types::ExtendedCardInfoChoice,
) -> RouterResponse<admin_types::ExtendedCardInfoChoice> {
    let db = state.store.as_ref();
    let key_manager_state = &(&state).into();

    let key_store = db
        .get_merchant_key_store_by_merchant_id(
            key_manager_state,
            merchant_id,
            &state.store.get_master_key().to_vec().into(),
        )
        .await
        .to_not_found_response(errors::ApiErrorResponse::MerchantAccountNotFound)
        .attach_printable("Error while fetching the key store by merchant_id")?;

    let business_profile = db
        .find_business_profile_by_profile_id(key_manager_state, &key_store, profile_id)
        .await
        .to_not_found_response(errors::ApiErrorResponse::ProfileNotFound {
            id: profile_id.get_string_repr().to_owned(),
        })?;

    if business_profile.is_extended_card_info_enabled.is_none()
        || business_profile
            .is_extended_card_info_enabled
            .is_some_and(|existing_config| existing_config != ext_card_info_choice.enabled)
    {
        let profile_update = domain::ProfileUpdate::ExtendedCardInfoUpdate {
            is_extended_card_info_enabled: ext_card_info_choice.enabled,
        };

        db.update_profile_by_profile_id(
            key_manager_state,
            &key_store,
            business_profile,
            profile_update,
        )
        .await
        .to_not_found_response(errors::ApiErrorResponse::ProfileNotFound {
            id: profile_id.get_string_repr().to_owned(),
        })?;
    }

    Ok(service_api::ApplicationResponse::Json(ext_card_info_choice))
}

pub async fn connector_agnostic_mit_toggle(
    state: SessionState,
    merchant_id: &id_type::MerchantId,
    profile_id: &id_type::ProfileId,
    connector_agnostic_mit_choice: admin_types::ConnectorAgnosticMitChoice,
) -> RouterResponse<admin_types::ConnectorAgnosticMitChoice> {
    let db = state.store.as_ref();
    let key_manager_state = &(&state).into();

    let key_store = db
        .get_merchant_key_store_by_merchant_id(
            key_manager_state,
            merchant_id,
            &state.store.get_master_key().to_vec().into(),
        )
        .await
        .to_not_found_response(errors::ApiErrorResponse::MerchantAccountNotFound)
        .attach_printable("Error while fetching the key store by merchant_id")?;

    let business_profile = db
        .find_business_profile_by_profile_id(key_manager_state, &key_store, profile_id)
        .await
        .to_not_found_response(errors::ApiErrorResponse::ProfileNotFound {
            id: profile_id.get_string_repr().to_owned(),
        })?;

    if business_profile.merchant_id != *merchant_id {
        Err(errors::ApiErrorResponse::AccessForbidden {
            resource: profile_id.get_string_repr().to_owned(),
        })?
    }

    if business_profile.is_connector_agnostic_mit_enabled
        != Some(connector_agnostic_mit_choice.enabled)
    {
        let profile_update = domain::ProfileUpdate::ConnectorAgnosticMitUpdate {
            is_connector_agnostic_mit_enabled: connector_agnostic_mit_choice.enabled,
        };

        db.update_profile_by_profile_id(
            key_manager_state,
            &key_store,
            business_profile,
            profile_update,
        )
        .await
        .to_not_found_response(errors::ApiErrorResponse::ProfileNotFound {
            id: profile_id.get_string_repr().to_owned(),
        })?;
    }

    Ok(service_api::ApplicationResponse::Json(
        connector_agnostic_mit_choice,
    ))
}

pub async fn transfer_key_store_to_key_manager(
    state: SessionState,
    req: admin_types::MerchantKeyTransferRequest,
) -> RouterResponse<admin_types::TransferKeyResponse> {
    let resp = transfer_encryption_key(&state, req).await?;

    Ok(service_api::ApplicationResponse::Json(
        admin_types::TransferKeyResponse {
            total_transferred: resp,
        },
    ))
}

async fn process_open_banking_connectors(
    state: &SessionState,
    merchant_id: &id_type::MerchantId,
    auth: &types::ConnectorAuthType,
    connector_type: &api_enums::ConnectorType,
    connector: &api_enums::Connector,
    additional_merchant_data: types::AdditionalMerchantData,
    key_store: &domain::MerchantKeyStore,
) -> RouterResult<types::MerchantRecipientData> {
    let new_merchant_data = match additional_merchant_data {
        types::AdditionalMerchantData::OpenBankingRecipientData(merchant_data) => {
            if connector_type != &api_enums::ConnectorType::PaymentProcessor {
                return Err(errors::ApiErrorResponse::InvalidConnectorConfiguration {
                    config:
                        "OpenBanking connector for Payment Initiation should be a payment processor"
                            .to_string(),
                }
                .into());
            }
            match &merchant_data {
                types::MerchantRecipientData::AccountData(acc_data) => {
                    core_utils::validate_bank_account_data(acc_data)?;

                    let connector_name = api_enums::Connector::to_string(connector);

                    let recipient_creation_not_supported = state
                        .conf
                        .locker_based_open_banking_connectors
                        .connector_list
                        .contains(connector_name.as_str());
                    let recipient_id = if recipient_creation_not_supported {
                        locker_recipient_create_call(state, merchant_id, acc_data, key_store).await
                    } else {
                        connector_recipient_create_call(
                            state,
                            merchant_id,
                            connector_name,
                            auth,
                            acc_data,
                        )
                        .await
                    }
                    .attach_printable("failed to get recipient_id")?;

                    let conn_recipient_id = if recipient_creation_not_supported {
                        Some(types::RecipientIdType::LockerId(Secret::new(recipient_id)))
                    } else {
                        Some(types::RecipientIdType::ConnectorId(Secret::new(
                            recipient_id,
                        )))
                    };

                    let account_data = match &acc_data {
                        types::MerchantAccountData::Iban { iban, name, .. } => {
                            types::MerchantAccountData::Iban {
                                iban: iban.clone(),
                                name: name.clone(),
                                connector_recipient_id: conn_recipient_id.clone(),
                            }
                        }
                        types::MerchantAccountData::Bacs {
                            account_number,
                            sort_code,
                            name,
                            ..
                        } => types::MerchantAccountData::Bacs {
                            account_number: account_number.clone(),
                            sort_code: sort_code.clone(),
                            name: name.clone(),
                            connector_recipient_id: conn_recipient_id.clone(),
                        },
                        types::MerchantAccountData::FasterPayments {
                            account_number,
                            sort_code,
                            name,
                            ..
                        } => types::MerchantAccountData::FasterPayments {
                            account_number: account_number.clone(),
                            sort_code: sort_code.clone(),
                            name: name.clone(),
                            connector_recipient_id: conn_recipient_id.clone(),
                        },
                        types::MerchantAccountData::Sepa { iban, name, .. } => {
                            types::MerchantAccountData::Sepa {
                                iban: iban.clone(),
                                name: name.clone(),
                                connector_recipient_id: conn_recipient_id.clone(),
                            }
                        }
                        types::MerchantAccountData::SepaInstant { iban, name, .. } => {
                            types::MerchantAccountData::SepaInstant {
                                iban: iban.clone(),
                                name: name.clone(),
                                connector_recipient_id: conn_recipient_id.clone(),
                            }
                        }
                        types::MerchantAccountData::Elixir {
                            account_number,
                            iban,
                            name,
                            ..
                        } => types::MerchantAccountData::Elixir {
                            account_number: account_number.clone(),
                            iban: iban.clone(),
                            name: name.clone(),
                            connector_recipient_id: conn_recipient_id.clone(),
                        },
                        types::MerchantAccountData::Bankgiro { number, name, .. } => {
                            types::MerchantAccountData::Bankgiro {
                                number: number.clone(),
                                name: name.clone(),
                                connector_recipient_id: conn_recipient_id.clone(),
                            }
                        }
                        types::MerchantAccountData::Plusgiro { number, name, .. } => {
                            types::MerchantAccountData::Plusgiro {
                                number: number.clone(),
                                name: name.clone(),
                                connector_recipient_id: conn_recipient_id.clone(),
                            }
                        }
                    };

                    types::MerchantRecipientData::AccountData(account_data)
                }
                _ => merchant_data.clone(),
            }
        }
    };

    Ok(new_merchant_data)
}

async fn connector_recipient_create_call(
    state: &SessionState,
    merchant_id: &id_type::MerchantId,
    connector_name: String,
    auth: &types::ConnectorAuthType,
    data: &types::MerchantAccountData,
) -> RouterResult<String> {
    let connector = pm_auth_types::api::PaymentAuthConnectorData::get_connector_by_name(
        connector_name.as_str(),
    )?;

    let auth = pm_auth_types::ConnectorAuthType::foreign_try_from(auth.clone())
        .change_context(errors::ApiErrorResponse::InternalServerError)
        .attach_printable("Failed while converting ConnectorAuthType")?;

    let connector_integration: pm_auth_types::api::BoxedConnectorIntegration<
        '_,
        pm_auth_types::api::auth_service::RecipientCreate,
        pm_auth_types::RecipientCreateRequest,
        pm_auth_types::RecipientCreateResponse,
    > = connector.connector.get_connector_integration();

    let req = pm_auth_types::RecipientCreateRequest::from(data);
    let router_data = pm_auth_types::RecipientCreateRouterData {
        flow: std::marker::PhantomData,
        merchant_id: Some(merchant_id.to_owned()),
        connector: Some(connector_name),
        request: req,
        response: Err(pm_auth_types::ErrorResponse {
            status_code: http::StatusCode::INTERNAL_SERVER_ERROR.as_u16(),
            code: consts::NO_ERROR_CODE.to_string(),
            message: consts::UNSUPPORTED_ERROR_MESSAGE.to_string(),
            reason: None,
        }),
        connector_http_status_code: None,
        connector_auth_type: auth,
    };

    let resp = payment_initiation_service::execute_connector_processing_step(
        state,
        connector_integration,
        &router_data,
        &connector.connector_name,
    )
    .await
    .change_context(errors::ApiErrorResponse::InternalServerError)
    .attach_printable("Failed while calling recipient create connector api")?;

    let recipient_create_resp =
        resp.response
            .map_err(|err| errors::ApiErrorResponse::ExternalConnectorError {
                code: err.code,
                message: err.message,
                connector: connector.connector_name.to_string(),
                status_code: err.status_code,
                reason: err.reason,
            })?;

    let recipient_id = recipient_create_resp.recipient_id;

    Ok(recipient_id)
}
async fn locker_recipient_create_call(
    state: &SessionState,
    merchant_id: &id_type::MerchantId,
    data: &types::MerchantAccountData,
    key_store: &domain::MerchantKeyStore,
) -> RouterResult<String> {
    let key_manager_state = &state.into();
    let key = key_store.key.get_inner().peek();
    let identifier = km_types::Identifier::Merchant(key_store.merchant_id.clone());

    let data_json = serde_json::to_string(data)
        .change_context(errors::ApiErrorResponse::InternalServerError)
        .attach_printable("Failed to serialize MerchantAccountData to JSON")?;

    let encrypted_data = domain_types::crypto_operation(
        key_manager_state,
        type_name!(payment_method::PaymentMethod),
        domain_types::CryptoOperation::Encrypt(Secret::<String, masking::WithType>::new(data_json)),
        identifier,
        key,
    )
    .await
    .and_then(|val| val.try_into_operation())
    .change_context(errors::ApiErrorResponse::InternalServerError)
    .attach_printable("Failed to encrypt merchant account data")?;

    let enc_data = hex::encode(encrypted_data.into_encrypted().expose());
    let merchant_id_string = merchant_id.get_string_repr().to_owned();

    let cust_id = id_type::CustomerId::try_from(std::borrow::Cow::from(merchant_id_string))
        .change_context(errors::ApiErrorResponse::InternalServerError)
        .attach_printable("Failed to convert to CustomerId")?;

    let payload = transformers::StoreLockerReq::LockerGeneric(transformers::StoreGenericReq {
        merchant_id: merchant_id.to_owned(),
        merchant_customer_id: cust_id.clone(),
        enc_data,
        ttl: state.conf.locker.ttl_for_storage_in_secs,
    });

    let store_resp = cards::add_card_to_hs_locker(
        state,
        &payload,
        &cust_id,
        api_enums::LockerChoice::HyperswitchCardVault,
    )
    .await
    .change_context(errors::ApiErrorResponse::InternalServerError)
    .attach_printable("Failed to encrypt merchant bank account data")?;

    Ok(store_resp.card_reference)
}

pub async fn enable_platform_account(
    state: SessionState,
    merchant_id: id_type::MerchantId,
) -> RouterResponse<()> {
    let db = state.store.as_ref();
    let key_manager_state = &(&state).into();
    let key_store = db
        .get_merchant_key_store_by_merchant_id(
            key_manager_state,
            &merchant_id,
            &db.get_master_key().to_vec().into(),
        )
        .await
        .to_not_found_response(errors::ApiErrorResponse::MerchantAccountNotFound)?;

    let merchant_account = db
        .find_merchant_account_by_merchant_id(key_manager_state, &merchant_id, &key_store)
        .await
        .to_not_found_response(errors::ApiErrorResponse::MerchantAccountNotFound)?;

    db.update_merchant(
        key_manager_state,
        merchant_account,
        storage::MerchantAccountUpdate::ToPlatformAccount,
        &key_store,
    )
    .await
    .change_context(errors::ApiErrorResponse::InternalServerError)
    .attach_printable("Error while enabling platform merchant account")
    .map(|_| services::ApplicationResponse::StatusOk)
}

impl From<&types::MerchantAccountData> for pm_auth_types::RecipientCreateRequest {
    fn from(data: &types::MerchantAccountData) -> Self {
        let (name, account_data) = match data {
            types::MerchantAccountData::Iban { iban, name, .. } => (
                name.clone(),
                pm_auth_types::RecipientAccountData::Iban(iban.clone()),
            ),
            types::MerchantAccountData::Bacs {
                account_number,
                sort_code,
                name,
                ..
            } => (
                name.clone(),
                pm_auth_types::RecipientAccountData::Bacs {
                    sort_code: sort_code.clone(),
                    account_number: account_number.clone(),
                },
            ),
            types::MerchantAccountData::FasterPayments {
                account_number,
                sort_code,
                name,
                ..
            } => (
                name.clone(),
                pm_auth_types::RecipientAccountData::FasterPayments {
                    sort_code: sort_code.clone(),
                    account_number: account_number.clone(),
                },
            ),
            types::MerchantAccountData::Sepa { iban, name, .. } => (
                name.clone(),
                pm_auth_types::RecipientAccountData::Sepa(iban.clone()),
            ),
            types::MerchantAccountData::SepaInstant { iban, name, .. } => (
                name.clone(),
                pm_auth_types::RecipientAccountData::SepaInstant(iban.clone()),
            ),
            types::MerchantAccountData::Elixir {
                account_number,
                iban,
                name,
                ..
            } => (
                name.clone(),
                pm_auth_types::RecipientAccountData::Elixir {
                    account_number: account_number.clone(),
                    iban: iban.clone(),
                },
            ),
            types::MerchantAccountData::Bankgiro { number, name, .. } => (
                name.clone(),
                pm_auth_types::RecipientAccountData::Bankgiro(number.clone()),
            ),
            types::MerchantAccountData::Plusgiro { number, name, .. } => (
                name.clone(),
                pm_auth_types::RecipientAccountData::Plusgiro(number.clone()),
            ),
        };

        Self {
            name,
            account_data,
            address: None,
        }
    }
}<|MERGE_RESOLUTION|>--- conflicted
+++ resolved
@@ -1324,593 +1324,6 @@
         .to_not_found_response(errors::ApiErrorResponse::MerchantAccountNotFound)
 }
 
-<<<<<<< HEAD
-struct ConnectorAuthTypeAndMetadataValidation<'a> {
-    connector_name: &'a api_models::enums::Connector,
-    auth_type: &'a types::ConnectorAuthType,
-    connector_meta_data: &'a Option<pii::SecretSerdeValue>,
-}
-
-impl ConnectorAuthTypeAndMetadataValidation<'_> {
-    pub fn validate_auth_and_metadata_type(
-        &self,
-    ) -> Result<(), error_stack::Report<errors::ApiErrorResponse>> {
-        let connector_auth_type_validation = ConnectorAuthTypeValidation {
-            auth_type: self.auth_type,
-        };
-        connector_auth_type_validation.validate_connector_auth_type()?;
-        self.validate_auth_and_metadata_type_with_connector()
-            .map_err(|err| match *err.current_context() {
-                errors::ConnectorError::InvalidConnectorName => {
-                    err.change_context(errors::ApiErrorResponse::InvalidRequestData {
-                        message: "The connector name is invalid".to_string(),
-                    })
-                }
-                errors::ConnectorError::InvalidConnectorConfig { config: field_name } => err
-                    .change_context(errors::ApiErrorResponse::InvalidRequestData {
-                        message: format!("The {field_name} is invalid"),
-                    }),
-                errors::ConnectorError::FailedToObtainAuthType => {
-                    err.change_context(errors::ApiErrorResponse::InvalidRequestData {
-                        message: "The auth type is invalid for the connector".to_string(),
-                    })
-                }
-                _ => err.change_context(errors::ApiErrorResponse::InvalidRequestData {
-                    message: "The request body is invalid".to_string(),
-                }),
-            })
-    }
-
-    fn validate_auth_and_metadata_type_with_connector(
-        &self,
-    ) -> Result<(), error_stack::Report<errors::ConnectorError>> {
-        use crate::connector::*;
-
-        match self.connector_name {
-            api_enums::Connector::Vgs => {
-                vgs::transformers::VgsAuthType::try_from(self.auth_type)?;
-                Ok(())
-            }
-            api_enums::Connector::Adyenplatform => {
-                adyenplatform::transformers::AdyenplatformAuthType::try_from(self.auth_type)?;
-                Ok(())
-            }
-            // api_enums::Connector::Payone => {payone::transformers::PayoneAuthType::try_from(val)?;Ok(())} Added as a template code for future usage
-            #[cfg(feature = "dummy_connector")]
-            api_enums::Connector::DummyBillingConnector
-            | api_enums::Connector::DummyConnector1
-            | api_enums::Connector::DummyConnector2
-            | api_enums::Connector::DummyConnector3
-            | api_enums::Connector::DummyConnector4
-            | api_enums::Connector::DummyConnector5
-            | api_enums::Connector::DummyConnector6
-            | api_enums::Connector::DummyConnector7 => {
-                hyperswitch_connectors::connectors::dummyconnector::transformers::DummyConnectorAuthType::try_from(self.auth_type)?;
-                Ok(())
-            }
-            api_enums::Connector::Aci => {
-                aci::transformers::AciAuthType::try_from(self.auth_type)?;
-                Ok(())
-            }
-            api_enums::Connector::Adyen => {
-                adyen::transformers::AdyenAuthType::try_from(self.auth_type)?;
-                adyen::transformers::AdyenConnectorMetadataObject::try_from(
-                    self.connector_meta_data,
-                )?;
-                Ok(())
-            }
-            api_enums::Connector::Airwallex => {
-                airwallex::transformers::AirwallexAuthType::try_from(self.auth_type)?;
-                Ok(())
-            }
-            api_enums::Connector::Archipel => {
-                archipel::transformers::ArchipelAuthType::try_from(self.auth_type)?;
-                archipel::transformers::ArchipelConfigData::try_from(self.connector_meta_data)?;
-                Ok(())
-            }
-            api_enums::Connector::Authorizedotnet => {
-                authorizedotnet::transformers::AuthorizedotnetAuthType::try_from(self.auth_type)?;
-                Ok(())
-            }
-            api_enums::Connector::Bankofamerica => {
-                bankofamerica::transformers::BankOfAmericaAuthType::try_from(self.auth_type)?;
-                Ok(())
-            }
-            api_enums::Connector::Barclaycard => {
-                barclaycard::transformers::BarclaycardAuthType::try_from(self.auth_type)?;
-                Ok(())
-            }
-            api_enums::Connector::Billwerk => {
-                billwerk::transformers::BillwerkAuthType::try_from(self.auth_type)?;
-                Ok(())
-            }
-            api_enums::Connector::Bitpay => {
-                bitpay::transformers::BitpayAuthType::try_from(self.auth_type)?;
-                Ok(())
-            }
-            api_enums::Connector::Bambora => {
-                bambora::transformers::BamboraAuthType::try_from(self.auth_type)?;
-                Ok(())
-            }
-            api_enums::Connector::Bamboraapac => {
-                bamboraapac::transformers::BamboraapacAuthType::try_from(self.auth_type)?;
-                Ok(())
-            }
-            api_enums::Connector::Boku => {
-                boku::transformers::BokuAuthType::try_from(self.auth_type)?;
-                Ok(())
-            }
-            api_enums::Connector::Bluesnap => {
-                bluesnap::transformers::BluesnapAuthType::try_from(self.auth_type)?;
-                Ok(())
-            }
-            api_enums::Connector::Braintree => {
-                braintree::transformers::BraintreeAuthType::try_from(self.auth_type)?;
-                braintree::transformers::BraintreeMeta::try_from(self.connector_meta_data)?;
-                Ok(())
-            }
-            api_enums::Connector::Cashtocode => {
-                cashtocode::transformers::CashtocodeAuthType::try_from(self.auth_type)?;
-                Ok(())
-            }
-            api_enums::Connector::Chargebee => {
-                chargebee::transformers::ChargebeeAuthType::try_from(self.auth_type)?;
-                chargebee::transformers::ChargebeeMetadata::try_from(self.connector_meta_data)?;
-                Ok(())
-            }
-            // api_enums::Connector::Checkbook => {
-            //     checkbook::transformers::CheckbookAuthType::try_from(self.auth_type)?;
-            //     Ok(())
-            // },
-            api_enums::Connector::Checkout => {
-                checkout::transformers::CheckoutAuthType::try_from(self.auth_type)?;
-                Ok(())
-            }
-            api_enums::Connector::Coinbase => {
-                coinbase::transformers::CoinbaseAuthType::try_from(self.auth_type)?;
-                coinbase::transformers::CoinbaseConnectorMeta::try_from(self.connector_meta_data)?;
-                Ok(())
-            }
-            api_enums::Connector::Coingate => {
-                coingate::transformers::CoingateAuthType::try_from(self.auth_type)?;
-                coingate::transformers::CoingateConnectorMetadataObject::try_from(
-                    self.connector_meta_data,
-                )?;
-                Ok(())
-            }
-            api_enums::Connector::Cryptopay => {
-                cryptopay::transformers::CryptopayAuthType::try_from(self.auth_type)?;
-                Ok(())
-            }
-            api_enums::Connector::CtpMastercard => Ok(()),
-            api_enums::Connector::CtpVisa => Ok(()),
-            api_enums::Connector::Cybersource => {
-                cybersource::transformers::CybersourceAuthType::try_from(self.auth_type)?;
-                cybersource::transformers::CybersourceConnectorMetadataObject::try_from(
-                    self.connector_meta_data,
-                )?;
-                Ok(())
-            }
-            api_enums::Connector::Datatrans => {
-                datatrans::transformers::DatatransAuthType::try_from(self.auth_type)?;
-                Ok(())
-            }
-            api_enums::Connector::Deutschebank => {
-                deutschebank::transformers::DeutschebankAuthType::try_from(self.auth_type)?;
-                Ok(())
-            }
-            api_enums::Connector::Digitalvirgo => {
-                digitalvirgo::transformers::DigitalvirgoAuthType::try_from(self.auth_type)?;
-                Ok(())
-            }
-            api_enums::Connector::Dlocal => {
-                dlocal::transformers::DlocalAuthType::try_from(self.auth_type)?;
-                Ok(())
-            }
-            // api_enums::Connector::Dwolla => {
-            //     dwolla::transformers::DwollaAuthType::try_from(self.auth_type)?;
-            //     Ok(())
-            // }
-            api_enums::Connector::Ebanx => {
-                ebanx::transformers::EbanxAuthType::try_from(self.auth_type)?;
-                Ok(())
-            }
-            api_enums::Connector::Elavon => {
-                elavon::transformers::ElavonAuthType::try_from(self.auth_type)?;
-                Ok(())
-            }
-            api_enums::Connector::Facilitapay => {
-                facilitapay::transformers::FacilitapayAuthType::try_from(self.auth_type)?;
-                Ok(())
-            }
-            api_enums::Connector::Fiserv => {
-                fiserv::transformers::FiservAuthType::try_from(self.auth_type)?;
-                fiserv::transformers::FiservSessionObject::try_from(self.connector_meta_data)?;
-                Ok(())
-            }
-            api_enums::Connector::Fiservemea => {
-                fiservemea::transformers::FiservemeaAuthType::try_from(self.auth_type)?;
-                Ok(())
-            }
-            api_enums::Connector::Fiuu => {
-                fiuu::transformers::FiuuAuthType::try_from(self.auth_type)?;
-                Ok(())
-            }
-            api_enums::Connector::Forte => {
-                forte::transformers::ForteAuthType::try_from(self.auth_type)?;
-                Ok(())
-            }
-            api_enums::Connector::Getnet => {
-                getnet::transformers::GetnetAuthType::try_from(self.auth_type)?;
-                Ok(())
-            }
-            api_enums::Connector::Globalpay => {
-                globalpay::transformers::GlobalpayAuthType::try_from(self.auth_type)?;
-                globalpay::transformers::GlobalPayMeta::try_from(self.connector_meta_data)?;
-                Ok(())
-            }
-            api_enums::Connector::Globepay => {
-                globepay::transformers::GlobepayAuthType::try_from(self.auth_type)?;
-                Ok(())
-            }
-            api_enums::Connector::Gocardless => {
-                gocardless::transformers::GocardlessAuthType::try_from(self.auth_type)?;
-                Ok(())
-            }
-            api_enums::Connector::Gpayments => {
-                gpayments::transformers::GpaymentsAuthType::try_from(self.auth_type)?;
-                gpayments::transformers::GpaymentsMetaData::try_from(self.connector_meta_data)?;
-                Ok(())
-            }
-            api_enums::Connector::Hipay => {
-                hipay::transformers::HipayAuthType::try_from(self.auth_type)?;
-                Ok(())
-            }
-            api_enums::Connector::Helcim => {
-                helcim::transformers::HelcimAuthType::try_from(self.auth_type)?;
-                Ok(())
-            }
-            api_enums::Connector::HyperswitchVault => {
-                hyperswitch_vault::transformers::HyperswitchVaultAuthType::try_from(
-                    self.auth_type,
-                )?;
-                Ok(())
-            }
-            api_enums::Connector::Iatapay => {
-                iatapay::transformers::IatapayAuthType::try_from(self.auth_type)?;
-                Ok(())
-            }
-            api_enums::Connector::Inespay => {
-                inespay::transformers::InespayAuthType::try_from(self.auth_type)?;
-                Ok(())
-            }
-            api_enums::Connector::Itaubank => {
-                itaubank::transformers::ItaubankAuthType::try_from(self.auth_type)?;
-                Ok(())
-            }
-            api_enums::Connector::Jpmorgan => {
-                jpmorgan::transformers::JpmorganAuthType::try_from(self.auth_type)?;
-                Ok(())
-            }
-            api_enums::Connector::Juspaythreedsserver => Ok(()),
-            api_enums::Connector::Klarna => {
-                klarna::transformers::KlarnaAuthType::try_from(self.auth_type)?;
-                klarna::transformers::KlarnaConnectorMetadataObject::try_from(
-                    self.connector_meta_data,
-                )?;
-                Ok(())
-            }
-            api_enums::Connector::Mifinity => {
-                mifinity::transformers::MifinityAuthType::try_from(self.auth_type)?;
-                mifinity::transformers::MifinityConnectorMetadataObject::try_from(
-                    self.connector_meta_data,
-                )?;
-                Ok(())
-            }
-            api_enums::Connector::Mollie => {
-                mollie::transformers::MollieAuthType::try_from(self.auth_type)?;
-                Ok(())
-            }
-            api_enums::Connector::Moneris => {
-                moneris::transformers::MonerisAuthType::try_from(self.auth_type)?;
-                Ok(())
-            }
-            api_enums::Connector::Multisafepay => {
-                multisafepay::transformers::MultisafepayAuthType::try_from(self.auth_type)?;
-                Ok(())
-            }
-            api_enums::Connector::Netcetera => {
-                netcetera::transformers::NetceteraAuthType::try_from(self.auth_type)?;
-                netcetera::transformers::NetceteraMetaData::try_from(self.connector_meta_data)?;
-                Ok(())
-            }
-            api_enums::Connector::Nexinets => {
-                nexinets::transformers::NexinetsAuthType::try_from(self.auth_type)?;
-                Ok(())
-            }
-            api_enums::Connector::Nexixpay => {
-                nexixpay::transformers::NexixpayAuthType::try_from(self.auth_type)?;
-                Ok(())
-            }
-            api_enums::Connector::Nmi => {
-                nmi::transformers::NmiAuthType::try_from(self.auth_type)?;
-                Ok(())
-            }
-            api_enums::Connector::Nomupay => {
-                nomupay::transformers::NomupayAuthType::try_from(self.auth_type)?;
-                Ok(())
-            }
-            api_enums::Connector::Noon => {
-                noon::transformers::NoonAuthType::try_from(self.auth_type)?;
-                Ok(())
-            }
-            // api_enums::Connector::Nordea => {
-            //     nordea::transformers::NordeaAuthType::try_from(self.auth_type)?;
-            //     Ok(())
-            // }
-            api_enums::Connector::Novalnet => {
-                novalnet::transformers::NovalnetAuthType::try_from(self.auth_type)?;
-                Ok(())
-            }
-            api_enums::Connector::Nuvei => {
-                nuvei::transformers::NuveiAuthType::try_from(self.auth_type)?;
-                Ok(())
-            }
-            api_enums::Connector::Opennode => {
-                opennode::transformers::OpennodeAuthType::try_from(self.auth_type)?;
-                Ok(())
-            }
-            api_enums::Connector::Paybox => {
-                paybox::transformers::PayboxAuthType::try_from(self.auth_type)?;
-                Ok(())
-            }
-            api_enums::Connector::Payload => {
-                payload::transformers::PayloadAuthType::try_from(self.auth_type)?;
-                Ok(())
-            }
-            api_enums::Connector::Payme => {
-                payme::transformers::PaymeAuthType::try_from(self.auth_type)?;
-                Ok(())
-            }
-            api_enums::Connector::Paypal => {
-                paypal::transformers::PaypalAuthType::try_from(self.auth_type)?;
-                Ok(())
-            }
-            api_enums::Connector::Payone => {
-                payone::transformers::PayoneAuthType::try_from(self.auth_type)?;
-                Ok(())
-            }
-            api_enums::Connector::Paystack => {
-                paystack::transformers::PaystackAuthType::try_from(self.auth_type)?;
-                Ok(())
-            }
-            api_enums::Connector::Payu => {
-                payu::transformers::PayuAuthType::try_from(self.auth_type)?;
-                Ok(())
-            }
-            api_enums::Connector::Placetopay => {
-                placetopay::transformers::PlacetopayAuthType::try_from(self.auth_type)?;
-                Ok(())
-            }
-            api_enums::Connector::Powertranz => {
-                powertranz::transformers::PowertranzAuthType::try_from(self.auth_type)?;
-                Ok(())
-            }
-            api_enums::Connector::Prophetpay => {
-                prophetpay::transformers::ProphetpayAuthType::try_from(self.auth_type)?;
-                Ok(())
-            }
-            api_enums::Connector::Rapyd => {
-                rapyd::transformers::RapydAuthType::try_from(self.auth_type)?;
-                Ok(())
-            }
-            api_enums::Connector::Razorpay => {
-                razorpay::transformers::RazorpayAuthType::try_from(self.auth_type)?;
-                Ok(())
-            }
-            api_enums::Connector::Recurly => {
-                recurly::transformers::RecurlyAuthType::try_from(self.auth_type)?;
-                Ok(())
-            }
-            api_enums::Connector::Redsys => {
-                redsys::transformers::RedsysAuthType::try_from(self.auth_type)?;
-                Ok(())
-            }
-            api_enums::Connector::Santander => {
-                santander::transformers::SantanderAuthType::try_from(self.auth_type)?;
-                santander::transformers::SantanderMetadataObject::try_from(
-                    self.connector_meta_data,
-                )?;
-                Ok(())
-            }
-            api_enums::Connector::Shift4 => {
-                shift4::transformers::Shift4AuthType::try_from(self.auth_type)?;
-                Ok(())
-            }
-            api_enums::Connector::Square => {
-                square::transformers::SquareAuthType::try_from(self.auth_type)?;
-                Ok(())
-            }
-            api_enums::Connector::Stax => {
-                stax::transformers::StaxAuthType::try_from(self.auth_type)?;
-                Ok(())
-            }
-            api_enums::Connector::Taxjar => {
-                taxjar::transformers::TaxjarAuthType::try_from(self.auth_type)?;
-                Ok(())
-            }
-            api_enums::Connector::Stripe => {
-                stripe::transformers::StripeAuthType::try_from(self.auth_type)?;
-                Ok(())
-            }
-            api_enums::Connector::Stripebilling => {
-                stripebilling::transformers::StripebillingAuthType::try_from(self.auth_type)?;
-                Ok(())
-            }
-            api_enums::Connector::Trustpay => {
-                trustpay::transformers::TrustpayAuthType::try_from(self.auth_type)?;
-                Ok(())
-            }
-            api_enums::Connector::Tokenio => {
-                tokenio::transformers::TokenioAuthType::try_from(self.auth_type)?;
-                Ok(())
-            }
-            api_enums::Connector::Tsys => {
-                tsys::transformers::TsysAuthType::try_from(self.auth_type)?;
-                Ok(())
-            }
-            api_enums::Connector::Volt => {
-                volt::transformers::VoltAuthType::try_from(self.auth_type)?;
-                Ok(())
-            }
-            api_enums::Connector::Wellsfargo => {
-                wellsfargo::transformers::WellsfargoAuthType::try_from(self.auth_type)?;
-                Ok(())
-            }
-            api_enums::Connector::Wise => {
-                wise::transformers::WiseAuthType::try_from(self.auth_type)?;
-                Ok(())
-            }
-            api_enums::Connector::Worldline => {
-                worldline::transformers::WorldlineAuthType::try_from(self.auth_type)?;
-                Ok(())
-            }
-            api_enums::Connector::Worldpay => {
-                worldpay::transformers::WorldpayAuthType::try_from(self.auth_type)?;
-                Ok(())
-            }
-            api_enums::Connector::Worldpayvantiv => {
-                worldpayvantiv::transformers::WorldpayvantivAuthType::try_from(self.auth_type)?;
-                worldpayvantiv::transformers::WorldpayvantivMetadataObject::try_from(
-                    self.connector_meta_data,
-                )?;
-                Ok(())
-            }
-            api_enums::Connector::Worldpayxml => {
-                worldpayxml::transformers::WorldpayxmlAuthType::try_from(self.auth_type)?;
-                Ok(())
-            }
-            api_enums::Connector::Xendit => {
-                xendit::transformers::XenditAuthType::try_from(self.auth_type)?;
-                Ok(())
-            }
-            api_enums::Connector::Zen => {
-                zen::transformers::ZenAuthType::try_from(self.auth_type)?;
-                Ok(())
-            }
-            api_enums::Connector::Zsl => {
-                zsl::transformers::ZslAuthType::try_from(self.auth_type)?;
-                Ok(())
-            }
-            api_enums::Connector::Signifyd => {
-                signifyd::transformers::SignifydAuthType::try_from(self.auth_type)?;
-                Ok(())
-            }
-            api_enums::Connector::Riskified => {
-                riskified::transformers::RiskifiedAuthType::try_from(self.auth_type)?;
-                Ok(())
-            }
-            api_enums::Connector::Plaid => {
-                PlaidAuthType::foreign_try_from(self.auth_type)?;
-                Ok(())
-            }
-            api_enums::Connector::Threedsecureio => {
-                threedsecureio::transformers::ThreedsecureioAuthType::try_from(self.auth_type)?;
-                Ok(())
-            }
-        }
-    }
-}
-
-struct ConnectorAuthTypeValidation<'a> {
-    auth_type: &'a types::ConnectorAuthType,
-}
-
-impl ConnectorAuthTypeValidation<'_> {
-    fn validate_connector_auth_type(
-        &self,
-    ) -> Result<(), error_stack::Report<errors::ApiErrorResponse>> {
-        let validate_non_empty_field = |field_value: &str, field_name: &str| {
-            if field_value.trim().is_empty() {
-                Err(errors::ApiErrorResponse::InvalidDataFormat {
-                    field_name: format!("connector_account_details.{field_name}"),
-                    expected_format: "a non empty String".to_string(),
-                }
-                .into())
-            } else {
-                Ok(())
-            }
-        };
-        match self.auth_type {
-            hyperswitch_domain_models::router_data::ConnectorAuthType::TemporaryAuth => Ok(()),
-            hyperswitch_domain_models::router_data::ConnectorAuthType::HeaderKey { api_key } => {
-                validate_non_empty_field(api_key.peek(), "api_key")
-            }
-            hyperswitch_domain_models::router_data::ConnectorAuthType::BodyKey {
-                api_key,
-                key1,
-            } => {
-                validate_non_empty_field(api_key.peek(), "api_key")?;
-                validate_non_empty_field(key1.peek(), "key1")
-            }
-            hyperswitch_domain_models::router_data::ConnectorAuthType::SignatureKey {
-                api_key,
-                key1,
-                api_secret,
-            } => {
-                validate_non_empty_field(api_key.peek(), "api_key")?;
-                validate_non_empty_field(key1.peek(), "key1")?;
-                validate_non_empty_field(api_secret.peek(), "api_secret")
-            }
-            hyperswitch_domain_models::router_data::ConnectorAuthType::MultiAuthKey {
-                api_key,
-                key1,
-                api_secret,
-                key2,
-            } => {
-                validate_non_empty_field(api_key.peek(), "api_key")?;
-                validate_non_empty_field(key1.peek(), "key1")?;
-                validate_non_empty_field(api_secret.peek(), "api_secret")?;
-                validate_non_empty_field(key2.peek(), "key2")
-            }
-            hyperswitch_domain_models::router_data::ConnectorAuthType::CurrencyAuthKey {
-                auth_key_map,
-            } => {
-                if auth_key_map.is_empty() {
-                    Err(errors::ApiErrorResponse::InvalidDataFormat {
-                        field_name: "connector_account_details.auth_key_map".to_string(),
-                        expected_format: "a non empty map".to_string(),
-                    }
-                    .into())
-                } else {
-                    Ok(())
-                }
-            }
-            hyperswitch_domain_models::router_data::ConnectorAuthType::CertificateAuth {
-                certificate,
-                private_key,
-            } => {
-                client::create_identity_from_certificate_and_key(
-                    certificate.to_owned(),
-                    private_key.to_owned(),
-                )
-                .change_context(errors::ApiErrorResponse::InvalidDataFormat {
-                    field_name:
-                        "connector_account_details.certificate or connector_account_details.private_key"
-                            .to_string(),
-                    expected_format:
-                        "a valid base64 encoded string of PEM encoded Certificate and Private Key"
-                            .to_string(),
-                })?;
-                Ok(())
-            }
-            hyperswitch_domain_models::router_data::ConnectorAuthType::NoKey => Ok(()),
-        }
-    }
-}
-
-=======
->>>>>>> 26ae469f
 struct ConnectorStatusAndDisabledValidation<'a> {
     status: &'a Option<api_enums::ConnectorStatus>,
     disabled: &'a Option<bool>,
