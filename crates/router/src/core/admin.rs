use common_utils::{ext_traits::ValueExt, fp_utils::when};
use error_stack::{report, FutureExt, ResultExt};
use storage_models::{enums, merchant_account};
use uuid::Uuid;

use crate::{
    consts,
    core::errors::{self, RouterResponse, RouterResult, StorageErrorExt},
    db::StorageInterface,
    pii::Secret,
    services::api as service_api,
    types::{
        self, api,
        storage::{self, MerchantAccount},
        transformers::{ForeignInto, ForeignTryInto},
    },
    utils::{self, OptionExt},
};

#[inline]
pub fn create_merchant_api_key() -> String {
    format!(
        "{}_{}",
        router_env::env::prefix_for_env(),
        Uuid::new_v4().simple()
    )
}

pub async fn create_merchant_account(
    db: &dyn StorageInterface,
    req: api::CreateMerchantAccount,
) -> RouterResponse<api::MerchantAccountResponse> {
    let publishable_key = Some(format!("pk_{}", create_merchant_api_key()));

    let api_key = Some(create_merchant_api_key().into());

    let merchant_details = Some(
        utils::Encode::<api::MerchantDetails>::encode_to_value(&req.merchant_details)
            .change_context(errors::ApiErrorResponse::InvalidDataValue {
                field_name: "merchant_details",
            })?,
    );

    let webhook_details = Some(
        utils::Encode::<api::WebhookDetails>::encode_to_value(&req.webhook_details)
            .change_context(errors::ApiErrorResponse::InvalidDataValue {
                field_name: "webhook details",
            })?,
    );

    if let Some(ref routing_algorithm) = req.routing_algorithm {
        let _: api::RoutingAlgorithm = routing_algorithm
            .clone()
            .parse_value("RoutingAlgorithm")
            .change_context(errors::ApiErrorResponse::InvalidDataValue {
                field_name: "routing_algorithm",
            })
            .attach_printable("Invalid routing algorithm given")?;
    }

    let merchant_account = storage::MerchantAccountNew {
        merchant_id: req.merchant_id,
        merchant_name: req.merchant_name,
        api_key,
        merchant_details,
        return_url: req.return_url,
        webhook_details,
        routing_algorithm: req.routing_algorithm,
        sub_merchants_enabled: req.sub_merchants_enabled,
        parent_merchant_id: get_parent_merchant(
            db,
            req.sub_merchants_enabled,
            req.parent_merchant_id,
        )
        .await?,
        enable_payment_response_hash: req.enable_payment_response_hash,
        payment_response_hash_key: req.payment_response_hash_key,
        redirect_to_merchant_with_http_post: req.redirect_to_merchant_with_http_post,
        publishable_key,
        locker_id: req.locker_id,
        metadata: req.metadata,
    };

    let merchant_account = db
        .insert_merchant(merchant_account)
        .await
        .map_err(|error| {
            error.to_duplicate_response(errors::ApiErrorResponse::DuplicateMerchantAccount)
        })?;

    Ok(service_api::ApplicationResponse::Json(
        merchant_account.foreign_into(),
    ))
}

pub async fn get_merchant_account(
    db: &dyn StorageInterface,
    req: api::MerchantId,
) -> RouterResponse<api::MerchantAccountResponse> {
    let merchant_account = db
        .find_merchant_account_by_merchant_id(&req.merchant_id)
        .await
        .map_err(|error| {
            error.to_not_found_response(errors::ApiErrorResponse::MerchantAccountNotFound)
        })?;

    Ok(service_api::ApplicationResponse::Json(
        merchant_account.foreign_into(),
    ))
}

pub async fn merchant_account_update(
    db: &dyn StorageInterface,
    merchant_id: &String,
    req: api::CreateMerchantAccount,
) -> RouterResponse<api::MerchantAccountResponse> {
    if &req.merchant_id != merchant_id {
        Err(report!(errors::ValidationError::IncorrectValueProvided {
            field_name: "parent_merchant_id"
        })
        .attach_printable(
            "If `sub_merchants_enabled` is true, then `parent_merchant_id` is mandatory",
        )
        .change_context(errors::ApiErrorResponse::InvalidDataValue {
            field_name: "parent_merchant_id",
        }))?;
    }

    if let Some(ref routing_algorithm) = req.routing_algorithm {
        let _: api::RoutingAlgorithm = routing_algorithm
            .clone()
            .parse_value("RoutingAlgorithm")
            .change_context(errors::ApiErrorResponse::InvalidDataValue {
                field_name: "routing_algorithm",
            })
            .attach_printable("Invalid routing algorithm given")?;
    }

    let updated_merchant_account = storage::MerchantAccountUpdate::Update {
        merchant_name: req.merchant_name,

        merchant_details: req
            .merchant_details
            .as_ref()
            .map(utils::Encode::<api::MerchantDetails>::encode_to_value)
            .transpose()
            .change_context(errors::ApiErrorResponse::InternalServerError)?,

        return_url: req.return_url,

        webhook_details: req
            .webhook_details
            .as_ref()
            .map(utils::Encode::<api::WebhookDetails>::encode_to_value)
            .transpose()
            .change_context(errors::ApiErrorResponse::InternalServerError)?,

        routing_algorithm: req.routing_algorithm,
        sub_merchants_enabled: req.sub_merchants_enabled,

        parent_merchant_id: get_parent_merchant(
            db,
            req.sub_merchants_enabled,
            req.parent_merchant_id,
        )
        .await?,
        enable_payment_response_hash: req.enable_payment_response_hash,
        payment_response_hash_key: req.payment_response_hash_key,
        redirect_to_merchant_with_http_post: req.redirect_to_merchant_with_http_post,
        locker_id: req.locker_id,
        metadata: req.metadata,
        api_key: None,
        publishable_key: None,
    };

    let response = db
        .update_specific_fields_in_merchant(merchant_id, updated_merchant_account)
        .await
        .map_err(|error| {
            error.to_not_found_response(errors::ApiErrorResponse::MerchantAccountNotFound)
        })?;

    Ok(service_api::ApplicationResponse::Json(
        response.foreign_into(),
    ))
}

pub async fn merchant_account_delete(
    db: &dyn StorageInterface,
    merchant_id: String,
) -> RouterResponse<api::DeleteMerchantAccountResponse> {
    let is_deleted = db
        .delete_merchant_account_by_merchant_id(&merchant_id)
        .await
        .map_err(|error| {
            error.to_not_found_response(errors::ApiErrorResponse::MerchantAccountNotFound)
        })?;
    let response = api::DeleteMerchantAccountResponse {
        merchant_id,
        deleted: is_deleted,
    };
    Ok(service_api::ApplicationResponse::Json(response))
}

async fn get_parent_merchant(
    db: &dyn StorageInterface,
    sub_merchants_enabled: Option<bool>,
    parent_merchant: Option<String>,
) -> RouterResult<Option<String>> {
    Ok(match sub_merchants_enabled {
        Some(true) => {
            Some(
                parent_merchant.ok_or_else(|| {
                    report!(errors::ValidationError::MissingRequiredField {
                        field_name: "parent_merchant_id".to_string()
                    })
                    .change_context(errors::ApiErrorResponse::PreconditionFailed {
                        message: "If `sub_merchants_enabled` is `true`, then `parent_merchant_id` is mandatory".to_string(),
                    })
                })
                .map(|id| validate_merchant_id(db, id).change_context(
                    errors::ApiErrorResponse::InvalidDataValue { field_name: "parent_merchant_id" }
                ))?
                .await?
                .merchant_id
            )
        }
        _ => None,
    })
}

async fn validate_merchant_id<S: Into<String>>(
    db: &dyn StorageInterface,
    merchant_id: S,
) -> RouterResult<MerchantAccount> {
    db.find_merchant_account_by_merchant_id(&merchant_id.into())
        .await
        .map_err(|error| {
            error.to_not_found_response(errors::ApiErrorResponse::MerchantAccountNotFound)
        })
}

fn validate_pm_enabled(pm: &api::PaymentMethods) -> RouterResult<()> {
    if let Some(ac) = pm.accepted_countries.to_owned() {
        when(ac.enable_all && ac.enable_only.is_some(), || {
            Err(errors::ApiErrorResponse::PreconditionFailed {
                message: "In case all countries are enabled,provide the disable_only country"
                    .to_string(),
            })
        })?;
        when(!ac.enable_all && ac.disable_only.is_some(), || {
            Err(errors::ApiErrorResponse::PreconditionFailed {
                message: "In case enable_all is false, provide the enable_only country".to_string(),
            })
        })?;
    };
    if let Some(ac) = pm.accepted_currencies.to_owned() {
        when(ac.enable_all && ac.enable_only.is_some(), || {
            Err(errors::ApiErrorResponse::PreconditionFailed {
                message: "In case all currencies are enabled, provide the disable_only currency"
                    .to_string(),
            })
        })?;
        when(!ac.enable_all && ac.disable_only.is_some(), || {
            Err(errors::ApiErrorResponse::PreconditionFailed {
                message: "In case enable_all is false, provide the enable_only currency"
                    .to_string(),
            })
        })?;
    };
    Ok(())
}

// Payment Connector API -  Every merchant and connector can have an instance of (merchant <> connector)
//                          with unique merchant_connector_id for Create Operation

pub async fn create_payment_connector(
    store: &dyn StorageInterface,
    req: api::PaymentConnectorCreate,
    merchant_id: &String,
) -> RouterResponse<api::PaymentConnectorCreate> {
    let _merchant_account = store
        .find_merchant_account_by_merchant_id(merchant_id)
        .await
        .map_err(|error| {
            error.to_not_found_response(errors::ApiErrorResponse::MerchantAccountNotFound)
        })?;

    let mut vec = Vec::new();
    let mut response = req.clone();
    let payment_methods_enabled = match req.payment_methods_enabled {
        Some(val) => {
            for pm in val.into_iter() {
<<<<<<< HEAD
                let pm_value = utils::Encode::<api::PaymentMethodsEnabled>::encode_to_value(&pm)
=======
                validate_pm_enabled(&pm)?;
                let pm_value = utils::Encode::<api::PaymentMethods>::encode_to_value(&pm)
>>>>>>> 7792de55
                    .change_context(errors::ApiErrorResponse::InternalServerError)
                    .attach_printable(
                        "Failed while encoding to serde_json::Value, PaymentMethod",
                    )?;
                vec.push(pm_value)
            }
            Some(vec)
        }
        None => None,
    };

    // Validate Merchant api details and return error if not in correct format
    let _: types::ConnectorAuthType = req
        .connector_account_details
        .clone()
        .parse_value("ConnectorAuthType")
        .change_context(errors::ApiErrorResponse::InvalidDataFormat {
            field_name: "connector_account_details".to_string(),
            expected_format: "auth_type and api_key".to_string(),
        })?;

    let merchant_connector_account = storage::MerchantConnectorAccountNew {
        merchant_id: Some(merchant_id.to_string()),
        connector_type: Some(req.connector_type.foreign_into()),
        connector_name: Some(req.connector_name),
        merchant_connector_id: utils::generate_id(consts::ID_LENGTH, "mca"),
        connector_account_details: req.connector_account_details,
        payment_methods_enabled,
        test_mode: req.test_mode,
        disabled: req.disabled,
        metadata: req.metadata,
    };

    let mca = store
        .insert_merchant_connector_account(merchant_connector_account)
        .await
        .map_err(|error| {
            error.to_duplicate_response(errors::ApiErrorResponse::DuplicateMerchantConnectorAccount)
        })?;

    response.merchant_connector_id = Some(mca.merchant_connector_id);
    Ok(service_api::ApplicationResponse::Json(response))
}

pub async fn retrieve_payment_connector(
    store: &dyn StorageInterface,
    merchant_id: String,
    merchant_connector_id: String,
) -> RouterResponse<api::PaymentConnectorCreate> {
    let _merchant_account = store
        .find_merchant_account_by_merchant_id(&merchant_id)
        .await
        .map_err(|error| {
            error.to_not_found_response(errors::ApiErrorResponse::MerchantAccountNotFound)
        })?;

    let mca = store
        .find_by_merchant_connector_account_merchant_id_merchant_connector_id(
            &merchant_id,
            &merchant_connector_id,
        )
        .await
        .map_err(|error| {
            error.to_not_found_response(errors::ApiErrorResponse::MerchantConnectorAccountNotFound)
        })?;

    Ok(service_api::ApplicationResponse::Json(
        mca.foreign_try_into()?,
    ))
}

pub async fn list_payment_connectors(
    store: &dyn StorageInterface,
    merchant_id: String,
) -> RouterResponse<Vec<api::PaymentConnectorCreate>> {
    // Validate merchant account
    store
        .find_merchant_account_by_merchant_id(&merchant_id)
        .await
        .map_err(|err| {
            err.to_not_found_response(errors::ApiErrorResponse::MerchantAccountNotFound)
        })?;

    let merchant_connector_accounts = store
        .find_merchant_connector_account_by_merchant_id_list(&merchant_id)
        .await
        .map_err(|error| {
            error.to_not_found_response(errors::ApiErrorResponse::MerchantConnectorAccountNotFound)
        })?;
    let mut response = vec![];

    // The can be eliminated once [#79711](https://github.com/rust-lang/rust/issues/79711) is stabilized
    for mca in merchant_connector_accounts.into_iter() {
        response.push(mca.foreign_try_into()?);
    }

    Ok(service_api::ApplicationResponse::Json(response))
}

pub async fn update_payment_connector(
    db: &dyn StorageInterface,
    merchant_id: &str,
    merchant_connector_id: &str,
    req: api::PaymentConnectorCreate,
) -> RouterResponse<api::PaymentConnectorCreate> {
    let _merchant_account = db
        .find_merchant_account_by_merchant_id(merchant_id)
        .await
        .map_err(|error| {
            error.to_not_found_response(errors::ApiErrorResponse::MerchantAccountNotFound)
        })?;

    let mca = db
        .find_by_merchant_connector_account_merchant_id_merchant_connector_id(
            merchant_id,
            merchant_connector_id,
        )
        .await
        .map_err(|error| {
            error.to_not_found_response(errors::ApiErrorResponse::MerchantConnectorAccountNotFound)
        })?;

    let payment_methods_enabled = req.payment_methods_enabled.map(|pm_enabled| {
        pm_enabled
            .iter()
            .flat_map(|payment_method| {
<<<<<<< HEAD
                utils::Encode::<api::PaymentMethodsEnabled>::encode_to_value(payment_method)
=======
                validate_pm_enabled(payment_method)
                    .change_context(errors::ParsingError)
                    .attach_printable("Validation for accepted country and currency failed")?;
                utils::Encode::<api::PaymentMethods>::encode_to_value(payment_method)
>>>>>>> 7792de55
            })
            .collect::<Vec<serde_json::Value>>()
    });

    let payment_connector = storage::MerchantConnectorAccountUpdate::Update {
        merchant_id: Some(merchant_id.to_string()),
        connector_type: Some(req.connector_type.foreign_into()),
        connector_name: Some(req.connector_name),
        merchant_connector_id: Some(merchant_connector_id.to_string()),
        connector_account_details: req.connector_account_details,
        payment_methods_enabled,
        test_mode: req.test_mode,
        disabled: req.disabled,
        metadata: req.metadata,
    };

    let updated_mca = db
        .update_merchant_connector_account(mca, payment_connector)
        .await
        .change_context(errors::ApiErrorResponse::InternalServerError)
        .attach_printable_lazy(|| {
            format!("Failed while updating MerchantConnectorAccount: id: {merchant_connector_id}")
        })?;

    let updated_pm_enabled = updated_mca.payment_methods_enabled.map(|pm| {
        pm.into_iter()
            .flat_map(|pm_value| {
                ValueExt::<api_models::admin::PaymentMethodsEnabled>::parse_value(
                    pm_value,
                    "PaymentMethods",
                )
            })
            .collect::<Vec<api_models::admin::PaymentMethodsEnabled>>()
    });

    let response = api::PaymentConnectorCreate {
        connector_type: updated_mca.connector_type.foreign_into(),
        connector_name: updated_mca.connector_name,
        merchant_connector_id: Some(updated_mca.merchant_connector_id),
        connector_account_details: Some(Secret::new(updated_mca.connector_account_details)),
        test_mode: updated_mca.test_mode,
        disabled: updated_mca.disabled,
        payment_methods_enabled: updated_pm_enabled,
        metadata: updated_mca.metadata,
    };
    Ok(service_api::ApplicationResponse::Json(response))
}

pub async fn delete_payment_connector(
    db: &dyn StorageInterface,
    merchant_id: String,
    merchant_connector_id: String,
) -> RouterResponse<api::DeleteMcaResponse> {
    let _merchant_account = db
        .find_merchant_account_by_merchant_id(&merchant_id)
        .await
        .map_err(|error| {
            error.to_not_found_response(errors::ApiErrorResponse::MerchantAccountNotFound)
        })?;

    let is_deleted = db
        .delete_merchant_connector_account_by_merchant_id_merchant_connector_id(
            &merchant_id,
            &merchant_connector_id,
        )
        .await
        .map_err(|error| {
            error.to_not_found_response(errors::ApiErrorResponse::MerchantConnectorAccountNotFound)
        })?;
    let response = api::DeleteMcaResponse {
        merchant_id,
        merchant_connector_id,
        deleted: is_deleted,
    };
    Ok(service_api::ApplicationResponse::Json(response))
}

pub async fn kv_for_merchant(
    db: &dyn StorageInterface,
    merchant_id: String,
    enable: bool,
) -> RouterResponse<api_models::admin::ToggleKVResponse> {
    // check if the merchant account exists
    let merchant_account = db
        .find_merchant_account_by_merchant_id(&merchant_id)
        .await
        .map_err(|error| {
            error.to_not_found_response(errors::ApiErrorResponse::MerchantAccountNotFound)
        })?;

    let updated_merchant_account = match (enable, merchant_account.storage_scheme) {
        (true, enums::MerchantStorageScheme::RedisKv)
        | (false, enums::MerchantStorageScheme::PostgresOnly) => Ok(merchant_account),
        (true, enums::MerchantStorageScheme::PostgresOnly) => {
            db.update_merchant(
                merchant_account,
                merchant_account::MerchantAccountUpdate::StorageSchemeUpdate {
                    storage_scheme: enums::MerchantStorageScheme::RedisKv,
                },
            )
            .await
        }
        (false, enums::MerchantStorageScheme::RedisKv) => {
            db.update_merchant(
                merchant_account,
                merchant_account::MerchantAccountUpdate::StorageSchemeUpdate {
                    storage_scheme: enums::MerchantStorageScheme::PostgresOnly,
                },
            )
            .await
        }
    }
    .map_err(|error| {
        error
            .change_context(errors::ApiErrorResponse::InternalServerError)
            .attach_printable("failed to switch merchant_storage_scheme")
    })?;
    let kv_status = matches!(
        updated_merchant_account.storage_scheme,
        enums::MerchantStorageScheme::RedisKv
    );

    Ok(service_api::ApplicationResponse::Json(
        api_models::admin::ToggleKVResponse {
            merchant_id: updated_merchant_account.merchant_id,
            kv_enabled: kv_status,
        },
    ))
}

pub async fn check_merchant_account_kv_status(
    db: &dyn StorageInterface,
    merchant_id: String,
) -> RouterResponse<api_models::admin::ToggleKVResponse> {
    // check if the merchant account exists
    let merchant_account = db
        .find_merchant_account_by_merchant_id(&merchant_id)
        .await
        .map_err(|error| {
            error.to_not_found_response(errors::ApiErrorResponse::MerchantAccountNotFound)
        })?;

    let kv_status = matches!(
        merchant_account.storage_scheme,
        enums::MerchantStorageScheme::RedisKv
    );

    Ok(service_api::ApplicationResponse::Json(
        api_models::admin::ToggleKVResponse {
            merchant_id: merchant_account.merchant_id,
            kv_enabled: kv_status,
        },
    ))
}<|MERGE_RESOLUTION|>--- conflicted
+++ resolved
@@ -291,12 +291,8 @@
     let payment_methods_enabled = match req.payment_methods_enabled {
         Some(val) => {
             for pm in val.into_iter() {
-<<<<<<< HEAD
-                let pm_value = utils::Encode::<api::PaymentMethodsEnabled>::encode_to_value(&pm)
-=======
                 validate_pm_enabled(&pm)?;
                 let pm_value = utils::Encode::<api::PaymentMethods>::encode_to_value(&pm)
->>>>>>> 7792de55
                     .change_context(errors::ApiErrorResponse::InternalServerError)
                     .attach_printable(
                         "Failed while encoding to serde_json::Value, PaymentMethod",
@@ -423,14 +419,10 @@
         pm_enabled
             .iter()
             .flat_map(|payment_method| {
-<<<<<<< HEAD
-                utils::Encode::<api::PaymentMethodsEnabled>::encode_to_value(payment_method)
-=======
                 validate_pm_enabled(payment_method)
                     .change_context(errors::ParsingError)
                     .attach_printable("Validation for accepted country and currency failed")?;
                 utils::Encode::<api::PaymentMethods>::encode_to_value(payment_method)
->>>>>>> 7792de55
             })
             .collect::<Vec<serde_json::Value>>()
     });
