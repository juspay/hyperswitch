--- conflicted
+++ resolved
@@ -2011,9 +2011,7 @@
         pm_auth_config_validation.validate_pm_auth_config().await?;
 
         Ok(storage::MerchantConnectorAccountUpdate::Update {
-            merchant_id: None,
             connector_type: Some(self.connector_type),
-            connector_name: None,
             connector_label: self.connector_label.clone(),
             connector_account_details: self
                 .connector_account_details
@@ -2091,7 +2089,8 @@
             pm_enabled
                 .iter()
                 .flat_map(Encode::encode_to_value)
-                .collect::<Vec<serde_json::Value>>()
+                .map(Secret::new)
+                .collect::<Vec<pii::SecretSerdeValue>>()
         });
 
         let frm_configs = get_frm_config_as_secret(self.frm_configs);
@@ -2867,54 +2866,19 @@
         .await
         .to_not_found_response(errors::ApiErrorResponse::MerchantAccountNotFound)?;
 
-<<<<<<< HEAD
     let mca = req
         .clone()
         .get_merchant_connector_account_from_id(
             db,
-=======
-    #[cfg(all(
-        any(feature = "v1", feature = "v2"),
-        not(feature = "merchant_connector_account_v2")
-    ))]
-    let mca = db
-        .find_by_merchant_connector_account_merchant_id_merchant_connector_id(
-            key_manager_state,
->>>>>>> 537630f0
             merchant_id,
             merchant_connector_id,
             &key_store,
             key_manager_state,
         )
-<<<<<<< HEAD
         .await?;
-=======
-        .await
-        .to_not_found_response(errors::ApiErrorResponse::MerchantConnectorAccountNotFound {
-            id: merchant_connector_id.to_string(),
-        })?;
-
-    #[cfg(all(feature = "v2", feature = "merchant_connector_account_v2"))]
-    let mca: domain::MerchantConnectorAccount = {
-        let _ = &merchant_connector_id;
-        let _ = &req;
-        let _ = &merchant_account;
-        todo!()
-    };
-    let payment_methods_enabled = req.payment_methods_enabled.map(|pm_enabled| {
-        pm_enabled
-            .iter()
-            .flat_map(Encode::encode_to_value)
-            .map(Secret::new)
-            .collect::<Vec<Secret<serde_json::Value>>>()
-    });
-
-    let frm_configs = get_frm_config_as_secret(req.frm_configs);
->>>>>>> 537630f0
 
     let payment_connector = req
         .clone()
-<<<<<<< HEAD
         .create_domain_model_from_request(
             &state,
             key_store.clone(),
@@ -2923,130 +2887,6 @@
             &merchant_account,
         )
         .await?;
-=======
-        .unwrap_or(mca.connector_account_details.clone().into_inner())
-        .parse_value("ConnectorAuthType")
-        .change_context(errors::ApiErrorResponse::InvalidDataFormat {
-            field_name: "connector_account_details".to_string(),
-            expected_format: "auth_type and api_key".to_string(),
-        })?;
-    let metadata = req.metadata.clone().or(mca.metadata.clone());
-
-    let connector_name = mca.connector_name.as_ref();
-    let connector_enum = api_models::enums::Connector::from_str(connector_name)
-        .change_context(errors::ApiErrorResponse::InvalidDataValue {
-            field_name: "connector",
-        })
-        .attach_printable_lazy(|| format!("unable to parse connector name {connector_name:?}"))?;
-    let connector_auth_type_and_metadata_validation = ConnectorAuthTypeAndMetadataValidation {
-        connector_name: &connector_enum,
-        auth_type: &auth,
-        connector_meta_data: &metadata,
-    };
-    connector_auth_type_and_metadata_validation.validate_auth_and_metadata_type()?;
-    let connector_status_and_disabled_validation = ConnectorStatusAndDisabledValidation {
-        status: &req.status,
-        disabled: &req.disabled,
-        auth: &auth,
-        current_status: &mca.status,
-    };
-    let (connector_status, disabled) =
-        connector_status_and_disabled_validation.validate_status_and_disabled()?;
-
-    if req.connector_type != api_enums::ConnectorType::PaymentMethodAuth {
-        if let Some(val) = req.pm_auth_config.clone() {
-            validate_pm_auth(
-                val,
-                &state,
-                merchant_id,
-                &key_store,
-                merchant_account,
-                &mca.profile_id,
-            )
-            .await?;
-        }
-    }
-    #[cfg(all(
-        any(feature = "v1", feature = "v2"),
-        not(feature = "merchant_connector_account_v2")
-    ))]
-    let payment_connector = storage::MerchantConnectorAccountUpdate::Update {
-        connector_type: Some(req.connector_type),
-        connector_name: None,
-        merchant_connector_id: None,
-        connector_label: req.connector_label.clone(),
-        connector_account_details: req
-            .connector_account_details
-            .async_lift(|inner| {
-                domain_types::encrypt_optional(
-                    key_manager_state,
-                    inner,
-                    km_types::Identifier::Merchant(key_store.merchant_id.clone()),
-                    key_store.key.get_inner().peek(),
-                )
-            })
-            .await
-            .change_context(errors::ApiErrorResponse::InternalServerError)
-            .attach_printable("Failed while encrypting data")?,
-        test_mode: req.test_mode,
-        disabled,
-        payment_methods_enabled,
-        metadata: req.metadata,
-        frm_configs,
-        connector_webhook_details: match &req.connector_webhook_details {
-            Some(connector_webhook_details) => connector_webhook_details
-                .encode_to_value()
-                .change_context(errors::ApiErrorResponse::InternalServerError)
-                .map(Some)?
-                .map(Secret::new),
-            None => None,
-        },
-        applepay_verified_domains: None,
-        pm_auth_config: req.pm_auth_config,
-        status: Some(connector_status),
-        connector_wallets_details: helpers::get_encrypted_apple_pay_connector_wallets_details(
-            &state, &key_store, &metadata,
-        )
-        .await?,
-    };
-    #[cfg(all(feature = "v2", feature = "merchant_connector_account_v2"))]
-    let payment_connector = storage::MerchantConnectorAccountUpdate::Update {
-        connector_type: Some(req.connector_type),
-        connector_label: req.connector_label.clone(),
-        connector_account_details: req
-            .connector_account_details
-            .async_lift(|inner| {
-                domain_types::encrypt_optional(
-                    key_manager_state,
-                    inner,
-                    km_types::Identifier::Merchant(key_store.merchant_id.clone()),
-                    key_store.key.get_inner().peek(),
-                )
-            })
-            .await
-            .change_context(errors::ApiErrorResponse::InternalServerError)
-            .attach_printable("Failed while encrypting data")?,
-        disabled,
-        payment_methods_enabled,
-        metadata: req.metadata,
-        frm_configs,
-        connector_webhook_details: match &req.connector_webhook_details {
-            Some(connector_webhook_details) => connector_webhook_details
-                .encode_to_value()
-                .change_context(errors::ApiErrorResponse::InternalServerError)
-                .map(Some)?
-                .map(Secret::new),
-            None => None,
-        },
-        applepay_verified_domains: None,
-        pm_auth_config: req.pm_auth_config,
-        status: Some(connector_status),
-        connector_wallets_details: helpers::get_encrypted_apple_pay_connector_wallets_details(
-            &state, &key_store, &metadata,
-        )
-        .await?,
-    };
->>>>>>> 537630f0
 
     // Profile id should always be present
     let profile_id = mca
