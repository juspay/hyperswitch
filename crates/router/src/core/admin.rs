use std::str::FromStr;

use api_models::{
    admin::{self as admin_types},
    enums as api_enums, routing as routing_types,
};
use base64::Engine;
use common_utils::{
    date_time,
    ext_traits::{AsyncExt, Encode, OptionExt, ValueExt},
    id_type, pii, type_name,
    types::keymanager::{self as km_types, KeyManagerState},
};
use diesel_models::configs;
#[cfg(all(any(feature = "v1", feature = "v2"), feature = "olap"))]
use diesel_models::organization::OrganizationBridge;
use error_stack::{report, FutureExt, ResultExt};
use masking::{ExposeInterface, PeekInterface, Secret};
use pm_auth::{connector::plaid::transformers::PlaidAuthType, types as pm_auth_types};
use regex::Regex;
use router_env::metrics::add_attributes;
use uuid::Uuid;

#[cfg(any(feature = "v1", feature = "v2"))]
use crate::types::transformers::ForeignFrom;
use crate::{
    consts::{self, BASE64_ENGINE},
    core::{
        encryption::transfer_encryption_key,
        errors::{self, RouterResponse, RouterResult, StorageErrorExt},
        payment_methods::{cards, transformers},
        payments::helpers,
        pm_auth::helpers::PaymentAuthConnectorDataExt,
        routing, utils as core_utils,
    },
    db::StorageInterface,
    routes::{metrics, SessionState},
    services::{self, api as service_api, authentication, pm_auth as payment_initiation_service},
    types::{
        self,
        api::{self, admin},
        domain::{
            self,
            types::{self as domain_types, AsyncLift},
        },
        storage::{self, enums::MerchantStorageScheme},
        transformers::{ForeignInto, ForeignTryFrom, ForeignTryInto},
    },
    utils,
};

const IBAN_MAX_LENGTH: usize = 34;
const BACS_SORT_CODE_LENGTH: usize = 6;
const BACS_MAX_ACCOUNT_NUMBER_LENGTH: usize = 8;

#[inline]
pub fn create_merchant_publishable_key() -> String {
    format!(
        "pk_{}_{}",
        router_env::env::prefix_for_env(),
        Uuid::new_v4().simple()
    )
}

pub async fn insert_merchant_configs(
    db: &dyn StorageInterface,
    merchant_id: &id_type::MerchantId,
) -> RouterResult<()> {
    db.insert_config(configs::ConfigNew {
        key: merchant_id.get_requires_cvv_key(),
        config: "true".to_string(),
    })
    .await
    .change_context(errors::ApiErrorResponse::InternalServerError)
    .attach_printable("Error while setting requires_cvv config")?;

    db.insert_config(configs::ConfigNew {
        key: merchant_id.get_merchant_fingerprint_secret_key(),
        config: utils::generate_id(consts::FINGERPRINT_SECRET_LENGTH, "fs"),
    })
    .await
    .change_context(errors::ApiErrorResponse::InternalServerError)
    .attach_printable("Error while inserting merchant fingerprint secret")?;

    Ok(())
}

#[cfg(feature = "olap")]
fn add_publishable_key_to_decision_service(
    state: &SessionState,
    merchant_account: &domain::MerchantAccount,
) {
    let state = state.clone();
    let publishable_key = merchant_account.publishable_key.clone();
    let merchant_id = merchant_account.get_id().clone();

    authentication::decision::spawn_tracked_job(
        async move {
            authentication::decision::add_publishable_key(
                &state,
                publishable_key.into(),
                merchant_id,
                None,
            )
            .await
        },
        authentication::decision::ADD,
    );
}

#[cfg(feature = "olap")]
pub async fn create_organization(
    state: SessionState,
    req: api::OrganizationRequest,
) -> RouterResponse<api::OrganizationResponse> {
    let db_organization = ForeignFrom::foreign_from(req);
    state
        .store
        .insert_organization(db_organization)
        .await
        .to_duplicate_response(errors::ApiErrorResponse::InternalServerError)
        .attach_printable("Error when creating organization")
        .map(ForeignFrom::foreign_from)
        .map(service_api::ApplicationResponse::Json)
}

#[cfg(feature = "olap")]
pub async fn update_organization(
    state: SessionState,
    org_id: api::OrganizationId,
    req: api::OrganizationRequest,
) -> RouterResponse<api::OrganizationResponse> {
    let organization_update = diesel_models::organization::OrganizationUpdate::Update {
        organization_name: req.organization_name,
        organization_details: req.organization_details,
        metadata: req.metadata,
    };
    state
        .store
        .update_organization_by_org_id(&org_id.organization_id, organization_update)
        .await
        .to_not_found_response(errors::ApiErrorResponse::GenericNotFoundError {
            message: "organization with the given id does not exist".to_string(),
        })
        .attach_printable(format!(
            "Failed to update organization with organization_id: {:?}",
            org_id.organization_id
        ))
        .map(ForeignFrom::foreign_from)
        .map(service_api::ApplicationResponse::Json)
}

#[cfg(feature = "olap")]
pub async fn get_organization(
    state: SessionState,
    org_id: api::OrganizationId,
) -> RouterResponse<api::OrganizationResponse> {
    #[cfg(all(
        any(feature = "v1", feature = "v2"),
        not(feature = "merchant_account_v2"),
        feature = "olap"
    ))]
    {
        CreateOrValidateOrganization::new(Some(org_id.organization_id))
            .create_or_validate(state.store.as_ref())
            .await
            .map(ForeignFrom::foreign_from)
            .map(service_api::ApplicationResponse::Json)
    }
    #[cfg(all(feature = "v2", feature = "merchant_account_v2", feature = "olap"))]
    {
        CreateOrValidateOrganization::new(org_id.organization_id)
            .create_or_validate(state.store.as_ref())
            .await
            .map(ForeignFrom::foreign_from)
            .map(service_api::ApplicationResponse::Json)
    }
}

#[cfg(feature = "olap")]
pub async fn create_merchant_account(
    state: SessionState,
    req: api::MerchantAccountCreate,
) -> RouterResponse<api::MerchantAccountResponse> {
    #[cfg(feature = "keymanager_create")]
    use common_utils::{keymanager, types::keymanager::EncryptionTransferRequest};

    let db = state.store.as_ref();

    let key = services::generate_aes256_key()
        .change_context(errors::ApiErrorResponse::InternalServerError)
        .attach_printable("Unable to generate aes 256 key")?;

    let master_key = db.get_master_key();

    let key_manager_state = &(&state).into();
    let merchant_id = req.get_merchant_reference_id();
    let identifier = km_types::Identifier::Merchant(merchant_id.clone());
    #[cfg(feature = "keymanager_create")]
    {
        keymanager::transfer_key_to_key_manager(
            key_manager_state,
            EncryptionTransferRequest {
                identifier: identifier.clone(),
                key: BASE64_ENGINE.encode(key),
            },
        )
        .await
        .change_context(errors::ApiErrorResponse::DuplicateMerchantAccount)
        .attach_printable("Failed to insert key to KeyManager")?;
    }

    let key_store = domain::MerchantKeyStore {
        merchant_id: merchant_id.clone(),
        key: domain_types::crypto_operation(
            key_manager_state,
            type_name!(domain::MerchantKeyStore),
            domain_types::CryptoOperation::Encrypt(key.to_vec().into()),
            identifier.clone(),
            master_key,
        )
        .await
        .and_then(|val| val.try_into_operation())
        .change_context(errors::ApiErrorResponse::InternalServerError)
        .attach_printable("Failed to decrypt data from key store")?,
        created_at: date_time::now(),
    };

    let domain_merchant_account = req
        .create_domain_model_from_request(&state, key_store.clone(), &merchant_id)
        .await?;
    let key_manager_state = &(&state).into();
    db.insert_merchant_key_store(
        key_manager_state,
        key_store.clone(),
        &master_key.to_vec().into(),
    )
    .await
    .to_duplicate_response(errors::ApiErrorResponse::DuplicateMerchantAccount)?;

    let merchant_account = db
        .insert_merchant(key_manager_state, domain_merchant_account, &key_store)
        .await
        .to_duplicate_response(errors::ApiErrorResponse::DuplicateMerchantAccount)?;

    add_publishable_key_to_decision_service(&state, &merchant_account);

    insert_merchant_configs(db, &merchant_id).await?;

    Ok(service_api::ApplicationResponse::Json(
        api::MerchantAccountResponse::foreign_try_from(merchant_account)
            .change_context(errors::ApiErrorResponse::InternalServerError)
            .attach_printable("Failed while generating response")?,
    ))
}

#[cfg(feature = "olap")]
#[async_trait::async_trait]
trait MerchantAccountCreateBridge {
    async fn create_domain_model_from_request(
        self,
        state: &SessionState,
        key: domain::MerchantKeyStore,
        identifier: &id_type::MerchantId,
    ) -> RouterResult<domain::MerchantAccount>;
}

#[cfg(all(
    any(feature = "v1", feature = "v2"),
    feature = "olap",
    not(feature = "merchant_account_v2")
))]
#[async_trait::async_trait]
impl MerchantAccountCreateBridge for api::MerchantAccountCreate {
    async fn create_domain_model_from_request(
        self,
        state: &SessionState,
        key_store: domain::MerchantKeyStore,
        identifier: &id_type::MerchantId,
    ) -> RouterResult<domain::MerchantAccount> {
        let db = &*state.store;
        let publishable_key = create_merchant_publishable_key();

        let primary_business_details = self.get_primary_details_as_value().change_context(
            errors::ApiErrorResponse::InvalidDataValue {
                field_name: "primary_business_details",
            },
        )?;

        let webhook_details = self.webhook_details.clone().map(ForeignInto::foreign_into);

        let pm_collect_link_config = self.get_pm_link_config_as_value().change_context(
            errors::ApiErrorResponse::InvalidDataValue {
                field_name: "pm_collect_link_config",
            },
        )?;

        let merchant_details = self.get_merchant_details_as_secret().change_context(
            errors::ApiErrorResponse::InvalidDataValue {
                field_name: "merchant_details",
            },
        )?;

        self.parse_routing_algorithm()
            .change_context(errors::ApiErrorResponse::InvalidDataValue {
                field_name: "routing_algorithm",
            })
            .attach_printable("Invalid routing algorithm given")?;

        let metadata = self.get_metadata_as_secret().change_context(
            errors::ApiErrorResponse::InvalidDataValue {
                field_name: "metadata",
            },
        )?;

        // Get the enable payment response hash as a boolean, where the default value is true
        let enable_payment_response_hash = self.get_enable_payment_response_hash();

        let payment_response_hash_key = self.get_payment_response_hash_key();

        let parent_merchant_id = get_parent_merchant(
            state,
            self.sub_merchants_enabled,
            self.parent_merchant_id.as_ref(),
            &key_store,
        )
        .await?;

        let organization = CreateOrValidateOrganization::new(self.organization_id)
            .create_or_validate(db)
            .await?;

        let key = key_store.key.clone().into_inner();
        let key_manager_state = state.into();

        let merchant_account = async {
            Ok::<_, error_stack::Report<common_utils::errors::CryptoError>>(
                domain::MerchantAccountSetter {
                    merchant_id: identifier.clone(),
                    merchant_name: self
                        .merchant_name
                        .async_lift(|inner| async {
                            domain_types::crypto_operation(
                                &key_manager_state,
                                type_name!(domain::MerchantAccount),
                                domain_types::CryptoOperation::EncryptOptional(inner),
                                km_types::Identifier::Merchant(key_store.merchant_id.clone()),
                                key.peek(),
                            )
                            .await
                            .and_then(|val| val.try_into_optionaloperation())
                        })
                        .await?,
                    merchant_details: merchant_details
                        .async_lift(|inner| async {
                            domain_types::crypto_operation(
                                &key_manager_state,
                                type_name!(domain::MerchantAccount),
                                domain_types::CryptoOperation::EncryptOptional(inner),
                                km_types::Identifier::Merchant(key_store.merchant_id.clone()),
                                key.peek(),
                            )
                            .await
                            .and_then(|val| val.try_into_optionaloperation())
                        })
                        .await?,
                    return_url: self.return_url.map(|a| a.to_string()),
                    webhook_details,
                    routing_algorithm: Some(serde_json::json!({
                        "algorithm_id": null,
                        "timestamp": 0
                    })),
                    sub_merchants_enabled: self.sub_merchants_enabled,
                    parent_merchant_id,
                    enable_payment_response_hash,
                    payment_response_hash_key,
                    redirect_to_merchant_with_http_post: self
                        .redirect_to_merchant_with_http_post
                        .unwrap_or_default(),
                    publishable_key,
                    locker_id: self.locker_id,
                    metadata,
                    storage_scheme: MerchantStorageScheme::PostgresOnly,
                    primary_business_details,
                    created_at: date_time::now(),
                    modified_at: date_time::now(),
                    intent_fulfillment_time: None,
                    frm_routing_algorithm: self.frm_routing_algorithm,
                    #[cfg(feature = "payouts")]
                    payout_routing_algorithm: self.payout_routing_algorithm,
                    #[cfg(not(feature = "payouts"))]
                    payout_routing_algorithm: None,
                    organization_id: organization.get_organization_id(),
                    is_recon_enabled: false,
                    default_profile: None,
                    recon_status: diesel_models::enums::ReconStatus::NotRequested,
                    payment_link_config: None,
                    pm_collect_link_config,
                    version: hyperswitch_domain_models::consts::API_VERSION,
                },
            )
        }
        .await
        .change_context(errors::ApiErrorResponse::InternalServerError)?;

        let mut domain_merchant_account = domain::MerchantAccount::from(merchant_account);

        CreateBusinessProfile::new(self.primary_business_details.clone())
            .create_business_profiles(state, &mut domain_merchant_account, &key_store)
            .await?;

        Ok(domain_merchant_account)
    }
}

#[cfg(feature = "olap")]
enum CreateOrValidateOrganization {
    /// Creates a new organization
    #[cfg(all(
        any(feature = "v1", feature = "v2"),
        not(feature = "merchant_account_v2")
    ))]
    Create,
    /// Validates if this organization exists in the records
    Validate {
        organization_id: id_type::OrganizationId,
    },
}

#[cfg(feature = "olap")]
impl CreateOrValidateOrganization {
    #[cfg(all(
        any(feature = "v1", feature = "v2"),
        not(feature = "merchant_account_v2"),
        feature = "olap"
    ))]
    /// Create an action to either create or validate the given organization_id
    /// If organization_id is passed, then validate if this organization exists
    /// If not passed, create a new organization
    fn new(organization_id: Option<id_type::OrganizationId>) -> Self {
        if let Some(organization_id) = organization_id {
            Self::Validate { organization_id }
        } else {
            Self::Create
        }
    }

    #[cfg(all(feature = "v2", feature = "merchant_account_v2", feature = "olap"))]
    /// Create an action to validate the provided organization_id
    fn new(organization_id: id_type::OrganizationId) -> Self {
        Self::Validate { organization_id }
    }

    #[cfg(feature = "olap")]
    /// Apply the action, whether to create the organization or validate the given organization_id
    async fn create_or_validate(
        &self,
        db: &dyn StorageInterface,
    ) -> RouterResult<diesel_models::organization::Organization> {
        match self {
            #[cfg(all(
                any(feature = "v1", feature = "v2"),
                not(feature = "merchant_account_v2")
            ))]
            Self::Create => {
                let new_organization = api_models::organization::OrganizationNew::new(None);
                let db_organization = ForeignFrom::foreign_from(new_organization);
                db.insert_organization(db_organization)
                    .await
                    .to_duplicate_response(errors::ApiErrorResponse::InternalServerError)
                    .attach_printable("Error when creating organization")
            }
            Self::Validate { organization_id } => db
                .find_organization_by_org_id(organization_id)
                .await
                .to_not_found_response(errors::ApiErrorResponse::GenericNotFoundError {
                    message: "organization with the given id does not exist".to_string(),
                }),
        }
    }
}

#[cfg(all(
    any(feature = "v1", feature = "v2"),
    feature = "olap",
    not(feature = "merchant_account_v2")
))]
enum CreateBusinessProfile {
    /// Create business profiles from primary business details
    /// If there is only one business profile created, then set this profile as default
    CreateFromPrimaryBusinessDetails {
        primary_business_details: Vec<admin_types::PrimaryBusinessDetails>,
    },
    /// Create a default business profile, set this as default profile
    CreateDefaultBusinessProfile,
}

#[cfg(all(
    any(feature = "v1", feature = "v2"),
    feature = "olap",
    not(feature = "merchant_account_v2")
))]
impl CreateBusinessProfile {
    /// Create a new business profile action from the given information
    /// If primary business details exist, then create business profiles from them
    /// If primary business details are empty, then create default business profile
    fn new(primary_business_details: Option<Vec<admin_types::PrimaryBusinessDetails>>) -> Self {
        match primary_business_details {
            Some(primary_business_details) if !primary_business_details.is_empty() => {
                Self::CreateFromPrimaryBusinessDetails {
                    primary_business_details,
                }
            }
            _ => Self::CreateDefaultBusinessProfile,
        }
    }

    async fn create_business_profiles(
        &self,
        state: &SessionState,
        merchant_account: &mut domain::MerchantAccount,
        key_store: &domain::MerchantKeyStore,
    ) -> RouterResult<()> {
        match self {
            Self::CreateFromPrimaryBusinessDetails {
                primary_business_details,
            } => {
                let business_profiles = Self::create_business_profiles_for_each_business_details(
                    state,
                    merchant_account.clone(),
                    primary_business_details,
                    key_store,
                )
                .await?;

                // Update the default business profile in merchant account
                if business_profiles.len() == 1 {
                    merchant_account.default_profile = business_profiles
                        .first()
                        .map(|business_profile| business_profile.profile_id.clone())
                }
            }
            Self::CreateDefaultBusinessProfile => {
                let business_profile = self
                    .create_default_business_profile(state, merchant_account.clone(), key_store)
                    .await?;

                merchant_account.default_profile = Some(business_profile.profile_id);
            }
        }

        Ok(())
    }

    /// Create default business profile
    async fn create_default_business_profile(
        &self,
        state: &SessionState,
        merchant_account: domain::MerchantAccount,
        key_store: &domain::MerchantKeyStore,
    ) -> RouterResult<domain::BusinessProfile> {
        let business_profile = create_and_insert_business_profile(
            state,
            api_models::admin::BusinessProfileCreate::default(),
            merchant_account.clone(),
            key_store,
        )
        .await?;

        Ok(business_profile)
    }

    /// Create business profile for each primary_business_details,
    /// If there is no default profile in merchant account and only one primary_business_detail
    /// is available, then create a default business profile.
    async fn create_business_profiles_for_each_business_details(
        state: &SessionState,
        merchant_account: domain::MerchantAccount,
        primary_business_details: &Vec<admin_types::PrimaryBusinessDetails>,
        key_store: &domain::MerchantKeyStore,
    ) -> RouterResult<Vec<domain::BusinessProfile>> {
        let mut business_profiles_vector = Vec::with_capacity(primary_business_details.len());

        // This must ideally be run in a transaction,
        // if there is an error in inserting some business profile, because of unique constraints
        // the whole query must be rolled back
        for business_profile in primary_business_details {
            let profile_name =
                format!("{}_{}", business_profile.country, business_profile.business);

            let business_profile_create_request = api_models::admin::BusinessProfileCreate {
                profile_name: Some(profile_name),
                ..Default::default()
            };

            create_and_insert_business_profile(
                state,
                business_profile_create_request,
                merchant_account.clone(),
                key_store,
            )
            .await
            .map_err(|business_profile_insert_error| {
                crate::logger::warn!(
                    "Business profile already exists {business_profile_insert_error:?}"
                );
            })
            .map(|business_profile| business_profiles_vector.push(business_profile))
            .ok();
        }

        Ok(business_profiles_vector)
    }
}

#[cfg(all(feature = "v2", feature = "merchant_account_v2", feature = "olap"))]
#[async_trait::async_trait]
impl MerchantAccountCreateBridge for api::MerchantAccountCreate {
    async fn create_domain_model_from_request(
        self,
        state: &SessionState,
        key_store: domain::MerchantKeyStore,
        identifier: &id_type::MerchantId,
    ) -> RouterResult<domain::MerchantAccount> {
        let publishable_key = create_merchant_publishable_key();
        let db = &*state.store;

        let metadata = self.get_metadata_as_secret().change_context(
            errors::ApiErrorResponse::InvalidDataValue {
                field_name: "metadata",
            },
        )?;

        let merchant_details = self.get_merchant_details_as_secret().change_context(
            errors::ApiErrorResponse::InvalidDataValue {
                field_name: "merchant_details",
            },
        )?;

        let organization = CreateOrValidateOrganization::new(self.organization_id.clone())
            .create_or_validate(db)
            .await?;

        let key = key_store.key.into_inner();
        let id = identifier.to_owned();
        let key_manager_state = state.into();
        let identifier = km_types::Identifier::Merchant(id.clone());

        async {
            Ok::<_, error_stack::Report<common_utils::errors::CryptoError>>(
                domain::MerchantAccount::from(domain::MerchantAccountSetter {
                    id,
                    merchant_name: Some(
                        domain_types::crypto_operation(
                            &key_manager_state,
                            type_name!(domain::MerchantAccount),
                            domain_types::CryptoOperation::Encrypt(
                                self.merchant_name
                                    .map(|merchant_name| merchant_name.into_inner()),
                            ),
                            identifier.clone(),
                            key.peek(),
                        )
                        .await
                        .and_then(|val| val.try_into_operation())?,
                    ),
                    merchant_details: merchant_details
                        .async_lift(|inner| async {
                            domain_types::crypto_operation(
                                &key_manager_state,
                                type_name!(domain::MerchantAccount),
                                domain_types::CryptoOperation::EncryptOptional(inner),
                                identifier.clone(),
                                key.peek(),
                            )
                            .await
                            .and_then(|val| val.try_into_optionaloperation())
                        })
                        .await?,
                    publishable_key,
                    metadata,
                    storage_scheme: MerchantStorageScheme::PostgresOnly,
                    created_at: date_time::now(),
                    modified_at: date_time::now(),
                    organization_id: organization.get_organization_id(),
                    recon_status: diesel_models::enums::ReconStatus::NotRequested,
                }),
            )
        }
        .await
        .change_context(errors::ApiErrorResponse::InternalServerError)
        .attach_printable("failed to encrypt merchant details")
    }
}

#[cfg(feature = "olap")]
pub async fn list_merchant_account(
    state: SessionState,
    req: api_models::admin::MerchantAccountListRequest,
) -> RouterResponse<Vec<api::MerchantAccountResponse>> {
    let merchant_accounts = state
        .store
        .list_merchant_accounts_by_organization_id(&(&state).into(), &req.organization_id)
        .await
        .to_not_found_response(errors::ApiErrorResponse::MerchantAccountNotFound)?;

    let merchant_accounts = merchant_accounts
        .into_iter()
        .map(|merchant_account| {
            api::MerchantAccountResponse::foreign_try_from(merchant_account).change_context(
                errors::ApiErrorResponse::InvalidDataValue {
                    field_name: "merchant_account",
                },
            )
        })
        .collect::<Result<Vec<_>, _>>()?;

    Ok(services::ApplicationResponse::Json(merchant_accounts))
}

pub async fn get_merchant_account(
    state: SessionState,
    req: api::MerchantId,
    _profile_id: Option<id_type::ProfileId>,
) -> RouterResponse<api::MerchantAccountResponse> {
    let db = state.store.as_ref();
    let key_manager_state = &(&state).into();
    let key_store = db
        .get_merchant_key_store_by_merchant_id(
            key_manager_state,
            &req.merchant_id,
            &db.get_master_key().to_vec().into(),
        )
        .await
        .to_not_found_response(errors::ApiErrorResponse::MerchantAccountNotFound)?;

    let merchant_account = db
        .find_merchant_account_by_merchant_id(key_manager_state, &req.merchant_id, &key_store)
        .await
        .to_not_found_response(errors::ApiErrorResponse::MerchantAccountNotFound)?;

    Ok(service_api::ApplicationResponse::Json(
        api::MerchantAccountResponse::foreign_try_from(merchant_account)
            .change_context(errors::ApiErrorResponse::InternalServerError)
            .attach_printable("Failed to construct response")?,
    ))
}

#[cfg(all(
    any(feature = "v1", feature = "v2"),
    not(feature = "merchant_account_v2")
))]
/// For backwards compatibility, whenever new business labels are passed in
/// primary_business_details, create a business profile
pub async fn create_business_profile_from_business_labels(
    state: &SessionState,
    db: &dyn StorageInterface,
    key_store: &domain::MerchantKeyStore,
    merchant_id: &id_type::MerchantId,
    new_business_details: Vec<admin_types::PrimaryBusinessDetails>,
) -> RouterResult<()> {
    let key_manager_state = &state.into();
    let merchant_account = db
        .find_merchant_account_by_merchant_id(key_manager_state, merchant_id, key_store)
        .await
        .to_not_found_response(errors::ApiErrorResponse::MerchantAccountNotFound)?;

    let old_business_details = merchant_account
        .primary_business_details
        .clone()
        .parse_value::<Vec<admin_types::PrimaryBusinessDetails>>("PrimaryBusinessDetails")
        .change_context(errors::ApiErrorResponse::InvalidDataValue {
            field_name: "routing_algorithm",
        })
        .attach_printable("Invalid routing algorithm given")?;

    // find the diff between two vectors
    let business_profiles_to_create = new_business_details
        .into_iter()
        .filter(|business_details| !old_business_details.contains(business_details))
        .collect::<Vec<_>>();

    for business_profile in business_profiles_to_create {
        let profile_name = format!("{}_{}", business_profile.country, business_profile.business);

        let business_profile_create_request = admin_types::BusinessProfileCreate {
            profile_name: Some(profile_name),
            ..Default::default()
        };

        let business_profile_create_result = create_and_insert_business_profile(
            state,
            business_profile_create_request,
            merchant_account.clone(),
            key_store,
        )
        .await
        .map_err(|business_profile_insert_error| {
            // If there is any duplicate error, we need not take any action
            crate::logger::warn!(
                "Business profile already exists {business_profile_insert_error:?}"
            );
        });

        // If a business_profile is created, then unset the default profile
        if business_profile_create_result.is_ok() && merchant_account.default_profile.is_some() {
            let unset_default_profile = domain::MerchantAccountUpdate::UnsetDefaultProfile;
            db.update_merchant(
                key_manager_state,
                merchant_account.clone(),
                unset_default_profile,
                key_store,
            )
            .await
            .to_not_found_response(errors::ApiErrorResponse::MerchantAccountNotFound)?;
        }
    }

    Ok(())
}

#[cfg(any(feature = "v1", feature = "v2", feature = "olap"))]
#[async_trait::async_trait]
trait MerchantAccountUpdateBridge {
    async fn get_update_merchant_object(
        self,
        state: &SessionState,
        merchant_id: &id_type::MerchantId,
        key_store: &domain::MerchantKeyStore,
    ) -> RouterResult<storage::MerchantAccountUpdate>;
}

#[cfg(all(
    any(feature = "v1", feature = "v2"),
    not(feature = "merchant_account_v2")
))]
#[async_trait::async_trait]
impl MerchantAccountUpdateBridge for api::MerchantAccountUpdate {
    async fn get_update_merchant_object(
        self,
        state: &SessionState,
        merchant_id: &id_type::MerchantId,
        key_store: &domain::MerchantKeyStore,
    ) -> RouterResult<storage::MerchantAccountUpdate> {
        let key_manager_state = &state.into();
        let key = key_store.key.get_inner().peek();

        let db = state.store.as_ref();

        let primary_business_details = self.get_primary_details_as_value().change_context(
            errors::ApiErrorResponse::InvalidDataValue {
                field_name: "primary_business_details",
            },
        )?;

        let pm_collect_link_config = self.get_pm_link_config_as_value().change_context(
            errors::ApiErrorResponse::InvalidDataValue {
                field_name: "pm_collect_link_config",
            },
        )?;

        let merchant_details = self.get_merchant_details_as_secret().change_context(
            errors::ApiErrorResponse::InvalidDataValue {
                field_name: "merchant_details",
            },
        )?;

        self.parse_routing_algorithm().change_context(
            errors::ApiErrorResponse::InvalidDataValue {
                field_name: "routing_algorithm",
            },
        )?;

        let webhook_details = self.webhook_details.map(ForeignInto::foreign_into);

        let parent_merchant_id = get_parent_merchant(
            state,
            self.sub_merchants_enabled,
            self.parent_merchant_id.as_ref(),
            key_store,
        )
        .await?;

        // This supports changing the business profile by passing in the profile_id
        let business_profile_id_update = if let Some(ref profile_id) = self.default_profile {
            // Validate whether profile_id passed in request is valid and is linked to the merchant
            core_utils::validate_and_get_business_profile(
                state.store.as_ref(),
                key_manager_state,
                key_store,
                Some(profile_id),
                merchant_id,
            )
            .await?
            .map(|business_profile| Some(business_profile.profile_id))
        } else {
            None
        };

        #[cfg(any(feature = "v1", feature = "v2"))]
        // In order to support backwards compatibility, if a business_labels are passed in the update
        // call, then create new business_profiles with the profile_name as business_label
        self.primary_business_details
            .clone()
            .async_map(|primary_business_details| async {
                let _ = create_business_profile_from_business_labels(
                    state,
                    db,
                    key_store,
                    merchant_id,
                    primary_business_details,
                )
                .await;
            })
            .await;

        let identifier = km_types::Identifier::Merchant(key_store.merchant_id.clone());
        Ok(storage::MerchantAccountUpdate::Update {
            merchant_name: self
                .merchant_name
                .map(Secret::new)
                .async_lift(|inner| async {
                    domain_types::crypto_operation(
                        key_manager_state,
                        type_name!(storage::MerchantAccount),
                        domain_types::CryptoOperation::EncryptOptional(inner),
                        identifier.clone(),
                        key,
                    )
                    .await
                    .and_then(|val| val.try_into_optionaloperation())
                })
                .await
                .change_context(errors::ApiErrorResponse::InternalServerError)
                .attach_printable("Unable to encrypt merchant name")?,
            merchant_details: merchant_details
                .async_lift(|inner| async {
                    domain_types::crypto_operation(
                        key_manager_state,
                        type_name!(storage::MerchantAccount),
                        domain_types::CryptoOperation::EncryptOptional(inner),
                        identifier.clone(),
                        key,
                    )
                    .await
                    .and_then(|val| val.try_into_optionaloperation())
                })
                .await
                .change_context(errors::ApiErrorResponse::InternalServerError)
                .attach_printable("Unable to encrypt merchant details")?,
            return_url: self.return_url.map(|a| a.to_string()),
            webhook_details,
            sub_merchants_enabled: self.sub_merchants_enabled,
            parent_merchant_id,
            enable_payment_response_hash: self.enable_payment_response_hash,
            payment_response_hash_key: self.payment_response_hash_key,
            redirect_to_merchant_with_http_post: self.redirect_to_merchant_with_http_post,
            locker_id: self.locker_id,
            metadata: self.metadata,
            publishable_key: None,
            primary_business_details,
            frm_routing_algorithm: self.frm_routing_algorithm,
            intent_fulfillment_time: None,
            #[cfg(feature = "payouts")]
            payout_routing_algorithm: self.payout_routing_algorithm,
            #[cfg(not(feature = "payouts"))]
            payout_routing_algorithm: None,
            default_profile: business_profile_id_update,
            payment_link_config: None,
            pm_collect_link_config,
            routing_algorithm: self.routing_algorithm,
        })
    }
}

#[cfg(all(any(feature = "v1", feature = "v2"), feature = "merchant_account_v2",))]
#[async_trait::async_trait]
impl MerchantAccountUpdateBridge for api::MerchantAccountUpdate {
    async fn get_update_merchant_object(
        self,
        state: &SessionState,
        _merchant_id: &id_type::MerchantId,
        key_store: &domain::MerchantKeyStore,
    ) -> RouterResult<storage::MerchantAccountUpdate> {
        let key_manager_state = &state.into();
        let key = key_store.key.get_inner().peek();

        let merchant_details = self.get_merchant_details_as_secret().change_context(
            errors::ApiErrorResponse::InvalidDataValue {
                field_name: "merchant_details",
            },
        )?;

        let metadata = self.get_metadata_as_secret().change_context(
            errors::ApiErrorResponse::InvalidDataValue {
                field_name: "metadata",
            },
        )?;

        let identifier = km_types::Identifier::Merchant(key_store.merchant_id.clone());
        Ok(storage::MerchantAccountUpdate::Update {
            merchant_name: self
                .merchant_name
                .map(Secret::new)
                .async_lift(|inner| async {
                    domain_types::crypto_operation(
                        key_manager_state,
                        type_name!(storage::MerchantAccount),
                        domain_types::CryptoOperation::EncryptOptional(inner),
                        identifier.clone(),
                        key,
                    )
                    .await
                    .and_then(|val| val.try_into_optionaloperation())
                })
                .await
                .change_context(errors::ApiErrorResponse::InternalServerError)
                .attach_printable("Unable to encrypt merchant name")?,
            merchant_details: merchant_details
                .async_lift(|inner| async {
                    domain_types::crypto_operation(
                        key_manager_state,
                        type_name!(storage::MerchantAccount),
                        domain_types::CryptoOperation::EncryptOptional(inner),
                        identifier.clone(),
                        key,
                    )
                    .await
                    .and_then(|val| val.try_into_optionaloperation())
                })
                .await
                .change_context(errors::ApiErrorResponse::InternalServerError)
                .attach_printable("Unable to encrypt merchant details")?,
            metadata,
            publishable_key: None,
        })
    }
}

pub async fn merchant_account_update(
    state: SessionState,
    merchant_id: &id_type::MerchantId,
    _profile_id: Option<id_type::ProfileId>,
    req: api::MerchantAccountUpdate,
) -> RouterResponse<api::MerchantAccountResponse> {
    let db = state.store.as_ref();
    let key_manager_state = &(&state).into();
    let key_store = db
        .get_merchant_key_store_by_merchant_id(
            key_manager_state,
            merchant_id,
            &db.get_master_key().to_vec().into(),
        )
        .await
        .to_not_found_response(errors::ApiErrorResponse::MerchantAccountNotFound)?;

    let merchant_account_storage_object = req
        .get_update_merchant_object(&state, merchant_id, &key_store)
        .await
        .attach_printable("Failed to create merchant account update object")?;

    let response = db
        .update_specific_fields_in_merchant(
            key_manager_state,
            merchant_id,
            merchant_account_storage_object,
            &key_store,
        )
        .await
        .to_not_found_response(errors::ApiErrorResponse::MerchantAccountNotFound)?;

    Ok(service_api::ApplicationResponse::Json(
        api::MerchantAccountResponse::foreign_try_from(response)
            .change_context(errors::ApiErrorResponse::InternalServerError)
            .attach_printable("Failed while generating response")?,
    ))
}

pub async fn merchant_account_delete(
    state: SessionState,
    merchant_id: id_type::MerchantId,
) -> RouterResponse<api::MerchantAccountDeleteResponse> {
    let mut is_deleted = false;
    let db = state.store.as_ref();
    let key_manager_state = &(&state).into();
    let merchant_key_store = db
        .get_merchant_key_store_by_merchant_id(
            key_manager_state,
            &merchant_id,
            &state.store.get_master_key().to_vec().into(),
        )
        .await
        .to_not_found_response(errors::ApiErrorResponse::MerchantAccountNotFound)?;

    let merchant_account = db
        .find_merchant_account_by_merchant_id(key_manager_state, &merchant_id, &merchant_key_store)
        .await
        .to_not_found_response(errors::ApiErrorResponse::MerchantAccountNotFound)?;

    let is_merchant_account_deleted = db
        .delete_merchant_account_by_merchant_id(&merchant_id)
        .await
        .to_not_found_response(errors::ApiErrorResponse::MerchantAccountNotFound)?;
    if is_merchant_account_deleted {
        let is_merchant_key_store_deleted = db
            .delete_merchant_key_store_by_merchant_id(&merchant_id)
            .await
            .to_not_found_response(errors::ApiErrorResponse::MerchantAccountNotFound)?;
        is_deleted = is_merchant_account_deleted && is_merchant_key_store_deleted;
    }

    let state = state.clone();
    authentication::decision::spawn_tracked_job(
        async move {
            authentication::decision::revoke_api_key(
                &state,
                merchant_account.publishable_key.into(),
            )
            .await
        },
        authentication::decision::REVOKE,
    );

    match db
        .delete_config_by_key(merchant_id.get_requires_cvv_key().as_str())
        .await
    {
        Ok(_) => Ok::<_, errors::ApiErrorResponse>(()),
        Err(err) => {
            if err.current_context().is_db_not_found() {
                crate::logger::error!("requires_cvv config not found in db: {err:?}");
                Ok(())
            } else {
                Err(err
                    .change_context(errors::ApiErrorResponse::InternalServerError)
                    .attach_printable("Failed while deleting requires_cvv config"))?
            }
        }
    }
    .ok();

    let response = api::MerchantAccountDeleteResponse {
        merchant_id,
        deleted: is_deleted,
    };
    Ok(service_api::ApplicationResponse::Json(response))
}

#[cfg(all(
    any(feature = "v1", feature = "v2"),
    not(feature = "merchant_account_v2")
))]
async fn get_parent_merchant(
    state: &SessionState,
    sub_merchants_enabled: Option<bool>,
    parent_merchant: Option<&id_type::MerchantId>,
    key_store: &domain::MerchantKeyStore,
) -> RouterResult<Option<id_type::MerchantId>> {
    Ok(match sub_merchants_enabled {
        Some(true) => {
            Some(
                parent_merchant.ok_or_else(|| {
                    report!(errors::ValidationError::MissingRequiredField {
                        field_name: "parent_merchant_id".to_string()
                    })
                    .change_context(errors::ApiErrorResponse::PreconditionFailed {
                        message: "If `sub_merchants_enabled` is `true`, then `parent_merchant_id` is mandatory".to_string(),
                    })
                })
                .map(|id| validate_merchant_id(state, id,key_store).change_context(
                    errors::ApiErrorResponse::InvalidDataValue { field_name: "parent_merchant_id" }
                ))?
                .await?
                .get_id().to_owned()
            )
        }
        _ => None,
    })
}

#[cfg(all(
    any(feature = "v1", feature = "v2"),
    not(feature = "merchant_account_v2")
))]
async fn validate_merchant_id(
    state: &SessionState,
    merchant_id: &id_type::MerchantId,
    key_store: &domain::MerchantKeyStore,
) -> RouterResult<domain::MerchantAccount> {
    let db = &*state.store;
    db.find_merchant_account_by_merchant_id(&state.into(), merchant_id, key_store)
        .await
        .to_not_found_response(errors::ApiErrorResponse::MerchantAccountNotFound)
}

struct ConnectorAuthTypeAndMetadataValidation<'a> {
    connector_name: &'a api_models::enums::Connector,
    auth_type: &'a types::ConnectorAuthType,
    connector_meta_data: &'a Option<pii::SecretSerdeValue>,
}

impl<'a> ConnectorAuthTypeAndMetadataValidation<'a> {
    pub fn validate_auth_and_metadata_type(
        &self,
    ) -> Result<(), error_stack::Report<errors::ApiErrorResponse>> {
        let connector_auth_type_validation = ConnectorAuthTypeValidation {
            auth_type: self.auth_type,
        };
        connector_auth_type_validation.validate_connector_auth_type()?;
        self.validate_auth_and_metadata_type_with_connector()
            .map_err(|err| match *err.current_context() {
                errors::ConnectorError::InvalidConnectorName => {
                    err.change_context(errors::ApiErrorResponse::InvalidRequestData {
                        message: "The connector name is invalid".to_string(),
                    })
                }
                errors::ConnectorError::InvalidConnectorConfig { config: field_name } => err
                    .change_context(errors::ApiErrorResponse::InvalidRequestData {
                        message: format!("The {} is invalid", field_name),
                    }),
                errors::ConnectorError::FailedToObtainAuthType => {
                    err.change_context(errors::ApiErrorResponse::InvalidRequestData {
                        message: "The auth type is invalid for the connector".to_string(),
                    })
                }
                _ => err.change_context(errors::ApiErrorResponse::InvalidRequestData {
                    message: "The request body is invalid".to_string(),
                }),
            })
    }

    fn validate_auth_and_metadata_type_with_connector(
        &self,
    ) -> Result<(), error_stack::Report<errors::ConnectorError>> {
        use crate::connector::*;

        match self.connector_name {
            api_enums::Connector::Adyenplatform => {
                adyenplatform::transformers::AdyenplatformAuthType::try_from(self.auth_type)?;
                Ok(())
            }
            // api_enums::Connector::Payone => {payone::transformers::PayoneAuthType::try_from(val)?;Ok(())} Added as a template code for future usage
            #[cfg(feature = "dummy_connector")]
            api_enums::Connector::DummyConnector1
            | api_enums::Connector::DummyConnector2
            | api_enums::Connector::DummyConnector3
            | api_enums::Connector::DummyConnector4
            | api_enums::Connector::DummyConnector5
            | api_enums::Connector::DummyConnector6
            | api_enums::Connector::DummyConnector7 => {
                dummyconnector::transformers::DummyConnectorAuthType::try_from(self.auth_type)?;
                Ok(())
            }
            api_enums::Connector::Aci => {
                aci::transformers::AciAuthType::try_from(self.auth_type)?;
                Ok(())
            }
            api_enums::Connector::Adyen => {
                adyen::transformers::AdyenAuthType::try_from(self.auth_type)?;
                adyen::transformers::AdyenConnectorMetadataObject::try_from(
                    self.connector_meta_data,
                )?;
                Ok(())
            }
            api_enums::Connector::Airwallex => {
                airwallex::transformers::AirwallexAuthType::try_from(self.auth_type)?;
                Ok(())
            }
            api_enums::Connector::Authorizedotnet => {
                authorizedotnet::transformers::AuthorizedotnetAuthType::try_from(self.auth_type)?;
                Ok(())
            }
            api_enums::Connector::Bankofamerica => {
                bankofamerica::transformers::BankOfAmericaAuthType::try_from(self.auth_type)?;
                Ok(())
            }
            api_enums::Connector::Billwerk => {
                billwerk::transformers::BillwerkAuthType::try_from(self.auth_type)?;
                Ok(())
            }
            api_enums::Connector::Bitpay => {
                bitpay::transformers::BitpayAuthType::try_from(self.auth_type)?;
                Ok(())
            }
            api_enums::Connector::Bambora => {
                bambora::transformers::BamboraAuthType::try_from(self.auth_type)?;
                Ok(())
            }
            api_enums::Connector::Bamboraapac => {
                bamboraapac::transformers::BamboraapacAuthType::try_from(self.auth_type)?;
                Ok(())
            }
            api_enums::Connector::Boku => {
                boku::transformers::BokuAuthType::try_from(self.auth_type)?;
                Ok(())
            }
            api_enums::Connector::Bluesnap => {
                bluesnap::transformers::BluesnapAuthType::try_from(self.auth_type)?;
                Ok(())
            }
            api_enums::Connector::Braintree => {
                braintree::transformers::BraintreeAuthType::try_from(self.auth_type)?;
                braintree::transformers::BraintreeMeta::try_from(self.connector_meta_data)?;
                Ok(())
            }
            api_enums::Connector::Cashtocode => {
                cashtocode::transformers::CashtocodeAuthType::try_from(self.auth_type)?;
                Ok(())
            }
            api_enums::Connector::Checkout => {
                checkout::transformers::CheckoutAuthType::try_from(self.auth_type)?;
                Ok(())
            }
            api_enums::Connector::Coinbase => {
                coinbase::transformers::CoinbaseAuthType::try_from(self.auth_type)?;
                coinbase::transformers::CoinbaseConnectorMeta::try_from(self.connector_meta_data)?;
                Ok(())
            }
            api_enums::Connector::Cryptopay => {
                cryptopay::transformers::CryptopayAuthType::try_from(self.auth_type)?;
                Ok(())
            }
            api_enums::Connector::Cybersource => {
                cybersource::transformers::CybersourceAuthType::try_from(self.auth_type)?;
                cybersource::transformers::CybersourceConnectorMetadataObject::try_from(
                    self.connector_meta_data,
                )?;
                Ok(())
            }
            api_enums::Connector::Datatrans => {
                datatrans::transformers::DatatransAuthType::try_from(self.auth_type)?;
                Ok(())
            }
            api_enums::Connector::Dlocal => {
                dlocal::transformers::DlocalAuthType::try_from(self.auth_type)?;
                Ok(())
            }
            api_enums::Connector::Ebanx => {
                ebanx::transformers::EbanxAuthType::try_from(self.auth_type)?;
                Ok(())
            }
            api_enums::Connector::Fiserv => {
                fiserv::transformers::FiservAuthType::try_from(self.auth_type)?;
                fiserv::transformers::FiservSessionObject::try_from(self.connector_meta_data)?;
                Ok(())
            }
            api_enums::Connector::Forte => {
                forte::transformers::ForteAuthType::try_from(self.auth_type)?;
                Ok(())
            }
            api_enums::Connector::Globalpay => {
                globalpay::transformers::GlobalpayAuthType::try_from(self.auth_type)?;
                Ok(())
            }
            api_enums::Connector::Globepay => {
                globepay::transformers::GlobepayAuthType::try_from(self.auth_type)?;
                Ok(())
            }
            api_enums::Connector::Gocardless => {
                gocardless::transformers::GocardlessAuthType::try_from(self.auth_type)?;
                Ok(())
            }
            api_enums::Connector::Gpayments => {
                gpayments::transformers::GpaymentsAuthType::try_from(self.auth_type)?;
                gpayments::transformers::GpaymentsMetaData::try_from(self.connector_meta_data)?;
                Ok(())
            }
            api_enums::Connector::Helcim => {
                helcim::transformers::HelcimAuthType::try_from(self.auth_type)?;
                Ok(())
            }
            api_enums::Connector::Iatapay => {
                iatapay::transformers::IatapayAuthType::try_from(self.auth_type)?;
                Ok(())
            }
            api_enums::Connector::Itaubank => {
                itaubank::transformers::ItaubankAuthType::try_from(self.auth_type)?;
                Ok(())
            }
            api_enums::Connector::Klarna => {
                klarna::transformers::KlarnaAuthType::try_from(self.auth_type)?;
                klarna::transformers::KlarnaConnectorMetadataObject::try_from(
                    self.connector_meta_data,
                )?;
                Ok(())
            }
            api_enums::Connector::Mifinity => {
                mifinity::transformers::MifinityAuthType::try_from(self.auth_type)?;
                mifinity::transformers::MifinityConnectorMetadataObject::try_from(
                    self.connector_meta_data,
                )?;
                Ok(())
            }
            api_enums::Connector::Mollie => {
                mollie::transformers::MollieAuthType::try_from(self.auth_type)?;
                Ok(())
            }
            api_enums::Connector::Multisafepay => {
                multisafepay::transformers::MultisafepayAuthType::try_from(self.auth_type)?;
                Ok(())
            }
            api_enums::Connector::Netcetera => {
                netcetera::transformers::NetceteraAuthType::try_from(self.auth_type)?;
                netcetera::transformers::NetceteraMetaData::try_from(self.connector_meta_data)?;
                Ok(())
            }
            api_enums::Connector::Nexinets => {
                nexinets::transformers::NexinetsAuthType::try_from(self.auth_type)?;
                Ok(())
            }
            api_enums::Connector::Nmi => {
                nmi::transformers::NmiAuthType::try_from(self.auth_type)?;
                Ok(())
            }
            api_enums::Connector::Noon => {
                noon::transformers::NoonAuthType::try_from(self.auth_type)?;
                Ok(())
            }
            api_enums::Connector::Nuvei => {
                nuvei::transformers::NuveiAuthType::try_from(self.auth_type)?;
                Ok(())
            }
            api_enums::Connector::Opennode => {
                opennode::transformers::OpennodeAuthType::try_from(self.auth_type)?;
                Ok(())
            }
            api_enums::Connector::Paybox => {
                paybox::transformers::PayboxAuthType::try_from(self.auth_type)?;
                Ok(())
            }
            api_enums::Connector::Payme => {
                payme::transformers::PaymeAuthType::try_from(self.auth_type)?;
                Ok(())
            }
            api_enums::Connector::Paypal => {
                paypal::transformers::PaypalAuthType::try_from(self.auth_type)?;
                Ok(())
            }
            api_enums::Connector::Payone => {
                payone::transformers::PayoneAuthType::try_from(self.auth_type)?;
                Ok(())
            }
            api_enums::Connector::Payu => {
                payu::transformers::PayuAuthType::try_from(self.auth_type)?;
                Ok(())
            }
            api_enums::Connector::Placetopay => {
                placetopay::transformers::PlacetopayAuthType::try_from(self.auth_type)?;
                Ok(())
            }
            api_enums::Connector::Powertranz => {
                powertranz::transformers::PowertranzAuthType::try_from(self.auth_type)?;
                Ok(())
            }
            api_enums::Connector::Prophetpay => {
                prophetpay::transformers::ProphetpayAuthType::try_from(self.auth_type)?;
                Ok(())
            }
            api_enums::Connector::Rapyd => {
                rapyd::transformers::RapydAuthType::try_from(self.auth_type)?;
                Ok(())
            }
            api_enums::Connector::Razorpay => {
                razorpay::transformers::RazorpayAuthType::try_from(self.auth_type)?;
                Ok(())
            }
            api_enums::Connector::Shift4 => {
                shift4::transformers::Shift4AuthType::try_from(self.auth_type)?;
                Ok(())
            }
            api_enums::Connector::Square => {
                square::transformers::SquareAuthType::try_from(self.auth_type)?;
                Ok(())
            }
            api_enums::Connector::Stax => {
                stax::transformers::StaxAuthType::try_from(self.auth_type)?;
                Ok(())
            }
            api_enums::Connector::Stripe => {
                stripe::transformers::StripeAuthType::try_from(self.auth_type)?;
                Ok(())
            }
            api_enums::Connector::Trustpay => {
                trustpay::transformers::TrustpayAuthType::try_from(self.auth_type)?;
                Ok(())
            }
            api_enums::Connector::Tsys => {
                tsys::transformers::TsysAuthType::try_from(self.auth_type)?;
                Ok(())
            }
            api_enums::Connector::Volt => {
                volt::transformers::VoltAuthType::try_from(self.auth_type)?;
                Ok(())
            }
            api_enums::Connector::Wellsfargo => {
                wellsfargo::transformers::WellsfargoAuthType::try_from(self.auth_type)?;
                Ok(())
            }
            api_enums::Connector::Wise => {
                wise::transformers::WiseAuthType::try_from(self.auth_type)?;
                Ok(())
            }
            api_enums::Connector::Worldline => {
                worldline::transformers::WorldlineAuthType::try_from(self.auth_type)?;
                Ok(())
            }
            api_enums::Connector::Worldpay => {
                worldpay::transformers::WorldpayAuthType::try_from(self.auth_type)?;
                Ok(())
            }
            api_enums::Connector::Zen => {
                zen::transformers::ZenAuthType::try_from(self.auth_type)?;
                Ok(())
            }
            api_enums::Connector::Zsl => {
                zsl::transformers::ZslAuthType::try_from(self.auth_type)?;
                Ok(())
            }
            api_enums::Connector::Signifyd => {
                signifyd::transformers::SignifydAuthType::try_from(self.auth_type)?;
                Ok(())
            }
            api_enums::Connector::Riskified => {
                riskified::transformers::RiskifiedAuthType::try_from(self.auth_type)?;
                Ok(())
            }
            api_enums::Connector::Plaid => {
                PlaidAuthType::foreign_try_from(self.auth_type)?;
                Ok(())
            }
            api_enums::Connector::Threedsecureio => {
                threedsecureio::transformers::ThreedsecureioAuthType::try_from(self.auth_type)?;
                Ok(())
            }
        }
    }
}

struct ConnectorAuthTypeValidation<'a> {
    auth_type: &'a types::ConnectorAuthType,
}

impl<'a> ConnectorAuthTypeValidation<'a> {
    fn validate_connector_auth_type(
        &self,
    ) -> Result<(), error_stack::Report<errors::ApiErrorResponse>> {
        let validate_non_empty_field = |field_value: &str, field_name: &str| {
            if field_value.trim().is_empty() {
                Err(errors::ApiErrorResponse::InvalidDataFormat {
                    field_name: format!("connector_account_details.{}", field_name),
                    expected_format: "a non empty String".to_string(),
                }
                .into())
            } else {
                Ok(())
            }
        };
        match self.auth_type {
            hyperswitch_domain_models::router_data::ConnectorAuthType::TemporaryAuth => Ok(()),
            hyperswitch_domain_models::router_data::ConnectorAuthType::HeaderKey { api_key } => {
                validate_non_empty_field(api_key.peek(), "api_key")
            }
            hyperswitch_domain_models::router_data::ConnectorAuthType::BodyKey {
                api_key,
                key1,
            } => {
                validate_non_empty_field(api_key.peek(), "api_key")?;
                validate_non_empty_field(key1.peek(), "key1")
            }
            hyperswitch_domain_models::router_data::ConnectorAuthType::SignatureKey {
                api_key,
                key1,
                api_secret,
            } => {
                validate_non_empty_field(api_key.peek(), "api_key")?;
                validate_non_empty_field(key1.peek(), "key1")?;
                validate_non_empty_field(api_secret.peek(), "api_secret")
            }
            hyperswitch_domain_models::router_data::ConnectorAuthType::MultiAuthKey {
                api_key,
                key1,
                api_secret,
                key2,
            } => {
                validate_non_empty_field(api_key.peek(), "api_key")?;
                validate_non_empty_field(key1.peek(), "key1")?;
                validate_non_empty_field(api_secret.peek(), "api_secret")?;
                validate_non_empty_field(key2.peek(), "key2")
            }
            hyperswitch_domain_models::router_data::ConnectorAuthType::CurrencyAuthKey {
                auth_key_map,
            } => {
                if auth_key_map.is_empty() {
                    Err(errors::ApiErrorResponse::InvalidDataFormat {
                        field_name: "connector_account_details.auth_key_map".to_string(),
                        expected_format: "a non empty map".to_string(),
                    }
                    .into())
                } else {
                    Ok(())
                }
            }
            hyperswitch_domain_models::router_data::ConnectorAuthType::CertificateAuth {
                certificate,
                private_key,
            } => {
                helpers::create_identity_from_certificate_and_key(
                    certificate.to_owned(),
                    private_key.to_owned(),
                )
                .change_context(errors::ApiErrorResponse::InvalidDataFormat {
                    field_name:
                        "connector_account_details.certificate or connector_account_details.private_key"
                            .to_string(),
                    expected_format:
                        "a valid base64 encoded string of PEM encoded Certificate and Private Key"
                            .to_string(),
                })?;
                Ok(())
            }
            hyperswitch_domain_models::router_data::ConnectorAuthType::NoKey => Ok(()),
        }
    }
}

struct ConnectorStatusAndDisabledValidation<'a> {
    status: &'a Option<api_enums::ConnectorStatus>,
    disabled: &'a Option<bool>,
    auth: &'a types::ConnectorAuthType,
    current_status: &'a api_enums::ConnectorStatus,
}

impl<'a> ConnectorStatusAndDisabledValidation<'a> {
    fn validate_status_and_disabled(
        &self,
    ) -> RouterResult<(api_enums::ConnectorStatus, Option<bool>)> {
        let connector_status = match (self.status, self.auth) {
            (
                Some(common_enums::ConnectorStatus::Active),
                types::ConnectorAuthType::TemporaryAuth,
            ) => {
                return Err(errors::ApiErrorResponse::InvalidRequestData {
                    message: "Connector status cannot be active when using TemporaryAuth"
                        .to_string(),
                }
                .into());
            }
            (Some(status), _) => status,
            (None, types::ConnectorAuthType::TemporaryAuth) => {
                &common_enums::ConnectorStatus::Inactive
            }
            (None, _) => self.current_status,
        };

        let disabled = match (self.disabled, connector_status) {
            (Some(false), common_enums::ConnectorStatus::Inactive) => {
                return Err(errors::ApiErrorResponse::InvalidRequestData {
                    message: "Connector cannot be enabled when connector_status is inactive or when using TemporaryAuth"
                        .to_string(),
                }
                .into());
            }
            (Some(disabled), _) => Some(*disabled),
            (None, common_enums::ConnectorStatus::Inactive) => Some(true),
            (None, _) => None,
        };

        Ok((*connector_status, disabled))
    }
}

struct PaymentMethodsEnabled<'a> {
    payment_methods_enabled: &'a Option<Vec<api_models::admin::PaymentMethodsEnabled>>,
}

impl<'a> PaymentMethodsEnabled<'a> {
    fn get_payment_methods_enabled(&self) -> RouterResult<Option<Vec<pii::SecretSerdeValue>>> {
        let mut vec = Vec::new();
        let payment_methods_enabled = match self.payment_methods_enabled.clone() {
            Some(val) => {
                for pm in val.into_iter() {
                    let pm_value = pm
                        .encode_to_value()
                        .change_context(errors::ApiErrorResponse::InternalServerError)
                        .attach_printable(
                            "Failed while encoding to serde_json::Value, PaymentMethod",
                        )?;
                    vec.push(Secret::new(pm_value))
                }
                Some(vec)
            }
            None => None,
        };
        Ok(payment_methods_enabled)
    }
}

struct CertificateAndCertificateKey<'a> {
    certificate: &'a Secret<String>,
    certificate_key: &'a Secret<String>,
}

impl<'a> CertificateAndCertificateKey<'a> {
    pub fn create_identity_from_certificate_and_key(
        &self,
    ) -> Result<reqwest::Identity, error_stack::Report<errors::ApiClientError>> {
        let decoded_certificate = BASE64_ENGINE
            .decode(self.certificate.clone().expose())
            .change_context(errors::ApiClientError::CertificateDecodeFailed)?;

        let decoded_certificate_key = BASE64_ENGINE
            .decode(self.certificate_key.clone().expose())
            .change_context(errors::ApiClientError::CertificateDecodeFailed)?;

        let certificate = String::from_utf8(decoded_certificate)
            .change_context(errors::ApiClientError::CertificateDecodeFailed)?;

        let certificate_key = String::from_utf8(decoded_certificate_key)
            .change_context(errors::ApiClientError::CertificateDecodeFailed)?;

        reqwest::Identity::from_pkcs8_pem(certificate.as_bytes(), certificate_key.as_bytes())
            .change_context(errors::ApiClientError::CertificateDecodeFailed)
    }
}

struct ConnectorMetadata<'a> {
    connector_metadata: &'a Option<pii::SecretSerdeValue>,
}

impl<'a> ConnectorMetadata<'a> {
    fn validate_apple_pay_certificates_in_mca_metadata(&self) -> RouterResult<()> {
        self.connector_metadata
            .clone()
            .map(api_models::payments::ConnectorMetadata::from_value)
            .transpose()
            .change_context(errors::ApiErrorResponse::InvalidDataFormat {
                field_name: "metadata".to_string(),
                expected_format: "connector metadata".to_string(),
            })?
            .and_then(|metadata| metadata.get_apple_pay_certificates())
            .map(|(certificate, certificate_key)| {
                let certificate_and_certificate_key = CertificateAndCertificateKey {
                    certificate: &certificate,
                    certificate_key: &certificate_key,
                };
                certificate_and_certificate_key.create_identity_from_certificate_and_key()
            })
            .transpose()
            .change_context(errors::ApiErrorResponse::InvalidDataValue {
                field_name: "certificate/certificate key",
            })?;
        Ok(())
    }
}

struct PMAuthConfigValidation<'a> {
    connector_type: &'a api_enums::ConnectorType,
    pm_auth_config: &'a Option<pii::SecretSerdeValue>,
    db: &'a dyn StorageInterface,
    merchant_id: &'a id_type::MerchantId,
    profile_id: &'a id_type::ProfileId,
    key_store: &'a domain::MerchantKeyStore,
    key_manager_state: &'a KeyManagerState,
}

impl<'a> PMAuthConfigValidation<'a> {
    async fn validate_pm_auth(&self, val: &pii::SecretSerdeValue) -> RouterResponse<()> {
        let config = serde_json::from_value::<api_models::pm_auth::PaymentMethodAuthConfig>(
            val.clone().expose(),
        )
        .change_context(errors::ApiErrorResponse::InvalidRequestData {
            message: "invalid data received for payment method auth config".to_string(),
        })
        .attach_printable("Failed to deserialize Payment Method Auth config")?;

        let all_mcas = self
            .db
            .find_merchant_connector_account_by_merchant_id_and_disabled_list(
                self.key_manager_state,
                self.merchant_id,
                true,
                self.key_store,
            )
            .await
            .change_context(errors::ApiErrorResponse::MerchantConnectorAccountNotFound {
                id: self.merchant_id.get_string_repr().to_owned(),
            })?;

        for conn_choice in config.enabled_payment_methods {
            let pm_auth_mca = all_mcas
                .clone()
                .into_iter()
                .find(|mca| mca.get_id() == conn_choice.mca_id)
                .ok_or(errors::ApiErrorResponse::GenericNotFoundError {
                    message: "payment method auth connector account not found".to_string(),
                })?;

            if &pm_auth_mca.profile_id != self.profile_id {
                return Err(errors::ApiErrorResponse::GenericNotFoundError {
                    message: "payment method auth profile_id differs from connector profile_id"
                        .to_string(),
                }
                .into());
            }
        }

        Ok(services::ApplicationResponse::StatusOk)
    }

    async fn validate_pm_auth_config(&self) -> RouterResult<()> {
        if self.connector_type != &api_enums::ConnectorType::PaymentMethodAuth {
            if let Some(val) = self.pm_auth_config.clone() {
                self.validate_pm_auth(&val).await?;
            }
        }
        Ok(())
    }
}

struct ConnectorTypeAndConnectorName<'a> {
    connector_type: &'a api_enums::ConnectorType,
    connector_name: &'a api_enums::Connector,
}

impl<'a> ConnectorTypeAndConnectorName<'a> {
    fn get_routable_connector(&self) -> RouterResult<Option<api_enums::RoutableConnectors>> {
        let mut routable_connector =
            api_enums::RoutableConnectors::from_str(&self.connector_name.to_string()).ok();

        let pm_auth_connector =
            api_enums::convert_pm_auth_connector(self.connector_name.to_string().as_str());
        let authentication_connector =
            api_enums::convert_authentication_connector(self.connector_name.to_string().as_str());

        if pm_auth_connector.is_some() {
            if self.connector_type != &api_enums::ConnectorType::PaymentMethodAuth
                && self.connector_type != &api_enums::ConnectorType::PaymentProcessor
            {
                return Err(errors::ApiErrorResponse::InvalidRequestData {
                    message: "Invalid connector type given".to_string(),
                }
                .into());
            }
        } else if authentication_connector.is_some() {
            if self.connector_type != &api_enums::ConnectorType::AuthenticationProcessor {
                return Err(errors::ApiErrorResponse::InvalidRequestData {
                    message: "Invalid connector type given".to_string(),
                }
                .into());
            }
        } else {
            let routable_connector_option = self
                .connector_name
                .to_string()
                .parse::<api_enums::RoutableConnectors>()
                .change_context(errors::ApiErrorResponse::InvalidRequestData {
                    message: "Invalid connector name given".to_string(),
                })?;
            routable_connector = Some(routable_connector_option);
        };
        Ok(routable_connector)
    }
}
#[cfg(all(
    any(feature = "v1", feature = "v2"),
    not(any(feature = "routing_v2", feature = "business_profile_v2",))
))]
struct MerchantDefaultConfigUpdate<'a> {
    routable_connector: &'a Option<api_enums::RoutableConnectors>,
    merchant_connector_id: &'a id_type::MerchantConnectorAccountId,
    store: &'a dyn StorageInterface,
    merchant_id: &'a id_type::MerchantId,
    profile_id: &'a id_type::ProfileId,
    transaction_type: &'a api_enums::TransactionType,
}
#[cfg(all(
    any(feature = "v1", feature = "v2"),
    not(any(feature = "routing_v2", feature = "business_profile_v2",))
))]
impl<'a> MerchantDefaultConfigUpdate<'a> {
    async fn retrieve_and_update_default_fallback_routing_algorithm_if_routable_connector_exists(
        &self,
    ) -> RouterResult<()> {
        let mut default_routing_config = routing::helpers::get_merchant_default_config(
            self.store,
            self.merchant_id.get_string_repr(),
            self.transaction_type,
        )
        .await?;

        let mut default_routing_config_for_profile = routing::helpers::get_merchant_default_config(
            self.store,
            self.profile_id.get_string_repr(),
            self.transaction_type,
        )
        .await?;

        if let Some(routable_connector_val) = self.routable_connector {
            let choice = routing_types::RoutableConnectorChoice {
                choice_kind: routing_types::RoutableChoiceKind::FullStruct,
                connector: *routable_connector_val,
                merchant_connector_id: Some(self.merchant_connector_id.clone()),
            };
            if !default_routing_config.contains(&choice) {
                default_routing_config.push(choice.clone());
                routing::helpers::update_merchant_default_config(
                    self.store,
                    self.merchant_id.get_string_repr(),
                    default_routing_config.clone(),
                    self.transaction_type,
                )
                .await?;
            }
            if !default_routing_config_for_profile.contains(&choice.clone()) {
                default_routing_config_for_profile.push(choice);
                routing::helpers::update_merchant_default_config(
                    self.store,
                    self.profile_id.get_string_repr(),
                    default_routing_config_for_profile.clone(),
                    self.transaction_type,
                )
                .await?;
            }
        }
        Ok(())
    }
}
#[cfg(all(
    feature = "v2",
    feature = "routing_v2",
    feature = "business_profile_v2",
))]
struct DefaultFallbackRoutingConfigUpdate<'a> {
    routable_connector: &'a Option<api_enums::RoutableConnectors>,
    merchant_connector_id: &'a common_utils::id_type::MerchantConnectorAccountId,
    store: &'a dyn StorageInterface,
    business_profile: domain::BusinessProfile,
    key_store: hyperswitch_domain_models::merchant_key_store::MerchantKeyStore,
    key_manager_state: &'a KeyManagerState,
}
#[cfg(all(
    feature = "v2",
    feature = "routing_v2",
    feature = "business_profile_v2"
))]
impl<'a> DefaultFallbackRoutingConfigUpdate<'a> {
    async fn retrieve_and_update_default_fallback_routing_algorithm_if_routable_connector_exists(
        &self,
    ) -> RouterResult<()> {
        let profile_wrapper = BusinessProfileWrapper::new(self.business_profile.clone());
        let default_routing_config_for_profile =
            &mut profile_wrapper.get_default_fallback_list_of_connector_under_profile()?;
        if let Some(routable_connector_val) = self.routable_connector {
            let choice = routing_types::RoutableConnectorChoice {
                choice_kind: routing_types::RoutableChoiceKind::FullStruct,
                connector: *routable_connector_val,
                merchant_connector_id: Some(self.merchant_connector_id.clone()),
            };
            if !default_routing_config_for_profile.contains(&choice.clone()) {
                default_routing_config_for_profile.push(choice);

                profile_wrapper
                    .update_default_fallback_routing_of_connectors_under_profile(
                        self.store,
                        default_routing_config_for_profile,
                        self.key_manager_state,
                        &self.key_store,
                    )
                    .await?
            }
        }
        Ok(())
    }
}
#[cfg(any(feature = "v1", feature = "v2", feature = "olap"))]
#[async_trait::async_trait]
trait MerchantConnectorAccountUpdateBridge {
    async fn get_merchant_connector_account_from_id(
        self,
        db: &dyn StorageInterface,
        merchant_id: &id_type::MerchantId,
        merchant_connector_id: &id_type::MerchantConnectorAccountId,
        key_store: &domain::MerchantKeyStore,
        key_manager_state: &KeyManagerState,
    ) -> RouterResult<domain::MerchantConnectorAccount>;

    async fn create_domain_model_from_request(
        self,
        state: &SessionState,
        key_store: domain::MerchantKeyStore,
        mca: &domain::MerchantConnectorAccount,
        key_manager_state: &KeyManagerState,
        merchant_account: &domain::MerchantAccount,
    ) -> RouterResult<domain::MerchantConnectorAccountUpdate>;
}

#[cfg(all(
    feature = "v2",
    feature = "merchant_connector_account_v2",
    feature = "olap"
))]
#[async_trait::async_trait]
impl MerchantConnectorAccountUpdateBridge for api_models::admin::MerchantConnectorUpdate {
    async fn get_merchant_connector_account_from_id(
        self,
        db: &dyn StorageInterface,
        _merchant_id: &id_type::MerchantId,
        merchant_connector_id: &id_type::MerchantConnectorAccountId,
        key_store: &domain::MerchantKeyStore,
        key_manager_state: &KeyManagerState,
    ) -> RouterResult<domain::MerchantConnectorAccount> {
        db.find_merchant_connector_account_by_id(
            key_manager_state,
            merchant_connector_id,
            key_store,
        )
        .await
        .to_not_found_response(errors::ApiErrorResponse::MerchantAccountNotFound)
    }

    async fn create_domain_model_from_request(
        self,
        state: &SessionState,
        key_store: domain::MerchantKeyStore,
        mca: &domain::MerchantConnectorAccount,
        key_manager_state: &KeyManagerState,
        merchant_account: &domain::MerchantAccount,
    ) -> RouterResult<domain::MerchantConnectorAccountUpdate> {
        let payment_methods_enabled = PaymentMethodsEnabled {
            payment_methods_enabled: &self.payment_methods_enabled,
        };
        let payment_methods_enabled = payment_methods_enabled.get_payment_methods_enabled()?;

        let frm_configs = self.get_frm_config_as_secret();

        let auth = types::ConnectorAuthType::from_secret_value(
            self.connector_account_details
                .clone()
                .unwrap_or(mca.connector_account_details.clone().into_inner()),
        )
        .change_context(errors::ApiErrorResponse::InvalidDataFormat {
            field_name: "connector_account_details".to_string(),
            expected_format: "auth_type and api_key".to_string(),
        })?;

        let metadata = self.metadata.clone().or(mca.metadata.clone());

        let connector_name = mca.connector_name.as_ref();
        let connector_enum = api_models::enums::Connector::from_str(connector_name)
            .change_context(errors::ApiErrorResponse::InvalidDataValue {
                field_name: "connector",
            })
            .attach_printable_lazy(|| {
                format!("unable to parse connector name {connector_name:?}")
            })?;
        let connector_auth_type_and_metadata_validation = ConnectorAuthTypeAndMetadataValidation {
            connector_name: &connector_enum,
            auth_type: &auth,
            connector_meta_data: &metadata,
        };
        connector_auth_type_and_metadata_validation.validate_auth_and_metadata_type()?;
        let connector_status_and_disabled_validation = ConnectorStatusAndDisabledValidation {
            status: &self.status,
            disabled: &self.disabled,
            auth: &auth,
            current_status: &mca.status,
        };
        let (connector_status, disabled) =
            connector_status_and_disabled_validation.validate_status_and_disabled()?;

        let pm_auth_config_validation = PMAuthConfigValidation {
            connector_type: &self.connector_type,
            pm_auth_config: &self.pm_auth_config,
            db: state.store.as_ref(),
            merchant_id: merchant_account.get_id(),
            profile_id: &mca.profile_id.clone(),
            key_store: &key_store,
            key_manager_state,
        };

        pm_auth_config_validation.validate_pm_auth_config().await?;

        let merchant_recipient_data = if let Some(data) = &self.additional_merchant_data {
            Some(
                process_open_banking_connectors(
                    state,
                    merchant_account.get_id(),
                    &auth,
                    &self.connector_type,
                    &connector_enum,
                    types::AdditionalMerchantData::foreign_from(data.clone()),
                )
                .await?,
            )
        } else {
            None
        }
        .map(|data| {
            serde_json::to_value(types::AdditionalMerchantData::OpenBankingRecipientData(
                data,
            ))
        })
        .transpose()
        .change_context(errors::ApiErrorResponse::InternalServerError)
        .attach_printable("Failed to serialize MerchantRecipientData")?;

        Ok(storage::MerchantConnectorAccountUpdate::Update {
            connector_type: Some(self.connector_type),
            connector_label: self.connector_label.clone(),
            connector_account_details: self
                .connector_account_details
                .async_lift(|inner| async {
                    domain_types::crypto_operation(
                        key_manager_state,
                        type_name!(storage::MerchantConnectorAccount),
                        domain_types::CryptoOperation::EncryptOptional(inner),
                        km_types::Identifier::Merchant(key_store.merchant_id.clone()),
                        key_store.key.get_inner().peek(),
                    )
                    .await
                    .and_then(|val| val.try_into_optionaloperation())
                })
                .await
                .change_context(errors::ApiErrorResponse::InternalServerError)
                .attach_printable("Failed while encrypting data")?,
            disabled,
            payment_methods_enabled,
            metadata: self.metadata,
            frm_configs,
            connector_webhook_details: match &self.connector_webhook_details {
                Some(connector_webhook_details) => connector_webhook_details
                    .encode_to_value()
                    .change_context(errors::ApiErrorResponse::InternalServerError)
                    .map(Some)?
                    .map(Secret::new),
                None => None,
            },
            applepay_verified_domains: None,
            pm_auth_config: self.pm_auth_config,
            status: Some(connector_status),
            additional_merchant_data: if let Some(mcd) = merchant_recipient_data {
                Some(
                    domain_types::crypto_operation(
                        key_manager_state,
                        type_name!(domain::MerchantConnectorAccount),
                        domain_types::CryptoOperation::Encrypt(Secret::new(mcd)),
                        km_types::Identifier::Merchant(key_store.merchant_id.clone()),
                        key_store.key.peek(),
                    )
                    .await
                    .and_then(|val| val.try_into_operation())
                    .change_context(errors::ApiErrorResponse::InternalServerError)
                    .attach_printable("Unable to encrypt additional_merchant_data")?,
                )
            } else {
                None
            },
            connector_wallets_details: helpers::get_encrypted_apple_pay_connector_wallets_details(
                state, &key_store, &metadata,
            )
            .await?,
        })
    }
}

#[cfg(all(
    any(feature = "v1", feature = "v2", feature = "olap"),
    not(feature = "merchant_connector_account_v2")
))]
#[async_trait::async_trait]
impl MerchantConnectorAccountUpdateBridge for api_models::admin::MerchantConnectorUpdate {
    async fn get_merchant_connector_account_from_id(
        self,
        db: &dyn StorageInterface,
        merchant_id: &id_type::MerchantId,
        merchant_connector_id: &id_type::MerchantConnectorAccountId,
        key_store: &domain::MerchantKeyStore,
        key_manager_state: &KeyManagerState,
    ) -> RouterResult<domain::MerchantConnectorAccount> {
        db.find_by_merchant_connector_account_merchant_id_merchant_connector_id(
            key_manager_state,
            merchant_id,
            merchant_connector_id,
            key_store,
        )
        .await
        .to_not_found_response(
            errors::ApiErrorResponse::MerchantConnectorAccountNotFound {
                id: merchant_connector_id.get_string_repr().to_string(),
            },
        )
    }

    async fn create_domain_model_from_request(
        self,
        state: &SessionState,
        key_store: domain::MerchantKeyStore,
        mca: &domain::MerchantConnectorAccount,
        key_manager_state: &KeyManagerState,
        merchant_account: &domain::MerchantAccount,
    ) -> RouterResult<domain::MerchantConnectorAccountUpdate> {
        let payment_methods_enabled = self.payment_methods_enabled.map(|pm_enabled| {
            pm_enabled
                .iter()
                .flat_map(Encode::encode_to_value)
                .map(Secret::new)
                .collect::<Vec<pii::SecretSerdeValue>>()
        });

        let frm_configs = get_frm_config_as_secret(self.frm_configs);

        let auth: types::ConnectorAuthType = self
            .connector_account_details
            .clone()
            .unwrap_or(mca.connector_account_details.clone().into_inner())
            .parse_value("ConnectorAuthType")
            .change_context(errors::ApiErrorResponse::InvalidDataFormat {
                field_name: "connector_account_details".to_string(),
                expected_format: "auth_type and api_key".to_string(),
            })?;
        let metadata = self.metadata.clone().or(mca.metadata.clone());

        let connector_name = mca.connector_name.as_ref();
        let connector_enum = api_models::enums::Connector::from_str(connector_name)
            .change_context(errors::ApiErrorResponse::InvalidDataValue {
                field_name: "connector",
            })
            .attach_printable_lazy(|| {
                format!("unable to parse connector name {connector_name:?}")
            })?;
        let connector_auth_type_and_metadata_validation = ConnectorAuthTypeAndMetadataValidation {
            connector_name: &connector_enum,
            auth_type: &auth,
            connector_meta_data: &metadata,
        };
        connector_auth_type_and_metadata_validation.validate_auth_and_metadata_type()?;
        let connector_status_and_disabled_validation = ConnectorStatusAndDisabledValidation {
            status: &self.status,
            disabled: &self.disabled,
            auth: &auth,
            current_status: &mca.status,
        };
        let (connector_status, disabled) =
            connector_status_and_disabled_validation.validate_status_and_disabled()?;

        if self.connector_type != api_enums::ConnectorType::PaymentMethodAuth {
            if let Some(val) = self.pm_auth_config.clone() {
                validate_pm_auth(
                    val,
                    state,
                    merchant_account.get_id(),
                    &key_store,
                    merchant_account.clone(),
                    &mca.profile_id,
                )
                .await?;
            }
        }

        let merchant_recipient_data = if let Some(data) = &self.additional_merchant_data {
            Some(
                process_open_banking_connectors(
                    state,
                    merchant_account.get_id(),
                    &auth,
                    &self.connector_type,
                    &connector_enum,
                    types::AdditionalMerchantData::foreign_from(data.clone()),
                )
                .await?,
            )
        } else {
            None
        }
        .map(|data| {
            serde_json::to_value(types::AdditionalMerchantData::OpenBankingRecipientData(
                data,
            ))
        })
        .transpose()
        .change_context(errors::ApiErrorResponse::InternalServerError)
        .attach_printable("Failed to serialize MerchantRecipientData")?;

        Ok(storage::MerchantConnectorAccountUpdate::Update {
            connector_type: Some(self.connector_type),
            connector_name: None,
            merchant_connector_id: None,
            connector_label: self.connector_label.clone(),
            connector_account_details: self
                .connector_account_details
                .async_lift(|inner| async {
                    domain_types::crypto_operation(
                        key_manager_state,
                        type_name!(storage::MerchantConnectorAccount),
                        domain_types::CryptoOperation::EncryptOptional(inner),
                        km_types::Identifier::Merchant(key_store.merchant_id.clone()),
                        key_store.key.get_inner().peek(),
                    )
                    .await
                    .and_then(|val| val.try_into_optionaloperation())
                })
                .await
                .change_context(errors::ApiErrorResponse::InternalServerError)
                .attach_printable("Failed while encrypting data")?,
            test_mode: self.test_mode,
            disabled,
            payment_methods_enabled,
            metadata: self.metadata,
            frm_configs,
            connector_webhook_details: match &self.connector_webhook_details {
                Some(connector_webhook_details) => connector_webhook_details
                    .encode_to_value()
                    .change_context(errors::ApiErrorResponse::InternalServerError)
                    .map(Some)?
                    .map(Secret::new),
                None => None,
            },
            applepay_verified_domains: None,
            pm_auth_config: self.pm_auth_config,
            status: Some(connector_status),
            additional_merchant_data: if let Some(mcd) = merchant_recipient_data {
                Some(
                    domain_types::crypto_operation(
                        key_manager_state,
                        type_name!(domain::MerchantConnectorAccount),
                        domain_types::CryptoOperation::Encrypt(Secret::new(mcd)),
                        km_types::Identifier::Merchant(key_store.merchant_id.clone()),
                        key_store.key.peek(),
                    )
                    .await
                    .and_then(|val| val.try_into_operation())
                    .change_context(errors::ApiErrorResponse::InternalServerError)
                    .attach_printable("Unable to encrypt additional_merchant_data")?,
                )
            } else {
                None
            },
            connector_wallets_details: helpers::get_encrypted_apple_pay_connector_wallets_details(
                state, &key_store, &metadata,
            )
            .await?,
        })
    }
}

#[cfg(any(feature = "v1", feature = "v2", feature = "olap"))]
#[async_trait::async_trait]
trait MerchantConnectorAccountCreateBridge {
    async fn create_domain_model_from_request(
        self,
        state: &SessionState,
        key_store: domain::MerchantKeyStore,
        business_profile: &domain::BusinessProfile,
        key_manager_state: &KeyManagerState,
    ) -> RouterResult<domain::MerchantConnectorAccount>;

    async fn validate_and_get_business_profile(
        self,
        merchant_account: &domain::MerchantAccount,
        db: &dyn StorageInterface,
        key_manager_state: &KeyManagerState,
        key_store: &domain::MerchantKeyStore,
    ) -> RouterResult<domain::BusinessProfile>;
}

#[cfg(all(
    feature = "v2",
    feature = "merchant_connector_account_v2",
    feature = "olap",
    feature = "merchant_account_v2"
))]
#[async_trait::async_trait]
impl MerchantConnectorAccountCreateBridge for api::MerchantConnectorCreate {
    async fn create_domain_model_from_request(
        self,
        state: &SessionState,
        key_store: domain::MerchantKeyStore,
        business_profile: &domain::BusinessProfile,
        key_manager_state: &KeyManagerState,
    ) -> RouterResult<domain::MerchantConnectorAccount> {
        // If connector label is not passed in the request, generate one
        let connector_label = self.get_connector_label(business_profile.profile_name.clone());
        let payment_methods_enabled = PaymentMethodsEnabled {
            payment_methods_enabled: &self.payment_methods_enabled,
        };
        let payment_methods_enabled = payment_methods_enabled.get_payment_methods_enabled()?;
        let frm_configs = self.get_frm_config_as_secret();
        // Validate Merchant api details and return error if not in correct format
        let auth = types::ConnectorAuthType::from_option_secret_value(
            self.connector_account_details.clone(),
        )
        .change_context(errors::ApiErrorResponse::InvalidDataFormat {
            field_name: "connector_account_details".to_string(),
            expected_format: "auth_type and api_key".to_string(),
        })?;

        let connector_auth_type_and_metadata_validation = ConnectorAuthTypeAndMetadataValidation {
            connector_name: &self.connector_name,
            auth_type: &auth,
            connector_meta_data: &self.metadata,
        };
        connector_auth_type_and_metadata_validation.validate_auth_and_metadata_type()?;
        let connector_status_and_disabled_validation = ConnectorStatusAndDisabledValidation {
            status: &self.status,
            disabled: &self.disabled,
            auth: &auth,
            current_status: &api_enums::ConnectorStatus::Active,
        };
        let (connector_status, disabled) =
            connector_status_and_disabled_validation.validate_status_and_disabled()?;
        let identifier = km_types::Identifier::Merchant(business_profile.merchant_id.clone());
        let merchant_recipient_data = if let Some(data) = &self.additional_merchant_data {
            Some(
                process_open_banking_connectors(
                    state,
                    &business_profile.merchant_id,
                    &auth,
                    &self.connector_type,
                    &self.connector_name,
                    types::AdditionalMerchantData::foreign_from(data.clone()),
                )
                .await?,
            )
        } else {
            None
        }
        .map(|data| {
            serde_json::to_value(types::AdditionalMerchantData::OpenBankingRecipientData(
                data,
            ))
        })
        .transpose()
        .change_context(errors::ApiErrorResponse::InternalServerError)
        .attach_printable("Failed to serialize MerchantRecipientData")?;
        Ok(domain::MerchantConnectorAccount {
            merchant_id: business_profile.merchant_id.clone(),
            connector_type: self.connector_type,
            connector_name: self.connector_name.to_string(),
            connector_account_details: domain_types::crypto_operation(
                key_manager_state,
                type_name!(domain::MerchantConnectorAccount),
                domain_types::CryptoOperation::Encrypt(self.connector_account_details.ok_or(
                    errors::ApiErrorResponse::MissingRequiredField {
                        field_name: "connector_account_details",
                    },
                )?),
                identifier.clone(),
                key_store.key.peek(),
            )
            .await
            .and_then(|val| val.try_into_operation())
            .change_context(errors::ApiErrorResponse::InternalServerError)
            .attach_printable("Unable to encrypt connector account details")?,
            payment_methods_enabled,
            disabled,
            metadata: self.metadata.clone(),
            frm_configs,
            connector_label: Some(connector_label.clone()),
            created_at: date_time::now(),
            modified_at: date_time::now(),
            id: id_type::MerchantConnectorAccountId::default(),
            connector_webhook_details: match self.connector_webhook_details {
                Some(connector_webhook_details) => {
                    connector_webhook_details.encode_to_value(
                    )
                    .change_context(errors::ApiErrorResponse::InternalServerError)
                    .attach_printable(format!("Failed to serialize api_models::admin::MerchantConnectorWebhookDetails for Merchant: {:?}", business_profile.merchant_id))
                    .map(Some)?
                    .map(Secret::new)
                }
                None => None,
            },
            profile_id: business_profile.profile_id.clone(),
            applepay_verified_domains: None,
            pm_auth_config: self.pm_auth_config.clone(),
            status: connector_status,
            connector_wallets_details: helpers::get_encrypted_apple_pay_connector_wallets_details(state, &key_store, &self.metadata).await?,
            additional_merchant_data: if let Some(mcd) =  merchant_recipient_data {
                Some(domain_types::crypto_operation(
                    key_manager_state,
                    type_name!(domain::MerchantConnectorAccount),
                    domain_types::CryptoOperation::Encrypt(Secret::new(mcd)),
                    km_types::Identifier::Merchant(key_store.merchant_id.clone()),
                    key_store.key.peek(),
                )
                .await
                .and_then(|val| val.try_into_operation())
                .change_context(errors::ApiErrorResponse::InternalServerError)
                .attach_printable("Unable to encrypt additional_merchant_data")?)
            } else {
                None
            },
            version: hyperswitch_domain_models::consts::API_VERSION,
        })
    }

    async fn validate_and_get_business_profile(
        self,
        merchant_account: &domain::MerchantAccount,
        db: &dyn StorageInterface,
        key_manager_state: &KeyManagerState,
        key_store: &domain::MerchantKeyStore,
    ) -> RouterResult<domain::BusinessProfile> {
        let profile_id = self.profile_id;
        // Check whether this business profile belongs to the merchant

        let business_profile = core_utils::validate_and_get_business_profile(
            db,
            key_manager_state,
            key_store,
            Some(&profile_id),
            merchant_account.get_id(),
        )
        .await?
        .get_required_value("BusinessProfile")
        .change_context(errors::ApiErrorResponse::BusinessProfileNotFound {
            id: profile_id.get_string_repr().to_owned(),
        })?;

        Ok(business_profile)
    }
}

#[cfg(all(
    any(feature = "v1", feature = "v2", feature = "olap"),
    not(feature = "merchant_connector_account_v2"),
    not(feature = "merchant_account_v2")
))]
#[async_trait::async_trait]
impl MerchantConnectorAccountCreateBridge for api::MerchantConnectorCreate {
    async fn create_domain_model_from_request(
        self,
        state: &SessionState,
        key_store: domain::MerchantKeyStore,
        business_profile: &domain::BusinessProfile,
        key_manager_state: &KeyManagerState,
    ) -> RouterResult<domain::MerchantConnectorAccount> {
        // If connector label is not passed in the request, generate one
        let connector_label = self
            .connector_label
            .clone()
            .or(core_utils::get_connector_label(
                self.business_country,
                self.business_label.as_ref(),
                self.business_sub_label.as_ref(),
                &self.connector_name.to_string(),
            ))
            .unwrap_or(format!(
                "{}_{}",
                self.connector_name, business_profile.profile_name
            ));
        let payment_methods_enabled = PaymentMethodsEnabled {
            payment_methods_enabled: &self.payment_methods_enabled,
        };
        let payment_methods_enabled = payment_methods_enabled.get_payment_methods_enabled()?;
        let frm_configs = self.get_frm_config_as_secret();
        // Validate Merchant api details and return error if not in correct format
        let auth = types::ConnectorAuthType::from_option_secret_value(
            self.connector_account_details.clone(),
        )
        .change_context(errors::ApiErrorResponse::InvalidDataFormat {
            field_name: "connector_account_details".to_string(),
            expected_format: "auth_type and api_key".to_string(),
        })?;

        let connector_auth_type_and_metadata_validation = ConnectorAuthTypeAndMetadataValidation {
            connector_name: &self.connector_name,
            auth_type: &auth,
            connector_meta_data: &self.metadata,
        };
        connector_auth_type_and_metadata_validation.validate_auth_and_metadata_type()?;
        let connector_status_and_disabled_validation = ConnectorStatusAndDisabledValidation {
            status: &self.status,
            disabled: &self.disabled,
            auth: &auth,
            current_status: &api_enums::ConnectorStatus::Active,
        };
        let (connector_status, disabled) =
            connector_status_and_disabled_validation.validate_status_and_disabled()?;
        let identifier = km_types::Identifier::Merchant(business_profile.merchant_id.clone());
        let merchant_recipient_data = if let Some(data) = &self.additional_merchant_data {
            Some(
                process_open_banking_connectors(
                    state,
                    &business_profile.merchant_id,
                    &auth,
                    &self.connector_type,
                    &self.connector_name,
                    types::AdditionalMerchantData::foreign_from(data.clone()),
                )
                .await?,
            )
        } else {
            None
        }
        .map(|data| {
            serde_json::to_value(types::AdditionalMerchantData::OpenBankingRecipientData(
                data,
            ))
        })
        .transpose()
        .change_context(errors::ApiErrorResponse::InternalServerError)
        .attach_printable("Failed to serialize MerchantRecipientData")?;
        Ok(domain::MerchantConnectorAccount {
            merchant_id: business_profile.merchant_id.clone(),
            connector_type: self.connector_type,
            connector_name: self.connector_name.to_string(),
            merchant_connector_id: id_type::MerchantConnectorAccountId::default(),
            connector_account_details: domain_types::crypto_operation(
                key_manager_state,
                type_name!(domain::MerchantConnectorAccount),
                domain_types::CryptoOperation::Encrypt(self.connector_account_details.ok_or(
                    errors::ApiErrorResponse::MissingRequiredField {
                        field_name: "connector_account_details",
                    },
                )?),
                identifier.clone(),
                key_store.key.peek(),
            )
            .await
            .and_then(|val| val.try_into_operation())
            .change_context(errors::ApiErrorResponse::InternalServerError)
            .attach_printable("Unable to encrypt connector account details")?,
            payment_methods_enabled,
            disabled,
            metadata: self.metadata.clone(),
            frm_configs,
            connector_label: Some(connector_label.clone()),
            created_at: date_time::now(),
            modified_at: date_time::now(),
            connector_webhook_details: match self.connector_webhook_details {
                Some(connector_webhook_details) => {
                    connector_webhook_details.encode_to_value(
                    )
                    .change_context(errors::ApiErrorResponse::InternalServerError)
                    .attach_printable(format!("Failed to serialize api_models::admin::MerchantConnectorWebhookDetails for Merchant: {:?}", business_profile.merchant_id))
                    .map(Some)?
                    .map(Secret::new)
                }
                None => None,
            },
            profile_id: business_profile.profile_id.clone(),
            applepay_verified_domains: None,
            pm_auth_config: self.pm_auth_config.clone(),
            status: connector_status,
            connector_wallets_details: helpers::get_encrypted_apple_pay_connector_wallets_details(state, &key_store, &self.metadata).await?,
            test_mode: self.test_mode,
            business_country: self.business_country,
            business_label: self.business_label.clone(),
            business_sub_label: self.business_sub_label.clone(),
            additional_merchant_data: if let Some(mcd) =  merchant_recipient_data {
                Some(domain_types::crypto_operation(
                    key_manager_state,
                    type_name!(domain::MerchantConnectorAccount),
                    domain_types::CryptoOperation::Encrypt(Secret::new(mcd)),
                    identifier,
                    key_store.key.peek(),
                )
                .await
                .and_then(|val| val.try_into_operation())
                .change_context(errors::ApiErrorResponse::InternalServerError)
                .attach_printable("Unable to encrypt additional_merchant_data")?)
            } else {
                None
            },
            version: hyperswitch_domain_models::consts::API_VERSION,
        })
    }

    /// If profile_id is not passed, use default profile if available, or
    /// If business_details (business_country and business_label) are passed, get the business_profile
    /// or return a `MissingRequiredField` error
    async fn validate_and_get_business_profile(
        self,
        merchant_account: &domain::MerchantAccount,
        db: &dyn StorageInterface,
        key_manager_state: &KeyManagerState,
        key_store: &domain::MerchantKeyStore,
    ) -> RouterResult<domain::BusinessProfile> {
        match self.profile_id.or(merchant_account.default_profile.clone()) {
            Some(profile_id) => {
                // Check whether this business profile belongs to the merchant

                let business_profile = core_utils::validate_and_get_business_profile(
                    db,
                    key_manager_state,
                    key_store,
                    Some(&profile_id),
                    merchant_account.get_id(),
                )
                .await?
                .get_required_value("BusinessProfile")
                .change_context(
                    errors::ApiErrorResponse::BusinessProfileNotFound {
                        id: profile_id.get_string_repr().to_owned(),
                    },
                )?;

                Ok(business_profile)
            }
            None => match self.business_country.zip(self.business_label) {
                Some((business_country, business_label)) => {
                    let profile_name = format!("{business_country}_{business_label}");
                    let business_profile = db
                        .find_business_profile_by_profile_name_merchant_id(
                            key_manager_state,
                            key_store,
                            &profile_name,
                            merchant_account.get_id(),
                        )
                        .await
                        .to_not_found_response(
                            errors::ApiErrorResponse::BusinessProfileNotFound { id: profile_name },
                        )?;

                    Ok(business_profile)
                }
                _ => Err(report!(errors::ApiErrorResponse::MissingRequiredField {
                    field_name: "profile_id or business_country, business_label"
                })),
            },
        }
    }
}

pub async fn create_connector(
    state: SessionState,
    req: api::MerchantConnectorCreate,
    merchant_id: &id_type::MerchantId,
) -> RouterResponse<api_models::admin::MerchantConnectorResponse> {
    let store = state.store.as_ref();
    let key_manager_state = &(&state).into();
    #[cfg(feature = "dummy_connector")]
    req.connector_name
        .clone()
        .validate_dummy_connector_enabled(state.conf.dummy_connector.enabled)
        .change_context(errors::ApiErrorResponse::InvalidRequestData {
            message: "Invalid connector name".to_string(),
        })?;

    let key_store = store
        .get_merchant_key_store_by_merchant_id(
            key_manager_state,
            merchant_id,
            &state.store.get_master_key().to_vec().into(),
        )
        .await
        .to_not_found_response(errors::ApiErrorResponse::MerchantAccountNotFound)?;

    let connector_metadata = ConnectorMetadata {
        connector_metadata: &req.metadata,
    };

    connector_metadata.validate_apple_pay_certificates_in_mca_metadata()?;

    let merchant_account = state
        .store
        .find_merchant_account_by_merchant_id(key_manager_state, merchant_id, &key_store)
        .await
        .to_not_found_response(errors::ApiErrorResponse::MerchantAccountNotFound)?;

    #[cfg(all(
        any(feature = "v1", feature = "v2"),
        not(feature = "merchant_account_v2")
    ))]
    helpers::validate_business_details(
        req.business_country,
        req.business_label.as_ref(),
        &merchant_account,
    )?;

    let business_profile = req
        .clone()
        .validate_and_get_business_profile(&merchant_account, store, key_manager_state, &key_store)
        .await?;

    let pm_auth_config_validation = PMAuthConfigValidation {
        connector_type: &req.connector_type,
        pm_auth_config: &req.pm_auth_config,
        db: store,
        merchant_id,
        profile_id: &business_profile.profile_id,
        key_store: &key_store,
        key_manager_state,
    };
    pm_auth_config_validation.validate_pm_auth_config().await?;

    let connector_type_and_connector_enum = ConnectorTypeAndConnectorName {
        connector_type: &req.connector_type,
        connector_name: &req.connector_name,
    };
    let routable_connector = connector_type_and_connector_enum.get_routable_connector()?;

    // The purpose of this merchant account update is just to update the
    // merchant account `modified_at` field for KGraph cache invalidation
    state
        .store
        .update_specific_fields_in_merchant(
            key_manager_state,
            merchant_id,
            storage::MerchantAccountUpdate::ModifiedAtUpdate,
            &key_store,
        )
        .await
        .change_context(errors::ApiErrorResponse::InternalServerError)
        .attach_printable("error updating the merchant account when creating payment connector")?;

    let merchant_connector_account = req
        .clone()
        .create_domain_model_from_request(
            &state,
            key_store.clone(),
            &business_profile,
            key_manager_state,
        )
        .await?;

    let mca = state
        .store
        .insert_merchant_connector_account(
            key_manager_state,
            merchant_connector_account.clone(),
            &key_store,
        )
        .await
        .to_duplicate_response(
            errors::ApiErrorResponse::DuplicateMerchantConnectorAccount {
                profile_id: business_profile.profile_id.get_string_repr().to_owned(),
                connector_label: merchant_connector_account
                    .connector_label
                    .unwrap_or_default(),
            },
        )?;

    #[cfg(all(
        any(feature = "v1", feature = "v2"),
        not(any(feature = "routing_v2", feature = "business_profile_v2",))
    ))]
    //update merchant default config
    let merchant_default_config_update = MerchantDefaultConfigUpdate {
        routable_connector: &routable_connector,
        merchant_connector_id: &mca.get_id(),
        store,
        merchant_id,
        profile_id: &business_profile.profile_id,
        transaction_type: &req.get_transaction_type(),
    };

    #[cfg(all(
        feature = "v2",
        feature = "routing_v2",
        feature = "business_profile_v2",
    ))]
    //update merchant default config
    let merchant_default_config_update = DefaultFallbackRoutingConfigUpdate {
        routable_connector: &routable_connector,
        merchant_connector_id: &mca.get_id(),
        store,
        business_profile,
        key_store,
        key_manager_state,
    };

    merchant_default_config_update
        .retrieve_and_update_default_fallback_routing_algorithm_if_routable_connector_exists()
        .await?;

    metrics::MCA_CREATE.add(
        &metrics::CONTEXT,
        1,
        &add_attributes([
            ("connector", req.connector_name.to_string()),
            ("merchant", merchant_id.get_string_repr().to_owned()),
        ]),
    );

    let mca_response = mca.foreign_try_into()?;
    Ok(service_api::ApplicationResponse::Json(mca_response))
}

#[cfg(all(
    any(feature = "v1", feature = "v2"),
    not(feature = "merchant_connector_account_v2")
))]
async fn validate_pm_auth(
    val: pii::SecretSerdeValue,
    state: &SessionState,
    merchant_id: &id_type::MerchantId,
    key_store: &domain::MerchantKeyStore,
    merchant_account: domain::MerchantAccount,
    profile_id: &id_type::ProfileId,
) -> RouterResponse<()> {
    let config =
        serde_json::from_value::<api_models::pm_auth::PaymentMethodAuthConfig>(val.expose())
            .change_context(errors::ApiErrorResponse::InvalidRequestData {
                message: "invalid data received for payment method auth config".to_string(),
            })
            .attach_printable("Failed to deserialize Payment Method Auth config")?;

    let all_mcas = &*state
        .store
        .find_merchant_connector_account_by_merchant_id_and_disabled_list(
            &state.into(),
            merchant_id,
            true,
            key_store,
        )
        .await
        .change_context(errors::ApiErrorResponse::MerchantConnectorAccountNotFound {
            id: merchant_account.get_id().get_string_repr().to_owned(),
        })?;

    for conn_choice in config.enabled_payment_methods {
        let pm_auth_mca = all_mcas
            .iter()
            .find(|mca| mca.get_id() == conn_choice.mca_id)
            .ok_or(errors::ApiErrorResponse::GenericNotFoundError {
                message: "payment method auth connector account not found".to_string(),
            })?;

        if &pm_auth_mca.profile_id != profile_id {
            return Err(errors::ApiErrorResponse::GenericNotFoundError {
                message: "payment method auth profile_id differs from connector profile_id"
                    .to_string(),
            }
            .into());
        }
    }

    Ok(services::ApplicationResponse::StatusOk)
}

#[cfg(all(
    any(feature = "v1", feature = "v2"),
    not(feature = "merchant_connector_account_v2")
))]
pub async fn retrieve_connector(
    state: SessionState,
    merchant_id: id_type::MerchantId,
<<<<<<< HEAD
    profile_id: Option<String>,
    merchant_connector_id: id_type::MerchantConnectorAccountId,
=======
    profile_id: Option<id_type::ProfileId>,
    merchant_connector_id: String,
>>>>>>> 4585e162
) -> RouterResponse<api_models::admin::MerchantConnectorResponse> {
    let store = state.store.as_ref();
    let key_manager_state = &(&state).into();
    let key_store = store
        .get_merchant_key_store_by_merchant_id(
            key_manager_state,
            &merchant_id,
            &store.get_master_key().to_vec().into(),
        )
        .await
        .to_not_found_response(errors::ApiErrorResponse::MerchantAccountNotFound)?;

    let _merchant_account = store
        .find_merchant_account_by_merchant_id(key_manager_state, &merchant_id, &key_store)
        .await
        .to_not_found_response(errors::ApiErrorResponse::MerchantAccountNotFound)?;

    let mca = store
        .find_by_merchant_connector_account_merchant_id_merchant_connector_id(
            key_manager_state,
            &merchant_id,
            &merchant_connector_id,
            &key_store,
        )
        .await
        .to_not_found_response(errors::ApiErrorResponse::MerchantConnectorAccountNotFound {
            id: merchant_connector_id.get_string_repr().to_string(),
        })?;
    core_utils::validate_profile_id_from_auth_layer(profile_id, &mca)?;

    Ok(service_api::ApplicationResponse::Json(
        mca.foreign_try_into()?,
    ))
}

#[cfg(all(feature = "v2", feature = "merchant_connector_account_v2"))]
pub async fn retrieve_connector(
    state: SessionState,
    merchant_id: id_type::MerchantId,
    id: id_type::MerchantConnectorAccountId,
) -> RouterResponse<api_models::admin::MerchantConnectorResponse> {
    let store = state.store.as_ref();
    let key_manager_state = &(&state).into();
    let key_store = store
        .get_merchant_key_store_by_merchant_id(
            key_manager_state,
            &merchant_id,
            &store.get_master_key().to_vec().into(),
        )
        .await
        .to_not_found_response(errors::ApiErrorResponse::MerchantAccountNotFound)?;

    let mca = store
        .find_merchant_connector_account_by_id(key_manager_state, &id, &key_store)
        .await
        .to_not_found_response(errors::ApiErrorResponse::MerchantConnectorAccountNotFound {
            id: id.clone().get_string_repr().to_string(),
        })?;

    // Validate if the merchant_id sent in the request is valid
    if mca.merchant_id != merchant_id {
        return Err(errors::ApiErrorResponse::InvalidRequestData {
            message: format!(
                "Invalid merchant_id {} provided for merchant_connector_account {:?}",
                merchant_id.get_string_repr(),
                id
            ),
        }
        .into());
    }

    Ok(service_api::ApplicationResponse::Json(
        mca.foreign_try_into()?,
    ))
}

pub async fn list_payment_connectors(
    state: SessionState,
    merchant_id: id_type::MerchantId,
    profile_id_list: Option<Vec<id_type::ProfileId>>,
) -> RouterResponse<Vec<api_models::admin::MerchantConnectorListResponse>> {
    let store = state.store.as_ref();
    let key_manager_state = &(&state).into();
    let key_store = store
        .get_merchant_key_store_by_merchant_id(
            key_manager_state,
            &merchant_id,
            &store.get_master_key().to_vec().into(),
        )
        .await
        .to_not_found_response(errors::ApiErrorResponse::MerchantAccountNotFound)?;

    // Validate merchant account
    store
        .find_merchant_account_by_merchant_id(key_manager_state, &merchant_id, &key_store)
        .await
        .to_not_found_response(errors::ApiErrorResponse::MerchantAccountNotFound)?;

    let merchant_connector_accounts = store
        .find_merchant_connector_account_by_merchant_id_and_disabled_list(
            key_manager_state,
            &merchant_id,
            true,
            &key_store,
        )
        .await
        .to_not_found_response(errors::ApiErrorResponse::InternalServerError)?;
    let merchant_connector_accounts = core_utils::filter_objects_based_on_profile_id_list(
        profile_id_list,
        merchant_connector_accounts,
    );
    let mut response = vec![];

    // The can be eliminated once [#79711](https://github.com/rust-lang/rust/issues/79711) is stabilized
    for mca in merchant_connector_accounts.into_iter() {
        response.push(mca.foreign_try_into()?);
    }

    Ok(service_api::ApplicationResponse::Json(response))
}

pub async fn update_connector(
    state: SessionState,
    merchant_id: &id_type::MerchantId,
<<<<<<< HEAD
    profile_id: Option<String>,
    merchant_connector_id: &id_type::MerchantConnectorAccountId,
=======
    profile_id: Option<id_type::ProfileId>,
    merchant_connector_id: &str,
>>>>>>> 4585e162
    req: api_models::admin::MerchantConnectorUpdate,
) -> RouterResponse<api_models::admin::MerchantConnectorResponse> {
    let db = state.store.as_ref();
    let key_manager_state = &(&state).into();
    let key_store = db
        .get_merchant_key_store_by_merchant_id(
            key_manager_state,
            merchant_id,
            &db.get_master_key().to_vec().into(),
        )
        .await
        .to_not_found_response(errors::ApiErrorResponse::MerchantAccountNotFound)?;

    let merchant_account = db
        .find_merchant_account_by_merchant_id(key_manager_state, merchant_id, &key_store)
        .await
        .to_not_found_response(errors::ApiErrorResponse::MerchantAccountNotFound)?;

    let mca = req
        .clone()
        .get_merchant_connector_account_from_id(
            db,
            merchant_id,
            merchant_connector_id,
            &key_store,
            key_manager_state,
        )
        .await?;
    core_utils::validate_profile_id_from_auth_layer(profile_id, &mca)?;

    let payment_connector = req
        .clone()
        .create_domain_model_from_request(
            &state,
            key_store.clone(),
            &mca,
            key_manager_state,
            &merchant_account,
        )
        .await?;

    // Profile id should always be present
    let profile_id = mca.profile_id.clone();

    let request_connector_label = req.connector_label;

    let updated_mca = db
        .update_merchant_connector_account(
            key_manager_state,
            mca,
            payment_connector.into(),
            &key_store,
        )
        .await
        .change_context(
            errors::ApiErrorResponse::DuplicateMerchantConnectorAccount {
                profile_id: profile_id.get_string_repr().to_owned(),
                connector_label: request_connector_label.unwrap_or_default(),
            },
        )
        .attach_printable_lazy(|| {
            format!(
                "Failed while updating MerchantConnectorAccount: id: {:?}",
                merchant_connector_id
            )
        })?;

    let response = updated_mca.foreign_try_into()?;

    Ok(service_api::ApplicationResponse::Json(response))
}

#[cfg(all(
    any(feature = "v1", feature = "v2"),
    not(feature = "merchant_connector_account_v2")
))]
pub async fn delete_connector(
    state: SessionState,
    merchant_id: id_type::MerchantId,
    merchant_connector_id: id_type::MerchantConnectorAccountId,
) -> RouterResponse<api::MerchantConnectorDeleteResponse> {
    let db = state.store.as_ref();
    let key_manager_state = &(&state).into();
    let key_store = db
        .get_merchant_key_store_by_merchant_id(
            key_manager_state,
            &merchant_id,
            &db.get_master_key().to_vec().into(),
        )
        .await
        .to_not_found_response(errors::ApiErrorResponse::MerchantAccountNotFound)?;

    let _merchant_account = db
        .find_merchant_account_by_merchant_id(key_manager_state, &merchant_id, &key_store)
        .await
        .to_not_found_response(errors::ApiErrorResponse::MerchantAccountNotFound)?;

    let _mca = db
        .find_by_merchant_connector_account_merchant_id_merchant_connector_id(
            key_manager_state,
            &merchant_id,
            &merchant_connector_id,
            &key_store,
        )
        .await
        .to_not_found_response(errors::ApiErrorResponse::MerchantConnectorAccountNotFound {
            id: merchant_connector_id.get_string_repr().to_string(),
        })?;

    let is_deleted = db
        .delete_merchant_connector_account_by_merchant_id_merchant_connector_id(
            &merchant_id,
            &merchant_connector_id,
        )
        .await
        .to_not_found_response(errors::ApiErrorResponse::MerchantConnectorAccountNotFound {
            id: merchant_connector_id.get_string_repr().to_string(),
        })?;

    let response = api::MerchantConnectorDeleteResponse {
        merchant_id,
        merchant_connector_id,
        deleted: is_deleted,
    };
    Ok(service_api::ApplicationResponse::Json(response))
}

#[cfg(all(feature = "v2", feature = "merchant_connector_account_v2"))]
pub async fn delete_connector(
    state: SessionState,
    merchant_id: id_type::MerchantId,
    id: id_type::MerchantConnectorAccountId,
) -> RouterResponse<api::MerchantConnectorDeleteResponse> {
    let db = state.store.as_ref();
    let key_manager_state = &(&state).into();
    let key_store = db
        .get_merchant_key_store_by_merchant_id(
            key_manager_state,
            &merchant_id,
            &db.get_master_key().to_vec().into(),
        )
        .await
        .to_not_found_response(errors::ApiErrorResponse::MerchantAccountNotFound)?;

    let mca = db
        .find_merchant_connector_account_by_id(key_manager_state, &id, &key_store)
        .await
        .to_not_found_response(errors::ApiErrorResponse::MerchantConnectorAccountNotFound {
            id: id.clone().get_string_repr().to_string(),
        })?;

    // Validate if the merchant_id sent in the request is valid
    if mca.merchant_id != merchant_id {
        return Err(errors::ApiErrorResponse::InvalidRequestData {
            message: format!(
                "Invalid merchant_id {} provided for merchant_connector_account {:?}",
                merchant_id.get_string_repr(),
                id
            ),
        }
        .into());
    }

    let is_deleted = db
        .delete_merchant_connector_account_by_id(&id)
        .await
        .to_not_found_response(errors::ApiErrorResponse::MerchantConnectorAccountNotFound {
            id: id.clone().get_string_repr().to_string(),
        })?;

    let response = api::MerchantConnectorDeleteResponse {
        merchant_id,
        id,
        deleted: is_deleted,
    };
    Ok(service_api::ApplicationResponse::Json(response))
}

pub async fn kv_for_merchant(
    state: SessionState,
    merchant_id: id_type::MerchantId,
    enable: bool,
) -> RouterResponse<api_models::admin::ToggleKVResponse> {
    let db = state.store.as_ref();
    let key_manager_state = &(&state).into();
    let key_store = db
        .get_merchant_key_store_by_merchant_id(
            key_manager_state,
            &merchant_id,
            &db.get_master_key().to_vec().into(),
        )
        .await
        .to_not_found_response(errors::ApiErrorResponse::MerchantAccountNotFound)?;

    // check if the merchant account exists
    let merchant_account = db
        .find_merchant_account_by_merchant_id(key_manager_state, &merchant_id, &key_store)
        .await
        .to_not_found_response(errors::ApiErrorResponse::MerchantAccountNotFound)?;

    let updated_merchant_account = match (enable, merchant_account.storage_scheme) {
        (true, MerchantStorageScheme::RedisKv) | (false, MerchantStorageScheme::PostgresOnly) => {
            Ok(merchant_account)
        }
        (true, MerchantStorageScheme::PostgresOnly) => {
            if state.conf.as_ref().is_kv_soft_kill_mode() {
                Err(errors::ApiErrorResponse::InvalidRequestData {
                    message: "Kv cannot be enabled when application is in soft_kill_mode"
                        .to_owned(),
                })?
            }

            db.update_merchant(
                key_manager_state,
                merchant_account,
                storage::MerchantAccountUpdate::StorageSchemeUpdate {
                    storage_scheme: MerchantStorageScheme::RedisKv,
                },
                &key_store,
            )
            .await
        }
        (false, MerchantStorageScheme::RedisKv) => {
            db.update_merchant(
                key_manager_state,
                merchant_account,
                storage::MerchantAccountUpdate::StorageSchemeUpdate {
                    storage_scheme: MerchantStorageScheme::PostgresOnly,
                },
                &key_store,
            )
            .await
        }
    }
    .map_err(|error| {
        error
            .change_context(errors::ApiErrorResponse::InternalServerError)
            .attach_printable("failed to switch merchant_storage_scheme")
    })?;
    let kv_status = matches!(
        updated_merchant_account.storage_scheme,
        MerchantStorageScheme::RedisKv
    );

    Ok(service_api::ApplicationResponse::Json(
        api_models::admin::ToggleKVResponse {
            merchant_id: updated_merchant_account.get_id().to_owned(),
            kv_enabled: kv_status,
        },
    ))
}

pub async fn toggle_kv_for_all_merchants(
    state: SessionState,
    enable: bool,
) -> RouterResponse<api_models::admin::ToggleAllKVResponse> {
    let db = state.store.as_ref();
    let storage_scheme = if enable {
        MerchantStorageScheme::RedisKv
    } else {
        MerchantStorageScheme::PostgresOnly
    };

    let total_update = db
        .update_all_merchant_account(storage::MerchantAccountUpdate::StorageSchemeUpdate {
            storage_scheme,
        })
        .await
        .map_err(|error| {
            error
                .change_context(errors::ApiErrorResponse::InternalServerError)
                .attach_printable("Failed to switch merchant_storage_scheme for all merchants")
        })?;

    Ok(service_api::ApplicationResponse::Json(
        api_models::admin::ToggleAllKVResponse {
            total_updated: total_update,
            kv_enabled: enable,
        },
    ))
}

pub async fn check_merchant_account_kv_status(
    state: SessionState,
    merchant_id: id_type::MerchantId,
) -> RouterResponse<api_models::admin::ToggleKVResponse> {
    let db = state.store.as_ref();
    let key_manager_state = &(&state).into();
    let key_store = db
        .get_merchant_key_store_by_merchant_id(
            key_manager_state,
            &merchant_id,
            &db.get_master_key().to_vec().into(),
        )
        .await
        .to_not_found_response(errors::ApiErrorResponse::MerchantAccountNotFound)?;

    // check if the merchant account exists
    let merchant_account = db
        .find_merchant_account_by_merchant_id(key_manager_state, &merchant_id, &key_store)
        .await
        .to_not_found_response(errors::ApiErrorResponse::MerchantAccountNotFound)?;

    let kv_status = matches!(
        merchant_account.storage_scheme,
        MerchantStorageScheme::RedisKv
    );

    Ok(service_api::ApplicationResponse::Json(
        api_models::admin::ToggleKVResponse {
            merchant_id: merchant_account.get_id().to_owned(),
            kv_enabled: kv_status,
        },
    ))
}

pub fn get_frm_config_as_secret(
    frm_configs: Option<Vec<api_models::admin::FrmConfigs>>,
) -> Option<Vec<Secret<serde_json::Value>>> {
    match frm_configs.as_ref() {
        Some(frm_value) => {
            let configs_for_frm_value: Vec<Secret<serde_json::Value>> = frm_value
                .iter()
                .map(|config| {
                    config
                        .encode_to_value()
                        .change_context(errors::ApiErrorResponse::ConfigNotFound)
                        .map(Secret::new)
                })
                .collect::<Result<Vec<_>, _>>()
                .ok()?;
            Some(configs_for_frm_value)
        }
        None => None,
    }
}

#[cfg(all(
    any(feature = "v1", feature = "v2"),
    not(feature = "business_profile_v2")
))]
pub async fn create_and_insert_business_profile(
    state: &SessionState,
    request: api::BusinessProfileCreate,
    merchant_account: domain::MerchantAccount,
    key_store: &domain::MerchantKeyStore,
) -> RouterResult<domain::BusinessProfile> {
    let business_profile_new = admin::create_business_profile_from_merchant_account(
        state,
        merchant_account,
        request,
        key_store,
    )
    .await?;

    let profile_name = business_profile_new.profile_name.clone();

    state
        .store
        .insert_business_profile(&state.into(), key_store, business_profile_new)
        .await
        .to_duplicate_response(errors::ApiErrorResponse::GenericDuplicateError {
            message: format!(
                "Business Profile with the profile_name {profile_name} already exists"
            ),
        })
        .attach_printable("Failed to insert Business profile because of duplication error")
}

#[cfg(feature = "olap")]
#[async_trait::async_trait]
trait BusinessProfileCreateBridge {
    #[cfg(all(
        any(feature = "v1", feature = "v2"),
        not(feature = "business_profile_v2")
    ))]
    async fn create_domain_model_from_request(
        self,
        state: &SessionState,
        merchant_account: &domain::MerchantAccount,
        key: &domain::MerchantKeyStore,
    ) -> RouterResult<domain::BusinessProfile>;

    #[cfg(all(feature = "v2", feature = "business_profile_v2"))]
    async fn create_domain_model_from_request(
        self,
        state: &SessionState,
        key: &domain::MerchantKeyStore,
        merchant_id: &id_type::MerchantId,
    ) -> RouterResult<domain::BusinessProfile>;
}

#[cfg(feature = "olap")]
#[async_trait::async_trait]
impl BusinessProfileCreateBridge for api::BusinessProfileCreate {
    #[cfg(all(
        any(feature = "v1", feature = "v2"),
        not(feature = "business_profile_v2")
    ))]
    async fn create_domain_model_from_request(
        self,
        state: &SessionState,
        merchant_account: &domain::MerchantAccount,
        key_store: &domain::MerchantKeyStore,
    ) -> RouterResult<domain::BusinessProfile> {
        use common_utils::ext_traits::AsyncExt;

        if let Some(session_expiry) = &self.session_expiry {
            helpers::validate_session_expiry(session_expiry.to_owned())?;
        }

        if let Some(intent_fulfillment_expiry) = self.intent_fulfillment_time {
            helpers::validate_intent_fulfillment_expiry(intent_fulfillment_expiry)?;
        }

        if let Some(ref routing_algorithm) = self.routing_algorithm {
            let _: api_models::routing::RoutingAlgorithm = routing_algorithm
                .clone()
                .parse_value("RoutingAlgorithm")
                .change_context(errors::ApiErrorResponse::InvalidDataValue {
                    field_name: "routing_algorithm",
                })
                .attach_printable("Invalid routing algorithm given")?;
        }

        // Generate a unique profile id
        let profile_id = common_utils::generate_profile_id_of_default_length();
        let profile_name = self.profile_name.unwrap_or("default".to_string());

        let current_time = date_time::now();

        let webhook_details = self.webhook_details.map(ForeignInto::foreign_into);

        let payment_response_hash_key = self
            .payment_response_hash_key
            .or(merchant_account.payment_response_hash_key.clone())
            .unwrap_or(common_utils::crypto::generate_cryptographically_secure_random_string(64));

        let payment_link_config = self.payment_link_config.map(ForeignInto::foreign_into);
        let outgoing_webhook_custom_http_headers = self
            .outgoing_webhook_custom_http_headers
            .async_map(|headers| cards::create_encrypted_data(state, key_store, headers))
            .await
            .transpose()
            .change_context(errors::ApiErrorResponse::InternalServerError)
            .attach_printable("Unable to encrypt outgoing webhook custom HTTP headers")?;

        let payout_link_config = self
            .payout_link_config
            .map(|payout_conf| match payout_conf.config.validate() {
                Ok(_) => Ok(payout_conf.foreign_into()),
                Err(e) => Err(error_stack::report!(
                    errors::ApiErrorResponse::InvalidRequestData {
                        message: e.to_string()
                    }
                )),
            })
            .transpose()?;

        Ok(domain::BusinessProfile {
            profile_id,
            merchant_id: merchant_account.get_id().clone(),
            profile_name,
            created_at: current_time,
            modified_at: current_time,
            return_url: self
                .return_url
                .map(|return_url| return_url.to_string())
                .or(merchant_account.return_url.clone()),
            enable_payment_response_hash: self
                .enable_payment_response_hash
                .unwrap_or(merchant_account.enable_payment_response_hash),
            payment_response_hash_key: Some(payment_response_hash_key),
            redirect_to_merchant_with_http_post: self
                .redirect_to_merchant_with_http_post
                .unwrap_or(merchant_account.redirect_to_merchant_with_http_post),
            webhook_details: webhook_details.or(merchant_account.webhook_details.clone()),
            metadata: self.metadata,
            routing_algorithm: None,
            intent_fulfillment_time: self
                .intent_fulfillment_time
                .map(i64::from)
                .or(merchant_account.intent_fulfillment_time)
                .or(Some(common_utils::consts::DEFAULT_INTENT_FULFILLMENT_TIME)),
            frm_routing_algorithm: self
                .frm_routing_algorithm
                .or(merchant_account.frm_routing_algorithm.clone()),
            #[cfg(feature = "payouts")]
            payout_routing_algorithm: self
                .payout_routing_algorithm
                .or(merchant_account.payout_routing_algorithm.clone()),
            #[cfg(not(feature = "payouts"))]
            payout_routing_algorithm: None,
            is_recon_enabled: merchant_account.is_recon_enabled,
            applepay_verified_domains: self.applepay_verified_domains,
            payment_link_config,
            session_expiry: self
                .session_expiry
                .map(i64::from)
                .or(Some(common_utils::consts::DEFAULT_SESSION_EXPIRY)),
            authentication_connector_details: self
                .authentication_connector_details
                .map(ForeignInto::foreign_into),
            payout_link_config,
            is_connector_agnostic_mit_enabled: self.is_connector_agnostic_mit_enabled,
            is_extended_card_info_enabled: None,
            extended_card_info_config: None,
            use_billing_as_payment_method_billing: self
                .use_billing_as_payment_method_billing
                .or(Some(true)),
            collect_shipping_details_from_wallet_connector: self
                .collect_shipping_details_from_wallet_connector
                .or(Some(false)),
            collect_billing_details_from_wallet_connector: self
                .collect_billing_details_from_wallet_connector
                .or(Some(false)),
            outgoing_webhook_custom_http_headers: outgoing_webhook_custom_http_headers
                .map(Into::into),
            tax_connector_id: self.tax_connector_id,
            is_tax_connector_enabled: self.is_tax_connector_enabled,
            always_collect_billing_details_from_wallet_connector: self
                .always_collect_billing_details_from_wallet_connector,
            always_collect_shipping_details_from_wallet_connector: self
                .always_collect_shipping_details_from_wallet_connector,
        })
    }

    #[cfg(all(feature = "v2", feature = "business_profile_v2"))]
    async fn create_domain_model_from_request(
        self,
        state: &SessionState,
        key_store: &domain::MerchantKeyStore,
        merchant_id: &id_type::MerchantId,
    ) -> RouterResult<domain::BusinessProfile> {
        if let Some(session_expiry) = &self.session_expiry {
            helpers::validate_session_expiry(session_expiry.to_owned())?;
        }

        // Generate a unique profile id
        // TODO: the profile_id should be generated from the profile_name
        let profile_id = common_utils::generate_profile_id_of_default_length();
        let profile_name = self.profile_name;

        let current_time = date_time::now();

        let webhook_details = self.webhook_details.map(ForeignInto::foreign_into);

        let payment_response_hash_key = self
            .payment_response_hash_key
            .unwrap_or(common_utils::crypto::generate_cryptographically_secure_random_string(64));

        let payment_link_config = self.payment_link_config.map(ForeignInto::foreign_into);
        let outgoing_webhook_custom_http_headers = self
            .outgoing_webhook_custom_http_headers
            .async_map(|headers| cards::create_encrypted_data(state, key_store, headers))
            .await
            .transpose()
            .change_context(errors::ApiErrorResponse::InternalServerError)
            .attach_printable("Unable to encrypt outgoing webhook custom HTTP headers")?;

        let payout_link_config = self
            .payout_link_config
            .map(|payout_conf| match payout_conf.config.validate() {
                Ok(_) => Ok(payout_conf.foreign_into()),
                Err(e) => Err(error_stack::report!(
                    errors::ApiErrorResponse::InvalidRequestData {
                        message: e.to_string()
                    }
                )),
            })
            .transpose()?;

        Ok(domain::BusinessProfile {
            profile_id,
            merchant_id: merchant_id.clone(),
            profile_name,
            created_at: current_time,
            modified_at: current_time,
            return_url: self.return_url.map(|return_url| return_url.to_string()),
            enable_payment_response_hash: self.enable_payment_response_hash.unwrap_or(true),
            payment_response_hash_key: Some(payment_response_hash_key),
            redirect_to_merchant_with_http_post: self
                .redirect_to_merchant_with_http_post
                .unwrap_or(true),
            webhook_details,
            metadata: self.metadata,
            is_recon_enabled: false,
            applepay_verified_domains: self.applepay_verified_domains,
            payment_link_config,
            session_expiry: self
                .session_expiry
                .map(i64::from)
                .or(Some(common_utils::consts::DEFAULT_SESSION_EXPIRY)),
            authentication_connector_details: self
                .authentication_connector_details
                .map(ForeignInto::foreign_into),
            payout_link_config,
            is_connector_agnostic_mit_enabled: self.is_connector_agnostic_mit_enabled,
            is_extended_card_info_enabled: None,
            extended_card_info_config: None,
            use_billing_as_payment_method_billing: self
                .use_billing_as_payment_method_billing
                .or(Some(true)),
            collect_shipping_details_from_wallet_connector: self
                .collect_shipping_details_from_wallet_connector_if_required
                .or(Some(false)),
            collect_billing_details_from_wallet_connector: self
                .collect_billing_details_from_wallet_connector_if_required
                .or(Some(false)),
            outgoing_webhook_custom_http_headers: outgoing_webhook_custom_http_headers
                .map(Into::into),
            always_collect_billing_details_from_wallet_connector: self
                .always_collect_billing_details_from_wallet_connector,
            always_collect_shipping_details_from_wallet_connector: self
                .always_collect_shipping_details_from_wallet_connector,
            routing_algorithm_id: None,
            frm_routing_algorithm_id: None,
            payout_routing_algorithm_id: None,
            order_fulfillment_time: self
                .order_fulfillment_time
                .map(|order_fulfillment_time| order_fulfillment_time.into_inner())
                .or(Some(common_utils::consts::DEFAULT_ORDER_FULFILLMENT_TIME)),
            order_fulfillment_time_origin: self.order_fulfillment_time_origin,
            default_fallback_routing: None,
            tax_connector_id: self.tax_connector_id,
            is_tax_connector_enabled: self.is_tax_connector_enabled,
        })
    }
}

#[cfg(feature = "olap")]
pub async fn create_business_profile(
    state: SessionState,
    request: api::BusinessProfileCreate,
    merchant_id: &id_type::MerchantId,
) -> RouterResponse<api_models::admin::BusinessProfileResponse> {
    let db = state.store.as_ref();
    let key_manager_state = &(&state).into();
    let key_store = db
        .get_merchant_key_store_by_merchant_id(
            key_manager_state,
            merchant_id,
            &db.get_master_key().to_vec().into(),
        )
        .await
        .to_not_found_response(errors::ApiErrorResponse::MerchantAccountNotFound)?;

    // Get the merchant account, if few fields are not passed, then they will be inherited from
    // merchant account
    let merchant_account = db
        .find_merchant_account_by_merchant_id(key_manager_state, merchant_id, &key_store)
        .await
        .to_not_found_response(errors::ApiErrorResponse::MerchantAccountNotFound)?;

    #[cfg(all(
        any(feature = "v1", feature = "v2"),
        not(feature = "business_profile_v2")
    ))]
    let business_profile = request
        .create_domain_model_from_request(&state, &merchant_account, &key_store)
        .await?;

    #[cfg(all(feature = "v2", feature = "business_profile_v2"))]
    let business_profile = request
        .create_domain_model_from_request(&state, &key_store, merchant_account.get_id())
        .await?;

    let profile_id = business_profile.profile_id.clone();

    let business_profile = db
        .insert_business_profile(key_manager_state, &key_store, business_profile)
        .await
        .to_duplicate_response(errors::ApiErrorResponse::GenericDuplicateError {
            message: format!(
                "Business Profile with the profile_id {} already exists",
                profile_id.get_string_repr()
            ),
        })
        .attach_printable("Failed to insert Business profile because of duplication error")?;

    #[cfg(all(
        any(feature = "v1", feature = "v2"),
        not(feature = "business_profile_v2")
    ))]
    if merchant_account.default_profile.is_some() {
        let unset_default_profile = domain::MerchantAccountUpdate::UnsetDefaultProfile;
        db.update_merchant(
            key_manager_state,
            merchant_account,
            unset_default_profile,
            &key_store,
        )
        .await
        .to_not_found_response(errors::ApiErrorResponse::MerchantAccountNotFound)?;
    }

    Ok(service_api::ApplicationResponse::Json(
        api_models::admin::BusinessProfileResponse::foreign_try_from(business_profile)
            .change_context(errors::ApiErrorResponse::InternalServerError)
            .attach_printable("Failed to parse business profile details")?,
    ))
}

pub async fn list_business_profile(
    state: SessionState,
    merchant_id: id_type::MerchantId,
) -> RouterResponse<Vec<api_models::admin::BusinessProfileResponse>> {
    let db = state.store.as_ref();
    let key_store = db
        .get_merchant_key_store_by_merchant_id(
            &(&state).into(),
            &merchant_id,
            &db.get_master_key().to_vec().into(),
        )
        .await
        .to_not_found_response(errors::ApiErrorResponse::MerchantAccountNotFound)?;
    let profiles = db
        .list_business_profile_by_merchant_id(&(&state).into(), &key_store, &merchant_id)
        .await
        .to_not_found_response(errors::ApiErrorResponse::InternalServerError)?
        .clone();
    let mut business_profiles = Vec::new();
    for profile in profiles {
        let business_profile =
            api_models::admin::BusinessProfileResponse::foreign_try_from(profile)
                .change_context(errors::ApiErrorResponse::InternalServerError)
                .attach_printable("Failed to parse business profile details")?;
        business_profiles.push(business_profile);
    }

    Ok(service_api::ApplicationResponse::Json(business_profiles))
}

pub async fn retrieve_business_profile(
    state: SessionState,
    profile_id: id_type::ProfileId,
    merchant_id: id_type::MerchantId,
) -> RouterResponse<api_models::admin::BusinessProfileResponse> {
    let db = state.store.as_ref();
    let key_store = db
        .get_merchant_key_store_by_merchant_id(
            &(&state).into(),
            &merchant_id,
            &db.get_master_key().to_vec().into(),
        )
        .await
        .to_not_found_response(errors::ApiErrorResponse::MerchantAccountNotFound)?;
    let business_profile = db
        .find_business_profile_by_profile_id(&(&state).into(), &key_store, &profile_id)
        .await
        .to_not_found_response(errors::ApiErrorResponse::BusinessProfileNotFound {
            id: profile_id.get_string_repr().to_owned(),
        })?;

    Ok(service_api::ApplicationResponse::Json(
        api_models::admin::BusinessProfileResponse::foreign_try_from(business_profile)
            .change_context(errors::ApiErrorResponse::InternalServerError)
            .attach_printable("Failed to parse business profile details")?,
    ))
}

pub async fn delete_business_profile(
    state: SessionState,
    profile_id: id_type::ProfileId,
    merchant_id: &id_type::MerchantId,
) -> RouterResponse<bool> {
    let db = state.store.as_ref();
    let delete_result = db
        .delete_business_profile_by_profile_id_merchant_id(&profile_id, merchant_id)
        .await
        .to_not_found_response(errors::ApiErrorResponse::BusinessProfileNotFound {
            id: profile_id.get_string_repr().to_owned(),
        })?;

    Ok(service_api::ApplicationResponse::Json(delete_result))
}

#[cfg(feature = "olap")]
#[async_trait::async_trait]
trait BusinessProfileUpdateBridge {
    async fn get_update_business_profile_object(
        self,
        state: &SessionState,
        key_store: &domain::MerchantKeyStore,
    ) -> RouterResult<domain::BusinessProfileUpdate>;
}

#[cfg(all(
    feature = "olap",
    any(feature = "v1", feature = "v2"),
    not(feature = "business_profile_v2")
))]
#[async_trait::async_trait]
impl BusinessProfileUpdateBridge for api::BusinessProfileUpdate {
    async fn get_update_business_profile_object(
        self,
        state: &SessionState,
        key_store: &domain::MerchantKeyStore,
    ) -> RouterResult<domain::BusinessProfileUpdate> {
        if let Some(session_expiry) = &self.session_expiry {
            helpers::validate_session_expiry(session_expiry.to_owned())?;
        }

        if let Some(intent_fulfillment_expiry) = self.intent_fulfillment_time {
            helpers::validate_intent_fulfillment_expiry(intent_fulfillment_expiry)?;
        }

        let webhook_details = self.webhook_details.map(ForeignInto::foreign_into);

        if let Some(ref routing_algorithm) = self.routing_algorithm {
            let _: api_models::routing::RoutingAlgorithm = routing_algorithm
                .clone()
                .parse_value("RoutingAlgorithm")
                .change_context(errors::ApiErrorResponse::InvalidDataValue {
                    field_name: "routing_algorithm",
                })
                .attach_printable("Invalid routing algorithm given")?;
        }

        let payment_link_config = self
            .payment_link_config
            .map(|payment_link_conf| match payment_link_conf.validate() {
                Ok(_) => Ok(payment_link_conf.foreign_into()),
                Err(e) => Err(report!(errors::ApiErrorResponse::InvalidRequestData {
                    message: e.to_string()
                })),
            })
            .transpose()?;

        let extended_card_info_config = self
            .extended_card_info_config
            .as_ref()
            .map(|config| {
                config.encode_to_value().change_context(
                    errors::ApiErrorResponse::InvalidDataValue {
                        field_name: "extended_card_info_config",
                    },
                )
            })
            .transpose()?
            .map(Secret::new);
        let outgoing_webhook_custom_http_headers = self
            .outgoing_webhook_custom_http_headers
            .async_map(|headers| cards::create_encrypted_data(state, key_store, headers))
            .await
            .transpose()
            .change_context(errors::ApiErrorResponse::InternalServerError)
            .attach_printable("Unable to encrypt outgoing webhook custom HTTP headers")?;

        let payout_link_config = self
            .payout_link_config
            .map(|payout_conf| match payout_conf.config.validate() {
                Ok(_) => Ok(payout_conf.foreign_into()),
                Err(e) => Err(report!(errors::ApiErrorResponse::InvalidRequestData {
                    message: e.to_string()
                })),
            })
            .transpose()?;

        Ok(domain::BusinessProfileUpdate::Update(Box::new(
            domain::BusinessProfileGeneralUpdate {
                profile_name: self.profile_name,
                return_url: self.return_url.map(|return_url| return_url.to_string()),
                enable_payment_response_hash: self.enable_payment_response_hash,
                payment_response_hash_key: self.payment_response_hash_key,
                redirect_to_merchant_with_http_post: self.redirect_to_merchant_with_http_post,
                webhook_details,
                metadata: self.metadata,
                routing_algorithm: self.routing_algorithm,
                intent_fulfillment_time: self.intent_fulfillment_time.map(i64::from),
                frm_routing_algorithm: self.frm_routing_algorithm,
                #[cfg(feature = "payouts")]
                payout_routing_algorithm: self.payout_routing_algorithm,
                #[cfg(not(feature = "payouts"))]
                payout_routing_algorithm: None,
                applepay_verified_domains: self.applepay_verified_domains,
                payment_link_config,
                session_expiry: self.session_expiry.map(i64::from),
                authentication_connector_details: self
                    .authentication_connector_details
                    .map(ForeignInto::foreign_into),
                payout_link_config,
                extended_card_info_config,
                use_billing_as_payment_method_billing: self.use_billing_as_payment_method_billing,
                collect_shipping_details_from_wallet_connector: self
                    .collect_shipping_details_from_wallet_connector,
                collect_billing_details_from_wallet_connector: self
                    .collect_billing_details_from_wallet_connector,
                is_connector_agnostic_mit_enabled: self.is_connector_agnostic_mit_enabled,
                outgoing_webhook_custom_http_headers: outgoing_webhook_custom_http_headers
                    .map(Into::into),
                always_collect_billing_details_from_wallet_connector: self
                    .always_collect_billing_details_from_wallet_connector,
                always_collect_shipping_details_from_wallet_connector: self
                    .always_collect_shipping_details_from_wallet_connector,
                tax_connector_id: self.tax_connector_id,
                is_tax_connector_enabled: self.is_tax_connector_enabled,
            },
        )))
    }
}

#[cfg(all(feature = "olap", feature = "v2", feature = "business_profile_v2"))]
#[async_trait::async_trait]
impl BusinessProfileUpdateBridge for api::BusinessProfileUpdate {
    async fn get_update_business_profile_object(
        self,
        state: &SessionState,
        key_store: &domain::MerchantKeyStore,
    ) -> RouterResult<domain::BusinessProfileUpdate> {
        if let Some(session_expiry) = &self.session_expiry {
            helpers::validate_session_expiry(session_expiry.to_owned())?;
        }

        let webhook_details = self.webhook_details.map(ForeignInto::foreign_into);

        let payment_link_config = self
            .payment_link_config
            .map(|payment_link_conf| match payment_link_conf.validate() {
                Ok(_) => Ok(payment_link_conf.foreign_into()),
                Err(e) => Err(report!(errors::ApiErrorResponse::InvalidRequestData {
                    message: e.to_string()
                })),
            })
            .transpose()?;

        let extended_card_info_config = self
            .extended_card_info_config
            .as_ref()
            .map(|config| {
                config.encode_to_value().change_context(
                    errors::ApiErrorResponse::InvalidDataValue {
                        field_name: "extended_card_info_config",
                    },
                )
            })
            .transpose()?
            .map(Secret::new);
        let outgoing_webhook_custom_http_headers = self
            .outgoing_webhook_custom_http_headers
            .async_map(|headers| cards::create_encrypted_data(state, key_store, headers))
            .await
            .transpose()
            .change_context(errors::ApiErrorResponse::InternalServerError)
            .attach_printable("Unable to encrypt outgoing webhook custom HTTP headers")?;

        let payout_link_config = self
            .payout_link_config
            .map(|payout_conf| match payout_conf.config.validate() {
                Ok(_) => Ok(payout_conf.foreign_into()),
                Err(e) => Err(report!(errors::ApiErrorResponse::InvalidRequestData {
                    message: e.to_string()
                })),
            })
            .transpose()?;

        Ok(domain::BusinessProfileUpdate::Update(Box::new(
            domain::BusinessProfileGeneralUpdate {
                profile_name: self.profile_name,
                return_url: self.return_url.map(|return_url| return_url.to_string()),
                enable_payment_response_hash: self.enable_payment_response_hash,
                payment_response_hash_key: self.payment_response_hash_key,
                redirect_to_merchant_with_http_post: self.redirect_to_merchant_with_http_post,
                webhook_details,
                metadata: self.metadata,
                applepay_verified_domains: self.applepay_verified_domains,
                payment_link_config,
                session_expiry: self.session_expiry.map(i64::from),
                authentication_connector_details: self
                    .authentication_connector_details
                    .map(ForeignInto::foreign_into),
                payout_link_config,
                extended_card_info_config,
                use_billing_as_payment_method_billing: self.use_billing_as_payment_method_billing,
                collect_shipping_details_from_wallet_connector: self
                    .collect_shipping_details_from_wallet_connector_if_required,
                collect_billing_details_from_wallet_connector: self
                    .collect_billing_details_from_wallet_connector_if_required,
                is_connector_agnostic_mit_enabled: self.is_connector_agnostic_mit_enabled,
                outgoing_webhook_custom_http_headers: outgoing_webhook_custom_http_headers
                    .map(Into::into),
                order_fulfillment_time: self
                    .order_fulfillment_time
                    .map(|order_fulfillment_time| order_fulfillment_time.into_inner()),
                order_fulfillment_time_origin: self.order_fulfillment_time_origin,
                always_collect_billing_details_from_wallet_connector: self
                    .always_collect_billing_details_from_wallet_connector,
                always_collect_shipping_details_from_wallet_connector: self
                    .always_collect_shipping_details_from_wallet_connector,
            },
        )))
    }
}

#[cfg(feature = "olap")]
pub async fn update_business_profile(
    state: SessionState,
    profile_id: &id_type::ProfileId,
    merchant_id: &id_type::MerchantId,
    request: api::BusinessProfileUpdate,
) -> RouterResponse<api::BusinessProfileResponse> {
    let db = state.store.as_ref();
    let key_store = db
        .get_merchant_key_store_by_merchant_id(
            &(&state).into(),
            merchant_id,
            &state.store.get_master_key().to_vec().into(),
        )
        .await
        .to_not_found_response(errors::ApiErrorResponse::MerchantAccountNotFound)
        .attach_printable("Error while fetching the key store by merchant_id")?;
    let key_manager_state = &(&state).into();

    let business_profile = db
        .find_business_profile_by_profile_id(key_manager_state, &key_store, profile_id)
        .await
        .to_not_found_response(errors::ApiErrorResponse::BusinessProfileNotFound {
            id: profile_id.get_string_repr().to_owned(),
        })?;

    if business_profile.merchant_id != *merchant_id {
        Err(errors::ApiErrorResponse::AccessForbidden {
            resource: profile_id.get_string_repr().to_owned(),
        })?
    }

    let business_profile_update = request
        .get_update_business_profile_object(&state, &key_store)
        .await?;

    let updated_business_profile = db
        .update_business_profile_by_profile_id(
            key_manager_state,
            &key_store,
            business_profile,
            business_profile_update,
        )
        .await
        .to_not_found_response(errors::ApiErrorResponse::BusinessProfileNotFound {
            id: profile_id.get_string_repr().to_owned(),
        })?;

    Ok(service_api::ApplicationResponse::Json(
        api_models::admin::BusinessProfileResponse::foreign_try_from(updated_business_profile)
            .change_context(errors::ApiErrorResponse::InternalServerError)
            .attach_printable("Failed to parse business profile details")?,
    ))
}

#[cfg(all(
    feature = "v2",
    feature = "routing_v2",
    feature = "business_profile_v2"
))]
#[derive(Clone, Debug)]
pub struct BusinessProfileWrapper {
    pub profile: domain::BusinessProfile,
}

#[cfg(all(
    feature = "v2",
    feature = "routing_v2",
    feature = "business_profile_v2"
))]
impl BusinessProfileWrapper {
    pub fn new(profile: domain::BusinessProfile) -> Self {
        Self { profile }
    }
    fn get_routing_config_cache_key(self) -> storage_impl::redis::cache::CacheKind<'static> {
        let merchant_id = self.profile.merchant_id.clone();

        let profile_id = self.profile.profile_id.clone();

        storage_impl::redis::cache::CacheKind::Routing(
            format!(
                "routing_config_{}_{}",
                merchant_id.get_string_repr(),
                profile_id.get_string_repr()
            )
            .into(),
        )
    }

    pub async fn update_business_profile_and_invalidate_routing_config_for_active_algorithm_id_update(
        self,
        db: &dyn StorageInterface,
        key_manager_state: &KeyManagerState,
        merchant_key_store: &domain::MerchantKeyStore,
        algorithm_id: String,
        transaction_type: &storage::enums::TransactionType,
    ) -> RouterResult<()> {
        let routing_cache_key = self.clone().get_routing_config_cache_key();

        let (routing_algorithm_id, payout_routing_algorithm_id) = match transaction_type {
            storage::enums::TransactionType::Payment => (Some(algorithm_id), None),
            #[cfg(feature = "payouts")]
            storage::enums::TransactionType::Payout => (None, Some(algorithm_id)),
        };

        let business_profile_update = domain::BusinessProfileUpdate::RoutingAlgorithmUpdate {
            routing_algorithm_id,
            payout_routing_algorithm_id,
        };

        let profile = self.profile;

        db.update_business_profile_by_profile_id(
            key_manager_state,
            merchant_key_store,
            profile,
            business_profile_update,
        )
        .await
        .change_context(errors::ApiErrorResponse::InternalServerError)
        .attach_printable("Failed to update routing algorithm ref in business profile")?;

        storage_impl::redis::cache::publish_into_redact_channel(
            db.get_cache_store().as_ref(),
            [routing_cache_key],
        )
        .await
        .change_context(errors::ApiErrorResponse::InternalServerError)
        .attach_printable("Failed to invalidate routing cache")?;
        Ok(())
    }

    pub fn get_routing_algorithm_id<'a, F>(
        &'a self,
        transaction_data: &'a routing::TransactionData<'_, F>,
    ) -> Option<String>
    where
        F: Send + Clone,
    {
        match transaction_data {
            routing::TransactionData::Payment(_) => self.profile.routing_algorithm_id.clone(),
            #[cfg(feature = "payouts")]
            routing::TransactionData::Payout(_) => self.profile.payout_routing_algorithm_id.clone(),
        }
    }
    pub fn get_default_fallback_list_of_connector_under_profile(
        &self,
    ) -> RouterResult<Vec<routing_types::RoutableConnectorChoice>> {
        use masking::ExposeOptionInterface;
        self.profile
            .default_fallback_routing
            .clone()
            .expose_option()
            .parse_value::<Vec<routing_types::RoutableConnectorChoice>>(
                "Vec<RoutableConnectorChoice>",
            )
            .change_context(errors::ApiErrorResponse::InternalServerError)
            .attach_printable("Merchant default config has invalid structure")
    }
    pub fn get_default_routing_configs_from_profile(
        &self,
    ) -> RouterResult<routing_types::ProfileDefaultRoutingConfig> {
        let profile_id = self.profile.profile_id.clone();
        let connectors = self.get_default_fallback_list_of_connector_under_profile()?;

        Ok(routing_types::ProfileDefaultRoutingConfig {
            profile_id,
            connectors,
        })
    }

    pub async fn update_default_fallback_routing_of_connectors_under_profile(
        self,
        db: &dyn StorageInterface,
        updated_config: &Vec<routing_types::RoutableConnectorChoice>,
        key_manager_state: &KeyManagerState,
        merchant_key_store: &domain::MerchantKeyStore,
    ) -> RouterResult<()> {
        let default_fallback_routing = Secret::from(
            updated_config
                .encode_to_value()
                .change_context(errors::ApiErrorResponse::InternalServerError)
                .attach_printable("Failed to convert routing ref to value")?,
        );
        let business_profile_update = domain::BusinessProfileUpdate::DefaultRoutingFallbackUpdate {
            default_fallback_routing: Some(default_fallback_routing),
        };

        db.update_business_profile_by_profile_id(
            key_manager_state,
            merchant_key_store,
            self.profile,
            business_profile_update,
        )
        .await
        .change_context(errors::ApiErrorResponse::InternalServerError)
        .attach_printable("Failed to update routing algorithm ref in business profile")?;
        Ok(())
    }
}

pub async fn extended_card_info_toggle(
    state: SessionState,
    merchant_id: &id_type::MerchantId,
    profile_id: &id_type::ProfileId,
    ext_card_info_choice: admin_types::ExtendedCardInfoChoice,
) -> RouterResponse<admin_types::ExtendedCardInfoChoice> {
    let db = state.store.as_ref();
    let key_manager_state = &(&state).into();

    let key_store = db
        .get_merchant_key_store_by_merchant_id(
            key_manager_state,
            merchant_id,
            &state.store.get_master_key().to_vec().into(),
        )
        .await
        .to_not_found_response(errors::ApiErrorResponse::MerchantAccountNotFound)
        .attach_printable("Error while fetching the key store by merchant_id")?;

    let business_profile = db
        .find_business_profile_by_profile_id(key_manager_state, &key_store, profile_id)
        .await
        .to_not_found_response(errors::ApiErrorResponse::BusinessProfileNotFound {
            id: profile_id.get_string_repr().to_owned(),
        })?;

    if business_profile.is_extended_card_info_enabled.is_none()
        || business_profile
            .is_extended_card_info_enabled
            .is_some_and(|existing_config| existing_config != ext_card_info_choice.enabled)
    {
        let business_profile_update = domain::BusinessProfileUpdate::ExtendedCardInfoUpdate {
            is_extended_card_info_enabled: Some(ext_card_info_choice.enabled),
        };

        db.update_business_profile_by_profile_id(
            key_manager_state,
            &key_store,
            business_profile,
            business_profile_update,
        )
        .await
        .to_not_found_response(errors::ApiErrorResponse::BusinessProfileNotFound {
            id: profile_id.get_string_repr().to_owned(),
        })?;
    }

    Ok(service_api::ApplicationResponse::Json(ext_card_info_choice))
}

pub async fn connector_agnostic_mit_toggle(
    state: SessionState,
    merchant_id: &id_type::MerchantId,
    profile_id: &id_type::ProfileId,
    connector_agnostic_mit_choice: admin_types::ConnectorAgnosticMitChoice,
) -> RouterResponse<admin_types::ConnectorAgnosticMitChoice> {
    let db = state.store.as_ref();
    let key_manager_state = &(&state).into();

    let key_store = db
        .get_merchant_key_store_by_merchant_id(
            key_manager_state,
            merchant_id,
            &state.store.get_master_key().to_vec().into(),
        )
        .await
        .to_not_found_response(errors::ApiErrorResponse::MerchantAccountNotFound)
        .attach_printable("Error while fetching the key store by merchant_id")?;

    let business_profile = db
        .find_business_profile_by_profile_id(key_manager_state, &key_store, profile_id)
        .await
        .to_not_found_response(errors::ApiErrorResponse::BusinessProfileNotFound {
            id: profile_id.get_string_repr().to_owned(),
        })?;

    if business_profile.merchant_id != *merchant_id {
        Err(errors::ApiErrorResponse::AccessForbidden {
            resource: profile_id.get_string_repr().to_owned(),
        })?
    }

    if business_profile.is_connector_agnostic_mit_enabled
        != Some(connector_agnostic_mit_choice.enabled)
    {
        let business_profile_update = domain::BusinessProfileUpdate::ConnectorAgnosticMitUpdate {
            is_connector_agnostic_mit_enabled: Some(connector_agnostic_mit_choice.enabled),
        };

        db.update_business_profile_by_profile_id(
            key_manager_state,
            &key_store,
            business_profile,
            business_profile_update,
        )
        .await
        .to_not_found_response(errors::ApiErrorResponse::BusinessProfileNotFound {
            id: profile_id.get_string_repr().to_owned(),
        })?;
    }

    Ok(service_api::ApplicationResponse::Json(
        connector_agnostic_mit_choice,
    ))
}

pub async fn transfer_key_store_to_key_manager(
    state: SessionState,
    req: admin_types::MerchantKeyTransferRequest,
) -> RouterResponse<admin_types::TransferKeyResponse> {
    let resp = transfer_encryption_key(&state, req).await?;

    Ok(service_api::ApplicationResponse::Json(
        admin_types::TransferKeyResponse {
            total_transferred: resp,
        },
    ))
}

async fn process_open_banking_connectors(
    state: &SessionState,
    merchant_id: &id_type::MerchantId,
    auth: &types::ConnectorAuthType,
    connector_type: &api_enums::ConnectorType,
    connector: &api_enums::Connector,
    additional_merchant_data: types::AdditionalMerchantData,
) -> RouterResult<types::MerchantRecipientData> {
    let new_merchant_data = match additional_merchant_data {
        types::AdditionalMerchantData::OpenBankingRecipientData(merchant_data) => {
            if connector_type != &api_enums::ConnectorType::PaymentProcessor {
                return Err(errors::ApiErrorResponse::InvalidConnectorConfiguration {
                    config:
                        "OpenBanking connector for Payment Initiation should be a payment processor"
                            .to_string(),
                }
                .into());
            }
            match &merchant_data {
                types::MerchantRecipientData::AccountData(acc_data) => {
                    validate_bank_account_data(acc_data)?;

                    let connector_name = api_enums::Connector::to_string(connector);

                    let recipient_creation_not_supported = state
                        .conf
                        .locker_based_open_banking_connectors
                        .connector_list
                        .contains(connector_name.as_str());

                    let recipient_id = if recipient_creation_not_supported {
                        locker_recipient_create_call(state, merchant_id, acc_data).await
                    } else {
                        connector_recipient_create_call(
                            state,
                            merchant_id,
                            connector_name,
                            auth,
                            acc_data,
                        )
                        .await
                    }
                    .attach_printable("failed to get recipient_id")?;

                    let conn_recipient_id = if recipient_creation_not_supported {
                        Some(types::RecipientIdType::LockerId(Secret::new(recipient_id)))
                    } else {
                        Some(types::RecipientIdType::ConnectorId(Secret::new(
                            recipient_id,
                        )))
                    };

                    let account_data = match &acc_data {
                        types::MerchantAccountData::Iban { iban, name, .. } => {
                            types::MerchantAccountData::Iban {
                                iban: iban.clone(),
                                name: name.clone(),
                                connector_recipient_id: conn_recipient_id.clone(),
                            }
                        }
                        types::MerchantAccountData::Bacs {
                            account_number,
                            sort_code,
                            name,
                            ..
                        } => types::MerchantAccountData::Bacs {
                            account_number: account_number.clone(),
                            sort_code: sort_code.clone(),
                            name: name.clone(),
                            connector_recipient_id: conn_recipient_id.clone(),
                        },
                    };

                    types::MerchantRecipientData::AccountData(account_data)
                }
                _ => merchant_data.clone(),
            }
        }
    };

    Ok(new_merchant_data)
}

fn validate_bank_account_data(data: &types::MerchantAccountData) -> RouterResult<()> {
    match data {
        types::MerchantAccountData::Iban { iban, .. } => {
            // IBAN check algorithm
            if iban.peek().len() > IBAN_MAX_LENGTH {
                return Err(errors::ApiErrorResponse::InvalidRequestData {
                    message: "IBAN length must be up to 34 characters".to_string(),
                }
                .into());
            }
            let pattern = Regex::new(r"^[A-Z0-9]*$")
                .change_context(errors::ApiErrorResponse::InternalServerError)
                .attach_printable("failed to create regex pattern")?;

            let mut iban = iban.peek().to_string();

            if !pattern.is_match(iban.as_str()) {
                return Err(errors::ApiErrorResponse::InvalidRequestData {
                    message: "IBAN data must be alphanumeric".to_string(),
                }
                .into());
            }

            // MOD check
            let first_4 = iban.chars().take(4).collect::<String>();
            iban.push_str(first_4.as_str());
            let len = iban.len();

            let rearranged_iban = iban
                .chars()
                .rev()
                .take(len - 4)
                .collect::<String>()
                .chars()
                .rev()
                .collect::<String>();

            let mut result = String::new();

            rearranged_iban.chars().for_each(|c| {
                if c.is_ascii_uppercase() {
                    let digit = (u32::from(c) - u32::from('A')) + 10;
                    result.push_str(&format!("{:02}", digit));
                } else {
                    result.push(c);
                }
            });

            let num = result
                .parse::<u128>()
                .change_context(errors::ApiErrorResponse::InternalServerError)
                .attach_printable("failed to validate IBAN")?;

            if num % 97 != 1 {
                return Err(errors::ApiErrorResponse::InvalidRequestData {
                    message: "Invalid IBAN".to_string(),
                }
                .into());
            }

            Ok(())
        }
        types::MerchantAccountData::Bacs {
            account_number,
            sort_code,
            ..
        } => {
            if account_number.peek().len() > BACS_MAX_ACCOUNT_NUMBER_LENGTH
                || sort_code.peek().len() != BACS_SORT_CODE_LENGTH
            {
                return Err(errors::ApiErrorResponse::InvalidRequestData {
                    message: "Invalid BACS numbers".to_string(),
                }
                .into());
            }

            Ok(())
        }
    }
}

async fn connector_recipient_create_call(
    state: &SessionState,
    merchant_id: &id_type::MerchantId,
    connector_name: String,
    auth: &types::ConnectorAuthType,
    data: &types::MerchantAccountData,
) -> RouterResult<String> {
    let connector = pm_auth_types::api::PaymentAuthConnectorData::get_connector_by_name(
        connector_name.as_str(),
    )?;

    let auth = pm_auth_types::ConnectorAuthType::foreign_try_from(auth.clone())
        .change_context(errors::ApiErrorResponse::InternalServerError)
        .attach_printable("Failed while converting ConnectorAuthType")?;

    let connector_integration: pm_auth_types::api::BoxedConnectorIntegration<
        '_,
        pm_auth_types::api::auth_service::RecipientCreate,
        pm_auth_types::RecipientCreateRequest,
        pm_auth_types::RecipientCreateResponse,
    > = connector.connector.get_connector_integration();

    let req = match data {
        types::MerchantAccountData::Iban { iban, name, .. } => {
            pm_auth_types::RecipientCreateRequest {
                name: name.clone(),
                account_data: pm_auth_types::RecipientAccountData::Iban(iban.clone()),
                address: None,
            }
        }
        types::MerchantAccountData::Bacs {
            account_number,
            sort_code,
            name,
            ..
        } => pm_auth_types::RecipientCreateRequest {
            name: name.clone(),
            account_data: pm_auth_types::RecipientAccountData::Bacs {
                sort_code: sort_code.clone(),
                account_number: account_number.clone(),
            },
            address: None,
        },
    };

    let router_data = pm_auth_types::RecipientCreateRouterData {
        flow: std::marker::PhantomData,
        merchant_id: Some(merchant_id.to_owned()),
        connector: Some(connector_name),
        request: req,
        response: Err(pm_auth_types::ErrorResponse {
            status_code: http::StatusCode::INTERNAL_SERVER_ERROR.as_u16(),
            code: consts::NO_ERROR_CODE.to_string(),
            message: consts::UNSUPPORTED_ERROR_MESSAGE.to_string(),
            reason: None,
        }),
        connector_http_status_code: None,
        connector_auth_type: auth,
    };

    let resp = payment_initiation_service::execute_connector_processing_step(
        state,
        connector_integration,
        &router_data,
        &connector.connector_name,
    )
    .await
    .change_context(errors::ApiErrorResponse::InternalServerError)
    .attach_printable("Failed while calling recipient create connector api")?;

    let recipient_create_resp =
        resp.response
            .map_err(|err| errors::ApiErrorResponse::ExternalConnectorError {
                code: err.code,
                message: err.message,
                connector: connector.connector_name.to_string(),
                status_code: err.status_code,
                reason: err.reason,
            })?;

    let recipient_id = recipient_create_resp.recipient_id;

    Ok(recipient_id)
}

async fn locker_recipient_create_call(
    state: &SessionState,
    merchant_id: &id_type::MerchantId,
    data: &types::MerchantAccountData,
) -> RouterResult<String> {
    let enc_data = serde_json::to_string(data)
        .change_context(errors::ApiErrorResponse::InternalServerError)
        .attach_printable("Failed to convert to MerchantAccountData json to String")?;

    let merchant_id_string = merchant_id.get_string_repr().to_owned();

    let cust_id = id_type::CustomerId::try_from(std::borrow::Cow::from(merchant_id_string))
        .change_context(errors::ApiErrorResponse::InternalServerError)
        .attach_printable("Failed to convert to CustomerId")?;

    let payload = transformers::StoreLockerReq::LockerGeneric(transformers::StoreGenericReq {
        merchant_id: merchant_id.to_owned(),
        merchant_customer_id: cust_id.clone(),
        enc_data,
        ttl: state.conf.locker.ttl_for_storage_in_secs,
    });

    let store_resp = cards::call_to_locker_hs(
        state,
        &payload,
        &cust_id,
        api_enums::LockerChoice::HyperswitchCardVault,
    )
    .await
    .change_context(errors::ApiErrorResponse::InternalServerError)
    .attach_printable("Failed to encrypt merchant bank account data")?;

    Ok(store_resp.card_reference)
}<|MERGE_RESOLUTION|>--- conflicted
+++ resolved
@@ -2937,13 +2937,8 @@
 pub async fn retrieve_connector(
     state: SessionState,
     merchant_id: id_type::MerchantId,
-<<<<<<< HEAD
-    profile_id: Option<String>,
+    profile_id: Option<id_type::ProfileId>,
     merchant_connector_id: id_type::MerchantConnectorAccountId,
-=======
-    profile_id: Option<id_type::ProfileId>,
-    merchant_connector_id: String,
->>>>>>> 4585e162
 ) -> RouterResponse<api_models::admin::MerchantConnectorResponse> {
     let store = state.store.as_ref();
     let key_manager_state = &(&state).into();
@@ -3068,13 +3063,8 @@
 pub async fn update_connector(
     state: SessionState,
     merchant_id: &id_type::MerchantId,
-<<<<<<< HEAD
-    profile_id: Option<String>,
+    profile_id: Option<id_type::ProfileId>,
     merchant_connector_id: &id_type::MerchantConnectorAccountId,
-=======
-    profile_id: Option<id_type::ProfileId>,
-    merchant_connector_id: &str,
->>>>>>> 4585e162
     req: api_models::admin::MerchantConnectorUpdate,
 ) -> RouterResponse<api_models::admin::MerchantConnectorResponse> {
     let db = state.store.as_ref();
