--- conflicted
+++ resolved
@@ -20,12 +20,6 @@
 use router_env::metrics::add_attributes;
 use uuid::Uuid;
 
-<<<<<<< HEAD
-#[cfg(any(feature = "olap", feature = "v1", feature = "v2"))]
-use crate::types::transformers::ForeignFrom;
-
-=======
->>>>>>> 29f8732d
 use crate::{
     consts,
     core::{
