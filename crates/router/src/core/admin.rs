use std::str::FromStr;

use api_models::{
    admin::{self as admin_types},
    enums as api_enums, routing as routing_types,
};
use common_utils::{
    date_time,
    ext_traits::{AsyncExt, Encode, OptionExt, ValueExt},
    id_type, pii, type_name,
    types::keymanager::{self as km_types, KeyManagerState, ToEncryptable},
};
use diesel_models::configs;
#[cfg(all(any(feature = "v1", feature = "v2"), feature = "olap"))]
use diesel_models::organization::OrganizationBridge;
use error_stack::{report, FutureExt, ResultExt};
use hyperswitch_domain_models::merchant_connector_account::{
    FromRequestEncryptableMerchantConnectorAccount, UpdateEncryptableMerchantConnectorAccount,
};
use masking::{ExposeInterface, PeekInterface, Secret};
use pm_auth::{connector::plaid::transformers::PlaidAuthType, types as pm_auth_types};
use regex::Regex;
use uuid::Uuid;

#[cfg(any(feature = "v1", feature = "v2"))]
use crate::types::transformers::ForeignFrom;
use crate::{
    consts,
    core::{
        encryption::transfer_encryption_key,
        errors::{self, RouterResponse, RouterResult, StorageErrorExt},
        payment_methods::{cards, transformers},
        payments::helpers,
        pm_auth::helpers::PaymentAuthConnectorDataExt,
        routing, utils as core_utils,
    },
    db::StorageInterface,
    routes::{metrics, SessionState},
    services::{
        self,
        api::{self as service_api, client},
        authentication, pm_auth as payment_initiation_service,
    },
    types::{
        self,
        api::{self, admin},
        domain::{
            self,
            types::{self as domain_types, AsyncLift},
        },
        storage::{self, enums::MerchantStorageScheme},
        transformers::{ForeignInto, ForeignTryFrom, ForeignTryInto},
    },
    utils,
};

const IBAN_MAX_LENGTH: usize = 34;
const BACS_SORT_CODE_LENGTH: usize = 6;
const BACS_MAX_ACCOUNT_NUMBER_LENGTH: usize = 8;

#[inline]
pub fn create_merchant_publishable_key() -> String {
    format!(
        "pk_{}_{}",
        router_env::env::prefix_for_env(),
        Uuid::new_v4().simple()
    )
}

pub async fn insert_merchant_configs(
    db: &dyn StorageInterface,
    merchant_id: &id_type::MerchantId,
) -> RouterResult<()> {
    db.insert_config(configs::ConfigNew {
        key: merchant_id.get_requires_cvv_key(),
        config: "true".to_string(),
    })
    .await
    .change_context(errors::ApiErrorResponse::InternalServerError)
    .attach_printable("Error while setting requires_cvv config")?;

    db.insert_config(configs::ConfigNew {
        key: merchant_id.get_merchant_fingerprint_secret_key(),
        config: utils::generate_id(consts::FINGERPRINT_SECRET_LENGTH, "fs"),
    })
    .await
    .change_context(errors::ApiErrorResponse::InternalServerError)
    .attach_printable("Error while inserting merchant fingerprint secret")?;

    Ok(())
}

#[cfg(feature = "olap")]
fn add_publishable_key_to_decision_service(
    state: &SessionState,
    merchant_account: &domain::MerchantAccount,
) {
    let state = state.clone();
    let publishable_key = merchant_account.publishable_key.clone();
    let merchant_id = merchant_account.get_id().clone();

    authentication::decision::spawn_tracked_job(
        async move {
            authentication::decision::add_publishable_key(
                &state,
                publishable_key.into(),
                merchant_id,
                None,
            )
            .await
        },
        authentication::decision::ADD,
    );
}

#[cfg(feature = "olap")]
pub async fn create_organization(
    state: SessionState,
    req: api::OrganizationCreateRequest,
) -> RouterResponse<api::OrganizationResponse> {
    let db_organization = ForeignFrom::foreign_from(req);
    state
        .store
        .insert_organization(db_organization)
        .await
        .to_duplicate_response(errors::ApiErrorResponse::GenericDuplicateError {
            message: "Organization with the given organization_name already exists".to_string(),
        })
        .attach_printable("Error when creating organization")
        .map(ForeignFrom::foreign_from)
        .map(service_api::ApplicationResponse::Json)
}

#[cfg(feature = "olap")]
pub async fn update_organization(
    state: SessionState,
    org_id: api::OrganizationId,
    req: api::OrganizationUpdateRequest,
) -> RouterResponse<api::OrganizationResponse> {
    let organization_update = diesel_models::organization::OrganizationUpdate::Update {
        organization_name: req.organization_name,
        organization_details: req.organization_details,
        metadata: req.metadata,
    };
    state
        .store
        .update_organization_by_org_id(&org_id.organization_id, organization_update)
        .await
        .to_not_found_response(errors::ApiErrorResponse::GenericNotFoundError {
            message: "organization with the given id does not exist".to_string(),
        })
        .attach_printable(format!(
            "Failed to update organization with organization_id: {:?}",
            org_id.organization_id
        ))
        .map(ForeignFrom::foreign_from)
        .map(service_api::ApplicationResponse::Json)
}

#[cfg(feature = "olap")]
pub async fn get_organization(
    state: SessionState,
    org_id: api::OrganizationId,
) -> RouterResponse<api::OrganizationResponse> {
    #[cfg(all(feature = "v1", feature = "olap"))]
    {
        CreateOrValidateOrganization::new(Some(org_id.organization_id))
            .create_or_validate(state.store.as_ref())
            .await
            .map(ForeignFrom::foreign_from)
            .map(service_api::ApplicationResponse::Json)
    }
    #[cfg(all(feature = "v2", feature = "olap"))]
    {
        CreateOrValidateOrganization::new(org_id.organization_id)
            .create_or_validate(state.store.as_ref())
            .await
            .map(ForeignFrom::foreign_from)
            .map(service_api::ApplicationResponse::Json)
    }
}

#[cfg(feature = "olap")]
pub async fn create_merchant_account(
    state: SessionState,
    req: api::MerchantAccountCreate,
) -> RouterResponse<api::MerchantAccountResponse> {
    #[cfg(feature = "keymanager_create")]
    use common_utils::{keymanager, types::keymanager::EncryptionTransferRequest};

    let db = state.store.as_ref();

    let key = services::generate_aes256_key()
        .change_context(errors::ApiErrorResponse::InternalServerError)
        .attach_printable("Unable to generate aes 256 key")?;

    let master_key = db.get_master_key();

    let key_manager_state: &KeyManagerState = &(&state).into();
    let merchant_id = req.get_merchant_reference_id();
    let identifier = km_types::Identifier::Merchant(merchant_id.clone());
    #[cfg(feature = "keymanager_create")]
    {
        use base64::Engine;

        use crate::consts::BASE64_ENGINE;

        if key_manager_state.enabled {
            keymanager::transfer_key_to_key_manager(
                key_manager_state,
                EncryptionTransferRequest {
                    identifier: identifier.clone(),
                    key: BASE64_ENGINE.encode(key),
                },
            )
            .await
            .change_context(errors::ApiErrorResponse::DuplicateMerchantAccount)
            .attach_printable("Failed to insert key to KeyManager")?;
        }
    }

    let key_store = domain::MerchantKeyStore {
        merchant_id: merchant_id.clone(),
        key: domain_types::crypto_operation(
            key_manager_state,
            type_name!(domain::MerchantKeyStore),
            domain_types::CryptoOperation::Encrypt(key.to_vec().into()),
            identifier.clone(),
            master_key,
        )
        .await
        .and_then(|val| val.try_into_operation())
        .change_context(errors::ApiErrorResponse::InternalServerError)
        .attach_printable("Failed to decrypt data from key store")?,
        created_at: date_time::now(),
    };

    let domain_merchant_account = req
        .create_domain_model_from_request(&state, key_store.clone(), &merchant_id)
        .await?;
    let key_manager_state = &(&state).into();
    db.insert_merchant_key_store(
        key_manager_state,
        key_store.clone(),
        &master_key.to_vec().into(),
    )
    .await
    .to_duplicate_response(errors::ApiErrorResponse::DuplicateMerchantAccount)?;

    let merchant_account = db
        .insert_merchant(key_manager_state, domain_merchant_account, &key_store)
        .await
        .to_duplicate_response(errors::ApiErrorResponse::DuplicateMerchantAccount)?;

    add_publishable_key_to_decision_service(&state, &merchant_account);

    insert_merchant_configs(db, &merchant_id).await?;

    Ok(service_api::ApplicationResponse::Json(
        api::MerchantAccountResponse::foreign_try_from(merchant_account)
            .change_context(errors::ApiErrorResponse::InternalServerError)
            .attach_printable("Failed while generating response")?,
    ))
}

#[cfg(feature = "olap")]
#[async_trait::async_trait]
trait MerchantAccountCreateBridge {
    async fn create_domain_model_from_request(
        self,
        state: &SessionState,
        key: domain::MerchantKeyStore,
        identifier: &id_type::MerchantId,
    ) -> RouterResult<domain::MerchantAccount>;
}

#[cfg(all(feature = "v1", feature = "olap"))]
#[async_trait::async_trait]
impl MerchantAccountCreateBridge for api::MerchantAccountCreate {
    async fn create_domain_model_from_request(
        self,
        state: &SessionState,
        key_store: domain::MerchantKeyStore,
        identifier: &id_type::MerchantId,
    ) -> RouterResult<domain::MerchantAccount> {
        let db = &*state.store;
        let publishable_key = create_merchant_publishable_key();

        let primary_business_details = self.get_primary_details_as_value().change_context(
            errors::ApiErrorResponse::InvalidDataValue {
                field_name: "primary_business_details",
            },
        )?;

        let webhook_details = self.webhook_details.clone().map(ForeignInto::foreign_into);

        let pm_collect_link_config = self.get_pm_link_config_as_value().change_context(
            errors::ApiErrorResponse::InvalidDataValue {
                field_name: "pm_collect_link_config",
            },
        )?;

        let merchant_details = self.get_merchant_details_as_secret().change_context(
            errors::ApiErrorResponse::InvalidDataValue {
                field_name: "merchant_details",
            },
        )?;

        self.parse_routing_algorithm()
            .change_context(errors::ApiErrorResponse::InvalidDataValue {
                field_name: "routing_algorithm",
            })
            .attach_printable("Invalid routing algorithm given")?;

        let metadata = self.get_metadata_as_secret().change_context(
            errors::ApiErrorResponse::InvalidDataValue {
                field_name: "metadata",
            },
        )?;

        // Get the enable payment response hash as a boolean, where the default value is true
        let enable_payment_response_hash = self.get_enable_payment_response_hash();

        let payment_response_hash_key = self.get_payment_response_hash_key();

        let parent_merchant_id = get_parent_merchant(
            state,
            self.sub_merchants_enabled,
            self.parent_merchant_id.as_ref(),
            &key_store,
        )
        .await?;

        let organization = CreateOrValidateOrganization::new(self.organization_id)
            .create_or_validate(db)
            .await?;

        let key = key_store.key.clone().into_inner();
        let key_manager_state = state.into();

        let merchant_account = async {
            Ok::<_, error_stack::Report<common_utils::errors::CryptoError>>(
                domain::MerchantAccountSetter {
                    merchant_id: identifier.clone(),
                    merchant_name: self
                        .merchant_name
                        .async_lift(|inner| async {
                            domain_types::crypto_operation(
                                &key_manager_state,
                                type_name!(domain::MerchantAccount),
                                domain_types::CryptoOperation::EncryptOptional(inner),
                                km_types::Identifier::Merchant(key_store.merchant_id.clone()),
                                key.peek(),
                            )
                            .await
                            .and_then(|val| val.try_into_optionaloperation())
                        })
                        .await?,
                    merchant_details: merchant_details
                        .async_lift(|inner| async {
                            domain_types::crypto_operation(
                                &key_manager_state,
                                type_name!(domain::MerchantAccount),
                                domain_types::CryptoOperation::EncryptOptional(inner),
                                km_types::Identifier::Merchant(key_store.merchant_id.clone()),
                                key.peek(),
                            )
                            .await
                            .and_then(|val| val.try_into_optionaloperation())
                        })
                        .await?,
                    return_url: self.return_url.map(|a| a.to_string()),
                    webhook_details,
                    routing_algorithm: Some(serde_json::json!({
                        "algorithm_id": null,
                        "timestamp": 0
                    })),
                    sub_merchants_enabled: self.sub_merchants_enabled,
                    parent_merchant_id,
                    enable_payment_response_hash,
                    payment_response_hash_key,
                    redirect_to_merchant_with_http_post: self
                        .redirect_to_merchant_with_http_post
                        .unwrap_or_default(),
                    publishable_key,
                    locker_id: self.locker_id,
                    metadata,
                    storage_scheme: MerchantStorageScheme::PostgresOnly,
                    primary_business_details,
                    created_at: date_time::now(),
                    modified_at: date_time::now(),
                    intent_fulfillment_time: None,
                    frm_routing_algorithm: self.frm_routing_algorithm,
                    #[cfg(feature = "payouts")]
                    payout_routing_algorithm: self.payout_routing_algorithm,
                    #[cfg(not(feature = "payouts"))]
                    payout_routing_algorithm: None,
                    organization_id: organization.get_organization_id(),
                    is_recon_enabled: false,
                    default_profile: None,
                    recon_status: diesel_models::enums::ReconStatus::NotRequested,
                    payment_link_config: None,
                    pm_collect_link_config,
                    version: hyperswitch_domain_models::consts::API_VERSION,
                },
            )
        }
        .await
        .change_context(errors::ApiErrorResponse::InternalServerError)?;

        let mut domain_merchant_account = domain::MerchantAccount::from(merchant_account);

        CreateProfile::new(self.primary_business_details.clone())
            .create_profiles(state, &mut domain_merchant_account, &key_store)
            .await?;

        Ok(domain_merchant_account)
    }
}

#[cfg(feature = "olap")]
enum CreateOrValidateOrganization {
    /// Creates a new organization
    #[cfg(feature = "v1")]
    Create,
    /// Validates if this organization exists in the records
    Validate {
        organization_id: id_type::OrganizationId,
    },
}

#[cfg(feature = "olap")]
impl CreateOrValidateOrganization {
    #[cfg(all(feature = "v1", feature = "olap"))]
    /// Create an action to either create or validate the given organization_id
    /// If organization_id is passed, then validate if this organization exists
    /// If not passed, create a new organization
    fn new(organization_id: Option<id_type::OrganizationId>) -> Self {
        if let Some(organization_id) = organization_id {
            Self::Validate { organization_id }
        } else {
            Self::Create
        }
    }

    #[cfg(all(feature = "v2", feature = "olap"))]
    /// Create an action to validate the provided organization_id
    fn new(organization_id: id_type::OrganizationId) -> Self {
        Self::Validate { organization_id }
    }

    #[cfg(feature = "olap")]
    /// Apply the action, whether to create the organization or validate the given organization_id
    async fn create_or_validate(
        &self,
        db: &dyn StorageInterface,
    ) -> RouterResult<diesel_models::organization::Organization> {
        match self {
            #[cfg(feature = "v1")]
            Self::Create => {
                let new_organization = api_models::organization::OrganizationNew::new(None);
                let db_organization = ForeignFrom::foreign_from(new_organization);
                db.insert_organization(db_organization)
                    .await
                    .to_duplicate_response(errors::ApiErrorResponse::InternalServerError)
                    .attach_printable("Error when creating organization")
            }
            Self::Validate { organization_id } => db
                .find_organization_by_org_id(organization_id)
                .await
                .to_not_found_response(errors::ApiErrorResponse::GenericNotFoundError {
                    message: "organization with the given id does not exist".to_string(),
                }),
        }
    }
}

#[cfg(all(feature = "v1", feature = "olap"))]
enum CreateProfile {
    /// Create profiles from primary business details
    /// If there is only one profile created, then set this profile as default
    CreateFromPrimaryBusinessDetails {
        primary_business_details: Vec<admin_types::PrimaryBusinessDetails>,
    },
    /// Create a default profile, set this as default profile
    CreateDefaultProfile,
}

#[cfg(all(feature = "v1", feature = "olap"))]
impl CreateProfile {
    /// Create a new profile action from the given information
    /// If primary business details exist, then create profiles from them
    /// If primary business details are empty, then create default profile
    fn new(primary_business_details: Option<Vec<admin_types::PrimaryBusinessDetails>>) -> Self {
        match primary_business_details {
            Some(primary_business_details) if !primary_business_details.is_empty() => {
                Self::CreateFromPrimaryBusinessDetails {
                    primary_business_details,
                }
            }
            _ => Self::CreateDefaultProfile,
        }
    }

    async fn create_profiles(
        &self,
        state: &SessionState,
        merchant_account: &mut domain::MerchantAccount,
        key_store: &domain::MerchantKeyStore,
    ) -> RouterResult<()> {
        match self {
            Self::CreateFromPrimaryBusinessDetails {
                primary_business_details,
            } => {
                let business_profiles = Self::create_profiles_for_each_business_details(
                    state,
                    merchant_account.clone(),
                    primary_business_details,
                    key_store,
                )
                .await?;

                // Update the default business profile in merchant account
                if business_profiles.len() == 1 {
                    merchant_account.default_profile = business_profiles
                        .first()
                        .map(|business_profile| business_profile.get_id().to_owned())
                }
            }
            Self::CreateDefaultProfile => {
                let business_profile = self
                    .create_default_business_profile(state, merchant_account.clone(), key_store)
                    .await?;

                merchant_account.default_profile = Some(business_profile.get_id().to_owned());
            }
        }

        Ok(())
    }

    /// Create default profile
    async fn create_default_business_profile(
        &self,
        state: &SessionState,
        merchant_account: domain::MerchantAccount,
        key_store: &domain::MerchantKeyStore,
    ) -> RouterResult<domain::Profile> {
        let business_profile = create_and_insert_business_profile(
            state,
            api_models::admin::ProfileCreate::default(),
            merchant_account.clone(),
            key_store,
        )
        .await?;

        Ok(business_profile)
    }

    /// Create profile for each primary_business_details,
    /// If there is no default profile in merchant account and only one primary_business_detail
    /// is available, then create a default profile.
    async fn create_profiles_for_each_business_details(
        state: &SessionState,
        merchant_account: domain::MerchantAccount,
        primary_business_details: &Vec<admin_types::PrimaryBusinessDetails>,
        key_store: &domain::MerchantKeyStore,
    ) -> RouterResult<Vec<domain::Profile>> {
        let mut business_profiles_vector = Vec::with_capacity(primary_business_details.len());

        // This must ideally be run in a transaction,
        // if there is an error in inserting some profile, because of unique constraints
        // the whole query must be rolled back
        for business_profile in primary_business_details {
            let profile_name =
                format!("{}_{}", business_profile.country, business_profile.business);

            let profile_create_request = api_models::admin::ProfileCreate {
                profile_name: Some(profile_name),
                ..Default::default()
            };

            create_and_insert_business_profile(
                state,
                profile_create_request,
                merchant_account.clone(),
                key_store,
            )
            .await
            .map_err(|profile_insert_error| {
                crate::logger::warn!("Profile already exists {profile_insert_error:?}");
            })
            .map(|business_profile| business_profiles_vector.push(business_profile))
            .ok();
        }

        Ok(business_profiles_vector)
    }
}

#[cfg(all(feature = "v2", feature = "olap"))]
#[async_trait::async_trait]
impl MerchantAccountCreateBridge for api::MerchantAccountCreate {
    async fn create_domain_model_from_request(
        self,
        state: &SessionState,
        key_store: domain::MerchantKeyStore,
        identifier: &id_type::MerchantId,
    ) -> RouterResult<domain::MerchantAccount> {
        let publishable_key = create_merchant_publishable_key();
        let db = &*state.store;

        let metadata = self.get_metadata_as_secret().change_context(
            errors::ApiErrorResponse::InvalidDataValue {
                field_name: "metadata",
            },
        )?;

        let merchant_details = self.get_merchant_details_as_secret().change_context(
            errors::ApiErrorResponse::InvalidDataValue {
                field_name: "merchant_details",
            },
        )?;

        let organization = CreateOrValidateOrganization::new(self.organization_id.clone())
            .create_or_validate(db)
            .await?;

        let key = key_store.key.into_inner();
        let id = identifier.to_owned();
        let key_manager_state = state.into();
        let identifier = km_types::Identifier::Merchant(id.clone());

        async {
            Ok::<_, error_stack::Report<common_utils::errors::CryptoError>>(
                domain::MerchantAccount::from(domain::MerchantAccountSetter {
                    id,
                    merchant_name: Some(
                        domain_types::crypto_operation(
                            &key_manager_state,
                            type_name!(domain::MerchantAccount),
                            domain_types::CryptoOperation::Encrypt(
                                self.merchant_name
                                    .map(|merchant_name| merchant_name.into_inner()),
                            ),
                            identifier.clone(),
                            key.peek(),
                        )
                        .await
                        .and_then(|val| val.try_into_operation())?,
                    ),
                    merchant_details: merchant_details
                        .async_lift(|inner| async {
                            domain_types::crypto_operation(
                                &key_manager_state,
                                type_name!(domain::MerchantAccount),
                                domain_types::CryptoOperation::EncryptOptional(inner),
                                identifier.clone(),
                                key.peek(),
                            )
                            .await
                            .and_then(|val| val.try_into_optionaloperation())
                        })
                        .await?,
                    publishable_key,
                    metadata,
                    storage_scheme: MerchantStorageScheme::PostgresOnly,
                    created_at: date_time::now(),
                    modified_at: date_time::now(),
                    organization_id: organization.get_organization_id(),
                    recon_status: diesel_models::enums::ReconStatus::NotRequested,
                }),
            )
        }
        .await
        .change_context(errors::ApiErrorResponse::InternalServerError)
        .attach_printable("failed to encrypt merchant details")
    }
}

#[cfg(all(feature = "olap", feature = "v2"))]
pub async fn list_merchant_account(
    state: SessionState,
    organization_id: api_models::organization::OrganizationId,
) -> RouterResponse<Vec<api::MerchantAccountResponse>> {
    let merchant_accounts = state
        .store
        .list_merchant_accounts_by_organization_id(
            &(&state).into(),
            &organization_id.organization_id,
        )
        .await
        .to_not_found_response(errors::ApiErrorResponse::MerchantAccountNotFound)?;

    let merchant_accounts = merchant_accounts
        .into_iter()
        .map(|merchant_account| {
            api::MerchantAccountResponse::foreign_try_from(merchant_account).change_context(
                errors::ApiErrorResponse::InvalidDataValue {
                    field_name: "merchant_account",
                },
            )
        })
        .collect::<Result<Vec<_>, _>>()?;

    Ok(services::ApplicationResponse::Json(merchant_accounts))
}

#[cfg(all(feature = "olap", feature = "v1"))]
pub async fn list_merchant_account(
    state: SessionState,
    req: api_models::admin::MerchantAccountListRequest,
) -> RouterResponse<Vec<api::MerchantAccountResponse>> {
    let merchant_accounts = state
        .store
        .list_merchant_accounts_by_organization_id(&(&state).into(), &req.organization_id)
        .await
        .to_not_found_response(errors::ApiErrorResponse::MerchantAccountNotFound)?;

    let merchant_accounts = merchant_accounts
        .into_iter()
        .map(|merchant_account| {
            api::MerchantAccountResponse::foreign_try_from(merchant_account).change_context(
                errors::ApiErrorResponse::InvalidDataValue {
                    field_name: "merchant_account",
                },
            )
        })
        .collect::<Result<Vec<_>, _>>()?;

    Ok(services::ApplicationResponse::Json(merchant_accounts))
}

pub async fn get_merchant_account(
    state: SessionState,
    req: api::MerchantId,
    _profile_id: Option<id_type::ProfileId>,
) -> RouterResponse<api::MerchantAccountResponse> {
    let db = state.store.as_ref();
    let key_manager_state = &(&state).into();
    let key_store = db
        .get_merchant_key_store_by_merchant_id(
            key_manager_state,
            &req.merchant_id,
            &db.get_master_key().to_vec().into(),
        )
        .await
        .to_not_found_response(errors::ApiErrorResponse::MerchantAccountNotFound)?;

    let merchant_account = db
        .find_merchant_account_by_merchant_id(key_manager_state, &req.merchant_id, &key_store)
        .await
        .to_not_found_response(errors::ApiErrorResponse::MerchantAccountNotFound)?;

    Ok(service_api::ApplicationResponse::Json(
        api::MerchantAccountResponse::foreign_try_from(merchant_account)
            .change_context(errors::ApiErrorResponse::InternalServerError)
            .attach_printable("Failed to construct response")?,
    ))
}

#[cfg(feature = "v1")]
/// For backwards compatibility, whenever new business labels are passed in
/// primary_business_details, create a profile
pub async fn create_profile_from_business_labels(
    state: &SessionState,
    db: &dyn StorageInterface,
    key_store: &domain::MerchantKeyStore,
    merchant_id: &id_type::MerchantId,
    new_business_details: Vec<admin_types::PrimaryBusinessDetails>,
) -> RouterResult<()> {
    let key_manager_state = &state.into();
    let merchant_account = db
        .find_merchant_account_by_merchant_id(key_manager_state, merchant_id, key_store)
        .await
        .to_not_found_response(errors::ApiErrorResponse::MerchantAccountNotFound)?;

    let old_business_details = merchant_account
        .primary_business_details
        .clone()
        .parse_value::<Vec<admin_types::PrimaryBusinessDetails>>("PrimaryBusinessDetails")
        .change_context(errors::ApiErrorResponse::InvalidDataValue {
            field_name: "routing_algorithm",
        })
        .attach_printable("Invalid routing algorithm given")?;

    // find the diff between two vectors
    let business_profiles_to_create = new_business_details
        .into_iter()
        .filter(|business_details| !old_business_details.contains(business_details))
        .collect::<Vec<_>>();

    for business_profile in business_profiles_to_create {
        let profile_name = format!("{}_{}", business_profile.country, business_profile.business);

        let profile_create_request = admin_types::ProfileCreate {
            profile_name: Some(profile_name),
            ..Default::default()
        };

        let profile_create_result = create_and_insert_business_profile(
            state,
            profile_create_request,
            merchant_account.clone(),
            key_store,
        )
        .await
        .map_err(|profile_insert_error| {
            // If there is any duplicate error, we need not take any action
            crate::logger::warn!("Profile already exists {profile_insert_error:?}");
        });

        // If a profile is created, then unset the default profile
        if profile_create_result.is_ok() && merchant_account.default_profile.is_some() {
            let unset_default_profile = domain::MerchantAccountUpdate::UnsetDefaultProfile;
            db.update_merchant(
                key_manager_state,
                merchant_account.clone(),
                unset_default_profile,
                key_store,
            )
            .await
            .to_not_found_response(errors::ApiErrorResponse::MerchantAccountNotFound)?;
        }
    }

    Ok(())
}

#[cfg(any(feature = "v1", feature = "v2", feature = "olap"))]
#[async_trait::async_trait]
trait MerchantAccountUpdateBridge {
    async fn get_update_merchant_object(
        self,
        state: &SessionState,
        merchant_id: &id_type::MerchantId,
        key_store: &domain::MerchantKeyStore,
    ) -> RouterResult<storage::MerchantAccountUpdate>;
}

#[cfg(feature = "v1")]
#[async_trait::async_trait]
impl MerchantAccountUpdateBridge for api::MerchantAccountUpdate {
    async fn get_update_merchant_object(
        self,
        state: &SessionState,
        merchant_id: &id_type::MerchantId,
        key_store: &domain::MerchantKeyStore,
    ) -> RouterResult<storage::MerchantAccountUpdate> {
        let key_manager_state = &state.into();
        let key = key_store.key.get_inner().peek();

        let db = state.store.as_ref();

        let primary_business_details = self.get_primary_details_as_value().change_context(
            errors::ApiErrorResponse::InvalidDataValue {
                field_name: "primary_business_details",
            },
        )?;

        let pm_collect_link_config = self.get_pm_link_config_as_value().change_context(
            errors::ApiErrorResponse::InvalidDataValue {
                field_name: "pm_collect_link_config",
            },
        )?;

        let merchant_details = self.get_merchant_details_as_secret().change_context(
            errors::ApiErrorResponse::InvalidDataValue {
                field_name: "merchant_details",
            },
        )?;

        self.parse_routing_algorithm().change_context(
            errors::ApiErrorResponse::InvalidDataValue {
                field_name: "routing_algorithm",
            },
        )?;

        let webhook_details = self.webhook_details.map(ForeignInto::foreign_into);

        let parent_merchant_id = get_parent_merchant(
            state,
            self.sub_merchants_enabled,
            self.parent_merchant_id.as_ref(),
            key_store,
        )
        .await?;

        // This supports changing the business profile by passing in the profile_id
        let business_profile_id_update = if let Some(ref profile_id) = self.default_profile {
            // Validate whether profile_id passed in request is valid and is linked to the merchant
            core_utils::validate_and_get_business_profile(
                state.store.as_ref(),
                key_manager_state,
                key_store,
                Some(profile_id),
                merchant_id,
            )
            .await?
            .map(|business_profile| Some(business_profile.get_id().to_owned()))
        } else {
            None
        };

        #[cfg(any(feature = "v1", feature = "v2"))]
        // In order to support backwards compatibility, if a business_labels are passed in the update
        // call, then create new profiles with the profile_name as business_label
        self.primary_business_details
            .clone()
            .async_map(|primary_business_details| async {
                let _ = create_profile_from_business_labels(
                    state,
                    db,
                    key_store,
                    merchant_id,
                    primary_business_details,
                )
                .await;
            })
            .await;

        let identifier = km_types::Identifier::Merchant(key_store.merchant_id.clone());
        Ok(storage::MerchantAccountUpdate::Update {
            merchant_name: self
                .merchant_name
                .map(Secret::new)
                .async_lift(|inner| async {
                    domain_types::crypto_operation(
                        key_manager_state,
                        type_name!(storage::MerchantAccount),
                        domain_types::CryptoOperation::EncryptOptional(inner),
                        identifier.clone(),
                        key,
                    )
                    .await
                    .and_then(|val| val.try_into_optionaloperation())
                })
                .await
                .change_context(errors::ApiErrorResponse::InternalServerError)
                .attach_printable("Unable to encrypt merchant name")?,
            merchant_details: merchant_details
                .async_lift(|inner| async {
                    domain_types::crypto_operation(
                        key_manager_state,
                        type_name!(storage::MerchantAccount),
                        domain_types::CryptoOperation::EncryptOptional(inner),
                        identifier.clone(),
                        key,
                    )
                    .await
                    .and_then(|val| val.try_into_optionaloperation())
                })
                .await
                .change_context(errors::ApiErrorResponse::InternalServerError)
                .attach_printable("Unable to encrypt merchant details")?,
            return_url: self.return_url.map(|a| a.to_string()),
            webhook_details,
            sub_merchants_enabled: self.sub_merchants_enabled,
            parent_merchant_id,
            enable_payment_response_hash: self.enable_payment_response_hash,
            payment_response_hash_key: self.payment_response_hash_key,
            redirect_to_merchant_with_http_post: self.redirect_to_merchant_with_http_post,
            locker_id: self.locker_id,
            metadata: self.metadata,
            publishable_key: None,
            primary_business_details,
            frm_routing_algorithm: self.frm_routing_algorithm,
            intent_fulfillment_time: None,
            #[cfg(feature = "payouts")]
            payout_routing_algorithm: self.payout_routing_algorithm,
            #[cfg(not(feature = "payouts"))]
            payout_routing_algorithm: None,
            default_profile: business_profile_id_update,
            payment_link_config: None,
            pm_collect_link_config,
            routing_algorithm: self.routing_algorithm,
        })
    }
}

#[cfg(feature = "v2")]
#[async_trait::async_trait]
impl MerchantAccountUpdateBridge for api::MerchantAccountUpdate {
    async fn get_update_merchant_object(
        self,
        state: &SessionState,
        _merchant_id: &id_type::MerchantId,
        key_store: &domain::MerchantKeyStore,
    ) -> RouterResult<storage::MerchantAccountUpdate> {
        let key_manager_state = &state.into();
        let key = key_store.key.get_inner().peek();

        let merchant_details = self.get_merchant_details_as_secret().change_context(
            errors::ApiErrorResponse::InvalidDataValue {
                field_name: "merchant_details",
            },
        )?;

        let metadata = self.get_metadata_as_secret().change_context(
            errors::ApiErrorResponse::InvalidDataValue {
                field_name: "metadata",
            },
        )?;

        let identifier = km_types::Identifier::Merchant(key_store.merchant_id.clone());
        Ok(storage::MerchantAccountUpdate::Update {
            merchant_name: self
                .merchant_name
                .map(Secret::new)
                .async_lift(|inner| async {
                    domain_types::crypto_operation(
                        key_manager_state,
                        type_name!(storage::MerchantAccount),
                        domain_types::CryptoOperation::EncryptOptional(inner),
                        identifier.clone(),
                        key,
                    )
                    .await
                    .and_then(|val| val.try_into_optionaloperation())
                })
                .await
                .change_context(errors::ApiErrorResponse::InternalServerError)
                .attach_printable("Unable to encrypt merchant name")?,
            merchant_details: merchant_details
                .async_lift(|inner| async {
                    domain_types::crypto_operation(
                        key_manager_state,
                        type_name!(storage::MerchantAccount),
                        domain_types::CryptoOperation::EncryptOptional(inner),
                        identifier.clone(),
                        key,
                    )
                    .await
                    .and_then(|val| val.try_into_optionaloperation())
                })
                .await
                .change_context(errors::ApiErrorResponse::InternalServerError)
                .attach_printable("Unable to encrypt merchant details")?,
            metadata,
            publishable_key: None,
        })
    }
}

pub async fn merchant_account_update(
    state: SessionState,
    merchant_id: &id_type::MerchantId,
    _profile_id: Option<id_type::ProfileId>,
    req: api::MerchantAccountUpdate,
) -> RouterResponse<api::MerchantAccountResponse> {
    let db = state.store.as_ref();
    let key_manager_state = &(&state).into();
    let key_store = db
        .get_merchant_key_store_by_merchant_id(
            key_manager_state,
            merchant_id,
            &db.get_master_key().to_vec().into(),
        )
        .await
        .to_not_found_response(errors::ApiErrorResponse::MerchantAccountNotFound)?;

    let merchant_account_storage_object = req
        .get_update_merchant_object(&state, merchant_id, &key_store)
        .await
        .attach_printable("Failed to create merchant account update object")?;

    let response = db
        .update_specific_fields_in_merchant(
            key_manager_state,
            merchant_id,
            merchant_account_storage_object,
            &key_store,
        )
        .await
        .to_not_found_response(errors::ApiErrorResponse::MerchantAccountNotFound)?;

    Ok(service_api::ApplicationResponse::Json(
        api::MerchantAccountResponse::foreign_try_from(response)
            .change_context(errors::ApiErrorResponse::InternalServerError)
            .attach_printable("Failed while generating response")?,
    ))
}

pub async fn merchant_account_delete(
    state: SessionState,
    merchant_id: id_type::MerchantId,
) -> RouterResponse<api::MerchantAccountDeleteResponse> {
    let mut is_deleted = false;
    let db = state.store.as_ref();
    let key_manager_state = &(&state).into();
    let merchant_key_store = db
        .get_merchant_key_store_by_merchant_id(
            key_manager_state,
            &merchant_id,
            &state.store.get_master_key().to_vec().into(),
        )
        .await
        .to_not_found_response(errors::ApiErrorResponse::MerchantAccountNotFound)?;

    let merchant_account = db
        .find_merchant_account_by_merchant_id(key_manager_state, &merchant_id, &merchant_key_store)
        .await
        .to_not_found_response(errors::ApiErrorResponse::MerchantAccountNotFound)?;

    let is_merchant_account_deleted = db
        .delete_merchant_account_by_merchant_id(&merchant_id)
        .await
        .to_not_found_response(errors::ApiErrorResponse::MerchantAccountNotFound)?;
    if is_merchant_account_deleted {
        let is_merchant_key_store_deleted = db
            .delete_merchant_key_store_by_merchant_id(&merchant_id)
            .await
            .to_not_found_response(errors::ApiErrorResponse::MerchantAccountNotFound)?;
        is_deleted = is_merchant_account_deleted && is_merchant_key_store_deleted;
    }

    let state = state.clone();
    authentication::decision::spawn_tracked_job(
        async move {
            authentication::decision::revoke_api_key(
                &state,
                merchant_account.publishable_key.into(),
            )
            .await
        },
        authentication::decision::REVOKE,
    );

    match db
        .delete_config_by_key(merchant_id.get_requires_cvv_key().as_str())
        .await
    {
        Ok(_) => Ok::<_, errors::ApiErrorResponse>(()),
        Err(err) => {
            if err.current_context().is_db_not_found() {
                crate::logger::error!("requires_cvv config not found in db: {err:?}");
                Ok(())
            } else {
                Err(err
                    .change_context(errors::ApiErrorResponse::InternalServerError)
                    .attach_printable("Failed while deleting requires_cvv config"))?
            }
        }
    }
    .ok();

    let response = api::MerchantAccountDeleteResponse {
        merchant_id,
        deleted: is_deleted,
    };
    Ok(service_api::ApplicationResponse::Json(response))
}

#[cfg(feature = "v1")]
async fn get_parent_merchant(
    state: &SessionState,
    sub_merchants_enabled: Option<bool>,
    parent_merchant: Option<&id_type::MerchantId>,
    key_store: &domain::MerchantKeyStore,
) -> RouterResult<Option<id_type::MerchantId>> {
    Ok(match sub_merchants_enabled {
        Some(true) => {
            Some(
                parent_merchant.ok_or_else(|| {
                    report!(errors::ValidationError::MissingRequiredField {
                        field_name: "parent_merchant_id".to_string()
                    })
                    .change_context(errors::ApiErrorResponse::PreconditionFailed {
                        message: "If `sub_merchants_enabled` is `true`, then `parent_merchant_id` is mandatory".to_string(),
                    })
                })
                .map(|id| validate_merchant_id(state, id,key_store).change_context(
                    errors::ApiErrorResponse::InvalidDataValue { field_name: "parent_merchant_id" }
                ))?
                .await?
                .get_id().to_owned()
            )
        }
        _ => None,
    })
}

#[cfg(feature = "v1")]
async fn validate_merchant_id(
    state: &SessionState,
    merchant_id: &id_type::MerchantId,
    key_store: &domain::MerchantKeyStore,
) -> RouterResult<domain::MerchantAccount> {
    let db = &*state.store;
    db.find_merchant_account_by_merchant_id(&state.into(), merchant_id, key_store)
        .await
        .to_not_found_response(errors::ApiErrorResponse::MerchantAccountNotFound)
}

struct ConnectorAuthTypeAndMetadataValidation<'a> {
    connector_name: &'a api_models::enums::Connector,
    auth_type: &'a types::ConnectorAuthType,
    connector_meta_data: &'a Option<pii::SecretSerdeValue>,
}

impl ConnectorAuthTypeAndMetadataValidation<'_> {
    pub fn validate_auth_and_metadata_type(
        &self,
    ) -> Result<(), error_stack::Report<errors::ApiErrorResponse>> {
        let connector_auth_type_validation = ConnectorAuthTypeValidation {
            auth_type: self.auth_type,
        };
        connector_auth_type_validation.validate_connector_auth_type()?;
        self.validate_auth_and_metadata_type_with_connector()
            .map_err(|err| match *err.current_context() {
                errors::ConnectorError::InvalidConnectorName => {
                    err.change_context(errors::ApiErrorResponse::InvalidRequestData {
                        message: "The connector name is invalid".to_string(),
                    })
                }
                errors::ConnectorError::InvalidConnectorConfig { config: field_name } => err
                    .change_context(errors::ApiErrorResponse::InvalidRequestData {
                        message: format!("The {} is invalid", field_name),
                    }),
                errors::ConnectorError::FailedToObtainAuthType => {
                    err.change_context(errors::ApiErrorResponse::InvalidRequestData {
                        message: "The auth type is invalid for the connector".to_string(),
                    })
                }
                _ => err.change_context(errors::ApiErrorResponse::InvalidRequestData {
                    message: "The request body is invalid".to_string(),
                }),
            })
    }

    fn validate_auth_and_metadata_type_with_connector(
        &self,
    ) -> Result<(), error_stack::Report<errors::ConnectorError>> {
        use crate::connector::*;

        match self.connector_name {
            api_enums::Connector::Adyenplatform => {
                adyenplatform::transformers::AdyenplatformAuthType::try_from(self.auth_type)?;
                Ok(())
            }
            // api_enums::Connector::Payone => {payone::transformers::PayoneAuthType::try_from(val)?;Ok(())} Added as a template code for future usage
            #[cfg(feature = "dummy_connector")]
            api_enums::Connector::DummyConnector1
            | api_enums::Connector::DummyConnector2
            | api_enums::Connector::DummyConnector3
            | api_enums::Connector::DummyConnector4
            | api_enums::Connector::DummyConnector5
            | api_enums::Connector::DummyConnector6
            | api_enums::Connector::DummyConnector7 => {
                dummyconnector::transformers::DummyConnectorAuthType::try_from(self.auth_type)?;
                Ok(())
            }
            api_enums::Connector::Aci => {
                aci::transformers::AciAuthType::try_from(self.auth_type)?;
                Ok(())
            }
            api_enums::Connector::Adyen => {
                adyen::transformers::AdyenAuthType::try_from(self.auth_type)?;
                adyen::transformers::AdyenConnectorMetadataObject::try_from(
                    self.connector_meta_data,
                )?;
                Ok(())
            }
            api_enums::Connector::Airwallex => {
                airwallex::transformers::AirwallexAuthType::try_from(self.auth_type)?;
                Ok(())
            }
            api_enums::Connector::Authorizedotnet => {
                authorizedotnet::transformers::AuthorizedotnetAuthType::try_from(self.auth_type)?;
                Ok(())
            }
            api_enums::Connector::Bankofamerica => {
                bankofamerica::transformers::BankOfAmericaAuthType::try_from(self.auth_type)?;
                Ok(())
            }
            api_enums::Connector::Billwerk => {
                billwerk::transformers::BillwerkAuthType::try_from(self.auth_type)?;
                Ok(())
            }
            api_enums::Connector::Bitpay => {
                bitpay::transformers::BitpayAuthType::try_from(self.auth_type)?;
                Ok(())
            }
            api_enums::Connector::Bambora => {
                bambora::transformers::BamboraAuthType::try_from(self.auth_type)?;
                Ok(())
            }
            api_enums::Connector::Bamboraapac => {
                bamboraapac::transformers::BamboraapacAuthType::try_from(self.auth_type)?;
                Ok(())
            }
            api_enums::Connector::Boku => {
                boku::transformers::BokuAuthType::try_from(self.auth_type)?;
                Ok(())
            }
            api_enums::Connector::Bluesnap => {
                bluesnap::transformers::BluesnapAuthType::try_from(self.auth_type)?;
                Ok(())
            }
            api_enums::Connector::Braintree => {
                braintree::transformers::BraintreeAuthType::try_from(self.auth_type)?;
                braintree::transformers::BraintreeMeta::try_from(self.connector_meta_data)?;
                Ok(())
            }
            api_enums::Connector::Cashtocode => {
                cashtocode::transformers::CashtocodeAuthType::try_from(self.auth_type)?;
                Ok(())
            }
            api_enums::Connector::Checkout => {
                checkout::transformers::CheckoutAuthType::try_from(self.auth_type)?;
                Ok(())
            }
            api_enums::Connector::Coinbase => {
                coinbase::transformers::CoinbaseAuthType::try_from(self.auth_type)?;
                coinbase::transformers::CoinbaseConnectorMeta::try_from(self.connector_meta_data)?;
                Ok(())
            }
            api_enums::Connector::Cryptopay => {
                cryptopay::transformers::CryptopayAuthType::try_from(self.auth_type)?;
                Ok(())
            }
            api_enums::Connector::CtpMastercard => Ok(()),
            api_enums::Connector::Cybersource => {
                cybersource::transformers::CybersourceAuthType::try_from(self.auth_type)?;
                cybersource::transformers::CybersourceConnectorMetadataObject::try_from(
                    self.connector_meta_data,
                )?;
                Ok(())
            }
            api_enums::Connector::Datatrans => {
                datatrans::transformers::DatatransAuthType::try_from(self.auth_type)?;
                Ok(())
            }
            api_enums::Connector::Deutschebank => {
                deutschebank::transformers::DeutschebankAuthType::try_from(self.auth_type)?;
                Ok(())
            }
            api_enums::Connector::Digitalvirgo => {
                digitalvirgo::transformers::DigitalvirgoAuthType::try_from(self.auth_type)?;
                Ok(())
            }
            api_enums::Connector::Dlocal => {
                dlocal::transformers::DlocalAuthType::try_from(self.auth_type)?;
                Ok(())
            }
            api_enums::Connector::Ebanx => {
                ebanx::transformers::EbanxAuthType::try_from(self.auth_type)?;
                Ok(())
            }
            api_enums::Connector::Elavon => {
                elavon::transformers::ElavonAuthType::try_from(self.auth_type)?;
                Ok(())
            }
            api_enums::Connector::Fiserv => {
                fiserv::transformers::FiservAuthType::try_from(self.auth_type)?;
                fiserv::transformers::FiservSessionObject::try_from(self.connector_meta_data)?;
                Ok(())
            }
            api_enums::Connector::Fiservemea => {
                fiservemea::transformers::FiservemeaAuthType::try_from(self.auth_type)?;
                Ok(())
            }
            api_enums::Connector::Fiuu => {
                fiuu::transformers::FiuuAuthType::try_from(self.auth_type)?;
                Ok(())
            }
            api_enums::Connector::Forte => {
                forte::transformers::ForteAuthType::try_from(self.auth_type)?;
                Ok(())
            }
            api_enums::Connector::Globalpay => {
                globalpay::transformers::GlobalpayAuthType::try_from(self.auth_type)?;
                Ok(())
            }
            api_enums::Connector::Globepay => {
                globepay::transformers::GlobepayAuthType::try_from(self.auth_type)?;
                Ok(())
            }
            api_enums::Connector::Gocardless => {
                gocardless::transformers::GocardlessAuthType::try_from(self.auth_type)?;
                Ok(())
            }
            api_enums::Connector::Gpayments => {
                gpayments::transformers::GpaymentsAuthType::try_from(self.auth_type)?;
                gpayments::transformers::GpaymentsMetaData::try_from(self.connector_meta_data)?;
                Ok(())
            }
            api_enums::Connector::Helcim => {
                helcim::transformers::HelcimAuthType::try_from(self.auth_type)?;
                Ok(())
            }
            api_enums::Connector::Iatapay => {
                iatapay::transformers::IatapayAuthType::try_from(self.auth_type)?;
                Ok(())
            }
            // api_enums::Connector::Inespay => {
            //     inespay::transformers::InespayAuthType::try_from(self.auth_type)?;
            //     Ok(())
            // }
            api_enums::Connector::Itaubank => {
                itaubank::transformers::ItaubankAuthType::try_from(self.auth_type)?;
                Ok(())
            }
            api_enums::Connector::Klarna => {
                klarna::transformers::KlarnaAuthType::try_from(self.auth_type)?;
                klarna::transformers::KlarnaConnectorMetadataObject::try_from(
                    self.connector_meta_data,
                )?;
                Ok(())
            }
            api_enums::Connector::Mifinity => {
                mifinity::transformers::MifinityAuthType::try_from(self.auth_type)?;
                mifinity::transformers::MifinityConnectorMetadataObject::try_from(
                    self.connector_meta_data,
                )?;
                Ok(())
            }
            api_enums::Connector::Mollie => {
                mollie::transformers::MollieAuthType::try_from(self.auth_type)?;
                Ok(())
            }
            api_enums::Connector::Multisafepay => {
                multisafepay::transformers::MultisafepayAuthType::try_from(self.auth_type)?;
                Ok(())
            }
            api_enums::Connector::Netcetera => {
                netcetera::transformers::NetceteraAuthType::try_from(self.auth_type)?;
                netcetera::transformers::NetceteraMetaData::try_from(self.connector_meta_data)?;
                Ok(())
            }
            api_enums::Connector::Nexinets => {
                nexinets::transformers::NexinetsAuthType::try_from(self.auth_type)?;
                Ok(())
            }
            api_enums::Connector::Nexixpay => {
                nexixpay::transformers::NexixpayAuthType::try_from(self.auth_type)?;
                Ok(())
            }
            api_enums::Connector::Nmi => {
                nmi::transformers::NmiAuthType::try_from(self.auth_type)?;
                Ok(())
            }
            api_enums::Connector::Noon => {
                noon::transformers::NoonAuthType::try_from(self.auth_type)?;
                Ok(())
            }
            api_enums::Connector::Novalnet => {
                novalnet::transformers::NovalnetAuthType::try_from(self.auth_type)?;
                Ok(())
            }
            api_enums::Connector::Nuvei => {
                nuvei::transformers::NuveiAuthType::try_from(self.auth_type)?;
                Ok(())
            }
            api_enums::Connector::Opennode => {
                opennode::transformers::OpennodeAuthType::try_from(self.auth_type)?;
                Ok(())
            }
            api_enums::Connector::Paybox => {
                paybox::transformers::PayboxAuthType::try_from(self.auth_type)?;
                Ok(())
            }
            api_enums::Connector::Payme => {
                payme::transformers::PaymeAuthType::try_from(self.auth_type)?;
                Ok(())
            }
            api_enums::Connector::Paypal => {
                paypal::transformers::PaypalAuthType::try_from(self.auth_type)?;
                Ok(())
            }
            api_enums::Connector::Payone => {
                payone::transformers::PayoneAuthType::try_from(self.auth_type)?;
                Ok(())
            }
            api_enums::Connector::Payu => {
                payu::transformers::PayuAuthType::try_from(self.auth_type)?;
                Ok(())
            }
            api_enums::Connector::Placetopay => {
                placetopay::transformers::PlacetopayAuthType::try_from(self.auth_type)?;
                Ok(())
            }
            api_enums::Connector::Powertranz => {
                powertranz::transformers::PowertranzAuthType::try_from(self.auth_type)?;
                Ok(())
            }
            api_enums::Connector::Prophetpay => {
                prophetpay::transformers::ProphetpayAuthType::try_from(self.auth_type)?;
                Ok(())
            }
            api_enums::Connector::Rapyd => {
                rapyd::transformers::RapydAuthType::try_from(self.auth_type)?;
                Ok(())
            }
            api_enums::Connector::Razorpay => {
                razorpay::transformers::RazorpayAuthType::try_from(self.auth_type)?;
                Ok(())
            }
            api_enums::Connector::Shift4 => {
                shift4::transformers::Shift4AuthType::try_from(self.auth_type)?;
                Ok(())
            }
            api_enums::Connector::Square => {
                square::transformers::SquareAuthType::try_from(self.auth_type)?;
                Ok(())
            }
            api_enums::Connector::Stax => {
                stax::transformers::StaxAuthType::try_from(self.auth_type)?;
                Ok(())
            }
            api_enums::Connector::Taxjar => {
                taxjar::transformers::TaxjarAuthType::try_from(self.auth_type)?;
                Ok(())
            }
            api_enums::Connector::Stripe => {
                stripe::transformers::StripeAuthType::try_from(self.auth_type)?;
                Ok(())
            }
            api_enums::Connector::Trustpay => {
                trustpay::transformers::TrustpayAuthType::try_from(self.auth_type)?;
                Ok(())
            }
            api_enums::Connector::Tsys => {
                tsys::transformers::TsysAuthType::try_from(self.auth_type)?;
                Ok(())
            }
            api_enums::Connector::Volt => {
                volt::transformers::VoltAuthType::try_from(self.auth_type)?;
                Ok(())
            }
            api_enums::Connector::Wellsfargo => {
                wellsfargo::transformers::WellsfargoAuthType::try_from(self.auth_type)?;
                Ok(())
            }
            api_enums::Connector::Wise => {
                wise::transformers::WiseAuthType::try_from(self.auth_type)?;
                Ok(())
            }
            api_enums::Connector::Worldline => {
                worldline::transformers::WorldlineAuthType::try_from(self.auth_type)?;
                Ok(())
            }
            api_enums::Connector::Worldpay => {
                worldpay::transformers::WorldpayAuthType::try_from(self.auth_type)?;
                Ok(())
            }
            api_enums::Connector::Zen => {
                zen::transformers::ZenAuthType::try_from(self.auth_type)?;
                Ok(())
            }
            api_enums::Connector::Zsl => {
                zsl::transformers::ZslAuthType::try_from(self.auth_type)?;
                Ok(())
            }
            api_enums::Connector::Signifyd => {
                signifyd::transformers::SignifydAuthType::try_from(self.auth_type)?;
                Ok(())
            }
            api_enums::Connector::Riskified => {
                riskified::transformers::RiskifiedAuthType::try_from(self.auth_type)?;
                Ok(())
            }
            api_enums::Connector::Plaid => {
                PlaidAuthType::foreign_try_from(self.auth_type)?;
                Ok(())
            }
            api_enums::Connector::Threedsecureio => {
                threedsecureio::transformers::ThreedsecureioAuthType::try_from(self.auth_type)?;
                Ok(())
            }
        }
    }
}

struct ConnectorAuthTypeValidation<'a> {
    auth_type: &'a types::ConnectorAuthType,
}

impl ConnectorAuthTypeValidation<'_> {
    fn validate_connector_auth_type(
        &self,
    ) -> Result<(), error_stack::Report<errors::ApiErrorResponse>> {
        let validate_non_empty_field = |field_value: &str, field_name: &str| {
            if field_value.trim().is_empty() {
                Err(errors::ApiErrorResponse::InvalidDataFormat {
                    field_name: format!("connector_account_details.{}", field_name),
                    expected_format: "a non empty String".to_string(),
                }
                .into())
            } else {
                Ok(())
            }
        };
        match self.auth_type {
            hyperswitch_domain_models::router_data::ConnectorAuthType::TemporaryAuth => Ok(()),
            hyperswitch_domain_models::router_data::ConnectorAuthType::HeaderKey { api_key } => {
                validate_non_empty_field(api_key.peek(), "api_key")
            }
            hyperswitch_domain_models::router_data::ConnectorAuthType::BodyKey {
                api_key,
                key1,
            } => {
                validate_non_empty_field(api_key.peek(), "api_key")?;
                validate_non_empty_field(key1.peek(), "key1")
            }
            hyperswitch_domain_models::router_data::ConnectorAuthType::SignatureKey {
                api_key,
                key1,
                api_secret,
            } => {
                validate_non_empty_field(api_key.peek(), "api_key")?;
                validate_non_empty_field(key1.peek(), "key1")?;
                validate_non_empty_field(api_secret.peek(), "api_secret")
            }
            hyperswitch_domain_models::router_data::ConnectorAuthType::MultiAuthKey {
                api_key,
                key1,
                api_secret,
                key2,
            } => {
                validate_non_empty_field(api_key.peek(), "api_key")?;
                validate_non_empty_field(key1.peek(), "key1")?;
                validate_non_empty_field(api_secret.peek(), "api_secret")?;
                validate_non_empty_field(key2.peek(), "key2")
            }
            hyperswitch_domain_models::router_data::ConnectorAuthType::CurrencyAuthKey {
                auth_key_map,
            } => {
                if auth_key_map.is_empty() {
                    Err(errors::ApiErrorResponse::InvalidDataFormat {
                        field_name: "connector_account_details.auth_key_map".to_string(),
                        expected_format: "a non empty map".to_string(),
                    }
                    .into())
                } else {
                    Ok(())
                }
            }
            hyperswitch_domain_models::router_data::ConnectorAuthType::CertificateAuth {
                certificate,
                private_key,
            } => {
                client::create_identity_from_certificate_and_key(
                    certificate.to_owned(),
                    private_key.to_owned(),
                )
                .change_context(errors::ApiErrorResponse::InvalidDataFormat {
                    field_name:
                        "connector_account_details.certificate or connector_account_details.private_key"
                            .to_string(),
                    expected_format:
                        "a valid base64 encoded string of PEM encoded Certificate and Private Key"
                            .to_string(),
                })?;
                Ok(())
            }
            hyperswitch_domain_models::router_data::ConnectorAuthType::NoKey => Ok(()),
        }
    }
}

struct ConnectorStatusAndDisabledValidation<'a> {
    status: &'a Option<api_enums::ConnectorStatus>,
    disabled: &'a Option<bool>,
    auth: &'a types::ConnectorAuthType,
    current_status: &'a api_enums::ConnectorStatus,
}

impl ConnectorStatusAndDisabledValidation<'_> {
    fn validate_status_and_disabled(
        &self,
    ) -> RouterResult<(api_enums::ConnectorStatus, Option<bool>)> {
        let connector_status = match (self.status, self.auth) {
            (
                Some(common_enums::ConnectorStatus::Active),
                types::ConnectorAuthType::TemporaryAuth,
            ) => {
                return Err(errors::ApiErrorResponse::InvalidRequestData {
                    message: "Connector status cannot be active when using TemporaryAuth"
                        .to_string(),
                }
                .into());
            }
            (Some(status), _) => status,
            (None, types::ConnectorAuthType::TemporaryAuth) => {
                &common_enums::ConnectorStatus::Inactive
            }
            (None, _) => self.current_status,
        };

        let disabled = match (self.disabled, connector_status) {
            (Some(false), common_enums::ConnectorStatus::Inactive) => {
                return Err(errors::ApiErrorResponse::InvalidRequestData {
                    message: "Connector cannot be enabled when connector_status is inactive or when using TemporaryAuth"
                        .to_string(),
                }
                .into());
            }
            (Some(disabled), _) => Some(*disabled),
            (None, common_enums::ConnectorStatus::Inactive) => Some(true),
            (None, _) => None,
        };

        Ok((*connector_status, disabled))
    }
}

struct PaymentMethodsEnabled<'a> {
    payment_methods_enabled: &'a Option<Vec<api_models::admin::PaymentMethodsEnabled>>,
}

impl PaymentMethodsEnabled<'_> {
    fn get_payment_methods_enabled(&self) -> RouterResult<Option<Vec<pii::SecretSerdeValue>>> {
        let mut vec = Vec::new();
        let payment_methods_enabled = match self.payment_methods_enabled.clone() {
            Some(val) => {
                for pm in val.into_iter() {
                    let pm_value = pm
                        .encode_to_value()
                        .change_context(errors::ApiErrorResponse::InternalServerError)
                        .attach_printable(
                            "Failed while encoding to serde_json::Value, PaymentMethod",
                        )?;
                    vec.push(Secret::new(pm_value))
                }
                Some(vec)
            }
            None => None,
        };
        Ok(payment_methods_enabled)
    }
}

struct ConnectorMetadata<'a> {
    connector_metadata: &'a Option<pii::SecretSerdeValue>,
}

impl ConnectorMetadata<'_> {
    fn validate_apple_pay_certificates_in_mca_metadata(&self) -> RouterResult<()> {
        self.connector_metadata
            .clone()
            .map(api_models::payments::ConnectorMetadata::from_value)
            .transpose()
            .change_context(errors::ApiErrorResponse::InvalidDataFormat {
                field_name: "metadata".to_string(),
                expected_format: "connector metadata".to_string(),
            })?
            .and_then(|metadata| metadata.get_apple_pay_certificates())
            .map(|(certificate, certificate_key)| {
                client::create_identity_from_certificate_and_key(certificate, certificate_key)
            })
            .transpose()
            .change_context(errors::ApiErrorResponse::InvalidDataValue {
                field_name: "certificate/certificate key",
            })?;
        Ok(())
    }
}

struct PMAuthConfigValidation<'a> {
    connector_type: &'a api_enums::ConnectorType,
    pm_auth_config: &'a Option<pii::SecretSerdeValue>,
    db: &'a dyn StorageInterface,
    merchant_id: &'a id_type::MerchantId,
    profile_id: &'a id_type::ProfileId,
    key_store: &'a domain::MerchantKeyStore,
    key_manager_state: &'a KeyManagerState,
}

impl<'a> PMAuthConfigValidation<'a> {
    async fn validate_pm_auth(&self, val: &pii::SecretSerdeValue) -> RouterResponse<()> {
        let config = serde_json::from_value::<api_models::pm_auth::PaymentMethodAuthConfig>(
            val.clone().expose(),
        )
        .change_context(errors::ApiErrorResponse::InvalidRequestData {
            message: "invalid data received for payment method auth config".to_string(),
        })
        .attach_printable("Failed to deserialize Payment Method Auth config")?;

        let all_mcas = self
            .db
            .find_merchant_connector_account_by_merchant_id_and_disabled_list(
                self.key_manager_state,
                self.merchant_id,
                true,
                self.key_store,
            )
            .await
            .change_context(errors::ApiErrorResponse::MerchantConnectorAccountNotFound {
                id: self.merchant_id.get_string_repr().to_owned(),
            })?;

        for conn_choice in config.enabled_payment_methods {
            let pm_auth_mca = all_mcas
                .clone()
                .into_iter()
                .find(|mca| mca.get_id() == conn_choice.mca_id)
                .ok_or(errors::ApiErrorResponse::GenericNotFoundError {
                    message: "payment method auth connector account not found".to_string(),
                })?;

            if &pm_auth_mca.profile_id != self.profile_id {
                return Err(errors::ApiErrorResponse::GenericNotFoundError {
                    message: "payment method auth profile_id differs from connector profile_id"
                        .to_string(),
                }
                .into());
            }
        }

        Ok(services::ApplicationResponse::StatusOk)
    }

    async fn validate_pm_auth_config(&self) -> RouterResult<()> {
        if self.connector_type != &api_enums::ConnectorType::PaymentMethodAuth {
            if let Some(val) = self.pm_auth_config.clone() {
                self.validate_pm_auth(&val).await?;
            }
        }
        Ok(())
    }
}

struct ConnectorTypeAndConnectorName<'a> {
    connector_type: &'a api_enums::ConnectorType,
    connector_name: &'a api_enums::Connector,
}

impl ConnectorTypeAndConnectorName<'_> {
    fn get_routable_connector(&self) -> RouterResult<Option<api_enums::RoutableConnectors>> {
        let mut routable_connector =
            api_enums::RoutableConnectors::from_str(&self.connector_name.to_string()).ok();

        let pm_auth_connector =
            api_enums::convert_pm_auth_connector(self.connector_name.to_string().as_str());
        let authentication_connector =
            api_enums::convert_authentication_connector(self.connector_name.to_string().as_str());
        let tax_connector =
            api_enums::convert_tax_connector(self.connector_name.to_string().as_str());

        if pm_auth_connector.is_some() {
            if self.connector_type != &api_enums::ConnectorType::PaymentMethodAuth
                && self.connector_type != &api_enums::ConnectorType::PaymentProcessor
            {
                return Err(errors::ApiErrorResponse::InvalidRequestData {
                    message: "Invalid connector type given".to_string(),
                }
                .into());
            }
        } else if authentication_connector.is_some() {
            if self.connector_type != &api_enums::ConnectorType::AuthenticationProcessor {
                return Err(errors::ApiErrorResponse::InvalidRequestData {
                    message: "Invalid connector type given".to_string(),
                }
                .into());
            }
        } else if tax_connector.is_some() {
            if self.connector_type != &api_enums::ConnectorType::TaxProcessor {
                return Err(errors::ApiErrorResponse::InvalidRequestData {
                    message: "Invalid connector type given".to_string(),
                }
                .into());
            }
        } else {
            let routable_connector_option = self
                .connector_name
                .to_string()
                .parse::<api_enums::RoutableConnectors>()
                .change_context(errors::ApiErrorResponse::InvalidRequestData {
                    message: "Invalid connector name given".to_string(),
                })?;
            routable_connector = Some(routable_connector_option);
        };
        Ok(routable_connector)
    }
}
#[cfg(feature = "v1")]
struct MerchantDefaultConfigUpdate<'a> {
    routable_connector: &'a Option<api_enums::RoutableConnectors>,
    merchant_connector_id: &'a id_type::MerchantConnectorAccountId,
    store: &'a dyn StorageInterface,
    merchant_id: &'a id_type::MerchantId,
    profile_id: &'a id_type::ProfileId,
    transaction_type: &'a api_enums::TransactionType,
}
#[cfg(feature = "v1")]
impl<'a> MerchantDefaultConfigUpdate<'a> {
    async fn retrieve_and_update_default_fallback_routing_algorithm_if_routable_connector_exists(
        &self,
    ) -> RouterResult<()> {
        let mut default_routing_config = routing::helpers::get_merchant_default_config(
            self.store,
            self.merchant_id.get_string_repr(),
            self.transaction_type,
        )
        .await?;

        let mut default_routing_config_for_profile = routing::helpers::get_merchant_default_config(
            self.store,
            self.profile_id.get_string_repr(),
            self.transaction_type,
        )
        .await?;

        if let Some(routable_connector_val) = self.routable_connector {
            let choice = routing_types::RoutableConnectorChoice {
                choice_kind: routing_types::RoutableChoiceKind::FullStruct,
                connector: *routable_connector_val,
                merchant_connector_id: Some(self.merchant_connector_id.clone()),
            };
            if !default_routing_config.contains(&choice) {
                default_routing_config.push(choice.clone());
                routing::helpers::update_merchant_default_config(
                    self.store,
                    self.merchant_id.get_string_repr(),
                    default_routing_config.clone(),
                    self.transaction_type,
                )
                .await?;
            }
            if !default_routing_config_for_profile.contains(&choice.clone()) {
                default_routing_config_for_profile.push(choice);
                routing::helpers::update_merchant_default_config(
                    self.store,
                    self.profile_id.get_string_repr(),
                    default_routing_config_for_profile.clone(),
                    self.transaction_type,
                )
                .await?;
            }
        }
        Ok(())
    }

    async fn retrieve_and_delete_from_default_fallback_routing_algorithm_if_routable_connector_exists(
        &self,
    ) -> RouterResult<()> {
        let mut default_routing_config = routing::helpers::get_merchant_default_config(
            self.store,
            self.merchant_id.get_string_repr(),
            self.transaction_type,
        )
        .await?;

        let mut default_routing_config_for_profile = routing::helpers::get_merchant_default_config(
            self.store,
            self.profile_id.get_string_repr(),
            self.transaction_type,
        )
        .await?;

        if let Some(routable_connector_val) = self.routable_connector {
            let choice = routing_types::RoutableConnectorChoice {
                choice_kind: routing_types::RoutableChoiceKind::FullStruct,
                connector: *routable_connector_val,
                merchant_connector_id: Some(self.merchant_connector_id.clone()),
            };
            if default_routing_config.contains(&choice) {
                default_routing_config.retain(|mca| {
                    mca.merchant_connector_id
                        .as_ref()
                        .map_or(true, |merchant_connector_id| {
                            merchant_connector_id != self.merchant_connector_id
                        })
                });
                routing::helpers::update_merchant_default_config(
                    self.store,
                    self.merchant_id.get_string_repr(),
                    default_routing_config.clone(),
                    self.transaction_type,
                )
                .await?;
            }
            if default_routing_config_for_profile.contains(&choice.clone()) {
                default_routing_config_for_profile.retain(|mca| {
                    mca.merchant_connector_id
                        .as_ref()
                        .map_or(true, |merchant_connector_id| {
                            merchant_connector_id != self.merchant_connector_id
                        })
                });
                routing::helpers::update_merchant_default_config(
                    self.store,
                    self.profile_id.get_string_repr(),
                    default_routing_config_for_profile.clone(),
                    self.transaction_type,
                )
                .await?;
            }
        }
        Ok(())
    }
}
#[cfg(feature = "v2")]
struct DefaultFallbackRoutingConfigUpdate<'a> {
    routable_connector: &'a Option<api_enums::RoutableConnectors>,
    merchant_connector_id: &'a id_type::MerchantConnectorAccountId,
    store: &'a dyn StorageInterface,
    business_profile: domain::Profile,
    key_store: hyperswitch_domain_models::merchant_key_store::MerchantKeyStore,
    key_manager_state: &'a KeyManagerState,
}
#[cfg(feature = "v2")]
impl<'a> DefaultFallbackRoutingConfigUpdate<'a> {
    async fn retrieve_and_update_default_fallback_routing_algorithm_if_routable_connector_exists(
        &self,
    ) -> RouterResult<()> {
        let profile_wrapper = ProfileWrapper::new(self.business_profile.clone());
        let default_routing_config_for_profile =
            &mut profile_wrapper.get_default_fallback_list_of_connector_under_profile()?;
        if let Some(routable_connector_val) = self.routable_connector {
            let choice = routing_types::RoutableConnectorChoice {
                choice_kind: routing_types::RoutableChoiceKind::FullStruct,
                connector: *routable_connector_val,
                merchant_connector_id: Some(self.merchant_connector_id.clone()),
            };
            if !default_routing_config_for_profile.contains(&choice.clone()) {
                default_routing_config_for_profile.push(choice);

                profile_wrapper
                    .update_default_fallback_routing_of_connectors_under_profile(
                        self.store,
                        default_routing_config_for_profile,
                        self.key_manager_state,
                        &self.key_store,
                    )
                    .await?
            }
        }
        Ok(())
    }

    async fn retrieve_and_delete_from_default_fallback_routing_algorithm_if_routable_connector_exists(
        &self,
    ) -> RouterResult<()> {
        let profile_wrapper = ProfileWrapper::new(self.business_profile.clone());
        let default_routing_config_for_profile =
            &mut profile_wrapper.get_default_fallback_list_of_connector_under_profile()?;
        if let Some(routable_connector_val) = self.routable_connector {
            let choice = routing_types::RoutableConnectorChoice {
                choice_kind: routing_types::RoutableChoiceKind::FullStruct,
                connector: *routable_connector_val,
                merchant_connector_id: Some(self.merchant_connector_id.clone()),
            };
            if default_routing_config_for_profile.contains(&choice.clone()) {
                default_routing_config_for_profile.retain(|mca| {
                    mca.merchant_connector_id
                        .as_ref()
                        .map_or(true, |merchant_connector_id| {
                            merchant_connector_id != self.merchant_connector_id
                        })
                });

                profile_wrapper
                    .update_default_fallback_routing_of_connectors_under_profile(
                        self.store,
                        default_routing_config_for_profile,
                        self.key_manager_state,
                        &self.key_store,
                    )
                    .await?
            }
        }
        Ok(())
    }
}
#[cfg(any(feature = "v1", feature = "v2", feature = "olap"))]
#[async_trait::async_trait]
trait MerchantConnectorAccountUpdateBridge {
    async fn get_merchant_connector_account_from_id(
        self,
        db: &dyn StorageInterface,
        merchant_id: &id_type::MerchantId,
        merchant_connector_id: &id_type::MerchantConnectorAccountId,
        key_store: &domain::MerchantKeyStore,
        key_manager_state: &KeyManagerState,
    ) -> RouterResult<domain::MerchantConnectorAccount>;

    async fn create_domain_model_from_request(
        self,
        state: &SessionState,
        key_store: domain::MerchantKeyStore,
        mca: &domain::MerchantConnectorAccount,
        key_manager_state: &KeyManagerState,
        merchant_account: &domain::MerchantAccount,
    ) -> RouterResult<domain::MerchantConnectorAccountUpdate>;
}

#[cfg(all(feature = "v2", feature = "olap"))]
#[async_trait::async_trait]
impl MerchantConnectorAccountUpdateBridge for api_models::admin::MerchantConnectorUpdate {
    async fn get_merchant_connector_account_from_id(
        self,
        db: &dyn StorageInterface,
        _merchant_id: &id_type::MerchantId,
        merchant_connector_id: &id_type::MerchantConnectorAccountId,
        key_store: &domain::MerchantKeyStore,
        key_manager_state: &KeyManagerState,
    ) -> RouterResult<domain::MerchantConnectorAccount> {
        db.find_merchant_connector_account_by_id(
            key_manager_state,
            merchant_connector_id,
            key_store,
        )
        .await
        .to_not_found_response(errors::ApiErrorResponse::MerchantAccountNotFound)
    }

    async fn create_domain_model_from_request(
        self,
        state: &SessionState,
        key_store: domain::MerchantKeyStore,
        mca: &domain::MerchantConnectorAccount,
        key_manager_state: &KeyManagerState,
        merchant_account: &domain::MerchantAccount,
    ) -> RouterResult<domain::MerchantConnectorAccountUpdate> {
        let payment_methods_enabled = PaymentMethodsEnabled {
            payment_methods_enabled: &self.payment_methods_enabled,
        };
        let payment_methods_enabled = payment_methods_enabled.get_payment_methods_enabled()?;

        let frm_configs = self.get_frm_config_as_secret();

        let auth = types::ConnectorAuthType::from_secret_value(
            self.connector_account_details
                .clone()
                .unwrap_or(mca.connector_account_details.clone().into_inner()),
        )
        .change_context(errors::ApiErrorResponse::InvalidDataFormat {
            field_name: "connector_account_details".to_string(),
            expected_format: "auth_type and api_key".to_string(),
        })?;

        let metadata = self.metadata.clone().or(mca.metadata.clone());

        let connector_name = mca.connector_name.as_ref();
        let connector_enum = api_models::enums::Connector::from_str(connector_name)
            .change_context(errors::ApiErrorResponse::InvalidDataValue {
                field_name: "connector",
            })
            .attach_printable_lazy(|| {
                format!("unable to parse connector name {connector_name:?}")
            })?;
        let connector_auth_type_and_metadata_validation = ConnectorAuthTypeAndMetadataValidation {
            connector_name: &connector_enum,
            auth_type: &auth,
            connector_meta_data: &metadata,
        };
        connector_auth_type_and_metadata_validation.validate_auth_and_metadata_type()?;
        let connector_status_and_disabled_validation = ConnectorStatusAndDisabledValidation {
            status: &self.status,
            disabled: &self.disabled,
            auth: &auth,
            current_status: &mca.status,
        };
        let (connector_status, disabled) =
            connector_status_and_disabled_validation.validate_status_and_disabled()?;

        let pm_auth_config_validation = PMAuthConfigValidation {
            connector_type: &self.connector_type,
            pm_auth_config: &self.pm_auth_config,
            db: state.store.as_ref(),
            merchant_id: merchant_account.get_id(),
            profile_id: &mca.profile_id.clone(),
            key_store: &key_store,
            key_manager_state,
        };

        pm_auth_config_validation.validate_pm_auth_config().await?;

        let merchant_recipient_data = if let Some(data) = &self.additional_merchant_data {
            Some(
                process_open_banking_connectors(
                    state,
                    merchant_account.get_id(),
                    &auth,
                    &self.connector_type,
                    &connector_enum,
                    types::AdditionalMerchantData::foreign_from(data.clone()),
                )
                .await?,
            )
        } else {
            None
        }
        .map(|data| {
            serde_json::to_value(types::AdditionalMerchantData::OpenBankingRecipientData(
                data,
            ))
        })
        .transpose()
        .change_context(errors::ApiErrorResponse::InternalServerError)
        .attach_printable("Failed to serialize MerchantRecipientData")?;

        let encrypted_data = domain_types::crypto_operation(
            key_manager_state,
            type_name!(domain::MerchantConnectorAccount),
            domain_types::CryptoOperation::BatchEncrypt(
                UpdateEncryptableMerchantConnectorAccount::to_encryptable(
                    UpdateEncryptableMerchantConnectorAccount {
                        connector_account_details: self.connector_account_details,
                        connector_wallets_details:
                            helpers::get_connector_wallets_details_with_apple_pay_certificates(
                                &self.metadata,
                                &self.connector_wallets_details,
                            )
                            .await?,
                        additional_merchant_data: merchant_recipient_data.map(Secret::new),
                    },
                ),
            ),
            km_types::Identifier::Merchant(key_store.merchant_id.clone()),
            key_store.key.peek(),
        )
        .await
        .and_then(|val| val.try_into_batchoperation())
        .change_context(errors::ApiErrorResponse::InternalServerError)
        .attach_printable("Failed while decrypting connector account details".to_string())?;

        let encrypted_data =
            UpdateEncryptableMerchantConnectorAccount::from_encryptable(encrypted_data)
                .change_context(errors::ApiErrorResponse::InternalServerError)
                .attach_printable("Failed while decrypting connector account details")?;

        Ok(storage::MerchantConnectorAccountUpdate::Update {
            connector_type: Some(self.connector_type),
            connector_label: self.connector_label.clone(),
            connector_account_details: Box::new(encrypted_data.connector_account_details),
            disabled,
            payment_methods_enabled,
            metadata: self.metadata,
            frm_configs,
            connector_webhook_details: match &self.connector_webhook_details {
                Some(connector_webhook_details) => connector_webhook_details
                    .encode_to_value()
                    .change_context(errors::ApiErrorResponse::InternalServerError)
                    .map(Some)?
                    .map(Secret::new),
                None => None,
            },
            applepay_verified_domains: None,
            pm_auth_config: Box::new(self.pm_auth_config),
            status: Some(connector_status),
            additional_merchant_data: Box::new(encrypted_data.additional_merchant_data),
            connector_wallets_details: Box::new(encrypted_data.connector_wallets_details),
        })
    }
}

#[cfg(all(feature = "v1", feature = "olap"))]
#[async_trait::async_trait]
impl MerchantConnectorAccountUpdateBridge for api_models::admin::MerchantConnectorUpdate {
    async fn get_merchant_connector_account_from_id(
        self,
        db: &dyn StorageInterface,
        merchant_id: &id_type::MerchantId,
        merchant_connector_id: &id_type::MerchantConnectorAccountId,
        key_store: &domain::MerchantKeyStore,
        key_manager_state: &KeyManagerState,
    ) -> RouterResult<domain::MerchantConnectorAccount> {
        db.find_by_merchant_connector_account_merchant_id_merchant_connector_id(
            key_manager_state,
            merchant_id,
            merchant_connector_id,
            key_store,
        )
        .await
        .to_not_found_response(
            errors::ApiErrorResponse::MerchantConnectorAccountNotFound {
                id: merchant_connector_id.get_string_repr().to_string(),
            },
        )
    }

    async fn create_domain_model_from_request(
        self,
        state: &SessionState,
        key_store: domain::MerchantKeyStore,
        mca: &domain::MerchantConnectorAccount,
        key_manager_state: &KeyManagerState,
        merchant_account: &domain::MerchantAccount,
    ) -> RouterResult<domain::MerchantConnectorAccountUpdate> {
        let payment_methods_enabled = self.payment_methods_enabled.map(|pm_enabled| {
            pm_enabled
                .iter()
                .flat_map(Encode::encode_to_value)
                .map(Secret::new)
                .collect::<Vec<pii::SecretSerdeValue>>()
        });

        let frm_configs = get_frm_config_as_secret(self.frm_configs);

        let auth: types::ConnectorAuthType = self
            .connector_account_details
            .clone()
            .unwrap_or(mca.connector_account_details.clone().into_inner())
            .parse_value("ConnectorAuthType")
            .change_context(errors::ApiErrorResponse::InvalidDataFormat {
                field_name: "connector_account_details".to_string(),
                expected_format: "auth_type and api_key".to_string(),
            })?;
        let metadata = self.metadata.clone().or(mca.metadata.clone());

        let connector_name = mca.connector_name.as_ref();
        let connector_enum = api_models::enums::Connector::from_str(connector_name)
            .change_context(errors::ApiErrorResponse::InvalidDataValue {
                field_name: "connector",
            })
            .attach_printable_lazy(|| {
                format!("unable to parse connector name {connector_name:?}")
            })?;
        let connector_auth_type_and_metadata_validation = ConnectorAuthTypeAndMetadataValidation {
            connector_name: &connector_enum,
            auth_type: &auth,
            connector_meta_data: &metadata,
        };
        connector_auth_type_and_metadata_validation.validate_auth_and_metadata_type()?;
        let connector_status_and_disabled_validation = ConnectorStatusAndDisabledValidation {
            status: &self.status,
            disabled: &self.disabled,
            auth: &auth,
            current_status: &mca.status,
        };
        let (connector_status, disabled) =
            connector_status_and_disabled_validation.validate_status_and_disabled()?;

        if self.connector_type != api_enums::ConnectorType::PaymentMethodAuth {
            if let Some(val) = self.pm_auth_config.clone() {
                validate_pm_auth(
                    val,
                    state,
                    merchant_account.get_id(),
                    &key_store,
                    merchant_account.clone(),
                    &mca.profile_id,
                )
                .await?;
            }
        }

        let merchant_recipient_data = if let Some(data) = &self.additional_merchant_data {
            Some(
                process_open_banking_connectors(
                    state,
                    merchant_account.get_id(),
                    &auth,
                    &self.connector_type,
                    &connector_enum,
                    types::AdditionalMerchantData::foreign_from(data.clone()),
                )
                .await?,
            )
        } else {
            None
        }
        .map(|data| {
            serde_json::to_value(types::AdditionalMerchantData::OpenBankingRecipientData(
                data,
            ))
        })
        .transpose()
        .change_context(errors::ApiErrorResponse::InternalServerError)
        .attach_printable("Failed to serialize MerchantRecipientData")?;

        let encrypted_data = domain_types::crypto_operation(
            key_manager_state,
            type_name!(domain::MerchantConnectorAccount),
            domain_types::CryptoOperation::BatchEncrypt(
                UpdateEncryptableMerchantConnectorAccount::to_encryptable(
                    UpdateEncryptableMerchantConnectorAccount {
                        connector_account_details: self.connector_account_details,
                        connector_wallets_details:
                            helpers::get_connector_wallets_details_with_apple_pay_certificates(
                                &self.metadata,
                                &self.connector_wallets_details,
                            )
                            .await?,
                        additional_merchant_data: merchant_recipient_data.map(Secret::new),
                    },
                ),
            ),
            km_types::Identifier::Merchant(key_store.merchant_id.clone()),
            key_store.key.peek(),
        )
        .await
        .and_then(|val| val.try_into_batchoperation())
        .change_context(errors::ApiErrorResponse::InternalServerError)
        .attach_printable("Failed while decrypting connector account details".to_string())?;

        let encrypted_data =
            UpdateEncryptableMerchantConnectorAccount::from_encryptable(encrypted_data)
                .change_context(errors::ApiErrorResponse::InternalServerError)
                .attach_printable("Failed while decrypting connector account details")?;

        Ok(storage::MerchantConnectorAccountUpdate::Update {
            connector_type: Some(self.connector_type),
            connector_name: None,
            merchant_connector_id: None,
            connector_label: self.connector_label.clone(),
            connector_account_details: Box::new(encrypted_data.connector_account_details),
            test_mode: self.test_mode,
            disabled,
            payment_methods_enabled,
            metadata: self.metadata,
            frm_configs,
            connector_webhook_details: match &self.connector_webhook_details {
                Some(connector_webhook_details) => Box::new(
                    connector_webhook_details
                        .encode_to_value()
                        .change_context(errors::ApiErrorResponse::InternalServerError)
                        .map(Some)?
                        .map(Secret::new),
                ),
                None => Box::new(None),
            },
            applepay_verified_domains: None,
            pm_auth_config: Box::new(self.pm_auth_config),
            status: Some(connector_status),
            additional_merchant_data: Box::new(encrypted_data.additional_merchant_data),
            connector_wallets_details: Box::new(encrypted_data.connector_wallets_details),
        })
    }
}

#[cfg(any(feature = "v1", feature = "v2", feature = "olap"))]
#[async_trait::async_trait]
trait MerchantConnectorAccountCreateBridge {
    async fn create_domain_model_from_request(
        self,
        state: &SessionState,
        key_store: domain::MerchantKeyStore,
        business_profile: &domain::Profile,
        key_manager_state: &KeyManagerState,
    ) -> RouterResult<domain::MerchantConnectorAccount>;

    async fn validate_and_get_business_profile(
        self,
        merchant_account: &domain::MerchantAccount,
        db: &dyn StorageInterface,
        key_manager_state: &KeyManagerState,
        key_store: &domain::MerchantKeyStore,
    ) -> RouterResult<domain::Profile>;
}

#[cfg(all(feature = "v2", feature = "olap",))]
#[async_trait::async_trait]
impl MerchantConnectorAccountCreateBridge for api::MerchantConnectorCreate {
    async fn create_domain_model_from_request(
        self,
        state: &SessionState,
        key_store: domain::MerchantKeyStore,
        business_profile: &domain::Profile,
        key_manager_state: &KeyManagerState,
    ) -> RouterResult<domain::MerchantConnectorAccount> {
        // If connector label is not passed in the request, generate one
        let connector_label = self.get_connector_label(business_profile.profile_name.clone());
        let payment_methods_enabled = PaymentMethodsEnabled {
            payment_methods_enabled: &self.payment_methods_enabled,
        };
        let payment_methods_enabled = payment_methods_enabled.get_payment_methods_enabled()?;
        let frm_configs = self.get_frm_config_as_secret();
        // Validate Merchant api details and return error if not in correct format
        let auth = types::ConnectorAuthType::from_option_secret_value(
            self.connector_account_details.clone(),
        )
        .change_context(errors::ApiErrorResponse::InvalidDataFormat {
            field_name: "connector_account_details".to_string(),
            expected_format: "auth_type and api_key".to_string(),
        })?;

        let connector_auth_type_and_metadata_validation = ConnectorAuthTypeAndMetadataValidation {
            connector_name: &self.connector_name,
            auth_type: &auth,
            connector_meta_data: &self.metadata,
        };
        connector_auth_type_and_metadata_validation.validate_auth_and_metadata_type()?;
        let connector_status_and_disabled_validation = ConnectorStatusAndDisabledValidation {
            status: &self.status,
            disabled: &self.disabled,
            auth: &auth,
            current_status: &api_enums::ConnectorStatus::Active,
        };
        let (connector_status, disabled) =
            connector_status_and_disabled_validation.validate_status_and_disabled()?;
        let identifier = km_types::Identifier::Merchant(business_profile.merchant_id.clone());
        let merchant_recipient_data = if let Some(data) = &self.additional_merchant_data {
            Some(
                process_open_banking_connectors(
                    state,
                    &business_profile.merchant_id,
                    &auth,
                    &self.connector_type,
                    &self.connector_name,
                    types::AdditionalMerchantData::foreign_from(data.clone()),
                )
                .await?,
            )
        } else {
            None
        }
        .map(|data| {
            serde_json::to_value(types::AdditionalMerchantData::OpenBankingRecipientData(
                data,
            ))
        })
        .transpose()
        .change_context(errors::ApiErrorResponse::InternalServerError)
        .attach_printable("Failed to serialize MerchantRecipientData")?;

        let encrypted_data = domain_types::crypto_operation(
            key_manager_state,
            type_name!(domain::MerchantConnectorAccount),
            domain_types::CryptoOperation::BatchEncrypt(
                FromRequestEncryptableMerchantConnectorAccount::to_encryptable(
                    FromRequestEncryptableMerchantConnectorAccount {
                        connector_account_details: self.connector_account_details.ok_or(
                            errors::ApiErrorResponse::MissingRequiredField {
                                field_name: "connector_account_details",
                            },
                        )?,
                        connector_wallets_details:
                            helpers::get_connector_wallets_details_with_apple_pay_certificates(
                                &self.metadata,
                                &self.connector_wallets_details,
                            )
                            .await?,
                        additional_merchant_data: merchant_recipient_data.map(Secret::new),
                    },
                ),
            ),
            identifier.clone(),
            key_store.key.peek(),
        )
        .await
        .and_then(|val| val.try_into_batchoperation())
        .change_context(errors::ApiErrorResponse::InternalServerError)
        .attach_printable("Failed while decrypting connector account details".to_string())?;

        let encrypted_data =
            FromRequestEncryptableMerchantConnectorAccount::from_encryptable(encrypted_data)
                .change_context(errors::ApiErrorResponse::InternalServerError)
                .attach_printable("Failed while decrypting connector account details")?;

        Ok(domain::MerchantConnectorAccount {
            merchant_id: business_profile.merchant_id.clone(),
            connector_type: self.connector_type,
            connector_name: self.connector_name.to_string(),
            connector_account_details: encrypted_data.connector_account_details,
            payment_methods_enabled,
            disabled,
            metadata: self.metadata.clone(),
            frm_configs,
            connector_label: Some(connector_label.clone()),
            created_at: date_time::now(),
            modified_at: date_time::now(),
            id: common_utils::generate_merchant_connector_account_id_of_default_length(),
            connector_webhook_details: match self.connector_webhook_details {
                Some(connector_webhook_details) => {
                    connector_webhook_details.encode_to_value(
                    )
                    .change_context(errors::ApiErrorResponse::InternalServerError)
                    .attach_printable(format!("Failed to serialize api_models::admin::MerchantConnectorWebhookDetails for Merchant: {:?}", business_profile.merchant_id))
                    .map(Some)?
                    .map(Secret::new)
                }
                None => None,
            },
            profile_id: business_profile.get_id().to_owned(),
            applepay_verified_domains: None,
            pm_auth_config: self.pm_auth_config.clone(),
            status: connector_status,
            connector_wallets_details: encrypted_data.connector_wallets_details,
            additional_merchant_data: encrypted_data.additional_merchant_data,
            version: hyperswitch_domain_models::consts::API_VERSION,
        })
    }

    async fn validate_and_get_business_profile(
        self,
        merchant_account: &domain::MerchantAccount,
        db: &dyn StorageInterface,
        key_manager_state: &KeyManagerState,
        key_store: &domain::MerchantKeyStore,
    ) -> RouterResult<domain::Profile> {
        let profile_id = self.profile_id;
        // Check whether this profile belongs to the merchant

        let business_profile = core_utils::validate_and_get_business_profile(
            db,
            key_manager_state,
            key_store,
            Some(&profile_id),
            merchant_account.get_id(),
        )
        .await?
        .get_required_value("Profile")
        .change_context(errors::ApiErrorResponse::ProfileNotFound {
            id: profile_id.get_string_repr().to_owned(),
        })?;

        Ok(business_profile)
    }
}

#[cfg(all(feature = "v1", feature = "olap"))]
#[async_trait::async_trait]
impl MerchantConnectorAccountCreateBridge for api::MerchantConnectorCreate {
    async fn create_domain_model_from_request(
        self,
        state: &SessionState,
        key_store: domain::MerchantKeyStore,
        business_profile: &domain::Profile,
        key_manager_state: &KeyManagerState,
    ) -> RouterResult<domain::MerchantConnectorAccount> {
        // If connector label is not passed in the request, generate one
        let connector_label = self
            .connector_label
            .clone()
            .or(core_utils::get_connector_label(
                self.business_country,
                self.business_label.as_ref(),
                self.business_sub_label.as_ref(),
                &self.connector_name.to_string(),
            ))
            .unwrap_or(format!(
                "{}_{}",
                self.connector_name, business_profile.profile_name
            ));
        let payment_methods_enabled = PaymentMethodsEnabled {
            payment_methods_enabled: &self.payment_methods_enabled,
        };
        let payment_methods_enabled = payment_methods_enabled.get_payment_methods_enabled()?;
        let frm_configs = self.get_frm_config_as_secret();
        // Validate Merchant api details and return error if not in correct format
        let auth = types::ConnectorAuthType::from_option_secret_value(
            self.connector_account_details.clone(),
        )
        .change_context(errors::ApiErrorResponse::InvalidDataFormat {
            field_name: "connector_account_details".to_string(),
            expected_format: "auth_type and api_key".to_string(),
        })?;

        let connector_auth_type_and_metadata_validation = ConnectorAuthTypeAndMetadataValidation {
            connector_name: &self.connector_name,
            auth_type: &auth,
            connector_meta_data: &self.metadata,
        };
        connector_auth_type_and_metadata_validation.validate_auth_and_metadata_type()?;
        let connector_status_and_disabled_validation = ConnectorStatusAndDisabledValidation {
            status: &self.status,
            disabled: &self.disabled,
            auth: &auth,
            current_status: &api_enums::ConnectorStatus::Active,
        };
        let (connector_status, disabled) =
            connector_status_and_disabled_validation.validate_status_and_disabled()?;
        let identifier = km_types::Identifier::Merchant(business_profile.merchant_id.clone());
        let merchant_recipient_data = if let Some(data) = &self.additional_merchant_data {
            Some(
                process_open_banking_connectors(
                    state,
                    &business_profile.merchant_id,
                    &auth,
                    &self.connector_type,
                    &self.connector_name,
                    types::AdditionalMerchantData::foreign_from(data.clone()),
                )
                .await?,
            )
        } else {
            None
        }
        .map(|data| {
            serde_json::to_value(types::AdditionalMerchantData::OpenBankingRecipientData(
                data,
            ))
        })
        .transpose()
        .change_context(errors::ApiErrorResponse::InternalServerError)
        .attach_printable("Failed to serialize MerchantRecipientData")?;

        let encrypted_data = domain_types::crypto_operation(
            key_manager_state,
            type_name!(domain::MerchantConnectorAccount),
            domain_types::CryptoOperation::BatchEncrypt(
                FromRequestEncryptableMerchantConnectorAccount::to_encryptable(
                    FromRequestEncryptableMerchantConnectorAccount {
                        connector_account_details: self.connector_account_details.ok_or(
                            errors::ApiErrorResponse::MissingRequiredField {
                                field_name: "connector_account_details",
                            },
                        )?,
                        connector_wallets_details:
                            helpers::get_connector_wallets_details_with_apple_pay_certificates(
                                &self.metadata,
                                &self.connector_wallets_details,
                            )
                            .await?,
                        additional_merchant_data: merchant_recipient_data.map(Secret::new),
                    },
                ),
            ),
            identifier.clone(),
            key_store.key.peek(),
        )
        .await
        .and_then(|val| val.try_into_batchoperation())
        .change_context(errors::ApiErrorResponse::InternalServerError)
        .attach_printable("Failed while decrypting connector account details".to_string())?;

        let encrypted_data =
            FromRequestEncryptableMerchantConnectorAccount::from_encryptable(encrypted_data)
                .change_context(errors::ApiErrorResponse::InternalServerError)
                .attach_printable("Failed while decrypting connector account details")?;

        Ok(domain::MerchantConnectorAccount {
            merchant_id: business_profile.merchant_id.clone(),
            connector_type: self.connector_type,
            connector_name: self.connector_name.to_string(),
            merchant_connector_id: common_utils::generate_merchant_connector_account_id_of_default_length(),
            connector_account_details: encrypted_data.connector_account_details,
            payment_methods_enabled,
            disabled,
            metadata: self.metadata.clone(),
            frm_configs,
            connector_label: Some(connector_label.clone()),
            created_at: date_time::now(),
            modified_at: date_time::now(),
            connector_webhook_details: match self.connector_webhook_details {
                Some(connector_webhook_details) => {
                    connector_webhook_details.encode_to_value(
                    )
                    .change_context(errors::ApiErrorResponse::InternalServerError)
                    .attach_printable(format!("Failed to serialize api_models::admin::MerchantConnectorWebhookDetails for Merchant: {:?}", business_profile.merchant_id))
                    .map(Some)?
                    .map(Secret::new)
                }
                None => None,
            },
            profile_id: business_profile.get_id().to_owned(),
            applepay_verified_domains: None,
            pm_auth_config: self.pm_auth_config.clone(),
            status: connector_status,
            connector_wallets_details: encrypted_data.connector_wallets_details,
            test_mode: self.test_mode,
            business_country: self.business_country,
            business_label: self.business_label.clone(),
            business_sub_label: self.business_sub_label.clone(),
            additional_merchant_data: encrypted_data.additional_merchant_data,
            version: hyperswitch_domain_models::consts::API_VERSION,
        })
    }

    /// If profile_id is not passed, use default profile if available, or
    /// If business_details (business_country and business_label) are passed, get the business_profile
    /// or return a `MissingRequiredField` error
    async fn validate_and_get_business_profile(
        self,
        merchant_account: &domain::MerchantAccount,
        db: &dyn StorageInterface,
        key_manager_state: &KeyManagerState,
        key_store: &domain::MerchantKeyStore,
    ) -> RouterResult<domain::Profile> {
        match self.profile_id.or(merchant_account.default_profile.clone()) {
            Some(profile_id) => {
                // Check whether this business profile belongs to the merchant

                let business_profile = core_utils::validate_and_get_business_profile(
                    db,
                    key_manager_state,
                    key_store,
                    Some(&profile_id),
                    merchant_account.get_id(),
                )
                .await?
                .get_required_value("Profile")
                .change_context(errors::ApiErrorResponse::ProfileNotFound {
                    id: profile_id.get_string_repr().to_owned(),
                })?;

                Ok(business_profile)
            }
            None => match self.business_country.zip(self.business_label) {
                Some((business_country, business_label)) => {
                    let profile_name = format!("{business_country}_{business_label}");
                    let business_profile = db
                        .find_business_profile_by_profile_name_merchant_id(
                            key_manager_state,
                            key_store,
                            &profile_name,
                            merchant_account.get_id(),
                        )
                        .await
                        .to_not_found_response(errors::ApiErrorResponse::ProfileNotFound {
                            id: profile_name,
                        })?;

                    Ok(business_profile)
                }
                _ => Err(report!(errors::ApiErrorResponse::MissingRequiredField {
                    field_name: "profile_id or business_country, business_label"
                })),
            },
        }
    }
}

pub async fn create_connector(
    state: SessionState,
    req: api::MerchantConnectorCreate,
    merchant_account: domain::MerchantAccount,
    auth_profile_id: Option<id_type::ProfileId>,
    key_store: domain::MerchantKeyStore,
) -> RouterResponse<api_models::admin::MerchantConnectorResponse> {
    let store = state.store.as_ref();
    let key_manager_state = &(&state).into();
    #[cfg(feature = "dummy_connector")]
    req.connector_name
        .validate_dummy_connector_enabled(state.conf.dummy_connector.enabled)
        .change_context(errors::ApiErrorResponse::InvalidRequestData {
            message: "Invalid connector name".to_string(),
        })?;
    let connector_metadata = ConnectorMetadata {
        connector_metadata: &req.metadata,
    };

    let merchant_id = merchant_account.get_id();

    connector_metadata.validate_apple_pay_certificates_in_mca_metadata()?;

    #[cfg(feature = "v1")]
    helpers::validate_business_details(
        req.business_country,
        req.business_label.as_ref(),
        &merchant_account,
    )?;

    let business_profile = req
        .clone()
        .validate_and_get_business_profile(&merchant_account, store, key_manager_state, &key_store)
        .await?;

    core_utils::validate_profile_id_from_auth_layer(auth_profile_id, &business_profile)?;

    let pm_auth_config_validation = PMAuthConfigValidation {
        connector_type: &req.connector_type,
        pm_auth_config: &req.pm_auth_config,
        db: store,
        merchant_id,
        profile_id: business_profile.get_id(),
        key_store: &key_store,
        key_manager_state,
    };
    pm_auth_config_validation.validate_pm_auth_config().await?;

    let connector_type_and_connector_enum = ConnectorTypeAndConnectorName {
        connector_type: &req.connector_type,
        connector_name: &req.connector_name,
    };
    let routable_connector = connector_type_and_connector_enum.get_routable_connector()?;

    // The purpose of this merchant account update is just to update the
    // merchant account `modified_at` field for KGraph cache invalidation
    state
        .store
        .update_specific_fields_in_merchant(
            key_manager_state,
            merchant_id,
            storage::MerchantAccountUpdate::ModifiedAtUpdate,
            &key_store,
        )
        .await
        .change_context(errors::ApiErrorResponse::InternalServerError)
        .attach_printable("error updating the merchant account when creating payment connector")?;

    let merchant_connector_account = req
        .clone()
        .create_domain_model_from_request(
            &state,
            key_store.clone(),
            &business_profile,
            key_manager_state,
        )
        .await?;

    let mca = state
        .store
        .insert_merchant_connector_account(
            key_manager_state,
            merchant_connector_account.clone(),
            &key_store,
        )
        .await
        .to_duplicate_response(
            errors::ApiErrorResponse::DuplicateMerchantConnectorAccount {
                profile_id: business_profile.get_id().get_string_repr().to_owned(),
                connector_label: merchant_connector_account
                    .connector_label
                    .unwrap_or_default(),
            },
        )?;

    #[cfg(feature = "v1")]
    //update merchant default config
    let merchant_default_config_update = MerchantDefaultConfigUpdate {
        routable_connector: &routable_connector,
        merchant_connector_id: &mca.get_id(),
        store,
        merchant_id,
        profile_id: business_profile.get_id(),
        transaction_type: &req.get_transaction_type(),
    };

    #[cfg(feature = "v2")]
    //update merchant default config
    let merchant_default_config_update = DefaultFallbackRoutingConfigUpdate {
        routable_connector: &routable_connector,
        merchant_connector_id: &mca.get_id(),
        store,
        business_profile,
        key_store,
        key_manager_state,
    };

    merchant_default_config_update
        .retrieve_and_update_default_fallback_routing_algorithm_if_routable_connector_exists()
        .await?;

    metrics::MCA_CREATE.add(
        1,
        router_env::metric_attributes!(
            ("connector", req.connector_name.to_string()),
            ("merchant", merchant_id.clone()),
        ),
    );

    let mca_response = mca.foreign_try_into()?;
    Ok(service_api::ApplicationResponse::Json(mca_response))
}

#[cfg(feature = "v1")]
async fn validate_pm_auth(
    val: pii::SecretSerdeValue,
    state: &SessionState,
    merchant_id: &id_type::MerchantId,
    key_store: &domain::MerchantKeyStore,
    merchant_account: domain::MerchantAccount,
    profile_id: &id_type::ProfileId,
) -> RouterResponse<()> {
    let config =
        serde_json::from_value::<api_models::pm_auth::PaymentMethodAuthConfig>(val.expose())
            .change_context(errors::ApiErrorResponse::InvalidRequestData {
                message: "invalid data received for payment method auth config".to_string(),
            })
            .attach_printable("Failed to deserialize Payment Method Auth config")?;

    let all_mcas = &*state
        .store
        .find_merchant_connector_account_by_merchant_id_and_disabled_list(
            &state.into(),
            merchant_id,
            true,
            key_store,
        )
        .await
        .change_context(errors::ApiErrorResponse::MerchantConnectorAccountNotFound {
            id: merchant_account.get_id().get_string_repr().to_owned(),
        })?;

    for conn_choice in config.enabled_payment_methods {
        let pm_auth_mca = all_mcas
            .iter()
            .find(|mca| mca.get_id() == conn_choice.mca_id)
            .ok_or(errors::ApiErrorResponse::GenericNotFoundError {
                message: "payment method auth connector account not found".to_string(),
            })?;

        if &pm_auth_mca.profile_id != profile_id {
            return Err(errors::ApiErrorResponse::GenericNotFoundError {
                message: "payment method auth profile_id differs from connector profile_id"
                    .to_string(),
            }
            .into());
        }
    }

    Ok(services::ApplicationResponse::StatusOk)
}

#[cfg(feature = "v1")]
pub async fn retrieve_connector(
    state: SessionState,
    merchant_id: id_type::MerchantId,
    profile_id: Option<id_type::ProfileId>,
    merchant_connector_id: id_type::MerchantConnectorAccountId,
) -> RouterResponse<api_models::admin::MerchantConnectorResponse> {
    let store = state.store.as_ref();
    let key_manager_state = &(&state).into();
    let key_store = store
        .get_merchant_key_store_by_merchant_id(
            key_manager_state,
            &merchant_id,
            &store.get_master_key().to_vec().into(),
        )
        .await
        .to_not_found_response(errors::ApiErrorResponse::MerchantAccountNotFound)?;

    let _merchant_account = store
        .find_merchant_account_by_merchant_id(key_manager_state, &merchant_id, &key_store)
        .await
        .to_not_found_response(errors::ApiErrorResponse::MerchantAccountNotFound)?;

    let mca = store
        .find_by_merchant_connector_account_merchant_id_merchant_connector_id(
            key_manager_state,
            &merchant_id,
            &merchant_connector_id,
            &key_store,
        )
        .await
        .to_not_found_response(errors::ApiErrorResponse::MerchantConnectorAccountNotFound {
            id: merchant_connector_id.get_string_repr().to_string(),
        })?;
    core_utils::validate_profile_id_from_auth_layer(profile_id, &mca)?;

    Ok(service_api::ApplicationResponse::Json(
        mca.foreign_try_into()?,
    ))
}

#[cfg(feature = "v2")]
pub async fn retrieve_connector(
    state: SessionState,
    merchant_account: domain::MerchantAccount,
    key_store: domain::MerchantKeyStore,
    id: id_type::MerchantConnectorAccountId,
) -> RouterResponse<api_models::admin::MerchantConnectorResponse> {
    let store = state.store.as_ref();
    let key_manager_state = &(&state).into();

    let merchant_id = merchant_account.get_id();

    let mca = store
        .find_merchant_connector_account_by_id(key_manager_state, &id, &key_store)
        .await
        .to_not_found_response(errors::ApiErrorResponse::MerchantConnectorAccountNotFound {
            id: id.clone().get_string_repr().to_string(),
        })?;

    // Validate if the merchant_id sent in the request is valid
    if mca.merchant_id != *merchant_id {
        return Err(errors::ApiErrorResponse::InvalidRequestData {
            message: format!(
                "Invalid merchant_id {} provided for merchant_connector_account {:?}",
                merchant_id.get_string_repr(),
                id
            ),
        }
        .into());
    }

    Ok(service_api::ApplicationResponse::Json(
        mca.foreign_try_into()?,
    ))
}

#[cfg(all(feature = "olap", feature = "v2"))]
pub async fn list_connectors_for_a_profile(
    state: SessionState,
    key_store: domain::MerchantKeyStore,
    profile_id: id_type::ProfileId,
) -> RouterResponse<Vec<api_models::admin::MerchantConnectorListResponse>> {
    let store = state.store.as_ref();
    let key_manager_state = &(&state).into();

    let merchant_connector_accounts = store
        .list_connector_account_by_profile_id(key_manager_state, &profile_id, &key_store)
        .await
        .to_not_found_response(errors::ApiErrorResponse::InternalServerError)?;
    let mut response = vec![];

    for mca in merchant_connector_accounts.into_iter() {
        response.push(mca.foreign_try_into()?);
    }

    Ok(service_api::ApplicationResponse::Json(response))
}

pub async fn list_payment_connectors(
    state: SessionState,
    merchant_id: id_type::MerchantId,
    profile_id_list: Option<Vec<id_type::ProfileId>>,
) -> RouterResponse<Vec<api_models::admin::MerchantConnectorListResponse>> {
    let store = state.store.as_ref();
    let key_manager_state = &(&state).into();
    let key_store = store
        .get_merchant_key_store_by_merchant_id(
            key_manager_state,
            &merchant_id,
            &store.get_master_key().to_vec().into(),
        )
        .await
        .to_not_found_response(errors::ApiErrorResponse::MerchantAccountNotFound)?;

    // Validate merchant account
    store
        .find_merchant_account_by_merchant_id(key_manager_state, &merchant_id, &key_store)
        .await
        .to_not_found_response(errors::ApiErrorResponse::MerchantAccountNotFound)?;

    let merchant_connector_accounts = store
        .find_merchant_connector_account_by_merchant_id_and_disabled_list(
            key_manager_state,
            &merchant_id,
            true,
            &key_store,
        )
        .await
        .to_not_found_response(errors::ApiErrorResponse::InternalServerError)?;
    let merchant_connector_accounts = core_utils::filter_objects_based_on_profile_id_list(
        profile_id_list,
        merchant_connector_accounts,
    );
    let mut response = vec![];

    // The can be eliminated once [#79711](https://github.com/rust-lang/rust/issues/79711) is stabilized
    for mca in merchant_connector_accounts.into_iter() {
        response.push(mca.foreign_try_into()?);
    }

    Ok(service_api::ApplicationResponse::Json(response))
}

pub async fn update_connector(
    state: SessionState,
    merchant_id: &id_type::MerchantId,
    profile_id: Option<id_type::ProfileId>,
    merchant_connector_id: &id_type::MerchantConnectorAccountId,
    req: api_models::admin::MerchantConnectorUpdate,
) -> RouterResponse<api_models::admin::MerchantConnectorResponse> {
    let db = state.store.as_ref();
    let key_manager_state = &(&state).into();
    let key_store = db
        .get_merchant_key_store_by_merchant_id(
            key_manager_state,
            merchant_id,
            &db.get_master_key().to_vec().into(),
        )
        .await
        .to_not_found_response(errors::ApiErrorResponse::MerchantAccountNotFound)?;

    let merchant_account = db
        .find_merchant_account_by_merchant_id(key_manager_state, merchant_id, &key_store)
        .await
        .to_not_found_response(errors::ApiErrorResponse::MerchantAccountNotFound)?;

    let mca = req
        .clone()
        .get_merchant_connector_account_from_id(
            db,
            merchant_id,
            merchant_connector_id,
            &key_store,
            key_manager_state,
        )
        .await?;
    core_utils::validate_profile_id_from_auth_layer(profile_id, &mca)?;

    let payment_connector = req
        .clone()
        .create_domain_model_from_request(
            &state,
            key_store.clone(),
            &mca,
            key_manager_state,
            &merchant_account,
        )
        .await?;

    // Profile id should always be present
    let profile_id = mca.profile_id.clone();

    let request_connector_label = req.connector_label;

    let updated_mca = db
        .update_merchant_connector_account(
            key_manager_state,
            mca,
            payment_connector.into(),
            &key_store,
        )
        .await
        .change_context(
            errors::ApiErrorResponse::DuplicateMerchantConnectorAccount {
                profile_id: profile_id.get_string_repr().to_owned(),
                connector_label: request_connector_label.unwrap_or_default(),
            },
        )
        .attach_printable_lazy(|| {
            format!(
                "Failed while updating MerchantConnectorAccount: id: {:?}",
                merchant_connector_id
            )
        })?;

    let response = updated_mca.foreign_try_into()?;

    Ok(service_api::ApplicationResponse::Json(response))
}

#[cfg(feature = "v1")]
pub async fn delete_connector(
    state: SessionState,
    merchant_id: id_type::MerchantId,
    merchant_connector_id: id_type::MerchantConnectorAccountId,
) -> RouterResponse<api::MerchantConnectorDeleteResponse> {
    let db = state.store.as_ref();
    let key_manager_state = &(&state).into();
    let key_store = db
        .get_merchant_key_store_by_merchant_id(
            key_manager_state,
            &merchant_id,
            &db.get_master_key().to_vec().into(),
        )
        .await
        .to_not_found_response(errors::ApiErrorResponse::MerchantAccountNotFound)?;

    let _merchant_account = db
        .find_merchant_account_by_merchant_id(key_manager_state, &merchant_id, &key_store)
        .await
        .to_not_found_response(errors::ApiErrorResponse::MerchantAccountNotFound)?;

    let mca = db
        .find_by_merchant_connector_account_merchant_id_merchant_connector_id(
            key_manager_state,
            &merchant_id,
            &merchant_connector_id,
            &key_store,
        )
        .await
        .to_not_found_response(errors::ApiErrorResponse::MerchantConnectorAccountNotFound {
            id: merchant_connector_id.get_string_repr().to_string(),
        })?;

    let is_deleted = db
        .delete_merchant_connector_account_by_merchant_id_merchant_connector_id(
            &merchant_id,
            &merchant_connector_id,
        )
        .await
        .to_not_found_response(errors::ApiErrorResponse::MerchantConnectorAccountNotFound {
            id: merchant_connector_id.get_string_repr().to_string(),
        })?;

    // delete the mca from the config as well
    let merchant_default_config_delete = MerchantDefaultConfigUpdate {
        routable_connector: &Some(
            common_enums::RoutableConnectors::from_str(&mca.connector_name).map_err(|_| {
                errors::ApiErrorResponse::InvalidDataValue {
                    field_name: "connector_name",
                }
            })?,
        ),
        merchant_connector_id: &mca.get_id(),
        store: db,
        merchant_id: &merchant_id,
        profile_id: &mca.profile_id,
        transaction_type: &mca.connector_type.into(),
    };

    merchant_default_config_delete
        .retrieve_and_delete_from_default_fallback_routing_algorithm_if_routable_connector_exists()
        .await?;

    let response = api::MerchantConnectorDeleteResponse {
        merchant_id,
        merchant_connector_id,
        deleted: is_deleted,
    };
    Ok(service_api::ApplicationResponse::Json(response))
}

#[cfg(feature = "v2")]
pub async fn delete_connector(
    state: SessionState,
    merchant_account: domain::MerchantAccount,
    key_store: domain::MerchantKeyStore,
    id: id_type::MerchantConnectorAccountId,
) -> RouterResponse<api::MerchantConnectorDeleteResponse> {
    let db = state.store.as_ref();
    let key_manager_state = &(&state).into();

    let merchant_id = merchant_account.get_id();

    let mca = db
        .find_merchant_connector_account_by_id(key_manager_state, &id, &key_store)
        .await
        .to_not_found_response(errors::ApiErrorResponse::MerchantConnectorAccountNotFound {
            id: id.clone().get_string_repr().to_string(),
        })?;

    // Validate if the merchant_id sent in the request is valid
    if mca.merchant_id != *merchant_id {
        return Err(errors::ApiErrorResponse::InvalidRequestData {
            message: format!(
                "Invalid merchant_id {} provided for merchant_connector_account {:?}",
                merchant_id.get_string_repr(),
                id
            ),
        }
        .into());
    }

    let is_deleted = db
        .delete_merchant_connector_account_by_id(&id)
        .await
        .to_not_found_response(errors::ApiErrorResponse::MerchantConnectorAccountNotFound {
            id: id.clone().get_string_repr().to_string(),
        })?;

    let business_profile = db
        .find_business_profile_by_profile_id(key_manager_state, &key_store, &mca.profile_id)
        .await
        .to_not_found_response(errors::ApiErrorResponse::ProfileNotFound {
            id: mca.profile_id.get_string_repr().to_owned(),
        })?;

    let merchant_default_config_delete = DefaultFallbackRoutingConfigUpdate {
        routable_connector: &Some(
            common_enums::RoutableConnectors::from_str(&mca.connector_name).map_err(|_| {
                errors::ApiErrorResponse::InvalidDataValue {
                    field_name: "connector_name",
                }
            })?,
        ),
        merchant_connector_id: &mca.get_id(),
        store: db,
        business_profile,
        key_store,
        key_manager_state,
    };

    merchant_default_config_delete
        .retrieve_and_delete_from_default_fallback_routing_algorithm_if_routable_connector_exists()
        .await?;

    let response = api::MerchantConnectorDeleteResponse {
        merchant_id: merchant_id.clone(),
        id,
        deleted: is_deleted,
    };
    Ok(service_api::ApplicationResponse::Json(response))
}

pub async fn kv_for_merchant(
    state: SessionState,
    merchant_id: id_type::MerchantId,
    enable: bool,
) -> RouterResponse<api_models::admin::ToggleKVResponse> {
    let db = state.store.as_ref();
    let key_manager_state = &(&state).into();
    let key_store = db
        .get_merchant_key_store_by_merchant_id(
            key_manager_state,
            &merchant_id,
            &db.get_master_key().to_vec().into(),
        )
        .await
        .to_not_found_response(errors::ApiErrorResponse::MerchantAccountNotFound)?;

    // check if the merchant account exists
    let merchant_account = db
        .find_merchant_account_by_merchant_id(key_manager_state, &merchant_id, &key_store)
        .await
        .to_not_found_response(errors::ApiErrorResponse::MerchantAccountNotFound)?;

    let updated_merchant_account = match (enable, merchant_account.storage_scheme) {
        (true, MerchantStorageScheme::RedisKv) | (false, MerchantStorageScheme::PostgresOnly) => {
            Ok(merchant_account)
        }
        (true, MerchantStorageScheme::PostgresOnly) => {
            if state.conf.as_ref().is_kv_soft_kill_mode() {
                Err(errors::ApiErrorResponse::InvalidRequestData {
                    message: "Kv cannot be enabled when application is in soft_kill_mode"
                        .to_owned(),
                })?
            }

            db.update_merchant(
                key_manager_state,
                merchant_account,
                storage::MerchantAccountUpdate::StorageSchemeUpdate {
                    storage_scheme: MerchantStorageScheme::RedisKv,
                },
                &key_store,
            )
            .await
        }
        (false, MerchantStorageScheme::RedisKv) => {
            db.update_merchant(
                key_manager_state,
                merchant_account,
                storage::MerchantAccountUpdate::StorageSchemeUpdate {
                    storage_scheme: MerchantStorageScheme::PostgresOnly,
                },
                &key_store,
            )
            .await
        }
    }
    .map_err(|error| {
        error
            .change_context(errors::ApiErrorResponse::InternalServerError)
            .attach_printable("failed to switch merchant_storage_scheme")
    })?;
    let kv_status = matches!(
        updated_merchant_account.storage_scheme,
        MerchantStorageScheme::RedisKv
    );

    Ok(service_api::ApplicationResponse::Json(
        api_models::admin::ToggleKVResponse {
            merchant_id: updated_merchant_account.get_id().to_owned(),
            kv_enabled: kv_status,
        },
    ))
}

pub async fn toggle_kv_for_all_merchants(
    state: SessionState,
    enable: bool,
) -> RouterResponse<api_models::admin::ToggleAllKVResponse> {
    let db = state.store.as_ref();
    let storage_scheme = if enable {
        MerchantStorageScheme::RedisKv
    } else {
        MerchantStorageScheme::PostgresOnly
    };

    let total_update = db
        .update_all_merchant_account(storage::MerchantAccountUpdate::StorageSchemeUpdate {
            storage_scheme,
        })
        .await
        .map_err(|error| {
            error
                .change_context(errors::ApiErrorResponse::InternalServerError)
                .attach_printable("Failed to switch merchant_storage_scheme for all merchants")
        })?;

    Ok(service_api::ApplicationResponse::Json(
        api_models::admin::ToggleAllKVResponse {
            total_updated: total_update,
            kv_enabled: enable,
        },
    ))
}

pub async fn check_merchant_account_kv_status(
    state: SessionState,
    merchant_id: id_type::MerchantId,
) -> RouterResponse<api_models::admin::ToggleKVResponse> {
    let db = state.store.as_ref();
    let key_manager_state = &(&state).into();
    let key_store = db
        .get_merchant_key_store_by_merchant_id(
            key_manager_state,
            &merchant_id,
            &db.get_master_key().to_vec().into(),
        )
        .await
        .to_not_found_response(errors::ApiErrorResponse::MerchantAccountNotFound)?;

    // check if the merchant account exists
    let merchant_account = db
        .find_merchant_account_by_merchant_id(key_manager_state, &merchant_id, &key_store)
        .await
        .to_not_found_response(errors::ApiErrorResponse::MerchantAccountNotFound)?;

    let kv_status = matches!(
        merchant_account.storage_scheme,
        MerchantStorageScheme::RedisKv
    );

    Ok(service_api::ApplicationResponse::Json(
        api_models::admin::ToggleKVResponse {
            merchant_id: merchant_account.get_id().to_owned(),
            kv_enabled: kv_status,
        },
    ))
}

pub fn get_frm_config_as_secret(
    frm_configs: Option<Vec<api_models::admin::FrmConfigs>>,
) -> Option<Vec<Secret<serde_json::Value>>> {
    match frm_configs.as_ref() {
        Some(frm_value) => {
            let configs_for_frm_value: Vec<Secret<serde_json::Value>> = frm_value
                .iter()
                .map(|config| {
                    config
                        .encode_to_value()
                        .change_context(errors::ApiErrorResponse::ConfigNotFound)
                        .map(Secret::new)
                })
                .collect::<Result<Vec<_>, _>>()
                .ok()?;
            Some(configs_for_frm_value)
        }
        None => None,
    }
}

#[cfg(feature = "v1")]
pub async fn create_and_insert_business_profile(
    state: &SessionState,
    request: api::ProfileCreate,
    merchant_account: domain::MerchantAccount,
    key_store: &domain::MerchantKeyStore,
) -> RouterResult<domain::Profile> {
    let business_profile_new =
        admin::create_profile_from_merchant_account(state, merchant_account, request, key_store)
            .await?;

    let profile_name = business_profile_new.profile_name.clone();

    state
        .store
        .insert_business_profile(&state.into(), key_store, business_profile_new)
        .await
        .to_duplicate_response(errors::ApiErrorResponse::GenericDuplicateError {
            message: format!(
                "Business Profile with the profile_name {profile_name} already exists"
            ),
        })
        .attach_printable("Failed to insert Business profile because of duplication error")
}

#[cfg(feature = "olap")]
#[async_trait::async_trait]
trait ProfileCreateBridge {
    #[cfg(feature = "v1")]
    async fn create_domain_model_from_request(
        self,
        state: &SessionState,
        merchant_account: &domain::MerchantAccount,
        key: &domain::MerchantKeyStore,
    ) -> RouterResult<domain::Profile>;

    #[cfg(feature = "v2")]
    async fn create_domain_model_from_request(
        self,
        state: &SessionState,
        key: &domain::MerchantKeyStore,
        merchant_id: &id_type::MerchantId,
    ) -> RouterResult<domain::Profile>;
}

#[cfg(feature = "olap")]
#[async_trait::async_trait]
impl ProfileCreateBridge for api::ProfileCreate {
    #[cfg(feature = "v1")]
    async fn create_domain_model_from_request(
        self,
        state: &SessionState,
        merchant_account: &domain::MerchantAccount,
        key_store: &domain::MerchantKeyStore,
    ) -> RouterResult<domain::Profile> {
        use common_utils::ext_traits::AsyncExt;

        if let Some(session_expiry) = &self.session_expiry {
            helpers::validate_session_expiry(session_expiry.to_owned())?;
        }

        if let Some(intent_fulfillment_expiry) = self.intent_fulfillment_time {
            helpers::validate_intent_fulfillment_expiry(intent_fulfillment_expiry)?;
        }

        if let Some(ref routing_algorithm) = self.routing_algorithm {
            let _: api_models::routing::RoutingAlgorithm = routing_algorithm
                .clone()
                .parse_value("RoutingAlgorithm")
                .change_context(errors::ApiErrorResponse::InvalidDataValue {
                    field_name: "routing_algorithm",
                })
                .attach_printable("Invalid routing algorithm given")?;
        }

        // Generate a unique profile id
        let profile_id = common_utils::generate_profile_id_of_default_length();
        let profile_name = self.profile_name.unwrap_or("default".to_string());

        let current_time = date_time::now();

        let webhook_details = self.webhook_details.map(ForeignInto::foreign_into);

        let payment_response_hash_key = self
            .payment_response_hash_key
            .or(merchant_account.payment_response_hash_key.clone())
            .unwrap_or(common_utils::crypto::generate_cryptographically_secure_random_string(64));

        let payment_link_config = self.payment_link_config.map(ForeignInto::foreign_into);
        let key_manager_state = state.into();
        let outgoing_webhook_custom_http_headers = self
            .outgoing_webhook_custom_http_headers
            .async_map(|headers| {
                cards::create_encrypted_data(&key_manager_state, key_store, headers)
            })
            .await
            .transpose()
            .change_context(errors::ApiErrorResponse::InternalServerError)
            .attach_printable("Unable to encrypt outgoing webhook custom HTTP headers")?;

        let payout_link_config = self
            .payout_link_config
            .map(|payout_conf| match payout_conf.config.validate() {
                Ok(_) => Ok(payout_conf.foreign_into()),
                Err(e) => Err(error_stack::report!(
                    errors::ApiErrorResponse::InvalidRequestData {
                        message: e.to_string()
                    }
                )),
            })
            .transpose()?;

        let authentication_product_ids = self
            .authentication_product_ids
            .map(serde_json::to_value)
            .transpose()
            .change_context(errors::ApiErrorResponse::InternalServerError)
            .attach_printable("failed to parse product authentication id's to value")?;

        Ok(domain::Profile::from(domain::ProfileSetter {
            profile_id,
            merchant_id: merchant_account.get_id().clone(),
            profile_name,
            created_at: current_time,
            modified_at: current_time,
            return_url: self
                .return_url
                .map(|return_url| return_url.to_string())
                .or(merchant_account.return_url.clone()),
            enable_payment_response_hash: self
                .enable_payment_response_hash
                .unwrap_or(merchant_account.enable_payment_response_hash),
            payment_response_hash_key: Some(payment_response_hash_key),
            redirect_to_merchant_with_http_post: self
                .redirect_to_merchant_with_http_post
                .unwrap_or(merchant_account.redirect_to_merchant_with_http_post),
            webhook_details: webhook_details.or(merchant_account.webhook_details.clone()),
            metadata: self.metadata,
            routing_algorithm: None,
            intent_fulfillment_time: self
                .intent_fulfillment_time
                .map(i64::from)
                .or(merchant_account.intent_fulfillment_time)
                .or(Some(common_utils::consts::DEFAULT_INTENT_FULFILLMENT_TIME)),
            frm_routing_algorithm: self
                .frm_routing_algorithm
                .or(merchant_account.frm_routing_algorithm.clone()),
            #[cfg(feature = "payouts")]
            payout_routing_algorithm: self
                .payout_routing_algorithm
                .or(merchant_account.payout_routing_algorithm.clone()),
            #[cfg(not(feature = "payouts"))]
            payout_routing_algorithm: None,
            is_recon_enabled: merchant_account.is_recon_enabled,
            applepay_verified_domains: self.applepay_verified_domains,
            payment_link_config,
            session_expiry: self
                .session_expiry
                .map(i64::from)
                .or(Some(common_utils::consts::DEFAULT_SESSION_EXPIRY)),
            authentication_connector_details: self
                .authentication_connector_details
                .map(ForeignInto::foreign_into),
            payout_link_config,
            is_connector_agnostic_mit_enabled: self.is_connector_agnostic_mit_enabled,
            is_extended_card_info_enabled: None,
            extended_card_info_config: None,
            use_billing_as_payment_method_billing: self
                .use_billing_as_payment_method_billing
                .or(Some(true)),
            collect_shipping_details_from_wallet_connector: self
                .collect_shipping_details_from_wallet_connector
                .or(Some(false)),
            collect_billing_details_from_wallet_connector: self
                .collect_billing_details_from_wallet_connector
                .or(Some(false)),
            outgoing_webhook_custom_http_headers: outgoing_webhook_custom_http_headers
                .map(Into::into),
            tax_connector_id: self.tax_connector_id,
            is_tax_connector_enabled: self.is_tax_connector_enabled,
            always_collect_billing_details_from_wallet_connector: self
                .always_collect_billing_details_from_wallet_connector,
            always_collect_shipping_details_from_wallet_connector: self
                .always_collect_shipping_details_from_wallet_connector,
            dynamic_routing_algorithm: None,
            is_network_tokenization_enabled: self.is_network_tokenization_enabled,
            is_auto_retries_enabled: self.is_auto_retries_enabled.unwrap_or_default(),
            max_auto_retries_enabled: self.max_auto_retries_enabled.map(i16::from),
            is_click_to_pay_enabled: self.is_click_to_pay_enabled,
<<<<<<< HEAD
            is_clear_pan_retries_enabled: self.is_clear_pan_retries_enabled.unwrap_or_default(),
=======
            authentication_product_ids,
>>>>>>> db51ec43
        }))
    }

    #[cfg(feature = "v2")]
    async fn create_domain_model_from_request(
        self,
        state: &SessionState,
        key_store: &domain::MerchantKeyStore,
        merchant_id: &id_type::MerchantId,
    ) -> RouterResult<domain::Profile> {
        if let Some(session_expiry) = &self.session_expiry {
            helpers::validate_session_expiry(session_expiry.to_owned())?;
        }

        // Generate a unique profile id
        // TODO: the profile_id should be generated from the profile_name
        let profile_id = common_utils::generate_profile_id_of_default_length();
        let profile_name = self.profile_name;

        let current_time = date_time::now();

        let webhook_details = self.webhook_details.map(ForeignInto::foreign_into);

        let payment_response_hash_key = self
            .payment_response_hash_key
            .unwrap_or(common_utils::crypto::generate_cryptographically_secure_random_string(64));

        let payment_link_config = self.payment_link_config.map(ForeignInto::foreign_into);
        let key_manager_state = state.into();
        let outgoing_webhook_custom_http_headers = self
            .outgoing_webhook_custom_http_headers
            .async_map(|headers| {
                cards::create_encrypted_data(&key_manager_state, key_store, headers)
            })
            .await
            .transpose()
            .change_context(errors::ApiErrorResponse::InternalServerError)
            .attach_printable("Unable to encrypt outgoing webhook custom HTTP headers")?;

        let payout_link_config = self
            .payout_link_config
            .map(|payout_conf| match payout_conf.config.validate() {
                Ok(_) => Ok(payout_conf.foreign_into()),
                Err(e) => Err(error_stack::report!(
                    errors::ApiErrorResponse::InvalidRequestData {
                        message: e.to_string()
                    }
                )),
            })
            .transpose()?;

        let authentication_product_ids = self
            .authentication_product_ids
            .map(serde_json::to_value)
            .transpose()
            .change_context(errors::ApiErrorResponse::InternalServerError)
            .attach_printable("failed to parse product authentication id's to value")?;

        Ok(domain::Profile::from(domain::ProfileSetter {
            id: profile_id,
            merchant_id: merchant_id.clone(),
            profile_name,
            created_at: current_time,
            modified_at: current_time,
            return_url: self.return_url,
            enable_payment_response_hash: self.enable_payment_response_hash.unwrap_or(true),
            payment_response_hash_key: Some(payment_response_hash_key),
            redirect_to_merchant_with_http_post: self
                .redirect_to_merchant_with_http_post
                .unwrap_or(true),
            webhook_details,
            metadata: self.metadata,
            is_recon_enabled: false,
            applepay_verified_domains: self.applepay_verified_domains,
            payment_link_config,
            session_expiry: self
                .session_expiry
                .map(i64::from)
                .or(Some(common_utils::consts::DEFAULT_SESSION_EXPIRY)),
            authentication_connector_details: self
                .authentication_connector_details
                .map(ForeignInto::foreign_into),
            payout_link_config,
            is_connector_agnostic_mit_enabled: self.is_connector_agnostic_mit_enabled,
            is_extended_card_info_enabled: None,
            extended_card_info_config: None,
            use_billing_as_payment_method_billing: self
                .use_billing_as_payment_method_billing
                .or(Some(true)),
            collect_shipping_details_from_wallet_connector: self
                .collect_shipping_details_from_wallet_connector_if_required
                .or(Some(false)),
            collect_billing_details_from_wallet_connector: self
                .collect_billing_details_from_wallet_connector_if_required
                .or(Some(false)),
            outgoing_webhook_custom_http_headers: outgoing_webhook_custom_http_headers
                .map(Into::into),
            always_collect_billing_details_from_wallet_connector: self
                .always_collect_billing_details_from_wallet_connector,
            always_collect_shipping_details_from_wallet_connector: self
                .always_collect_shipping_details_from_wallet_connector,
            routing_algorithm_id: None,
            frm_routing_algorithm_id: None,
            payout_routing_algorithm_id: None,
            order_fulfillment_time: self
                .order_fulfillment_time
                .map(|order_fulfillment_time| order_fulfillment_time.into_inner())
                .or(Some(common_utils::consts::DEFAULT_ORDER_FULFILLMENT_TIME)),
            order_fulfillment_time_origin: self.order_fulfillment_time_origin,
            default_fallback_routing: None,
            should_collect_cvv_during_payment: false,
            tax_connector_id: self.tax_connector_id,
            is_tax_connector_enabled: self.is_tax_connector_enabled,
            is_network_tokenization_enabled: self.is_network_tokenization_enabled,
            is_click_to_pay_enabled: self.is_click_to_pay_enabled,
            authentication_product_ids,
        }))
    }
}

#[cfg(feature = "olap")]
pub async fn create_profile(
    state: SessionState,
    request: api::ProfileCreate,
    merchant_account: domain::MerchantAccount,
    key_store: domain::MerchantKeyStore,
) -> RouterResponse<api_models::admin::ProfileResponse> {
    let db = state.store.as_ref();
    let key_manager_state = &(&state).into();

    #[cfg(feature = "v1")]
    let business_profile = request
        .create_domain_model_from_request(&state, &merchant_account, &key_store)
        .await?;

    #[cfg(feature = "v2")]
    let business_profile = request
        .create_domain_model_from_request(&state, &key_store, merchant_account.get_id())
        .await?;

    let profile_id = business_profile.get_id().to_owned();

    let business_profile = db
        .insert_business_profile(key_manager_state, &key_store, business_profile)
        .await
        .to_duplicate_response(errors::ApiErrorResponse::GenericDuplicateError {
            message: format!(
                "Business Profile with the profile_id {} already exists",
                profile_id.get_string_repr()
            ),
        })
        .attach_printable("Failed to insert Business profile because of duplication error")?;

    #[cfg(feature = "v1")]
    if merchant_account.default_profile.is_some() {
        let unset_default_profile = domain::MerchantAccountUpdate::UnsetDefaultProfile;
        db.update_merchant(
            key_manager_state,
            merchant_account,
            unset_default_profile,
            &key_store,
        )
        .await
        .to_not_found_response(errors::ApiErrorResponse::MerchantAccountNotFound)?;
    }

    Ok(service_api::ApplicationResponse::Json(
        api_models::admin::ProfileResponse::foreign_try_from(business_profile)
            .change_context(errors::ApiErrorResponse::InternalServerError)
            .attach_printable("Failed to parse business profile details")?,
    ))
}

#[cfg(feature = "olap")]
pub async fn list_profile(
    state: SessionState,
    merchant_id: id_type::MerchantId,
    profile_id_list: Option<Vec<id_type::ProfileId>>,
) -> RouterResponse<Vec<api_models::admin::ProfileResponse>> {
    let db = state.store.as_ref();
    let key_store = db
        .get_merchant_key_store_by_merchant_id(
            &(&state).into(),
            &merchant_id,
            &db.get_master_key().to_vec().into(),
        )
        .await
        .to_not_found_response(errors::ApiErrorResponse::MerchantAccountNotFound)?;
    let profiles = db
        .list_profile_by_merchant_id(&(&state).into(), &key_store, &merchant_id)
        .await
        .to_not_found_response(errors::ApiErrorResponse::InternalServerError)?
        .clone();
    let profiles = core_utils::filter_objects_based_on_profile_id_list(profile_id_list, profiles);
    let mut business_profiles = Vec::new();
    for profile in profiles {
        let business_profile = api_models::admin::ProfileResponse::foreign_try_from(profile)
            .change_context(errors::ApiErrorResponse::InternalServerError)
            .attach_printable("Failed to parse business profile details")?;
        business_profiles.push(business_profile);
    }

    Ok(service_api::ApplicationResponse::Json(business_profiles))
}

pub async fn retrieve_profile(
    state: SessionState,
    profile_id: id_type::ProfileId,
    key_store: domain::MerchantKeyStore,
) -> RouterResponse<api_models::admin::ProfileResponse> {
    let db = state.store.as_ref();

    let business_profile = db
        .find_business_profile_by_profile_id(&(&state).into(), &key_store, &profile_id)
        .await
        .to_not_found_response(errors::ApiErrorResponse::ProfileNotFound {
            id: profile_id.get_string_repr().to_owned(),
        })?;

    Ok(service_api::ApplicationResponse::Json(
        api_models::admin::ProfileResponse::foreign_try_from(business_profile)
            .change_context(errors::ApiErrorResponse::InternalServerError)
            .attach_printable("Failed to parse business profile details")?,
    ))
}

pub async fn delete_profile(
    state: SessionState,
    profile_id: id_type::ProfileId,
    merchant_id: &id_type::MerchantId,
) -> RouterResponse<bool> {
    let db = state.store.as_ref();
    let delete_result = db
        .delete_profile_by_profile_id_merchant_id(&profile_id, merchant_id)
        .await
        .to_not_found_response(errors::ApiErrorResponse::ProfileNotFound {
            id: profile_id.get_string_repr().to_owned(),
        })?;

    Ok(service_api::ApplicationResponse::Json(delete_result))
}

#[cfg(feature = "olap")]
#[async_trait::async_trait]
trait ProfileUpdateBridge {
    async fn get_update_profile_object(
        self,
        state: &SessionState,
        key_store: &domain::MerchantKeyStore,
    ) -> RouterResult<domain::ProfileUpdate>;
}

#[cfg(all(feature = "olap", feature = "v1"))]
#[async_trait::async_trait]
impl ProfileUpdateBridge for api::ProfileUpdate {
    async fn get_update_profile_object(
        self,
        state: &SessionState,
        key_store: &domain::MerchantKeyStore,
    ) -> RouterResult<domain::ProfileUpdate> {
        if let Some(session_expiry) = &self.session_expiry {
            helpers::validate_session_expiry(session_expiry.to_owned())?;
        }

        if let Some(intent_fulfillment_expiry) = self.intent_fulfillment_time {
            helpers::validate_intent_fulfillment_expiry(intent_fulfillment_expiry)?;
        }

        let webhook_details = self.webhook_details.map(ForeignInto::foreign_into);

        if let Some(ref routing_algorithm) = self.routing_algorithm {
            let _: api_models::routing::RoutingAlgorithm = routing_algorithm
                .clone()
                .parse_value("RoutingAlgorithm")
                .change_context(errors::ApiErrorResponse::InvalidDataValue {
                    field_name: "routing_algorithm",
                })
                .attach_printable("Invalid routing algorithm given")?;
        }

        let payment_link_config = self
            .payment_link_config
            .map(|payment_link_conf| match payment_link_conf.validate() {
                Ok(_) => Ok(payment_link_conf.foreign_into()),
                Err(e) => Err(report!(errors::ApiErrorResponse::InvalidRequestData {
                    message: e.to_string()
                })),
            })
            .transpose()?;

        let extended_card_info_config = self
            .extended_card_info_config
            .as_ref()
            .map(|config| {
                config.encode_to_value().change_context(
                    errors::ApiErrorResponse::InvalidDataValue {
                        field_name: "extended_card_info_config",
                    },
                )
            })
            .transpose()?
            .map(Secret::new);
        let key_manager_state = state.into();
        let outgoing_webhook_custom_http_headers = self
            .outgoing_webhook_custom_http_headers
            .async_map(|headers| {
                cards::create_encrypted_data(&key_manager_state, key_store, headers)
            })
            .await
            .transpose()
            .change_context(errors::ApiErrorResponse::InternalServerError)
            .attach_printable("Unable to encrypt outgoing webhook custom HTTP headers")?;

        let payout_link_config = self
            .payout_link_config
            .map(|payout_conf| match payout_conf.config.validate() {
                Ok(_) => Ok(payout_conf.foreign_into()),
                Err(e) => Err(report!(errors::ApiErrorResponse::InvalidRequestData {
                    message: e.to_string()
                })),
            })
            .transpose()?;

        let authentication_product_ids = self
            .authentication_product_ids
            .map(serde_json::to_value)
            .transpose()
            .change_context(errors::ApiErrorResponse::InternalServerError)
            .attach_printable("failed to parse product authentication id's to value")?;

        Ok(domain::ProfileUpdate::Update(Box::new(
            domain::ProfileGeneralUpdate {
                profile_name: self.profile_name,
                return_url: self.return_url.map(|return_url| return_url.to_string()),
                enable_payment_response_hash: self.enable_payment_response_hash,
                payment_response_hash_key: self.payment_response_hash_key,
                redirect_to_merchant_with_http_post: self.redirect_to_merchant_with_http_post,
                webhook_details,
                metadata: self.metadata,
                routing_algorithm: self.routing_algorithm,
                intent_fulfillment_time: self.intent_fulfillment_time.map(i64::from),
                frm_routing_algorithm: self.frm_routing_algorithm,
                #[cfg(feature = "payouts")]
                payout_routing_algorithm: self.payout_routing_algorithm,
                #[cfg(not(feature = "payouts"))]
                payout_routing_algorithm: None,
                applepay_verified_domains: self.applepay_verified_domains,
                payment_link_config,
                session_expiry: self.session_expiry.map(i64::from),
                authentication_connector_details: self
                    .authentication_connector_details
                    .map(ForeignInto::foreign_into),
                payout_link_config,
                extended_card_info_config,
                use_billing_as_payment_method_billing: self.use_billing_as_payment_method_billing,
                collect_shipping_details_from_wallet_connector: self
                    .collect_shipping_details_from_wallet_connector,
                collect_billing_details_from_wallet_connector: self
                    .collect_billing_details_from_wallet_connector,
                is_connector_agnostic_mit_enabled: self.is_connector_agnostic_mit_enabled,
                outgoing_webhook_custom_http_headers: outgoing_webhook_custom_http_headers
                    .map(Into::into),
                always_collect_billing_details_from_wallet_connector: self
                    .always_collect_billing_details_from_wallet_connector,
                always_collect_shipping_details_from_wallet_connector: self
                    .always_collect_shipping_details_from_wallet_connector,
                tax_connector_id: self.tax_connector_id,
                is_tax_connector_enabled: self.is_tax_connector_enabled,
                dynamic_routing_algorithm: self.dynamic_routing_algorithm,
                is_network_tokenization_enabled: self.is_network_tokenization_enabled,
                is_auto_retries_enabled: self.is_auto_retries_enabled,
                max_auto_retries_enabled: self.max_auto_retries_enabled.map(i16::from),
                is_click_to_pay_enabled: self.is_click_to_pay_enabled,
<<<<<<< HEAD
                is_clear_pan_retries_enabled: self.is_clear_pan_retries_enabled,
=======
                authentication_product_ids,
>>>>>>> db51ec43
            },
        )))
    }
}

#[cfg(all(feature = "olap", feature = "v2"))]
#[async_trait::async_trait]
impl ProfileUpdateBridge for api::ProfileUpdate {
    async fn get_update_profile_object(
        self,
        state: &SessionState,
        key_store: &domain::MerchantKeyStore,
    ) -> RouterResult<domain::ProfileUpdate> {
        if let Some(session_expiry) = &self.session_expiry {
            helpers::validate_session_expiry(session_expiry.to_owned())?;
        }

        let webhook_details = self.webhook_details.map(ForeignInto::foreign_into);

        let payment_link_config = self
            .payment_link_config
            .map(|payment_link_conf| match payment_link_conf.validate() {
                Ok(_) => Ok(payment_link_conf.foreign_into()),
                Err(e) => Err(report!(errors::ApiErrorResponse::InvalidRequestData {
                    message: e.to_string()
                })),
            })
            .transpose()?;

        let extended_card_info_config = self
            .extended_card_info_config
            .as_ref()
            .map(|config| {
                config.encode_to_value().change_context(
                    errors::ApiErrorResponse::InvalidDataValue {
                        field_name: "extended_card_info_config",
                    },
                )
            })
            .transpose()?
            .map(Secret::new);
        let key_manager_state = state.into();
        let outgoing_webhook_custom_http_headers = self
            .outgoing_webhook_custom_http_headers
            .async_map(|headers| {
                cards::create_encrypted_data(&key_manager_state, key_store, headers)
            })
            .await
            .transpose()
            .change_context(errors::ApiErrorResponse::InternalServerError)
            .attach_printable("Unable to encrypt outgoing webhook custom HTTP headers")?;

        let payout_link_config = self
            .payout_link_config
            .map(|payout_conf| match payout_conf.config.validate() {
                Ok(_) => Ok(payout_conf.foreign_into()),
                Err(e) => Err(report!(errors::ApiErrorResponse::InvalidRequestData {
                    message: e.to_string()
                })),
            })
            .transpose()?;

        let authentication_product_ids = self
            .authentication_product_ids
            .map(serde_json::to_value)
            .transpose()
            .change_context(errors::ApiErrorResponse::InternalServerError)
            .attach_printable("failed to parse product authentication id's to value")?;

        Ok(domain::ProfileUpdate::Update(Box::new(
            domain::ProfileGeneralUpdate {
                profile_name: self.profile_name,
                return_url: self.return_url,
                enable_payment_response_hash: self.enable_payment_response_hash,
                payment_response_hash_key: self.payment_response_hash_key,
                redirect_to_merchant_with_http_post: self.redirect_to_merchant_with_http_post,
                webhook_details,
                metadata: self.metadata,
                applepay_verified_domains: self.applepay_verified_domains,
                payment_link_config,
                session_expiry: self.session_expiry.map(i64::from),
                authentication_connector_details: self
                    .authentication_connector_details
                    .map(ForeignInto::foreign_into),
                payout_link_config,
                extended_card_info_config,
                use_billing_as_payment_method_billing: self.use_billing_as_payment_method_billing,
                collect_shipping_details_from_wallet_connector: self
                    .collect_shipping_details_from_wallet_connector_if_required,
                collect_billing_details_from_wallet_connector: self
                    .collect_billing_details_from_wallet_connector_if_required,
                is_connector_agnostic_mit_enabled: self.is_connector_agnostic_mit_enabled,
                outgoing_webhook_custom_http_headers: outgoing_webhook_custom_http_headers
                    .map(Into::into),
                order_fulfillment_time: self
                    .order_fulfillment_time
                    .map(|order_fulfillment_time| order_fulfillment_time.into_inner()),
                order_fulfillment_time_origin: self.order_fulfillment_time_origin,
                always_collect_billing_details_from_wallet_connector: self
                    .always_collect_billing_details_from_wallet_connector,
                always_collect_shipping_details_from_wallet_connector: self
                    .always_collect_shipping_details_from_wallet_connector,
                is_network_tokenization_enabled: self.is_network_tokenization_enabled,
                is_click_to_pay_enabled: self.is_click_to_pay_enabled,
                authentication_product_ids,
            },
        )))
    }
}

#[cfg(feature = "olap")]
pub async fn update_profile(
    state: SessionState,
    profile_id: &id_type::ProfileId,
    key_store: domain::MerchantKeyStore,
    request: api::ProfileUpdate,
) -> RouterResponse<api::ProfileResponse> {
    let db = state.store.as_ref();
    let key_manager_state = &(&state).into();

    let business_profile = db
        .find_business_profile_by_profile_id(key_manager_state, &key_store, profile_id)
        .await
        .to_not_found_response(errors::ApiErrorResponse::ProfileNotFound {
            id: profile_id.get_string_repr().to_owned(),
        })?;

    let profile_update = request
        .get_update_profile_object(&state, &key_store)
        .await?;

    let updated_business_profile = db
        .update_profile_by_profile_id(
            key_manager_state,
            &key_store,
            business_profile,
            profile_update,
        )
        .await
        .to_not_found_response(errors::ApiErrorResponse::ProfileNotFound {
            id: profile_id.get_string_repr().to_owned(),
        })?;

    Ok(service_api::ApplicationResponse::Json(
        api_models::admin::ProfileResponse::foreign_try_from(updated_business_profile)
            .change_context(errors::ApiErrorResponse::InternalServerError)
            .attach_printable("Failed to parse business profile details")?,
    ))
}

#[cfg(feature = "v2")]
#[derive(Clone, Debug)]
pub struct ProfileWrapper {
    pub profile: domain::Profile,
}

#[cfg(feature = "v2")]
impl ProfileWrapper {
    pub fn new(profile: domain::Profile) -> Self {
        Self { profile }
    }
    fn get_routing_config_cache_key(self) -> storage_impl::redis::cache::CacheKind<'static> {
        let merchant_id = self.profile.merchant_id.clone();

        let profile_id = self.profile.get_id().to_owned();

        storage_impl::redis::cache::CacheKind::Routing(
            format!(
                "routing_config_{}_{}",
                merchant_id.get_string_repr(),
                profile_id.get_string_repr()
            )
            .into(),
        )
    }

    pub async fn update_profile_and_invalidate_routing_config_for_active_algorithm_id_update(
        self,
        db: &dyn StorageInterface,
        key_manager_state: &KeyManagerState,
        merchant_key_store: &domain::MerchantKeyStore,
        algorithm_id: id_type::RoutingId,
        transaction_type: &storage::enums::TransactionType,
    ) -> RouterResult<()> {
        let routing_cache_key = self.clone().get_routing_config_cache_key();

        let (routing_algorithm_id, payout_routing_algorithm_id) = match transaction_type {
            storage::enums::TransactionType::Payment => (Some(algorithm_id), None),
            #[cfg(feature = "payouts")]
            storage::enums::TransactionType::Payout => (None, Some(algorithm_id)),
        };

        let profile_update = domain::ProfileUpdate::RoutingAlgorithmUpdate {
            routing_algorithm_id,
            payout_routing_algorithm_id,
        };

        let profile = self.profile;

        db.update_profile_by_profile_id(
            key_manager_state,
            merchant_key_store,
            profile,
            profile_update,
        )
        .await
        .change_context(errors::ApiErrorResponse::InternalServerError)
        .attach_printable("Failed to update routing algorithm ref in business profile")?;

        storage_impl::redis::cache::publish_into_redact_channel(
            db.get_cache_store().as_ref(),
            [routing_cache_key],
        )
        .await
        .change_context(errors::ApiErrorResponse::InternalServerError)
        .attach_printable("Failed to invalidate routing cache")?;
        Ok(())
    }

    pub fn get_routing_algorithm_id<'a>(
        &'a self,
        transaction_data: &'a routing::TransactionData<'_>,
    ) -> Option<id_type::RoutingId> {
        match transaction_data {
            routing::TransactionData::Payment(_) => self.profile.routing_algorithm_id.clone(),
            #[cfg(feature = "payouts")]
            routing::TransactionData::Payout(_) => self.profile.payout_routing_algorithm_id.clone(),
        }
    }
    pub fn get_default_fallback_list_of_connector_under_profile(
        &self,
    ) -> RouterResult<Vec<routing_types::RoutableConnectorChoice>> {
        let fallback_connectors =
            if let Some(default_fallback_routing) = self.profile.default_fallback_routing.clone() {
                default_fallback_routing
                    .expose()
                    .parse_value::<Vec<routing_types::RoutableConnectorChoice>>(
                        "Vec<RoutableConnectorChoice>",
                    )
                    .change_context(errors::ApiErrorResponse::InternalServerError)
                    .attach_printable("Business Profile default config has invalid structure")?
            } else {
                Vec::new()
            };
        Ok(fallback_connectors)
    }
    pub fn get_default_routing_configs_from_profile(
        &self,
    ) -> RouterResult<routing_types::ProfileDefaultRoutingConfig> {
        let profile_id = self.profile.get_id().to_owned();
        let connectors = self.get_default_fallback_list_of_connector_under_profile()?;

        Ok(routing_types::ProfileDefaultRoutingConfig {
            profile_id,
            connectors,
        })
    }

    pub async fn update_default_fallback_routing_of_connectors_under_profile(
        self,
        db: &dyn StorageInterface,
        updated_config: &Vec<routing_types::RoutableConnectorChoice>,
        key_manager_state: &KeyManagerState,
        merchant_key_store: &domain::MerchantKeyStore,
    ) -> RouterResult<()> {
        let default_fallback_routing = Secret::from(
            updated_config
                .encode_to_value()
                .change_context(errors::ApiErrorResponse::InternalServerError)
                .attach_printable("Failed to convert routing ref to value")?,
        );
        let profile_update = domain::ProfileUpdate::DefaultRoutingFallbackUpdate {
            default_fallback_routing: Some(default_fallback_routing),
        };

        db.update_profile_by_profile_id(
            key_manager_state,
            merchant_key_store,
            self.profile,
            profile_update,
        )
        .await
        .change_context(errors::ApiErrorResponse::InternalServerError)
        .attach_printable("Failed to update routing algorithm ref in business profile")?;
        Ok(())
    }
}

pub async fn extended_card_info_toggle(
    state: SessionState,
    merchant_id: &id_type::MerchantId,
    profile_id: &id_type::ProfileId,
    ext_card_info_choice: admin_types::ExtendedCardInfoChoice,
) -> RouterResponse<admin_types::ExtendedCardInfoChoice> {
    let db = state.store.as_ref();
    let key_manager_state = &(&state).into();

    let key_store = db
        .get_merchant_key_store_by_merchant_id(
            key_manager_state,
            merchant_id,
            &state.store.get_master_key().to_vec().into(),
        )
        .await
        .to_not_found_response(errors::ApiErrorResponse::MerchantAccountNotFound)
        .attach_printable("Error while fetching the key store by merchant_id")?;

    let business_profile = db
        .find_business_profile_by_profile_id(key_manager_state, &key_store, profile_id)
        .await
        .to_not_found_response(errors::ApiErrorResponse::ProfileNotFound {
            id: profile_id.get_string_repr().to_owned(),
        })?;

    if business_profile.is_extended_card_info_enabled.is_none()
        || business_profile
            .is_extended_card_info_enabled
            .is_some_and(|existing_config| existing_config != ext_card_info_choice.enabled)
    {
        let profile_update = domain::ProfileUpdate::ExtendedCardInfoUpdate {
            is_extended_card_info_enabled: ext_card_info_choice.enabled,
        };

        db.update_profile_by_profile_id(
            key_manager_state,
            &key_store,
            business_profile,
            profile_update,
        )
        .await
        .to_not_found_response(errors::ApiErrorResponse::ProfileNotFound {
            id: profile_id.get_string_repr().to_owned(),
        })?;
    }

    Ok(service_api::ApplicationResponse::Json(ext_card_info_choice))
}

pub async fn connector_agnostic_mit_toggle(
    state: SessionState,
    merchant_id: &id_type::MerchantId,
    profile_id: &id_type::ProfileId,
    connector_agnostic_mit_choice: admin_types::ConnectorAgnosticMitChoice,
) -> RouterResponse<admin_types::ConnectorAgnosticMitChoice> {
    let db = state.store.as_ref();
    let key_manager_state = &(&state).into();

    let key_store = db
        .get_merchant_key_store_by_merchant_id(
            key_manager_state,
            merchant_id,
            &state.store.get_master_key().to_vec().into(),
        )
        .await
        .to_not_found_response(errors::ApiErrorResponse::MerchantAccountNotFound)
        .attach_printable("Error while fetching the key store by merchant_id")?;

    let business_profile = db
        .find_business_profile_by_profile_id(key_manager_state, &key_store, profile_id)
        .await
        .to_not_found_response(errors::ApiErrorResponse::ProfileNotFound {
            id: profile_id.get_string_repr().to_owned(),
        })?;

    if business_profile.merchant_id != *merchant_id {
        Err(errors::ApiErrorResponse::AccessForbidden {
            resource: profile_id.get_string_repr().to_owned(),
        })?
    }

    if business_profile.is_connector_agnostic_mit_enabled
        != Some(connector_agnostic_mit_choice.enabled)
    {
        let profile_update = domain::ProfileUpdate::ConnectorAgnosticMitUpdate {
            is_connector_agnostic_mit_enabled: connector_agnostic_mit_choice.enabled,
        };

        db.update_profile_by_profile_id(
            key_manager_state,
            &key_store,
            business_profile,
            profile_update,
        )
        .await
        .to_not_found_response(errors::ApiErrorResponse::ProfileNotFound {
            id: profile_id.get_string_repr().to_owned(),
        })?;
    }

    Ok(service_api::ApplicationResponse::Json(
        connector_agnostic_mit_choice,
    ))
}

pub async fn transfer_key_store_to_key_manager(
    state: SessionState,
    req: admin_types::MerchantKeyTransferRequest,
) -> RouterResponse<admin_types::TransferKeyResponse> {
    let resp = transfer_encryption_key(&state, req).await?;

    Ok(service_api::ApplicationResponse::Json(
        admin_types::TransferKeyResponse {
            total_transferred: resp,
        },
    ))
}

async fn process_open_banking_connectors(
    state: &SessionState,
    merchant_id: &id_type::MerchantId,
    auth: &types::ConnectorAuthType,
    connector_type: &api_enums::ConnectorType,
    connector: &api_enums::Connector,
    additional_merchant_data: types::AdditionalMerchantData,
) -> RouterResult<types::MerchantRecipientData> {
    let new_merchant_data = match additional_merchant_data {
        types::AdditionalMerchantData::OpenBankingRecipientData(merchant_data) => {
            if connector_type != &api_enums::ConnectorType::PaymentProcessor {
                return Err(errors::ApiErrorResponse::InvalidConnectorConfiguration {
                    config:
                        "OpenBanking connector for Payment Initiation should be a payment processor"
                            .to_string(),
                }
                .into());
            }
            match &merchant_data {
                types::MerchantRecipientData::AccountData(acc_data) => {
                    validate_bank_account_data(acc_data)?;

                    let connector_name = api_enums::Connector::to_string(connector);

                    let recipient_creation_not_supported = state
                        .conf
                        .locker_based_open_banking_connectors
                        .connector_list
                        .contains(connector_name.as_str());

                    let recipient_id = if recipient_creation_not_supported {
                        locker_recipient_create_call(state, merchant_id, acc_data).await
                    } else {
                        connector_recipient_create_call(
                            state,
                            merchant_id,
                            connector_name,
                            auth,
                            acc_data,
                        )
                        .await
                    }
                    .attach_printable("failed to get recipient_id")?;

                    let conn_recipient_id = if recipient_creation_not_supported {
                        Some(types::RecipientIdType::LockerId(Secret::new(recipient_id)))
                    } else {
                        Some(types::RecipientIdType::ConnectorId(Secret::new(
                            recipient_id,
                        )))
                    };

                    let account_data = match &acc_data {
                        types::MerchantAccountData::Iban { iban, name, .. } => {
                            types::MerchantAccountData::Iban {
                                iban: iban.clone(),
                                name: name.clone(),
                                connector_recipient_id: conn_recipient_id.clone(),
                            }
                        }
                        types::MerchantAccountData::Bacs {
                            account_number,
                            sort_code,
                            name,
                            ..
                        } => types::MerchantAccountData::Bacs {
                            account_number: account_number.clone(),
                            sort_code: sort_code.clone(),
                            name: name.clone(),
                            connector_recipient_id: conn_recipient_id.clone(),
                        },
                    };

                    types::MerchantRecipientData::AccountData(account_data)
                }
                _ => merchant_data.clone(),
            }
        }
    };

    Ok(new_merchant_data)
}

fn validate_bank_account_data(data: &types::MerchantAccountData) -> RouterResult<()> {
    match data {
        types::MerchantAccountData::Iban { iban, .. } => {
            // IBAN check algorithm
            if iban.peek().len() > IBAN_MAX_LENGTH {
                return Err(errors::ApiErrorResponse::InvalidRequestData {
                    message: "IBAN length must be up to 34 characters".to_string(),
                }
                .into());
            }
            let pattern = Regex::new(r"^[A-Z0-9]*$")
                .change_context(errors::ApiErrorResponse::InternalServerError)
                .attach_printable("failed to create regex pattern")?;

            let mut iban = iban.peek().to_string();

            if !pattern.is_match(iban.as_str()) {
                return Err(errors::ApiErrorResponse::InvalidRequestData {
                    message: "IBAN data must be alphanumeric".to_string(),
                }
                .into());
            }

            // MOD check
            let first_4 = iban.chars().take(4).collect::<String>();
            iban.push_str(first_4.as_str());
            let len = iban.len();

            let rearranged_iban = iban
                .chars()
                .rev()
                .take(len - 4)
                .collect::<String>()
                .chars()
                .rev()
                .collect::<String>();

            let mut result = String::new();

            rearranged_iban.chars().for_each(|c| {
                if c.is_ascii_uppercase() {
                    let digit = (u32::from(c) - u32::from('A')) + 10;
                    result.push_str(&format!("{:02}", digit));
                } else {
                    result.push(c);
                }
            });

            let num = result
                .parse::<u128>()
                .change_context(errors::ApiErrorResponse::InternalServerError)
                .attach_printable("failed to validate IBAN")?;

            if num % 97 != 1 {
                return Err(errors::ApiErrorResponse::InvalidRequestData {
                    message: "Invalid IBAN".to_string(),
                }
                .into());
            }

            Ok(())
        }
        types::MerchantAccountData::Bacs {
            account_number,
            sort_code,
            ..
        } => {
            if account_number.peek().len() > BACS_MAX_ACCOUNT_NUMBER_LENGTH
                || sort_code.peek().len() != BACS_SORT_CODE_LENGTH
            {
                return Err(errors::ApiErrorResponse::InvalidRequestData {
                    message: "Invalid BACS numbers".to_string(),
                }
                .into());
            }

            Ok(())
        }
    }
}

async fn connector_recipient_create_call(
    state: &SessionState,
    merchant_id: &id_type::MerchantId,
    connector_name: String,
    auth: &types::ConnectorAuthType,
    data: &types::MerchantAccountData,
) -> RouterResult<String> {
    let connector = pm_auth_types::api::PaymentAuthConnectorData::get_connector_by_name(
        connector_name.as_str(),
    )?;

    let auth = pm_auth_types::ConnectorAuthType::foreign_try_from(auth.clone())
        .change_context(errors::ApiErrorResponse::InternalServerError)
        .attach_printable("Failed while converting ConnectorAuthType")?;

    let connector_integration: pm_auth_types::api::BoxedConnectorIntegration<
        '_,
        pm_auth_types::api::auth_service::RecipientCreate,
        pm_auth_types::RecipientCreateRequest,
        pm_auth_types::RecipientCreateResponse,
    > = connector.connector.get_connector_integration();

    let req = match data {
        types::MerchantAccountData::Iban { iban, name, .. } => {
            pm_auth_types::RecipientCreateRequest {
                name: name.clone(),
                account_data: pm_auth_types::RecipientAccountData::Iban(iban.clone()),
                address: None,
            }
        }
        types::MerchantAccountData::Bacs {
            account_number,
            sort_code,
            name,
            ..
        } => pm_auth_types::RecipientCreateRequest {
            name: name.clone(),
            account_data: pm_auth_types::RecipientAccountData::Bacs {
                sort_code: sort_code.clone(),
                account_number: account_number.clone(),
            },
            address: None,
        },
    };

    let router_data = pm_auth_types::RecipientCreateRouterData {
        flow: std::marker::PhantomData,
        merchant_id: Some(merchant_id.to_owned()),
        connector: Some(connector_name),
        request: req,
        response: Err(pm_auth_types::ErrorResponse {
            status_code: http::StatusCode::INTERNAL_SERVER_ERROR.as_u16(),
            code: consts::NO_ERROR_CODE.to_string(),
            message: consts::UNSUPPORTED_ERROR_MESSAGE.to_string(),
            reason: None,
        }),
        connector_http_status_code: None,
        connector_auth_type: auth,
    };

    let resp = payment_initiation_service::execute_connector_processing_step(
        state,
        connector_integration,
        &router_data,
        &connector.connector_name,
    )
    .await
    .change_context(errors::ApiErrorResponse::InternalServerError)
    .attach_printable("Failed while calling recipient create connector api")?;

    let recipient_create_resp =
        resp.response
            .map_err(|err| errors::ApiErrorResponse::ExternalConnectorError {
                code: err.code,
                message: err.message,
                connector: connector.connector_name.to_string(),
                status_code: err.status_code,
                reason: err.reason,
            })?;

    let recipient_id = recipient_create_resp.recipient_id;

    Ok(recipient_id)
}

async fn locker_recipient_create_call(
    state: &SessionState,
    merchant_id: &id_type::MerchantId,
    data: &types::MerchantAccountData,
) -> RouterResult<String> {
    let enc_data = serde_json::to_string(data)
        .change_context(errors::ApiErrorResponse::InternalServerError)
        .attach_printable("Failed to convert to MerchantAccountData json to String")?;

    let merchant_id_string = merchant_id.get_string_repr().to_owned();

    let cust_id = id_type::CustomerId::try_from(std::borrow::Cow::from(merchant_id_string))
        .change_context(errors::ApiErrorResponse::InternalServerError)
        .attach_printable("Failed to convert to CustomerId")?;

    let payload = transformers::StoreLockerReq::LockerGeneric(transformers::StoreGenericReq {
        merchant_id: merchant_id.to_owned(),
        merchant_customer_id: cust_id.clone(),
        enc_data,
        ttl: state.conf.locker.ttl_for_storage_in_secs,
    });

    let store_resp = cards::add_card_to_hs_locker(
        state,
        &payload,
        &cust_id,
        api_enums::LockerChoice::HyperswitchCardVault,
    )
    .await
    .change_context(errors::ApiErrorResponse::InternalServerError)
    .attach_printable("Failed to encrypt merchant bank account data")?;

    Ok(store_resp.card_reference)
}<|MERGE_RESOLUTION|>--- conflicted
+++ resolved
@@ -3700,11 +3700,8 @@
             is_auto_retries_enabled: self.is_auto_retries_enabled.unwrap_or_default(),
             max_auto_retries_enabled: self.max_auto_retries_enabled.map(i16::from),
             is_click_to_pay_enabled: self.is_click_to_pay_enabled,
-<<<<<<< HEAD
+            authentication_product_ids,
             is_clear_pan_retries_enabled: self.is_clear_pan_retries_enabled.unwrap_or_default(),
-=======
-            authentication_product_ids,
->>>>>>> db51ec43
         }))
     }
 
@@ -4078,11 +4075,8 @@
                 is_auto_retries_enabled: self.is_auto_retries_enabled,
                 max_auto_retries_enabled: self.max_auto_retries_enabled.map(i16::from),
                 is_click_to_pay_enabled: self.is_click_to_pay_enabled,
-<<<<<<< HEAD
+                authentication_product_ids,
                 is_clear_pan_retries_enabled: self.is_clear_pan_retries_enabled,
-=======
-                authentication_product_ids,
->>>>>>> db51ec43
             },
         )))
     }
