use std::str::FromStr;

use api_models::{
    admin::{self as admin_types},
    enums as api_enums, routing as routing_types,
};
use base64::Engine;
use common_utils::{
    date_time,
    ext_traits::{AsyncExt, Encode, ValueExt},
    id_type, pii, type_name,
    types::keymanager::{self as km_types, KeyManagerState},
};
use diesel_models::configs;
#[cfg(all(any(feature = "v1", feature = "v2"), feature = "olap"))]
use diesel_models::organization::OrganizationBridge;
use error_stack::{report, FutureExt, ResultExt};
use masking::{ExposeInterface, PeekInterface, Secret};
use pm_auth::{connector::plaid::transformers::PlaidAuthType, types as pm_auth_types};
use regex::Regex;
use router_env::metrics::add_attributes;
use uuid::Uuid;

#[cfg(any(feature = "v1", feature = "v2"))]
use crate::types::transformers::ForeignFrom;
use crate::{
    consts::{self, BASE64_ENGINE},
    core::{
        encryption::transfer_encryption_key,
        errors::{self, RouterResponse, RouterResult, StorageErrorExt},
        payment_methods::{
            cards::{self, create_encrypted_data},
            transformers,
        },
        payments::helpers,
        pm_auth::helpers::PaymentAuthConnectorDataExt,
        routing::helpers as routing_helpers,
        utils as core_utils,
    },
    db::StorageInterface,
    routes::{metrics, SessionState},
    services::{self, api as service_api, authentication, pm_auth as payment_initiation_service},
    types::{
        self,
        api::{self, admin},
        domain::{
            self,
            types::{self as domain_types, AsyncLift},
        },
        storage::{self, enums::MerchantStorageScheme},
        transformers::{ForeignInto, ForeignTryFrom, ForeignTryInto},
    },
    utils,
};

const IBAN_MAX_LENGTH: usize = 34;
const BACS_SORT_CODE_LENGTH: usize = 6;
const BACS_MAX_ACCOUNT_NUMBER_LENGTH: usize = 8;

#[inline]
pub fn create_merchant_publishable_key() -> String {
    format!(
        "pk_{}_{}",
        router_env::env::prefix_for_env(),
        Uuid::new_v4().simple()
    )
}

pub async fn insert_merchant_configs(
    db: &dyn StorageInterface,
    merchant_id: &id_type::MerchantId,
) -> RouterResult<()> {
    db.insert_config(configs::ConfigNew {
        key: merchant_id.get_requires_cvv_key(),
        config: "true".to_string(),
    })
    .await
    .change_context(errors::ApiErrorResponse::InternalServerError)
    .attach_printable("Error while setting requires_cvv config")?;

    db.insert_config(configs::ConfigNew {
        key: merchant_id.get_merchant_fingerprint_secret_key(),
        config: utils::generate_id(consts::FINGERPRINT_SECRET_LENGTH, "fs"),
    })
    .await
    .change_context(errors::ApiErrorResponse::InternalServerError)
    .attach_printable("Error while inserting merchant fingerprint secret")?;

    Ok(())
}

#[cfg(feature = "olap")]
fn add_publishable_key_to_decision_service(
    state: &SessionState,
    merchant_account: &domain::MerchantAccount,
) {
    let state = state.clone();
    let publishable_key = merchant_account.publishable_key.clone();
    let merchant_id = merchant_account.get_id().clone();

    authentication::decision::spawn_tracked_job(
        async move {
            authentication::decision::add_publishable_key(
                &state,
                publishable_key.into(),
                merchant_id,
                None,
            )
            .await
        },
        authentication::decision::ADD,
    );
}

#[cfg(feature = "olap")]
pub async fn create_organization(
    state: SessionState,
    req: api::OrganizationRequest,
) -> RouterResponse<api::OrganizationResponse> {
    let db_organization = ForeignFrom::foreign_from(req);
    state
        .store
        .insert_organization(db_organization)
        .await
        .to_duplicate_response(errors::ApiErrorResponse::InternalServerError)
        .attach_printable("Error when creating organization")
        .map(ForeignFrom::foreign_from)
        .map(service_api::ApplicationResponse::Json)
}

#[cfg(feature = "olap")]
pub async fn update_organization(
    state: SessionState,
    org_id: api::OrganizationId,
    req: api::OrganizationRequest,
) -> RouterResponse<api::OrganizationResponse> {
    let organization_update = diesel_models::organization::OrganizationUpdate::Update {
        organization_name: req.organization_name,
        organization_details: req.organization_details,
        metadata: req.metadata,
    };
    state
        .store
        .update_organization_by_org_id(&org_id.organization_id, organization_update)
        .await
        .to_not_found_response(errors::ApiErrorResponse::GenericNotFoundError {
            message: "organization with the given id does not exist".to_string(),
        })
        .attach_printable(format!(
            "Failed to update organization with organization_id: {:?}",
            org_id.organization_id
        ))
        .map(ForeignFrom::foreign_from)
        .map(service_api::ApplicationResponse::Json)
}

#[cfg(feature = "olap")]
pub async fn get_organization(
    state: SessionState,
    org_id: api::OrganizationId,
) -> RouterResponse<api::OrganizationResponse> {
    #[cfg(all(
        any(feature = "v1", feature = "v2"),
        not(feature = "merchant_account_v2"),
        feature = "olap"
    ))]
    {
        CreateOrValidateOrganization::new(Some(org_id.organization_id))
            .create_or_validate(state.store.as_ref())
            .await
            .map(ForeignFrom::foreign_from)
            .map(service_api::ApplicationResponse::Json)
    }
    #[cfg(all(feature = "v2", feature = "merchant_account_v2", feature = "olap"))]
    {
        CreateOrValidateOrganization::new(org_id.organization_id)
            .create_or_validate(state.store.as_ref())
            .await
            .map(ForeignFrom::foreign_from)
            .map(service_api::ApplicationResponse::Json)
    }
}

#[cfg(feature = "olap")]
pub async fn create_merchant_account(
    state: SessionState,
    req: api::MerchantAccountCreate,
) -> RouterResponse<api::MerchantAccountResponse> {
    #[cfg(feature = "keymanager_create")]
    use common_utils::{keymanager, types::keymanager::EncryptionTransferRequest};

    let db = state.store.as_ref();

    let key = services::generate_aes256_key()
        .change_context(errors::ApiErrorResponse::InternalServerError)
        .attach_printable("Unable to generate aes 256 key")?;

    let master_key = db.get_master_key();

    let key_manager_state = &(&state).into();
    let merchant_id = req.get_merchant_reference_id();
    let identifier = km_types::Identifier::Merchant(merchant_id.clone());
    #[cfg(feature = "keymanager_create")]
    {
        keymanager::transfer_key_to_key_manager(
            key_manager_state,
            EncryptionTransferRequest {
                identifier: identifier.clone(),
                key: BASE64_ENGINE.encode(key),
            },
        )
        .await
        .change_context(errors::ApiErrorResponse::DuplicateMerchantAccount)
        .attach_printable("Failed to insert key to KeyManager")?;
    }

    let key_store = domain::MerchantKeyStore {
        merchant_id: merchant_id.clone(),
        key: domain_types::crypto_operation(
            key_manager_state,
            type_name!(domain::MerchantKeyStore),
            domain_types::CryptoOperation::Encrypt(key.to_vec().into()),
            identifier.clone(),
            master_key,
        )
        .await
        .and_then(|val| val.try_into_operation())
        .change_context(errors::ApiErrorResponse::InternalServerError)
        .attach_printable("Failed to decrypt data from key store")?,
        created_at: date_time::now(),
    };

    let domain_merchant_account = req
        .create_domain_model_from_request(&state, key_store.clone(), &merchant_id)
        .await?;
    let key_manager_state = &(&state).into();
    db.insert_merchant_key_store(
        key_manager_state,
        key_store.clone(),
        &master_key.to_vec().into(),
    )
    .await
    .to_duplicate_response(errors::ApiErrorResponse::DuplicateMerchantAccount)?;

    let merchant_account = db
        .insert_merchant(key_manager_state, domain_merchant_account, &key_store)
        .await
        .to_duplicate_response(errors::ApiErrorResponse::DuplicateMerchantAccount)?;

    add_publishable_key_to_decision_service(&state, &merchant_account);

    insert_merchant_configs(db, &merchant_id).await?;

    Ok(service_api::ApplicationResponse::Json(
        api::MerchantAccountResponse::foreign_try_from(merchant_account)
            .change_context(errors::ApiErrorResponse::InternalServerError)
            .attach_printable("Failed while generating response")?,
    ))
}

#[cfg(feature = "olap")]
#[async_trait::async_trait]
trait MerchantAccountCreateBridge {
    async fn create_domain_model_from_request(
        self,
        state: &SessionState,
        key: domain::MerchantKeyStore,
        identifier: &id_type::MerchantId,
    ) -> RouterResult<domain::MerchantAccount>;
}

#[cfg(all(
    any(feature = "v1", feature = "v2"),
    feature = "olap",
    not(feature = "merchant_account_v2")
))]
#[async_trait::async_trait]
impl MerchantAccountCreateBridge for api::MerchantAccountCreate {
    async fn create_domain_model_from_request(
        self,
        state: &SessionState,
        key_store: domain::MerchantKeyStore,
        identifier: &id_type::MerchantId,
    ) -> RouterResult<domain::MerchantAccount> {
        let db = &*state.store;
        let publishable_key = create_merchant_publishable_key();

        let primary_business_details = self.get_primary_details_as_value().change_context(
            errors::ApiErrorResponse::InvalidDataValue {
                field_name: "primary_business_details",
            },
        )?;

        let webhook_details = self.webhook_details.clone().map(ForeignInto::foreign_into);

        let pm_collect_link_config = self.get_pm_link_config_as_value().change_context(
            errors::ApiErrorResponse::InvalidDataValue {
                field_name: "pm_collect_link_config",
            },
        )?;

        let merchant_details = self.get_merchant_details_as_secret().change_context(
            errors::ApiErrorResponse::InvalidDataValue {
                field_name: "merchant_details",
            },
        )?;

        self.parse_routing_algorithm()
            .change_context(errors::ApiErrorResponse::InvalidDataValue {
                field_name: "routing_algorithm",
            })
            .attach_printable("Invalid routing algorithm given")?;

        let metadata = self.get_metadata_as_secret().change_context(
            errors::ApiErrorResponse::InvalidDataValue {
                field_name: "metadata",
            },
        )?;

        // Get the enable payment response hash as a boolean, where the default value is true
        let enable_payment_response_hash = self.get_enable_payment_response_hash();

        let payment_response_hash_key = self.get_payment_response_hash_key();

        let parent_merchant_id = get_parent_merchant(
            state,
            self.sub_merchants_enabled,
            self.parent_merchant_id.as_ref(),
            &key_store,
        )
        .await?;

        let organization = CreateOrValidateOrganization::new(self.organization_id)
            .create_or_validate(db)
            .await?;

        let key = key_store.key.clone().into_inner();
        let key_manager_state = state.into();

        let merchant_account = async {
            Ok::<_, error_stack::Report<common_utils::errors::CryptoError>>(
                domain::MerchantAccountSetter {
                    merchant_id: identifier.clone(),
                    merchant_name: self
                        .merchant_name
                        .async_lift(|inner| async {
                            domain_types::crypto_operation(
                                &key_manager_state,
                                type_name!(domain::MerchantAccount),
                                domain_types::CryptoOperation::EncryptOptional(inner),
                                km_types::Identifier::Merchant(key_store.merchant_id.clone()),
                                key.peek(),
                            )
                            .await
                            .and_then(|val| val.try_into_optionaloperation())
                        })
                        .await?,
                    merchant_details: merchant_details
                        .async_lift(|inner| async {
                            domain_types::crypto_operation(
                                &key_manager_state,
                                type_name!(domain::MerchantAccount),
                                domain_types::CryptoOperation::EncryptOptional(inner),
                                km_types::Identifier::Merchant(key_store.merchant_id.clone()),
                                key.peek(),
                            )
                            .await
                            .and_then(|val| val.try_into_optionaloperation())
                        })
                        .await?,
                    return_url: self.return_url.map(|a| a.to_string()),
                    webhook_details,
                    routing_algorithm: Some(serde_json::json!({
                        "algorithm_id": null,
                        "timestamp": 0
                    })),
                    sub_merchants_enabled: self.sub_merchants_enabled,
                    parent_merchant_id,
                    enable_payment_response_hash,
                    payment_response_hash_key,
                    redirect_to_merchant_with_http_post: self
                        .redirect_to_merchant_with_http_post
                        .unwrap_or_default(),
                    publishable_key,
                    locker_id: self.locker_id,
                    metadata,
                    storage_scheme: MerchantStorageScheme::PostgresOnly,
                    primary_business_details,
                    created_at: date_time::now(),
                    modified_at: date_time::now(),
                    intent_fulfillment_time: None,
                    frm_routing_algorithm: self.frm_routing_algorithm,
                    #[cfg(feature = "payouts")]
                    payout_routing_algorithm: self.payout_routing_algorithm,
                    #[cfg(not(feature = "payouts"))]
                    payout_routing_algorithm: None,
                    organization_id: organization.get_organization_id(),
                    is_recon_enabled: false,
                    default_profile: None,
                    recon_status: diesel_models::enums::ReconStatus::NotRequested,
                    payment_link_config: None,
                    pm_collect_link_config,
                },
            )
        }
        .await
        .change_context(errors::ApiErrorResponse::InternalServerError)?;

        let mut domain_merchant_account = domain::MerchantAccount::from(merchant_account);

        CreateBusinessProfile::new(self.primary_business_details.clone())
            .create_business_profiles(state, &mut domain_merchant_account, &key_store)
            .await?;

        Ok(domain_merchant_account)
    }
}

#[cfg(feature = "olap")]
enum CreateOrValidateOrganization {
    /// Creates a new organization
    #[cfg(all(
        any(feature = "v1", feature = "v2"),
        not(feature = "merchant_account_v2")
    ))]
    Create,
    /// Validates if this organization exists in the records
    Validate {
        organization_id: id_type::OrganizationId,
    },
}

#[cfg(feature = "olap")]
impl CreateOrValidateOrganization {
    #[cfg(all(
        any(feature = "v1", feature = "v2"),
        not(feature = "merchant_account_v2"),
        feature = "olap"
    ))]
    /// Create an action to either create or validate the given organization_id
    /// If organization_id is passed, then validate if this organization exists
    /// If not passed, create a new organization
    fn new(organization_id: Option<id_type::OrganizationId>) -> Self {
        if let Some(organization_id) = organization_id {
            Self::Validate { organization_id }
        } else {
            Self::Create
        }
    }

    #[cfg(all(feature = "v2", feature = "merchant_account_v2", feature = "olap"))]
    /// Create an action to validate the provided organization_id
    fn new(organization_id: id_type::OrganizationId) -> Self {
        Self::Validate { organization_id }
    }

    #[cfg(feature = "olap")]
    /// Apply the action, whether to create the organization or validate the given organization_id
    async fn create_or_validate(
        &self,
        db: &dyn StorageInterface,
    ) -> RouterResult<diesel_models::organization::Organization> {
        match self {
            #[cfg(all(
                any(feature = "v1", feature = "v2"),
                not(feature = "merchant_account_v2")
            ))]
            Self::Create => {
                let new_organization = api_models::organization::OrganizationNew::new(None);
                let db_organization = ForeignFrom::foreign_from(new_organization);
                db.insert_organization(db_organization)
                    .await
                    .to_duplicate_response(errors::ApiErrorResponse::InternalServerError)
                    .attach_printable("Error when creating organization")
            }
            Self::Validate { organization_id } => db
                .find_organization_by_org_id(organization_id)
                .await
                .to_not_found_response(errors::ApiErrorResponse::GenericNotFoundError {
                    message: "organization with the given id does not exist".to_string(),
                }),
        }
    }
}

#[cfg(all(
    any(feature = "v1", feature = "v2"),
    feature = "olap",
    not(feature = "merchant_account_v2")
))]
enum CreateBusinessProfile {
    /// Create business profiles from primary business details
    /// If there is only one business profile created, then set this profile as default
    CreateFromPrimaryBusinessDetails {
        primary_business_details: Vec<admin_types::PrimaryBusinessDetails>,
    },
    /// Create a default business profile, set this as default profile
    CreateDefaultBusinessProfile,
}

#[cfg(all(
    any(feature = "v1", feature = "v2"),
    feature = "olap",
    not(feature = "merchant_account_v2")
))]
impl CreateBusinessProfile {
    /// Create a new business profile action from the given information
    /// If primary business details exist, then create business profiles from them
    /// If primary business details are empty, then create default business profile
    fn new(primary_business_details: Option<Vec<admin_types::PrimaryBusinessDetails>>) -> Self {
        match primary_business_details {
            Some(primary_business_details) if !primary_business_details.is_empty() => {
                Self::CreateFromPrimaryBusinessDetails {
                    primary_business_details,
                }
            }
            _ => Self::CreateDefaultBusinessProfile,
        }
    }

    async fn create_business_profiles(
        &self,
        state: &SessionState,
        merchant_account: &mut domain::MerchantAccount,
        key_store: &domain::MerchantKeyStore,
    ) -> RouterResult<()> {
        match self {
            Self::CreateFromPrimaryBusinessDetails {
                primary_business_details,
            } => {
                let business_profiles = Self::create_business_profiles_for_each_business_details(
                    state,
                    merchant_account.clone(),
                    primary_business_details,
                    key_store,
                )
                .await?;

                // Update the default business profile in merchant account
                if business_profiles.len() == 1 {
                    merchant_account.default_profile = business_profiles
                        .first()
                        .map(|business_profile| business_profile.profile_id.clone())
                }
            }
            Self::CreateDefaultBusinessProfile => {
                let business_profile = self
                    .create_default_business_profile(state, merchant_account.clone(), key_store)
                    .await?;

                merchant_account.default_profile = Some(business_profile.profile_id);
            }
        }

        Ok(())
    }

    /// Create default business profile
    async fn create_default_business_profile(
        &self,
        state: &SessionState,
        merchant_account: domain::MerchantAccount,
        key_store: &domain::MerchantKeyStore,
    ) -> RouterResult<domain::BusinessProfile> {
        let business_profile = create_and_insert_business_profile(
            state,
            api_models::admin::BusinessProfileCreate::default(),
            merchant_account.clone(),
            key_store,
        )
        .await?;

        Ok(business_profile)
    }

    /// Create business profile for each primary_business_details,
    /// If there is no default profile in merchant account and only one primary_business_detail
    /// is available, then create a default business profile.
    async fn create_business_profiles_for_each_business_details(
        state: &SessionState,
        merchant_account: domain::MerchantAccount,
        primary_business_details: &Vec<admin_types::PrimaryBusinessDetails>,
        key_store: &domain::MerchantKeyStore,
    ) -> RouterResult<Vec<domain::BusinessProfile>> {
        let mut business_profiles_vector = Vec::with_capacity(primary_business_details.len());

        // This must ideally be run in a transaction,
        // if there is an error in inserting some business profile, because of unique constraints
        // the whole query must be rolled back
        for business_profile in primary_business_details {
            let profile_name =
                format!("{}_{}", business_profile.country, business_profile.business);

            let business_profile_create_request = api_models::admin::BusinessProfileCreate {
                profile_name: Some(profile_name),
                ..Default::default()
            };

            create_and_insert_business_profile(
                state,
                business_profile_create_request,
                merchant_account.clone(),
                key_store,
            )
            .await
            .map_err(|business_profile_insert_error| {
                crate::logger::warn!(
                    "Business profile already exists {business_profile_insert_error:?}"
                );
            })
            .map(|business_profile| business_profiles_vector.push(business_profile))
            .ok();
        }

        Ok(business_profiles_vector)
    }
}

#[cfg(all(feature = "v2", feature = "merchant_account_v2", feature = "olap"))]
#[async_trait::async_trait]
impl MerchantAccountCreateBridge for api::MerchantAccountCreate {
    async fn create_domain_model_from_request(
        self,
        state: &SessionState,
        key_store: domain::MerchantKeyStore,
        identifier: &id_type::MerchantId,
    ) -> RouterResult<domain::MerchantAccount> {
        let publishable_key = create_merchant_publishable_key();
        let db = &*state.store;

        let metadata = self.get_metadata_as_secret().change_context(
            errors::ApiErrorResponse::InvalidDataValue {
                field_name: "metadata",
            },
        )?;

        let merchant_details = self.get_merchant_details_as_secret().change_context(
            errors::ApiErrorResponse::InvalidDataValue {
                field_name: "merchant_details",
            },
        )?;

        let organization = CreateOrValidateOrganization::new(self.organization_id.clone())
            .create_or_validate(db)
            .await?;

        let key = key_store.key.into_inner();
        let id = identifier.to_owned();
        let key_manager_state = state.into();
        let identifier = km_types::Identifier::Merchant(id.clone());

        async {
            Ok::<_, error_stack::Report<common_utils::errors::CryptoError>>(
                domain::MerchantAccount::from(domain::MerchantAccountSetter {
                    id,
                    merchant_name: Some(
                        domain_types::crypto_operation(
                            &key_manager_state,
                            type_name!(domain::MerchantAccount),
                            domain_types::CryptoOperation::Encrypt(
                                self.merchant_name
                                    .map(|merchant_name| merchant_name.into_inner()),
                            ),
                            identifier.clone(),
                            key.peek(),
                        )
                        .await
                        .and_then(|val| val.try_into_operation())?,
                    ),
                    merchant_details: merchant_details
                        .async_lift(|inner| async {
                            domain_types::crypto_operation(
                                &key_manager_state,
                                type_name!(domain::MerchantAccount),
                                domain_types::CryptoOperation::EncryptOptional(inner),
                                identifier.clone(),
                                key.peek(),
                            )
                            .await
                            .and_then(|val| val.try_into_optionaloperation())
                        })
                        .await?,
                    routing_algorithm: Some(serde_json::json!({
                        "algorithm_id": null,
                        "timestamp": 0
                    })),
                    publishable_key,
                    metadata,
                    storage_scheme: MerchantStorageScheme::PostgresOnly,
                    created_at: date_time::now(),
                    modified_at: date_time::now(),
                    frm_routing_algorithm: None,
                    payout_routing_algorithm: None,
                    organization_id: organization.get_organization_id(),
                    recon_status: diesel_models::enums::ReconStatus::NotRequested,
                }),
            )
        }
        .await
        .change_context(errors::ApiErrorResponse::InternalServerError)
        .attach_printable("failed to encrypt merchant details")
    }
}

#[cfg(feature = "olap")]
pub async fn list_merchant_account(
    state: SessionState,
    req: api_models::admin::MerchantAccountListRequest,
) -> RouterResponse<Vec<api::MerchantAccountResponse>> {
    let merchant_accounts = state
        .store
        .list_merchant_accounts_by_organization_id(&(&state).into(), &req.organization_id)
        .await
        .to_not_found_response(errors::ApiErrorResponse::MerchantAccountNotFound)?;

    let merchant_accounts = merchant_accounts
        .into_iter()
        .map(|merchant_account| {
            api::MerchantAccountResponse::foreign_try_from(merchant_account).change_context(
                errors::ApiErrorResponse::InvalidDataValue {
                    field_name: "merchant_account",
                },
            )
        })
        .collect::<Result<Vec<_>, _>>()?;

    Ok(services::ApplicationResponse::Json(merchant_accounts))
}

pub async fn get_merchant_account(
    state: SessionState,
    req: api::MerchantId,
    _profile_id: Option<String>,
) -> RouterResponse<api::MerchantAccountResponse> {
    let db = state.store.as_ref();
    let key_manager_state = &(&state).into();
    let key_store = db
        .get_merchant_key_store_by_merchant_id(
            key_manager_state,
            &req.merchant_id,
            &db.get_master_key().to_vec().into(),
        )
        .await
        .to_not_found_response(errors::ApiErrorResponse::MerchantAccountNotFound)?;

    let merchant_account = db
        .find_merchant_account_by_merchant_id(key_manager_state, &req.merchant_id, &key_store)
        .await
        .to_not_found_response(errors::ApiErrorResponse::MerchantAccountNotFound)?;

    Ok(service_api::ApplicationResponse::Json(
        api::MerchantAccountResponse::foreign_try_from(merchant_account)
            .change_context(errors::ApiErrorResponse::InternalServerError)
            .attach_printable("Failed to construct response")?,
    ))
}

#[cfg(all(
    any(feature = "v1", feature = "v2"),
    not(feature = "merchant_account_v2")
))]
/// For backwards compatibility, whenever new business labels are passed in
/// primary_business_details, create a business profile
pub async fn create_business_profile_from_business_labels(
    state: &SessionState,
    db: &dyn StorageInterface,
    key_store: &domain::MerchantKeyStore,
    merchant_id: &id_type::MerchantId,
    new_business_details: Vec<admin_types::PrimaryBusinessDetails>,
) -> RouterResult<()> {
    let key_manager_state = &state.into();
    let merchant_account = db
        .find_merchant_account_by_merchant_id(key_manager_state, merchant_id, key_store)
        .await
        .to_not_found_response(errors::ApiErrorResponse::MerchantAccountNotFound)?;

    let old_business_details = merchant_account
        .primary_business_details
        .clone()
        .parse_value::<Vec<admin_types::PrimaryBusinessDetails>>("PrimaryBusinessDetails")
        .change_context(errors::ApiErrorResponse::InvalidDataValue {
            field_name: "routing_algorithm",
        })
        .attach_printable("Invalid routing algorithm given")?;

    // find the diff between two vectors
    let business_profiles_to_create = new_business_details
        .into_iter()
        .filter(|business_details| !old_business_details.contains(business_details))
        .collect::<Vec<_>>();

    for business_profile in business_profiles_to_create {
        let profile_name = format!("{}_{}", business_profile.country, business_profile.business);

        let business_profile_create_request = admin_types::BusinessProfileCreate {
            profile_name: Some(profile_name),
            ..Default::default()
        };

        let business_profile_create_result = create_and_insert_business_profile(
            state,
            business_profile_create_request,
            merchant_account.clone(),
            key_store,
        )
        .await
        .map_err(|business_profile_insert_error| {
            // If there is any duplicate error, we need not take any action
            crate::logger::warn!(
                "Business profile already exists {business_profile_insert_error:?}"
            );
        });

        // If a business_profile is created, then unset the default profile
        if business_profile_create_result.is_ok() && merchant_account.default_profile.is_some() {
            let unset_default_profile = domain::MerchantAccountUpdate::UnsetDefaultProfile;
            db.update_merchant(
                key_manager_state,
                merchant_account.clone(),
                unset_default_profile,
                key_store,
            )
            .await
            .to_not_found_response(errors::ApiErrorResponse::MerchantAccountNotFound)?;
        }
    }

    Ok(())
}

#[cfg(any(feature = "v1", feature = "v2", feature = "olap"))]
#[async_trait::async_trait]
trait MerchantAccountUpdateBridge {
    async fn get_update_merchant_object(
        self,
        state: &SessionState,
        merchant_id: &id_type::MerchantId,
        key_store: &domain::MerchantKeyStore,
    ) -> RouterResult<storage::MerchantAccountUpdate>;
}

#[cfg(all(
    any(feature = "v1", feature = "v2"),
    not(feature = "merchant_account_v2")
))]
#[async_trait::async_trait]
impl MerchantAccountUpdateBridge for api::MerchantAccountUpdate {
    async fn get_update_merchant_object(
        self,
        state: &SessionState,
        merchant_id: &id_type::MerchantId,
        key_store: &domain::MerchantKeyStore,
    ) -> RouterResult<storage::MerchantAccountUpdate> {
        use common_utils::ext_traits::ConfigExt;

        let key_manager_state = &state.into();
        let key = key_store.key.get_inner().peek();

        let db = state.store.as_ref();

        let primary_business_details = self.get_primary_details_as_value().change_context(
            errors::ApiErrorResponse::InvalidDataValue {
                field_name: "primary_business_details",
            },
        )?;

        let pm_collect_link_config = self.get_pm_link_config_as_value().change_context(
            errors::ApiErrorResponse::InvalidDataValue {
                field_name: "pm_collect_link_config",
            },
        )?;

        let merchant_details = self.get_merchant_details_as_secret().change_context(
            errors::ApiErrorResponse::InvalidDataValue {
                field_name: "merchant_details",
            },
        )?;

        self.parse_routing_algorithm().change_context(
            errors::ApiErrorResponse::InvalidDataValue {
                field_name: "routing_algorithm",
            },
        )?;

        let webhook_details = self.webhook_details.map(ForeignInto::foreign_into);

        let parent_merchant_id = get_parent_merchant(
            state,
            self.sub_merchants_enabled,
            self.parent_merchant_id.as_ref(),
            key_store,
        )
        .await?;

        // This supports changing the business profile by passing in the profile_id
        let business_profile_id_update = if let Some(ref profile_id) = self.default_profile {
            if !profile_id.is_empty_after_trim() {
                // Validate whether profile_id passed in request is valid and is linked to the merchant
                core_utils::validate_and_get_business_profile(
                    state.store.as_ref(),
                    key_manager_state,
                    key_store,
                    Some(profile_id),
                    merchant_id,
                )
                .await?
                .map(|business_profile| Some(business_profile.profile_id))
            } else {
                // If empty, Update profile_id to None in the database
                Some(None)
            }
        } else {
            None
        };

        #[cfg(any(feature = "v1", feature = "v2"))]
        // In order to support backwards compatibility, if a business_labels are passed in the update
        // call, then create new business_profiles with the profile_name as business_label
        self.primary_business_details
            .clone()
            .async_map(|primary_business_details| async {
                let _ = create_business_profile_from_business_labels(
                    state,
                    db,
                    key_store,
                    merchant_id,
                    primary_business_details,
                )
                .await;
            })
            .await;

        let identifier = km_types::Identifier::Merchant(key_store.merchant_id.clone());
        Ok(storage::MerchantAccountUpdate::Update {
            merchant_name: self
                .merchant_name
                .map(Secret::new)
                .async_lift(|inner| async {
                    domain_types::crypto_operation(
                        key_manager_state,
                        type_name!(storage::MerchantAccount),
                        domain_types::CryptoOperation::EncryptOptional(inner),
                        identifier.clone(),
                        key,
                    )
                    .await
                    .and_then(|val| val.try_into_optionaloperation())
                })
                .await
                .change_context(errors::ApiErrorResponse::InternalServerError)
                .attach_printable("Unable to encrypt merchant name")?,
            merchant_details: merchant_details
                .async_lift(|inner| async {
                    domain_types::crypto_operation(
                        key_manager_state,
                        type_name!(storage::MerchantAccount),
                        domain_types::CryptoOperation::EncryptOptional(inner),
                        km_types::Identifier::Merchant(key_store.merchant_id.clone()),
                        key,
                    )
                    .await
                    .and_then(|val| val.try_into_optionaloperation())
                })
                .await
                .change_context(errors::ApiErrorResponse::InternalServerError)
                .attach_printable("Unable to encrypt merchant details")?,
            return_url: self.return_url.map(|a| a.to_string()),
            webhook_details,
            sub_merchants_enabled: self.sub_merchants_enabled,
            parent_merchant_id,
            enable_payment_response_hash: self.enable_payment_response_hash,
            payment_response_hash_key: self.payment_response_hash_key,
            redirect_to_merchant_with_http_post: self.redirect_to_merchant_with_http_post,
            locker_id: self.locker_id,
            metadata: self.metadata,
            publishable_key: None,
            primary_business_details,
            frm_routing_algorithm: self.frm_routing_algorithm,
            intent_fulfillment_time: None,
            #[cfg(feature = "payouts")]
            payout_routing_algorithm: self.payout_routing_algorithm,
            #[cfg(not(feature = "payouts"))]
            payout_routing_algorithm: None,
            default_profile: business_profile_id_update,
            payment_link_config: None,
<<<<<<< HEAD
            session_expiry: None,
            authentication_connector_details: None,
            payout_link_config: None,
            extended_card_info_config: None,
            use_billing_as_payment_method_billing: None,
            collect_shipping_details_from_wallet_connector_if_required: None,
            collect_billing_details_from_wallet_connector_if_required: None,
            always_collect_billing_details_from_wallet_connector: None,
            always_collect_shipping_details_from_wallet_connector: None,
            is_connector_agnostic_mit_enabled: None,
            outgoing_webhook_custom_http_headers: None,
        };
=======
            pm_collect_link_config,
            routing_algorithm: self.routing_algorithm,
        })
    }
}
>>>>>>> f81416e4

#[cfg(all(any(feature = "v1", feature = "v2"), feature = "merchant_account_v2",))]
#[async_trait::async_trait]
impl MerchantAccountUpdateBridge for api::MerchantAccountUpdate {
    async fn get_update_merchant_object(
        self,
        state: &SessionState,
        _merchant_id: &id_type::MerchantId,
        key_store: &domain::MerchantKeyStore,
    ) -> RouterResult<storage::MerchantAccountUpdate> {
        let key_manager_state = &state.into();
        let key = key_store.key.get_inner().peek();

        let merchant_details = self.get_merchant_details_as_secret().change_context(
            errors::ApiErrorResponse::InvalidDataValue {
                field_name: "merchant_details",
            },
        )?;

        let metadata = self.get_metadata_as_secret().change_context(
            errors::ApiErrorResponse::InvalidDataValue {
                field_name: "metadata",
            },
        )?;

        let identifier = km_types::Identifier::Merchant(key_store.merchant_id.clone());
        Ok(storage::MerchantAccountUpdate::Update {
            merchant_name: self
                .merchant_name
                .map(Secret::new)
                .async_lift(|inner| async {
                    domain_types::crypto_operation(
                        key_manager_state,
                        type_name!(storage::MerchantAccount),
                        domain_types::CryptoOperation::EncryptOptional(inner),
                        identifier.clone(),
                        key,
                    )
                    .await
                    .and_then(|val| val.try_into_optionaloperation())
                })
                .await
                .change_context(errors::ApiErrorResponse::InternalServerError)
                .attach_printable("Unable to encrypt merchant name")?,
            merchant_details: merchant_details
                .async_lift(|inner| async {
                    domain_types::crypto_operation(
                        key_manager_state,
                        type_name!(storage::MerchantAccount),
                        domain_types::CryptoOperation::EncryptOptional(inner),
                        identifier.clone(),
                        key,
                    )
                    .await
                    .and_then(|val| val.try_into_optionaloperation())
                })
                .await
                .change_context(errors::ApiErrorResponse::InternalServerError)
                .attach_printable("Unable to encrypt merchant details")?,
            metadata,
            publishable_key: None,
            frm_routing_algorithm: None,
            payout_routing_algorithm: None,
            routing_algorithm: None,
        })
    }
}

pub async fn merchant_account_update(
    state: SessionState,
    merchant_id: &id_type::MerchantId,
    _profile_id: Option<String>,
    req: api::MerchantAccountUpdate,
) -> RouterResponse<api::MerchantAccountResponse> {
    let db = state.store.as_ref();
    let key_manager_state = &(&state).into();
    let key_store = db
        .get_merchant_key_store_by_merchant_id(
            key_manager_state,
            merchant_id,
            &db.get_master_key().to_vec().into(),
        )
        .await
        .to_not_found_response(errors::ApiErrorResponse::MerchantAccountNotFound)?;

    let merchant_account_storage_object = req
        .get_update_merchant_object(&state, merchant_id, &key_store)
        .await
        .attach_printable("Failed to create merchant account update object")?;

    let response = db
        .update_specific_fields_in_merchant(
            key_manager_state,
            merchant_id,
            merchant_account_storage_object,
            &key_store,
        )
        .await
        .to_not_found_response(errors::ApiErrorResponse::MerchantAccountNotFound)?;

    Ok(service_api::ApplicationResponse::Json(
        api::MerchantAccountResponse::foreign_try_from(response)
            .change_context(errors::ApiErrorResponse::InternalServerError)
            .attach_printable("Failed while generating response")?,
    ))
}

pub async fn merchant_account_delete(
    state: SessionState,
    merchant_id: id_type::MerchantId,
) -> RouterResponse<api::MerchantAccountDeleteResponse> {
    let mut is_deleted = false;
    let db = state.store.as_ref();
    let key_manager_state = &(&state).into();
    let merchant_key_store = db
        .get_merchant_key_store_by_merchant_id(
            key_manager_state,
            &merchant_id,
            &state.store.get_master_key().to_vec().into(),
        )
        .await
        .to_not_found_response(errors::ApiErrorResponse::MerchantAccountNotFound)?;

    let merchant_account = db
        .find_merchant_account_by_merchant_id(key_manager_state, &merchant_id, &merchant_key_store)
        .await
        .to_not_found_response(errors::ApiErrorResponse::MerchantAccountNotFound)?;

    let is_merchant_account_deleted = db
        .delete_merchant_account_by_merchant_id(&merchant_id)
        .await
        .to_not_found_response(errors::ApiErrorResponse::MerchantAccountNotFound)?;
    if is_merchant_account_deleted {
        let is_merchant_key_store_deleted = db
            .delete_merchant_key_store_by_merchant_id(&merchant_id)
            .await
            .to_not_found_response(errors::ApiErrorResponse::MerchantAccountNotFound)?;
        is_deleted = is_merchant_account_deleted && is_merchant_key_store_deleted;
    }

    let state = state.clone();
    authentication::decision::spawn_tracked_job(
        async move {
            authentication::decision::revoke_api_key(
                &state,
                merchant_account.publishable_key.into(),
            )
            .await
        },
        authentication::decision::REVOKE,
    );

    match db
        .delete_config_by_key(merchant_id.get_requires_cvv_key().as_str())
        .await
    {
        Ok(_) => Ok::<_, errors::ApiErrorResponse>(()),
        Err(err) => {
            if err.current_context().is_db_not_found() {
                crate::logger::error!("requires_cvv config not found in db: {err:?}");
                Ok(())
            } else {
                Err(err
                    .change_context(errors::ApiErrorResponse::InternalServerError)
                    .attach_printable("Failed while deleting requires_cvv config"))?
            }
        }
    }
    .ok();

    let response = api::MerchantAccountDeleteResponse {
        merchant_id,
        deleted: is_deleted,
    };
    Ok(service_api::ApplicationResponse::Json(response))
}

#[cfg(all(
    any(feature = "v1", feature = "v2"),
    not(feature = "merchant_account_v2")
))]
async fn get_parent_merchant(
    state: &SessionState,
    sub_merchants_enabled: Option<bool>,
    parent_merchant: Option<&id_type::MerchantId>,
    key_store: &domain::MerchantKeyStore,
) -> RouterResult<Option<id_type::MerchantId>> {
    Ok(match sub_merchants_enabled {
        Some(true) => {
            Some(
                parent_merchant.ok_or_else(|| {
                    report!(errors::ValidationError::MissingRequiredField {
                        field_name: "parent_merchant_id".to_string()
                    })
                    .change_context(errors::ApiErrorResponse::PreconditionFailed {
                        message: "If `sub_merchants_enabled` is `true`, then `parent_merchant_id` is mandatory".to_string(),
                    })
                })
                .map(|id| validate_merchant_id(state, id,key_store).change_context(
                    errors::ApiErrorResponse::InvalidDataValue { field_name: "parent_merchant_id" }
                ))?
                .await?
                .get_id().to_owned()
            )
        }
        _ => None,
    })
}

#[cfg(all(
    any(feature = "v1", feature = "v2"),
    not(feature = "merchant_account_v2")
))]
async fn validate_merchant_id(
    state: &SessionState,
    merchant_id: &id_type::MerchantId,
    key_store: &domain::MerchantKeyStore,
) -> RouterResult<domain::MerchantAccount> {
    let db = &*state.store;
    db.find_merchant_account_by_merchant_id(&state.into(), merchant_id, key_store)
        .await
        .to_not_found_response(errors::ApiErrorResponse::MerchantAccountNotFound)
}

struct ConnectorAuthTypeAndMetadataValidation<'a> {
    connector_name: &'a api_models::enums::Connector,
    auth_type: &'a types::ConnectorAuthType,
    connector_meta_data: &'a Option<pii::SecretSerdeValue>,
}

impl<'a> ConnectorAuthTypeAndMetadataValidation<'a> {
    pub fn validate_auth_and_metadata_type(
        &self,
    ) -> Result<(), error_stack::Report<errors::ApiErrorResponse>> {
        let connector_auth_type_validation = ConnectorAuthTypeValidation {
            auth_type: self.auth_type,
        };
        connector_auth_type_validation.validate_connector_auth_type()?;
        self.validate_auth_and_metadata_type_with_connector()
            .map_err(|err| match *err.current_context() {
                errors::ConnectorError::InvalidConnectorName => {
                    err.change_context(errors::ApiErrorResponse::InvalidRequestData {
                        message: "The connector name is invalid".to_string(),
                    })
                }
                errors::ConnectorError::InvalidConnectorConfig { config: field_name } => err
                    .change_context(errors::ApiErrorResponse::InvalidRequestData {
                        message: format!("The {} is invalid", field_name),
                    }),
                errors::ConnectorError::FailedToObtainAuthType => {
                    err.change_context(errors::ApiErrorResponse::InvalidRequestData {
                        message: "The auth type is invalid for the connector".to_string(),
                    })
                }
                _ => err.change_context(errors::ApiErrorResponse::InvalidRequestData {
                    message: "The request body is invalid".to_string(),
                }),
            })
    }

    fn validate_auth_and_metadata_type_with_connector(
        &self,
    ) -> Result<(), error_stack::Report<errors::ConnectorError>> {
        use crate::connector::*;

        match self.connector_name {
            api_enums::Connector::Adyenplatform => {
                adyenplatform::transformers::AdyenplatformAuthType::try_from(self.auth_type)?;
                Ok(())
            }
            // api_enums::Connector::Payone => {payone::transformers::PayoneAuthType::try_from(val)?;Ok(())} Added as a template code for future usage
            #[cfg(feature = "dummy_connector")]
            api_enums::Connector::DummyConnector1
            | api_enums::Connector::DummyConnector2
            | api_enums::Connector::DummyConnector3
            | api_enums::Connector::DummyConnector4
            | api_enums::Connector::DummyConnector5
            | api_enums::Connector::DummyConnector6
            | api_enums::Connector::DummyConnector7 => {
                dummyconnector::transformers::DummyConnectorAuthType::try_from(self.auth_type)?;
                Ok(())
            }
            api_enums::Connector::Aci => {
                aci::transformers::AciAuthType::try_from(self.auth_type)?;
                Ok(())
            }
            api_enums::Connector::Adyen => {
                adyen::transformers::AdyenAuthType::try_from(self.auth_type)?;
                adyen::transformers::AdyenConnectorMetadataObject::try_from(
                    self.connector_meta_data,
                )?;
                Ok(())
            }
            api_enums::Connector::Airwallex => {
                airwallex::transformers::AirwallexAuthType::try_from(self.auth_type)?;
                Ok(())
            }
            api_enums::Connector::Authorizedotnet => {
                authorizedotnet::transformers::AuthorizedotnetAuthType::try_from(self.auth_type)?;
                Ok(())
            }
            api_enums::Connector::Bankofamerica => {
                bankofamerica::transformers::BankOfAmericaAuthType::try_from(self.auth_type)?;
                Ok(())
            }
            api_enums::Connector::Billwerk => {
                billwerk::transformers::BillwerkAuthType::try_from(self.auth_type)?;
                Ok(())
            }
            api_enums::Connector::Bitpay => {
                bitpay::transformers::BitpayAuthType::try_from(self.auth_type)?;
                Ok(())
            }
            api_enums::Connector::Bambora => {
                bambora::transformers::BamboraAuthType::try_from(self.auth_type)?;
                Ok(())
            }
            api_enums::Connector::Bamboraapac => {
                bamboraapac::transformers::BamboraapacAuthType::try_from(self.auth_type)?;
                Ok(())
            }
            api_enums::Connector::Boku => {
                boku::transformers::BokuAuthType::try_from(self.auth_type)?;
                Ok(())
            }
            api_enums::Connector::Bluesnap => {
                bluesnap::transformers::BluesnapAuthType::try_from(self.auth_type)?;
                Ok(())
            }
            api_enums::Connector::Braintree => {
                braintree::transformers::BraintreeAuthType::try_from(self.auth_type)?;
                braintree::transformers::BraintreeMeta::try_from(self.connector_meta_data)?;
                Ok(())
            }
            api_enums::Connector::Cashtocode => {
                cashtocode::transformers::CashtocodeAuthType::try_from(self.auth_type)?;
                Ok(())
            }
            api_enums::Connector::Checkout => {
                checkout::transformers::CheckoutAuthType::try_from(self.auth_type)?;
                Ok(())
            }
            api_enums::Connector::Coinbase => {
                coinbase::transformers::CoinbaseAuthType::try_from(self.auth_type)?;
                coinbase::transformers::CoinbaseConnectorMeta::try_from(self.connector_meta_data)?;
                Ok(())
            }
            api_enums::Connector::Cryptopay => {
                cryptopay::transformers::CryptopayAuthType::try_from(self.auth_type)?;
                Ok(())
            }
            api_enums::Connector::Cybersource => {
                cybersource::transformers::CybersourceAuthType::try_from(self.auth_type)?;
                Ok(())
            }
            api_enums::Connector::Datatrans => {
                datatrans::transformers::DatatransAuthType::try_from(self.auth_type)?;
                Ok(())
            }
            api_enums::Connector::Dlocal => {
                dlocal::transformers::DlocalAuthType::try_from(self.auth_type)?;
                Ok(())
            }
            api_enums::Connector::Ebanx => {
                ebanx::transformers::EbanxAuthType::try_from(self.auth_type)?;
                Ok(())
            }
            api_enums::Connector::Fiserv => {
                fiserv::transformers::FiservAuthType::try_from(self.auth_type)?;
                fiserv::transformers::FiservSessionObject::try_from(self.connector_meta_data)?;
                Ok(())
            }
            api_enums::Connector::Forte => {
                forte::transformers::ForteAuthType::try_from(self.auth_type)?;
                Ok(())
            }
            api_enums::Connector::Globalpay => {
                globalpay::transformers::GlobalpayAuthType::try_from(self.auth_type)?;
                Ok(())
            }
            api_enums::Connector::Globepay => {
                globepay::transformers::GlobepayAuthType::try_from(self.auth_type)?;
                Ok(())
            }
            api_enums::Connector::Gocardless => {
                gocardless::transformers::GocardlessAuthType::try_from(self.auth_type)?;
                Ok(())
            }
            api_enums::Connector::Gpayments => {
                gpayments::transformers::GpaymentsAuthType::try_from(self.auth_type)?;
                gpayments::transformers::GpaymentsMetaData::try_from(self.connector_meta_data)?;
                Ok(())
            }
            api_enums::Connector::Helcim => {
                helcim::transformers::HelcimAuthType::try_from(self.auth_type)?;
                Ok(())
            }
            api_enums::Connector::Iatapay => {
                iatapay::transformers::IatapayAuthType::try_from(self.auth_type)?;
                Ok(())
            }
            api_enums::Connector::Itaubank => {
                itaubank::transformers::ItaubankAuthType::try_from(self.auth_type)?;
                Ok(())
            }
            api_enums::Connector::Klarna => {
                klarna::transformers::KlarnaAuthType::try_from(self.auth_type)?;
                klarna::transformers::KlarnaConnectorMetadataObject::try_from(
                    self.connector_meta_data,
                )?;
                Ok(())
            }
            api_enums::Connector::Mifinity => {
                mifinity::transformers::MifinityAuthType::try_from(self.auth_type)?;
                mifinity::transformers::MifinityConnectorMetadataObject::try_from(
                    self.connector_meta_data,
                )?;
                Ok(())
            }
            api_enums::Connector::Mollie => {
                mollie::transformers::MollieAuthType::try_from(self.auth_type)?;
                Ok(())
            }
            api_enums::Connector::Multisafepay => {
                multisafepay::transformers::MultisafepayAuthType::try_from(self.auth_type)?;
                Ok(())
            }
            api_enums::Connector::Netcetera => {
                netcetera::transformers::NetceteraAuthType::try_from(self.auth_type)?;
                netcetera::transformers::NetceteraMetaData::try_from(self.connector_meta_data)?;
                Ok(())
            }
            api_enums::Connector::Nexinets => {
                nexinets::transformers::NexinetsAuthType::try_from(self.auth_type)?;
                Ok(())
            }
            api_enums::Connector::Nmi => {
                nmi::transformers::NmiAuthType::try_from(self.auth_type)?;
                Ok(())
            }
            api_enums::Connector::Noon => {
                noon::transformers::NoonAuthType::try_from(self.auth_type)?;
                Ok(())
            }
            api_enums::Connector::Nuvei => {
                nuvei::transformers::NuveiAuthType::try_from(self.auth_type)?;
                Ok(())
            }
            api_enums::Connector::Opennode => {
                opennode::transformers::OpennodeAuthType::try_from(self.auth_type)?;
                Ok(())
            }
            // api_enums::Connector::Paybox => todo!(), added for future usage
            api_enums::Connector::Payme => {
                payme::transformers::PaymeAuthType::try_from(self.auth_type)?;
                Ok(())
            }
            api_enums::Connector::Paypal => {
                paypal::transformers::PaypalAuthType::try_from(self.auth_type)?;
                Ok(())
            }
            api_enums::Connector::Payone => {
                payone::transformers::PayoneAuthType::try_from(self.auth_type)?;
                Ok(())
            }
            api_enums::Connector::Payu => {
                payu::transformers::PayuAuthType::try_from(self.auth_type)?;
                Ok(())
            }
            api_enums::Connector::Placetopay => {
                placetopay::transformers::PlacetopayAuthType::try_from(self.auth_type)?;
                Ok(())
            }
            api_enums::Connector::Powertranz => {
                powertranz::transformers::PowertranzAuthType::try_from(self.auth_type)?;
                Ok(())
            }
            api_enums::Connector::Prophetpay => {
                prophetpay::transformers::ProphetpayAuthType::try_from(self.auth_type)?;
                Ok(())
            }
            api_enums::Connector::Rapyd => {
                rapyd::transformers::RapydAuthType::try_from(self.auth_type)?;
                Ok(())
            }
            api_enums::Connector::Razorpay => {
                razorpay::transformers::RazorpayAuthType::try_from(self.auth_type)?;
                Ok(())
            }
            api_enums::Connector::Shift4 => {
                shift4::transformers::Shift4AuthType::try_from(self.auth_type)?;
                Ok(())
            }
            api_enums::Connector::Square => {
                square::transformers::SquareAuthType::try_from(self.auth_type)?;
                Ok(())
            }
            api_enums::Connector::Stax => {
                stax::transformers::StaxAuthType::try_from(self.auth_type)?;
                Ok(())
            }
            api_enums::Connector::Stripe => {
                stripe::transformers::StripeAuthType::try_from(self.auth_type)?;
                Ok(())
            }
            api_enums::Connector::Trustpay => {
                trustpay::transformers::TrustpayAuthType::try_from(self.auth_type)?;
                Ok(())
            }
            api_enums::Connector::Tsys => {
                tsys::transformers::TsysAuthType::try_from(self.auth_type)?;
                Ok(())
            }
            api_enums::Connector::Volt => {
                volt::transformers::VoltAuthType::try_from(self.auth_type)?;
                Ok(())
            }
            api_enums::Connector::Wellsfargo => {
                wellsfargo::transformers::WellsfargoAuthType::try_from(self.auth_type)?;
                Ok(())
            }
            api_enums::Connector::Wise => {
                wise::transformers::WiseAuthType::try_from(self.auth_type)?;
                Ok(())
            }
            api_enums::Connector::Worldline => {
                worldline::transformers::WorldlineAuthType::try_from(self.auth_type)?;
                Ok(())
            }
            api_enums::Connector::Worldpay => {
                worldpay::transformers::WorldpayAuthType::try_from(self.auth_type)?;
                Ok(())
            }
            api_enums::Connector::Zen => {
                zen::transformers::ZenAuthType::try_from(self.auth_type)?;
                Ok(())
            }
            api_enums::Connector::Zsl => {
                zsl::transformers::ZslAuthType::try_from(self.auth_type)?;
                Ok(())
            }
            api_enums::Connector::Signifyd => {
                signifyd::transformers::SignifydAuthType::try_from(self.auth_type)?;
                Ok(())
            }
            api_enums::Connector::Riskified => {
                riskified::transformers::RiskifiedAuthType::try_from(self.auth_type)?;
                Ok(())
            }
            api_enums::Connector::Plaid => {
                PlaidAuthType::foreign_try_from(self.auth_type)?;
                Ok(())
            }
            api_enums::Connector::Threedsecureio => {
                threedsecureio::transformers::ThreedsecureioAuthType::try_from(self.auth_type)?;
                Ok(())
            }
        }
    }
}

struct ConnectorAuthTypeValidation<'a> {
    auth_type: &'a types::ConnectorAuthType,
}

impl<'a> ConnectorAuthTypeValidation<'a> {
    fn validate_connector_auth_type(
        &self,
    ) -> Result<(), error_stack::Report<errors::ApiErrorResponse>> {
        let validate_non_empty_field = |field_value: &str, field_name: &str| {
            if field_value.trim().is_empty() {
                Err(errors::ApiErrorResponse::InvalidDataFormat {
                    field_name: format!("connector_account_details.{}", field_name),
                    expected_format: "a non empty String".to_string(),
                }
                .into())
            } else {
                Ok(())
            }
        };
        match self.auth_type {
            hyperswitch_domain_models::router_data::ConnectorAuthType::TemporaryAuth => Ok(()),
            hyperswitch_domain_models::router_data::ConnectorAuthType::HeaderKey { api_key } => {
                validate_non_empty_field(api_key.peek(), "api_key")
            }
            hyperswitch_domain_models::router_data::ConnectorAuthType::BodyKey {
                api_key,
                key1,
            } => {
                validate_non_empty_field(api_key.peek(), "api_key")?;
                validate_non_empty_field(key1.peek(), "key1")
            }
            hyperswitch_domain_models::router_data::ConnectorAuthType::SignatureKey {
                api_key,
                key1,
                api_secret,
            } => {
                validate_non_empty_field(api_key.peek(), "api_key")?;
                validate_non_empty_field(key1.peek(), "key1")?;
                validate_non_empty_field(api_secret.peek(), "api_secret")
            }
            hyperswitch_domain_models::router_data::ConnectorAuthType::MultiAuthKey {
                api_key,
                key1,
                api_secret,
                key2,
            } => {
                validate_non_empty_field(api_key.peek(), "api_key")?;
                validate_non_empty_field(key1.peek(), "key1")?;
                validate_non_empty_field(api_secret.peek(), "api_secret")?;
                validate_non_empty_field(key2.peek(), "key2")
            }
            hyperswitch_domain_models::router_data::ConnectorAuthType::CurrencyAuthKey {
                auth_key_map,
            } => {
                if auth_key_map.is_empty() {
                    Err(errors::ApiErrorResponse::InvalidDataFormat {
                        field_name: "connector_account_details.auth_key_map".to_string(),
                        expected_format: "a non empty map".to_string(),
                    }
                    .into())
                } else {
                    Ok(())
                }
            }
            hyperswitch_domain_models::router_data::ConnectorAuthType::CertificateAuth {
                certificate,
                private_key,
            } => {
                helpers::create_identity_from_certificate_and_key(
                    certificate.to_owned(),
                    private_key.to_owned(),
                )
                .change_context(errors::ApiErrorResponse::InvalidDataFormat {
                    field_name:
                        "connector_account_details.certificate or connector_account_details.private_key"
                            .to_string(),
                    expected_format:
                        "a valid base64 encoded string of PEM encoded Certificate and Private Key"
                            .to_string(),
                })?;
                Ok(())
            }
            hyperswitch_domain_models::router_data::ConnectorAuthType::NoKey => Ok(()),
        }
    }
}

struct ConnectorStatusAndDisabledValidation<'a> {
    status: &'a Option<api_enums::ConnectorStatus>,
    disabled: &'a Option<bool>,
    auth: &'a types::ConnectorAuthType,
    current_status: &'a api_enums::ConnectorStatus,
}

impl<'a> ConnectorStatusAndDisabledValidation<'a> {
    fn validate_status_and_disabled(
        &self,
    ) -> RouterResult<(api_enums::ConnectorStatus, Option<bool>)> {
        let connector_status = match (self.status, self.auth) {
            (
                Some(common_enums::ConnectorStatus::Active),
                types::ConnectorAuthType::TemporaryAuth,
            ) => {
                return Err(errors::ApiErrorResponse::InvalidRequestData {
                    message: "Connector status cannot be active when using TemporaryAuth"
                        .to_string(),
                }
                .into());
            }
            (Some(status), _) => status,
            (None, types::ConnectorAuthType::TemporaryAuth) => {
                &common_enums::ConnectorStatus::Inactive
            }
            (None, _) => self.current_status,
        };

        let disabled = match (self.disabled, connector_status) {
            (Some(false), common_enums::ConnectorStatus::Inactive) => {
                return Err(errors::ApiErrorResponse::InvalidRequestData {
                    message: "Connector cannot be enabled when connector_status is inactive or when using TemporaryAuth"
                        .to_string(),
                }
                .into());
            }
            (Some(disabled), _) => Some(*disabled),
            (None, common_enums::ConnectorStatus::Inactive) => Some(true),
            (None, _) => None,
        };

        Ok((*connector_status, disabled))
    }
}

struct PaymentMethodsEnabled<'a> {
    payment_methods_enabled: &'a Option<Vec<api_models::admin::PaymentMethodsEnabled>>,
}

impl<'a> PaymentMethodsEnabled<'a> {
    fn get_payment_methods_enabled(&self) -> RouterResult<Option<Vec<pii::SecretSerdeValue>>> {
        let mut vec = Vec::new();
        let payment_methods_enabled = match self.payment_methods_enabled.clone() {
            Some(val) => {
                for pm in val.into_iter() {
                    let pm_value = pm
                        .encode_to_value()
                        .change_context(errors::ApiErrorResponse::InternalServerError)
                        .attach_printable(
                            "Failed while encoding to serde_json::Value, PaymentMethod",
                        )?;
                    vec.push(Secret::new(pm_value))
                }
                Some(vec)
            }
            None => None,
        };
        Ok(payment_methods_enabled)
    }
}

struct CertificateAndCertificateKey<'a> {
    certificate: &'a Secret<String>,
    certificate_key: &'a Secret<String>,
}

impl<'a> CertificateAndCertificateKey<'a> {
    pub fn create_identity_from_certificate_and_key(
        &self,
    ) -> Result<reqwest::Identity, error_stack::Report<errors::ApiClientError>> {
        let decoded_certificate = BASE64_ENGINE
            .decode(self.certificate.clone().expose())
            .change_context(errors::ApiClientError::CertificateDecodeFailed)?;

        let decoded_certificate_key = BASE64_ENGINE
            .decode(self.certificate_key.clone().expose())
            .change_context(errors::ApiClientError::CertificateDecodeFailed)?;

        let certificate = String::from_utf8(decoded_certificate)
            .change_context(errors::ApiClientError::CertificateDecodeFailed)?;

        let certificate_key = String::from_utf8(decoded_certificate_key)
            .change_context(errors::ApiClientError::CertificateDecodeFailed)?;

        reqwest::Identity::from_pkcs8_pem(certificate.as_bytes(), certificate_key.as_bytes())
            .change_context(errors::ApiClientError::CertificateDecodeFailed)
    }
}

struct ConnectorMetadata<'a> {
    connector_metadata: &'a Option<pii::SecretSerdeValue>,
}

impl<'a> ConnectorMetadata<'a> {
    fn validate_apple_pay_certificates_in_mca_metadata(&self) -> RouterResult<()> {
        self.connector_metadata
            .clone()
            .map(api_models::payments::ConnectorMetadata::from_value)
            .transpose()
            .change_context(errors::ApiErrorResponse::InvalidDataFormat {
                field_name: "metadata".to_string(),
                expected_format: "connector metadata".to_string(),
            })?
            .and_then(|metadata| metadata.get_apple_pay_certificates())
            .map(|(certificate, certificate_key)| {
                let certificate_and_certificate_key = CertificateAndCertificateKey {
                    certificate: &certificate,
                    certificate_key: &certificate_key,
                };
                certificate_and_certificate_key.create_identity_from_certificate_and_key()
            })
            .transpose()
            .change_context(errors::ApiErrorResponse::InvalidDataValue {
                field_name: "certificate/certificate key",
            })?;
        Ok(())
    }
}

struct PMAuthConfigValidation<'a> {
    connector_type: &'a api_enums::ConnectorType,
    pm_auth_config: &'a Option<pii::SecretSerdeValue>,
    db: &'a dyn StorageInterface,
    merchant_id: &'a id_type::MerchantId,
    profile_id: &'a Option<String>,
    key_store: &'a domain::MerchantKeyStore,
    key_manager_state: &'a KeyManagerState,
}

impl<'a> PMAuthConfigValidation<'a> {
    async fn validate_pm_auth(&self, val: &pii::SecretSerdeValue) -> RouterResponse<()> {
        let config = serde_json::from_value::<api_models::pm_auth::PaymentMethodAuthConfig>(
            val.clone().expose(),
        )
        .change_context(errors::ApiErrorResponse::InvalidRequestData {
            message: "invalid data received for payment method auth config".to_string(),
        })
        .attach_printable("Failed to deserialize Payment Method Auth config")?;

        let all_mcas = self
            .db
            .find_merchant_connector_account_by_merchant_id_and_disabled_list(
                self.key_manager_state,
                self.merchant_id,
                true,
                self.key_store,
            )
            .await
            .change_context(errors::ApiErrorResponse::MerchantConnectorAccountNotFound {
                id: self.merchant_id.get_string_repr().to_owned(),
            })?;

        for conn_choice in config.enabled_payment_methods {
            let pm_auth_mca = all_mcas
                .clone()
                .into_iter()
                .find(|mca| mca.get_id() == conn_choice.mca_id)
                .ok_or(errors::ApiErrorResponse::GenericNotFoundError {
                    message: "payment method auth connector account not found".to_string(),
                })?;

            if &pm_auth_mca.profile_id != self.profile_id {
                return Err(errors::ApiErrorResponse::GenericNotFoundError {
                    message: "payment method auth profile_id differs from connector profile_id"
                        .to_string(),
                }
                .into());
            }
        }

        Ok(services::ApplicationResponse::StatusOk)
    }

    async fn validate_pm_auth_config(&self) -> RouterResult<()> {
        if self.connector_type != &api_enums::ConnectorType::PaymentMethodAuth {
            if let Some(val) = self.pm_auth_config.clone() {
                self.validate_pm_auth(&val).await?;
            }
        }
        Ok(())
    }
}

struct ConnectorTypeAndConnectorName<'a> {
    connector_type: &'a api_enums::ConnectorType,
    connector_name: &'a api_enums::Connector,
}

impl<'a> ConnectorTypeAndConnectorName<'a> {
    fn get_routable_connector(&self) -> RouterResult<Option<api_enums::RoutableConnectors>> {
        let mut routable_connector =
            api_enums::RoutableConnectors::from_str(&self.connector_name.to_string()).ok();

        let pm_auth_connector =
            api_enums::convert_pm_auth_connector(self.connector_name.to_string().as_str());
        let authentication_connector =
            api_enums::convert_authentication_connector(self.connector_name.to_string().as_str());

        if pm_auth_connector.is_some() {
            if self.connector_type != &api_enums::ConnectorType::PaymentMethodAuth
                && self.connector_type != &api_enums::ConnectorType::PaymentProcessor
            {
                return Err(errors::ApiErrorResponse::InvalidRequestData {
                    message: "Invalid connector type given".to_string(),
                }
                .into());
            }
        } else if authentication_connector.is_some() {
            if self.connector_type != &api_enums::ConnectorType::AuthenticationProcessor {
                return Err(errors::ApiErrorResponse::InvalidRequestData {
                    message: "Invalid connector type given".to_string(),
                }
                .into());
            }
        } else {
            let routable_connector_option = self
                .connector_name
                .to_string()
                .parse::<api_enums::RoutableConnectors>()
                .change_context(errors::ApiErrorResponse::InvalidRequestData {
                    message: "Invalid connector name given".to_string(),
                })?;
            routable_connector = Some(routable_connector_option);
        };
        Ok(routable_connector)
    }
}

struct MerchantDefaultConfigUpdate<'a> {
    routable_connector: &'a Option<api_enums::RoutableConnectors>,
    merchant_connector_id: &'a String,
    store: &'a dyn StorageInterface,
    merchant_id: &'a id_type::MerchantId,
    default_routing_config: &'a Vec<api_models::routing::RoutableConnectorChoice>,
    default_routing_config_for_profile: &'a Vec<api_models::routing::RoutableConnectorChoice>,
    profile_id: &'a String,
    transaction_type: &'a api_enums::TransactionType,
}

impl<'a> MerchantDefaultConfigUpdate<'a> {
    async fn update_merchant_default_config(&self) -> RouterResult<()> {
        let mut default_routing_config = self.default_routing_config.to_owned();
        let mut default_routing_config_for_profile =
            self.default_routing_config_for_profile.to_owned();
        if let Some(routable_connector_val) = self.routable_connector {
            let choice = routing_types::RoutableConnectorChoice {
                choice_kind: routing_types::RoutableChoiceKind::FullStruct,
                connector: *routable_connector_val,
                merchant_connector_id: Some(self.merchant_connector_id.clone()),
            };
            if !default_routing_config.contains(&choice) {
                default_routing_config.push(choice.clone());
                routing_helpers::update_merchant_default_config(
                    self.store,
                    self.merchant_id.get_string_repr(),
                    default_routing_config.clone(),
                    self.transaction_type,
                )
                .await?;
            }
            if !default_routing_config_for_profile.contains(&choice.clone()) {
                default_routing_config_for_profile.push(choice);
                routing_helpers::update_merchant_default_config(
                    self.store,
                    self.profile_id,
                    default_routing_config_for_profile.clone(),
                    self.transaction_type,
                )
                .await?;
            }
        }
        Ok(())
    }
}

#[cfg(any(feature = "v1", feature = "v2", feature = "olap"))]
#[async_trait::async_trait]
trait MerchantConnectorAccountUpdateBridge {
    async fn get_merchant_connector_account_from_id(
        self,
        db: &dyn StorageInterface,
        merchant_id: &id_type::MerchantId,
        merchant_connector_id: &str,
        key_store: &domain::MerchantKeyStore,
        key_manager_state: &KeyManagerState,
    ) -> RouterResult<domain::MerchantConnectorAccount>;

    async fn create_domain_model_from_request(
        self,
        state: &SessionState,
        key_store: domain::MerchantKeyStore,
        mca: &domain::MerchantConnectorAccount,
        key_manager_state: &KeyManagerState,
        merchant_account: &domain::MerchantAccount,
    ) -> RouterResult<domain::MerchantConnectorAccountUpdate>;
}

#[cfg(all(
    feature = "v2",
    feature = "merchant_connector_account_v2",
    feature = "olap"
))]
#[async_trait::async_trait]
impl MerchantConnectorAccountUpdateBridge for api_models::admin::MerchantConnectorUpdate {
    async fn get_merchant_connector_account_from_id(
        self,
        db: &dyn StorageInterface,
        _merchant_id: &id_type::MerchantId,
        merchant_connector_id: &str,
        key_store: &domain::MerchantKeyStore,
        key_manager_state: &KeyManagerState,
    ) -> RouterResult<domain::MerchantConnectorAccount> {
        db.find_merchant_connector_account_by_id(
            key_manager_state,
            merchant_connector_id,
            key_store,
        )
        .await
        .to_not_found_response(errors::ApiErrorResponse::MerchantAccountNotFound)
    }

    async fn create_domain_model_from_request(
        self,
        state: &SessionState,
        key_store: domain::MerchantKeyStore,
        mca: &domain::MerchantConnectorAccount,
        key_manager_state: &KeyManagerState,
        merchant_account: &domain::MerchantAccount,
    ) -> RouterResult<domain::MerchantConnectorAccountUpdate> {
        let payment_methods_enabled = PaymentMethodsEnabled {
            payment_methods_enabled: &self.payment_methods_enabled,
        };
        let payment_methods_enabled = payment_methods_enabled.get_payment_methods_enabled()?;

        let frm_configs = self.get_frm_config_as_secret();

        let auth = types::ConnectorAuthType::from_secret_value(
            self.connector_account_details
                .clone()
                .unwrap_or(mca.connector_account_details.clone().into_inner()),
        )
        .change_context(errors::ApiErrorResponse::InvalidDataFormat {
            field_name: "connector_account_details".to_string(),
            expected_format: "auth_type and api_key".to_string(),
        })?;

        let metadata = self.metadata.clone().or(mca.metadata.clone());

        let connector_name = mca.connector_name.as_ref();
        let connector_enum = api_models::enums::Connector::from_str(connector_name)
            .change_context(errors::ApiErrorResponse::InvalidDataValue {
                field_name: "connector",
            })
            .attach_printable_lazy(|| {
                format!("unable to parse connector name {connector_name:?}")
            })?;
        let connector_auth_type_and_metadata_validation = ConnectorAuthTypeAndMetadataValidation {
            connector_name: &connector_enum,
            auth_type: &auth,
            connector_meta_data: &metadata,
        };
        connector_auth_type_and_metadata_validation.validate_auth_and_metadata_type()?;
        let connector_status_and_disabled_validation = ConnectorStatusAndDisabledValidation {
            status: &self.status,
            disabled: &self.disabled,
            auth: &auth,
            current_status: &mca.status,
        };
        let (connector_status, disabled) =
            connector_status_and_disabled_validation.validate_status_and_disabled()?;

        let pm_auth_config_validation = PMAuthConfigValidation {
            connector_type: &self.connector_type,
            pm_auth_config: &self.pm_auth_config,
            db: state.store.as_ref(),
            merchant_id: merchant_account.get_id(),
            profile_id: &mca.profile_id.clone(),
            key_store: &key_store,
            key_manager_state,
        };

        pm_auth_config_validation.validate_pm_auth_config().await?;

        Ok(storage::MerchantConnectorAccountUpdate::Update {
            connector_type: Some(self.connector_type),
            connector_label: self.connector_label.clone(),
            connector_account_details: self
                .connector_account_details
                .async_lift(|inner| async {
                    domain_types::crypto_operation(
                        key_manager_state,
                        type_name!(storage::MerchantConnectorAccount),
                        domain_types::CryptoOperation::EncryptOptional(inner),
                        km_types::Identifier::Merchant(key_store.merchant_id.clone()),
                        key_store.key.get_inner().peek(),
                    )
                    .await
                    .and_then(|val| val.try_into_optionaloperation())
                })
                .await
                .change_context(errors::ApiErrorResponse::InternalServerError)
                .attach_printable("Failed while encrypting data")?,
            disabled,
            payment_methods_enabled,
            metadata: self.metadata,
            frm_configs,
            connector_webhook_details: match &self.connector_webhook_details {
                Some(connector_webhook_details) => connector_webhook_details
                    .encode_to_value()
                    .change_context(errors::ApiErrorResponse::InternalServerError)
                    .map(Some)?
                    .map(Secret::new),
                None => None,
            },
            applepay_verified_domains: None,
            pm_auth_config: self.pm_auth_config,
            status: Some(connector_status),
            connector_wallets_details: helpers::get_encrypted_apple_pay_connector_wallets_details(
                state, &key_store, &metadata,
            )
            .await?,
        })
    }
}

#[cfg(all(
    any(feature = "v1", feature = "v2", feature = "olap"),
    not(feature = "merchant_connector_account_v2")
))]
#[async_trait::async_trait]
impl MerchantConnectorAccountUpdateBridge for api_models::admin::MerchantConnectorUpdate {
    async fn get_merchant_connector_account_from_id(
        self,
        db: &dyn StorageInterface,
        merchant_id: &id_type::MerchantId,
        merchant_connector_id: &str,
        key_store: &domain::MerchantKeyStore,
        key_manager_state: &KeyManagerState,
    ) -> RouterResult<domain::MerchantConnectorAccount> {
        db.find_by_merchant_connector_account_merchant_id_merchant_connector_id(
            key_manager_state,
            merchant_id,
            merchant_connector_id,
            key_store,
        )
        .await
        .to_not_found_response(
            errors::ApiErrorResponse::MerchantConnectorAccountNotFound {
                id: merchant_connector_id.to_string(),
            },
        )
    }

    async fn create_domain_model_from_request(
        self,
        state: &SessionState,
        key_store: domain::MerchantKeyStore,
        mca: &domain::MerchantConnectorAccount,
        key_manager_state: &KeyManagerState,
        merchant_account: &domain::MerchantAccount,
    ) -> RouterResult<domain::MerchantConnectorAccountUpdate> {
        let payment_methods_enabled = self.payment_methods_enabled.map(|pm_enabled| {
            pm_enabled
                .iter()
                .flat_map(Encode::encode_to_value)
                .map(Secret::new)
                .collect::<Vec<pii::SecretSerdeValue>>()
        });

        let frm_configs = get_frm_config_as_secret(self.frm_configs);

        let auth: types::ConnectorAuthType = self
            .connector_account_details
            .clone()
            .unwrap_or(mca.connector_account_details.clone().into_inner())
            .parse_value("ConnectorAuthType")
            .change_context(errors::ApiErrorResponse::InvalidDataFormat {
                field_name: "connector_account_details".to_string(),
                expected_format: "auth_type and api_key".to_string(),
            })?;
        let metadata = self.metadata.clone().or(mca.metadata.clone());

        let connector_name = mca.connector_name.as_ref();
        let connector_enum = api_models::enums::Connector::from_str(connector_name)
            .change_context(errors::ApiErrorResponse::InvalidDataValue {
                field_name: "connector",
            })
            .attach_printable_lazy(|| {
                format!("unable to parse connector name {connector_name:?}")
            })?;
        let connector_auth_type_and_metadata_validation = ConnectorAuthTypeAndMetadataValidation {
            connector_name: &connector_enum,
            auth_type: &auth,
            connector_meta_data: &metadata,
        };
        connector_auth_type_and_metadata_validation.validate_auth_and_metadata_type()?;
        let connector_status_and_disabled_validation = ConnectorStatusAndDisabledValidation {
            status: &self.status,
            disabled: &self.disabled,
            auth: &auth,
            current_status: &mca.status,
        };
        let (connector_status, disabled) =
            connector_status_and_disabled_validation.validate_status_and_disabled()?;

        if self.connector_type != api_enums::ConnectorType::PaymentMethodAuth {
            if let Some(val) = self.pm_auth_config.clone() {
                validate_pm_auth(
                    val,
                    state,
                    merchant_account.get_id(),
                    &key_store,
                    merchant_account.clone(),
                    &mca.profile_id,
                )
                .await?;
            }
        }

        Ok(storage::MerchantConnectorAccountUpdate::Update {
            connector_type: Some(self.connector_type),
            connector_name: None,
            merchant_connector_id: None,
            connector_label: self.connector_label.clone(),
            connector_account_details: self
                .connector_account_details
                .async_lift(|inner| async {
                    domain_types::crypto_operation(
                        key_manager_state,
                        type_name!(storage::MerchantConnectorAccount),
                        domain_types::CryptoOperation::EncryptOptional(inner),
                        km_types::Identifier::Merchant(key_store.merchant_id.clone()),
                        key_store.key.get_inner().peek(),
                    )
                    .await
                    .and_then(|val| val.try_into_optionaloperation())
                })
                .await
                .change_context(errors::ApiErrorResponse::InternalServerError)
                .attach_printable("Failed while encrypting data")?,
            test_mode: self.test_mode,
            disabled,
            payment_methods_enabled,
            metadata: self.metadata,
            frm_configs,
            connector_webhook_details: match &self.connector_webhook_details {
                Some(connector_webhook_details) => connector_webhook_details
                    .encode_to_value()
                    .change_context(errors::ApiErrorResponse::InternalServerError)
                    .map(Some)?
                    .map(Secret::new),
                None => None,
            },
            applepay_verified_domains: None,
            pm_auth_config: self.pm_auth_config,
            status: Some(connector_status),
            connector_wallets_details: helpers::get_encrypted_apple_pay_connector_wallets_details(
                state, &key_store, &metadata,
            )
            .await?,
        })
    }
}

#[cfg(any(feature = "v1", feature = "v2", feature = "olap"))]
#[async_trait::async_trait]
trait MerchantConnectorAccountCreateBridge {
    async fn create_domain_model_from_request(
        self,
        state: &SessionState,
        key_store: domain::MerchantKeyStore,
        business_profile: &domain::BusinessProfile,
        key_manager_state: &KeyManagerState,
    ) -> RouterResult<domain::MerchantConnectorAccount>;

    async fn validate_and_get_profile_id(
        self,
        merchant_account: &domain::MerchantAccount,
        db: &dyn StorageInterface,
        key_manager_state: &KeyManagerState,
        key_store: &domain::MerchantKeyStore,
        should_validate: bool,
    ) -> RouterResult<String>;
}

#[cfg(all(
    feature = "v2",
    feature = "merchant_connector_account_v2",
    feature = "olap",
    feature = "merchant_account_v2"
))]
#[async_trait::async_trait]
impl MerchantConnectorAccountCreateBridge for api::MerchantConnectorCreate {
    async fn create_domain_model_from_request(
        self,
        state: &SessionState,
        key_store: domain::MerchantKeyStore,
        business_profile: &domain::BusinessProfile,
        key_manager_state: &KeyManagerState,
    ) -> RouterResult<domain::MerchantConnectorAccount> {
        // If connector label is not passed in the request, generate one
        let connector_label = self.get_connector_label(business_profile.profile_name.clone());
        let payment_methods_enabled = PaymentMethodsEnabled {
            payment_methods_enabled: &self.payment_methods_enabled,
        };
        let payment_methods_enabled = payment_methods_enabled.get_payment_methods_enabled()?;
        let frm_configs = self.get_frm_config_as_secret();
        // Validate Merchant api details and return error if not in correct format
        let auth = types::ConnectorAuthType::from_option_secret_value(
            self.connector_account_details.clone(),
        )
        .change_context(errors::ApiErrorResponse::InvalidDataFormat {
            field_name: "connector_account_details".to_string(),
            expected_format: "auth_type and api_key".to_string(),
        })?;

        let connector_auth_type_and_metadata_validation = ConnectorAuthTypeAndMetadataValidation {
            connector_name: &self.connector_name,
            auth_type: &auth,
            connector_meta_data: &self.metadata,
        };
        connector_auth_type_and_metadata_validation.validate_auth_and_metadata_type()?;
        let connector_status_and_disabled_validation = ConnectorStatusAndDisabledValidation {
            status: &self.status,
            disabled: &self.disabled,
            auth: &auth,
            current_status: &api_enums::ConnectorStatus::Active,
        };
        let (connector_status, disabled) =
            connector_status_and_disabled_validation.validate_status_and_disabled()?;
        let identifier = km_types::Identifier::Merchant(business_profile.merchant_id.clone());
        let merchant_recipient_data = if let Some(data) = &self.additional_merchant_data {
            Some(
                process_open_banking_connectors(
                    state,
                    &business_profile.merchant_id,
                    &auth,
                    &self.connector_type,
                    &self.connector_name,
                    types::AdditionalMerchantData::foreign_from(data.clone()),
                )
                .await?,
            )
        } else {
            None
        }
        .map(|data| {
            serde_json::to_value(types::AdditionalMerchantData::OpenBankingRecipientData(
                data,
            ))
        })
        .transpose()
        .change_context(errors::ApiErrorResponse::InternalServerError)
        .attach_printable("Failed to get MerchantRecipientData")?;
        Ok(domain::MerchantConnectorAccount {
            merchant_id: business_profile.merchant_id.clone(),
            connector_type: self.connector_type,
            connector_name: self.connector_name.to_string(),
            connector_account_details: domain_types::crypto_operation(
                key_manager_state,
                type_name!(domain::MerchantConnectorAccount),
                domain_types::CryptoOperation::Encrypt(self.connector_account_details.ok_or(
                    errors::ApiErrorResponse::MissingRequiredField {
                        field_name: "connector_account_details",
                    },
                )?),
                identifier.clone(),
                key_store.key.peek(),
            )
            .await
            .and_then(|val| val.try_into_operation())
            .change_context(errors::ApiErrorResponse::InternalServerError)
            .attach_printable("Unable to encrypt connector account details")?,
            payment_methods_enabled,
            disabled,
            metadata: self.metadata.clone(),
            frm_configs,
            connector_label: Some(connector_label.clone()),
            created_at: date_time::now(),
            modified_at: date_time::now(),
            id: common_utils::generate_time_ordered_id("mca"),
            connector_webhook_details: match self.connector_webhook_details {
                Some(connector_webhook_details) => {
                    connector_webhook_details.encode_to_value(
                    )
                    .change_context(errors::ApiErrorResponse::InternalServerError)
                    .attach_printable(format!("Failed to serialize api_models::admin::MerchantConnectorWebhookDetails for Merchant: {:?}", business_profile.merchant_id))
                    .map(Some)?
                    .map(Secret::new)
                }
                None => None,
            },
            profile_id: Some(business_profile.profile_id.clone()),
            applepay_verified_domains: None,
            pm_auth_config: self.pm_auth_config.clone(),
            status: connector_status,
            connector_wallets_details: helpers::get_encrypted_apple_pay_connector_wallets_details(state, &key_store, &self.metadata).await?,
            additional_merchant_data: if let Some(mcd) =  merchant_recipient_data {
                Some(domain_types::crypto_operation(
                    key_manager_state,
                    type_name!(domain::MerchantConnectorAccount),
                    domain_types::CryptoOperation::Encrypt(Secret::new(mcd)),
                    identifier,
                    key_store.key.peek(),
                )
                .await
                .and_then(|val| val.try_into_operation())
                .change_context(errors::ApiErrorResponse::InternalServerError)
                .attach_printable("Unable to encrypt additional_merchant_data")?)
            } else {
                None
            },
        })
    }

    /// If profile_id is not passed, use default profile if available
    /// or return a `MissingRequiredField` error
    async fn validate_and_get_profile_id(
        self,
        merchant_account: &domain::MerchantAccount,
        db: &dyn StorageInterface,
        key_manager_state: &KeyManagerState,
        key_store: &domain::MerchantKeyStore,
        should_validate: bool,
    ) -> RouterResult<String> {
        match self.profile_id {
            Some(profile_id) => {
                // Check whether this business profile belongs to the merchant
                if should_validate {
                    let _ = core_utils::validate_and_get_business_profile(
                        db,
                        key_manager_state,
                        key_store,
                        Some(&profile_id),
                        merchant_account.get_id(),
                    )
                    .await?;
                }
                Ok(profile_id.clone())
            }
            None => Err(report!(errors::ApiErrorResponse::MissingRequiredField {
                field_name: "profile_id"
            })),
        }
    }
}

#[cfg(all(
    any(feature = "v1", feature = "v2", feature = "olap"),
    not(feature = "merchant_connector_account_v2"),
    not(feature = "merchant_account_v2")
))]
#[async_trait::async_trait]
impl MerchantConnectorAccountCreateBridge for api::MerchantConnectorCreate {
    async fn create_domain_model_from_request(
        self,
        state: &SessionState,
        key_store: domain::MerchantKeyStore,
        business_profile: &domain::BusinessProfile,
        key_manager_state: &KeyManagerState,
    ) -> RouterResult<domain::MerchantConnectorAccount> {
        // If connector label is not passed in the request, generate one
        let connector_label = self
            .connector_label
            .clone()
            .or(core_utils::get_connector_label(
                self.business_country,
                self.business_label.as_ref(),
                self.business_sub_label.as_ref(),
                &self.connector_name.to_string(),
            ))
            .unwrap_or(format!(
                "{}_{}",
                self.connector_name, business_profile.profile_name
            ));
        let payment_methods_enabled = PaymentMethodsEnabled {
            payment_methods_enabled: &self.payment_methods_enabled,
        };
        let payment_methods_enabled = payment_methods_enabled.get_payment_methods_enabled()?;
        let frm_configs = self.get_frm_config_as_secret();
        // Validate Merchant api details and return error if not in correct format
        let auth = types::ConnectorAuthType::from_option_secret_value(
            self.connector_account_details.clone(),
        )
        .change_context(errors::ApiErrorResponse::InvalidDataFormat {
            field_name: "connector_account_details".to_string(),
            expected_format: "auth_type and api_key".to_string(),
        })?;

        let connector_auth_type_and_metadata_validation = ConnectorAuthTypeAndMetadataValidation {
            connector_name: &self.connector_name,
            auth_type: &auth,
            connector_meta_data: &self.metadata,
        };
        connector_auth_type_and_metadata_validation.validate_auth_and_metadata_type()?;
        let connector_status_and_disabled_validation = ConnectorStatusAndDisabledValidation {
            status: &self.status,
            disabled: &self.disabled,
            auth: &auth,
            current_status: &api_enums::ConnectorStatus::Active,
        };
        let (connector_status, disabled) =
            connector_status_and_disabled_validation.validate_status_and_disabled()?;
        let identifier = km_types::Identifier::Merchant(business_profile.merchant_id.clone());
        let merchant_recipient_data = if let Some(data) = &self.additional_merchant_data {
            Some(
                process_open_banking_connectors(
                    state,
                    &business_profile.merchant_id,
                    &auth,
                    &self.connector_type,
                    &self.connector_name,
                    types::AdditionalMerchantData::foreign_from(data.clone()),
                )
                .await?,
            )
        } else {
            None
        }
        .map(|data| {
            serde_json::to_value(types::AdditionalMerchantData::OpenBankingRecipientData(
                data,
            ))
        })
        .transpose()
        .change_context(errors::ApiErrorResponse::InternalServerError)
        .attach_printable("Failed to get MerchantRecipientData")?;
        Ok(domain::MerchantConnectorAccount {
            merchant_id: business_profile.merchant_id.clone(),
            connector_type: self.connector_type,
            connector_name: self.connector_name.to_string(),
            merchant_connector_id: utils::generate_id(consts::ID_LENGTH, "mca"),
            connector_account_details: domain_types::crypto_operation(
                key_manager_state,
                type_name!(domain::MerchantConnectorAccount),
                domain_types::CryptoOperation::Encrypt(self.connector_account_details.ok_or(
                    errors::ApiErrorResponse::MissingRequiredField {
                        field_name: "connector_account_details",
                    },
                )?),
                identifier.clone(),
                key_store.key.peek(),
            )
            .await
            .and_then(|val| val.try_into_operation())
            .change_context(errors::ApiErrorResponse::InternalServerError)
            .attach_printable("Unable to encrypt connector account details")?,
            payment_methods_enabled,
            disabled,
            metadata: self.metadata.clone(),
            frm_configs,
            connector_label: Some(connector_label.clone()),
            created_at: date_time::now(),
            modified_at: date_time::now(),
            connector_webhook_details: match self.connector_webhook_details {
                Some(connector_webhook_details) => {
                    connector_webhook_details.encode_to_value(
                    )
                    .change_context(errors::ApiErrorResponse::InternalServerError)
                    .attach_printable(format!("Failed to serialize api_models::admin::MerchantConnectorWebhookDetails for Merchant: {:?}", business_profile.merchant_id))
                    .map(Some)?
                    .map(Secret::new)
                }
                None => None,
            },
            profile_id: Some(business_profile.profile_id.clone()),
            applepay_verified_domains: None,
            pm_auth_config: self.pm_auth_config.clone(),
            status: connector_status,
            connector_wallets_details: helpers::get_encrypted_apple_pay_connector_wallets_details(state, &key_store, &self.metadata).await?,
            test_mode: self.test_mode,
            business_country: self.business_country,
            business_label: self.business_label.clone(),
            business_sub_label: self.business_sub_label.clone(),
            additional_merchant_data: if let Some(mcd) =  merchant_recipient_data {
                Some(domain_types::crypto_operation(
                    key_manager_state,
                    type_name!(domain::MerchantConnectorAccount),
                    domain_types::CryptoOperation::Encrypt(Secret::new(mcd)),
                    identifier,
                    key_store.key.peek(),
                )
                .await
                .and_then(|val| val.try_into_operation())
                .change_context(errors::ApiErrorResponse::InternalServerError)
                .attach_printable("Unable to encrypt additional_merchant_data")?)
            } else {
                None
            },
        })
    }

    /// If profile_id is not passed, use default profile if available, or
    /// If business_details (business_country and business_label) are passed, get the business_profile
    /// or return a `MissingRequiredField` error
    async fn validate_and_get_profile_id(
        self,
        merchant_account: &domain::MerchantAccount,
        db: &dyn StorageInterface,
        key_manager_state: &KeyManagerState,
        key_store: &domain::MerchantKeyStore,
        should_validate: bool,
    ) -> RouterResult<String> {
        match self.profile_id.or(merchant_account.default_profile.clone()) {
            Some(profile_id) => {
                // Check whether this business profile belongs to the merchant
                if should_validate {
                    let _ = core_utils::validate_and_get_business_profile(
                        db,
                        key_manager_state,
                        key_store,
                        Some(&profile_id),
                        merchant_account.get_id(),
                    )
                    .await?;
                }
                Ok(profile_id.clone())
            }
            None => match self.business_country.zip(self.business_label) {
                Some((business_country, business_label)) => {
                    let profile_name = format!("{business_country}_{business_label}");
                    let business_profile = db
                        .find_business_profile_by_profile_name_merchant_id(
                            key_manager_state,
                            key_store,
                            &profile_name,
                            merchant_account.get_id(),
                        )
                        .await
                        .to_not_found_response(
                            errors::ApiErrorResponse::BusinessProfileNotFound { id: profile_name },
                        )?;

                    Ok(business_profile.profile_id)
                }
                _ => Err(report!(errors::ApiErrorResponse::MissingRequiredField {
                    field_name: "profile_id or business_country, business_label"
                })),
            },
        }
    }
}

pub async fn create_connector(
    state: SessionState,
    req: api::MerchantConnectorCreate,
    merchant_id: &id_type::MerchantId,
) -> RouterResponse<api_models::admin::MerchantConnectorResponse> {
    let store = state.store.as_ref();
    let key_manager_state = &(&state).into();
    #[cfg(feature = "dummy_connector")]
    req.connector_name
        .clone()
        .validate_dummy_connector_enabled(state.conf.dummy_connector.enabled)
        .change_context(errors::ApiErrorResponse::InvalidRequestData {
            message: "Invalid connector name".to_string(),
        })?;

    let key_store = store
        .get_merchant_key_store_by_merchant_id(
            key_manager_state,
            merchant_id,
            &state.store.get_master_key().to_vec().into(),
        )
        .await
        .to_not_found_response(errors::ApiErrorResponse::MerchantAccountNotFound)?;

    let connector_metadata = ConnectorMetadata {
        connector_metadata: &req.metadata,
    };

    connector_metadata.validate_apple_pay_certificates_in_mca_metadata()?;

    let merchant_account = state
        .store
        .find_merchant_account_by_merchant_id(key_manager_state, merchant_id, &key_store)
        .await
        .to_not_found_response(errors::ApiErrorResponse::MerchantAccountNotFound)?;

    #[cfg(all(
        any(feature = "v1", feature = "v2"),
        not(feature = "merchant_account_v2")
    ))]
    helpers::validate_business_details(
        req.business_country,
        req.business_label.as_ref(),
        &merchant_account,
    )?;

    let profile_id = req
        .clone()
        .validate_and_get_profile_id(
            &merchant_account,
            store,
            key_manager_state,
            &key_store,
            true,
        )
        .await?;

    let pm_auth_config_validation = PMAuthConfigValidation {
        connector_type: &req.connector_type,
        pm_auth_config: &req.pm_auth_config,
        db: store,
        merchant_id,
        profile_id: &Some(profile_id.clone()),
        key_store: &key_store,
        key_manager_state,
    };
    pm_auth_config_validation.validate_pm_auth_config().await?;

    let business_profile = state
        .store
        .find_business_profile_by_profile_id(key_manager_state, &key_store, &profile_id)
        .await
        .to_not_found_response(errors::ApiErrorResponse::BusinessProfileNotFound {
            id: profile_id.to_owned(),
        })?;

    let connector_type_and_connector_enum = ConnectorTypeAndConnectorName {
        connector_type: &req.connector_type,
        connector_name: &req.connector_name,
    };
    let routable_connector = connector_type_and_connector_enum.get_routable_connector()?;

    // The purpose of this merchant account update is just to update the
    // merchant account `modified_at` field for KGraph cache invalidation
    state
        .store
        .update_specific_fields_in_merchant(
            key_manager_state,
            merchant_id,
            storage::MerchantAccountUpdate::ModifiedAtUpdate,
            &key_store,
        )
        .await
        .change_context(errors::ApiErrorResponse::InternalServerError)
        .attach_printable("error updating the merchant account when creating payment connector")?;

    let merchant_connector_account = req
        .clone()
        .create_domain_model_from_request(
            &state,
            key_store.clone(),
            &business_profile,
            key_manager_state,
        )
        .await?;

    let transaction_type = req.get_transaction_type();

    let mut default_routing_config = routing_helpers::get_merchant_default_config(
        &*state.store,
        merchant_id.get_string_repr(),
        &transaction_type,
    )
    .await?;

    let mut default_routing_config_for_profile = routing_helpers::get_merchant_default_config(
        &*state.clone().store,
        &profile_id,
        &transaction_type,
    )
    .await?;

    let mca = state
        .store
        .insert_merchant_connector_account(
            key_manager_state,
            merchant_connector_account.clone(),
            &key_store,
        )
        .await
        .to_duplicate_response(
            errors::ApiErrorResponse::DuplicateMerchantConnectorAccount {
                profile_id: profile_id.clone(),
                connector_label: merchant_connector_account
                    .connector_label
                    .unwrap_or_default(),
            },
        )?;

    //update merchant default config
    let merchant_default_config_update = MerchantDefaultConfigUpdate {
        routable_connector: &routable_connector,
        merchant_connector_id: &mca.get_id(),
        store,
        merchant_id,
        default_routing_config: &mut default_routing_config,
        default_routing_config_for_profile: &mut default_routing_config_for_profile,
        profile_id: &profile_id,
        transaction_type: &transaction_type,
    };

    merchant_default_config_update
        .update_merchant_default_config()
        .await?;

    metrics::MCA_CREATE.add(
        &metrics::CONTEXT,
        1,
        &add_attributes([
            ("connector", req.connector_name.to_string()),
            ("merchant", merchant_id.get_string_repr().to_owned()),
        ]),
    );

    let mca_response = mca.foreign_try_into()?;
    Ok(service_api::ApplicationResponse::Json(mca_response))
}

#[cfg(all(
    any(feature = "v1", feature = "v2"),
    not(feature = "merchant_connector_account_v2")
))]
async fn validate_pm_auth(
    val: pii::SecretSerdeValue,
    state: &SessionState,
    merchant_id: &id_type::MerchantId,
    key_store: &domain::MerchantKeyStore,
    merchant_account: domain::MerchantAccount,
    profile_id: &Option<String>,
) -> RouterResponse<()> {
    let config =
        serde_json::from_value::<api_models::pm_auth::PaymentMethodAuthConfig>(val.expose())
            .change_context(errors::ApiErrorResponse::InvalidRequestData {
                message: "invalid data received for payment method auth config".to_string(),
            })
            .attach_printable("Failed to deserialize Payment Method Auth config")?;

    let all_mcas = &*state
        .store
        .find_merchant_connector_account_by_merchant_id_and_disabled_list(
            &state.into(),
            merchant_id,
            true,
            key_store,
        )
        .await
        .change_context(errors::ApiErrorResponse::MerchantConnectorAccountNotFound {
            id: merchant_account.get_id().get_string_repr().to_owned(),
        })?;

    for conn_choice in config.enabled_payment_methods {
        let pm_auth_mca = all_mcas
            .iter()
            .find(|mca| mca.get_id() == conn_choice.mca_id)
            .ok_or(errors::ApiErrorResponse::GenericNotFoundError {
                message: "payment method auth connector account not found".to_string(),
            })?;

        if &pm_auth_mca.profile_id != profile_id {
            return Err(errors::ApiErrorResponse::GenericNotFoundError {
                message: "payment method auth profile_id differs from connector profile_id"
                    .to_string(),
            }
            .into());
        }
    }

    Ok(services::ApplicationResponse::StatusOk)
}

#[cfg(all(
    any(feature = "v1", feature = "v2"),
    not(feature = "merchant_connector_account_v2")
))]
pub async fn retrieve_connector(
    state: SessionState,
    merchant_id: id_type::MerchantId,
    profile_id: Option<String>,
    merchant_connector_id: String,
) -> RouterResponse<api_models::admin::MerchantConnectorResponse> {
    let store = state.store.as_ref();
    let key_manager_state = &(&state).into();
    let key_store = store
        .get_merchant_key_store_by_merchant_id(
            key_manager_state,
            &merchant_id,
            &store.get_master_key().to_vec().into(),
        )
        .await
        .to_not_found_response(errors::ApiErrorResponse::MerchantAccountNotFound)?;

    let _merchant_account = store
        .find_merchant_account_by_merchant_id(key_manager_state, &merchant_id, &key_store)
        .await
        .to_not_found_response(errors::ApiErrorResponse::MerchantAccountNotFound)?;

    let mca = store
        .find_by_merchant_connector_account_merchant_id_merchant_connector_id(
            key_manager_state,
            &merchant_id,
            &merchant_connector_id,
            &key_store,
        )
        .await
        .to_not_found_response(errors::ApiErrorResponse::MerchantConnectorAccountNotFound {
            id: merchant_connector_id.clone(),
        })?;
    core_utils::validate_profile_id_from_auth_layer(profile_id, &mca)?;

    Ok(service_api::ApplicationResponse::Json(
        mca.foreign_try_into()?,
    ))
}

#[cfg(all(feature = "v2", feature = "merchant_connector_account_v2"))]
pub async fn retrieve_connector(
    state: SessionState,
    merchant_id: id_type::MerchantId,
    id: String,
) -> RouterResponse<api_models::admin::MerchantConnectorResponse> {
    let store = state.store.as_ref();
    let key_manager_state = &(&state).into();
    let key_store = store
        .get_merchant_key_store_by_merchant_id(
            key_manager_state,
            &merchant_id,
            &store.get_master_key().to_vec().into(),
        )
        .await
        .to_not_found_response(errors::ApiErrorResponse::MerchantAccountNotFound)?;

    let mca = store
        .find_merchant_connector_account_by_id(key_manager_state, &id, &key_store)
        .await
        .to_not_found_response(errors::ApiErrorResponse::MerchantConnectorAccountNotFound {
            id: id.clone(),
        })?;

    // Validate if the merchant_id sent in the request is valid
    if mca.merchant_id != merchant_id {
        return Err(errors::ApiErrorResponse::InvalidRequestData {
            message: format!(
                "Invalid merchant_id {} provided for merchant_connector_account {}",
                merchant_id.get_string_repr(),
                id
            ),
        }
        .into());
    }

    Ok(service_api::ApplicationResponse::Json(
        mca.foreign_try_into()?,
    ))
}

pub async fn list_payment_connectors(
    state: SessionState,
    merchant_id: id_type::MerchantId,
    profile_id_list: Option<Vec<String>>,
) -> RouterResponse<Vec<api_models::admin::MerchantConnectorListResponse>> {
    let store = state.store.as_ref();
    let key_manager_state = &(&state).into();
    let key_store = store
        .get_merchant_key_store_by_merchant_id(
            key_manager_state,
            &merchant_id,
            &store.get_master_key().to_vec().into(),
        )
        .await
        .to_not_found_response(errors::ApiErrorResponse::MerchantAccountNotFound)?;

    // Validate merchant account
    store
        .find_merchant_account_by_merchant_id(key_manager_state, &merchant_id, &key_store)
        .await
        .to_not_found_response(errors::ApiErrorResponse::MerchantAccountNotFound)?;

    let merchant_connector_accounts = store
        .find_merchant_connector_account_by_merchant_id_and_disabled_list(
            key_manager_state,
            &merchant_id,
            true,
            &key_store,
        )
        .await
        .to_not_found_response(errors::ApiErrorResponse::InternalServerError)?;
    let merchant_connector_accounts = core_utils::filter_objects_based_on_profile_id_list(
        profile_id_list,
        merchant_connector_accounts,
    );
    let mut response = vec![];

    // The can be eliminated once [#79711](https://github.com/rust-lang/rust/issues/79711) is stabilized
    for mca in merchant_connector_accounts.into_iter() {
        response.push(mca.foreign_try_into()?);
    }

    Ok(service_api::ApplicationResponse::Json(response))
}

pub async fn update_connector(
    state: SessionState,
    merchant_id: &id_type::MerchantId,
    profile_id: Option<String>,
    merchant_connector_id: &str,
    req: api_models::admin::MerchantConnectorUpdate,
) -> RouterResponse<api_models::admin::MerchantConnectorResponse> {
    let db = state.store.as_ref();
    let key_manager_state = &(&state).into();
    let key_store = db
        .get_merchant_key_store_by_merchant_id(
            key_manager_state,
            merchant_id,
            &db.get_master_key().to_vec().into(),
        )
        .await
        .to_not_found_response(errors::ApiErrorResponse::MerchantAccountNotFound)?;

    let merchant_account = db
        .find_merchant_account_by_merchant_id(key_manager_state, merchant_id, &key_store)
        .await
        .to_not_found_response(errors::ApiErrorResponse::MerchantAccountNotFound)?;

    let mca = req
        .clone()
        .get_merchant_connector_account_from_id(
            db,
            merchant_id,
            merchant_connector_id,
            &key_store,
            key_manager_state,
        )
        .await?;
    core_utils::validate_profile_id_from_auth_layer(profile_id, &mca)?;

    let payment_connector = req
        .clone()
        .create_domain_model_from_request(
            &state,
            key_store.clone(),
            &mca,
            key_manager_state,
            &merchant_account,
        )
        .await?;

    // Profile id should always be present
    let profile_id = mca
        .profile_id
        .clone()
        .ok_or(errors::ApiErrorResponse::InternalServerError)
        .attach_printable("Missing `profile_id` in merchant connector account")?;

    let request_connector_label = req.connector_label;

    let updated_mca = db
        .update_merchant_connector_account(
            key_manager_state,
            mca,
            payment_connector.into(),
            &key_store,
        )
        .await
        .change_context(
            errors::ApiErrorResponse::DuplicateMerchantConnectorAccount {
                profile_id,
                connector_label: request_connector_label.unwrap_or_default(),
            },
        )
        .attach_printable_lazy(|| {
            format!("Failed while updating MerchantConnectorAccount: id: {merchant_connector_id}")
        })?;

    let response = updated_mca.foreign_try_into()?;

    Ok(service_api::ApplicationResponse::Json(response))
}

#[cfg(all(
    any(feature = "v1", feature = "v2"),
    not(feature = "merchant_connector_account_v2")
))]
pub async fn delete_connector(
    state: SessionState,
    merchant_id: id_type::MerchantId,
    merchant_connector_id: String,
) -> RouterResponse<api::MerchantConnectorDeleteResponse> {
    let db = state.store.as_ref();
    let key_manager_state = &(&state).into();
    let key_store = db
        .get_merchant_key_store_by_merchant_id(
            key_manager_state,
            &merchant_id,
            &db.get_master_key().to_vec().into(),
        )
        .await
        .to_not_found_response(errors::ApiErrorResponse::MerchantAccountNotFound)?;

    let _merchant_account = db
        .find_merchant_account_by_merchant_id(key_manager_state, &merchant_id, &key_store)
        .await
        .to_not_found_response(errors::ApiErrorResponse::MerchantAccountNotFound)?;

    let _mca = db
        .find_by_merchant_connector_account_merchant_id_merchant_connector_id(
            key_manager_state,
            &merchant_id,
            &merchant_connector_id,
            &key_store,
        )
        .await
        .to_not_found_response(errors::ApiErrorResponse::MerchantConnectorAccountNotFound {
            id: merchant_connector_id.clone(),
        })?;

    let is_deleted = db
        .delete_merchant_connector_account_by_merchant_id_merchant_connector_id(
            &merchant_id,
            &merchant_connector_id,
        )
        .await
        .to_not_found_response(errors::ApiErrorResponse::MerchantConnectorAccountNotFound {
            id: merchant_connector_id.clone(),
        })?;

    let response = api::MerchantConnectorDeleteResponse {
        merchant_id,
        merchant_connector_id,
        deleted: is_deleted,
    };
    Ok(service_api::ApplicationResponse::Json(response))
}

#[cfg(all(feature = "v2", feature = "merchant_connector_account_v2"))]
pub async fn delete_connector(
    state: SessionState,
    merchant_id: id_type::MerchantId,
    id: String,
) -> RouterResponse<api::MerchantConnectorDeleteResponse> {
    let db = state.store.as_ref();
    let key_manager_state = &(&state).into();
    let key_store = db
        .get_merchant_key_store_by_merchant_id(
            key_manager_state,
            &merchant_id,
            &db.get_master_key().to_vec().into(),
        )
        .await
        .to_not_found_response(errors::ApiErrorResponse::MerchantAccountNotFound)?;

    let mca = db
        .find_merchant_connector_account_by_id(key_manager_state, &id, &key_store)
        .await
        .to_not_found_response(errors::ApiErrorResponse::MerchantConnectorAccountNotFound {
            id: id.clone(),
        })?;

    // Validate if the merchant_id sent in the request is valid
    if mca.merchant_id != merchant_id {
        return Err(errors::ApiErrorResponse::InvalidRequestData {
            message: format!(
                "Invalid merchant_id {} provided for merchant_connector_account {}",
                merchant_id.get_string_repr(),
                id
            ),
        }
        .into());
    }

    let is_deleted = db
        .delete_merchant_connector_account_by_id(&id)
        .await
        .to_not_found_response(errors::ApiErrorResponse::MerchantConnectorAccountNotFound {
            id: id.clone(),
        })?;

    let response = api::MerchantConnectorDeleteResponse {
        merchant_id,
        id,
        deleted: is_deleted,
    };
    Ok(service_api::ApplicationResponse::Json(response))
}

pub async fn kv_for_merchant(
    state: SessionState,
    merchant_id: id_type::MerchantId,
    enable: bool,
) -> RouterResponse<api_models::admin::ToggleKVResponse> {
    let db = state.store.as_ref();
    let key_manager_state = &(&state).into();
    let key_store = db
        .get_merchant_key_store_by_merchant_id(
            key_manager_state,
            &merchant_id,
            &db.get_master_key().to_vec().into(),
        )
        .await
        .to_not_found_response(errors::ApiErrorResponse::MerchantAccountNotFound)?;

    // check if the merchant account exists
    let merchant_account = db
        .find_merchant_account_by_merchant_id(key_manager_state, &merchant_id, &key_store)
        .await
        .to_not_found_response(errors::ApiErrorResponse::MerchantAccountNotFound)?;

    let updated_merchant_account = match (enable, merchant_account.storage_scheme) {
        (true, MerchantStorageScheme::RedisKv) | (false, MerchantStorageScheme::PostgresOnly) => {
            Ok(merchant_account)
        }
        (true, MerchantStorageScheme::PostgresOnly) => {
            if state.conf.as_ref().is_kv_soft_kill_mode() {
                Err(errors::ApiErrorResponse::InvalidRequestData {
                    message: "Kv cannot be enabled when application is in soft_kill_mode"
                        .to_owned(),
                })?
            }

            db.update_merchant(
                key_manager_state,
                merchant_account,
                storage::MerchantAccountUpdate::StorageSchemeUpdate {
                    storage_scheme: MerchantStorageScheme::RedisKv,
                },
                &key_store,
            )
            .await
        }
        (false, MerchantStorageScheme::RedisKv) => {
            db.update_merchant(
                key_manager_state,
                merchant_account,
                storage::MerchantAccountUpdate::StorageSchemeUpdate {
                    storage_scheme: MerchantStorageScheme::PostgresOnly,
                },
                &key_store,
            )
            .await
        }
    }
    .map_err(|error| {
        error
            .change_context(errors::ApiErrorResponse::InternalServerError)
            .attach_printable("failed to switch merchant_storage_scheme")
    })?;
    let kv_status = matches!(
        updated_merchant_account.storage_scheme,
        MerchantStorageScheme::RedisKv
    );

    Ok(service_api::ApplicationResponse::Json(
        api_models::admin::ToggleKVResponse {
            merchant_id: updated_merchant_account.get_id().to_owned(),
            kv_enabled: kv_status,
        },
    ))
}

pub async fn toggle_kv_for_all_merchants(
    state: SessionState,
    enable: bool,
) -> RouterResponse<api_models::admin::ToggleAllKVResponse> {
    let db = state.store.as_ref();
    let storage_scheme = if enable {
        MerchantStorageScheme::RedisKv
    } else {
        MerchantStorageScheme::PostgresOnly
    };

    let total_update = db
        .update_all_merchant_account(storage::MerchantAccountUpdate::StorageSchemeUpdate {
            storage_scheme,
        })
        .await
        .map_err(|error| {
            error
                .change_context(errors::ApiErrorResponse::InternalServerError)
                .attach_printable("Failed to switch merchant_storage_scheme for all merchants")
        })?;

    Ok(service_api::ApplicationResponse::Json(
        api_models::admin::ToggleAllKVResponse {
            total_updated: total_update,
            kv_enabled: enable,
        },
    ))
}

pub async fn check_merchant_account_kv_status(
    state: SessionState,
    merchant_id: id_type::MerchantId,
) -> RouterResponse<api_models::admin::ToggleKVResponse> {
    let db = state.store.as_ref();
    let key_manager_state = &(&state).into();
    let key_store = db
        .get_merchant_key_store_by_merchant_id(
            key_manager_state,
            &merchant_id,
            &db.get_master_key().to_vec().into(),
        )
        .await
        .to_not_found_response(errors::ApiErrorResponse::MerchantAccountNotFound)?;

    // check if the merchant account exists
    let merchant_account = db
        .find_merchant_account_by_merchant_id(key_manager_state, &merchant_id, &key_store)
        .await
        .to_not_found_response(errors::ApiErrorResponse::MerchantAccountNotFound)?;

    let kv_status = matches!(
        merchant_account.storage_scheme,
        MerchantStorageScheme::RedisKv
    );

    Ok(service_api::ApplicationResponse::Json(
        api_models::admin::ToggleKVResponse {
            merchant_id: merchant_account.get_id().to_owned(),
            kv_enabled: kv_status,
        },
    ))
}

pub fn get_frm_config_as_secret(
    frm_configs: Option<Vec<api_models::admin::FrmConfigs>>,
) -> Option<Vec<Secret<serde_json::Value>>> {
    match frm_configs.as_ref() {
        Some(frm_value) => {
            let configs_for_frm_value: Vec<Secret<serde_json::Value>> = frm_value
                .iter()
                .map(|config| {
                    config
                        .encode_to_value()
                        .change_context(errors::ApiErrorResponse::ConfigNotFound)
                        .map(Secret::new)
                })
                .collect::<Result<Vec<_>, _>>()
                .ok()?;
            Some(configs_for_frm_value)
        }
        None => None,
    }
}

#[cfg(any(feature = "v1", feature = "v2"))]
pub async fn create_and_insert_business_profile(
    state: &SessionState,
    request: api::BusinessProfileCreate,
    merchant_account: domain::MerchantAccount,
    key_store: &domain::MerchantKeyStore,
) -> RouterResult<domain::BusinessProfile> {
    #[cfg(all(
        any(feature = "v1", feature = "v2"),
        not(feature = "merchant_account_v2")
    ))]
    let business_profile_new =
        admin::create_business_profile(state, merchant_account, request, key_store).await?;

    #[cfg(all(feature = "v2", feature = "merchant_account_v2"))]
    let business_profile_new = {
        let _ = merchant_account;
        admin::create_business_profile(state, request, key_store).await?
    };

    let profile_name = business_profile_new.profile_name.clone();

    state
        .store
        .insert_business_profile(&state.into(), key_store, business_profile_new)
        .await
        .to_duplicate_response(errors::ApiErrorResponse::GenericDuplicateError {
            message: format!(
                "Business Profile with the profile_name {profile_name} already exists"
            ),
        })
        .attach_printable("Failed to insert Business profile because of duplication error")
}

#[cfg(all(
    any(feature = "v1", feature = "v2"),
    not(feature = "merchant_account_v2")
))]
pub async fn create_business_profile(
    state: SessionState,
    request: api::BusinessProfileCreate,
    merchant_id: &id_type::MerchantId,
) -> RouterResponse<api_models::admin::BusinessProfileResponse> {
    if let Some(session_expiry) = &request.session_expiry {
        helpers::validate_session_expiry(session_expiry.to_owned())?;
    }

    if let Some(intent_fulfillment_expiry) = &request.intent_fulfillment_time {
        helpers::validate_intent_fulfillment_expiry(intent_fulfillment_expiry.to_owned())?;
    }

    let db = state.store.as_ref();
    let key_manager_state = &(&state).into();
    let key_store = db
        .get_merchant_key_store_by_merchant_id(
            key_manager_state,
            merchant_id,
            &db.get_master_key().to_vec().into(),
        )
        .await
        .to_not_found_response(errors::ApiErrorResponse::MerchantAccountNotFound)?;

    // Get the merchant account, if few fields are not passed, then they will be inherited from
    // merchant account
    let merchant_account = db
        .find_merchant_account_by_merchant_id(key_manager_state, merchant_id, &key_store)
        .await
        .to_not_found_response(errors::ApiErrorResponse::MerchantAccountNotFound)?;

    if let Some(ref routing_algorithm) = request.routing_algorithm {
        let _: api_models::routing::RoutingAlgorithm = routing_algorithm
            .clone()
            .parse_value("RoutingAlgorithm")
            .change_context(errors::ApiErrorResponse::InvalidDataValue {
                field_name: "routing_algorithm",
            })
            .attach_printable("Invalid routing algorithm given")?;
    }

    let business_profile =
        create_and_insert_business_profile(&state, request, merchant_account.clone(), &key_store)
            .await?;

    if merchant_account.default_profile.is_some() {
        let unset_default_profile = domain::MerchantAccountUpdate::UnsetDefaultProfile;
        db.update_merchant(
            key_manager_state,
            merchant_account,
            unset_default_profile,
            &key_store,
        )
        .await
        .to_not_found_response(errors::ApiErrorResponse::MerchantAccountNotFound)?;
    }

    Ok(service_api::ApplicationResponse::Json(
        api_models::admin::BusinessProfileResponse::foreign_try_from(business_profile)
            .change_context(errors::ApiErrorResponse::InternalServerError)
            .attach_printable("Failed to parse business profile details")?,
    ))
}

#[cfg(all(feature = "v2", feature = "merchant_account_v2"))]
pub async fn create_business_profile(
    _state: SessionState,
    _request: api::BusinessProfileCreate,
    _merchant_id: &id_type::MerchantId,
) -> RouterResponse<api_models::admin::BusinessProfileResponse> {
    todo!()
}

pub async fn list_business_profile(
    state: SessionState,
    merchant_id: id_type::MerchantId,
) -> RouterResponse<Vec<api_models::admin::BusinessProfileResponse>> {
    let db = state.store.as_ref();
    let key_store = db
        .get_merchant_key_store_by_merchant_id(
            &(&state).into(),
            &merchant_id,
            &db.get_master_key().to_vec().into(),
        )
        .await
        .to_not_found_response(errors::ApiErrorResponse::MerchantAccountNotFound)?;
    let profiles = db
        .list_business_profile_by_merchant_id(&(&state).into(), &key_store, &merchant_id)
        .await
        .to_not_found_response(errors::ApiErrorResponse::InternalServerError)?
        .clone();
    let mut business_profiles = Vec::new();
    for profile in profiles {
        let business_profile =
            api_models::admin::BusinessProfileResponse::foreign_try_from(profile)
                .change_context(errors::ApiErrorResponse::InternalServerError)
                .attach_printable("Failed to parse business profile details")?;
        business_profiles.push(business_profile);
    }

    Ok(service_api::ApplicationResponse::Json(business_profiles))
}

pub async fn retrieve_business_profile(
    state: SessionState,
    profile_id: String,
    merchant_id: id_type::MerchantId,
) -> RouterResponse<api_models::admin::BusinessProfileResponse> {
    let db = state.store.as_ref();
    let key_store = db
        .get_merchant_key_store_by_merchant_id(
            &(&state).into(),
            &merchant_id,
            &db.get_master_key().to_vec().into(),
        )
        .await
        .to_not_found_response(errors::ApiErrorResponse::MerchantAccountNotFound)?;
    let business_profile = db
        .find_business_profile_by_profile_id(&(&state).into(), &key_store, &profile_id)
        .await
        .to_not_found_response(errors::ApiErrorResponse::BusinessProfileNotFound {
            id: profile_id,
        })?;

    Ok(service_api::ApplicationResponse::Json(
        api_models::admin::BusinessProfileResponse::foreign_try_from(business_profile)
            .change_context(errors::ApiErrorResponse::InternalServerError)
            .attach_printable("Failed to parse business profile details")?,
    ))
}

pub async fn delete_business_profile(
    state: SessionState,
    profile_id: String,
    merchant_id: &id_type::MerchantId,
) -> RouterResponse<bool> {
    let db = state.store.as_ref();
    let delete_result = db
        .delete_business_profile_by_profile_id_merchant_id(&profile_id, merchant_id)
        .await
        .to_not_found_response(errors::ApiErrorResponse::BusinessProfileNotFound {
            id: profile_id,
        })?;

    Ok(service_api::ApplicationResponse::Json(delete_result))
}

pub async fn update_business_profile(
    state: SessionState,
    profile_id: &str,
    merchant_id: &id_type::MerchantId,
    request: api::BusinessProfileUpdate,
) -> RouterResponse<api::BusinessProfileResponse> {
    let db = state.store.as_ref();
    let key_store = db
        .get_merchant_key_store_by_merchant_id(
            &(&state).into(),
            merchant_id,
            &state.store.get_master_key().to_vec().into(),
        )
        .await
        .to_not_found_response(errors::ApiErrorResponse::MerchantAccountNotFound)
        .attach_printable("Error while fetching the key store by merchant_id")?;
    let key_manager_state = &(&state).into();

    let business_profile = db
        .find_business_profile_by_profile_id(key_manager_state, &key_store, profile_id)
        .await
        .to_not_found_response(errors::ApiErrorResponse::BusinessProfileNotFound {
            id: profile_id.to_owned(),
        })?;

    if business_profile.merchant_id != *merchant_id {
        Err(errors::ApiErrorResponse::AccessForbidden {
            resource: profile_id.to_string(),
        })?
    }

    if let Some(session_expiry) = &request.session_expiry {
        helpers::validate_session_expiry(session_expiry.to_owned())?;
    }

    if let Some(intent_fulfillment_expiry) = &request.intent_fulfillment_time {
        helpers::validate_intent_fulfillment_expiry(intent_fulfillment_expiry.to_owned())?;
    }

    let webhook_details = request.webhook_details.map(ForeignInto::foreign_into);

    if let Some(ref routing_algorithm) = request.routing_algorithm {
        let _: api_models::routing::RoutingAlgorithm = routing_algorithm
            .clone()
            .parse_value("RoutingAlgorithm")
            .change_context(errors::ApiErrorResponse::InvalidDataValue {
                field_name: "routing_algorithm",
            })
            .attach_printable("Invalid routing algorithm given")?;
    }

    let payment_link_config = request
        .payment_link_config
        .map(|payment_link_conf| match payment_link_conf.validate() {
            Ok(_) => Ok(payment_link_conf.foreign_into()),
            Err(e) => Err(report!(errors::ApiErrorResponse::InvalidRequestData {
                message: e.to_string()
            })),
        })
        .transpose()?;

    let extended_card_info_config = request
        .extended_card_info_config
        .as_ref()
        .map(|config| {
            config
                .encode_to_value()
                .change_context(errors::ApiErrorResponse::InvalidDataValue {
                    field_name: "extended_card_info_config",
                })
        })
        .transpose()?
        .map(Secret::new);
    let outgoing_webhook_custom_http_headers = request
        .outgoing_webhook_custom_http_headers
        .async_map(|headers| create_encrypted_data(&state, &key_store, headers))
        .await
        .transpose()
        .change_context(errors::ApiErrorResponse::InternalServerError)
        .attach_printable("Unable to encrypt outgoing webhook custom HTTP headers")?;

    let payout_link_config = request
        .payout_link_config
        .map(|payout_conf| match payout_conf.config.validate() {
            Ok(_) => Ok(payout_conf.foreign_into()),
            Err(e) => Err(report!(errors::ApiErrorResponse::InvalidRequestData {
                message: e.to_string()
            })),
        })
        .transpose()?;

<<<<<<< HEAD
    let business_profile_update = storage::business_profile::BusinessProfileUpdate::Update {
        profile_name: request.profile_name,
        modified_at: Some(date_time::now()),
        return_url: request.return_url.map(|return_url| return_url.to_string()),
        enable_payment_response_hash: request.enable_payment_response_hash,
        payment_response_hash_key: request.payment_response_hash_key,
        redirect_to_merchant_with_http_post: request.redirect_to_merchant_with_http_post,
        webhook_details,
        metadata: request.metadata,
        routing_algorithm: request.routing_algorithm,
        intent_fulfillment_time: request.intent_fulfillment_time.map(i64::from),
        frm_routing_algorithm: request.frm_routing_algorithm,
        #[cfg(feature = "payouts")]
        payout_routing_algorithm: request.payout_routing_algorithm,
        #[cfg(not(feature = "payouts"))]
        payout_routing_algorithm: None,
        is_recon_enabled: None,
        applepay_verified_domains: request.applepay_verified_domains,
        payment_link_config,
        session_expiry: request.session_expiry.map(i64::from),
        authentication_connector_details: request
            .authentication_connector_details
            .as_ref()
            .map(Encode::encode_to_value)
            .transpose()
            .change_context(errors::ApiErrorResponse::InvalidDataValue {
                field_name: "authentication_connector_details",
            })?,
        payout_link_config,
        extended_card_info_config,
        use_billing_as_payment_method_billing: request.use_billing_as_payment_method_billing,
        collect_shipping_details_from_wallet_connector: request
            .collect_shipping_details_from_wallet_connector_if_required,
        collect_billing_details_from_wallet_connector: request
            .collect_billing_details_from_wallet_connector_if_required,
        is_connector_agnostic_mit_enabled: request.is_connector_agnostic_mit_enabled,
        outgoing_webhook_custom_http_headers: outgoing_webhook_custom_http_headers.map(Into::into),
        always_collect_billing_details_from_wallet_connector: request
            .always_collect_billing_details_from_wallet_connector,
        always_collect_shipping_details_from_wallet_connector: request
            .always_collect_shipping_details_from_wallet_connector,
    };
=======
    let business_profile_update =
        domain::BusinessProfileUpdate::Update(Box::new(domain::BusinessProfileGeneralUpdate {
            profile_name: request.profile_name,
            return_url: request.return_url.map(|return_url| return_url.to_string()),
            enable_payment_response_hash: request.enable_payment_response_hash,
            payment_response_hash_key: request.payment_response_hash_key,
            redirect_to_merchant_with_http_post: request.redirect_to_merchant_with_http_post,
            webhook_details,
            metadata: request.metadata,
            routing_algorithm: request.routing_algorithm,
            intent_fulfillment_time: request.intent_fulfillment_time.map(i64::from),
            frm_routing_algorithm: request.frm_routing_algorithm,
            #[cfg(feature = "payouts")]
            payout_routing_algorithm: request.payout_routing_algorithm,
            #[cfg(not(feature = "payouts"))]
            payout_routing_algorithm: None,
            is_recon_enabled: None,
            applepay_verified_domains: request.applepay_verified_domains,
            payment_link_config,
            session_expiry: request.session_expiry.map(i64::from),
            authentication_connector_details: request
                .authentication_connector_details
                .map(ForeignInto::foreign_into),
            payout_link_config,
            extended_card_info_config,
            use_billing_as_payment_method_billing: request.use_billing_as_payment_method_billing,
            collect_shipping_details_from_wallet_connector: request
                .collect_shipping_details_from_wallet_connector,
            collect_billing_details_from_wallet_connector: request
                .collect_billing_details_from_wallet_connector,
            is_connector_agnostic_mit_enabled: request.is_connector_agnostic_mit_enabled,
            outgoing_webhook_custom_http_headers: outgoing_webhook_custom_http_headers
                .map(Into::into),
        }));
>>>>>>> f81416e4

    let updated_business_profile = db
        .update_business_profile_by_profile_id(
            key_manager_state,
            &key_store,
            business_profile,
            business_profile_update,
        )
        .await
        .to_not_found_response(errors::ApiErrorResponse::BusinessProfileNotFound {
            id: profile_id.to_owned(),
        })?;

    Ok(service_api::ApplicationResponse::Json(
        api_models::admin::BusinessProfileResponse::foreign_try_from(updated_business_profile)
            .change_context(errors::ApiErrorResponse::InternalServerError)
            .attach_printable("Failed to parse business profile details")?,
    ))
}

pub async fn extended_card_info_toggle(
    state: SessionState,
    merchant_id: &id_type::MerchantId,
    profile_id: &str,
    ext_card_info_choice: admin_types::ExtendedCardInfoChoice,
) -> RouterResponse<admin_types::ExtendedCardInfoChoice> {
    let db = state.store.as_ref();
    let key_manager_state = &(&state).into();

    let key_store = db
        .get_merchant_key_store_by_merchant_id(
            key_manager_state,
            merchant_id,
            &state.store.get_master_key().to_vec().into(),
        )
        .await
        .to_not_found_response(errors::ApiErrorResponse::MerchantAccountNotFound)
        .attach_printable("Error while fetching the key store by merchant_id")?;

    let business_profile = db
        .find_business_profile_by_profile_id(key_manager_state, &key_store, profile_id)
        .await
        .to_not_found_response(errors::ApiErrorResponse::BusinessProfileNotFound {
            id: profile_id.to_string(),
        })?;

    if business_profile.is_extended_card_info_enabled.is_none()
        || business_profile
            .is_extended_card_info_enabled
            .is_some_and(|existing_config| existing_config != ext_card_info_choice.enabled)
    {
        let business_profile_update = domain::BusinessProfileUpdate::ExtendedCardInfoUpdate {
            is_extended_card_info_enabled: Some(ext_card_info_choice.enabled),
        };

        db.update_business_profile_by_profile_id(
            key_manager_state,
            &key_store,
            business_profile,
            business_profile_update,
        )
        .await
        .to_not_found_response(errors::ApiErrorResponse::BusinessProfileNotFound {
            id: profile_id.to_owned(),
        })?;
    }

    Ok(service_api::ApplicationResponse::Json(ext_card_info_choice))
}

pub async fn connector_agnostic_mit_toggle(
    state: SessionState,
    merchant_id: &id_type::MerchantId,
    profile_id: &str,
    connector_agnostic_mit_choice: admin_types::ConnectorAgnosticMitChoice,
) -> RouterResponse<admin_types::ConnectorAgnosticMitChoice> {
    let db = state.store.as_ref();
    let key_manager_state = &(&state).into();

    let key_store = db
        .get_merchant_key_store_by_merchant_id(
            key_manager_state,
            merchant_id,
            &state.store.get_master_key().to_vec().into(),
        )
        .await
        .to_not_found_response(errors::ApiErrorResponse::MerchantAccountNotFound)
        .attach_printable("Error while fetching the key store by merchant_id")?;

    let business_profile = db
        .find_business_profile_by_profile_id(key_manager_state, &key_store, profile_id)
        .await
        .to_not_found_response(errors::ApiErrorResponse::BusinessProfileNotFound {
            id: profile_id.to_string(),
        })?;

    if business_profile.merchant_id != *merchant_id {
        Err(errors::ApiErrorResponse::AccessForbidden {
            resource: profile_id.to_string(),
        })?
    }

    if business_profile.is_connector_agnostic_mit_enabled
        != Some(connector_agnostic_mit_choice.enabled)
    {
        let business_profile_update = domain::BusinessProfileUpdate::ConnectorAgnosticMitUpdate {
            is_connector_agnostic_mit_enabled: Some(connector_agnostic_mit_choice.enabled),
        };

        db.update_business_profile_by_profile_id(
            key_manager_state,
            &key_store,
            business_profile,
            business_profile_update,
        )
        .await
        .to_not_found_response(errors::ApiErrorResponse::BusinessProfileNotFound {
            id: profile_id.to_owned(),
        })?;
    }

    Ok(service_api::ApplicationResponse::Json(
        connector_agnostic_mit_choice,
    ))
}

pub async fn transfer_key_store_to_key_manager(
    state: SessionState,
    req: admin_types::MerchantKeyTransferRequest,
) -> RouterResponse<admin_types::TransferKeyResponse> {
    let resp = transfer_encryption_key(&state, req).await?;

    Ok(service_api::ApplicationResponse::Json(
        admin_types::TransferKeyResponse {
            total_transferred: resp,
        },
    ))
}

async fn process_open_banking_connectors(
    state: &SessionState,
    merchant_id: &id_type::MerchantId,
    auth: &types::ConnectorAuthType,
    connector_type: &api_enums::ConnectorType,
    connector: &api_enums::Connector,
    additional_merchant_data: types::AdditionalMerchantData,
) -> RouterResult<types::MerchantRecipientData> {
    let new_merchant_data = match additional_merchant_data {
        types::AdditionalMerchantData::OpenBankingRecipientData(merchant_data) => {
            if connector_type != &api_enums::ConnectorType::PaymentProcessor {
                return Err(errors::ApiErrorResponse::InvalidConnectorConfiguration {
                    config:
                        "OpenBanking connector for Payment Initiation should be a payment processor"
                            .to_string(),
                }
                .into());
            }
            match &merchant_data {
                types::MerchantRecipientData::AccountData(acc_data) => {
                    validate_bank_account_data(acc_data)?;

                    let connector_name = api_enums::Connector::to_string(connector);

                    let recipient_creation_not_supported = state
                        .conf
                        .locker_based_open_banking_connectors
                        .connector_list
                        .contains(connector_name.as_str());

                    let recipient_id = if recipient_creation_not_supported {
                        locker_recipient_create_call(state, merchant_id, acc_data).await
                    } else {
                        connector_recipient_create_call(
                            state,
                            merchant_id,
                            connector_name,
                            auth,
                            acc_data,
                        )
                        .await
                    }
                    .attach_printable("failed to get recipient_id")?;

                    let conn_recipient_id = if recipient_creation_not_supported {
                        Some(types::RecipientIdType::LockerId(Secret::new(recipient_id)))
                    } else {
                        Some(types::RecipientIdType::ConnectorId(Secret::new(
                            recipient_id,
                        )))
                    };

                    let account_data = match &acc_data {
                        types::MerchantAccountData::Iban { iban, name, .. } => {
                            types::MerchantAccountData::Iban {
                                iban: iban.clone(),
                                name: name.clone(),
                                connector_recipient_id: conn_recipient_id.clone(),
                            }
                        }
                        types::MerchantAccountData::Bacs {
                            account_number,
                            sort_code,
                            name,
                            ..
                        } => types::MerchantAccountData::Bacs {
                            account_number: account_number.clone(),
                            sort_code: sort_code.clone(),
                            name: name.clone(),
                            connector_recipient_id: conn_recipient_id.clone(),
                        },
                    };

                    types::MerchantRecipientData::AccountData(account_data)
                }
                _ => merchant_data.clone(),
            }
        }
    };

    Ok(new_merchant_data)
}

fn validate_bank_account_data(data: &types::MerchantAccountData) -> RouterResult<()> {
    match data {
        types::MerchantAccountData::Iban { iban, .. } => {
            // IBAN check algorithm
            if iban.peek().len() > IBAN_MAX_LENGTH {
                return Err(errors::ApiErrorResponse::InvalidRequestData {
                    message: "IBAN length must be up to 34 characters".to_string(),
                }
                .into());
            }
            let pattern = Regex::new(r"^[A-Z0-9]*$")
                .change_context(errors::ApiErrorResponse::InternalServerError)
                .attach_printable("failed to create regex pattern")?;

            let mut iban = iban.peek().to_string();

            if !pattern.is_match(iban.as_str()) {
                return Err(errors::ApiErrorResponse::InvalidRequestData {
                    message: "IBAN data must be alphanumeric".to_string(),
                }
                .into());
            }

            // MOD check
            let first_4 = iban.chars().take(4).collect::<String>();
            iban.push_str(first_4.as_str());
            let len = iban.len();

            let rearranged_iban = iban
                .chars()
                .rev()
                .take(len - 4)
                .collect::<String>()
                .chars()
                .rev()
                .collect::<String>();

            let mut result = String::new();

            rearranged_iban.chars().for_each(|c| {
                if c.is_ascii_uppercase() {
                    let digit = (u32::from(c) - u32::from('A')) + 10;
                    result.push_str(&format!("{:02}", digit));
                } else {
                    result.push(c);
                }
            });

            let num = result
                .parse::<u128>()
                .change_context(errors::ApiErrorResponse::InternalServerError)
                .attach_printable("failed to validate IBAN")?;

            if num % 97 != 1 {
                return Err(errors::ApiErrorResponse::InvalidRequestData {
                    message: "Invalid IBAN".to_string(),
                }
                .into());
            }

            Ok(())
        }
        types::MerchantAccountData::Bacs {
            account_number,
            sort_code,
            ..
        } => {
            if account_number.peek().len() > BACS_MAX_ACCOUNT_NUMBER_LENGTH
                || sort_code.peek().len() != BACS_SORT_CODE_LENGTH
            {
                return Err(errors::ApiErrorResponse::InvalidRequestData {
                    message: "Invalid BACS numbers".to_string(),
                }
                .into());
            }

            Ok(())
        }
    }
}

async fn connector_recipient_create_call(
    state: &SessionState,
    merchant_id: &id_type::MerchantId,
    connector_name: String,
    auth: &types::ConnectorAuthType,
    data: &types::MerchantAccountData,
) -> RouterResult<String> {
    let connector = pm_auth_types::api::PaymentAuthConnectorData::get_connector_by_name(
        connector_name.as_str(),
    )?;

    let auth = pm_auth_types::ConnectorAuthType::foreign_try_from(auth.clone())
        .change_context(errors::ApiErrorResponse::InternalServerError)
        .attach_printable("Failed while converting ConnectorAuthType")?;

    let connector_integration: pm_auth_types::api::BoxedConnectorIntegration<
        '_,
        pm_auth_types::api::auth_service::RecipientCreate,
        pm_auth_types::RecipientCreateRequest,
        pm_auth_types::RecipientCreateResponse,
    > = connector.connector.get_connector_integration();

    let req = match data {
        types::MerchantAccountData::Iban { iban, name, .. } => {
            pm_auth_types::RecipientCreateRequest {
                name: name.clone(),
                account_data: pm_auth_types::RecipientAccountData::Iban(iban.clone()),
                address: None,
            }
        }
        types::MerchantAccountData::Bacs {
            account_number,
            sort_code,
            name,
            ..
        } => pm_auth_types::RecipientCreateRequest {
            name: name.clone(),
            account_data: pm_auth_types::RecipientAccountData::Bacs {
                sort_code: sort_code.clone(),
                account_number: account_number.clone(),
            },
            address: None,
        },
    };

    let router_data = pm_auth_types::RecipientCreateRouterData {
        flow: std::marker::PhantomData,
        merchant_id: Some(merchant_id.to_owned()),
        connector: Some(connector_name),
        request: req,
        response: Err(pm_auth_types::ErrorResponse {
            status_code: http::StatusCode::INTERNAL_SERVER_ERROR.as_u16(),
            code: consts::NO_ERROR_CODE.to_string(),
            message: consts::UNSUPPORTED_ERROR_MESSAGE.to_string(),
            reason: None,
        }),
        connector_http_status_code: None,
        connector_auth_type: auth,
    };

    let resp = payment_initiation_service::execute_connector_processing_step(
        state,
        connector_integration,
        &router_data,
        &connector.connector_name,
    )
    .await
    .change_context(errors::ApiErrorResponse::InternalServerError)
    .attach_printable("Failed while calling recipient create connector api")?;

    let recipient_create_resp =
        resp.response
            .map_err(|err| errors::ApiErrorResponse::ExternalConnectorError {
                code: err.code,
                message: err.message,
                connector: connector.connector_name.to_string(),
                status_code: err.status_code,
                reason: err.reason,
            })?;

    let recipient_id = recipient_create_resp.recipient_id;

    Ok(recipient_id)
}

async fn locker_recipient_create_call(
    state: &SessionState,
    merchant_id: &id_type::MerchantId,
    data: &types::MerchantAccountData,
) -> RouterResult<String> {
    let enc_data = serde_json::to_string(data)
        .change_context(errors::ApiErrorResponse::InternalServerError)
        .attach_printable("Failed to convert to MerchantAccountData json to String")?;

    let merchant_id_string = merchant_id.get_string_repr().to_owned();

    let cust_id = id_type::CustomerId::try_from(std::borrow::Cow::from(merchant_id_string))
        .change_context(errors::ApiErrorResponse::InternalServerError)
        .attach_printable("Failed to convert to CustomerId")?;

    let payload = transformers::StoreLockerReq::LockerGeneric(transformers::StoreGenericReq {
        merchant_id: merchant_id.to_owned(),
        merchant_customer_id: cust_id.clone(),
        enc_data,
        ttl: state.conf.locker.ttl_for_storage_in_secs,
    });

    let store_resp = cards::call_to_locker_hs(
        state,
        &payload,
        &cust_id,
        api_enums::LockerChoice::HyperswitchCardVault,
    )
    .await
    .change_context(errors::ApiErrorResponse::InternalServerError)
    .attach_printable("Failed to encrypt merchant bank account data")?;

    Ok(store_resp.card_reference)
}<|MERGE_RESOLUTION|>--- conflicted
+++ resolved
@@ -983,26 +983,11 @@
             payout_routing_algorithm: None,
             default_profile: business_profile_id_update,
             payment_link_config: None,
-<<<<<<< HEAD
-            session_expiry: None,
-            authentication_connector_details: None,
-            payout_link_config: None,
-            extended_card_info_config: None,
-            use_billing_as_payment_method_billing: None,
-            collect_shipping_details_from_wallet_connector_if_required: None,
-            collect_billing_details_from_wallet_connector_if_required: None,
-            always_collect_billing_details_from_wallet_connector: None,
-            always_collect_shipping_details_from_wallet_connector: None,
-            is_connector_agnostic_mit_enabled: None,
-            outgoing_webhook_custom_http_headers: None,
-        };
-=======
             pm_collect_link_config,
             routing_algorithm: self.routing_algorithm,
         })
     }
 }
->>>>>>> f81416e4
 
 #[cfg(all(any(feature = "v1", feature = "v2"), feature = "merchant_account_v2",))]
 #[async_trait::async_trait]
@@ -3574,50 +3559,6 @@
         })
         .transpose()?;
 
-<<<<<<< HEAD
-    let business_profile_update = storage::business_profile::BusinessProfileUpdate::Update {
-        profile_name: request.profile_name,
-        modified_at: Some(date_time::now()),
-        return_url: request.return_url.map(|return_url| return_url.to_string()),
-        enable_payment_response_hash: request.enable_payment_response_hash,
-        payment_response_hash_key: request.payment_response_hash_key,
-        redirect_to_merchant_with_http_post: request.redirect_to_merchant_with_http_post,
-        webhook_details,
-        metadata: request.metadata,
-        routing_algorithm: request.routing_algorithm,
-        intent_fulfillment_time: request.intent_fulfillment_time.map(i64::from),
-        frm_routing_algorithm: request.frm_routing_algorithm,
-        #[cfg(feature = "payouts")]
-        payout_routing_algorithm: request.payout_routing_algorithm,
-        #[cfg(not(feature = "payouts"))]
-        payout_routing_algorithm: None,
-        is_recon_enabled: None,
-        applepay_verified_domains: request.applepay_verified_domains,
-        payment_link_config,
-        session_expiry: request.session_expiry.map(i64::from),
-        authentication_connector_details: request
-            .authentication_connector_details
-            .as_ref()
-            .map(Encode::encode_to_value)
-            .transpose()
-            .change_context(errors::ApiErrorResponse::InvalidDataValue {
-                field_name: "authentication_connector_details",
-            })?,
-        payout_link_config,
-        extended_card_info_config,
-        use_billing_as_payment_method_billing: request.use_billing_as_payment_method_billing,
-        collect_shipping_details_from_wallet_connector: request
-            .collect_shipping_details_from_wallet_connector_if_required,
-        collect_billing_details_from_wallet_connector: request
-            .collect_billing_details_from_wallet_connector_if_required,
-        is_connector_agnostic_mit_enabled: request.is_connector_agnostic_mit_enabled,
-        outgoing_webhook_custom_http_headers: outgoing_webhook_custom_http_headers.map(Into::into),
-        always_collect_billing_details_from_wallet_connector: request
-            .always_collect_billing_details_from_wallet_connector,
-        always_collect_shipping_details_from_wallet_connector: request
-            .always_collect_shipping_details_from_wallet_connector,
-    };
-=======
     let business_profile_update =
         domain::BusinessProfileUpdate::Update(Box::new(domain::BusinessProfileGeneralUpdate {
             profile_name: request.profile_name,
@@ -3645,14 +3586,17 @@
             extended_card_info_config,
             use_billing_as_payment_method_billing: request.use_billing_as_payment_method_billing,
             collect_shipping_details_from_wallet_connector: request
-                .collect_shipping_details_from_wallet_connector,
+                .collect_shipping_details_from_wallet_connector_if_required,
             collect_billing_details_from_wallet_connector: request
-                .collect_billing_details_from_wallet_connector,
+                .collect_billing_details_from_wallet_connector_if_required,
             is_connector_agnostic_mit_enabled: request.is_connector_agnostic_mit_enabled,
             outgoing_webhook_custom_http_headers: outgoing_webhook_custom_http_headers
                 .map(Into::into),
+            always_collect_billing_details_from_wallet_connector: request
+                .always_collect_billing_details_from_wallet_connector,
+            always_collect_shipping_details_from_wallet_connector: request
+                .always_collect_shipping_details_from_wallet_connector,
         }));
->>>>>>> f81416e4
 
     let updated_business_profile = db
         .update_business_profile_by_profile_id(
