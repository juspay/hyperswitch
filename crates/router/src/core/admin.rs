--- conflicted
+++ resolved
@@ -1,16 +1,9 @@
 use api_models::admin::PrimaryBusinessDetails;
-<<<<<<< HEAD
 use common_utils::{crypto::OptionalSecretValue, date_time, ext_traits::ValueExt};
-use error_stack::{report, FutureExt, IntoReport, ResultExt};
-use masking::PeekInterface;
+use error_stack::{report, FutureExt, ResultExt};
+
 use masking::Secret; //PeekInterface
-use storage_models::enums;
-=======
-use common_utils::ext_traits::ValueExt;
-use error_stack::{report, FutureExt, ResultExt};
-use masking::Secret;
-use storage_models::{enums, merchant_account};
->>>>>>> 6ba580ff
+use storage_models::{enums};
 use uuid::Uuid;
 
 use crate::{
@@ -20,12 +13,7 @@
         payments::helpers,
     },
     db::StorageInterface,
-<<<<<<< HEAD
-    routes::AppState,
     services::{self, api as service_api},
-=======
-    services::api as service_api,
->>>>>>> 6ba580ff
     types::{
         self, api,
         domain::{
@@ -76,8 +64,6 @@
     db: &dyn StorageInterface,
     req: api::MerchantAccountCreate,
 ) -> RouterResponse<api::MerchantAccountResponse> {
-<<<<<<< HEAD
-    let db = &*state.store;
     let master_key = db.get_master_key();
 
     let key = services::generate_aes256_key()
@@ -86,37 +72,6 @@
 
     let publishable_key = Some(create_merchant_publishable_key());
 
-    let api_key_request = api::CreateApiKeyRequest {
-        name: "Default API key".into(),
-        description: Some(
-            "An API key created by default when a user signs up on the HyperSwitch dashboard"
-                .into(),
-        ),
-        expiration: api::ApiKeyExpiration::Never,
-    };
-
-    let api_key = match api_keys::create_api_key(
-        db,
-        &state.conf.api_keys,
-        #[cfg(feature = "kms")]
-        &state.conf.kms,
-        api_key_request,
-        req.merchant_id.clone(),
-    )
-    .await?
-    {
-        service_api::ApplicationResponse::Json(api::CreateApiKeyResponse { api_key, .. }) => {
-            Ok(api_key)
-        }
-        _ => Err(errors::ApiErrorResponse::InternalServerError)
-            .into_report()
-            .attach_printable("Unexpected create API key response"),
-    }?;
-
-=======
-    let publishable_key = Some(create_merchant_publishable_key());
-
->>>>>>> 6ba580ff
     let primary_business_details = utils::Encode::<Vec<PrimaryBusinessDetails>>::encode_to_value(
         &get_primary_business_details(&req),
     )
@@ -157,7 +112,6 @@
             .attach_printable("Invalid routing algorithm given")?;
     }
 
-<<<<<<< HEAD
     let key_store = merchant_key_store::MerchantKeyStore {
         merchant_id: req.merchant_id.clone(),
         key: domain_types::encrypt(key.to_vec().into(), master_key)
@@ -165,31 +119,6 @@
             .change_context(errors::ApiErrorResponse::InternalServerError)
             .attach_printable("Failed to decrypt data from key store")?,
         created_at: date_time::now(),
-=======
-    let merchant_account = storage::MerchantAccountNew {
-        merchant_id: req.merchant_id,
-        merchant_name: req.merchant_name,
-        merchant_details,
-        return_url: req.return_url.map(|a| a.to_string()),
-        webhook_details,
-        routing_algorithm: req.routing_algorithm,
-        sub_merchants_enabled: req.sub_merchants_enabled,
-        parent_merchant_id: get_parent_merchant(
-            db,
-            req.sub_merchants_enabled,
-            req.parent_merchant_id,
-        )
-        .await?,
-        enable_payment_response_hash: req.enable_payment_response_hash,
-        payment_response_hash_key: req.payment_response_hash_key,
-        redirect_to_merchant_with_http_post: req.redirect_to_merchant_with_http_post,
-        publishable_key,
-        locker_id: req.locker_id,
-        metadata: req.metadata,
-        primary_business_details,
-        frm_routing_algorithm: req.frm_routing_algorithm,
-        intent_fulfillment_time: req.intent_fulfillment_time.map(i64::from),
->>>>>>> 6ba580ff
     };
 
     db.insert_merchant_key_store(key_store)
@@ -206,7 +135,6 @@
                 .merchant_name
                 .async_lift(|inner| domain_types::encrypt_optional(inner, &key))
                 .await?,
-            api_key: Some(domain_types::encrypt(api_key.peek().clone().into(), &key).await?),
             merchant_details: merchant_details
                 .async_lift(|inner| domain_types::encrypt_optional(inner, &key))
                 .await?,
@@ -227,6 +155,7 @@
             primary_business_details,
             created_at: date_time::now(),
             modified_at: date_time::now(),
+            frm_routing_algorithm: req.frm_routing_algorithm,
             intent_fulfillment_time: req.intent_fulfillment_time.map(i64::from),
             id: None,
         })
@@ -354,7 +283,6 @@
         primary_business_details,
         frm_routing_algorithm: req.frm_routing_algorithm,
         intent_fulfillment_time: req.intent_fulfillment_time.map(i64::from),
-        api_key: None,
     };
 
     let response = db
