--- conflicted
+++ resolved
@@ -687,13 +687,7 @@
                     modified_at: date_time::now(),
                     frm_routing_algorithm: None,
                     payout_routing_algorithm: None,
-<<<<<<< HEAD
-                    organization_id: self.organization_id,
-=======
                     organization_id: organization.get_organization_id(),
-                    is_recon_enabled: false,
-                    default_profile: None,
->>>>>>> 540ef071
                     recon_status: diesel_models::enums::ReconStatus::NotRequested,
                 }),
             )
