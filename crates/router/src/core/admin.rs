--- conflicted
+++ resolved
@@ -129,11 +129,8 @@
 ) -> RouterResponse<api::OrganizationResponse> {
     let organization_update = diesel_models::organization::OrganizationUpdate::Update {
         org_name: req.organization_name,
-<<<<<<< HEAD
         organization_details: req.organization_details,
         metadata: req.metadata,
-=======
->>>>>>> 26b87830
     };
     state
         .store
