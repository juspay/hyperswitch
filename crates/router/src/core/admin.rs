--- conflicted
+++ resolved
@@ -1819,17 +1819,10 @@
     use crate::connector::*;
 
     match connector_name {
-<<<<<<< HEAD
-=======
         api_enums::Connector::Adyenplatform => {
             adyenplatform::transformers::AdyenplatformAuthType::try_from(val)?;
             Ok(())
         }
-        // api_enums::Connector::Mifinity => {
-        //     mifinity::transformers::MifinityAuthType::try_from(val)?;
-        //     Ok(())
-        // } Added as template code for future usage
->>>>>>> c5e28f26
         // api_enums::Connector::Payone => {payone::transformers::PayoneAuthType::try_from(val)?;Ok(())} Added as a template code for future usage
         #[cfg(feature = "dummy_connector")]
         api_enums::Connector::DummyConnector1
