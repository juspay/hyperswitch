--- conflicted
+++ resolved
@@ -9,7 +9,7 @@
     ext_traits::{AsyncExt, ConfigExt, Encode, ValueExt},
     id_type, pii,
 };
-use diesel_models::{configs, encryption};
+use diesel_models::configs;
 use error_stack::{report, FutureExt, ResultExt};
 use futures::future::try_join_all;
 use masking::{ExposeInterface, PeekInterface, Secret};
@@ -32,11 +32,7 @@
     },
     db::StorageInterface,
     routes::{metrics, SessionState},
-<<<<<<< HEAD
-    services::{self, api as service_api, pm_auth as payment_initiation_service},
-=======
-    services::{self, api as service_api, authentication},
->>>>>>> 3da93f1f
+    services::{self, api as service_api, authentication, pm_auth as payment_initiation_service},
     types::{
         self, api,
         domain::{
@@ -48,6 +44,10 @@
     },
     utils::{self, OptionExt},
 };
+
+const IBAN_MAX_LENGTH: usize = 34;
+const BACS_SORT_CODE_LENGTH: usize = 6;
+const BACS_MAX_ACCOUNT_NUMBER_LENGTH: usize = 8;
 
 #[inline]
 pub fn create_merchant_publishable_key() -> String {
@@ -1170,7 +1170,6 @@
             process_open_banking_connectors(
                 &state,
                 merchant_id.as_str(),
-                &key_store,
                 &auth,
                 &req.connector_type,
                 &req.connector_name,
@@ -1228,7 +1227,7 @@
 
     let connector_auth = serde_json::to_value(auth)
         .change_context(errors::ApiErrorResponse::InternalServerError)
-        .attach_printable("Failed while encoding to serde_json::Value, ConnectorAuthType")?;
+        .attach_printable("Failed while encoding ConnectorAuthType to serde_json::Value")?;
     let conn_auth = Secret::new(connector_auth);
 
     let merchant_connector_account = domain::MerchantConnectorAccount {
@@ -1278,7 +1277,7 @@
             )
             .await
             .change_context(errors::ApiErrorResponse::InternalServerError)
-            .attach_printable("Unable to encrypt connector account details")?)
+            .attach_printable("Unable to encrypt additional_merchant_data")?)
         } else {
             None
         },
@@ -2595,7 +2594,6 @@
 async fn process_open_banking_connectors(
     state: &SessionState,
     merchant_id: &str,
-    key_store: &domain::MerchantKeyStore,
     auth: &types::ConnectorAuthType,
     connector_type: &api_enums::ConnectorType,
     connector: &api_enums::Connector,
@@ -2623,14 +2621,14 @@
 
                     let connector_name = api_enums::Connector::to_string(connector);
 
-                    let contains = state
+                    let recipient_creation_not_supported = state
                         .conf
                         .locker_based_open_banking_connectors
                         .connector_list
                         .contains(connector_name.as_str());
 
-                    let recipient_id = if contains {
-                        locker_recipient_create_call(state, merchant_id, key_store, acc_data).await
+                    let recipient_id = if recipient_creation_not_supported {
+                        locker_recipient_create_call(state, merchant_id, acc_data).await
                     } else {
                         connector_recipient_create_call(
                             state,
@@ -2643,7 +2641,7 @@
                     }
                     .attach_printable("failed to get recipient_id")?;
 
-                    let conn_recipient_id = if contains {
+                    let conn_recipient_id = if recipient_creation_not_supported {
                         Some(types::RecipientIdType::LockerId(Secret::new(recipient_id)))
                     } else {
                         Some(types::RecipientIdType::ConnectorId(Secret::new(
@@ -2685,7 +2683,8 @@
 fn validate_bank_account_data(data: &types::MerchantAccountData) -> RouterResult<()> {
     match data {
         types::MerchantAccountData::Iban { iban, .. } => {
-            if iban.peek().len() > 34 {
+            // IBAN check algorithm
+            if iban.peek().len() > IBAN_MAX_LENGTH {
                 return Err(errors::ApiErrorResponse::InvalidRequestData {
                     message: "IBAN length must be up to 34 characters".to_string(),
                 }
@@ -2749,7 +2748,9 @@
             sort_code,
             ..
         } => {
-            if account_number.peek().len() > 8 || sort_code.peek().len() != 6 {
+            if account_number.peek().len() > BACS_MAX_ACCOUNT_NUMBER_LENGTH
+                || sort_code.peek().len() != BACS_SORT_CODE_LENGTH
+            {
                 return Err(errors::ApiErrorResponse::InvalidRequestData {
                     message: "Invalid BACS numbers".to_string(),
                 }
@@ -2846,35 +2847,20 @@
 async fn locker_recipient_create_call(
     state: &SessionState,
     merchant_id: &str,
-    key_store: &domain::MerchantKeyStore,
     data: &types::MerchantAccountData,
 ) -> RouterResult<String> {
-    let key = key_store.key.get_inner().peek();
-
-    let enc_data = async {
-        serde_json::to_value(data.to_owned())
-            .change_context(errors::VaultError::SavePaymentMethodFailed)
-            .attach_printable("Unable to encode merchant bank account data")
-            .map_err(|err| {
-                crate::logger::error!("Error while encoding merchant bank account data: {}", err);
-                errors::VaultError::SavePaymentMethodFailed
-            })
-            .ok()
-            .map(|v| {
-                let secret: Secret<String> = Secret::new(v.to_string());
-                secret
-            })
-            .async_lift(|inner| domain_types::encrypt_optional(inner, key))
-            .await
-    }
-    .await
-    .change_context(errors::ApiErrorResponse::InternalServerError)
-    .attach_printable("Failed to encrypt merchant bank account data")?
-    .map(encryption::Encryption::from)
-    .map(|e| e.into_inner())
-    .map_or(Err(errors::ApiErrorResponse::InternalServerError), |e| {
-        Ok(hex::encode(e.peek()))
-    })?;
+    let enc_data = serde_json::to_value(data.to_owned())
+        .change_context(errors::VaultError::SavePaymentMethodFailed)
+        .attach_printable("Unable to encode merchant bank account data")
+        .map_err(|err| {
+            crate::logger::error!("Error while encoding merchant bank account data: {}", err);
+            errors::VaultError::SavePaymentMethodFailed
+        })
+        .change_context(errors::ApiErrorResponse::InternalServerError)
+        .attach_printable("Failed to encrypt merchant bank account data")
+        .map_or(Err(errors::ApiErrorResponse::InternalServerError), |e| {
+            Ok(hex::encode(e.to_string().as_bytes()))
+        })?;
 
     let cust_id = id_type::CustomerId::from(merchant_id.to_string().into())
         .change_context(errors::ApiErrorResponse::InternalServerError)
