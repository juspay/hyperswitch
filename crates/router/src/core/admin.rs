--- conflicted
+++ resolved
@@ -8,8 +8,7 @@
     crypto::{generate_cryptographically_secure_random_string, OptionalSecretValue},
     date_time,
     ext_traits::{AsyncExt, ConfigExt, Encode, ValueExt},
-    keymanager, pii,
-    types::keymanager as km_types,
+    pii,
 };
 use diesel_models::configs;
 use error_stack::{report, FutureExt, ResultExt};
@@ -20,7 +19,8 @@
 use uuid::Uuid;
 
 #[cfg(feature = "keymanager_create")]
-use crate::encryption;
+use common_utils::{keymanager, types::keymanager as km_types};
+
 use crate::{
     consts,
     core::{
@@ -137,30 +137,18 @@
         .payment_response_hash_key
         .or(Some(generate_cryptographically_secure_random_string(64)));
 
-<<<<<<< HEAD
-    keymanager::create_key_in_key_manager(
-        &(&state).into(),
-        km_types::EncryptionCreateRequest {
-            identifier: km_types::Identifier::Merchant(req.merchant_id.clone()),
-        },
-    )
-    .await
-    .change_context(errors::ApiErrorResponse::DuplicateMerchantAccount)
-    .attach_printable("Failed to insert key to KeyManager")?;
-=======
     #[cfg(feature = "keymanager_create")]
     {
-        encryption::create_key_in_key_manager(
-            &state,
-            domain::EncryptionCreateRequest {
-                identifier: domain::Identifier::Merchant(req.merchant_id.clone()),
+        keymanager::create_key_in_key_manager(
+            &(&state).into(),
+            km_types::EncryptionCreateRequest {
+                identifier: km_types::Identifier::Merchant(req.merchant_id.clone()),
             },
         )
         .await
         .change_context(errors::ApiErrorResponse::DuplicateMerchantAccount)
         .attach_printable("Failed to insert key to KeyManager")?;
     }
->>>>>>> 3846b7da
 
     db.insert_merchant_key_store(key_store.clone(), &master_key.to_vec().into())
         .await
