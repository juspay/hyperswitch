use std::str::FromStr;

use api_models::{
    admin::{self as admin_types},
    enums as api_enums, routing as routing_types,
};
use base64::Engine;
use common_utils::{
    date_time,
    ext_traits::{AsyncExt, Encode, ValueExt},
    id_type, pii, type_name,
    types::keymanager::{self as km_types, KeyManagerState},
};
use diesel_models::configs;
#[cfg(all(any(feature = "v1", feature = "v2"), feature = "olap"))]
use diesel_models::organization::OrganizationBridge;
use error_stack::{report, FutureExt, ResultExt};
use masking::{ExposeInterface, PeekInterface, Secret};
use pm_auth::{connector::plaid::transformers::PlaidAuthType, types as pm_auth_types};
use regex::Regex;
use router_env::metrics::add_attributes;
use uuid::Uuid;

#[cfg(all(
    feature = "v2",
    feature = "routing_v2",
    feature = "business_profile_v2"
))]
use crate::core::routing;
#[cfg(any(feature = "v1", feature = "v2"))]
use crate::types::transformers::ForeignFrom;
use crate::{
    consts::{self, BASE64_ENGINE},
    core::{
        encryption::transfer_encryption_key,
        errors::{self, RouterResponse, RouterResult, StorageErrorExt},
        payment_methods::{cards, transformers},
        payments::helpers,
        pm_auth::helpers::PaymentAuthConnectorDataExt,
        routing::helpers as routing_helpers,
        utils as core_utils,
    },
    db::StorageInterface,
    routes::{metrics, SessionState},
    services::{self, api as service_api, authentication, pm_auth as payment_initiation_service},
    types::{
        self,
        api::{self, admin},
        domain::{
            self,
            types::{self as domain_types, AsyncLift},
        },
        storage::{self, enums::MerchantStorageScheme},
        transformers::{ForeignInto, ForeignTryFrom, ForeignTryInto},
    },
    utils,
};
const IBAN_MAX_LENGTH: usize = 34;
const BACS_SORT_CODE_LENGTH: usize = 6;
const BACS_MAX_ACCOUNT_NUMBER_LENGTH: usize = 8;

#[inline]
pub fn create_merchant_publishable_key() -> String {
    format!(
        "pk_{}_{}",
        router_env::env::prefix_for_env(),
        Uuid::new_v4().simple()
    )
}

pub async fn insert_merchant_configs(
    db: &dyn StorageInterface,
    merchant_id: &id_type::MerchantId,
) -> RouterResult<()> {
    db.insert_config(configs::ConfigNew {
        key: merchant_id.get_requires_cvv_key(),
        config: "true".to_string(),
    })
    .await
    .change_context(errors::ApiErrorResponse::InternalServerError)
    .attach_printable("Error while setting requires_cvv config")?;

    db.insert_config(configs::ConfigNew {
        key: merchant_id.get_merchant_fingerprint_secret_key(),
        config: utils::generate_id(consts::FINGERPRINT_SECRET_LENGTH, "fs"),
    })
    .await
    .change_context(errors::ApiErrorResponse::InternalServerError)
    .attach_printable("Error while inserting merchant fingerprint secret")?;

    Ok(())
}

#[cfg(feature = "olap")]
fn add_publishable_key_to_decision_service(
    state: &SessionState,
    merchant_account: &domain::MerchantAccount,
) {
    let state = state.clone();
    let publishable_key = merchant_account.publishable_key.clone();
    let merchant_id = merchant_account.get_id().clone();

    authentication::decision::spawn_tracked_job(
        async move {
            authentication::decision::add_publishable_key(
                &state,
                publishable_key.into(),
                merchant_id,
                None,
            )
            .await
        },
        authentication::decision::ADD,
    );
}

#[cfg(feature = "olap")]
pub async fn create_organization(
    state: SessionState,
    req: api::OrganizationRequest,
) -> RouterResponse<api::OrganizationResponse> {
    let db_organization = ForeignFrom::foreign_from(req);
    state
        .store
        .insert_organization(db_organization)
        .await
        .to_duplicate_response(errors::ApiErrorResponse::InternalServerError)
        .attach_printable("Error when creating organization")
        .map(ForeignFrom::foreign_from)
        .map(service_api::ApplicationResponse::Json)
}

#[cfg(feature = "olap")]
pub async fn update_organization(
    state: SessionState,
    org_id: api::OrganizationId,
    req: api::OrganizationRequest,
) -> RouterResponse<api::OrganizationResponse> {
    let organization_update = diesel_models::organization::OrganizationUpdate::Update {
        organization_name: req.organization_name,
        organization_details: req.organization_details,
        metadata: req.metadata,
    };
    state
        .store
        .update_organization_by_org_id(&org_id.organization_id, organization_update)
        .await
        .to_not_found_response(errors::ApiErrorResponse::GenericNotFoundError {
            message: "organization with the given id does not exist".to_string(),
        })
        .attach_printable(format!(
            "Failed to update organization with organization_id: {:?}",
            org_id.organization_id
        ))
        .map(ForeignFrom::foreign_from)
        .map(service_api::ApplicationResponse::Json)
}

#[cfg(feature = "olap")]
pub async fn get_organization(
    state: SessionState,
    org_id: api::OrganizationId,
) -> RouterResponse<api::OrganizationResponse> {
    #[cfg(all(
        any(feature = "v1", feature = "v2"),
        not(feature = "merchant_account_v2"),
        feature = "olap"
    ))]
    {
        CreateOrValidateOrganization::new(Some(org_id.organization_id))
            .create_or_validate(state.store.as_ref())
            .await
            .map(ForeignFrom::foreign_from)
            .map(service_api::ApplicationResponse::Json)
    }
    #[cfg(all(feature = "v2", feature = "merchant_account_v2", feature = "olap"))]
    {
        CreateOrValidateOrganization::new(org_id.organization_id)
            .create_or_validate(state.store.as_ref())
            .await
            .map(ForeignFrom::foreign_from)
            .map(service_api::ApplicationResponse::Json)
    }
}

#[cfg(feature = "olap")]
pub async fn create_merchant_account(
    state: SessionState,
    req: api::MerchantAccountCreate,
) -> RouterResponse<api::MerchantAccountResponse> {
    #[cfg(feature = "keymanager_create")]
    use common_utils::{keymanager, types::keymanager::EncryptionTransferRequest};

    let db = state.store.as_ref();

    let key = services::generate_aes256_key()
        .change_context(errors::ApiErrorResponse::InternalServerError)
        .attach_printable("Unable to generate aes 256 key")?;

    let master_key = db.get_master_key();

    let key_manager_state = &(&state).into();
    let merchant_id = req.get_merchant_reference_id();
    let identifier = km_types::Identifier::Merchant(merchant_id.clone());
    #[cfg(feature = "keymanager_create")]
    {
        keymanager::transfer_key_to_key_manager(
            key_manager_state,
            EncryptionTransferRequest {
                identifier: identifier.clone(),
                key: BASE64_ENGINE.encode(key),
            },
        )
        .await
        .change_context(errors::ApiErrorResponse::DuplicateMerchantAccount)
        .attach_printable("Failed to insert key to KeyManager")?;
    }

    let key_store = domain::MerchantKeyStore {
        merchant_id: merchant_id.clone(),
        key: domain_types::crypto_operation(
            key_manager_state,
            type_name!(domain::MerchantKeyStore),
            domain_types::CryptoOperation::Encrypt(key.to_vec().into()),
            identifier.clone(),
            master_key,
        )
        .await
        .and_then(|val| val.try_into_operation())
        .change_context(errors::ApiErrorResponse::InternalServerError)
        .attach_printable("Failed to decrypt data from key store")?,
        created_at: date_time::now(),
    };

    let domain_merchant_account = req
        .create_domain_model_from_request(&state, key_store.clone(), &merchant_id)
        .await?;
    let key_manager_state = &(&state).into();
    db.insert_merchant_key_store(
        key_manager_state,
        key_store.clone(),
        &master_key.to_vec().into(),
    )
    .await
    .to_duplicate_response(errors::ApiErrorResponse::DuplicateMerchantAccount)?;

    let merchant_account = db
        .insert_merchant(key_manager_state, domain_merchant_account, &key_store)
        .await
        .to_duplicate_response(errors::ApiErrorResponse::DuplicateMerchantAccount)?;

    add_publishable_key_to_decision_service(&state, &merchant_account);

    insert_merchant_configs(db, &merchant_id).await?;

    Ok(service_api::ApplicationResponse::Json(
        api::MerchantAccountResponse::foreign_try_from(merchant_account)
            .change_context(errors::ApiErrorResponse::InternalServerError)
            .attach_printable("Failed while generating response")?,
    ))
}

#[cfg(feature = "olap")]
#[async_trait::async_trait]
trait MerchantAccountCreateBridge {
    async fn create_domain_model_from_request(
        self,
        state: &SessionState,
        key: domain::MerchantKeyStore,
        identifier: &id_type::MerchantId,
    ) -> RouterResult<domain::MerchantAccount>;
}

#[cfg(all(
    any(feature = "v1", feature = "v2"),
    feature = "olap",
    not(feature = "merchant_account_v2")
))]
#[async_trait::async_trait]
impl MerchantAccountCreateBridge for api::MerchantAccountCreate {
    async fn create_domain_model_from_request(
        self,
        state: &SessionState,
        key_store: domain::MerchantKeyStore,
        identifier: &id_type::MerchantId,
    ) -> RouterResult<domain::MerchantAccount> {
        let db = &*state.store;
        let publishable_key = create_merchant_publishable_key();

        let primary_business_details = self.get_primary_details_as_value().change_context(
            errors::ApiErrorResponse::InvalidDataValue {
                field_name: "primary_business_details",
            },
        )?;

        let webhook_details = self.webhook_details.clone().map(ForeignInto::foreign_into);

        let pm_collect_link_config = self.get_pm_link_config_as_value().change_context(
            errors::ApiErrorResponse::InvalidDataValue {
                field_name: "pm_collect_link_config",
            },
        )?;

        let merchant_details = self.get_merchant_details_as_secret().change_context(
            errors::ApiErrorResponse::InvalidDataValue {
                field_name: "merchant_details",
            },
        )?;

        self.parse_routing_algorithm()
            .change_context(errors::ApiErrorResponse::InvalidDataValue {
                field_name: "routing_algorithm",
            })
            .attach_printable("Invalid routing algorithm given")?;

        let metadata = self.get_metadata_as_secret().change_context(
            errors::ApiErrorResponse::InvalidDataValue {
                field_name: "metadata",
            },
        )?;

        // Get the enable payment response hash as a boolean, where the default value is true
        let enable_payment_response_hash = self.get_enable_payment_response_hash();

        let payment_response_hash_key = self.get_payment_response_hash_key();

        let parent_merchant_id = get_parent_merchant(
            state,
            self.sub_merchants_enabled,
            self.parent_merchant_id.as_ref(),
            &key_store,
        )
        .await?;

        let organization = CreateOrValidateOrganization::new(self.organization_id)
            .create_or_validate(db)
            .await?;

        let key = key_store.key.clone().into_inner();
        let key_manager_state = state.into();

        let merchant_account = async {
            Ok::<_, error_stack::Report<common_utils::errors::CryptoError>>(
                domain::MerchantAccountSetter {
                    merchant_id: identifier.clone(),
                    merchant_name: self
                        .merchant_name
                        .async_lift(|inner| async {
                            domain_types::crypto_operation(
                                &key_manager_state,
                                type_name!(domain::MerchantAccount),
                                domain_types::CryptoOperation::EncryptOptional(inner),
                                km_types::Identifier::Merchant(key_store.merchant_id.clone()),
                                key.peek(),
                            )
                            .await
                            .and_then(|val| val.try_into_optionaloperation())
                        })
                        .await?,
                    merchant_details: merchant_details
                        .async_lift(|inner| async {
                            domain_types::crypto_operation(
                                &key_manager_state,
                                type_name!(domain::MerchantAccount),
                                domain_types::CryptoOperation::EncryptOptional(inner),
                                km_types::Identifier::Merchant(key_store.merchant_id.clone()),
                                key.peek(),
                            )
                            .await
                            .and_then(|val| val.try_into_optionaloperation())
                        })
                        .await?,
                    return_url: self.return_url.map(|a| a.to_string()),
                    webhook_details,
                    routing_algorithm: Some(serde_json::json!({
                        "algorithm_id": null,
                        "timestamp": 0
                    })),
                    sub_merchants_enabled: self.sub_merchants_enabled,
                    parent_merchant_id,
                    enable_payment_response_hash,
                    payment_response_hash_key,
                    redirect_to_merchant_with_http_post: self
                        .redirect_to_merchant_with_http_post
                        .unwrap_or_default(),
                    publishable_key,
                    locker_id: self.locker_id,
                    metadata,
                    storage_scheme: MerchantStorageScheme::PostgresOnly,
                    primary_business_details,
                    created_at: date_time::now(),
                    modified_at: date_time::now(),
                    intent_fulfillment_time: None,
                    frm_routing_algorithm: self.frm_routing_algorithm,
                    #[cfg(feature = "payouts")]
                    payout_routing_algorithm: self.payout_routing_algorithm,
                    #[cfg(not(feature = "payouts"))]
                    payout_routing_algorithm: None,
                    organization_id: organization.get_organization_id(),
                    is_recon_enabled: false,
                    default_profile: None,
                    recon_status: diesel_models::enums::ReconStatus::NotRequested,
                    payment_link_config: None,
                    pm_collect_link_config,
<<<<<<< HEAD
                    is_network_tokenization_enabled: self.is_network_tokenization_enabled,
=======
                    version: hyperswitch_domain_models::consts::API_VERSION,
>>>>>>> ed13ecac
                },
            )
        }
        .await
        .change_context(errors::ApiErrorResponse::InternalServerError)?;

        let mut domain_merchant_account = domain::MerchantAccount::from(merchant_account);

        CreateBusinessProfile::new(self.primary_business_details.clone())
            .create_business_profiles(state, &mut domain_merchant_account, &key_store)
            .await?;

        Ok(domain_merchant_account)
    }
}

#[cfg(feature = "olap")]
enum CreateOrValidateOrganization {
    /// Creates a new organization
    #[cfg(all(
        any(feature = "v1", feature = "v2"),
        not(feature = "merchant_account_v2")
    ))]
    Create,
    /// Validates if this organization exists in the records
    Validate {
        organization_id: id_type::OrganizationId,
    },
}

#[cfg(feature = "olap")]
impl CreateOrValidateOrganization {
    #[cfg(all(
        any(feature = "v1", feature = "v2"),
        not(feature = "merchant_account_v2"),
        feature = "olap"
    ))]
    /// Create an action to either create or validate the given organization_id
    /// If organization_id is passed, then validate if this organization exists
    /// If not passed, create a new organization
    fn new(organization_id: Option<id_type::OrganizationId>) -> Self {
        if let Some(organization_id) = organization_id {
            Self::Validate { organization_id }
        } else {
            Self::Create
        }
    }

    #[cfg(all(feature = "v2", feature = "merchant_account_v2", feature = "olap"))]
    /// Create an action to validate the provided organization_id
    fn new(organization_id: id_type::OrganizationId) -> Self {
        Self::Validate { organization_id }
    }

    #[cfg(feature = "olap")]
    /// Apply the action, whether to create the organization or validate the given organization_id
    async fn create_or_validate(
        &self,
        db: &dyn StorageInterface,
    ) -> RouterResult<diesel_models::organization::Organization> {
        match self {
            #[cfg(all(
                any(feature = "v1", feature = "v2"),
                not(feature = "merchant_account_v2")
            ))]
            Self::Create => {
                let new_organization = api_models::organization::OrganizationNew::new(None);
                let db_organization = ForeignFrom::foreign_from(new_organization);
                db.insert_organization(db_organization)
                    .await
                    .to_duplicate_response(errors::ApiErrorResponse::InternalServerError)
                    .attach_printable("Error when creating organization")
            }
            Self::Validate { organization_id } => db
                .find_organization_by_org_id(organization_id)
                .await
                .to_not_found_response(errors::ApiErrorResponse::GenericNotFoundError {
                    message: "organization with the given id does not exist".to_string(),
                }),
        }
    }
}

#[cfg(all(
    any(feature = "v1", feature = "v2"),
    feature = "olap",
    not(feature = "merchant_account_v2")
))]
enum CreateBusinessProfile {
    /// Create business profiles from primary business details
    /// If there is only one business profile created, then set this profile as default
    CreateFromPrimaryBusinessDetails {
        primary_business_details: Vec<admin_types::PrimaryBusinessDetails>,
    },
    /// Create a default business profile, set this as default profile
    CreateDefaultBusinessProfile,
}

#[cfg(all(
    any(feature = "v1", feature = "v2"),
    feature = "olap",
    not(feature = "merchant_account_v2")
))]
impl CreateBusinessProfile {
    /// Create a new business profile action from the given information
    /// If primary business details exist, then create business profiles from them
    /// If primary business details are empty, then create default business profile
    fn new(primary_business_details: Option<Vec<admin_types::PrimaryBusinessDetails>>) -> Self {
        match primary_business_details {
            Some(primary_business_details) if !primary_business_details.is_empty() => {
                Self::CreateFromPrimaryBusinessDetails {
                    primary_business_details,
                }
            }
            _ => Self::CreateDefaultBusinessProfile,
        }
    }

    async fn create_business_profiles(
        &self,
        state: &SessionState,
        merchant_account: &mut domain::MerchantAccount,
        key_store: &domain::MerchantKeyStore,
    ) -> RouterResult<()> {
        match self {
            Self::CreateFromPrimaryBusinessDetails {
                primary_business_details,
            } => {
                let business_profiles = Self::create_business_profiles_for_each_business_details(
                    state,
                    merchant_account.clone(),
                    primary_business_details,
                    key_store,
                )
                .await?;

                // Update the default business profile in merchant account
                if business_profiles.len() == 1 {
                    merchant_account.default_profile = business_profiles
                        .first()
                        .map(|business_profile| business_profile.profile_id.clone())
                }
            }
            Self::CreateDefaultBusinessProfile => {
                let business_profile = self
                    .create_default_business_profile(state, merchant_account.clone(), key_store)
                    .await?;

                merchant_account.default_profile = Some(business_profile.profile_id);
            }
        }

        Ok(())
    }

    /// Create default business profile
    async fn create_default_business_profile(
        &self,
        state: &SessionState,
        merchant_account: domain::MerchantAccount,
        key_store: &domain::MerchantKeyStore,
    ) -> RouterResult<domain::BusinessProfile> {
        let business_profile = create_and_insert_business_profile(
            state,
            api_models::admin::BusinessProfileCreate::default(),
            merchant_account.clone(),
            key_store,
        )
        .await?;

        Ok(business_profile)
    }

    /// Create business profile for each primary_business_details,
    /// If there is no default profile in merchant account and only one primary_business_detail
    /// is available, then create a default business profile.
    async fn create_business_profiles_for_each_business_details(
        state: &SessionState,
        merchant_account: domain::MerchantAccount,
        primary_business_details: &Vec<admin_types::PrimaryBusinessDetails>,
        key_store: &domain::MerchantKeyStore,
    ) -> RouterResult<Vec<domain::BusinessProfile>> {
        let mut business_profiles_vector = Vec::with_capacity(primary_business_details.len());

        // This must ideally be run in a transaction,
        // if there is an error in inserting some business profile, because of unique constraints
        // the whole query must be rolled back
        for business_profile in primary_business_details {
            let profile_name =
                format!("{}_{}", business_profile.country, business_profile.business);

            let business_profile_create_request = api_models::admin::BusinessProfileCreate {
                profile_name: Some(profile_name),
                ..Default::default()
            };

            create_and_insert_business_profile(
                state,
                business_profile_create_request,
                merchant_account.clone(),
                key_store,
            )
            .await
            .map_err(|business_profile_insert_error| {
                crate::logger::warn!(
                    "Business profile already exists {business_profile_insert_error:?}"
                );
            })
            .map(|business_profile| business_profiles_vector.push(business_profile))
            .ok();
        }

        Ok(business_profiles_vector)
    }
}

#[cfg(all(feature = "v2", feature = "merchant_account_v2", feature = "olap"))]
#[async_trait::async_trait]
impl MerchantAccountCreateBridge for api::MerchantAccountCreate {
    async fn create_domain_model_from_request(
        self,
        state: &SessionState,
        key_store: domain::MerchantKeyStore,
        identifier: &id_type::MerchantId,
    ) -> RouterResult<domain::MerchantAccount> {
        let publishable_key = create_merchant_publishable_key();
        let db = &*state.store;

        let metadata = self.get_metadata_as_secret().change_context(
            errors::ApiErrorResponse::InvalidDataValue {
                field_name: "metadata",
            },
        )?;

        let merchant_details = self.get_merchant_details_as_secret().change_context(
            errors::ApiErrorResponse::InvalidDataValue {
                field_name: "merchant_details",
            },
        )?;

        let organization = CreateOrValidateOrganization::new(self.organization_id.clone())
            .create_or_validate(db)
            .await?;

        let key = key_store.key.into_inner();
        let id = identifier.to_owned();
        let key_manager_state = state.into();
        let identifier = km_types::Identifier::Merchant(id.clone());

        async {
            Ok::<_, error_stack::Report<common_utils::errors::CryptoError>>(
                domain::MerchantAccount::from(domain::MerchantAccountSetter {
                    id,
                    merchant_name: Some(
                        domain_types::crypto_operation(
                            &key_manager_state,
                            type_name!(domain::MerchantAccount),
                            domain_types::CryptoOperation::Encrypt(
                                self.merchant_name
                                    .map(|merchant_name| merchant_name.into_inner()),
                            ),
                            identifier.clone(),
                            key.peek(),
                        )
                        .await
                        .and_then(|val| val.try_into_operation())?,
                    ),
                    merchant_details: merchant_details
                        .async_lift(|inner| async {
                            domain_types::crypto_operation(
                                &key_manager_state,
                                type_name!(domain::MerchantAccount),
                                domain_types::CryptoOperation::EncryptOptional(inner),
                                identifier.clone(),
                                key.peek(),
                            )
                            .await
                            .and_then(|val| val.try_into_optionaloperation())
                        })
                        .await?,
                    publishable_key,
                    metadata,
                    storage_scheme: MerchantStorageScheme::PostgresOnly,
                    created_at: date_time::now(),
                    modified_at: date_time::now(),
                    organization_id: organization.get_organization_id(),
                    recon_status: diesel_models::enums::ReconStatus::NotRequested,
                }),
            )
        }
        .await
        .change_context(errors::ApiErrorResponse::InternalServerError)
        .attach_printable("failed to encrypt merchant details")
    }
}

#[cfg(feature = "olap")]
pub async fn list_merchant_account(
    state: SessionState,
    req: api_models::admin::MerchantAccountListRequest,
) -> RouterResponse<Vec<api::MerchantAccountResponse>> {
    let merchant_accounts = state
        .store
        .list_merchant_accounts_by_organization_id(&(&state).into(), &req.organization_id)
        .await
        .to_not_found_response(errors::ApiErrorResponse::MerchantAccountNotFound)?;

    let merchant_accounts = merchant_accounts
        .into_iter()
        .map(|merchant_account| {
            api::MerchantAccountResponse::foreign_try_from(merchant_account).change_context(
                errors::ApiErrorResponse::InvalidDataValue {
                    field_name: "merchant_account",
                },
            )
        })
        .collect::<Result<Vec<_>, _>>()?;

    Ok(services::ApplicationResponse::Json(merchant_accounts))
}

pub async fn get_merchant_account(
    state: SessionState,
    req: api::MerchantId,
    _profile_id: Option<String>,
) -> RouterResponse<api::MerchantAccountResponse> {
    let db = state.store.as_ref();
    let key_manager_state = &(&state).into();
    let key_store = db
        .get_merchant_key_store_by_merchant_id(
            key_manager_state,
            &req.merchant_id,
            &db.get_master_key().to_vec().into(),
        )
        .await
        .to_not_found_response(errors::ApiErrorResponse::MerchantAccountNotFound)?;

    let merchant_account = db
        .find_merchant_account_by_merchant_id(key_manager_state, &req.merchant_id, &key_store)
        .await
        .to_not_found_response(errors::ApiErrorResponse::MerchantAccountNotFound)?;

    Ok(service_api::ApplicationResponse::Json(
        api::MerchantAccountResponse::foreign_try_from(merchant_account)
            .change_context(errors::ApiErrorResponse::InternalServerError)
            .attach_printable("Failed to construct response")?,
    ))
}

#[cfg(all(
    any(feature = "v1", feature = "v2"),
    not(feature = "merchant_account_v2")
))]
/// For backwards compatibility, whenever new business labels are passed in
/// primary_business_details, create a business profile
pub async fn create_business_profile_from_business_labels(
    state: &SessionState,
    db: &dyn StorageInterface,
    key_store: &domain::MerchantKeyStore,
    merchant_id: &id_type::MerchantId,
    new_business_details: Vec<admin_types::PrimaryBusinessDetails>,
) -> RouterResult<()> {
    let key_manager_state = &state.into();
    let merchant_account = db
        .find_merchant_account_by_merchant_id(key_manager_state, merchant_id, key_store)
        .await
        .to_not_found_response(errors::ApiErrorResponse::MerchantAccountNotFound)?;

    let old_business_details = merchant_account
        .primary_business_details
        .clone()
        .parse_value::<Vec<admin_types::PrimaryBusinessDetails>>("PrimaryBusinessDetails")
        .change_context(errors::ApiErrorResponse::InvalidDataValue {
            field_name: "routing_algorithm",
        })
        .attach_printable("Invalid routing algorithm given")?;

    // find the diff between two vectors
    let business_profiles_to_create = new_business_details
        .into_iter()
        .filter(|business_details| !old_business_details.contains(business_details))
        .collect::<Vec<_>>();

    for business_profile in business_profiles_to_create {
        let profile_name = format!("{}_{}", business_profile.country, business_profile.business);

        let business_profile_create_request = admin_types::BusinessProfileCreate {
            profile_name: Some(profile_name),
            ..Default::default()
        };

        let business_profile_create_result = create_and_insert_business_profile(
            state,
            business_profile_create_request,
            merchant_account.clone(),
            key_store,
        )
        .await
        .map_err(|business_profile_insert_error| {
            // If there is any duplicate error, we need not take any action
            crate::logger::warn!(
                "Business profile already exists {business_profile_insert_error:?}"
            );
        });

        // If a business_profile is created, then unset the default profile
        if business_profile_create_result.is_ok() && merchant_account.default_profile.is_some() {
            let unset_default_profile = domain::MerchantAccountUpdate::UnsetDefaultProfile;
            db.update_merchant(
                key_manager_state,
                merchant_account.clone(),
                unset_default_profile,
                key_store,
            )
            .await
            .to_not_found_response(errors::ApiErrorResponse::MerchantAccountNotFound)?;
        }
    }

    Ok(())
}

#[cfg(any(feature = "v1", feature = "v2", feature = "olap"))]
#[async_trait::async_trait]
trait MerchantAccountUpdateBridge {
    async fn get_update_merchant_object(
        self,
        state: &SessionState,
        merchant_id: &id_type::MerchantId,
        key_store: &domain::MerchantKeyStore,
    ) -> RouterResult<storage::MerchantAccountUpdate>;
}

#[cfg(all(
    any(feature = "v1", feature = "v2"),
    not(feature = "merchant_account_v2")
))]
#[async_trait::async_trait]
impl MerchantAccountUpdateBridge for api::MerchantAccountUpdate {
    async fn get_update_merchant_object(
        self,
        state: &SessionState,
        merchant_id: &id_type::MerchantId,
        key_store: &domain::MerchantKeyStore,
    ) -> RouterResult<storage::MerchantAccountUpdate> {
        use common_utils::ext_traits::ConfigExt;

        let key_manager_state = &state.into();
        let key = key_store.key.get_inner().peek();

        let db = state.store.as_ref();

        let primary_business_details = self.get_primary_details_as_value().change_context(
            errors::ApiErrorResponse::InvalidDataValue {
                field_name: "primary_business_details",
            },
        )?;

        let pm_collect_link_config = self.get_pm_link_config_as_value().change_context(
            errors::ApiErrorResponse::InvalidDataValue {
                field_name: "pm_collect_link_config",
            },
        )?;

        let merchant_details = self.get_merchant_details_as_secret().change_context(
            errors::ApiErrorResponse::InvalidDataValue {
                field_name: "merchant_details",
            },
        )?;

        self.parse_routing_algorithm().change_context(
            errors::ApiErrorResponse::InvalidDataValue {
                field_name: "routing_algorithm",
            },
        )?;

        let webhook_details = self.webhook_details.map(ForeignInto::foreign_into);

        let parent_merchant_id = get_parent_merchant(
            state,
            self.sub_merchants_enabled,
            self.parent_merchant_id.as_ref(),
            key_store,
        )
        .await?;

        // This supports changing the business profile by passing in the profile_id
        let business_profile_id_update = if let Some(ref profile_id) = self.default_profile {
            if !profile_id.is_empty_after_trim() {
                // Validate whether profile_id passed in request is valid and is linked to the merchant
                core_utils::validate_and_get_business_profile(
                    state.store.as_ref(),
                    key_manager_state,
                    key_store,
                    Some(profile_id),
                    merchant_id,
                )
                .await?
                .map(|business_profile| Some(business_profile.profile_id))
            } else {
                // If empty, Update profile_id to None in the database
                Some(None)
            }
        } else {
            None
        };

        #[cfg(any(feature = "v1", feature = "v2"))]
        // In order to support backwards compatibility, if a business_labels are passed in the update
        // call, then create new business_profiles with the profile_name as business_label
        self.primary_business_details
            .clone()
            .async_map(|primary_business_details| async {
                let _ = create_business_profile_from_business_labels(
                    state,
                    db,
                    key_store,
                    merchant_id,
                    primary_business_details,
                )
                .await;
            })
            .await;

        let identifier = km_types::Identifier::Merchant(key_store.merchant_id.clone());
        Ok(storage::MerchantAccountUpdate::Update {
            merchant_name: self
                .merchant_name
                .map(Secret::new)
                .async_lift(|inner| async {
                    domain_types::crypto_operation(
                        key_manager_state,
                        type_name!(storage::MerchantAccount),
                        domain_types::CryptoOperation::EncryptOptional(inner),
                        identifier.clone(),
                        key,
                    )
                    .await
                    .and_then(|val| val.try_into_optionaloperation())
                })
                .await
                .change_context(errors::ApiErrorResponse::InternalServerError)
                .attach_printable("Unable to encrypt merchant name")?,
            merchant_details: merchant_details
                .async_lift(|inner| async {
                    domain_types::crypto_operation(
                        key_manager_state,
                        type_name!(storage::MerchantAccount),
                        domain_types::CryptoOperation::EncryptOptional(inner),
                        identifier.clone(),
                        key,
                    )
                    .await
                    .and_then(|val| val.try_into_optionaloperation())
                })
                .await
                .change_context(errors::ApiErrorResponse::InternalServerError)
                .attach_printable("Unable to encrypt merchant details")?,
            return_url: self.return_url.map(|a| a.to_string()),
            webhook_details,
            sub_merchants_enabled: self.sub_merchants_enabled,
            parent_merchant_id,
            enable_payment_response_hash: self.enable_payment_response_hash,
            payment_response_hash_key: self.payment_response_hash_key,
            redirect_to_merchant_with_http_post: self.redirect_to_merchant_with_http_post,
            locker_id: self.locker_id,
            metadata: self.metadata,
            publishable_key: None,
            primary_business_details,
            frm_routing_algorithm: self.frm_routing_algorithm,
            intent_fulfillment_time: None,
            #[cfg(feature = "payouts")]
            payout_routing_algorithm: self.payout_routing_algorithm,
            #[cfg(not(feature = "payouts"))]
            payout_routing_algorithm: None,
            default_profile: business_profile_id_update,
            payment_link_config: None,
            pm_collect_link_config,
            routing_algorithm: self.routing_algorithm,
        })
    }
}

#[cfg(all(any(feature = "v1", feature = "v2"), feature = "merchant_account_v2",))]
#[async_trait::async_trait]
impl MerchantAccountUpdateBridge for api::MerchantAccountUpdate {
    async fn get_update_merchant_object(
        self,
        state: &SessionState,
        _merchant_id: &id_type::MerchantId,
        key_store: &domain::MerchantKeyStore,
    ) -> RouterResult<storage::MerchantAccountUpdate> {
        let key_manager_state = &state.into();
        let key = key_store.key.get_inner().peek();

        let merchant_details = self.get_merchant_details_as_secret().change_context(
            errors::ApiErrorResponse::InvalidDataValue {
                field_name: "merchant_details",
            },
        )?;

        let metadata = self.get_metadata_as_secret().change_context(
            errors::ApiErrorResponse::InvalidDataValue {
                field_name: "metadata",
            },
        )?;

        let identifier = km_types::Identifier::Merchant(key_store.merchant_id.clone());
        Ok(storage::MerchantAccountUpdate::Update {
            merchant_name: self
                .merchant_name
                .map(Secret::new)
                .async_lift(|inner| async {
                    domain_types::crypto_operation(
                        key_manager_state,
                        type_name!(storage::MerchantAccount),
                        domain_types::CryptoOperation::EncryptOptional(inner),
                        identifier.clone(),
                        key,
                    )
                    .await
                    .and_then(|val| val.try_into_optionaloperation())
                })
                .await
                .change_context(errors::ApiErrorResponse::InternalServerError)
                .attach_printable("Unable to encrypt merchant name")?,
            merchant_details: merchant_details
                .async_lift(|inner| async {
                    domain_types::crypto_operation(
                        key_manager_state,
                        type_name!(storage::MerchantAccount),
                        domain_types::CryptoOperation::EncryptOptional(inner),
                        identifier.clone(),
                        key,
                    )
                    .await
                    .and_then(|val| val.try_into_optionaloperation())
                })
                .await
                .change_context(errors::ApiErrorResponse::InternalServerError)
                .attach_printable("Unable to encrypt merchant details")?,
            metadata,
            publishable_key: None,
        })
    }
}

pub async fn merchant_account_update(
    state: SessionState,
    merchant_id: &id_type::MerchantId,
    _profile_id: Option<String>,
    req: api::MerchantAccountUpdate,
) -> RouterResponse<api::MerchantAccountResponse> {
    let db = state.store.as_ref();
    let key_manager_state = &(&state).into();
    let key_store = db
        .get_merchant_key_store_by_merchant_id(
            key_manager_state,
            merchant_id,
            &db.get_master_key().to_vec().into(),
        )
        .await
        .to_not_found_response(errors::ApiErrorResponse::MerchantAccountNotFound)?;

    let merchant_account_storage_object = req
        .get_update_merchant_object(&state, merchant_id, &key_store)
        .await
        .attach_printable("Failed to create merchant account update object")?;

    let response = db
        .update_specific_fields_in_merchant(
            key_manager_state,
            merchant_id,
            merchant_account_storage_object,
            &key_store,
        )
        .await
        .to_not_found_response(errors::ApiErrorResponse::MerchantAccountNotFound)?;

    Ok(service_api::ApplicationResponse::Json(
        api::MerchantAccountResponse::foreign_try_from(response)
            .change_context(errors::ApiErrorResponse::InternalServerError)
            .attach_printable("Failed while generating response")?,
    ))
}

pub async fn merchant_account_delete(
    state: SessionState,
    merchant_id: id_type::MerchantId,
) -> RouterResponse<api::MerchantAccountDeleteResponse> {
    let mut is_deleted = false;
    let db = state.store.as_ref();
    let key_manager_state = &(&state).into();
    let merchant_key_store = db
        .get_merchant_key_store_by_merchant_id(
            key_manager_state,
            &merchant_id,
            &state.store.get_master_key().to_vec().into(),
        )
        .await
        .to_not_found_response(errors::ApiErrorResponse::MerchantAccountNotFound)?;

    let merchant_account = db
        .find_merchant_account_by_merchant_id(key_manager_state, &merchant_id, &merchant_key_store)
        .await
        .to_not_found_response(errors::ApiErrorResponse::MerchantAccountNotFound)?;

    let is_merchant_account_deleted = db
        .delete_merchant_account_by_merchant_id(&merchant_id)
        .await
        .to_not_found_response(errors::ApiErrorResponse::MerchantAccountNotFound)?;
    if is_merchant_account_deleted {
        let is_merchant_key_store_deleted = db
            .delete_merchant_key_store_by_merchant_id(&merchant_id)
            .await
            .to_not_found_response(errors::ApiErrorResponse::MerchantAccountNotFound)?;
        is_deleted = is_merchant_account_deleted && is_merchant_key_store_deleted;
    }

    let state = state.clone();
    authentication::decision::spawn_tracked_job(
        async move {
            authentication::decision::revoke_api_key(
                &state,
                merchant_account.publishable_key.into(),
            )
            .await
        },
        authentication::decision::REVOKE,
    );

    match db
        .delete_config_by_key(merchant_id.get_requires_cvv_key().as_str())
        .await
    {
        Ok(_) => Ok::<_, errors::ApiErrorResponse>(()),
        Err(err) => {
            if err.current_context().is_db_not_found() {
                crate::logger::error!("requires_cvv config not found in db: {err:?}");
                Ok(())
            } else {
                Err(err
                    .change_context(errors::ApiErrorResponse::InternalServerError)
                    .attach_printable("Failed while deleting requires_cvv config"))?
            }
        }
    }
    .ok();

    let response = api::MerchantAccountDeleteResponse {
        merchant_id,
        deleted: is_deleted,
    };
    Ok(service_api::ApplicationResponse::Json(response))
}

#[cfg(all(
    any(feature = "v1", feature = "v2"),
    not(feature = "merchant_account_v2")
))]
async fn get_parent_merchant(
    state: &SessionState,
    sub_merchants_enabled: Option<bool>,
    parent_merchant: Option<&id_type::MerchantId>,
    key_store: &domain::MerchantKeyStore,
) -> RouterResult<Option<id_type::MerchantId>> {
    Ok(match sub_merchants_enabled {
        Some(true) => {
            Some(
                parent_merchant.ok_or_else(|| {
                    report!(errors::ValidationError::MissingRequiredField {
                        field_name: "parent_merchant_id".to_string()
                    })
                    .change_context(errors::ApiErrorResponse::PreconditionFailed {
                        message: "If `sub_merchants_enabled` is `true`, then `parent_merchant_id` is mandatory".to_string(),
                    })
                })
                .map(|id| validate_merchant_id(state, id,key_store).change_context(
                    errors::ApiErrorResponse::InvalidDataValue { field_name: "parent_merchant_id" }
                ))?
                .await?
                .get_id().to_owned()
            )
        }
        _ => None,
    })
}

#[cfg(all(
    any(feature = "v1", feature = "v2"),
    not(feature = "merchant_account_v2")
))]
async fn validate_merchant_id(
    state: &SessionState,
    merchant_id: &id_type::MerchantId,
    key_store: &domain::MerchantKeyStore,
) -> RouterResult<domain::MerchantAccount> {
    let db = &*state.store;
    db.find_merchant_account_by_merchant_id(&state.into(), merchant_id, key_store)
        .await
        .to_not_found_response(errors::ApiErrorResponse::MerchantAccountNotFound)
}

struct ConnectorAuthTypeAndMetadataValidation<'a> {
    connector_name: &'a api_models::enums::Connector,
    auth_type: &'a types::ConnectorAuthType,
    connector_meta_data: &'a Option<pii::SecretSerdeValue>,
}

impl<'a> ConnectorAuthTypeAndMetadataValidation<'a> {
    pub fn validate_auth_and_metadata_type(
        &self,
    ) -> Result<(), error_stack::Report<errors::ApiErrorResponse>> {
        let connector_auth_type_validation = ConnectorAuthTypeValidation {
            auth_type: self.auth_type,
        };
        connector_auth_type_validation.validate_connector_auth_type()?;
        self.validate_auth_and_metadata_type_with_connector()
            .map_err(|err| match *err.current_context() {
                errors::ConnectorError::InvalidConnectorName => {
                    err.change_context(errors::ApiErrorResponse::InvalidRequestData {
                        message: "The connector name is invalid".to_string(),
                    })
                }
                errors::ConnectorError::InvalidConnectorConfig { config: field_name } => err
                    .change_context(errors::ApiErrorResponse::InvalidRequestData {
                        message: format!("The {} is invalid", field_name),
                    }),
                errors::ConnectorError::FailedToObtainAuthType => {
                    err.change_context(errors::ApiErrorResponse::InvalidRequestData {
                        message: "The auth type is invalid for the connector".to_string(),
                    })
                }
                _ => err.change_context(errors::ApiErrorResponse::InvalidRequestData {
                    message: "The request body is invalid".to_string(),
                }),
            })
    }

    fn validate_auth_and_metadata_type_with_connector(
        &self,
    ) -> Result<(), error_stack::Report<errors::ConnectorError>> {
        use crate::connector::*;

        match self.connector_name {
            api_enums::Connector::Adyenplatform => {
                adyenplatform::transformers::AdyenplatformAuthType::try_from(self.auth_type)?;
                Ok(())
            }
            // api_enums::Connector::Payone => {payone::transformers::PayoneAuthType::try_from(val)?;Ok(())} Added as a template code for future usage
            #[cfg(feature = "dummy_connector")]
            api_enums::Connector::DummyConnector1
            | api_enums::Connector::DummyConnector2
            | api_enums::Connector::DummyConnector3
            | api_enums::Connector::DummyConnector4
            | api_enums::Connector::DummyConnector5
            | api_enums::Connector::DummyConnector6
            | api_enums::Connector::DummyConnector7 => {
                dummyconnector::transformers::DummyConnectorAuthType::try_from(self.auth_type)?;
                Ok(())
            }
            api_enums::Connector::Aci => {
                aci::transformers::AciAuthType::try_from(self.auth_type)?;
                Ok(())
            }
            api_enums::Connector::Adyen => {
                adyen::transformers::AdyenAuthType::try_from(self.auth_type)?;
                adyen::transformers::AdyenConnectorMetadataObject::try_from(
                    self.connector_meta_data,
                )?;
                Ok(())
            }
            api_enums::Connector::Airwallex => {
                airwallex::transformers::AirwallexAuthType::try_from(self.auth_type)?;
                Ok(())
            }
            api_enums::Connector::Authorizedotnet => {
                authorizedotnet::transformers::AuthorizedotnetAuthType::try_from(self.auth_type)?;
                Ok(())
            }
            api_enums::Connector::Bankofamerica => {
                bankofamerica::transformers::BankOfAmericaAuthType::try_from(self.auth_type)?;
                Ok(())
            }
            api_enums::Connector::Billwerk => {
                billwerk::transformers::BillwerkAuthType::try_from(self.auth_type)?;
                Ok(())
            }
            api_enums::Connector::Bitpay => {
                bitpay::transformers::BitpayAuthType::try_from(self.auth_type)?;
                Ok(())
            }
            api_enums::Connector::Bambora => {
                bambora::transformers::BamboraAuthType::try_from(self.auth_type)?;
                Ok(())
            }
            api_enums::Connector::Bamboraapac => {
                bamboraapac::transformers::BamboraapacAuthType::try_from(self.auth_type)?;
                Ok(())
            }
            api_enums::Connector::Boku => {
                boku::transformers::BokuAuthType::try_from(self.auth_type)?;
                Ok(())
            }
            api_enums::Connector::Bluesnap => {
                bluesnap::transformers::BluesnapAuthType::try_from(self.auth_type)?;
                Ok(())
            }
            api_enums::Connector::Braintree => {
                braintree::transformers::BraintreeAuthType::try_from(self.auth_type)?;
                braintree::transformers::BraintreeMeta::try_from(self.connector_meta_data)?;
                Ok(())
            }
            api_enums::Connector::Cashtocode => {
                cashtocode::transformers::CashtocodeAuthType::try_from(self.auth_type)?;
                Ok(())
            }
            api_enums::Connector::Checkout => {
                checkout::transformers::CheckoutAuthType::try_from(self.auth_type)?;
                Ok(())
            }
            api_enums::Connector::Coinbase => {
                coinbase::transformers::CoinbaseAuthType::try_from(self.auth_type)?;
                coinbase::transformers::CoinbaseConnectorMeta::try_from(self.connector_meta_data)?;
                Ok(())
            }
            api_enums::Connector::Cryptopay => {
                cryptopay::transformers::CryptopayAuthType::try_from(self.auth_type)?;
                Ok(())
            }
            api_enums::Connector::Cybersource => {
                cybersource::transformers::CybersourceAuthType::try_from(self.auth_type)?;
                Ok(())
            }
            api_enums::Connector::Datatrans => {
                datatrans::transformers::DatatransAuthType::try_from(self.auth_type)?;
                Ok(())
            }
            api_enums::Connector::Dlocal => {
                dlocal::transformers::DlocalAuthType::try_from(self.auth_type)?;
                Ok(())
            }
            api_enums::Connector::Ebanx => {
                ebanx::transformers::EbanxAuthType::try_from(self.auth_type)?;
                Ok(())
            }
            api_enums::Connector::Fiserv => {
                fiserv::transformers::FiservAuthType::try_from(self.auth_type)?;
                fiserv::transformers::FiservSessionObject::try_from(self.connector_meta_data)?;
                Ok(())
            }
            api_enums::Connector::Forte => {
                forte::transformers::ForteAuthType::try_from(self.auth_type)?;
                Ok(())
            }
            api_enums::Connector::Globalpay => {
                globalpay::transformers::GlobalpayAuthType::try_from(self.auth_type)?;
                Ok(())
            }
            api_enums::Connector::Globepay => {
                globepay::transformers::GlobepayAuthType::try_from(self.auth_type)?;
                Ok(())
            }
            api_enums::Connector::Gocardless => {
                gocardless::transformers::GocardlessAuthType::try_from(self.auth_type)?;
                Ok(())
            }
            api_enums::Connector::Gpayments => {
                gpayments::transformers::GpaymentsAuthType::try_from(self.auth_type)?;
                gpayments::transformers::GpaymentsMetaData::try_from(self.connector_meta_data)?;
                Ok(())
            }
            api_enums::Connector::Helcim => {
                helcim::transformers::HelcimAuthType::try_from(self.auth_type)?;
                Ok(())
            }
            api_enums::Connector::Iatapay => {
                iatapay::transformers::IatapayAuthType::try_from(self.auth_type)?;
                Ok(())
            }
            api_enums::Connector::Itaubank => {
                itaubank::transformers::ItaubankAuthType::try_from(self.auth_type)?;
                Ok(())
            }
            api_enums::Connector::Klarna => {
                klarna::transformers::KlarnaAuthType::try_from(self.auth_type)?;
                klarna::transformers::KlarnaConnectorMetadataObject::try_from(
                    self.connector_meta_data,
                )?;
                Ok(())
            }
            api_enums::Connector::Mifinity => {
                mifinity::transformers::MifinityAuthType::try_from(self.auth_type)?;
                mifinity::transformers::MifinityConnectorMetadataObject::try_from(
                    self.connector_meta_data,
                )?;
                Ok(())
            }
            api_enums::Connector::Mollie => {
                mollie::transformers::MollieAuthType::try_from(self.auth_type)?;
                Ok(())
            }
            api_enums::Connector::Multisafepay => {
                multisafepay::transformers::MultisafepayAuthType::try_from(self.auth_type)?;
                Ok(())
            }
            api_enums::Connector::Netcetera => {
                netcetera::transformers::NetceteraAuthType::try_from(self.auth_type)?;
                netcetera::transformers::NetceteraMetaData::try_from(self.connector_meta_data)?;
                Ok(())
            }
            api_enums::Connector::Nexinets => {
                nexinets::transformers::NexinetsAuthType::try_from(self.auth_type)?;
                Ok(())
            }
            api_enums::Connector::Nmi => {
                nmi::transformers::NmiAuthType::try_from(self.auth_type)?;
                Ok(())
            }
            api_enums::Connector::Noon => {
                noon::transformers::NoonAuthType::try_from(self.auth_type)?;
                Ok(())
            }
            api_enums::Connector::Nuvei => {
                nuvei::transformers::NuveiAuthType::try_from(self.auth_type)?;
                Ok(())
            }
            api_enums::Connector::Opennode => {
                opennode::transformers::OpennodeAuthType::try_from(self.auth_type)?;
                Ok(())
            }
            // api_enums::Connector::Paybox => todo!(), added for future usage
            api_enums::Connector::Payme => {
                payme::transformers::PaymeAuthType::try_from(self.auth_type)?;
                Ok(())
            }
            api_enums::Connector::Paypal => {
                paypal::transformers::PaypalAuthType::try_from(self.auth_type)?;
                Ok(())
            }
            api_enums::Connector::Payone => {
                payone::transformers::PayoneAuthType::try_from(self.auth_type)?;
                Ok(())
            }
            api_enums::Connector::Payu => {
                payu::transformers::PayuAuthType::try_from(self.auth_type)?;
                Ok(())
            }
            api_enums::Connector::Placetopay => {
                placetopay::transformers::PlacetopayAuthType::try_from(self.auth_type)?;
                Ok(())
            }
            api_enums::Connector::Powertranz => {
                powertranz::transformers::PowertranzAuthType::try_from(self.auth_type)?;
                Ok(())
            }
            api_enums::Connector::Prophetpay => {
                prophetpay::transformers::ProphetpayAuthType::try_from(self.auth_type)?;
                Ok(())
            }
            api_enums::Connector::Rapyd => {
                rapyd::transformers::RapydAuthType::try_from(self.auth_type)?;
                Ok(())
            }
            api_enums::Connector::Razorpay => {
                razorpay::transformers::RazorpayAuthType::try_from(self.auth_type)?;
                Ok(())
            }
            api_enums::Connector::Shift4 => {
                shift4::transformers::Shift4AuthType::try_from(self.auth_type)?;
                Ok(())
            }
            api_enums::Connector::Square => {
                square::transformers::SquareAuthType::try_from(self.auth_type)?;
                Ok(())
            }
            api_enums::Connector::Stax => {
                stax::transformers::StaxAuthType::try_from(self.auth_type)?;
                Ok(())
            }
            api_enums::Connector::Stripe => {
                stripe::transformers::StripeAuthType::try_from(self.auth_type)?;
                Ok(())
            }
            api_enums::Connector::Trustpay => {
                trustpay::transformers::TrustpayAuthType::try_from(self.auth_type)?;
                Ok(())
            }
            api_enums::Connector::Tsys => {
                tsys::transformers::TsysAuthType::try_from(self.auth_type)?;
                Ok(())
            }
            api_enums::Connector::Volt => {
                volt::transformers::VoltAuthType::try_from(self.auth_type)?;
                Ok(())
            }
            api_enums::Connector::Wellsfargo => {
                wellsfargo::transformers::WellsfargoAuthType::try_from(self.auth_type)?;
                Ok(())
            }
            api_enums::Connector::Wise => {
                wise::transformers::WiseAuthType::try_from(self.auth_type)?;
                Ok(())
            }
            api_enums::Connector::Worldline => {
                worldline::transformers::WorldlineAuthType::try_from(self.auth_type)?;
                Ok(())
            }
            api_enums::Connector::Worldpay => {
                worldpay::transformers::WorldpayAuthType::try_from(self.auth_type)?;
                Ok(())
            }
            api_enums::Connector::Zen => {
                zen::transformers::ZenAuthType::try_from(self.auth_type)?;
                Ok(())
            }
            api_enums::Connector::Zsl => {
                zsl::transformers::ZslAuthType::try_from(self.auth_type)?;
                Ok(())
            }
            api_enums::Connector::Signifyd => {
                signifyd::transformers::SignifydAuthType::try_from(self.auth_type)?;
                Ok(())
            }
            api_enums::Connector::Riskified => {
                riskified::transformers::RiskifiedAuthType::try_from(self.auth_type)?;
                Ok(())
            }
            api_enums::Connector::Plaid => {
                PlaidAuthType::foreign_try_from(self.auth_type)?;
                Ok(())
            }
            api_enums::Connector::Threedsecureio => {
                threedsecureio::transformers::ThreedsecureioAuthType::try_from(self.auth_type)?;
                Ok(())
            }
        }
    }
}

struct ConnectorAuthTypeValidation<'a> {
    auth_type: &'a types::ConnectorAuthType,
}

impl<'a> ConnectorAuthTypeValidation<'a> {
    fn validate_connector_auth_type(
        &self,
    ) -> Result<(), error_stack::Report<errors::ApiErrorResponse>> {
        let validate_non_empty_field = |field_value: &str, field_name: &str| {
            if field_value.trim().is_empty() {
                Err(errors::ApiErrorResponse::InvalidDataFormat {
                    field_name: format!("connector_account_details.{}", field_name),
                    expected_format: "a non empty String".to_string(),
                }
                .into())
            } else {
                Ok(())
            }
        };
        match self.auth_type {
            hyperswitch_domain_models::router_data::ConnectorAuthType::TemporaryAuth => Ok(()),
            hyperswitch_domain_models::router_data::ConnectorAuthType::HeaderKey { api_key } => {
                validate_non_empty_field(api_key.peek(), "api_key")
            }
            hyperswitch_domain_models::router_data::ConnectorAuthType::BodyKey {
                api_key,
                key1,
            } => {
                validate_non_empty_field(api_key.peek(), "api_key")?;
                validate_non_empty_field(key1.peek(), "key1")
            }
            hyperswitch_domain_models::router_data::ConnectorAuthType::SignatureKey {
                api_key,
                key1,
                api_secret,
            } => {
                validate_non_empty_field(api_key.peek(), "api_key")?;
                validate_non_empty_field(key1.peek(), "key1")?;
                validate_non_empty_field(api_secret.peek(), "api_secret")
            }
            hyperswitch_domain_models::router_data::ConnectorAuthType::MultiAuthKey {
                api_key,
                key1,
                api_secret,
                key2,
            } => {
                validate_non_empty_field(api_key.peek(), "api_key")?;
                validate_non_empty_field(key1.peek(), "key1")?;
                validate_non_empty_field(api_secret.peek(), "api_secret")?;
                validate_non_empty_field(key2.peek(), "key2")
            }
            hyperswitch_domain_models::router_data::ConnectorAuthType::CurrencyAuthKey {
                auth_key_map,
            } => {
                if auth_key_map.is_empty() {
                    Err(errors::ApiErrorResponse::InvalidDataFormat {
                        field_name: "connector_account_details.auth_key_map".to_string(),
                        expected_format: "a non empty map".to_string(),
                    }
                    .into())
                } else {
                    Ok(())
                }
            }
            hyperswitch_domain_models::router_data::ConnectorAuthType::CertificateAuth {
                certificate,
                private_key,
            } => {
                helpers::create_identity_from_certificate_and_key(
                    certificate.to_owned(),
                    private_key.to_owned(),
                )
                .change_context(errors::ApiErrorResponse::InvalidDataFormat {
                    field_name:
                        "connector_account_details.certificate or connector_account_details.private_key"
                            .to_string(),
                    expected_format:
                        "a valid base64 encoded string of PEM encoded Certificate and Private Key"
                            .to_string(),
                })?;
                Ok(())
            }
            hyperswitch_domain_models::router_data::ConnectorAuthType::NoKey => Ok(()),
        }
    }
}

struct ConnectorStatusAndDisabledValidation<'a> {
    status: &'a Option<api_enums::ConnectorStatus>,
    disabled: &'a Option<bool>,
    auth: &'a types::ConnectorAuthType,
    current_status: &'a api_enums::ConnectorStatus,
}

impl<'a> ConnectorStatusAndDisabledValidation<'a> {
    fn validate_status_and_disabled(
        &self,
    ) -> RouterResult<(api_enums::ConnectorStatus, Option<bool>)> {
        let connector_status = match (self.status, self.auth) {
            (
                Some(common_enums::ConnectorStatus::Active),
                types::ConnectorAuthType::TemporaryAuth,
            ) => {
                return Err(errors::ApiErrorResponse::InvalidRequestData {
                    message: "Connector status cannot be active when using TemporaryAuth"
                        .to_string(),
                }
                .into());
            }
            (Some(status), _) => status,
            (None, types::ConnectorAuthType::TemporaryAuth) => {
                &common_enums::ConnectorStatus::Inactive
            }
            (None, _) => self.current_status,
        };

        let disabled = match (self.disabled, connector_status) {
            (Some(false), common_enums::ConnectorStatus::Inactive) => {
                return Err(errors::ApiErrorResponse::InvalidRequestData {
                    message: "Connector cannot be enabled when connector_status is inactive or when using TemporaryAuth"
                        .to_string(),
                }
                .into());
            }
            (Some(disabled), _) => Some(*disabled),
            (None, common_enums::ConnectorStatus::Inactive) => Some(true),
            (None, _) => None,
        };

        Ok((*connector_status, disabled))
    }
}

struct PaymentMethodsEnabled<'a> {
    payment_methods_enabled: &'a Option<Vec<api_models::admin::PaymentMethodsEnabled>>,
}

impl<'a> PaymentMethodsEnabled<'a> {
    fn get_payment_methods_enabled(&self) -> RouterResult<Option<Vec<pii::SecretSerdeValue>>> {
        let mut vec = Vec::new();
        let payment_methods_enabled = match self.payment_methods_enabled.clone() {
            Some(val) => {
                for pm in val.into_iter() {
                    let pm_value = pm
                        .encode_to_value()
                        .change_context(errors::ApiErrorResponse::InternalServerError)
                        .attach_printable(
                            "Failed while encoding to serde_json::Value, PaymentMethod",
                        )?;
                    vec.push(Secret::new(pm_value))
                }
                Some(vec)
            }
            None => None,
        };
        Ok(payment_methods_enabled)
    }
}

struct CertificateAndCertificateKey<'a> {
    certificate: &'a Secret<String>,
    certificate_key: &'a Secret<String>,
}

impl<'a> CertificateAndCertificateKey<'a> {
    pub fn create_identity_from_certificate_and_key(
        &self,
    ) -> Result<reqwest::Identity, error_stack::Report<errors::ApiClientError>> {
        let decoded_certificate = BASE64_ENGINE
            .decode(self.certificate.clone().expose())
            .change_context(errors::ApiClientError::CertificateDecodeFailed)?;

        let decoded_certificate_key = BASE64_ENGINE
            .decode(self.certificate_key.clone().expose())
            .change_context(errors::ApiClientError::CertificateDecodeFailed)?;

        let certificate = String::from_utf8(decoded_certificate)
            .change_context(errors::ApiClientError::CertificateDecodeFailed)?;

        let certificate_key = String::from_utf8(decoded_certificate_key)
            .change_context(errors::ApiClientError::CertificateDecodeFailed)?;

        reqwest::Identity::from_pkcs8_pem(certificate.as_bytes(), certificate_key.as_bytes())
            .change_context(errors::ApiClientError::CertificateDecodeFailed)
    }
}

struct ConnectorMetadata<'a> {
    connector_metadata: &'a Option<pii::SecretSerdeValue>,
}

impl<'a> ConnectorMetadata<'a> {
    fn validate_apple_pay_certificates_in_mca_metadata(&self) -> RouterResult<()> {
        self.connector_metadata
            .clone()
            .map(api_models::payments::ConnectorMetadata::from_value)
            .transpose()
            .change_context(errors::ApiErrorResponse::InvalidDataFormat {
                field_name: "metadata".to_string(),
                expected_format: "connector metadata".to_string(),
            })?
            .and_then(|metadata| metadata.get_apple_pay_certificates())
            .map(|(certificate, certificate_key)| {
                let certificate_and_certificate_key = CertificateAndCertificateKey {
                    certificate: &certificate,
                    certificate_key: &certificate_key,
                };
                certificate_and_certificate_key.create_identity_from_certificate_and_key()
            })
            .transpose()
            .change_context(errors::ApiErrorResponse::InvalidDataValue {
                field_name: "certificate/certificate key",
            })?;
        Ok(())
    }
}

struct PMAuthConfigValidation<'a> {
    connector_type: &'a api_enums::ConnectorType,
    pm_auth_config: &'a Option<pii::SecretSerdeValue>,
    db: &'a dyn StorageInterface,
    merchant_id: &'a id_type::MerchantId,
    profile_id: &'a Option<String>,
    key_store: &'a domain::MerchantKeyStore,
    key_manager_state: &'a KeyManagerState,
}

impl<'a> PMAuthConfigValidation<'a> {
    async fn validate_pm_auth(&self, val: &pii::SecretSerdeValue) -> RouterResponse<()> {
        let config = serde_json::from_value::<api_models::pm_auth::PaymentMethodAuthConfig>(
            val.clone().expose(),
        )
        .change_context(errors::ApiErrorResponse::InvalidRequestData {
            message: "invalid data received for payment method auth config".to_string(),
        })
        .attach_printable("Failed to deserialize Payment Method Auth config")?;

        let all_mcas = self
            .db
            .find_merchant_connector_account_by_merchant_id_and_disabled_list(
                self.key_manager_state,
                self.merchant_id,
                true,
                self.key_store,
            )
            .await
            .change_context(errors::ApiErrorResponse::MerchantConnectorAccountNotFound {
                id: self.merchant_id.get_string_repr().to_owned(),
            })?;

        for conn_choice in config.enabled_payment_methods {
            let pm_auth_mca = all_mcas
                .clone()
                .into_iter()
                .find(|mca| mca.get_id() == conn_choice.mca_id)
                .ok_or(errors::ApiErrorResponse::GenericNotFoundError {
                    message: "payment method auth connector account not found".to_string(),
                })?;

            if &pm_auth_mca.profile_id != self.profile_id {
                return Err(errors::ApiErrorResponse::GenericNotFoundError {
                    message: "payment method auth profile_id differs from connector profile_id"
                        .to_string(),
                }
                .into());
            }
        }

        Ok(services::ApplicationResponse::StatusOk)
    }

    async fn validate_pm_auth_config(&self) -> RouterResult<()> {
        if self.connector_type != &api_enums::ConnectorType::PaymentMethodAuth {
            if let Some(val) = self.pm_auth_config.clone() {
                self.validate_pm_auth(&val).await?;
            }
        }
        Ok(())
    }
}

struct ConnectorTypeAndConnectorName<'a> {
    connector_type: &'a api_enums::ConnectorType,
    connector_name: &'a api_enums::Connector,
}

impl<'a> ConnectorTypeAndConnectorName<'a> {
    fn get_routable_connector(&self) -> RouterResult<Option<api_enums::RoutableConnectors>> {
        let mut routable_connector =
            api_enums::RoutableConnectors::from_str(&self.connector_name.to_string()).ok();

        let pm_auth_connector =
            api_enums::convert_pm_auth_connector(self.connector_name.to_string().as_str());
        let authentication_connector =
            api_enums::convert_authentication_connector(self.connector_name.to_string().as_str());

        if pm_auth_connector.is_some() {
            if self.connector_type != &api_enums::ConnectorType::PaymentMethodAuth
                && self.connector_type != &api_enums::ConnectorType::PaymentProcessor
            {
                return Err(errors::ApiErrorResponse::InvalidRequestData {
                    message: "Invalid connector type given".to_string(),
                }
                .into());
            }
        } else if authentication_connector.is_some() {
            if self.connector_type != &api_enums::ConnectorType::AuthenticationProcessor {
                return Err(errors::ApiErrorResponse::InvalidRequestData {
                    message: "Invalid connector type given".to_string(),
                }
                .into());
            }
        } else {
            let routable_connector_option = self
                .connector_name
                .to_string()
                .parse::<api_enums::RoutableConnectors>()
                .change_context(errors::ApiErrorResponse::InvalidRequestData {
                    message: "Invalid connector name given".to_string(),
                })?;
            routable_connector = Some(routable_connector_option);
        };
        Ok(routable_connector)
    }
}

struct MerchantDefaultConfigUpdate<'a> {
    routable_connector: &'a Option<api_enums::RoutableConnectors>,
    merchant_connector_id: &'a String,
    store: &'a dyn StorageInterface,
    merchant_id: &'a id_type::MerchantId,
    default_routing_config: &'a Vec<api_models::routing::RoutableConnectorChoice>,
    default_routing_config_for_profile: &'a Vec<api_models::routing::RoutableConnectorChoice>,
    profile_id: &'a String,
    transaction_type: &'a api_enums::TransactionType,
}

impl<'a> MerchantDefaultConfigUpdate<'a> {
    async fn update_merchant_default_config(&self) -> RouterResult<()> {
        let mut default_routing_config = self.default_routing_config.to_owned();
        let mut default_routing_config_for_profile =
            self.default_routing_config_for_profile.to_owned();
        if let Some(routable_connector_val) = self.routable_connector {
            let choice = routing_types::RoutableConnectorChoice {
                choice_kind: routing_types::RoutableChoiceKind::FullStruct,
                connector: *routable_connector_val,
                merchant_connector_id: Some(self.merchant_connector_id.clone()),
            };
            if !default_routing_config.contains(&choice) {
                default_routing_config.push(choice.clone());
                routing_helpers::update_merchant_default_config(
                    self.store,
                    self.merchant_id.get_string_repr(),
                    default_routing_config.clone(),
                    self.transaction_type,
                )
                .await?;
            }
            if !default_routing_config_for_profile.contains(&choice.clone()) {
                default_routing_config_for_profile.push(choice);
                routing_helpers::update_merchant_default_config(
                    self.store,
                    self.profile_id,
                    default_routing_config_for_profile.clone(),
                    self.transaction_type,
                )
                .await?;
            }
        }
        Ok(())
    }
}

#[cfg(any(feature = "v1", feature = "v2", feature = "olap"))]
#[async_trait::async_trait]
trait MerchantConnectorAccountUpdateBridge {
    async fn get_merchant_connector_account_from_id(
        self,
        db: &dyn StorageInterface,
        merchant_id: &id_type::MerchantId,
        merchant_connector_id: &str,
        key_store: &domain::MerchantKeyStore,
        key_manager_state: &KeyManagerState,
    ) -> RouterResult<domain::MerchantConnectorAccount>;

    async fn create_domain_model_from_request(
        self,
        state: &SessionState,
        key_store: domain::MerchantKeyStore,
        mca: &domain::MerchantConnectorAccount,
        key_manager_state: &KeyManagerState,
        merchant_account: &domain::MerchantAccount,
    ) -> RouterResult<domain::MerchantConnectorAccountUpdate>;
}

#[cfg(all(
    feature = "v2",
    feature = "merchant_connector_account_v2",
    feature = "olap"
))]
#[async_trait::async_trait]
impl MerchantConnectorAccountUpdateBridge for api_models::admin::MerchantConnectorUpdate {
    async fn get_merchant_connector_account_from_id(
        self,
        db: &dyn StorageInterface,
        _merchant_id: &id_type::MerchantId,
        merchant_connector_id: &str,
        key_store: &domain::MerchantKeyStore,
        key_manager_state: &KeyManagerState,
    ) -> RouterResult<domain::MerchantConnectorAccount> {
        db.find_merchant_connector_account_by_id(
            key_manager_state,
            merchant_connector_id,
            key_store,
        )
        .await
        .to_not_found_response(errors::ApiErrorResponse::MerchantAccountNotFound)
    }

    async fn create_domain_model_from_request(
        self,
        state: &SessionState,
        key_store: domain::MerchantKeyStore,
        mca: &domain::MerchantConnectorAccount,
        key_manager_state: &KeyManagerState,
        merchant_account: &domain::MerchantAccount,
    ) -> RouterResult<domain::MerchantConnectorAccountUpdate> {
        let payment_methods_enabled = PaymentMethodsEnabled {
            payment_methods_enabled: &self.payment_methods_enabled,
        };
        let payment_methods_enabled = payment_methods_enabled.get_payment_methods_enabled()?;

        let frm_configs = self.get_frm_config_as_secret();

        let auth = types::ConnectorAuthType::from_secret_value(
            self.connector_account_details
                .clone()
                .unwrap_or(mca.connector_account_details.clone().into_inner()),
        )
        .change_context(errors::ApiErrorResponse::InvalidDataFormat {
            field_name: "connector_account_details".to_string(),
            expected_format: "auth_type and api_key".to_string(),
        })?;

        let metadata = self.metadata.clone().or(mca.metadata.clone());

        let connector_name = mca.connector_name.as_ref();
        let connector_enum = api_models::enums::Connector::from_str(connector_name)
            .change_context(errors::ApiErrorResponse::InvalidDataValue {
                field_name: "connector",
            })
            .attach_printable_lazy(|| {
                format!("unable to parse connector name {connector_name:?}")
            })?;
        let connector_auth_type_and_metadata_validation = ConnectorAuthTypeAndMetadataValidation {
            connector_name: &connector_enum,
            auth_type: &auth,
            connector_meta_data: &metadata,
        };
        connector_auth_type_and_metadata_validation.validate_auth_and_metadata_type()?;
        let connector_status_and_disabled_validation = ConnectorStatusAndDisabledValidation {
            status: &self.status,
            disabled: &self.disabled,
            auth: &auth,
            current_status: &mca.status,
        };
        let (connector_status, disabled) =
            connector_status_and_disabled_validation.validate_status_and_disabled()?;

        let pm_auth_config_validation = PMAuthConfigValidation {
            connector_type: &self.connector_type,
            pm_auth_config: &self.pm_auth_config,
            db: state.store.as_ref(),
            merchant_id: merchant_account.get_id(),
            profile_id: &mca.profile_id.clone(),
            key_store: &key_store,
            key_manager_state,
        };

        pm_auth_config_validation.validate_pm_auth_config().await?;

        Ok(storage::MerchantConnectorAccountUpdate::Update {
            connector_type: Some(self.connector_type),
            connector_label: self.connector_label.clone(),
            connector_account_details: self
                .connector_account_details
                .async_lift(|inner| async {
                    domain_types::crypto_operation(
                        key_manager_state,
                        type_name!(storage::MerchantConnectorAccount),
                        domain_types::CryptoOperation::EncryptOptional(inner),
                        km_types::Identifier::Merchant(key_store.merchant_id.clone()),
                        key_store.key.get_inner().peek(),
                    )
                    .await
                    .and_then(|val| val.try_into_optionaloperation())
                })
                .await
                .change_context(errors::ApiErrorResponse::InternalServerError)
                .attach_printable("Failed while encrypting data")?,
            disabled,
            payment_methods_enabled,
            metadata: self.metadata,
            frm_configs,
            connector_webhook_details: match &self.connector_webhook_details {
                Some(connector_webhook_details) => connector_webhook_details
                    .encode_to_value()
                    .change_context(errors::ApiErrorResponse::InternalServerError)
                    .map(Some)?
                    .map(Secret::new),
                None => None,
            },
            applepay_verified_domains: None,
            pm_auth_config: self.pm_auth_config,
            status: Some(connector_status),
            connector_wallets_details: helpers::get_encrypted_apple_pay_connector_wallets_details(
                state, &key_store, &metadata,
            )
            .await?,
        })
    }
}

#[cfg(all(
    any(feature = "v1", feature = "v2", feature = "olap"),
    not(feature = "merchant_connector_account_v2")
))]
#[async_trait::async_trait]
impl MerchantConnectorAccountUpdateBridge for api_models::admin::MerchantConnectorUpdate {
    async fn get_merchant_connector_account_from_id(
        self,
        db: &dyn StorageInterface,
        merchant_id: &id_type::MerchantId,
        merchant_connector_id: &str,
        key_store: &domain::MerchantKeyStore,
        key_manager_state: &KeyManagerState,
    ) -> RouterResult<domain::MerchantConnectorAccount> {
        db.find_by_merchant_connector_account_merchant_id_merchant_connector_id(
            key_manager_state,
            merchant_id,
            merchant_connector_id,
            key_store,
        )
        .await
        .to_not_found_response(
            errors::ApiErrorResponse::MerchantConnectorAccountNotFound {
                id: merchant_connector_id.to_string(),
            },
        )
    }

    async fn create_domain_model_from_request(
        self,
        state: &SessionState,
        key_store: domain::MerchantKeyStore,
        mca: &domain::MerchantConnectorAccount,
        key_manager_state: &KeyManagerState,
        merchant_account: &domain::MerchantAccount,
    ) -> RouterResult<domain::MerchantConnectorAccountUpdate> {
        let payment_methods_enabled = self.payment_methods_enabled.map(|pm_enabled| {
            pm_enabled
                .iter()
                .flat_map(Encode::encode_to_value)
                .map(Secret::new)
                .collect::<Vec<pii::SecretSerdeValue>>()
        });

        let frm_configs = get_frm_config_as_secret(self.frm_configs);

        let auth: types::ConnectorAuthType = self
            .connector_account_details
            .clone()
            .unwrap_or(mca.connector_account_details.clone().into_inner())
            .parse_value("ConnectorAuthType")
            .change_context(errors::ApiErrorResponse::InvalidDataFormat {
                field_name: "connector_account_details".to_string(),
                expected_format: "auth_type and api_key".to_string(),
            })?;
        let metadata = self.metadata.clone().or(mca.metadata.clone());

        let connector_name = mca.connector_name.as_ref();
        let connector_enum = api_models::enums::Connector::from_str(connector_name)
            .change_context(errors::ApiErrorResponse::InvalidDataValue {
                field_name: "connector",
            })
            .attach_printable_lazy(|| {
                format!("unable to parse connector name {connector_name:?}")
            })?;
        let connector_auth_type_and_metadata_validation = ConnectorAuthTypeAndMetadataValidation {
            connector_name: &connector_enum,
            auth_type: &auth,
            connector_meta_data: &metadata,
        };
        connector_auth_type_and_metadata_validation.validate_auth_and_metadata_type()?;
        let connector_status_and_disabled_validation = ConnectorStatusAndDisabledValidation {
            status: &self.status,
            disabled: &self.disabled,
            auth: &auth,
            current_status: &mca.status,
        };
        let (connector_status, disabled) =
            connector_status_and_disabled_validation.validate_status_and_disabled()?;

        if self.connector_type != api_enums::ConnectorType::PaymentMethodAuth {
            if let Some(val) = self.pm_auth_config.clone() {
                validate_pm_auth(
                    val,
                    state,
                    merchant_account.get_id(),
                    &key_store,
                    merchant_account.clone(),
                    &mca.profile_id,
                )
                .await?;
            }
        }

        Ok(storage::MerchantConnectorAccountUpdate::Update {
            connector_type: Some(self.connector_type),
            connector_name: None,
            merchant_connector_id: None,
            connector_label: self.connector_label.clone(),
            connector_account_details: self
                .connector_account_details
                .async_lift(|inner| async {
                    domain_types::crypto_operation(
                        key_manager_state,
                        type_name!(storage::MerchantConnectorAccount),
                        domain_types::CryptoOperation::EncryptOptional(inner),
                        km_types::Identifier::Merchant(key_store.merchant_id.clone()),
                        key_store.key.get_inner().peek(),
                    )
                    .await
                    .and_then(|val| val.try_into_optionaloperation())
                })
                .await
                .change_context(errors::ApiErrorResponse::InternalServerError)
                .attach_printable("Failed while encrypting data")?,
            test_mode: self.test_mode,
            disabled,
            payment_methods_enabled,
            metadata: self.metadata,
            frm_configs,
            connector_webhook_details: match &self.connector_webhook_details {
                Some(connector_webhook_details) => connector_webhook_details
                    .encode_to_value()
                    .change_context(errors::ApiErrorResponse::InternalServerError)
                    .map(Some)?
                    .map(Secret::new),
                None => None,
            },
            applepay_verified_domains: None,
            pm_auth_config: self.pm_auth_config,
            status: Some(connector_status),
            connector_wallets_details: helpers::get_encrypted_apple_pay_connector_wallets_details(
                state, &key_store, &metadata,
            )
            .await?,
        })
    }
}

#[cfg(any(feature = "v1", feature = "v2", feature = "olap"))]
#[async_trait::async_trait]
trait MerchantConnectorAccountCreateBridge {
    async fn create_domain_model_from_request(
        self,
        state: &SessionState,
        key_store: domain::MerchantKeyStore,
        business_profile: &domain::BusinessProfile,
        key_manager_state: &KeyManagerState,
    ) -> RouterResult<domain::MerchantConnectorAccount>;

    async fn validate_and_get_profile_id(
        self,
        merchant_account: &domain::MerchantAccount,
        db: &dyn StorageInterface,
        key_manager_state: &KeyManagerState,
        key_store: &domain::MerchantKeyStore,
        should_validate: bool,
    ) -> RouterResult<String>;
}

#[cfg(all(
    feature = "v2",
    feature = "merchant_connector_account_v2",
    feature = "olap",
    feature = "merchant_account_v2"
))]
#[async_trait::async_trait]
impl MerchantConnectorAccountCreateBridge for api::MerchantConnectorCreate {
    async fn create_domain_model_from_request(
        self,
        state: &SessionState,
        key_store: domain::MerchantKeyStore,
        business_profile: &domain::BusinessProfile,
        key_manager_state: &KeyManagerState,
    ) -> RouterResult<domain::MerchantConnectorAccount> {
        // If connector label is not passed in the request, generate one
        let connector_label = self.get_connector_label(business_profile.profile_name.clone());
        let payment_methods_enabled = PaymentMethodsEnabled {
            payment_methods_enabled: &self.payment_methods_enabled,
        };
        let payment_methods_enabled = payment_methods_enabled.get_payment_methods_enabled()?;
        let frm_configs = self.get_frm_config_as_secret();
        // Validate Merchant api details and return error if not in correct format
        let auth = types::ConnectorAuthType::from_option_secret_value(
            self.connector_account_details.clone(),
        )
        .change_context(errors::ApiErrorResponse::InvalidDataFormat {
            field_name: "connector_account_details".to_string(),
            expected_format: "auth_type and api_key".to_string(),
        })?;

        let connector_auth_type_and_metadata_validation = ConnectorAuthTypeAndMetadataValidation {
            connector_name: &self.connector_name,
            auth_type: &auth,
            connector_meta_data: &self.metadata,
        };
        connector_auth_type_and_metadata_validation.validate_auth_and_metadata_type()?;
        let connector_status_and_disabled_validation = ConnectorStatusAndDisabledValidation {
            status: &self.status,
            disabled: &self.disabled,
            auth: &auth,
            current_status: &api_enums::ConnectorStatus::Active,
        };
        let (connector_status, disabled) =
            connector_status_and_disabled_validation.validate_status_and_disabled()?;
        let identifier = km_types::Identifier::Merchant(business_profile.merchant_id.clone());
        let merchant_recipient_data = if let Some(data) = &self.additional_merchant_data {
            Some(
                process_open_banking_connectors(
                    state,
                    &business_profile.merchant_id,
                    &auth,
                    &self.connector_type,
                    &self.connector_name,
                    types::AdditionalMerchantData::foreign_from(data.clone()),
                )
                .await?,
            )
        } else {
            None
        }
        .map(|data| {
            serde_json::to_value(types::AdditionalMerchantData::OpenBankingRecipientData(
                data,
            ))
        })
        .transpose()
        .change_context(errors::ApiErrorResponse::InternalServerError)
        .attach_printable("Failed to get MerchantRecipientData")?;
        Ok(domain::MerchantConnectorAccount {
            merchant_id: business_profile.merchant_id.clone(),
            connector_type: self.connector_type,
            connector_name: self.connector_name.to_string(),
            connector_account_details: domain_types::crypto_operation(
                key_manager_state,
                type_name!(domain::MerchantConnectorAccount),
                domain_types::CryptoOperation::Encrypt(self.connector_account_details.ok_or(
                    errors::ApiErrorResponse::MissingRequiredField {
                        field_name: "connector_account_details",
                    },
                )?),
                identifier.clone(),
                key_store.key.peek(),
            )
            .await
            .and_then(|val| val.try_into_operation())
            .change_context(errors::ApiErrorResponse::InternalServerError)
            .attach_printable("Unable to encrypt connector account details")?,
            payment_methods_enabled,
            disabled,
            metadata: self.metadata.clone(),
            frm_configs,
            connector_label: Some(connector_label.clone()),
            created_at: date_time::now(),
            modified_at: date_time::now(),
            id: common_utils::generate_time_ordered_id("mca"),
            connector_webhook_details: match self.connector_webhook_details {
                Some(connector_webhook_details) => {
                    connector_webhook_details.encode_to_value(
                    )
                    .change_context(errors::ApiErrorResponse::InternalServerError)
                    .attach_printable(format!("Failed to serialize api_models::admin::MerchantConnectorWebhookDetails for Merchant: {:?}", business_profile.merchant_id))
                    .map(Some)?
                    .map(Secret::new)
                }
                None => None,
            },
            profile_id: Some(business_profile.profile_id.clone()),
            applepay_verified_domains: None,
            pm_auth_config: self.pm_auth_config.clone(),
            status: connector_status,
            connector_wallets_details: helpers::get_encrypted_apple_pay_connector_wallets_details(state, &key_store, &self.metadata).await?,
            additional_merchant_data: if let Some(mcd) =  merchant_recipient_data {
                Some(domain_types::crypto_operation(
                    key_manager_state,
                    type_name!(domain::MerchantConnectorAccount),
                    domain_types::CryptoOperation::Encrypt(Secret::new(mcd)),
                    identifier,
                    key_store.key.peek(),
                )
                .await
                .and_then(|val| val.try_into_operation())
                .change_context(errors::ApiErrorResponse::InternalServerError)
                .attach_printable("Unable to encrypt additional_merchant_data")?)
            } else {
                None
            },
        })
    }

    /// If profile_id is not passed, use default profile if available
    /// or return a `MissingRequiredField` error
    async fn validate_and_get_profile_id(
        self,
        merchant_account: &domain::MerchantAccount,
        db: &dyn StorageInterface,
        key_manager_state: &KeyManagerState,
        key_store: &domain::MerchantKeyStore,
        should_validate: bool,
    ) -> RouterResult<String> {
        match self.profile_id {
            Some(profile_id) => {
                // Check whether this business profile belongs to the merchant
                if should_validate {
                    let _ = core_utils::validate_and_get_business_profile(
                        db,
                        key_manager_state,
                        key_store,
                        Some(&profile_id),
                        merchant_account.get_id(),
                    )
                    .await?;
                }
                Ok(profile_id.clone())
            }
            None => Err(report!(errors::ApiErrorResponse::MissingRequiredField {
                field_name: "profile_id"
            })),
        }
    }
}

#[cfg(all(
    any(feature = "v1", feature = "v2", feature = "olap"),
    not(feature = "merchant_connector_account_v2"),
    not(feature = "merchant_account_v2")
))]
#[async_trait::async_trait]
impl MerchantConnectorAccountCreateBridge for api::MerchantConnectorCreate {
    async fn create_domain_model_from_request(
        self,
        state: &SessionState,
        key_store: domain::MerchantKeyStore,
        business_profile: &domain::BusinessProfile,
        key_manager_state: &KeyManagerState,
    ) -> RouterResult<domain::MerchantConnectorAccount> {
        // If connector label is not passed in the request, generate one
        let connector_label = self
            .connector_label
            .clone()
            .or(core_utils::get_connector_label(
                self.business_country,
                self.business_label.as_ref(),
                self.business_sub_label.as_ref(),
                &self.connector_name.to_string(),
            ))
            .unwrap_or(format!(
                "{}_{}",
                self.connector_name, business_profile.profile_name
            ));
        let payment_methods_enabled = PaymentMethodsEnabled {
            payment_methods_enabled: &self.payment_methods_enabled,
        };
        let payment_methods_enabled = payment_methods_enabled.get_payment_methods_enabled()?;
        let frm_configs = self.get_frm_config_as_secret();
        // Validate Merchant api details and return error if not in correct format
        let auth = types::ConnectorAuthType::from_option_secret_value(
            self.connector_account_details.clone(),
        )
        .change_context(errors::ApiErrorResponse::InvalidDataFormat {
            field_name: "connector_account_details".to_string(),
            expected_format: "auth_type and api_key".to_string(),
        })?;

        let connector_auth_type_and_metadata_validation = ConnectorAuthTypeAndMetadataValidation {
            connector_name: &self.connector_name,
            auth_type: &auth,
            connector_meta_data: &self.metadata,
        };
        connector_auth_type_and_metadata_validation.validate_auth_and_metadata_type()?;
        let connector_status_and_disabled_validation = ConnectorStatusAndDisabledValidation {
            status: &self.status,
            disabled: &self.disabled,
            auth: &auth,
            current_status: &api_enums::ConnectorStatus::Active,
        };
        let (connector_status, disabled) =
            connector_status_and_disabled_validation.validate_status_and_disabled()?;
        let identifier = km_types::Identifier::Merchant(business_profile.merchant_id.clone());
        let merchant_recipient_data = if let Some(data) = &self.additional_merchant_data {
            Some(
                process_open_banking_connectors(
                    state,
                    &business_profile.merchant_id,
                    &auth,
                    &self.connector_type,
                    &self.connector_name,
                    types::AdditionalMerchantData::foreign_from(data.clone()),
                )
                .await?,
            )
        } else {
            None
        }
        .map(|data| {
            serde_json::to_value(types::AdditionalMerchantData::OpenBankingRecipientData(
                data,
            ))
        })
        .transpose()
        .change_context(errors::ApiErrorResponse::InternalServerError)
        .attach_printable("Failed to get MerchantRecipientData")?;
        Ok(domain::MerchantConnectorAccount {
            merchant_id: business_profile.merchant_id.clone(),
            connector_type: self.connector_type,
            connector_name: self.connector_name.to_string(),
            merchant_connector_id: utils::generate_id(consts::ID_LENGTH, "mca"),
            connector_account_details: domain_types::crypto_operation(
                key_manager_state,
                type_name!(domain::MerchantConnectorAccount),
                domain_types::CryptoOperation::Encrypt(self.connector_account_details.ok_or(
                    errors::ApiErrorResponse::MissingRequiredField {
                        field_name: "connector_account_details",
                    },
                )?),
                identifier.clone(),
                key_store.key.peek(),
            )
            .await
            .and_then(|val| val.try_into_operation())
            .change_context(errors::ApiErrorResponse::InternalServerError)
            .attach_printable("Unable to encrypt connector account details")?,
            payment_methods_enabled,
            disabled,
            metadata: self.metadata.clone(),
            frm_configs,
            connector_label: Some(connector_label.clone()),
            created_at: date_time::now(),
            modified_at: date_time::now(),
            connector_webhook_details: match self.connector_webhook_details {
                Some(connector_webhook_details) => {
                    connector_webhook_details.encode_to_value(
                    )
                    .change_context(errors::ApiErrorResponse::InternalServerError)
                    .attach_printable(format!("Failed to serialize api_models::admin::MerchantConnectorWebhookDetails for Merchant: {:?}", business_profile.merchant_id))
                    .map(Some)?
                    .map(Secret::new)
                }
                None => None,
            },
            profile_id: Some(business_profile.profile_id.clone()),
            applepay_verified_domains: None,
            pm_auth_config: self.pm_auth_config.clone(),
            status: connector_status,
            connector_wallets_details: helpers::get_encrypted_apple_pay_connector_wallets_details(state, &key_store, &self.metadata).await?,
            test_mode: self.test_mode,
            business_country: self.business_country,
            business_label: self.business_label.clone(),
            business_sub_label: self.business_sub_label.clone(),
            additional_merchant_data: if let Some(mcd) =  merchant_recipient_data {
                Some(domain_types::crypto_operation(
                    key_manager_state,
                    type_name!(domain::MerchantConnectorAccount),
                    domain_types::CryptoOperation::Encrypt(Secret::new(mcd)),
                    identifier,
                    key_store.key.peek(),
                )
                .await
                .and_then(|val| val.try_into_operation())
                .change_context(errors::ApiErrorResponse::InternalServerError)
                .attach_printable("Unable to encrypt additional_merchant_data")?)
            } else {
                None
            },
        })
    }

    /// If profile_id is not passed, use default profile if available, or
    /// If business_details (business_country and business_label) are passed, get the business_profile
    /// or return a `MissingRequiredField` error
    async fn validate_and_get_profile_id(
        self,
        merchant_account: &domain::MerchantAccount,
        db: &dyn StorageInterface,
        key_manager_state: &KeyManagerState,
        key_store: &domain::MerchantKeyStore,
        should_validate: bool,
    ) -> RouterResult<String> {
        match self.profile_id.or(merchant_account.default_profile.clone()) {
            Some(profile_id) => {
                // Check whether this business profile belongs to the merchant
                if should_validate {
                    let _ = core_utils::validate_and_get_business_profile(
                        db,
                        key_manager_state,
                        key_store,
                        Some(&profile_id),
                        merchant_account.get_id(),
                    )
                    .await?;
                }
                Ok(profile_id.clone())
            }
            None => match self.business_country.zip(self.business_label) {
                Some((business_country, business_label)) => {
                    let profile_name = format!("{business_country}_{business_label}");
                    let business_profile = db
                        .find_business_profile_by_profile_name_merchant_id(
                            key_manager_state,
                            key_store,
                            &profile_name,
                            merchant_account.get_id(),
                        )
                        .await
                        .to_not_found_response(
                            errors::ApiErrorResponse::BusinessProfileNotFound { id: profile_name },
                        )?;

                    Ok(business_profile.profile_id)
                }
                _ => Err(report!(errors::ApiErrorResponse::MissingRequiredField {
                    field_name: "profile_id or business_country, business_label"
                })),
            },
        }
    }
}

pub async fn create_connector(
    state: SessionState,
    req: api::MerchantConnectorCreate,
    merchant_id: &id_type::MerchantId,
) -> RouterResponse<api_models::admin::MerchantConnectorResponse> {
    let store = state.store.as_ref();
    let key_manager_state = &(&state).into();
    #[cfg(feature = "dummy_connector")]
    req.connector_name
        .clone()
        .validate_dummy_connector_enabled(state.conf.dummy_connector.enabled)
        .change_context(errors::ApiErrorResponse::InvalidRequestData {
            message: "Invalid connector name".to_string(),
        })?;

    let key_store = store
        .get_merchant_key_store_by_merchant_id(
            key_manager_state,
            merchant_id,
            &state.store.get_master_key().to_vec().into(),
        )
        .await
        .to_not_found_response(errors::ApiErrorResponse::MerchantAccountNotFound)?;

    let connector_metadata = ConnectorMetadata {
        connector_metadata: &req.metadata,
    };

    connector_metadata.validate_apple_pay_certificates_in_mca_metadata()?;

    let merchant_account = state
        .store
        .find_merchant_account_by_merchant_id(key_manager_state, merchant_id, &key_store)
        .await
        .to_not_found_response(errors::ApiErrorResponse::MerchantAccountNotFound)?;

    #[cfg(all(
        any(feature = "v1", feature = "v2"),
        not(feature = "merchant_account_v2")
    ))]
    helpers::validate_business_details(
        req.business_country,
        req.business_label.as_ref(),
        &merchant_account,
    )?;

    let profile_id = req
        .clone()
        .validate_and_get_profile_id(
            &merchant_account,
            store,
            key_manager_state,
            &key_store,
            true,
        )
        .await?;

    let pm_auth_config_validation = PMAuthConfigValidation {
        connector_type: &req.connector_type,
        pm_auth_config: &req.pm_auth_config,
        db: store,
        merchant_id,
        profile_id: &Some(profile_id.clone()),
        key_store: &key_store,
        key_manager_state,
    };
    pm_auth_config_validation.validate_pm_auth_config().await?;

    let business_profile = state
        .store
        .find_business_profile_by_profile_id(key_manager_state, &key_store, &profile_id)
        .await
        .to_not_found_response(errors::ApiErrorResponse::BusinessProfileNotFound {
            id: profile_id.to_owned(),
        })?;

    let connector_type_and_connector_enum = ConnectorTypeAndConnectorName {
        connector_type: &req.connector_type,
        connector_name: &req.connector_name,
    };
    let routable_connector = connector_type_and_connector_enum.get_routable_connector()?;

    // The purpose of this merchant account update is just to update the
    // merchant account `modified_at` field for KGraph cache invalidation
    state
        .store
        .update_specific_fields_in_merchant(
            key_manager_state,
            merchant_id,
            storage::MerchantAccountUpdate::ModifiedAtUpdate,
            &key_store,
        )
        .await
        .change_context(errors::ApiErrorResponse::InternalServerError)
        .attach_printable("error updating the merchant account when creating payment connector")?;

    let merchant_connector_account = req
        .clone()
        .create_domain_model_from_request(
            &state,
            key_store.clone(),
            &business_profile,
            key_manager_state,
        )
        .await?;

    let transaction_type = req.get_transaction_type();

    let mut default_routing_config = routing_helpers::get_merchant_default_config(
        &*state.store,
        merchant_id.get_string_repr(),
        &transaction_type,
    )
    .await?;

    let mut default_routing_config_for_profile = routing_helpers::get_merchant_default_config(
        &*state.clone().store,
        &profile_id,
        &transaction_type,
    )
    .await?;

    let mca = state
        .store
        .insert_merchant_connector_account(
            key_manager_state,
            merchant_connector_account.clone(),
            &key_store,
        )
        .await
        .to_duplicate_response(
            errors::ApiErrorResponse::DuplicateMerchantConnectorAccount {
                profile_id: profile_id.clone(),
                connector_label: merchant_connector_account
                    .connector_label
                    .unwrap_or_default(),
            },
        )?;

    //update merchant default config
    let merchant_default_config_update = MerchantDefaultConfigUpdate {
        routable_connector: &routable_connector,
        merchant_connector_id: &mca.get_id(),
        store,
        merchant_id,
        default_routing_config: &mut default_routing_config,
        default_routing_config_for_profile: &mut default_routing_config_for_profile,
        profile_id: &profile_id,
        transaction_type: &transaction_type,
    };

    merchant_default_config_update
        .update_merchant_default_config()
        .await?;

    metrics::MCA_CREATE.add(
        &metrics::CONTEXT,
        1,
        &add_attributes([
            ("connector", req.connector_name.to_string()),
            ("merchant", merchant_id.get_string_repr().to_owned()),
        ]),
    );

    let mca_response = mca.foreign_try_into()?;
    Ok(service_api::ApplicationResponse::Json(mca_response))
}

#[cfg(all(
    any(feature = "v1", feature = "v2"),
    not(feature = "merchant_connector_account_v2")
))]
async fn validate_pm_auth(
    val: pii::SecretSerdeValue,
    state: &SessionState,
    merchant_id: &id_type::MerchantId,
    key_store: &domain::MerchantKeyStore,
    merchant_account: domain::MerchantAccount,
    profile_id: &Option<String>,
) -> RouterResponse<()> {
    let config =
        serde_json::from_value::<api_models::pm_auth::PaymentMethodAuthConfig>(val.expose())
            .change_context(errors::ApiErrorResponse::InvalidRequestData {
                message: "invalid data received for payment method auth config".to_string(),
            })
            .attach_printable("Failed to deserialize Payment Method Auth config")?;

    let all_mcas = &*state
        .store
        .find_merchant_connector_account_by_merchant_id_and_disabled_list(
            &state.into(),
            merchant_id,
            true,
            key_store,
        )
        .await
        .change_context(errors::ApiErrorResponse::MerchantConnectorAccountNotFound {
            id: merchant_account.get_id().get_string_repr().to_owned(),
        })?;

    for conn_choice in config.enabled_payment_methods {
        let pm_auth_mca = all_mcas
            .iter()
            .find(|mca| mca.get_id() == conn_choice.mca_id)
            .ok_or(errors::ApiErrorResponse::GenericNotFoundError {
                message: "payment method auth connector account not found".to_string(),
            })?;

        if &pm_auth_mca.profile_id != profile_id {
            return Err(errors::ApiErrorResponse::GenericNotFoundError {
                message: "payment method auth profile_id differs from connector profile_id"
                    .to_string(),
            }
            .into());
        }
    }

    Ok(services::ApplicationResponse::StatusOk)
}

#[cfg(all(
    any(feature = "v1", feature = "v2"),
    not(feature = "merchant_connector_account_v2")
))]
pub async fn retrieve_connector(
    state: SessionState,
    merchant_id: id_type::MerchantId,
    profile_id: Option<String>,
    merchant_connector_id: String,
) -> RouterResponse<api_models::admin::MerchantConnectorResponse> {
    let store = state.store.as_ref();
    let key_manager_state = &(&state).into();
    let key_store = store
        .get_merchant_key_store_by_merchant_id(
            key_manager_state,
            &merchant_id,
            &store.get_master_key().to_vec().into(),
        )
        .await
        .to_not_found_response(errors::ApiErrorResponse::MerchantAccountNotFound)?;

    let _merchant_account = store
        .find_merchant_account_by_merchant_id(key_manager_state, &merchant_id, &key_store)
        .await
        .to_not_found_response(errors::ApiErrorResponse::MerchantAccountNotFound)?;

    let mca = store
        .find_by_merchant_connector_account_merchant_id_merchant_connector_id(
            key_manager_state,
            &merchant_id,
            &merchant_connector_id,
            &key_store,
        )
        .await
        .to_not_found_response(errors::ApiErrorResponse::MerchantConnectorAccountNotFound {
            id: merchant_connector_id.clone(),
        })?;
    core_utils::validate_profile_id_from_auth_layer(profile_id, &mca)?;

    Ok(service_api::ApplicationResponse::Json(
        mca.foreign_try_into()?,
    ))
}

#[cfg(all(feature = "v2", feature = "merchant_connector_account_v2"))]
pub async fn retrieve_connector(
    state: SessionState,
    merchant_id: id_type::MerchantId,
    id: String,
) -> RouterResponse<api_models::admin::MerchantConnectorResponse> {
    let store = state.store.as_ref();
    let key_manager_state = &(&state).into();
    let key_store = store
        .get_merchant_key_store_by_merchant_id(
            key_manager_state,
            &merchant_id,
            &store.get_master_key().to_vec().into(),
        )
        .await
        .to_not_found_response(errors::ApiErrorResponse::MerchantAccountNotFound)?;

    let mca = store
        .find_merchant_connector_account_by_id(key_manager_state, &id, &key_store)
        .await
        .to_not_found_response(errors::ApiErrorResponse::MerchantConnectorAccountNotFound {
            id: id.clone(),
        })?;

    // Validate if the merchant_id sent in the request is valid
    if mca.merchant_id != merchant_id {
        return Err(errors::ApiErrorResponse::InvalidRequestData {
            message: format!(
                "Invalid merchant_id {} provided for merchant_connector_account {}",
                merchant_id.get_string_repr(),
                id
            ),
        }
        .into());
    }

    Ok(service_api::ApplicationResponse::Json(
        mca.foreign_try_into()?,
    ))
}

pub async fn list_payment_connectors(
    state: SessionState,
    merchant_id: id_type::MerchantId,
    profile_id_list: Option<Vec<String>>,
) -> RouterResponse<Vec<api_models::admin::MerchantConnectorListResponse>> {
    let store = state.store.as_ref();
    let key_manager_state = &(&state).into();
    let key_store = store
        .get_merchant_key_store_by_merchant_id(
            key_manager_state,
            &merchant_id,
            &store.get_master_key().to_vec().into(),
        )
        .await
        .to_not_found_response(errors::ApiErrorResponse::MerchantAccountNotFound)?;

    // Validate merchant account
    store
        .find_merchant_account_by_merchant_id(key_manager_state, &merchant_id, &key_store)
        .await
        .to_not_found_response(errors::ApiErrorResponse::MerchantAccountNotFound)?;

    let merchant_connector_accounts = store
        .find_merchant_connector_account_by_merchant_id_and_disabled_list(
            key_manager_state,
            &merchant_id,
            true,
            &key_store,
        )
        .await
        .to_not_found_response(errors::ApiErrorResponse::InternalServerError)?;
    let merchant_connector_accounts = core_utils::filter_objects_based_on_profile_id_list(
        profile_id_list,
        merchant_connector_accounts,
    );
    let mut response = vec![];

    // The can be eliminated once [#79711](https://github.com/rust-lang/rust/issues/79711) is stabilized
    for mca in merchant_connector_accounts.into_iter() {
        response.push(mca.foreign_try_into()?);
    }

    Ok(service_api::ApplicationResponse::Json(response))
}

pub async fn update_connector(
    state: SessionState,
    merchant_id: &id_type::MerchantId,
    profile_id: Option<String>,
    merchant_connector_id: &str,
    req: api_models::admin::MerchantConnectorUpdate,
) -> RouterResponse<api_models::admin::MerchantConnectorResponse> {
    let db = state.store.as_ref();
    let key_manager_state = &(&state).into();
    let key_store = db
        .get_merchant_key_store_by_merchant_id(
            key_manager_state,
            merchant_id,
            &db.get_master_key().to_vec().into(),
        )
        .await
        .to_not_found_response(errors::ApiErrorResponse::MerchantAccountNotFound)?;

    let merchant_account = db
        .find_merchant_account_by_merchant_id(key_manager_state, merchant_id, &key_store)
        .await
        .to_not_found_response(errors::ApiErrorResponse::MerchantAccountNotFound)?;

    let mca = req
        .clone()
        .get_merchant_connector_account_from_id(
            db,
            merchant_id,
            merchant_connector_id,
            &key_store,
            key_manager_state,
        )
        .await?;
    core_utils::validate_profile_id_from_auth_layer(profile_id, &mca)?;

    let payment_connector = req
        .clone()
        .create_domain_model_from_request(
            &state,
            key_store.clone(),
            &mca,
            key_manager_state,
            &merchant_account,
        )
        .await?;

    // Profile id should always be present
    let profile_id = mca
        .profile_id
        .clone()
        .ok_or(errors::ApiErrorResponse::InternalServerError)
        .attach_printable("Missing `profile_id` in merchant connector account")?;

    let request_connector_label = req.connector_label;

    let updated_mca = db
        .update_merchant_connector_account(
            key_manager_state,
            mca,
            payment_connector.into(),
            &key_store,
        )
        .await
        .change_context(
            errors::ApiErrorResponse::DuplicateMerchantConnectorAccount {
                profile_id,
                connector_label: request_connector_label.unwrap_or_default(),
            },
        )
        .attach_printable_lazy(|| {
            format!("Failed while updating MerchantConnectorAccount: id: {merchant_connector_id}")
        })?;

    let response = updated_mca.foreign_try_into()?;

    Ok(service_api::ApplicationResponse::Json(response))
}

#[cfg(all(
    any(feature = "v1", feature = "v2"),
    not(feature = "merchant_connector_account_v2")
))]
pub async fn delete_connector(
    state: SessionState,
    merchant_id: id_type::MerchantId,
    merchant_connector_id: String,
) -> RouterResponse<api::MerchantConnectorDeleteResponse> {
    let db = state.store.as_ref();
    let key_manager_state = &(&state).into();
    let key_store = db
        .get_merchant_key_store_by_merchant_id(
            key_manager_state,
            &merchant_id,
            &db.get_master_key().to_vec().into(),
        )
        .await
        .to_not_found_response(errors::ApiErrorResponse::MerchantAccountNotFound)?;

    let _merchant_account = db
        .find_merchant_account_by_merchant_id(key_manager_state, &merchant_id, &key_store)
        .await
        .to_not_found_response(errors::ApiErrorResponse::MerchantAccountNotFound)?;

    let _mca = db
        .find_by_merchant_connector_account_merchant_id_merchant_connector_id(
            key_manager_state,
            &merchant_id,
            &merchant_connector_id,
            &key_store,
        )
        .await
        .to_not_found_response(errors::ApiErrorResponse::MerchantConnectorAccountNotFound {
            id: merchant_connector_id.clone(),
        })?;

    let is_deleted = db
        .delete_merchant_connector_account_by_merchant_id_merchant_connector_id(
            &merchant_id,
            &merchant_connector_id,
        )
        .await
        .to_not_found_response(errors::ApiErrorResponse::MerchantConnectorAccountNotFound {
            id: merchant_connector_id.clone(),
        })?;

    let response = api::MerchantConnectorDeleteResponse {
        merchant_id,
        merchant_connector_id,
        deleted: is_deleted,
    };
    Ok(service_api::ApplicationResponse::Json(response))
}

#[cfg(all(feature = "v2", feature = "merchant_connector_account_v2"))]
pub async fn delete_connector(
    state: SessionState,
    merchant_id: id_type::MerchantId,
    id: String,
) -> RouterResponse<api::MerchantConnectorDeleteResponse> {
    let db = state.store.as_ref();
    let key_manager_state = &(&state).into();
    let key_store = db
        .get_merchant_key_store_by_merchant_id(
            key_manager_state,
            &merchant_id,
            &db.get_master_key().to_vec().into(),
        )
        .await
        .to_not_found_response(errors::ApiErrorResponse::MerchantAccountNotFound)?;

    let mca = db
        .find_merchant_connector_account_by_id(key_manager_state, &id, &key_store)
        .await
        .to_not_found_response(errors::ApiErrorResponse::MerchantConnectorAccountNotFound {
            id: id.clone(),
        })?;

    // Validate if the merchant_id sent in the request is valid
    if mca.merchant_id != merchant_id {
        return Err(errors::ApiErrorResponse::InvalidRequestData {
            message: format!(
                "Invalid merchant_id {} provided for merchant_connector_account {}",
                merchant_id.get_string_repr(),
                id
            ),
        }
        .into());
    }

    let is_deleted = db
        .delete_merchant_connector_account_by_id(&id)
        .await
        .to_not_found_response(errors::ApiErrorResponse::MerchantConnectorAccountNotFound {
            id: id.clone(),
        })?;

    let response = api::MerchantConnectorDeleteResponse {
        merchant_id,
        id,
        deleted: is_deleted,
    };
    Ok(service_api::ApplicationResponse::Json(response))
}

pub async fn kv_for_merchant(
    state: SessionState,
    merchant_id: id_type::MerchantId,
    enable: bool,
) -> RouterResponse<api_models::admin::ToggleKVResponse> {
    let db = state.store.as_ref();
    let key_manager_state = &(&state).into();
    let key_store = db
        .get_merchant_key_store_by_merchant_id(
            key_manager_state,
            &merchant_id,
            &db.get_master_key().to_vec().into(),
        )
        .await
        .to_not_found_response(errors::ApiErrorResponse::MerchantAccountNotFound)?;

    // check if the merchant account exists
    let merchant_account = db
        .find_merchant_account_by_merchant_id(key_manager_state, &merchant_id, &key_store)
        .await
        .to_not_found_response(errors::ApiErrorResponse::MerchantAccountNotFound)?;

    let updated_merchant_account = match (enable, merchant_account.storage_scheme) {
        (true, MerchantStorageScheme::RedisKv) | (false, MerchantStorageScheme::PostgresOnly) => {
            Ok(merchant_account)
        }
        (true, MerchantStorageScheme::PostgresOnly) => {
            if state.conf.as_ref().is_kv_soft_kill_mode() {
                Err(errors::ApiErrorResponse::InvalidRequestData {
                    message: "Kv cannot be enabled when application is in soft_kill_mode"
                        .to_owned(),
                })?
            }

            db.update_merchant(
                key_manager_state,
                merchant_account,
                storage::MerchantAccountUpdate::StorageSchemeUpdate {
                    storage_scheme: MerchantStorageScheme::RedisKv,
                },
                &key_store,
            )
            .await
        }
        (false, MerchantStorageScheme::RedisKv) => {
            db.update_merchant(
                key_manager_state,
                merchant_account,
                storage::MerchantAccountUpdate::StorageSchemeUpdate {
                    storage_scheme: MerchantStorageScheme::PostgresOnly,
                },
                &key_store,
            )
            .await
        }
    }
    .map_err(|error| {
        error
            .change_context(errors::ApiErrorResponse::InternalServerError)
            .attach_printable("failed to switch merchant_storage_scheme")
    })?;
    let kv_status = matches!(
        updated_merchant_account.storage_scheme,
        MerchantStorageScheme::RedisKv
    );

    Ok(service_api::ApplicationResponse::Json(
        api_models::admin::ToggleKVResponse {
            merchant_id: updated_merchant_account.get_id().to_owned(),
            kv_enabled: kv_status,
        },
    ))
}

pub async fn toggle_kv_for_all_merchants(
    state: SessionState,
    enable: bool,
) -> RouterResponse<api_models::admin::ToggleAllKVResponse> {
    let db = state.store.as_ref();
    let storage_scheme = if enable {
        MerchantStorageScheme::RedisKv
    } else {
        MerchantStorageScheme::PostgresOnly
    };

    let total_update = db
        .update_all_merchant_account(storage::MerchantAccountUpdate::StorageSchemeUpdate {
            storage_scheme,
        })
        .await
        .map_err(|error| {
            error
                .change_context(errors::ApiErrorResponse::InternalServerError)
                .attach_printable("Failed to switch merchant_storage_scheme for all merchants")
        })?;

    Ok(service_api::ApplicationResponse::Json(
        api_models::admin::ToggleAllKVResponse {
            total_updated: total_update,
            kv_enabled: enable,
        },
    ))
}

pub async fn check_merchant_account_kv_status(
    state: SessionState,
    merchant_id: id_type::MerchantId,
) -> RouterResponse<api_models::admin::ToggleKVResponse> {
    let db = state.store.as_ref();
    let key_manager_state = &(&state).into();
    let key_store = db
        .get_merchant_key_store_by_merchant_id(
            key_manager_state,
            &merchant_id,
            &db.get_master_key().to_vec().into(),
        )
        .await
        .to_not_found_response(errors::ApiErrorResponse::MerchantAccountNotFound)?;

    // check if the merchant account exists
    let merchant_account = db
        .find_merchant_account_by_merchant_id(key_manager_state, &merchant_id, &key_store)
        .await
        .to_not_found_response(errors::ApiErrorResponse::MerchantAccountNotFound)?;

    let kv_status = matches!(
        merchant_account.storage_scheme,
        MerchantStorageScheme::RedisKv
    );

    Ok(service_api::ApplicationResponse::Json(
        api_models::admin::ToggleKVResponse {
            merchant_id: merchant_account.get_id().to_owned(),
            kv_enabled: kv_status,
        },
    ))
}

pub fn get_frm_config_as_secret(
    frm_configs: Option<Vec<api_models::admin::FrmConfigs>>,
) -> Option<Vec<Secret<serde_json::Value>>> {
    match frm_configs.as_ref() {
        Some(frm_value) => {
            let configs_for_frm_value: Vec<Secret<serde_json::Value>> = frm_value
                .iter()
                .map(|config| {
                    config
                        .encode_to_value()
                        .change_context(errors::ApiErrorResponse::ConfigNotFound)
                        .map(Secret::new)
                })
                .collect::<Result<Vec<_>, _>>()
                .ok()?;
            Some(configs_for_frm_value)
        }
        None => None,
    }
}

#[cfg(any(feature = "v1", feature = "v2"))]
pub async fn create_and_insert_business_profile(
    state: &SessionState,
    request: api::BusinessProfileCreate,
    merchant_account: domain::MerchantAccount,
    key_store: &domain::MerchantKeyStore,
) -> RouterResult<domain::BusinessProfile> {
    #[cfg(all(
        any(feature = "v1", feature = "v2"),
        not(feature = "merchant_account_v2")
    ))]
    let business_profile_new =
        admin::create_business_profile(state, merchant_account, request, key_store).await?;

    #[cfg(all(feature = "v2", feature = "merchant_account_v2"))]
    let business_profile_new = {
        let _ = merchant_account;
        admin::create_business_profile(state, request, key_store).await?
    };

    let profile_name = business_profile_new.profile_name.clone();

    state
        .store
        .insert_business_profile(&state.into(), key_store, business_profile_new)
        .await
        .to_duplicate_response(errors::ApiErrorResponse::GenericDuplicateError {
            message: format!(
                "Business Profile with the profile_name {profile_name} already exists"
            ),
        })
        .attach_printable("Failed to insert Business profile because of duplication error")
}

#[cfg(all(
    any(feature = "v1", feature = "v2"),
    not(any(feature = "merchant_account_v2", feature = "business_profile_v2"))
))]
pub async fn create_business_profile(
    state: SessionState,
    request: api::BusinessProfileCreate,
    merchant_id: &id_type::MerchantId,
) -> RouterResponse<api_models::admin::BusinessProfileResponse> {
    if let Some(session_expiry) = &request.session_expiry {
        helpers::validate_session_expiry(session_expiry.to_owned())?;
    }

    if let Some(intent_fulfillment_expiry) = &request.intent_fulfillment_time {
        helpers::validate_intent_fulfillment_expiry(intent_fulfillment_expiry.to_owned())?;
    }

    let db = state.store.as_ref();
    let key_manager_state = &(&state).into();
    let key_store = db
        .get_merchant_key_store_by_merchant_id(
            key_manager_state,
            merchant_id,
            &db.get_master_key().to_vec().into(),
        )
        .await
        .to_not_found_response(errors::ApiErrorResponse::MerchantAccountNotFound)?;

    // Get the merchant account, if few fields are not passed, then they will be inherited from
    // merchant account
    let merchant_account = db
        .find_merchant_account_by_merchant_id(key_manager_state, merchant_id, &key_store)
        .await
        .to_not_found_response(errors::ApiErrorResponse::MerchantAccountNotFound)?;

    if let Some(ref routing_algorithm) = request.routing_algorithm {
        let _: api_models::routing::RoutingAlgorithm = routing_algorithm
            .clone()
            .parse_value("RoutingAlgorithm")
            .change_context(errors::ApiErrorResponse::InvalidDataValue {
                field_name: "routing_algorithm",
            })
            .attach_printable("Invalid routing algorithm given")?;
    }

    let business_profile =
        create_and_insert_business_profile(&state, request, merchant_account.clone(), &key_store)
            .await?;

    if merchant_account.default_profile.is_some() {
        let unset_default_profile = domain::MerchantAccountUpdate::UnsetDefaultProfile;
        db.update_merchant(
            key_manager_state,
            merchant_account,
            unset_default_profile,
            &key_store,
        )
        .await
        .to_not_found_response(errors::ApiErrorResponse::MerchantAccountNotFound)?;
    }

    Ok(service_api::ApplicationResponse::Json(
        api_models::admin::BusinessProfileResponse::foreign_try_from(business_profile)
            .change_context(errors::ApiErrorResponse::InternalServerError)
            .attach_printable("Failed to parse business profile details")?,
    ))
}

#[cfg(all(
    feature = "v2",
    feature = "merchant_account_v2",
    feature = "business_profile_v2"
))]
pub async fn create_business_profile(
    _state: SessionState,
    _request: api::BusinessProfileCreate,
    _merchant_id: &id_type::MerchantId,
) -> RouterResponse<api_models::admin::BusinessProfileResponse> {
    todo!()
}

pub async fn list_business_profile(
    state: SessionState,
    merchant_id: id_type::MerchantId,
) -> RouterResponse<Vec<api_models::admin::BusinessProfileResponse>> {
    let db = state.store.as_ref();
    let key_store = db
        .get_merchant_key_store_by_merchant_id(
            &(&state).into(),
            &merchant_id,
            &db.get_master_key().to_vec().into(),
        )
        .await
        .to_not_found_response(errors::ApiErrorResponse::MerchantAccountNotFound)?;
    let profiles = db
        .list_business_profile_by_merchant_id(&(&state).into(), &key_store, &merchant_id)
        .await
        .to_not_found_response(errors::ApiErrorResponse::InternalServerError)?
        .clone();
    let mut business_profiles = Vec::new();
    for profile in profiles {
        let business_profile =
            api_models::admin::BusinessProfileResponse::foreign_try_from(profile)
                .change_context(errors::ApiErrorResponse::InternalServerError)
                .attach_printable("Failed to parse business profile details")?;
        business_profiles.push(business_profile);
    }

    Ok(service_api::ApplicationResponse::Json(business_profiles))
}

pub async fn retrieve_business_profile(
    state: SessionState,
    profile_id: String,
    merchant_id: id_type::MerchantId,
) -> RouterResponse<api_models::admin::BusinessProfileResponse> {
    let db = state.store.as_ref();
    let key_store = db
        .get_merchant_key_store_by_merchant_id(
            &(&state).into(),
            &merchant_id,
            &db.get_master_key().to_vec().into(),
        )
        .await
        .to_not_found_response(errors::ApiErrorResponse::MerchantAccountNotFound)?;
    let business_profile = db
        .find_business_profile_by_profile_id(&(&state).into(), &key_store, &profile_id)
        .await
        .to_not_found_response(errors::ApiErrorResponse::BusinessProfileNotFound {
            id: profile_id,
        })?;

    Ok(service_api::ApplicationResponse::Json(
        api_models::admin::BusinessProfileResponse::foreign_try_from(business_profile)
            .change_context(errors::ApiErrorResponse::InternalServerError)
            .attach_printable("Failed to parse business profile details")?,
    ))
}

pub async fn delete_business_profile(
    state: SessionState,
    profile_id: String,
    merchant_id: &id_type::MerchantId,
) -> RouterResponse<bool> {
    let db = state.store.as_ref();
    let delete_result = db
        .delete_business_profile_by_profile_id_merchant_id(&profile_id, merchant_id)
        .await
        .to_not_found_response(errors::ApiErrorResponse::BusinessProfileNotFound {
            id: profile_id,
        })?;

    Ok(service_api::ApplicationResponse::Json(delete_result))
}

#[cfg(all(
    any(feature = "v1", feature = "v2"),
    not(feature = "business_profile_v2")
))]
pub async fn update_business_profile(
    state: SessionState,
    profile_id: &str,
    merchant_id: &id_type::MerchantId,
    request: api::BusinessProfileUpdate,
) -> RouterResponse<api::BusinessProfileResponse> {
    let db = state.store.as_ref();
    let key_store = db
        .get_merchant_key_store_by_merchant_id(
            &(&state).into(),
            merchant_id,
            &state.store.get_master_key().to_vec().into(),
        )
        .await
        .to_not_found_response(errors::ApiErrorResponse::MerchantAccountNotFound)
        .attach_printable("Error while fetching the key store by merchant_id")?;
    let key_manager_state = &(&state).into();

    let business_profile = db
        .find_business_profile_by_profile_id(key_manager_state, &key_store, profile_id)
        .await
        .to_not_found_response(errors::ApiErrorResponse::BusinessProfileNotFound {
            id: profile_id.to_owned(),
        })?;

    if business_profile.merchant_id != *merchant_id {
        Err(errors::ApiErrorResponse::AccessForbidden {
            resource: profile_id.to_string(),
        })?
    }

    if let Some(session_expiry) = &request.session_expiry {
        helpers::validate_session_expiry(session_expiry.to_owned())?;
    }

    if let Some(intent_fulfillment_expiry) = &request.intent_fulfillment_time {
        helpers::validate_intent_fulfillment_expiry(intent_fulfillment_expiry.to_owned())?;
    }

    let webhook_details = request.webhook_details.map(ForeignInto::foreign_into);

    if let Some(ref routing_algorithm) = request.routing_algorithm {
        let _: api_models::routing::RoutingAlgorithm = routing_algorithm
            .clone()
            .parse_value("RoutingAlgorithm")
            .change_context(errors::ApiErrorResponse::InvalidDataValue {
                field_name: "routing_algorithm",
            })
            .attach_printable("Invalid routing algorithm given")?;
    }

    let payment_link_config = request
        .payment_link_config
        .map(|payment_link_conf| match payment_link_conf.validate() {
            Ok(_) => Ok(payment_link_conf.foreign_into()),
            Err(e) => Err(report!(errors::ApiErrorResponse::InvalidRequestData {
                message: e.to_string()
            })),
        })
        .transpose()?;

    let extended_card_info_config = request
        .extended_card_info_config
        .as_ref()
        .map(|config| {
            config
                .encode_to_value()
                .change_context(errors::ApiErrorResponse::InvalidDataValue {
                    field_name: "extended_card_info_config",
                })
        })
        .transpose()?
        .map(Secret::new);
    let outgoing_webhook_custom_http_headers = request
        .outgoing_webhook_custom_http_headers
        .async_map(|headers| cards::create_encrypted_data(&state, &key_store, headers))
        .await
        .transpose()
        .change_context(errors::ApiErrorResponse::InternalServerError)
        .attach_printable("Unable to encrypt outgoing webhook custom HTTP headers")?;

    let payout_link_config = request
        .payout_link_config
        .map(|payout_conf| match payout_conf.config.validate() {
            Ok(_) => Ok(payout_conf.foreign_into()),
            Err(e) => Err(report!(errors::ApiErrorResponse::InvalidRequestData {
                message: e.to_string()
            })),
        })
        .transpose()?;

    let business_profile_update =
        domain::BusinessProfileUpdate::Update(Box::new(domain::BusinessProfileGeneralUpdate {
            profile_name: request.profile_name,
            return_url: request.return_url.map(|return_url| return_url.to_string()),
            enable_payment_response_hash: request.enable_payment_response_hash,
            payment_response_hash_key: request.payment_response_hash_key,
            redirect_to_merchant_with_http_post: request.redirect_to_merchant_with_http_post,
            webhook_details,
            metadata: request.metadata,
            routing_algorithm: request.routing_algorithm,
            intent_fulfillment_time: request.intent_fulfillment_time.map(i64::from),
            frm_routing_algorithm: request.frm_routing_algorithm,
            #[cfg(feature = "payouts")]
            payout_routing_algorithm: request.payout_routing_algorithm,
            #[cfg(not(feature = "payouts"))]
            payout_routing_algorithm: None,
            is_recon_enabled: None,
            applepay_verified_domains: request.applepay_verified_domains,
            payment_link_config,
            session_expiry: request.session_expiry.map(i64::from),
            authentication_connector_details: request
                .authentication_connector_details
                .map(ForeignInto::foreign_into),
            payout_link_config,
            extended_card_info_config,
            use_billing_as_payment_method_billing: request.use_billing_as_payment_method_billing,
            collect_shipping_details_from_wallet_connector: request
                .collect_shipping_details_from_wallet_connector,
            collect_billing_details_from_wallet_connector: request
                .collect_billing_details_from_wallet_connector,
            is_connector_agnostic_mit_enabled: request.is_connector_agnostic_mit_enabled,
            outgoing_webhook_custom_http_headers: outgoing_webhook_custom_http_headers
                .map(Into::into),
        }));

    let updated_business_profile = db
        .update_business_profile_by_profile_id(
            key_manager_state,
            &key_store,
            business_profile,
            business_profile_update,
        )
        .await
        .to_not_found_response(errors::ApiErrorResponse::BusinessProfileNotFound {
            id: profile_id.to_owned(),
        })?;

    Ok(service_api::ApplicationResponse::Json(
        api_models::admin::BusinessProfileResponse::foreign_try_from(updated_business_profile)
            .change_context(errors::ApiErrorResponse::InternalServerError)
            .attach_printable("Failed to parse business profile details")?,
    ))
}
#[cfg(all(feature = "v2", feature = "business_profile_v2"))]
pub async fn update_business_profile(
    _state: SessionState,
    _profile_id: &str,
    _merchant_id: &id_type::MerchantId,
    _request: api::BusinessProfileUpdate,
) -> RouterResponse<api::BusinessProfileResponse> {
    todo!()
}
#[cfg(all(
    feature = "v2",
    feature = "routing_v2",
    feature = "business_profile_v2"
))]
#[derive(Clone, Debug)]
pub struct BusinessProfileWrapper {
    pub profile: domain::BusinessProfile,
}

#[cfg(all(
    feature = "v2",
    feature = "routing_v2",
    feature = "business_profile_v2"
))]
impl BusinessProfileWrapper {
    pub fn new(profile: domain::BusinessProfile) -> Self {
        Self { profile }
    }
    fn get_routing_config_cache_key(self) -> storage_impl::redis::cache::CacheKind<'static> {
        let merchant_id = self.profile.merchant_id.clone();

        let profile_id = self.profile.profile_id.clone();

        storage_impl::redis::cache::CacheKind::Routing(
            format!(
                "routing_config_{}_{profile_id}",
                merchant_id.get_string_repr()
            )
            .into(),
        )
    }

    pub async fn update_business_profile_and_invalidate_routing_config_for_active_algorithm_id_update(
        self,
        db: &dyn StorageInterface,
        key_manager_state: &KeyManagerState,
        merchant_key_store: &domain::MerchantKeyStore,
        algorithm_id: String,
        transaction_type: &storage::enums::TransactionType,
    ) -> RouterResult<()> {
        let routing_cache_key = self.clone().get_routing_config_cache_key();

        let (routing_algorithm_id, payout_routing_algorithm_id) = match transaction_type {
            storage::enums::TransactionType::Payment => (Some(algorithm_id), None),
            #[cfg(feature = "payouts")]
            storage::enums::TransactionType::Payout => (None, Some(algorithm_id)),
        };

        let business_profile_update = domain::BusinessProfileUpdate::RoutingAlgorithmUpdate {
            routing_algorithm_id,
            payout_routing_algorithm_id,
        };

        let profile = self.profile;

        db.update_business_profile_by_profile_id(
            key_manager_state,
            merchant_key_store,
            profile,
            business_profile_update,
        )
        .await
        .change_context(errors::ApiErrorResponse::InternalServerError)
        .attach_printable("Failed to update routing algorithm ref in business profile")?;

        storage_impl::redis::cache::publish_into_redact_channel(
            db.get_cache_store().as_ref(),
            [routing_cache_key],
        )
        .await
        .change_context(errors::ApiErrorResponse::InternalServerError)
        .attach_printable("Failed to invalidate routing cache")?;
        Ok(())
    }

    pub fn get_profile_id_and_routing_algorithm_id<F>(
        &self,
        transaction_data: &routing::TransactionData<'_, F>,
    ) -> (Option<String>, Option<String>)
    where
        F: Send + Clone,
    {
        match transaction_data {
            routing::TransactionData::Payment(payment_data) => (
                payment_data.payment_intent.profile_id.clone(),
                self.profile.routing_algorithm_id.clone(),
            ),
            #[cfg(feature = "payouts")]
            routing::TransactionData::Payout(payout_data) => (
                Some(payout_data.payout_attempt.profile_id.clone()),
                self.profile.payout_routing_algorithm_id.clone(),
            ),
        }
    }
}

pub async fn extended_card_info_toggle(
    state: SessionState,
    merchant_id: &id_type::MerchantId,
    profile_id: &str,
    ext_card_info_choice: admin_types::ExtendedCardInfoChoice,
) -> RouterResponse<admin_types::ExtendedCardInfoChoice> {
    let db = state.store.as_ref();
    let key_manager_state = &(&state).into();

    let key_store = db
        .get_merchant_key_store_by_merchant_id(
            key_manager_state,
            merchant_id,
            &state.store.get_master_key().to_vec().into(),
        )
        .await
        .to_not_found_response(errors::ApiErrorResponse::MerchantAccountNotFound)
        .attach_printable("Error while fetching the key store by merchant_id")?;

    let business_profile = db
        .find_business_profile_by_profile_id(key_manager_state, &key_store, profile_id)
        .await
        .to_not_found_response(errors::ApiErrorResponse::BusinessProfileNotFound {
            id: profile_id.to_string(),
        })?;

    if business_profile.is_extended_card_info_enabled.is_none()
        || business_profile
            .is_extended_card_info_enabled
            .is_some_and(|existing_config| existing_config != ext_card_info_choice.enabled)
    {
        let business_profile_update = domain::BusinessProfileUpdate::ExtendedCardInfoUpdate {
            is_extended_card_info_enabled: Some(ext_card_info_choice.enabled),
        };

        db.update_business_profile_by_profile_id(
            key_manager_state,
            &key_store,
            business_profile,
            business_profile_update,
        )
        .await
        .to_not_found_response(errors::ApiErrorResponse::BusinessProfileNotFound {
            id: profile_id.to_owned(),
        })?;
    }

    Ok(service_api::ApplicationResponse::Json(ext_card_info_choice))
}

pub async fn connector_agnostic_mit_toggle(
    state: SessionState,
    merchant_id: &id_type::MerchantId,
    profile_id: &str,
    connector_agnostic_mit_choice: admin_types::ConnectorAgnosticMitChoice,
) -> RouterResponse<admin_types::ConnectorAgnosticMitChoice> {
    let db = state.store.as_ref();
    let key_manager_state = &(&state).into();

    let key_store = db
        .get_merchant_key_store_by_merchant_id(
            key_manager_state,
            merchant_id,
            &state.store.get_master_key().to_vec().into(),
        )
        .await
        .to_not_found_response(errors::ApiErrorResponse::MerchantAccountNotFound)
        .attach_printable("Error while fetching the key store by merchant_id")?;

    let business_profile = db
        .find_business_profile_by_profile_id(key_manager_state, &key_store, profile_id)
        .await
        .to_not_found_response(errors::ApiErrorResponse::BusinessProfileNotFound {
            id: profile_id.to_string(),
        })?;

    if business_profile.merchant_id != *merchant_id {
        Err(errors::ApiErrorResponse::AccessForbidden {
            resource: profile_id.to_string(),
        })?
    }

    if business_profile.is_connector_agnostic_mit_enabled
        != Some(connector_agnostic_mit_choice.enabled)
    {
        let business_profile_update = domain::BusinessProfileUpdate::ConnectorAgnosticMitUpdate {
            is_connector_agnostic_mit_enabled: Some(connector_agnostic_mit_choice.enabled),
        };

        db.update_business_profile_by_profile_id(
            key_manager_state,
            &key_store,
            business_profile,
            business_profile_update,
        )
        .await
        .to_not_found_response(errors::ApiErrorResponse::BusinessProfileNotFound {
            id: profile_id.to_owned(),
        })?;
    }

    Ok(service_api::ApplicationResponse::Json(
        connector_agnostic_mit_choice,
    ))
}

pub async fn transfer_key_store_to_key_manager(
    state: SessionState,
    req: admin_types::MerchantKeyTransferRequest,
) -> RouterResponse<admin_types::TransferKeyResponse> {
    let resp = transfer_encryption_key(&state, req).await?;

    Ok(service_api::ApplicationResponse::Json(
        admin_types::TransferKeyResponse {
            total_transferred: resp,
        },
    ))
}

async fn process_open_banking_connectors(
    state: &SessionState,
    merchant_id: &id_type::MerchantId,
    auth: &types::ConnectorAuthType,
    connector_type: &api_enums::ConnectorType,
    connector: &api_enums::Connector,
    additional_merchant_data: types::AdditionalMerchantData,
) -> RouterResult<types::MerchantRecipientData> {
    let new_merchant_data = match additional_merchant_data {
        types::AdditionalMerchantData::OpenBankingRecipientData(merchant_data) => {
            if connector_type != &api_enums::ConnectorType::PaymentProcessor {
                return Err(errors::ApiErrorResponse::InvalidConnectorConfiguration {
                    config:
                        "OpenBanking connector for Payment Initiation should be a payment processor"
                            .to_string(),
                }
                .into());
            }
            match &merchant_data {
                types::MerchantRecipientData::AccountData(acc_data) => {
                    validate_bank_account_data(acc_data)?;

                    let connector_name = api_enums::Connector::to_string(connector);

                    let recipient_creation_not_supported = state
                        .conf
                        .locker_based_open_banking_connectors
                        .connector_list
                        .contains(connector_name.as_str());

                    let recipient_id = if recipient_creation_not_supported {
                        locker_recipient_create_call(state, merchant_id, acc_data).await
                    } else {
                        connector_recipient_create_call(
                            state,
                            merchant_id,
                            connector_name,
                            auth,
                            acc_data,
                        )
                        .await
                    }
                    .attach_printable("failed to get recipient_id")?;

                    let conn_recipient_id = if recipient_creation_not_supported {
                        Some(types::RecipientIdType::LockerId(Secret::new(recipient_id)))
                    } else {
                        Some(types::RecipientIdType::ConnectorId(Secret::new(
                            recipient_id,
                        )))
                    };

                    let account_data = match &acc_data {
                        types::MerchantAccountData::Iban { iban, name, .. } => {
                            types::MerchantAccountData::Iban {
                                iban: iban.clone(),
                                name: name.clone(),
                                connector_recipient_id: conn_recipient_id.clone(),
                            }
                        }
                        types::MerchantAccountData::Bacs {
                            account_number,
                            sort_code,
                            name,
                            ..
                        } => types::MerchantAccountData::Bacs {
                            account_number: account_number.clone(),
                            sort_code: sort_code.clone(),
                            name: name.clone(),
                            connector_recipient_id: conn_recipient_id.clone(),
                        },
                    };

                    types::MerchantRecipientData::AccountData(account_data)
                }
                _ => merchant_data.clone(),
            }
        }
    };

    Ok(new_merchant_data)
}

fn validate_bank_account_data(data: &types::MerchantAccountData) -> RouterResult<()> {
    match data {
        types::MerchantAccountData::Iban { iban, .. } => {
            // IBAN check algorithm
            if iban.peek().len() > IBAN_MAX_LENGTH {
                return Err(errors::ApiErrorResponse::InvalidRequestData {
                    message: "IBAN length must be up to 34 characters".to_string(),
                }
                .into());
            }
            let pattern = Regex::new(r"^[A-Z0-9]*$")
                .change_context(errors::ApiErrorResponse::InternalServerError)
                .attach_printable("failed to create regex pattern")?;

            let mut iban = iban.peek().to_string();

            if !pattern.is_match(iban.as_str()) {
                return Err(errors::ApiErrorResponse::InvalidRequestData {
                    message: "IBAN data must be alphanumeric".to_string(),
                }
                .into());
            }

            // MOD check
            let first_4 = iban.chars().take(4).collect::<String>();
            iban.push_str(first_4.as_str());
            let len = iban.len();

            let rearranged_iban = iban
                .chars()
                .rev()
                .take(len - 4)
                .collect::<String>()
                .chars()
                .rev()
                .collect::<String>();

            let mut result = String::new();

            rearranged_iban.chars().for_each(|c| {
                if c.is_ascii_uppercase() {
                    let digit = (u32::from(c) - u32::from('A')) + 10;
                    result.push_str(&format!("{:02}", digit));
                } else {
                    result.push(c);
                }
            });

            let num = result
                .parse::<u128>()
                .change_context(errors::ApiErrorResponse::InternalServerError)
                .attach_printable("failed to validate IBAN")?;

            if num % 97 != 1 {
                return Err(errors::ApiErrorResponse::InvalidRequestData {
                    message: "Invalid IBAN".to_string(),
                }
                .into());
            }

            Ok(())
        }
        types::MerchantAccountData::Bacs {
            account_number,
            sort_code,
            ..
        } => {
            if account_number.peek().len() > BACS_MAX_ACCOUNT_NUMBER_LENGTH
                || sort_code.peek().len() != BACS_SORT_CODE_LENGTH
            {
                return Err(errors::ApiErrorResponse::InvalidRequestData {
                    message: "Invalid BACS numbers".to_string(),
                }
                .into());
            }

            Ok(())
        }
    }
}

async fn connector_recipient_create_call(
    state: &SessionState,
    merchant_id: &id_type::MerchantId,
    connector_name: String,
    auth: &types::ConnectorAuthType,
    data: &types::MerchantAccountData,
) -> RouterResult<String> {
    let connector = pm_auth_types::api::PaymentAuthConnectorData::get_connector_by_name(
        connector_name.as_str(),
    )?;

    let auth = pm_auth_types::ConnectorAuthType::foreign_try_from(auth.clone())
        .change_context(errors::ApiErrorResponse::InternalServerError)
        .attach_printable("Failed while converting ConnectorAuthType")?;

    let connector_integration: pm_auth_types::api::BoxedConnectorIntegration<
        '_,
        pm_auth_types::api::auth_service::RecipientCreate,
        pm_auth_types::RecipientCreateRequest,
        pm_auth_types::RecipientCreateResponse,
    > = connector.connector.get_connector_integration();

    let req = match data {
        types::MerchantAccountData::Iban { iban, name, .. } => {
            pm_auth_types::RecipientCreateRequest {
                name: name.clone(),
                account_data: pm_auth_types::RecipientAccountData::Iban(iban.clone()),
                address: None,
            }
        }
        types::MerchantAccountData::Bacs {
            account_number,
            sort_code,
            name,
            ..
        } => pm_auth_types::RecipientCreateRequest {
            name: name.clone(),
            account_data: pm_auth_types::RecipientAccountData::Bacs {
                sort_code: sort_code.clone(),
                account_number: account_number.clone(),
            },
            address: None,
        },
    };

    let router_data = pm_auth_types::RecipientCreateRouterData {
        flow: std::marker::PhantomData,
        merchant_id: Some(merchant_id.to_owned()),
        connector: Some(connector_name),
        request: req,
        response: Err(pm_auth_types::ErrorResponse {
            status_code: http::StatusCode::INTERNAL_SERVER_ERROR.as_u16(),
            code: consts::NO_ERROR_CODE.to_string(),
            message: consts::UNSUPPORTED_ERROR_MESSAGE.to_string(),
            reason: None,
        }),
        connector_http_status_code: None,
        connector_auth_type: auth,
    };

    let resp = payment_initiation_service::execute_connector_processing_step(
        state,
        connector_integration,
        &router_data,
        &connector.connector_name,
    )
    .await
    .change_context(errors::ApiErrorResponse::InternalServerError)
    .attach_printable("Failed while calling recipient create connector api")?;

    let recipient_create_resp =
        resp.response
            .map_err(|err| errors::ApiErrorResponse::ExternalConnectorError {
                code: err.code,
                message: err.message,
                connector: connector.connector_name.to_string(),
                status_code: err.status_code,
                reason: err.reason,
            })?;

    let recipient_id = recipient_create_resp.recipient_id;

    Ok(recipient_id)
}

async fn locker_recipient_create_call(
    state: &SessionState,
    merchant_id: &id_type::MerchantId,
    data: &types::MerchantAccountData,
) -> RouterResult<String> {
    let enc_data = serde_json::to_string(data)
        .change_context(errors::ApiErrorResponse::InternalServerError)
        .attach_printable("Failed to convert to MerchantAccountData json to String")?;

    let merchant_id_string = merchant_id.get_string_repr().to_owned();

    let cust_id = id_type::CustomerId::try_from(std::borrow::Cow::from(merchant_id_string))
        .change_context(errors::ApiErrorResponse::InternalServerError)
        .attach_printable("Failed to convert to CustomerId")?;

    let payload = transformers::StoreLockerReq::LockerGeneric(transformers::StoreGenericReq {
        merchant_id: merchant_id.to_owned(),
        merchant_customer_id: cust_id.clone(),
        enc_data,
        ttl: state.conf.locker.ttl_for_storage_in_secs,
    });

    let store_resp = cards::call_to_locker_hs(
        state,
        &payload,
        &cust_id,
        api_enums::LockerChoice::HyperswitchCardVault,
    )
    .await
    .change_context(errors::ApiErrorResponse::InternalServerError)
    .attach_printable("Failed to encrypt merchant bank account data")?;

    Ok(store_resp.card_reference)
}<|MERGE_RESOLUTION|>--- conflicted
+++ resolved
@@ -402,11 +402,8 @@
                     recon_status: diesel_models::enums::ReconStatus::NotRequested,
                     payment_link_config: None,
                     pm_collect_link_config,
-<<<<<<< HEAD
+                    version: hyperswitch_domain_models::consts::API_VERSION,
                     is_network_tokenization_enabled: self.is_network_tokenization_enabled,
-=======
-                    version: hyperswitch_domain_models::consts::API_VERSION,
->>>>>>> ed13ecac
                 },
             )
         }
