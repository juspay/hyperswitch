use std::str::FromStr;

use api_models::{
    admin::{self as admin_types},
    enums as api_enums, routing as routing_types,
};
use common_enums::{MerchantAccountRequestType, MerchantAccountType, OrganizationType};
use common_utils::{
    date_time,
    ext_traits::{AsyncExt, Encode, OptionExt, ValueExt},
    fp_utils, id_type, pii, type_name,
    types::keymanager::{self as km_types, KeyManagerState, ToEncryptable},
};
#[cfg(all(any(feature = "v1", feature = "v2"), feature = "olap"))]
use diesel_models::{business_profile::CardTestingGuardConfig, organization::OrganizationBridge};
use diesel_models::{configs, payment_method};
use error_stack::{report, FutureExt, ResultExt};
use external_services::http_client::client;
use hyperswitch_domain_models::merchant_connector_account::{
    FromRequestEncryptableMerchantConnectorAccount, UpdateEncryptableMerchantConnectorAccount,
};
use masking::{ExposeInterface, PeekInterface, Secret};
use pm_auth::types as pm_auth_types;
use uuid::Uuid;

use super::routing::helpers::redact_cgraph_cache;
#[cfg(any(feature = "v1", feature = "v2"))]
use crate::types::transformers::ForeignFrom;
use crate::{
    consts,
    core::{
        connector_validation::ConnectorAuthTypeAndMetadataValidation,
        disputes,
        encryption::transfer_encryption_key,
        errors::{self, RouterResponse, RouterResult, StorageErrorExt},
        payment_methods::{cards, transformers},
        payments::helpers,
        pm_auth::helpers::PaymentAuthConnectorDataExt,
        routing, utils as core_utils,
    },
    db::{AccountsStorageInterface, StorageInterface},
    logger,
    routes::{metrics, SessionState},
    services::{
        self,
        api::{self as service_api},
        authentication, pm_auth as payment_initiation_service,
    },
    types::{
        self,
        api::{self, admin},
        domain::{
            self,
            types::{self as domain_types, AsyncLift},
        },
        storage::{self, enums::MerchantStorageScheme},
        transformers::{ForeignInto, ForeignTryFrom, ForeignTryInto},
    },
    utils,
};

#[inline]
pub fn create_merchant_publishable_key() -> String {
    format!(
        "pk_{}_{}",
        router_env::env::prefix_for_env(),
        Uuid::new_v4().simple()
    )
}

pub async fn insert_merchant_configs(
    db: &dyn StorageInterface,
    merchant_id: &id_type::MerchantId,
) -> RouterResult<()> {
    db.insert_config(configs::ConfigNew {
        key: merchant_id.get_requires_cvv_key(),
        config: "true".to_string(),
    })
    .await
    .change_context(errors::ApiErrorResponse::InternalServerError)
    .attach_printable("Error while setting requires_cvv config")?;

    db.insert_config(configs::ConfigNew {
        key: merchant_id.get_merchant_fingerprint_secret_key(),
        config: utils::generate_id(consts::FINGERPRINT_SECRET_LENGTH, "fs"),
    })
    .await
    .change_context(errors::ApiErrorResponse::InternalServerError)
    .attach_printable("Error while inserting merchant fingerprint secret")?;

    Ok(())
}

#[cfg(feature = "olap")]
fn add_publishable_key_to_decision_service(
    state: &SessionState,
    merchant_context: &domain::MerchantContext,
) {
    let state = state.clone();
    let publishable_key = merchant_context
        .get_merchant_account()
        .publishable_key
        .clone();
    let merchant_id = merchant_context.get_merchant_account().get_id().clone();

    authentication::decision::spawn_tracked_job(
        async move {
            authentication::decision::add_publishable_key(
                &state,
                publishable_key.into(),
                merchant_id,
                None,
            )
            .await
        },
        authentication::decision::ADD,
    );
}

#[cfg(feature = "olap")]
pub async fn create_organization(
    state: SessionState,
    req: api::OrganizationCreateRequest,
) -> RouterResponse<api::OrganizationResponse> {
    let db_organization = ForeignFrom::foreign_from(req);
    state
        .accounts_store
        .insert_organization(db_organization)
        .await
        .to_duplicate_response(errors::ApiErrorResponse::GenericDuplicateError {
            message: "Organization with the given organization_name already exists".to_string(),
        })
        .attach_printable("Error when creating organization")
        .map(ForeignFrom::foreign_from)
        .map(service_api::ApplicationResponse::Json)
}

#[cfg(feature = "olap")]
pub async fn update_organization(
    state: SessionState,
    org_id: api::OrganizationId,
    req: api::OrganizationUpdateRequest,
) -> RouterResponse<api::OrganizationResponse> {
    let organization_update = diesel_models::organization::OrganizationUpdate::Update {
        organization_name: req.organization_name,
        organization_details: req.organization_details,
        metadata: req.metadata,
        platform_merchant_id: req.platform_merchant_id,
    };
    state
        .accounts_store
        .update_organization_by_org_id(&org_id.organization_id, organization_update)
        .await
        .to_not_found_response(errors::ApiErrorResponse::GenericNotFoundError {
            message: "organization with the given id does not exist".to_string(),
        })
        .attach_printable(format!(
            "Failed to update organization with organization_id: {:?}",
            org_id.organization_id
        ))
        .map(ForeignFrom::foreign_from)
        .map(service_api::ApplicationResponse::Json)
}

#[cfg(feature = "olap")]
pub async fn get_organization(
    state: SessionState,
    org_id: api::OrganizationId,
) -> RouterResponse<api::OrganizationResponse> {
    #[cfg(all(feature = "v1", feature = "olap"))]
    {
        CreateOrValidateOrganization::new(Some(org_id.organization_id))
            .create_or_validate(state.accounts_store.as_ref())
            .await
            .map(ForeignFrom::foreign_from)
            .map(service_api::ApplicationResponse::Json)
    }
    #[cfg(all(feature = "v2", feature = "olap"))]
    {
        CreateOrValidateOrganization::new(org_id.organization_id)
            .create_or_validate(state.accounts_store.as_ref())
            .await
            .map(ForeignFrom::foreign_from)
            .map(service_api::ApplicationResponse::Json)
    }
}

#[cfg(feature = "olap")]
pub async fn create_merchant_account(
    state: SessionState,
    req: api::MerchantAccountCreate,
    org_data_from_auth: Option<authentication::AuthenticationDataWithOrg>,
) -> RouterResponse<api::MerchantAccountResponse> {
    #[cfg(feature = "keymanager_create")]
    use common_utils::{keymanager, types::keymanager::EncryptionTransferRequest};

    let db = state.store.as_ref();
    let key = services::generate_aes256_key()
        .change_context(errors::ApiErrorResponse::InternalServerError)
        .attach_printable("Unable to generate aes 256 key")?;

    let master_key = db.get_master_key();

    let key_manager_state: &KeyManagerState = &(&state).into();
    let merchant_id = req.get_merchant_reference_id();
    let identifier = km_types::Identifier::Merchant(merchant_id.clone());
    #[cfg(feature = "keymanager_create")]
    {
        use base64::Engine;

        use crate::consts::BASE64_ENGINE;

        if key_manager_state.enabled {
            keymanager::transfer_key_to_key_manager(
                key_manager_state,
                EncryptionTransferRequest {
                    identifier: identifier.clone(),
                    key: BASE64_ENGINE.encode(key),
                },
            )
            .await
            .change_context(errors::ApiErrorResponse::DuplicateMerchantAccount)
            .attach_printable("Failed to insert key to KeyManager")?;
        }
    }

    let key_store = domain::MerchantKeyStore {
        merchant_id: merchant_id.clone(),
        key: domain_types::crypto_operation(
            key_manager_state,
            type_name!(domain::MerchantKeyStore),
            domain_types::CryptoOperation::Encrypt(key.to_vec().into()),
            identifier.clone(),
            master_key,
        )
        .await
        .and_then(|val| val.try_into_operation())
        .change_context(errors::ApiErrorResponse::InternalServerError)
        .attach_printable("Failed to decrypt data from key store")?,
        created_at: date_time::now(),
    };

    let domain_merchant_account = req
        .create_domain_model_from_request(
            &state,
            key_store.clone(),
            &merchant_id,
            org_data_from_auth,
        )
        .await?;

    db.insert_merchant_key_store(key_store.clone(), &master_key.to_vec().into())
        .await
        .to_duplicate_response(errors::ApiErrorResponse::DuplicateMerchantAccount)?;

    let merchant_account = db
        .insert_merchant(domain_merchant_account, &key_store)
        .await
        .to_duplicate_response(errors::ApiErrorResponse::DuplicateMerchantAccount)?;

    let merchant_context = domain::MerchantContext::NormalMerchant(Box::new(domain::Context(
        merchant_account.clone(),
        key_store.clone(),
    )));
    add_publishable_key_to_decision_service(&state, &merchant_context);

    insert_merchant_configs(db, &merchant_id).await?;

    Ok(service_api::ApplicationResponse::Json(
        api::MerchantAccountResponse::foreign_try_from(merchant_account)
            .change_context(errors::ApiErrorResponse::InternalServerError)
            .attach_printable("Failed while generating response")?,
    ))
}

#[cfg(feature = "olap")]
#[async_trait::async_trait]
trait MerchantAccountCreateBridge {
    async fn create_domain_model_from_request(
        self,
        state: &SessionState,
        key: domain::MerchantKeyStore,
        identifier: &id_type::MerchantId,
        org_data_from_auth: Option<authentication::AuthenticationDataWithOrg>,
    ) -> RouterResult<domain::MerchantAccount>;
}

#[cfg(all(feature = "v1", feature = "olap"))]
#[async_trait::async_trait]
impl MerchantAccountCreateBridge for api::MerchantAccountCreate {
    async fn create_domain_model_from_request(
        self,
        state: &SessionState,
        key_store: domain::MerchantKeyStore,
        identifier: &id_type::MerchantId,
        org_data_from_auth: Option<authentication::AuthenticationDataWithOrg>,
    ) -> RouterResult<domain::MerchantAccount> {
        let db = &*state.accounts_store;
        let publishable_key = create_merchant_publishable_key();

        let primary_business_details = self.get_primary_details_as_value().change_context(
            errors::ApiErrorResponse::InvalidDataValue {
                field_name: "primary_business_details",
            },
        )?;

        let webhook_details = self.webhook_details.clone().map(ForeignInto::foreign_into);

        let pm_collect_link_config = self.get_pm_link_config_as_value().change_context(
            errors::ApiErrorResponse::InvalidDataValue {
                field_name: "pm_collect_link_config",
            },
        )?;

        let merchant_details = self.get_merchant_details_as_secret().change_context(
            errors::ApiErrorResponse::InvalidDataValue {
                field_name: "merchant_details",
            },
        )?;

        self.parse_routing_algorithm()
            .change_context(errors::ApiErrorResponse::InvalidDataValue {
                field_name: "routing_algorithm",
            })
            .attach_printable("Invalid routing algorithm given")?;

        let metadata = self.get_metadata_as_secret().change_context(
            errors::ApiErrorResponse::InvalidDataValue {
                field_name: "metadata",
            },
        )?;

        // Get the enable payment response hash as a boolean, where the default value is true
        let enable_payment_response_hash = self.get_enable_payment_response_hash();

        let payment_response_hash_key = self.get_payment_response_hash_key();

        let parent_merchant_id = get_parent_merchant(
            state,
            self.sub_merchants_enabled,
            self.parent_merchant_id.as_ref(),
            &key_store,
        )
        .await?;

        let org_id = match (&self.organization_id, &org_data_from_auth) {
            (Some(req_org_id), Some(auth)) => {
                if req_org_id != &auth.organization_id {
                    return Err(errors::ApiErrorResponse::InvalidRequestData {
                        message: "Mismatched organization_id in request and authenticated context"
                            .to_string(),
                    }
                    .into());
                }
                Some(req_org_id.clone())
            }
            (None, Some(auth)) => Some(auth.organization_id.clone()),
            (req_org_id, _) => req_org_id.clone(),
        };

        let organization = CreateOrValidateOrganization::new(org_id)
            .create_or_validate(db)
            .await?;

        let merchant_account_type = match organization.get_organization_type() {
            OrganizationType::Standard => {
                match self.merchant_account_type.unwrap_or_default() {
                    // Allow only if explicitly Standard or not provided
                    MerchantAccountRequestType::Standard => MerchantAccountType::Standard,
                    MerchantAccountRequestType::Connected => {
                        return Err(errors::ApiErrorResponse::InvalidRequestData {
                            message:
                                "Merchant account type must be Standard for a Standard Organization"
                                    .to_string(),
                        }
                        .into());
                    }
                }
            }

            OrganizationType::Platform => {
                let accounts = state
                    .store
                    .list_merchant_accounts_by_organization_id(&organization.get_organization_id())
                    .await
                    .to_not_found_response(errors::ApiErrorResponse::MerchantAccountNotFound)?;

                let platform_account_exists = accounts
                    .iter()
                    .any(|account| account.merchant_account_type == MerchantAccountType::Platform);

                if accounts.is_empty() || !platform_account_exists {
                    // First merchant in a Platform org must be Platform
                    MerchantAccountType::Platform
                } else {
                    match self.merchant_account_type.unwrap_or_default() {
                        MerchantAccountRequestType::Standard => MerchantAccountType::Standard,
                        MerchantAccountRequestType::Connected => {
                            if state.conf.platform.allow_connected_merchants {
                                MerchantAccountType::Connected
                            } else {
                                return Err(errors::ApiErrorResponse::InvalidRequestData {
                                    message: "Connected merchant accounts are not allowed"
                                        .to_string(),
                                }
                                .into());
                            }
                        }
                    }
                }
            }
        };

        let key = key_store.key.clone().into_inner();
        let key_manager_state = state.into();

        let merchant_account = async {
            Ok::<_, error_stack::Report<common_utils::errors::CryptoError>>(
                domain::MerchantAccountSetter {
                    merchant_id: identifier.clone(),
                    merchant_name: self
                        .merchant_name
                        .async_lift(|inner| async {
                            domain_types::crypto_operation(
                                &key_manager_state,
                                type_name!(domain::MerchantAccount),
                                domain_types::CryptoOperation::EncryptOptional(inner),
                                km_types::Identifier::Merchant(key_store.merchant_id.clone()),
                                key.peek(),
                            )
                            .await
                            .and_then(|val| val.try_into_optionaloperation())
                        })
                        .await?,
                    merchant_details: merchant_details
                        .async_lift(|inner| async {
                            domain_types::crypto_operation(
                                &key_manager_state,
                                type_name!(domain::MerchantAccount),
                                domain_types::CryptoOperation::EncryptOptional(inner),
                                km_types::Identifier::Merchant(key_store.merchant_id.clone()),
                                key.peek(),
                            )
                            .await
                            .and_then(|val| val.try_into_optionaloperation())
                        })
                        .await?,
                    return_url: self.return_url.map(|a| a.to_string()),
                    webhook_details,
                    routing_algorithm: Some(serde_json::json!({
                        "algorithm_id": null,
                        "timestamp": 0
                    })),
                    sub_merchants_enabled: self.sub_merchants_enabled,
                    parent_merchant_id,
                    enable_payment_response_hash,
                    payment_response_hash_key,
                    redirect_to_merchant_with_http_post: self
                        .redirect_to_merchant_with_http_post
                        .unwrap_or_default(),
                    publishable_key,
                    locker_id: self.locker_id,
                    metadata,
                    storage_scheme: MerchantStorageScheme::PostgresOnly,
                    primary_business_details,
                    created_at: date_time::now(),
                    modified_at: date_time::now(),
                    intent_fulfillment_time: None,
                    frm_routing_algorithm: self.frm_routing_algorithm,
                    #[cfg(feature = "payouts")]
                    payout_routing_algorithm: self.payout_routing_algorithm,
                    #[cfg(not(feature = "payouts"))]
                    payout_routing_algorithm: None,
                    organization_id: organization.get_organization_id(),
                    is_recon_enabled: false,
                    default_profile: None,
                    recon_status: diesel_models::enums::ReconStatus::NotRequested,
                    payment_link_config: None,
                    pm_collect_link_config,
                    version: common_types::consts::API_VERSION,
                    is_platform_account: false,
                    product_type: self.product_type,
                    merchant_account_type,
                },
            )
        }
        .await
        .change_context(errors::ApiErrorResponse::InternalServerError)?;

        let mut domain_merchant_account = domain::MerchantAccount::from(merchant_account);

        CreateProfile::new(self.primary_business_details.clone())
            .create_profiles(state, &mut domain_merchant_account, &key_store)
            .await?;

        Ok(domain_merchant_account)
    }
}

#[cfg(feature = "olap")]
enum CreateOrValidateOrganization {
    /// Creates a new organization
    #[cfg(feature = "v1")]
    Create,
    /// Validates if this organization exists in the records
    Validate {
        organization_id: id_type::OrganizationId,
    },
}

#[cfg(feature = "olap")]
impl CreateOrValidateOrganization {
    #[cfg(all(feature = "v1", feature = "olap"))]
    /// Create an action to either create or validate the given organization_id
    /// If organization_id is passed, then validate if this organization exists
    /// If not passed, create a new organization
    fn new(organization_id: Option<id_type::OrganizationId>) -> Self {
        if let Some(organization_id) = organization_id {
            Self::Validate { organization_id }
        } else {
            Self::Create
        }
    }

    #[cfg(all(feature = "v2", feature = "olap"))]
    /// Create an action to validate the provided organization_id
    fn new(organization_id: id_type::OrganizationId) -> Self {
        Self::Validate { organization_id }
    }

    #[cfg(feature = "olap")]
    /// Apply the action, whether to create the organization or validate the given organization_id
    async fn create_or_validate(
        &self,
        db: &dyn AccountsStorageInterface,
    ) -> RouterResult<diesel_models::organization::Organization> {
        match self {
            #[cfg(feature = "v1")]
            Self::Create => {
                let new_organization = api_models::organization::OrganizationNew::new(
                    OrganizationType::Standard,
                    None,
                );
                let db_organization = ForeignFrom::foreign_from(new_organization);
                db.insert_organization(db_organization)
                    .await
                    .to_duplicate_response(errors::ApiErrorResponse::InternalServerError)
                    .attach_printable("Error when creating organization")
            }
            Self::Validate { organization_id } => db
                .find_organization_by_org_id(organization_id)
                .await
                .to_not_found_response(errors::ApiErrorResponse::GenericNotFoundError {
                    message: "organization with the given id does not exist".to_string(),
                }),
        }
    }
}

#[cfg(all(feature = "v1", feature = "olap"))]
enum CreateProfile {
    /// Create profiles from primary business details
    /// If there is only one profile created, then set this profile as default
    CreateFromPrimaryBusinessDetails {
        primary_business_details: Vec<admin_types::PrimaryBusinessDetails>,
    },
    /// Create a default profile, set this as default profile
    CreateDefaultProfile,
}

#[cfg(all(feature = "v1", feature = "olap"))]
impl CreateProfile {
    /// Create a new profile action from the given information
    /// If primary business details exist, then create profiles from them
    /// If primary business details are empty, then create default profile
    fn new(primary_business_details: Option<Vec<admin_types::PrimaryBusinessDetails>>) -> Self {
        match primary_business_details {
            Some(primary_business_details) if !primary_business_details.is_empty() => {
                Self::CreateFromPrimaryBusinessDetails {
                    primary_business_details,
                }
            }
            _ => Self::CreateDefaultProfile,
        }
    }

    async fn create_profiles(
        &self,
        state: &SessionState,
        merchant_account: &mut domain::MerchantAccount,
        key_store: &domain::MerchantKeyStore,
    ) -> RouterResult<()> {
        match self {
            Self::CreateFromPrimaryBusinessDetails {
                primary_business_details,
            } => {
                let business_profiles = Self::create_profiles_for_each_business_details(
                    state,
                    merchant_account.clone(),
                    primary_business_details,
                    key_store,
                )
                .await?;

                // Update the default business profile in merchant account
                if business_profiles.len() == 1 {
                    merchant_account.default_profile = business_profiles
                        .first()
                        .map(|business_profile| business_profile.get_id().to_owned())
                }
            }
            Self::CreateDefaultProfile => {
                let business_profile = self
                    .create_default_business_profile(state, merchant_account.clone(), key_store)
                    .await?;

                merchant_account.default_profile = Some(business_profile.get_id().to_owned());
            }
        }

        Ok(())
    }

    /// Create default profile
    async fn create_default_business_profile(
        &self,
        state: &SessionState,
        merchant_account: domain::MerchantAccount,
        key_store: &domain::MerchantKeyStore,
    ) -> RouterResult<domain::Profile> {
        let business_profile = create_and_insert_business_profile(
            state,
            api_models::admin::ProfileCreate::default(),
            merchant_account.clone(),
            key_store,
        )
        .await?;

        Ok(business_profile)
    }

    /// Create profile for each primary_business_details,
    /// If there is no default profile in merchant account and only one primary_business_detail
    /// is available, then create a default profile.
    async fn create_profiles_for_each_business_details(
        state: &SessionState,
        merchant_account: domain::MerchantAccount,
        primary_business_details: &Vec<admin_types::PrimaryBusinessDetails>,
        key_store: &domain::MerchantKeyStore,
    ) -> RouterResult<Vec<domain::Profile>> {
        let mut business_profiles_vector = Vec::with_capacity(primary_business_details.len());

        // This must ideally be run in a transaction,
        // if there is an error in inserting some profile, because of unique constraints
        // the whole query must be rolled back
        for business_profile in primary_business_details {
            let profile_name =
                format!("{}_{}", business_profile.country, business_profile.business);

            let profile_create_request = api_models::admin::ProfileCreate {
                profile_name: Some(profile_name),
                ..Default::default()
            };

            create_and_insert_business_profile(
                state,
                profile_create_request,
                merchant_account.clone(),
                key_store,
            )
            .await
            .map_err(|profile_insert_error| {
                logger::warn!("Profile already exists {profile_insert_error:?}");
            })
            .map(|business_profile| business_profiles_vector.push(business_profile))
            .ok();
        }

        Ok(business_profiles_vector)
    }
}

#[cfg(all(feature = "v2", feature = "olap"))]
#[async_trait::async_trait]
impl MerchantAccountCreateBridge for api::MerchantAccountCreate {
    async fn create_domain_model_from_request(
        self,
        state: &SessionState,
        key_store: domain::MerchantKeyStore,
        identifier: &id_type::MerchantId,
        _org_data: Option<authentication::AuthenticationDataWithOrg>,
    ) -> RouterResult<domain::MerchantAccount> {
        let publishable_key = create_merchant_publishable_key();
        let db = &*state.accounts_store;

        let metadata = self.get_metadata_as_secret().change_context(
            errors::ApiErrorResponse::InvalidDataValue {
                field_name: "metadata",
            },
        )?;

        let merchant_details = self.get_merchant_details_as_secret().change_context(
            errors::ApiErrorResponse::InvalidDataValue {
                field_name: "merchant_details",
            },
        )?;

        let organization = CreateOrValidateOrganization::new(self.organization_id.clone())
            .create_or_validate(db)
            .await?;

        // V2 currently supports creation of Standard merchant accounts only, irrespective of organization type
        let merchant_account_type = MerchantAccountType::Standard;

        let key = key_store.key.into_inner();
        let id = identifier.to_owned();
        let key_manager_state = state.into();
        let identifier = km_types::Identifier::Merchant(id.clone());

        async {
            Ok::<_, error_stack::Report<common_utils::errors::CryptoError>>(
                domain::MerchantAccount::from(domain::MerchantAccountSetter {
                    id,
                    merchant_name: Some(
                        domain_types::crypto_operation(
                            &key_manager_state,
                            type_name!(domain::MerchantAccount),
                            domain_types::CryptoOperation::Encrypt(
                                self.merchant_name
                                    .map(|merchant_name| merchant_name.into_inner()),
                            ),
                            identifier.clone(),
                            key.peek(),
                        )
                        .await
                        .and_then(|val| val.try_into_operation())?,
                    ),
                    merchant_details: merchant_details
                        .async_lift(|inner| async {
                            domain_types::crypto_operation(
                                &key_manager_state,
                                type_name!(domain::MerchantAccount),
                                domain_types::CryptoOperation::EncryptOptional(inner),
                                identifier.clone(),
                                key.peek(),
                            )
                            .await
                            .and_then(|val| val.try_into_optionaloperation())
                        })
                        .await?,
                    publishable_key,
                    metadata,
                    storage_scheme: MerchantStorageScheme::PostgresOnly,
                    created_at: date_time::now(),
                    modified_at: date_time::now(),
                    organization_id: organization.get_organization_id(),
                    recon_status: diesel_models::enums::ReconStatus::NotRequested,
                    is_platform_account: false,
                    version: common_types::consts::API_VERSION,
                    product_type: self.product_type,
                    merchant_account_type,
                }),
            )
        }
        .await
        .change_context(errors::ApiErrorResponse::InternalServerError)
        .attach_printable("failed to encrypt merchant details")
    }
}

#[cfg(all(feature = "olap", feature = "v2"))]
pub async fn list_merchant_account(
    state: SessionState,
    organization_id: api_models::organization::OrganizationId,
) -> RouterResponse<Vec<api::MerchantAccountResponse>> {
    let merchant_accounts = state
        .store
        .list_merchant_accounts_by_organization_id(&organization_id.organization_id)
        .await
        .to_not_found_response(errors::ApiErrorResponse::MerchantAccountNotFound)?;

    let merchant_accounts = merchant_accounts
        .into_iter()
        .map(|merchant_account| {
            api::MerchantAccountResponse::foreign_try_from(merchant_account).change_context(
                errors::ApiErrorResponse::InvalidDataValue {
                    field_name: "merchant_account",
                },
            )
        })
        .collect::<Result<Vec<_>, _>>()?;

    Ok(services::ApplicationResponse::Json(merchant_accounts))
}

#[cfg(all(feature = "olap", feature = "v1"))]
pub async fn list_merchant_account(
    state: SessionState,
    req: api_models::admin::MerchantAccountListRequest,
    org_data_from_auth: Option<authentication::AuthenticationDataWithOrg>,
) -> RouterResponse<Vec<api::MerchantAccountResponse>> {
    if let Some(auth) = org_data_from_auth {
        if auth.organization_id != req.organization_id {
            return Err(errors::ApiErrorResponse::InvalidRequestData {
                message: "Organization ID in request and authentication do not match".to_string(),
            }
            .into());
        }
    }
    let merchant_accounts = state
        .store
        .list_merchant_accounts_by_organization_id(&req.organization_id)
        .await
        .to_not_found_response(errors::ApiErrorResponse::MerchantAccountNotFound)?;

    let merchant_accounts = merchant_accounts
        .into_iter()
        .map(|merchant_account| {
            api::MerchantAccountResponse::foreign_try_from(merchant_account).change_context(
                errors::ApiErrorResponse::InvalidDataValue {
                    field_name: "merchant_account",
                },
            )
        })
        .collect::<Result<Vec<_>, _>>()?;

    Ok(services::ApplicationResponse::Json(merchant_accounts))
}

pub async fn get_merchant_account(
    state: SessionState,
    req: api::MerchantId,
    _profile_id: Option<id_type::ProfileId>,
) -> RouterResponse<api::MerchantAccountResponse> {
    let db = state.store.as_ref();
    let key_store = db
        .get_merchant_key_store_by_merchant_id(
            &req.merchant_id,
            &db.get_master_key().to_vec().into(),
        )
        .await
        .to_not_found_response(errors::ApiErrorResponse::MerchantAccountNotFound)?;

    let merchant_account = db
        .find_merchant_account_by_merchant_id(&req.merchant_id, &key_store)
        .await
        .to_not_found_response(errors::ApiErrorResponse::MerchantAccountNotFound)?;

    Ok(service_api::ApplicationResponse::Json(
        api::MerchantAccountResponse::foreign_try_from(merchant_account)
            .change_context(errors::ApiErrorResponse::InternalServerError)
            .attach_printable("Failed to construct response")?,
    ))
}

#[cfg(feature = "v1")]
/// For backwards compatibility, whenever new business labels are passed in
/// primary_business_details, create a profile
pub async fn create_profile_from_business_labels(
    state: &SessionState,
    db: &dyn StorageInterface,
    key_store: &domain::MerchantKeyStore,
    merchant_id: &id_type::MerchantId,
    new_business_details: Vec<admin_types::PrimaryBusinessDetails>,
) -> RouterResult<()> {
    let merchant_account = db
        .find_merchant_account_by_merchant_id(merchant_id, key_store)
        .await
        .to_not_found_response(errors::ApiErrorResponse::MerchantAccountNotFound)?;

    let old_business_details = merchant_account
        .primary_business_details
        .clone()
        .parse_value::<Vec<admin_types::PrimaryBusinessDetails>>("PrimaryBusinessDetails")
        .change_context(errors::ApiErrorResponse::InvalidDataValue {
            field_name: "routing_algorithm",
        })
        .attach_printable("Invalid routing algorithm given")?;

    // find the diff between two vectors
    let business_profiles_to_create = new_business_details
        .into_iter()
        .filter(|business_details| !old_business_details.contains(business_details))
        .collect::<Vec<_>>();

    for business_profile in business_profiles_to_create {
        let profile_name = format!("{}_{}", business_profile.country, business_profile.business);

        let profile_create_request = admin_types::ProfileCreate {
            profile_name: Some(profile_name),
            ..Default::default()
        };

        let profile_create_result = create_and_insert_business_profile(
            state,
            profile_create_request,
            merchant_account.clone(),
            key_store,
        )
        .await
        .map_err(|profile_insert_error| {
            // If there is any duplicate error, we need not take any action
            logger::warn!("Profile already exists {profile_insert_error:?}");
        });

        // If a profile is created, then unset the default profile
        if profile_create_result.is_ok() && merchant_account.default_profile.is_some() {
            let unset_default_profile = domain::MerchantAccountUpdate::UnsetDefaultProfile;
            db.update_merchant(merchant_account.clone(), unset_default_profile, key_store)
                .await
                .to_not_found_response(errors::ApiErrorResponse::MerchantAccountNotFound)?;
        }
    }

    Ok(())
}

#[cfg(any(feature = "v1", feature = "v2", feature = "olap"))]
#[async_trait::async_trait]
trait MerchantAccountUpdateBridge {
    async fn get_update_merchant_object(
        self,
        state: &SessionState,
        merchant_id: &id_type::MerchantId,
        key_store: &domain::MerchantKeyStore,
    ) -> RouterResult<storage::MerchantAccountUpdate>;
}

#[cfg(feature = "v1")]
#[async_trait::async_trait]
impl MerchantAccountUpdateBridge for api::MerchantAccountUpdate {
    async fn get_update_merchant_object(
        self,
        state: &SessionState,
        merchant_id: &id_type::MerchantId,
        key_store: &domain::MerchantKeyStore,
    ) -> RouterResult<storage::MerchantAccountUpdate> {
        let key_manager_state = &state.into();
        let key = key_store.key.get_inner().peek();

        let db = state.store.as_ref();
        let primary_business_details = self.get_primary_details_as_value().change_context(
            errors::ApiErrorResponse::InvalidDataValue {
                field_name: "primary_business_details",
            },
        )?;

        let pm_collect_link_config = self.get_pm_link_config_as_value().change_context(
            errors::ApiErrorResponse::InvalidDataValue {
                field_name: "pm_collect_link_config",
            },
        )?;

        let merchant_details = self.get_merchant_details_as_secret().change_context(
            errors::ApiErrorResponse::InvalidDataValue {
                field_name: "merchant_details",
            },
        )?;

        self.parse_routing_algorithm().change_context(
            errors::ApiErrorResponse::InvalidDataValue {
                field_name: "routing_algorithm",
            },
        )?;

        let webhook_details = self.webhook_details.map(ForeignInto::foreign_into);

        let parent_merchant_id = get_parent_merchant(
            state,
            self.sub_merchants_enabled,
            self.parent_merchant_id.as_ref(),
            key_store,
        )
        .await?;

        // This supports changing the business profile by passing in the profile_id
        let business_profile_id_update = if let Some(ref profile_id) = self.default_profile {
            // Validate whether profile_id passed in request is valid and is linked to the merchant
            core_utils::validate_and_get_business_profile(
                state.store.as_ref(),
                key_store,
                Some(profile_id),
                merchant_id,
            )
            .await?
            .map(|business_profile| Some(business_profile.get_id().to_owned()))
        } else {
            None
        };

        #[cfg(any(feature = "v1", feature = "v2"))]
        // In order to support backwards compatibility, if a business_labels are passed in the update
        // call, then create new profiles with the profile_name as business_label
        self.primary_business_details
            .clone()
            .async_map(|primary_business_details| async {
                let _ = create_profile_from_business_labels(
                    state,
                    db,
                    key_store,
                    merchant_id,
                    primary_business_details,
                )
                .await;
            })
            .await;

        let identifier = km_types::Identifier::Merchant(key_store.merchant_id.clone());
        Ok(storage::MerchantAccountUpdate::Update {
            merchant_name: self
                .merchant_name
                .map(Secret::new)
                .async_lift(|inner| async {
                    domain_types::crypto_operation(
                        key_manager_state,
                        type_name!(storage::MerchantAccount),
                        domain_types::CryptoOperation::EncryptOptional(inner),
                        identifier.clone(),
                        key,
                    )
                    .await
                    .and_then(|val| val.try_into_optionaloperation())
                })
                .await
                .change_context(errors::ApiErrorResponse::InternalServerError)
                .attach_printable("Unable to encrypt merchant name")?,
            merchant_details: merchant_details
                .async_lift(|inner| async {
                    domain_types::crypto_operation(
                        key_manager_state,
                        type_name!(storage::MerchantAccount),
                        domain_types::CryptoOperation::EncryptOptional(inner),
                        identifier.clone(),
                        key,
                    )
                    .await
                    .and_then(|val| val.try_into_optionaloperation())
                })
                .await
                .change_context(errors::ApiErrorResponse::InternalServerError)
                .attach_printable("Unable to encrypt merchant details")?,
            return_url: self.return_url.map(|a| a.to_string()),
            webhook_details,
            sub_merchants_enabled: self.sub_merchants_enabled,
            parent_merchant_id,
            enable_payment_response_hash: self.enable_payment_response_hash,
            payment_response_hash_key: self.payment_response_hash_key,
            redirect_to_merchant_with_http_post: self.redirect_to_merchant_with_http_post,
            locker_id: self.locker_id,
            metadata: self.metadata,
            publishable_key: None,
            primary_business_details,
            frm_routing_algorithm: self.frm_routing_algorithm,
            intent_fulfillment_time: None,
            #[cfg(feature = "payouts")]
            payout_routing_algorithm: self.payout_routing_algorithm,
            #[cfg(not(feature = "payouts"))]
            payout_routing_algorithm: None,
            default_profile: business_profile_id_update,
            payment_link_config: None,
            pm_collect_link_config,
            routing_algorithm: self.routing_algorithm,
        })
    }
}

#[cfg(feature = "v2")]
#[async_trait::async_trait]
impl MerchantAccountUpdateBridge for api::MerchantAccountUpdate {
    async fn get_update_merchant_object(
        self,
        state: &SessionState,
        _merchant_id: &id_type::MerchantId,
        key_store: &domain::MerchantKeyStore,
    ) -> RouterResult<storage::MerchantAccountUpdate> {
        let key_manager_state = &state.into();
        let key = key_store.key.get_inner().peek();

        let merchant_details = self.get_merchant_details_as_secret().change_context(
            errors::ApiErrorResponse::InvalidDataValue {
                field_name: "merchant_details",
            },
        )?;

        let metadata = self.get_metadata_as_secret().change_context(
            errors::ApiErrorResponse::InvalidDataValue {
                field_name: "metadata",
            },
        )?;

        let identifier = km_types::Identifier::Merchant(key_store.merchant_id.clone());
        Ok(storage::MerchantAccountUpdate::Update {
            merchant_name: self
                .merchant_name
                .map(Secret::new)
                .async_lift(|inner| async {
                    domain_types::crypto_operation(
                        key_manager_state,
                        type_name!(storage::MerchantAccount),
                        domain_types::CryptoOperation::EncryptOptional(inner),
                        identifier.clone(),
                        key,
                    )
                    .await
                    .and_then(|val| val.try_into_optionaloperation())
                })
                .await
                .change_context(errors::ApiErrorResponse::InternalServerError)
                .attach_printable("Unable to encrypt merchant name")?,
            merchant_details: merchant_details
                .async_lift(|inner| async {
                    domain_types::crypto_operation(
                        key_manager_state,
                        type_name!(storage::MerchantAccount),
                        domain_types::CryptoOperation::EncryptOptional(inner),
                        identifier.clone(),
                        key,
                    )
                    .await
                    .and_then(|val| val.try_into_optionaloperation())
                })
                .await
                .change_context(errors::ApiErrorResponse::InternalServerError)
                .attach_printable("Unable to encrypt merchant details")?,
            metadata: metadata.map(Box::new),
            publishable_key: None,
        })
    }
}

pub async fn merchant_account_update(
    state: SessionState,
    merchant_id: &id_type::MerchantId,
    _profile_id: Option<id_type::ProfileId>,
    req: api::MerchantAccountUpdate,
) -> RouterResponse<api::MerchantAccountResponse> {
    let db = state.store.as_ref();
    let key_store = db
        .get_merchant_key_store_by_merchant_id(merchant_id, &db.get_master_key().to_vec().into())
        .await
        .to_not_found_response(errors::ApiErrorResponse::MerchantAccountNotFound)?;

    let merchant_account_storage_object = req
        .get_update_merchant_object(&state, merchant_id, &key_store)
        .await
        .attach_printable("Failed to create merchant account update object")?;

    let response = db
        .update_specific_fields_in_merchant(
            merchant_id,
            merchant_account_storage_object,
            &key_store,
        )
        .await
        .to_not_found_response(errors::ApiErrorResponse::MerchantAccountNotFound)?;

    Ok(service_api::ApplicationResponse::Json(
        api::MerchantAccountResponse::foreign_try_from(response)
            .change_context(errors::ApiErrorResponse::InternalServerError)
            .attach_printable("Failed while generating response")?,
    ))
}

pub async fn merchant_account_delete(
    state: SessionState,
    merchant_id: id_type::MerchantId,
) -> RouterResponse<api::MerchantAccountDeleteResponse> {
    let mut is_deleted = false;
    let db = state.store.as_ref();
    let merchant_key_store = db
        .get_merchant_key_store_by_merchant_id(
            &merchant_id,
            &state.store.get_master_key().to_vec().into(),
        )
        .await
        .to_not_found_response(errors::ApiErrorResponse::MerchantAccountNotFound)?;

    let merchant_account = db
        .find_merchant_account_by_merchant_id(&merchant_id, &merchant_key_store)
        .await
        .to_not_found_response(errors::ApiErrorResponse::MerchantAccountNotFound)?;

    let is_merchant_account_deleted = db
        .delete_merchant_account_by_merchant_id(&merchant_id)
        .await
        .to_not_found_response(errors::ApiErrorResponse::MerchantAccountNotFound)?;
    if is_merchant_account_deleted {
        let is_merchant_key_store_deleted = db
            .delete_merchant_key_store_by_merchant_id(&merchant_id)
            .await
            .to_not_found_response(errors::ApiErrorResponse::MerchantAccountNotFound)?;
        is_deleted = is_merchant_account_deleted && is_merchant_key_store_deleted;
    }

    let state = state.clone();
    authentication::decision::spawn_tracked_job(
        async move {
            authentication::decision::revoke_api_key(
                &state,
                merchant_account.publishable_key.into(),
            )
            .await
        },
        authentication::decision::REVOKE,
    );

    match db
        .delete_config_by_key(merchant_id.get_requires_cvv_key().as_str())
        .await
    {
        Ok(_) => Ok::<_, errors::ApiErrorResponse>(()),
        Err(err) => {
            if err.current_context().is_db_not_found() {
                logger::error!("requires_cvv config not found in db: {err:?}");
                Ok(())
            } else {
                Err(err
                    .change_context(errors::ApiErrorResponse::InternalServerError)
                    .attach_printable("Failed while deleting requires_cvv config"))?
            }
        }
    }
    .ok();

    let response = api::MerchantAccountDeleteResponse {
        merchant_id,
        deleted: is_deleted,
    };
    Ok(service_api::ApplicationResponse::Json(response))
}

#[cfg(feature = "v1")]
async fn get_parent_merchant(
    state: &SessionState,
    sub_merchants_enabled: Option<bool>,
    parent_merchant: Option<&id_type::MerchantId>,
    key_store: &domain::MerchantKeyStore,
) -> RouterResult<Option<id_type::MerchantId>> {
    Ok(match sub_merchants_enabled {
        Some(true) => {
            Some(
                parent_merchant.ok_or_else(|| {
                    report!(errors::ValidationError::MissingRequiredField {
                        field_name: "parent_merchant_id".to_string()
                    })
                    .change_context(errors::ApiErrorResponse::PreconditionFailed {
                        message: "If `sub_merchants_enabled` is `true`, then `parent_merchant_id` is mandatory".to_string(),
                    })
                })
                .map(|id| validate_merchant_id(state, id,key_store).change_context(
                    errors::ApiErrorResponse::InvalidDataValue { field_name: "parent_merchant_id" }
                ))?
                .await?
                .get_id().to_owned()
            )
        }
        _ => None,
    })
}

#[cfg(feature = "v1")]
async fn validate_merchant_id(
    state: &SessionState,
    merchant_id: &id_type::MerchantId,
    key_store: &domain::MerchantKeyStore,
) -> RouterResult<domain::MerchantAccount> {
    let db = &*state.store;
    db.find_merchant_account_by_merchant_id(merchant_id, key_store)
        .await
        .to_not_found_response(errors::ApiErrorResponse::MerchantAccountNotFound)
}

struct ConnectorStatusAndDisabledValidation<'a> {
    status: &'a Option<api_enums::ConnectorStatus>,
    disabled: &'a Option<bool>,
    auth: &'a types::ConnectorAuthType,
    current_status: &'a api_enums::ConnectorStatus,
}

impl ConnectorStatusAndDisabledValidation<'_> {
    fn validate_status_and_disabled(
        &self,
    ) -> RouterResult<(api_enums::ConnectorStatus, Option<bool>)> {
        let connector_status = match (self.status, self.auth) {
            (
                Some(common_enums::ConnectorStatus::Active),
                types::ConnectorAuthType::TemporaryAuth,
            ) => {
                return Err(errors::ApiErrorResponse::InvalidRequestData {
                    message: "Connector status cannot be active when using TemporaryAuth"
                        .to_string(),
                }
                .into());
            }
            (Some(status), _) => status,
            (None, types::ConnectorAuthType::TemporaryAuth) => {
                &common_enums::ConnectorStatus::Inactive
            }
            (None, _) => self.current_status,
        };

        let disabled = match (self.disabled, connector_status) {
            (Some(false), common_enums::ConnectorStatus::Inactive) => {
                return Err(errors::ApiErrorResponse::InvalidRequestData {
                    message: "Connector cannot be enabled when connector_status is inactive or when using TemporaryAuth"
                        .to_string(),
                }
                .into());
            }
            (Some(disabled), _) => Some(*disabled),
            (None, common_enums::ConnectorStatus::Inactive) => Some(true),
            // Enable the connector if nothing is passed in the request
            (None, _) => Some(false),
        };

        Ok((*connector_status, disabled))
    }
}

struct ConnectorMetadata<'a> {
    connector_metadata: &'a Option<pii::SecretSerdeValue>,
}

impl ConnectorMetadata<'_> {
    fn validate_apple_pay_certificates_in_mca_metadata(&self) -> RouterResult<()> {
        self.connector_metadata
            .clone()
            .map(api_models::payments::ConnectorMetadata::from_value)
            .transpose()
            .change_context(errors::ApiErrorResponse::InvalidDataFormat {
                field_name: "metadata".to_string(),
                expected_format: "connector metadata".to_string(),
            })?
            .and_then(|metadata| metadata.get_apple_pay_certificates())
            .map(|(certificate, certificate_key)| {
                client::create_identity_from_certificate_and_key(certificate, certificate_key)
            })
            .transpose()
            .change_context(errors::ApiErrorResponse::InvalidDataValue {
                field_name: "certificate/certificate key",
            })?;
        Ok(())
    }
}

struct PMAuthConfigValidation<'a> {
    connector_type: &'a api_enums::ConnectorType,
    pm_auth_config: &'a Option<pii::SecretSerdeValue>,
    db: &'a dyn StorageInterface,
    merchant_id: &'a id_type::MerchantId,
    profile_id: &'a id_type::ProfileId,
    key_store: &'a domain::MerchantKeyStore,
}

impl PMAuthConfigValidation<'_> {
    async fn validate_pm_auth(&self, val: &pii::SecretSerdeValue) -> RouterResponse<()> {
        let config = serde_json::from_value::<api_models::pm_auth::PaymentMethodAuthConfig>(
            val.clone().expose(),
        )
        .change_context(errors::ApiErrorResponse::InvalidRequestData {
            message: "invalid data received for payment method auth config".to_string(),
        })
        .attach_printable("Failed to deserialize Payment Method Auth config")?;

        let all_mcas = self
            .db
            .find_merchant_connector_account_by_merchant_id_and_disabled_list(
                self.merchant_id,
                true,
                self.key_store,
            )
            .await
            .change_context(errors::ApiErrorResponse::MerchantConnectorAccountNotFound {
                id: self.merchant_id.get_string_repr().to_owned(),
            })?;
        for conn_choice in config.enabled_payment_methods {
            let pm_auth_mca = all_mcas
                .iter()
                .find(|mca| mca.get_id() == conn_choice.mca_id)
                .ok_or(errors::ApiErrorResponse::GenericNotFoundError {
                    message: "payment method auth connector account not found".to_string(),
                })?;

            if &pm_auth_mca.profile_id != self.profile_id {
                return Err(errors::ApiErrorResponse::GenericNotFoundError {
                    message: "payment method auth profile_id differs from connector profile_id"
                        .to_string(),
                }
                .into());
            }
        }

        Ok(services::ApplicationResponse::StatusOk)
    }

    async fn validate_pm_auth_config(&self) -> RouterResult<()> {
        if self.connector_type != &api_enums::ConnectorType::PaymentMethodAuth {
            if let Some(val) = self.pm_auth_config.clone() {
                self.validate_pm_auth(&val).await?;
            }
        }
        Ok(())
    }
}

struct ConnectorTypeAndConnectorName<'a> {
    connector_type: &'a api_enums::ConnectorType,
    connector_name: &'a api_enums::Connector,
}

impl ConnectorTypeAndConnectorName<'_> {
    fn get_routable_connector(&self) -> RouterResult<Option<api_enums::RoutableConnectors>> {
        let mut routable_connector =
            api_enums::RoutableConnectors::from_str(&self.connector_name.to_string()).ok();

        let vault_connector =
            api_enums::convert_vault_connector(self.connector_name.to_string().as_str());
        let pm_auth_connector =
            api_enums::convert_pm_auth_connector(self.connector_name.to_string().as_str());
        let authentication_connector =
            api_enums::convert_authentication_connector(self.connector_name.to_string().as_str());
        let tax_connector =
            api_enums::convert_tax_connector(self.connector_name.to_string().as_str());
        let billing_connector =
            api_enums::convert_billing_connector(self.connector_name.to_string().as_str());

        if pm_auth_connector.is_some() {
            if self.connector_type != &api_enums::ConnectorType::PaymentMethodAuth
                && self.connector_type != &api_enums::ConnectorType::PaymentProcessor
            {
                return Err(errors::ApiErrorResponse::InvalidRequestData {
                    message: "Invalid connector type given".to_string(),
                }
                .into());
            }
        } else if authentication_connector.is_some() {
            if self.connector_type != &api_enums::ConnectorType::AuthenticationProcessor {
                return Err(errors::ApiErrorResponse::InvalidRequestData {
                    message: "Invalid connector type given".to_string(),
                }
                .into());
            }
        } else if tax_connector.is_some() {
            if self.connector_type != &api_enums::ConnectorType::TaxProcessor {
                return Err(errors::ApiErrorResponse::InvalidRequestData {
                    message: "Invalid connector type given".to_string(),
                }
                .into());
            }
        } else if billing_connector.is_some() {
            if self.connector_type != &api_enums::ConnectorType::BillingProcessor {
                return Err(errors::ApiErrorResponse::InvalidRequestData {
                    message: "Invalid connector type given".to_string(),
                }
                .into());
            }
        } else if vault_connector.is_some() {
            if self.connector_type != &api_enums::ConnectorType::VaultProcessor {
                return Err(errors::ApiErrorResponse::InvalidRequestData {
                    message: "Invalid connector type given".to_string(),
                }
                .into());
            }
        } else {
            let routable_connector_option = self
                .connector_name
                .to_string()
                .parse::<api_enums::RoutableConnectors>()
                .change_context(errors::ApiErrorResponse::InvalidRequestData {
                    message: "Invalid connector name given".to_string(),
                })?;
            routable_connector = Some(routable_connector_option);
        };
        Ok(routable_connector)
    }
}
#[cfg(feature = "v1")]
struct MerchantDefaultConfigUpdate<'a> {
    routable_connector: &'a Option<api_enums::RoutableConnectors>,
    merchant_connector_id: &'a id_type::MerchantConnectorAccountId,
    store: &'a dyn StorageInterface,
    merchant_id: &'a id_type::MerchantId,
    profile_id: &'a id_type::ProfileId,
    transaction_type: &'a api_enums::TransactionType,
}
#[cfg(feature = "v1")]
impl MerchantDefaultConfigUpdate<'_> {
    async fn retrieve_and_update_default_fallback_routing_algorithm_if_routable_connector_exists(
        &self,
    ) -> RouterResult<()> {
        let mut default_routing_config = routing::helpers::get_merchant_default_config(
            self.store,
            self.merchant_id.get_string_repr(),
            self.transaction_type,
        )
        .await?;

        let mut default_routing_config_for_profile = routing::helpers::get_merchant_default_config(
            self.store,
            self.profile_id.get_string_repr(),
            self.transaction_type,
        )
        .await?;

        if let Some(routable_connector_val) = self.routable_connector {
            let choice = routing_types::RoutableConnectorChoice {
                choice_kind: routing_types::RoutableChoiceKind::FullStruct,
                connector: *routable_connector_val,
                merchant_connector_id: Some(self.merchant_connector_id.clone()),
            };
            if !default_routing_config.contains(&choice) {
                default_routing_config.push(choice.clone());
                routing::helpers::update_merchant_default_config(
                    self.store,
                    self.merchant_id.get_string_repr(),
                    default_routing_config.clone(),
                    self.transaction_type,
                )
                .await?;
            }
            if !default_routing_config_for_profile.contains(&choice.clone()) {
                default_routing_config_for_profile.push(choice);
                routing::helpers::update_merchant_default_config(
                    self.store,
                    self.profile_id.get_string_repr(),
                    default_routing_config_for_profile.clone(),
                    self.transaction_type,
                )
                .await?;
            }
        }
        Ok(())
    }

    async fn retrieve_and_delete_from_default_fallback_routing_algorithm_if_routable_connector_exists(
        &self,
    ) -> RouterResult<()> {
        let mut default_routing_config = routing::helpers::get_merchant_default_config(
            self.store,
            self.merchant_id.get_string_repr(),
            self.transaction_type,
        )
        .await?;

        let mut default_routing_config_for_profile = routing::helpers::get_merchant_default_config(
            self.store,
            self.profile_id.get_string_repr(),
            self.transaction_type,
        )
        .await?;

        if let Some(routable_connector_val) = self.routable_connector {
            let choice = routing_types::RoutableConnectorChoice {
                choice_kind: routing_types::RoutableChoiceKind::FullStruct,
                connector: *routable_connector_val,
                merchant_connector_id: Some(self.merchant_connector_id.clone()),
            };
            if default_routing_config.contains(&choice) {
                default_routing_config.retain(|mca| {
                    mca.merchant_connector_id.as_ref() != Some(self.merchant_connector_id)
                });
                routing::helpers::update_merchant_default_config(
                    self.store,
                    self.merchant_id.get_string_repr(),
                    default_routing_config.clone(),
                    self.transaction_type,
                )
                .await?;
            }
            if default_routing_config_for_profile.contains(&choice.clone()) {
                default_routing_config_for_profile.retain(|mca| {
                    mca.merchant_connector_id.as_ref() != Some(self.merchant_connector_id)
                });
                routing::helpers::update_merchant_default_config(
                    self.store,
                    self.profile_id.get_string_repr(),
                    default_routing_config_for_profile.clone(),
                    self.transaction_type,
                )
                .await?;
            }
        }
        Ok(())
    }
}
#[cfg(feature = "v2")]
struct DefaultFallbackRoutingConfigUpdate<'a> {
    routable_connector: &'a Option<api_enums::RoutableConnectors>,
    merchant_connector_id: &'a id_type::MerchantConnectorAccountId,
    store: &'a dyn StorageInterface,
    business_profile: domain::Profile,
    key_store: hyperswitch_domain_models::merchant_key_store::MerchantKeyStore,
    key_manager_state: &'a KeyManagerState,
}
#[cfg(feature = "v2")]
impl DefaultFallbackRoutingConfigUpdate<'_> {
    async fn retrieve_and_update_default_fallback_routing_algorithm_if_routable_connector_exists(
        &self,
    ) -> RouterResult<()> {
        let profile_wrapper = ProfileWrapper::new(self.business_profile.clone());
        let default_routing_config_for_profile =
            &mut profile_wrapper.get_default_fallback_list_of_connector_under_profile()?;
        if let Some(routable_connector_val) = self.routable_connector {
            let choice = routing_types::RoutableConnectorChoice {
                choice_kind: routing_types::RoutableChoiceKind::FullStruct,
                connector: *routable_connector_val,
                merchant_connector_id: Some(self.merchant_connector_id.clone()),
            };
            if !default_routing_config_for_profile.contains(&choice.clone()) {
                default_routing_config_for_profile.push(choice);

                profile_wrapper
                    .update_default_fallback_routing_of_connectors_under_profile(
                        self.store,
                        default_routing_config_for_profile,
                        self.key_manager_state,
                        &self.key_store,
                    )
                    .await?
            }
        }
        Ok(())
    }

    async fn retrieve_and_delete_from_default_fallback_routing_algorithm_if_routable_connector_exists(
        &self,
    ) -> RouterResult<()> {
        let profile_wrapper = ProfileWrapper::new(self.business_profile.clone());
        let default_routing_config_for_profile =
            &mut profile_wrapper.get_default_fallback_list_of_connector_under_profile()?;
        if let Some(routable_connector_val) = self.routable_connector {
            let choice = routing_types::RoutableConnectorChoice {
                choice_kind: routing_types::RoutableChoiceKind::FullStruct,
                connector: *routable_connector_val,
                merchant_connector_id: Some(self.merchant_connector_id.clone()),
            };
            if default_routing_config_for_profile.contains(&choice.clone()) {
                default_routing_config_for_profile.retain(|mca| {
                    mca.merchant_connector_id.as_ref() != Some(self.merchant_connector_id)
                });

                profile_wrapper
                    .update_default_fallback_routing_of_connectors_under_profile(
                        self.store,
                        default_routing_config_for_profile,
                        self.key_manager_state,
                        &self.key_store,
                    )
                    .await?
            }
        }
        Ok(())
    }
}
#[cfg(any(feature = "v1", feature = "v2", feature = "olap"))]
#[async_trait::async_trait]
trait MerchantConnectorAccountUpdateBridge {
    async fn get_merchant_connector_account_from_id(
        self,
        db: &dyn StorageInterface,
        merchant_id: &id_type::MerchantId,
        merchant_connector_id: &id_type::MerchantConnectorAccountId,
        key_store: &domain::MerchantKeyStore,
    ) -> RouterResult<domain::MerchantConnectorAccount>;

    async fn create_domain_model_from_request(
        self,
        state: &SessionState,
        mca: &domain::MerchantConnectorAccount,
        key_manager_state: &KeyManagerState,
        merchant_context: &domain::MerchantContext,
    ) -> RouterResult<domain::MerchantConnectorAccountUpdate>;
}

#[cfg(all(feature = "v2", feature = "olap"))]
#[async_trait::async_trait]
impl MerchantConnectorAccountUpdateBridge for api_models::admin::MerchantConnectorUpdate {
    async fn get_merchant_connector_account_from_id(
        self,
        db: &dyn StorageInterface,
        _merchant_id: &id_type::MerchantId,
        merchant_connector_id: &id_type::MerchantConnectorAccountId,
        key_store: &domain::MerchantKeyStore,
    ) -> RouterResult<domain::MerchantConnectorAccount> {
        db.find_merchant_connector_account_by_id(merchant_connector_id, key_store)
            .await
            .to_not_found_response(errors::ApiErrorResponse::MerchantAccountNotFound)
    }

    async fn create_domain_model_from_request(
        self,
        state: &SessionState,
        mca: &domain::MerchantConnectorAccount,
        key_manager_state: &KeyManagerState,
        merchant_context: &domain::MerchantContext,
    ) -> RouterResult<domain::MerchantConnectorAccountUpdate> {
        let frm_configs = self.get_frm_config_as_secret();

        let payment_methods_enabled = self.payment_methods_enabled;

        let auth = types::ConnectorAuthType::from_secret_value(
            self.connector_account_details
                .clone()
                .unwrap_or(mca.connector_account_details.clone().into_inner()),
        )
        .change_context(errors::ApiErrorResponse::InvalidDataFormat {
            field_name: "connector_account_details".to_string(),
            expected_format: "auth_type and api_key".to_string(),
        })?;

        let metadata = self.metadata.clone().or(mca.metadata.clone());

        let connector_auth_type_and_metadata_validation = ConnectorAuthTypeAndMetadataValidation {
            connector_name: &mca.connector_name,
            auth_type: &auth,
            connector_meta_data: &metadata,
        };

        connector_auth_type_and_metadata_validation.validate_auth_and_metadata_type()?;
        let connector_status_and_disabled_validation = ConnectorStatusAndDisabledValidation {
            status: &self.status,
            disabled: &self.disabled,
            auth: &auth,
            current_status: &mca.status,
        };

        let (connector_status, disabled) =
            connector_status_and_disabled_validation.validate_status_and_disabled()?;

        let pm_auth_config_validation = PMAuthConfigValidation {
            connector_type: &self.connector_type,
            pm_auth_config: &self.pm_auth_config,
            db: state.store.as_ref(),
            merchant_id: merchant_context.get_merchant_account().get_id(),
            profile_id: &mca.profile_id.clone(),
            key_store: merchant_context.get_merchant_key_store(),
        };

        pm_auth_config_validation.validate_pm_auth_config().await?;

        let merchant_recipient_data = if let Some(data) = &self.additional_merchant_data {
            Some(
                process_open_banking_connectors(
                    state,
                    merchant_context.get_merchant_account().get_id(),
                    &auth,
                    &self.connector_type,
                    &mca.connector_name,
                    types::AdditionalMerchantData::foreign_from(data.clone()),
                    merchant_context.get_merchant_key_store(),
                )
                .await?,
            )
        } else {
            None
        }
        .map(|data| {
            serde_json::to_value(types::AdditionalMerchantData::OpenBankingRecipientData(
                data,
            ))
        })
        .transpose()
        .change_context(errors::ApiErrorResponse::InternalServerError)
        .attach_printable("Failed to serialize MerchantRecipientData")?;

        let encrypted_data = domain_types::crypto_operation(
            key_manager_state,
            type_name!(domain::MerchantConnectorAccount),
            domain_types::CryptoOperation::BatchEncrypt(
                UpdateEncryptableMerchantConnectorAccount::to_encryptable(
                    UpdateEncryptableMerchantConnectorAccount {
                        connector_account_details: self.connector_account_details,
                        connector_wallets_details:
                            helpers::get_connector_wallets_details_with_apple_pay_certificates(
                                &self.metadata,
                                &self.connector_wallets_details,
                            )
                            .await?,
                        additional_merchant_data: merchant_recipient_data.map(Secret::new),
                    },
                ),
            ),
            km_types::Identifier::Merchant(
                merchant_context
                    .get_merchant_key_store()
                    .merchant_id
                    .clone(),
            ),
            merchant_context.get_merchant_key_store().key.peek(),
        )
        .await
        .and_then(|val| val.try_into_batchoperation())
        .change_context(errors::ApiErrorResponse::InternalServerError)
        .attach_printable("Failed while decrypting connector account details".to_string())?;

        let encrypted_data =
            UpdateEncryptableMerchantConnectorAccount::from_encryptable(encrypted_data)
                .change_context(errors::ApiErrorResponse::InternalServerError)
                .attach_printable("Failed while decrypting connector account details")?;

        let feature_metadata = self
            .feature_metadata
            .as_ref()
            .map(ForeignTryFrom::foreign_try_from)
            .transpose()?;

        Ok(storage::MerchantConnectorAccountUpdate::Update {
            connector_type: Some(self.connector_type),
            connector_label: self.connector_label.clone(),
            connector_account_details: Box::new(encrypted_data.connector_account_details),
            disabled,
            payment_methods_enabled,
            metadata: self.metadata,
            frm_configs,
            connector_webhook_details: match &self.connector_webhook_details {
                Some(connector_webhook_details) => Box::new(
                    connector_webhook_details
                        .encode_to_value()
                        .change_context(errors::ApiErrorResponse::InternalServerError)
                        .map(Some)?
                        .map(Secret::new),
                ),
                None => Box::new(None),
            },
            applepay_verified_domains: None,
            pm_auth_config: Box::new(self.pm_auth_config),
            status: Some(connector_status),
            additional_merchant_data: Box::new(encrypted_data.additional_merchant_data),
            connector_wallets_details: Box::new(encrypted_data.connector_wallets_details),
            feature_metadata: Box::new(feature_metadata),
        })
    }
}

#[cfg(all(feature = "v1", feature = "olap"))]
#[async_trait::async_trait]
impl MerchantConnectorAccountUpdateBridge for api_models::admin::MerchantConnectorUpdate {
    async fn get_merchant_connector_account_from_id(
        self,
        db: &dyn StorageInterface,
        merchant_id: &id_type::MerchantId,
        merchant_connector_id: &id_type::MerchantConnectorAccountId,
        key_store: &domain::MerchantKeyStore,
    ) -> RouterResult<domain::MerchantConnectorAccount> {
        db.find_by_merchant_connector_account_merchant_id_merchant_connector_id(
            merchant_id,
            merchant_connector_id,
            key_store,
        )
        .await
        .to_not_found_response(
            errors::ApiErrorResponse::MerchantConnectorAccountNotFound {
                id: merchant_connector_id.get_string_repr().to_string(),
            },
        )
    }

    async fn create_domain_model_from_request(
        self,
        state: &SessionState,
        mca: &domain::MerchantConnectorAccount,
        key_manager_state: &KeyManagerState,
        merchant_context: &domain::MerchantContext,
    ) -> RouterResult<domain::MerchantConnectorAccountUpdate> {
        let payment_methods_enabled = self.payment_methods_enabled.map(|pm_enabled| {
            pm_enabled
                .iter()
                .flat_map(Encode::encode_to_value)
                .map(Secret::new)
                .collect::<Vec<pii::SecretSerdeValue>>()
        });

        let frm_configs = get_frm_config_as_secret(self.frm_configs);

        let auth: types::ConnectorAuthType = self
            .connector_account_details
            .clone()
            .unwrap_or(mca.connector_account_details.clone().into_inner())
            .parse_value("ConnectorAuthType")
            .change_context(errors::ApiErrorResponse::InvalidDataFormat {
                field_name: "connector_account_details".to_string(),
                expected_format: "auth_type and api_key".to_string(),
            })?;
        let metadata = self.metadata.clone().or(mca.metadata.clone());

        let connector_name = mca.connector_name.as_ref();
        let connector_enum = api_models::enums::Connector::from_str(connector_name)
            .change_context(errors::ApiErrorResponse::InvalidDataValue {
                field_name: "connector",
            })
            .attach_printable_lazy(|| {
                format!("unable to parse connector name {connector_name:?}")
            })?;
        let connector_auth_type_and_metadata_validation = ConnectorAuthTypeAndMetadataValidation {
            connector_name: &connector_enum,
            auth_type: &auth,
            connector_meta_data: &metadata,
        };
        connector_auth_type_and_metadata_validation.validate_auth_and_metadata_type()?;
        let connector_status_and_disabled_validation = ConnectorStatusAndDisabledValidation {
            status: &self.status,
            disabled: &self.disabled,
            auth: &auth,
            current_status: &mca.status,
        };
        let (connector_status, disabled) =
            connector_status_and_disabled_validation.validate_status_and_disabled()?;

        if self.connector_type != api_enums::ConnectorType::PaymentMethodAuth {
            if let Some(val) = self.pm_auth_config.clone() {
                validate_pm_auth(
                    val,
                    state,
                    merchant_context.get_merchant_account().get_id(),
                    merchant_context.clone(),
                    &mca.profile_id,
                )
                .await?;
            }
        }

        let merchant_recipient_data = if let Some(data) = &self.additional_merchant_data {
            Some(
                process_open_banking_connectors(
                    state,
                    merchant_context.get_merchant_account().get_id(),
                    &auth,
                    &self.connector_type,
                    &connector_enum,
                    types::AdditionalMerchantData::foreign_from(data.clone()),
                    merchant_context.get_merchant_key_store(),
                )
                .await?,
            )
        } else {
            None
        }
        .map(|data| {
            serde_json::to_value(types::AdditionalMerchantData::OpenBankingRecipientData(
                data,
            ))
        })
        .transpose()
        .change_context(errors::ApiErrorResponse::InternalServerError)
        .attach_printable("Failed to serialize MerchantRecipientData")?;

        let encrypted_data = domain_types::crypto_operation(
            key_manager_state,
            type_name!(domain::MerchantConnectorAccount),
            domain_types::CryptoOperation::BatchEncrypt(
                UpdateEncryptableMerchantConnectorAccount::to_encryptable(
                    UpdateEncryptableMerchantConnectorAccount {
                        connector_account_details: self.connector_account_details,
                        connector_wallets_details:
                            helpers::get_connector_wallets_details_with_apple_pay_certificates(
                                &self.metadata,
                                &self.connector_wallets_details,
                            )
                            .await?,
                        additional_merchant_data: merchant_recipient_data.map(Secret::new),
                    },
                ),
            ),
            km_types::Identifier::Merchant(
                merchant_context
                    .get_merchant_key_store()
                    .merchant_id
                    .clone(),
            ),
            merchant_context.get_merchant_key_store().key.peek(),
        )
        .await
        .and_then(|val| val.try_into_batchoperation())
        .change_context(errors::ApiErrorResponse::InternalServerError)
        .attach_printable("Failed while decrypting connector account details".to_string())?;

        let encrypted_data =
            UpdateEncryptableMerchantConnectorAccount::from_encryptable(encrypted_data)
                .change_context(errors::ApiErrorResponse::InternalServerError)
                .attach_printable("Failed while decrypting connector account details")?;

        Ok(storage::MerchantConnectorAccountUpdate::Update {
            connector_type: Some(self.connector_type),
            connector_name: None,
            merchant_connector_id: None,
            connector_label: self.connector_label.clone(),
            connector_account_details: Box::new(encrypted_data.connector_account_details),
            test_mode: self.test_mode,
            disabled,
            payment_methods_enabled,
            metadata: self.metadata,
            frm_configs,
            connector_webhook_details: match &self.connector_webhook_details {
                Some(connector_webhook_details) => Box::new(
                    connector_webhook_details
                        .encode_to_value()
                        .change_context(errors::ApiErrorResponse::InternalServerError)
                        .map(Some)?
                        .map(Secret::new),
                ),
                None => Box::new(None),
            },
            applepay_verified_domains: None,
            pm_auth_config: Box::new(self.pm_auth_config),
            status: Some(connector_status),
            additional_merchant_data: Box::new(encrypted_data.additional_merchant_data),
            connector_wallets_details: Box::new(encrypted_data.connector_wallets_details),
        })
    }
}

#[cfg(any(feature = "v1", feature = "v2", feature = "olap"))]
#[async_trait::async_trait]
trait MerchantConnectorAccountCreateBridge {
    async fn create_domain_model_from_request(
        self,
        state: &SessionState,
        key_store: domain::MerchantKeyStore,
        business_profile: &domain::Profile,
        key_manager_state: &KeyManagerState,
    ) -> RouterResult<domain::MerchantConnectorAccount>;

    async fn validate_and_get_business_profile(
        self,
        merchant_context: &domain::MerchantContext,
        db: &dyn StorageInterface,
    ) -> RouterResult<domain::Profile>;
}

#[cfg(all(feature = "v2", feature = "olap"))]
#[async_trait::async_trait]
impl MerchantConnectorAccountCreateBridge for api::MerchantConnectorCreate {
    async fn create_domain_model_from_request(
        self,
        state: &SessionState,
        key_store: domain::MerchantKeyStore,
        business_profile: &domain::Profile,
        key_manager_state: &KeyManagerState,
    ) -> RouterResult<domain::MerchantConnectorAccount> {
        // If connector label is not passed in the request, generate one
        let connector_label = self.get_connector_label(business_profile.profile_name.clone());
        let frm_configs = self.get_frm_config_as_secret();
        let payment_methods_enabled = self.payment_methods_enabled;
        // Validate Merchant api details and return error if not in correct format
        let auth = types::ConnectorAuthType::from_option_secret_value(
            self.connector_account_details.clone(),
        )
        .change_context(errors::ApiErrorResponse::InvalidDataFormat {
            field_name: "connector_account_details".to_string(),
            expected_format: "auth_type and api_key".to_string(),
        })?;

        let connector_auth_type_and_metadata_validation = ConnectorAuthTypeAndMetadataValidation {
            connector_name: &self.connector_name,
            auth_type: &auth,
            connector_meta_data: &self.metadata,
        };
        connector_auth_type_and_metadata_validation.validate_auth_and_metadata_type()?;
        let connector_status_and_disabled_validation = ConnectorStatusAndDisabledValidation {
            status: &self.status,
            disabled: &self.disabled,
            auth: &auth,
            current_status: &api_enums::ConnectorStatus::Active,
        };
        let (connector_status, disabled) =
            connector_status_and_disabled_validation.validate_status_and_disabled()?;

        let identifier = km_types::Identifier::Merchant(business_profile.merchant_id.clone());
        let merchant_recipient_data = if let Some(data) = &self.additional_merchant_data {
            Some(
                process_open_banking_connectors(
                    state,
                    &business_profile.merchant_id,
                    &auth,
                    &self.connector_type,
                    &self.connector_name,
                    types::AdditionalMerchantData::foreign_from(data.clone()),
                    &key_store,
                )
                .await?,
            )
        } else {
            None
        }
        .map(|data| {
            serde_json::to_value(types::AdditionalMerchantData::OpenBankingRecipientData(
                data,
            ))
        })
        .transpose()
        .change_context(errors::ApiErrorResponse::InternalServerError)
        .attach_printable("Failed to serialize MerchantRecipientData")?;

        let encrypted_data = domain_types::crypto_operation(
            key_manager_state,
            type_name!(domain::MerchantConnectorAccount),
            domain_types::CryptoOperation::BatchEncrypt(
                FromRequestEncryptableMerchantConnectorAccount::to_encryptable(
                    FromRequestEncryptableMerchantConnectorAccount {
                        connector_account_details: self.connector_account_details.ok_or(
                            errors::ApiErrorResponse::MissingRequiredField {
                                field_name: "connector_account_details",
                            },
                        )?,
                        connector_wallets_details:
                            helpers::get_connector_wallets_details_with_apple_pay_certificates(
                                &self.metadata,
                                &self.connector_wallets_details,
                            )
                            .await?,
                        additional_merchant_data: merchant_recipient_data.map(Secret::new),
                    },
                ),
            ),
            identifier.clone(),
            key_store.key.peek(),
        )
        .await
        .and_then(|val| val.try_into_batchoperation())
        .change_context(errors::ApiErrorResponse::InternalServerError)
        .attach_printable("Failed while decrypting connector account details".to_string())?;

        let encrypted_data =
            FromRequestEncryptableMerchantConnectorAccount::from_encryptable(encrypted_data)
                .change_context(errors::ApiErrorResponse::InternalServerError)
                .attach_printable("Failed while decrypting connector account details")?;

        let feature_metadata = self
            .feature_metadata
            .as_ref()
            .map(ForeignTryFrom::foreign_try_from)
            .transpose()?;
        Ok(domain::MerchantConnectorAccount {
            merchant_id: business_profile.merchant_id.clone(),
            connector_type: self.connector_type,
            connector_name: self.connector_name,
            connector_account_details: encrypted_data.connector_account_details,
            payment_methods_enabled,
            disabled,
            metadata: self.metadata.clone(),
            frm_configs,
            connector_label: Some(connector_label.clone()),
            created_at: date_time::now(),
            modified_at: date_time::now(),
            id: common_utils::generate_merchant_connector_account_id_of_default_length(),
            connector_webhook_details: match self.connector_webhook_details {
                Some(connector_webhook_details) => {
                    connector_webhook_details.encode_to_value(
                    )
                    .change_context(errors::ApiErrorResponse::InternalServerError)
                    .attach_printable(format!("Failed to serialize api_models::admin::MerchantConnectorWebhookDetails for Merchant: {:?}", business_profile.merchant_id))
                    .map(Some)?
                    .map(Secret::new)
                }
                None => None,
            },
            profile_id: business_profile.get_id().to_owned(),
            applepay_verified_domains: None,
            pm_auth_config: self.pm_auth_config.clone(),
            status: connector_status,
            connector_wallets_details: encrypted_data.connector_wallets_details,
            additional_merchant_data: encrypted_data.additional_merchant_data,
            version: common_types::consts::API_VERSION,
            feature_metadata,
        })
    }

    async fn validate_and_get_business_profile(
        self,
        merchant_context: &domain::MerchantContext,
        db: &dyn StorageInterface,
    ) -> RouterResult<domain::Profile> {
        let profile_id = self.profile_id;
        // Check whether this profile belongs to the merchant

        let business_profile = core_utils::validate_and_get_business_profile(
            db,
            merchant_context.get_merchant_key_store(),
            Some(&profile_id),
            merchant_context.get_merchant_account().get_id(),
        )
        .await?
        .get_required_value("Profile")
        .change_context(errors::ApiErrorResponse::ProfileNotFound {
            id: profile_id.get_string_repr().to_owned(),
        })?;

        Ok(business_profile)
    }
}

#[cfg(feature = "v1")]
struct PaymentMethodsEnabled<'a> {
    payment_methods_enabled: &'a Option<Vec<api_models::admin::PaymentMethodsEnabled>>,
}

#[cfg(feature = "v1")]
impl PaymentMethodsEnabled<'_> {
    fn get_payment_methods_enabled(&self) -> RouterResult<Option<Vec<pii::SecretSerdeValue>>> {
        let mut vec = Vec::new();
        let payment_methods_enabled = match self.payment_methods_enabled.clone() {
            Some(val) => {
                for pm in val.into_iter() {
                    let pm_value = pm
                        .encode_to_value()
                        .change_context(errors::ApiErrorResponse::InternalServerError)
                        .attach_printable(
                            "Failed while encoding to serde_json::Value, PaymentMethod",
                        )?;
                    vec.push(Secret::new(pm_value))
                }
                Some(vec)
            }
            None => None,
        };
        Ok(payment_methods_enabled)
    }
}

#[cfg(all(feature = "v1", feature = "olap"))]
#[async_trait::async_trait]
impl MerchantConnectorAccountCreateBridge for api::MerchantConnectorCreate {
    async fn create_domain_model_from_request(
        self,
        state: &SessionState,
        key_store: domain::MerchantKeyStore,
        business_profile: &domain::Profile,
        key_manager_state: &KeyManagerState,
    ) -> RouterResult<domain::MerchantConnectorAccount> {
        // If connector label is not passed in the request, generate one
        let connector_label = self
            .connector_label
            .clone()
            .or(core_utils::get_connector_label(
                self.business_country,
                self.business_label.as_ref(),
                self.business_sub_label.as_ref(),
                &self.connector_name.to_string(),
            ))
            .unwrap_or(format!(
                "{}_{}",
                self.connector_name, business_profile.profile_name
            ));
        let payment_methods_enabled = PaymentMethodsEnabled {
            payment_methods_enabled: &self.payment_methods_enabled,
        };
        let payment_methods_enabled = payment_methods_enabled.get_payment_methods_enabled()?;
        let frm_configs = self.get_frm_config_as_secret();
        // Validate Merchant api details and return error if not in correct format
        let auth = types::ConnectorAuthType::from_option_secret_value(
            self.connector_account_details.clone(),
        )
        .change_context(errors::ApiErrorResponse::InvalidDataFormat {
            field_name: "connector_account_details".to_string(),
            expected_format: "auth_type and api_key".to_string(),
        })?;

        let connector_auth_type_and_metadata_validation = ConnectorAuthTypeAndMetadataValidation {
            connector_name: &self.connector_name,
            auth_type: &auth,
            connector_meta_data: &self.metadata,
        };
        connector_auth_type_and_metadata_validation.validate_auth_and_metadata_type()?;
        let connector_status_and_disabled_validation = ConnectorStatusAndDisabledValidation {
            status: &self.status,
            disabled: &self.disabled,
            auth: &auth,
            current_status: &api_enums::ConnectorStatus::Active,
        };
        let (connector_status, disabled) =
            connector_status_and_disabled_validation.validate_status_and_disabled()?;
        let identifier = km_types::Identifier::Merchant(business_profile.merchant_id.clone());
        let merchant_recipient_data = if let Some(data) = &self.additional_merchant_data {
            Some(
                process_open_banking_connectors(
                    state,
                    &business_profile.merchant_id,
                    &auth,
                    &self.connector_type,
                    &self.connector_name,
                    types::AdditionalMerchantData::foreign_from(data.clone()),
                    &key_store,
                )
                .await?,
            )
        } else {
            None
        }
        .map(|data| {
            serde_json::to_value(types::AdditionalMerchantData::OpenBankingRecipientData(
                data,
            ))
        })
        .transpose()
        .change_context(errors::ApiErrorResponse::InternalServerError)
        .attach_printable("Failed to serialize MerchantRecipientData")?;

        let encrypted_data = domain_types::crypto_operation(
            key_manager_state,
            type_name!(domain::MerchantConnectorAccount),
            domain_types::CryptoOperation::BatchEncrypt(
                FromRequestEncryptableMerchantConnectorAccount::to_encryptable(
                    FromRequestEncryptableMerchantConnectorAccount {
                        connector_account_details: self.connector_account_details.ok_or(
                            errors::ApiErrorResponse::MissingRequiredField {
                                field_name: "connector_account_details",
                            },
                        )?,
                        connector_wallets_details:
                            helpers::get_connector_wallets_details_with_apple_pay_certificates(
                                &self.metadata,
                                &self.connector_wallets_details,
                            )
                            .await?,
                        additional_merchant_data: merchant_recipient_data.map(Secret::new),
                    },
                ),
            ),
            identifier.clone(),
            key_store.key.peek(),
        )
        .await
        .and_then(|val| val.try_into_batchoperation())
        .change_context(errors::ApiErrorResponse::InternalServerError)
        .attach_printable("Failed while decrypting connector account details".to_string())?;

        let encrypted_data =
            FromRequestEncryptableMerchantConnectorAccount::from_encryptable(encrypted_data)
                .change_context(errors::ApiErrorResponse::InternalServerError)
                .attach_printable("Failed while decrypting connector account details")?;

        Ok(domain::MerchantConnectorAccount {
            merchant_id: business_profile.merchant_id.clone(),
            connector_type: self.connector_type,
            connector_name: self.connector_name.to_string(),
            merchant_connector_id: common_utils::generate_merchant_connector_account_id_of_default_length(),
            connector_account_details: encrypted_data.connector_account_details,
            payment_methods_enabled,
            disabled,
            metadata: self.metadata.clone(),
            frm_configs,
            connector_label: Some(connector_label.clone()),
            created_at: date_time::now(),
            modified_at: date_time::now(),
            connector_webhook_details: match self.connector_webhook_details {
                Some(connector_webhook_details) => {
                    connector_webhook_details.encode_to_value(
                    )
                    .change_context(errors::ApiErrorResponse::InternalServerError)
                    .attach_printable(format!("Failed to serialize api_models::admin::MerchantConnectorWebhookDetails for Merchant: {:?}", business_profile.merchant_id))
                    .map(Some)?
                    .map(Secret::new)
                }
                None => None,
            },
            profile_id: business_profile.get_id().to_owned(),
            applepay_verified_domains: None,
            pm_auth_config: self.pm_auth_config.clone(),
            status: connector_status,
            connector_wallets_details: encrypted_data.connector_wallets_details,
            test_mode: self.test_mode,
            business_country: self.business_country,
            business_label: self.business_label.clone(),
            business_sub_label: self.business_sub_label.clone(),
            additional_merchant_data: encrypted_data.additional_merchant_data,
            version: common_types::consts::API_VERSION,
        })
    }

    /// If profile_id is not passed, use default profile if available, or
    /// If business_details (business_country and business_label) are passed, get the business_profile
    /// or return a `MissingRequiredField` error
    async fn validate_and_get_business_profile(
        self,
        merchant_context: &domain::MerchantContext,
        db: &dyn StorageInterface,
    ) -> RouterResult<domain::Profile> {
        match self.profile_id.or(merchant_context
            .get_merchant_account()
            .default_profile
            .clone())
        {
            Some(profile_id) => {
                // Check whether this business profile belongs to the merchant

                let business_profile = core_utils::validate_and_get_business_profile(
                    db,
                    merchant_context.get_merchant_key_store(),
                    Some(&profile_id),
                    merchant_context.get_merchant_account().get_id(),
                )
                .await?
                .get_required_value("Profile")
                .change_context(errors::ApiErrorResponse::ProfileNotFound {
                    id: profile_id.get_string_repr().to_owned(),
                })?;

                Ok(business_profile)
            }
            None => match self.business_country.zip(self.business_label) {
                Some((business_country, business_label)) => {
                    let profile_name = format!("{business_country}_{business_label}");
                    let business_profile = db
                        .find_business_profile_by_profile_name_merchant_id(
                            merchant_context.get_merchant_key_store(),
                            &profile_name,
                            merchant_context.get_merchant_account().get_id(),
                        )
                        .await
                        .to_not_found_response(errors::ApiErrorResponse::ProfileNotFound {
                            id: profile_name,
                        })?;

                    Ok(business_profile)
                }
                _ => Err(report!(errors::ApiErrorResponse::MissingRequiredField {
                    field_name: "profile_id or business_country, business_label"
                })),
            },
        }
    }
}

pub async fn create_connector(
    state: SessionState,
    req: api::MerchantConnectorCreate,
    merchant_context: domain::MerchantContext,
    auth_profile_id: Option<id_type::ProfileId>,
) -> RouterResponse<api_models::admin::MerchantConnectorResponse> {
    let store = state.store.as_ref();
    let key_manager_state = &(&state).into();
    #[cfg(feature = "dummy_connector")]
    fp_utils::when(
        req.connector_name
            .validate_dummy_connector_create(state.conf.dummy_connector.enabled),
        || {
            Err(errors::ApiErrorResponse::InvalidRequestData {
                message: "Invalid connector name".to_string(),
            })
        },
    )?;

    let connector_metadata = ConnectorMetadata {
        connector_metadata: &req.metadata,
    };

    let merchant_id = merchant_context.get_merchant_account().get_id();

    connector_metadata.validate_apple_pay_certificates_in_mca_metadata()?;

    #[cfg(feature = "v1")]
    helpers::validate_business_details(
        req.business_country,
        req.business_label.as_ref(),
        &merchant_context,
    )?;

    let business_profile = req
        .clone()
        .validate_and_get_business_profile(&merchant_context, store)
        .await?;

    #[cfg(feature = "v2")]
    if req.connector_type == common_enums::ConnectorType::BillingProcessor {
        let profile_wrapper = ProfileWrapper::new(business_profile.clone());
        profile_wrapper
            .update_revenue_recovery_algorithm_under_profile(
                store,
                key_manager_state,
                merchant_context.get_merchant_key_store(),
                common_enums::RevenueRecoveryAlgorithmType::Monitoring,
            )
            .await?;
    }
    core_utils::validate_profile_id_from_auth_layer(auth_profile_id, &business_profile)?;

    let pm_auth_config_validation = PMAuthConfigValidation {
        connector_type: &req.connector_type,
        pm_auth_config: &req.pm_auth_config,
        db: store,
        merchant_id,
        profile_id: business_profile.get_id(),
        key_store: merchant_context.get_merchant_key_store(),
    };
    pm_auth_config_validation.validate_pm_auth_config().await?;

    let connector_type_and_connector_enum = ConnectorTypeAndConnectorName {
        connector_type: &req.connector_type,
        connector_name: &req.connector_name,
    };
    let routable_connector = connector_type_and_connector_enum.get_routable_connector()?;

    // The purpose of this merchant account update is just to update the
    // merchant account `modified_at` field for KGraph cache invalidation
    state
        .store
        .update_specific_fields_in_merchant(
            merchant_id,
            storage::MerchantAccountUpdate::ModifiedAtUpdate,
            merchant_context.get_merchant_key_store(),
        )
        .await
        .change_context(errors::ApiErrorResponse::InternalServerError)
        .attach_printable("error updating the merchant account when creating payment connector")?;

    let merchant_connector_account = req
        .clone()
        .create_domain_model_from_request(
            &state,
            merchant_context.get_merchant_key_store().clone(),
            &business_profile,
            key_manager_state,
        )
        .await?;

    let mca = state
        .store
        .insert_merchant_connector_account(
            merchant_connector_account.clone(),
            merchant_context.get_merchant_key_store(),
        )
        .await
        .to_duplicate_response(
            errors::ApiErrorResponse::DuplicateMerchantConnectorAccount {
                profile_id: business_profile.get_id().get_string_repr().to_owned(),
                connector_label: merchant_connector_account
                    .connector_label
                    .unwrap_or_default(),
            },
        )?;

    // redact cgraph cache on new connector creation
    redact_cgraph_cache(&state, merchant_id, business_profile.get_id()).await?;

    #[cfg(feature = "v1")]
    disputes::schedule_dispute_sync_task(&state, &business_profile, &mca).await?;

    #[cfg(feature = "v1")]
    //update merchant default config
    let merchant_default_config_update = MerchantDefaultConfigUpdate {
        routable_connector: &routable_connector,
        merchant_connector_id: &mca.get_id(),
        store,
        merchant_id,
        profile_id: business_profile.get_id(),
        transaction_type: &req.get_transaction_type(),
    };

    #[cfg(feature = "v2")]
    //update merchant default config
    let merchant_default_config_update = DefaultFallbackRoutingConfigUpdate {
        routable_connector: &routable_connector,
        merchant_connector_id: &mca.get_id(),
        store,
        business_profile,
        key_store: merchant_context.get_merchant_key_store().to_owned(),
        key_manager_state,
    };

    merchant_default_config_update
        .retrieve_and_update_default_fallback_routing_algorithm_if_routable_connector_exists()
        .await?;

    metrics::MCA_CREATE.add(
        1,
        router_env::metric_attributes!(
            ("connector", req.connector_name.to_string()),
            ("merchant", merchant_id.clone()),
        ),
    );

    let mca_response = mca.foreign_try_into()?;
    Ok(service_api::ApplicationResponse::Json(mca_response))
}

#[cfg(feature = "v1")]
async fn validate_pm_auth(
    val: pii::SecretSerdeValue,
    state: &SessionState,
    merchant_id: &id_type::MerchantId,
    merchant_context: domain::MerchantContext,
    profile_id: &id_type::ProfileId,
) -> RouterResponse<()> {
    let config =
        serde_json::from_value::<api_models::pm_auth::PaymentMethodAuthConfig>(val.expose())
            .change_context(errors::ApiErrorResponse::InvalidRequestData {
                message: "invalid data received for payment method auth config".to_string(),
            })
            .attach_printable("Failed to deserialize Payment Method Auth config")?;

    let all_mcas = state
        .store
        .find_merchant_connector_account_by_merchant_id_and_disabled_list(
            merchant_id,
            true,
            merchant_context.get_merchant_key_store(),
        )
        .await
        .change_context(errors::ApiErrorResponse::MerchantConnectorAccountNotFound {
            id: merchant_context
                .get_merchant_account()
                .get_id()
                .get_string_repr()
                .to_owned(),
        })?;

    for conn_choice in config.enabled_payment_methods {
        let pm_auth_mca = all_mcas
            .iter()
            .find(|mca| mca.get_id() == conn_choice.mca_id)
            .ok_or(errors::ApiErrorResponse::GenericNotFoundError {
                message: "payment method auth connector account not found".to_string(),
            })?;

        if &pm_auth_mca.profile_id != profile_id {
            return Err(errors::ApiErrorResponse::GenericNotFoundError {
                message: "payment method auth profile_id differs from connector profile_id"
                    .to_string(),
            }
            .into());
        }
    }

    Ok(services::ApplicationResponse::StatusOk)
}

#[cfg(feature = "v1")]
pub async fn retrieve_connector(
    state: SessionState,
    merchant_id: id_type::MerchantId,
    profile_id: Option<id_type::ProfileId>,
    merchant_connector_id: id_type::MerchantConnectorAccountId,
) -> RouterResponse<api_models::admin::MerchantConnectorResponse> {
    let store = state.store.as_ref();
    let key_store = store
        .get_merchant_key_store_by_merchant_id(
            &merchant_id,
            &store.get_master_key().to_vec().into(),
        )
        .await
        .to_not_found_response(errors::ApiErrorResponse::MerchantAccountNotFound)?;

    let _merchant_account = store
        .find_merchant_account_by_merchant_id(&merchant_id, &key_store)
        .await
        .to_not_found_response(errors::ApiErrorResponse::MerchantAccountNotFound)?;

    let mca = store
        .find_by_merchant_connector_account_merchant_id_merchant_connector_id(
            &merchant_id,
            &merchant_connector_id,
            &key_store,
        )
        .await
        .to_not_found_response(errors::ApiErrorResponse::MerchantConnectorAccountNotFound {
            id: merchant_connector_id.get_string_repr().to_string(),
        })?;
    core_utils::validate_profile_id_from_auth_layer(profile_id, &mca)?;

    Ok(service_api::ApplicationResponse::Json(
        mca.foreign_try_into()?,
    ))
}

#[cfg(feature = "v2")]
pub async fn retrieve_connector(
    state: SessionState,
    merchant_context: domain::MerchantContext,
    id: id_type::MerchantConnectorAccountId,
) -> RouterResponse<api_models::admin::MerchantConnectorResponse> {
    let store = state.store.as_ref();
    let merchant_id = merchant_context.get_merchant_account().get_id();

    let mca = store
        .find_merchant_connector_account_by_id(&id, merchant_context.get_merchant_key_store())
        .await
        .to_not_found_response(errors::ApiErrorResponse::MerchantConnectorAccountNotFound {
            id: id.clone().get_string_repr().to_string(),
        })?;

    // Validate if the merchant_id sent in the request is valid
    if mca.merchant_id != *merchant_id {
        return Err(errors::ApiErrorResponse::InvalidRequestData {
            message: format!(
                "Invalid merchant_id {} provided for merchant_connector_account {:?}",
                merchant_id.get_string_repr(),
                id
            ),
        }
        .into());
    }

    Ok(service_api::ApplicationResponse::Json(
        mca.foreign_try_into()?,
    ))
}

#[cfg(all(feature = "olap", feature = "v2"))]
pub async fn list_connectors_for_a_profile(
    state: SessionState,
    key_store: domain::MerchantKeyStore,
    profile_id: id_type::ProfileId,
) -> RouterResponse<Vec<api_models::admin::MerchantConnectorListResponse>> {
    let store = state.store.as_ref();
    let merchant_connector_accounts = store
        .list_connector_account_by_profile_id(&profile_id, &key_store)
        .await
        .to_not_found_response(errors::ApiErrorResponse::InternalServerError)?;
    let mut response = vec![];

    for mca in merchant_connector_accounts.into_iter() {
        response.push(mca.foreign_try_into()?);
    }

    Ok(service_api::ApplicationResponse::Json(response))
}

pub async fn list_payment_connectors(
    state: SessionState,
    merchant_id: id_type::MerchantId,
    profile_id_list: Option<Vec<id_type::ProfileId>>,
) -> RouterResponse<Vec<api_models::admin::MerchantConnectorListResponse>> {
    let store = state.store.as_ref();
    let key_store = store
        .get_merchant_key_store_by_merchant_id(
            &merchant_id,
            &store.get_master_key().to_vec().into(),
        )
        .await
        .to_not_found_response(errors::ApiErrorResponse::MerchantAccountNotFound)?;

    // Validate merchant account
    store
        .find_merchant_account_by_merchant_id(&merchant_id, &key_store)
        .await
        .to_not_found_response(errors::ApiErrorResponse::MerchantAccountNotFound)?;

    let merchant_connector_accounts = store
        .find_merchant_connector_account_by_merchant_id_and_disabled_list(
            &merchant_id,
            true,
            &key_store,
        )
        .await
        .to_not_found_response(errors::ApiErrorResponse::InternalServerError)?;
    let merchant_connector_accounts = core_utils::filter_objects_based_on_profile_id_list(
        profile_id_list,
        merchant_connector_accounts,
    );
    let mut response = vec![];

    // The can be eliminated once [#79711](https://github.com/rust-lang/rust/issues/79711) is stabilized
    for mca in merchant_connector_accounts.into_iter() {
        response.push(mca.foreign_try_into()?);
    }

    Ok(service_api::ApplicationResponse::Json(response))
}

pub async fn update_connector(
    state: SessionState,
    merchant_id: id_type::MerchantId,
    profile_id: Option<id_type::ProfileId>,
    merchant_connector_id: &id_type::MerchantConnectorAccountId,
    req: api_models::admin::MerchantConnectorUpdate,
) -> RouterResponse<api_models::admin::MerchantConnectorResponse> {
    let db = state.store.as_ref();
    let key_manager_state = &(&state).into();
    let key_store = db
<<<<<<< HEAD
        .get_merchant_key_store_by_merchant_id(merchant_id, &db.get_master_key().to_vec().into())
=======
        .get_merchant_key_store_by_merchant_id(
            key_manager_state,
            &merchant_id,
            &db.get_master_key().to_vec().into(),
        )
>>>>>>> 53f29f8d
        .await
        .to_not_found_response(errors::ApiErrorResponse::MerchantAccountNotFound)?;

    let merchant_account = db
<<<<<<< HEAD
        .find_merchant_account_by_merchant_id(merchant_id, &key_store)
=======
        .find_merchant_account_by_merchant_id(key_manager_state, &merchant_id, &key_store)
>>>>>>> 53f29f8d
        .await
        .to_not_found_response(errors::ApiErrorResponse::MerchantAccountNotFound)?;

    let mca = req
        .clone()
<<<<<<< HEAD
        .get_merchant_connector_account_from_id(db, merchant_id, merchant_connector_id, &key_store)
=======
        .get_merchant_connector_account_from_id(
            db,
            &merchant_id,
            merchant_connector_id,
            &key_store,
            key_manager_state,
        )
>>>>>>> 53f29f8d
        .await?;
    core_utils::validate_profile_id_from_auth_layer(profile_id, &mca)?;

    let merchant_context = domain::MerchantContext::NormalMerchant(Box::new(domain::Context(
        merchant_account.clone(),
        key_store.clone(),
    )));
    let payment_connector = req
        .clone()
        .create_domain_model_from_request(&state, &mca, key_manager_state, &merchant_context)
        .await?;

    // Profile id should always be present
    let profile_id = mca.profile_id.clone();

    let request_connector_label = req.connector_label;

    let updated_mca =
        db.update_merchant_connector_account(mca.clone(), payment_connector.into(), &key_store)
            .await
            .change_context(
                errors::ApiErrorResponse::DuplicateMerchantConnectorAccount {
                    profile_id: profile_id.get_string_repr().to_owned(),
                    connector_label: request_connector_label.unwrap_or_default(),
                },
            )
            .attach_printable_lazy(|| {
                format!(
                    "Failed while updating MerchantConnectorAccount: id: {merchant_connector_id:?}",
                )
            })?;

    // redact cgraph cache on connector updation
    redact_cgraph_cache(&state, &merchant_id, &profile_id).await?;

    // redact routing cache on connector updation
    #[cfg(feature = "v1")]
    let merchant_config = MerchantDefaultConfigUpdate {
        routable_connector: &Some(
            common_enums::RoutableConnectors::from_str(&mca.connector_name).map_err(|_| {
                errors::ApiErrorResponse::InvalidDataValue {
                    field_name: "connector_name",
                }
            })?,
        ),
        merchant_connector_id: &mca.get_id(),
        store: db,
        merchant_id: &merchant_id,
        profile_id: &mca.profile_id,
        transaction_type: &mca.connector_type.into(),
    };

    #[cfg(feature = "v1")]
    if req.disabled.unwrap_or(false) {
        merchant_config
            .retrieve_and_delete_from_default_fallback_routing_algorithm_if_routable_connector_exists()
            .await?;
    } else {
        merchant_config
            .retrieve_and_update_default_fallback_routing_algorithm_if_routable_connector_exists()
            .await?;
    }

    let response = updated_mca.foreign_try_into()?;

    Ok(service_api::ApplicationResponse::Json(response))
}

#[cfg(feature = "v1")]
pub async fn delete_connector(
    state: SessionState,
    merchant_id: id_type::MerchantId,
    merchant_connector_id: id_type::MerchantConnectorAccountId,
) -> RouterResponse<api::MerchantConnectorDeleteResponse> {
    let db = state.store.as_ref();
    let key_store = db
        .get_merchant_key_store_by_merchant_id(&merchant_id, &db.get_master_key().to_vec().into())
        .await
        .to_not_found_response(errors::ApiErrorResponse::MerchantAccountNotFound)?;

    let _merchant_account = db
        .find_merchant_account_by_merchant_id(&merchant_id, &key_store)
        .await
        .to_not_found_response(errors::ApiErrorResponse::MerchantAccountNotFound)?;

    let mca = db
        .find_by_merchant_connector_account_merchant_id_merchant_connector_id(
            &merchant_id,
            &merchant_connector_id,
            &key_store,
        )
        .await
        .to_not_found_response(errors::ApiErrorResponse::MerchantConnectorAccountNotFound {
            id: merchant_connector_id.get_string_repr().to_string(),
        })?;

    let is_deleted = db
        .delete_merchant_connector_account_by_merchant_id_merchant_connector_id(
            &merchant_id,
            &merchant_connector_id,
        )
        .await
        .to_not_found_response(errors::ApiErrorResponse::MerchantConnectorAccountNotFound {
            id: merchant_connector_id.get_string_repr().to_string(),
        })?;

    // delete the mca from the config as well
    let merchant_default_config_delete = MerchantDefaultConfigUpdate {
        routable_connector: &Some(
            common_enums::RoutableConnectors::from_str(&mca.connector_name).map_err(|_| {
                errors::ApiErrorResponse::InvalidDataValue {
                    field_name: "connector_name",
                }
            })?,
        ),
        merchant_connector_id: &mca.get_id(),
        store: db,
        merchant_id: &merchant_id,
        profile_id: &mca.profile_id,
        transaction_type: &mca.connector_type.into(),
    };

    merchant_default_config_delete
        .retrieve_and_delete_from_default_fallback_routing_algorithm_if_routable_connector_exists()
        .await?;

    // redact cgraph cache on connector deletion
    redact_cgraph_cache(&state, &merchant_id, &mca.profile_id).await?;
    let response = api::MerchantConnectorDeleteResponse {
        merchant_id,
        merchant_connector_id,
        deleted: is_deleted,
    };
    Ok(service_api::ApplicationResponse::Json(response))
}

#[cfg(feature = "v2")]
pub async fn delete_connector(
    state: SessionState,
    merchant_context: domain::MerchantContext,
    id: id_type::MerchantConnectorAccountId,
) -> RouterResponse<api::MerchantConnectorDeleteResponse> {
    let db = state.store.as_ref();
    let key_manager_state = &(&state).into();

    let merchant_id = merchant_context.get_merchant_account().get_id();

    let mca = db
        .find_merchant_connector_account_by_id(&id, merchant_context.get_merchant_key_store())
        .await
        .to_not_found_response(errors::ApiErrorResponse::MerchantConnectorAccountNotFound {
            id: id.clone().get_string_repr().to_string(),
        })?;

    // Validate if the merchant_id sent in the request is valid
    if mca.merchant_id != *merchant_id {
        return Err(errors::ApiErrorResponse::InvalidRequestData {
            message: format!(
                "Invalid merchant_id {} provided for merchant_connector_account {:?}",
                merchant_id.get_string_repr(),
                id
            ),
        }
        .into());
    }

    let is_deleted = db
        .delete_merchant_connector_account_by_id(&id)
        .await
        .to_not_found_response(errors::ApiErrorResponse::MerchantConnectorAccountNotFound {
            id: id.clone().get_string_repr().to_string(),
        })?;

    let business_profile = db
        .find_business_profile_by_profile_id(
            merchant_context.get_merchant_key_store(),
            &mca.profile_id,
        )
        .await
        .to_not_found_response(errors::ApiErrorResponse::ProfileNotFound {
            id: mca.profile_id.get_string_repr().to_owned(),
        })?;

    let merchant_default_config_delete = DefaultFallbackRoutingConfigUpdate {
        routable_connector: &Some(
            common_enums::RoutableConnectors::from_str(&mca.connector_name.to_string()).map_err(
                |_| errors::ApiErrorResponse::InvalidDataValue {
                    field_name: "connector_name",
                },
            )?,
        ),
        merchant_connector_id: &mca.get_id(),
        store: db,
        business_profile,
        key_store: merchant_context.get_merchant_key_store().to_owned(),
        key_manager_state,
    };

    merchant_default_config_delete
        .retrieve_and_delete_from_default_fallback_routing_algorithm_if_routable_connector_exists()
        .await?;

    let response = api::MerchantConnectorDeleteResponse {
        merchant_id: merchant_id.clone(),
        id,
        deleted: is_deleted,
    };
    Ok(service_api::ApplicationResponse::Json(response))
}

pub async fn kv_for_merchant(
    state: SessionState,
    merchant_id: id_type::MerchantId,
    enable: bool,
) -> RouterResponse<api_models::admin::ToggleKVResponse> {
    let db = state.store.as_ref();
    let key_store = db
        .get_merchant_key_store_by_merchant_id(&merchant_id, &db.get_master_key().to_vec().into())
        .await
        .to_not_found_response(errors::ApiErrorResponse::MerchantAccountNotFound)?;

    // check if the merchant account exists
    let merchant_account = db
        .find_merchant_account_by_merchant_id(&merchant_id, &key_store)
        .await
        .to_not_found_response(errors::ApiErrorResponse::MerchantAccountNotFound)?;

    let updated_merchant_account = match (enable, merchant_account.storage_scheme) {
        (true, MerchantStorageScheme::RedisKv) | (false, MerchantStorageScheme::PostgresOnly) => {
            Ok(merchant_account)
        }
        (true, MerchantStorageScheme::PostgresOnly) => {
            if state.conf.as_ref().is_kv_soft_kill_mode() {
                Err(errors::ApiErrorResponse::InvalidRequestData {
                    message: "Kv cannot be enabled when application is in soft_kill_mode"
                        .to_owned(),
                })?
            }

            db.update_merchant(
                merchant_account,
                storage::MerchantAccountUpdate::StorageSchemeUpdate {
                    storage_scheme: MerchantStorageScheme::RedisKv,
                },
                &key_store,
            )
            .await
        }
        (false, MerchantStorageScheme::RedisKv) => {
            db.update_merchant(
                merchant_account,
                storage::MerchantAccountUpdate::StorageSchemeUpdate {
                    storage_scheme: MerchantStorageScheme::PostgresOnly,
                },
                &key_store,
            )
            .await
        }
    }
    .map_err(|error| {
        error
            .change_context(errors::ApiErrorResponse::InternalServerError)
            .attach_printable("failed to switch merchant_storage_scheme")
    })?;
    let kv_status = matches!(
        updated_merchant_account.storage_scheme,
        MerchantStorageScheme::RedisKv
    );

    Ok(service_api::ApplicationResponse::Json(
        api_models::admin::ToggleKVResponse {
            merchant_id: updated_merchant_account.get_id().to_owned(),
            kv_enabled: kv_status,
        },
    ))
}

pub async fn toggle_kv_for_all_merchants(
    state: SessionState,
    enable: bool,
) -> RouterResponse<api_models::admin::ToggleAllKVResponse> {
    let db = state.store.as_ref();
    let storage_scheme = if enable {
        MerchantStorageScheme::RedisKv
    } else {
        MerchantStorageScheme::PostgresOnly
    };

    let total_update = db
        .update_all_merchant_account(storage::MerchantAccountUpdate::StorageSchemeUpdate {
            storage_scheme,
        })
        .await
        .map_err(|error| {
            error
                .change_context(errors::ApiErrorResponse::InternalServerError)
                .attach_printable("Failed to switch merchant_storage_scheme for all merchants")
        })?;

    Ok(service_api::ApplicationResponse::Json(
        api_models::admin::ToggleAllKVResponse {
            total_updated: total_update,
            kv_enabled: enable,
        },
    ))
}

pub async fn check_merchant_account_kv_status(
    state: SessionState,
    merchant_id: id_type::MerchantId,
) -> RouterResponse<api_models::admin::ToggleKVResponse> {
    let db = state.store.as_ref();
    let key_store = db
        .get_merchant_key_store_by_merchant_id(&merchant_id, &db.get_master_key().to_vec().into())
        .await
        .to_not_found_response(errors::ApiErrorResponse::MerchantAccountNotFound)?;

    // check if the merchant account exists
    let merchant_account = db
        .find_merchant_account_by_merchant_id(&merchant_id, &key_store)
        .await
        .to_not_found_response(errors::ApiErrorResponse::MerchantAccountNotFound)?;

    let kv_status = matches!(
        merchant_account.storage_scheme,
        MerchantStorageScheme::RedisKv
    );

    Ok(service_api::ApplicationResponse::Json(
        api_models::admin::ToggleKVResponse {
            merchant_id: merchant_account.get_id().to_owned(),
            kv_enabled: kv_status,
        },
    ))
}

pub fn get_frm_config_as_secret(
    frm_configs: Option<Vec<api_models::admin::FrmConfigs>>,
) -> Option<Vec<Secret<serde_json::Value>>> {
    match frm_configs.as_ref() {
        Some(frm_value) => {
            let configs_for_frm_value: Vec<Secret<serde_json::Value>> = frm_value
                .iter()
                .map(|config| {
                    config
                        .encode_to_value()
                        .change_context(errors::ApiErrorResponse::ConfigNotFound)
                        .map(Secret::new)
                })
                .collect::<Result<Vec<_>, _>>()
                .ok()?;
            Some(configs_for_frm_value)
        }
        None => None,
    }
}

#[cfg(feature = "v1")]
pub async fn create_and_insert_business_profile(
    state: &SessionState,
    request: api::ProfileCreate,
    merchant_account: domain::MerchantAccount,
    key_store: &domain::MerchantKeyStore,
) -> RouterResult<domain::Profile> {
    let business_profile_new =
        admin::create_profile_from_merchant_account(state, merchant_account, request, key_store)
            .await?;

    let profile_name = business_profile_new.profile_name.clone();

    state
        .store
        .insert_business_profile(key_store, business_profile_new)
        .await
        .to_duplicate_response(errors::ApiErrorResponse::GenericDuplicateError {
            message: format!(
                "Business Profile with the profile_name {profile_name} already exists"
            ),
        })
        .attach_printable("Failed to insert Business profile because of duplication error")
}

#[cfg(feature = "olap")]
#[async_trait::async_trait]
trait ProfileCreateBridge {
    #[cfg(feature = "v1")]
    async fn create_domain_model_from_request(
        self,
        state: &SessionState,
        merchant_context: &domain::MerchantContext,
    ) -> RouterResult<domain::Profile>;

    #[cfg(feature = "v2")]
    async fn create_domain_model_from_request(
        self,
        state: &SessionState,
        key: &domain::MerchantKeyStore,
        merchant_id: &id_type::MerchantId,
    ) -> RouterResult<domain::Profile>;
}

#[cfg(feature = "olap")]
#[async_trait::async_trait]
impl ProfileCreateBridge for api::ProfileCreate {
    #[cfg(feature = "v1")]
    async fn create_domain_model_from_request(
        self,
        state: &SessionState,
        merchant_context: &domain::MerchantContext,
    ) -> RouterResult<domain::Profile> {
        use common_utils::ext_traits::AsyncExt;

        if let Some(session_expiry) = &self.session_expiry {
            helpers::validate_session_expiry(session_expiry.to_owned())?;
        }

        if let Some(intent_fulfillment_expiry) = self.intent_fulfillment_time {
            helpers::validate_intent_fulfillment_expiry(intent_fulfillment_expiry)?;
        }

        if let Some(ref routing_algorithm) = self.routing_algorithm {
            let _: api_models::routing::StaticRoutingAlgorithm = routing_algorithm
                .clone()
                .parse_value("RoutingAlgorithm")
                .change_context(errors::ApiErrorResponse::InvalidDataValue {
                    field_name: "routing_algorithm",
                })
                .attach_printable("Invalid routing algorithm given")?;
        }

        // Generate a unique profile id
        let profile_id = common_utils::generate_profile_id_of_default_length();
        let profile_name = self.profile_name.unwrap_or("default".to_string());

        let current_time = date_time::now();

        let webhook_details = self.webhook_details.map(ForeignInto::foreign_into);

        let payment_response_hash_key = self
            .payment_response_hash_key
            .or(merchant_context
                .get_merchant_account()
                .payment_response_hash_key
                .clone())
            .unwrap_or(common_utils::crypto::generate_cryptographically_secure_random_string(64));

        let payment_link_config = self.payment_link_config.map(ForeignInto::foreign_into);
        let key_manager_state = state.into();
        let outgoing_webhook_custom_http_headers = self
            .outgoing_webhook_custom_http_headers
            .async_map(|headers| {
                cards::create_encrypted_data(
                    &key_manager_state,
                    merchant_context.get_merchant_key_store(),
                    headers,
                )
            })
            .await
            .transpose()
            .change_context(errors::ApiErrorResponse::InternalServerError)
            .attach_printable("Unable to encrypt outgoing webhook custom HTTP headers")?;

        let payout_link_config = self
            .payout_link_config
            .map(|payout_conf| match payout_conf.config.validate() {
                Ok(_) => Ok(payout_conf.foreign_into()),
                Err(e) => Err(error_stack::report!(
                    errors::ApiErrorResponse::InvalidRequestData {
                        message: e.to_string()
                    }
                )),
            })
            .transpose()?;

        let key = merchant_context
            .get_merchant_key_store()
            .key
            .clone()
            .into_inner();
        let key_manager_state = state.into();

        let card_testing_secret_key = Some(Secret::new(utils::generate_id(
            consts::FINGERPRINT_SECRET_LENGTH,
            "fs",
        )));

        let card_testing_guard_config = self
            .card_testing_guard_config
            .map(CardTestingGuardConfig::foreign_from)
            .or(Some(CardTestingGuardConfig::default()));

        let mut dynamic_routing_algorithm_ref =
            routing_types::DynamicRoutingAlgorithmRef::default();

        if self.is_debit_routing_enabled == Some(true) {
            routing::helpers::create_merchant_in_decision_engine_if_not_exists(
                state,
                &profile_id,
                &mut dynamic_routing_algorithm_ref,
            )
            .await;
        }

        let dynamic_routing_algorithm = serde_json::to_value(dynamic_routing_algorithm_ref)
            .change_context(errors::ApiErrorResponse::InternalServerError)
            .attach_printable("error serializing dynamic_routing_algorithm_ref to JSON Value")?;

        self.merchant_country_code
            .as_ref()
            .map(|country_code| country_code.validate_and_get_country_from_merchant_country_code())
            .transpose()
            .change_context(errors::ApiErrorResponse::InvalidRequestData {
                message: "Invalid merchant country code".to_string(),
            })?;

        Ok(domain::Profile::from(domain::ProfileSetter {
            profile_id,
            merchant_id: merchant_context.get_merchant_account().get_id().clone(),
            profile_name,
            created_at: current_time,
            modified_at: current_time,
            return_url: self
                .return_url
                .map(|return_url| return_url.to_string())
                .or(merchant_context.get_merchant_account().return_url.clone()),
            enable_payment_response_hash: self.enable_payment_response_hash.unwrap_or(
                merchant_context
                    .get_merchant_account()
                    .enable_payment_response_hash,
            ),
            payment_response_hash_key: Some(payment_response_hash_key),
            redirect_to_merchant_with_http_post: self
                .redirect_to_merchant_with_http_post
                .unwrap_or(
                    merchant_context
                        .get_merchant_account()
                        .redirect_to_merchant_with_http_post,
                ),
            webhook_details: webhook_details.or(merchant_context
                .get_merchant_account()
                .webhook_details
                .clone()),
            metadata: self.metadata,
            routing_algorithm: None,
            intent_fulfillment_time: self
                .intent_fulfillment_time
                .map(i64::from)
                .or(merchant_context
                    .get_merchant_account()
                    .intent_fulfillment_time)
                .or(Some(common_utils::consts::DEFAULT_INTENT_FULFILLMENT_TIME)),
            frm_routing_algorithm: self.frm_routing_algorithm.or(merchant_context
                .get_merchant_account()
                .frm_routing_algorithm
                .clone()),
            #[cfg(feature = "payouts")]
            payout_routing_algorithm: self.payout_routing_algorithm.or(merchant_context
                .get_merchant_account()
                .payout_routing_algorithm
                .clone()),
            #[cfg(not(feature = "payouts"))]
            payout_routing_algorithm: None,
            is_recon_enabled: merchant_context.get_merchant_account().is_recon_enabled,
            applepay_verified_domains: self.applepay_verified_domains,
            payment_link_config,
            session_expiry: self
                .session_expiry
                .map(i64::from)
                .or(Some(common_utils::consts::DEFAULT_SESSION_EXPIRY)),
            authentication_connector_details: self
                .authentication_connector_details
                .map(ForeignInto::foreign_into),
            payout_link_config,
            is_connector_agnostic_mit_enabled: self.is_connector_agnostic_mit_enabled,
            is_extended_card_info_enabled: None,
            extended_card_info_config: None,
            use_billing_as_payment_method_billing: self
                .use_billing_as_payment_method_billing
                .or(Some(true)),
            collect_shipping_details_from_wallet_connector: self
                .collect_shipping_details_from_wallet_connector
                .or(Some(false)),
            collect_billing_details_from_wallet_connector: self
                .collect_billing_details_from_wallet_connector
                .or(Some(false)),
            outgoing_webhook_custom_http_headers,
            tax_connector_id: self.tax_connector_id,
            is_tax_connector_enabled: self.is_tax_connector_enabled,
            always_collect_billing_details_from_wallet_connector: self
                .always_collect_billing_details_from_wallet_connector,
            always_collect_shipping_details_from_wallet_connector: self
                .always_collect_shipping_details_from_wallet_connector,
            dynamic_routing_algorithm: Some(dynamic_routing_algorithm),
            is_network_tokenization_enabled: self.is_network_tokenization_enabled,
            is_auto_retries_enabled: self.is_auto_retries_enabled.unwrap_or_default(),
            max_auto_retries_enabled: self.max_auto_retries_enabled.map(i16::from),
            always_request_extended_authorization: self.always_request_extended_authorization,
            is_click_to_pay_enabled: self.is_click_to_pay_enabled,
            authentication_product_ids: self.authentication_product_ids,
            card_testing_guard_config,
            card_testing_secret_key: card_testing_secret_key
                .async_lift(|inner| async {
                    domain_types::crypto_operation(
                        &key_manager_state,
                        common_utils::type_name!(domain::Profile),
                        domain_types::CryptoOperation::EncryptOptional(inner),
                        km_types::Identifier::Merchant(
                            merchant_context
                                .get_merchant_key_store()
                                .merchant_id
                                .clone(),
                        ),
                        key.peek(),
                    )
                    .await
                    .and_then(|val| val.try_into_optionaloperation())
                })
                .await
                .change_context(errors::ApiErrorResponse::InternalServerError)
                .attach_printable("error while generating card testing secret key")?,
            is_clear_pan_retries_enabled: self.is_clear_pan_retries_enabled.unwrap_or_default(),
            force_3ds_challenge: self.force_3ds_challenge.unwrap_or_default(),
            is_debit_routing_enabled: self.is_debit_routing_enabled.unwrap_or_default(),
            merchant_business_country: self.merchant_business_country,
            is_iframe_redirection_enabled: self.is_iframe_redirection_enabled,
            is_pre_network_tokenization_enabled: self
                .is_pre_network_tokenization_enabled
                .unwrap_or_default(),
            merchant_category_code: self.merchant_category_code,
            merchant_country_code: self.merchant_country_code,
            dispute_polling_interval: self.dispute_polling_interval,
            is_manual_retry_enabled: self.is_manual_retry_enabled,
            always_enable_overcapture: self.always_enable_overcapture,
            external_vault_details: domain::ExternalVaultDetails::try_from((
                self.is_external_vault_enabled,
                self.external_vault_connector_details
                    .map(ForeignFrom::foreign_from),
            ))
            .change_context(errors::ApiErrorResponse::InternalServerError)
            .attach_printable("error while generating external vault details")?,
            billing_processor_id: self.billing_processor_id,
            is_l2_l3_enabled: self.is_l2_l3_enabled.unwrap_or(false),
        }))
    }

    #[cfg(feature = "v2")]
    async fn create_domain_model_from_request(
        self,
        state: &SessionState,
        key_store: &domain::MerchantKeyStore,
        merchant_id: &id_type::MerchantId,
    ) -> RouterResult<domain::Profile> {
        if let Some(session_expiry) = &self.session_expiry {
            helpers::validate_session_expiry(session_expiry.to_owned())?;
        }

        // Generate a unique profile id
        // TODO: the profile_id should be generated from the profile_name
        let profile_id = common_utils::generate_profile_id_of_default_length();
        let profile_name = self.profile_name;

        let current_time = date_time::now();

        let webhook_details = self.webhook_details.map(ForeignInto::foreign_into);

        let payment_response_hash_key = self
            .payment_response_hash_key
            .unwrap_or(common_utils::crypto::generate_cryptographically_secure_random_string(64));

        let payment_link_config = self.payment_link_config.map(ForeignInto::foreign_into);
        let key_manager_state = state.into();
        let outgoing_webhook_custom_http_headers = self
            .outgoing_webhook_custom_http_headers
            .async_map(|headers| {
                cards::create_encrypted_data(&key_manager_state, key_store, headers)
            })
            .await
            .transpose()
            .change_context(errors::ApiErrorResponse::InternalServerError)
            .attach_printable("Unable to encrypt outgoing webhook custom HTTP headers")?;

        let payout_link_config = self
            .payout_link_config
            .map(|payout_conf| match payout_conf.config.validate() {
                Ok(_) => Ok(payout_conf.foreign_into()),
                Err(e) => Err(error_stack::report!(
                    errors::ApiErrorResponse::InvalidRequestData {
                        message: e.to_string()
                    }
                )),
            })
            .transpose()?;

        let key = key_store.key.clone().into_inner();
        let key_manager_state = state.into();

        let card_testing_secret_key = Some(Secret::new(utils::generate_id(
            consts::FINGERPRINT_SECRET_LENGTH,
            "fs",
        )));

        let card_testing_guard_config = self
            .card_testing_guard_config
            .map(CardTestingGuardConfig::foreign_from)
            .or(Some(CardTestingGuardConfig::default()));

        Ok(domain::Profile::from(domain::ProfileSetter {
            id: profile_id,
            merchant_id: merchant_id.clone(),
            profile_name,
            created_at: current_time,
            modified_at: current_time,
            return_url: self.return_url,
            enable_payment_response_hash: self.enable_payment_response_hash.unwrap_or(true),
            payment_response_hash_key: Some(payment_response_hash_key),
            redirect_to_merchant_with_http_post: self
                .redirect_to_merchant_with_http_post
                .unwrap_or(true),
            webhook_details,
            metadata: self.metadata,
            is_recon_enabled: false,
            applepay_verified_domains: self.applepay_verified_domains,
            payment_link_config,
            session_expiry: self
                .session_expiry
                .map(i64::from)
                .or(Some(common_utils::consts::DEFAULT_SESSION_EXPIRY)),
            authentication_connector_details: self
                .authentication_connector_details
                .map(ForeignInto::foreign_into),
            payout_link_config,
            is_connector_agnostic_mit_enabled: self.is_connector_agnostic_mit_enabled,
            is_extended_card_info_enabled: None,
            extended_card_info_config: None,
            use_billing_as_payment_method_billing: self
                .use_billing_as_payment_method_billing
                .or(Some(true)),
            collect_shipping_details_from_wallet_connector: self
                .collect_shipping_details_from_wallet_connector_if_required
                .or(Some(false)),
            collect_billing_details_from_wallet_connector: self
                .collect_billing_details_from_wallet_connector_if_required
                .or(Some(false)),
            outgoing_webhook_custom_http_headers,
            always_collect_billing_details_from_wallet_connector: self
                .always_collect_billing_details_from_wallet_connector,
            always_collect_shipping_details_from_wallet_connector: self
                .always_collect_shipping_details_from_wallet_connector,
            routing_algorithm_id: None,
            frm_routing_algorithm_id: None,
            payout_routing_algorithm_id: None,
            order_fulfillment_time: self
                .order_fulfillment_time
                .map(|order_fulfillment_time| order_fulfillment_time.into_inner())
                .or(Some(common_utils::consts::DEFAULT_ORDER_FULFILLMENT_TIME)),
            order_fulfillment_time_origin: self.order_fulfillment_time_origin,
            default_fallback_routing: None,
            should_collect_cvv_during_payment: None,
            tax_connector_id: self.tax_connector_id,
            is_tax_connector_enabled: self.is_tax_connector_enabled,
            is_network_tokenization_enabled: self.is_network_tokenization_enabled,
            is_click_to_pay_enabled: self.is_click_to_pay_enabled,
            authentication_product_ids: self.authentication_product_ids,
            three_ds_decision_manager_config: None,
            card_testing_guard_config,
            card_testing_secret_key: card_testing_secret_key
                .async_lift(|inner| async {
                    domain_types::crypto_operation(
                        &key_manager_state,
                        common_utils::type_name!(domain::Profile),
                        domain_types::CryptoOperation::EncryptOptional(inner),
                        km_types::Identifier::Merchant(key_store.merchant_id.clone()),
                        key.peek(),
                    )
                    .await
                    .and_then(|val| val.try_into_optionaloperation())
                })
                .await
                .change_context(errors::ApiErrorResponse::InternalServerError)
                .attach_printable("error while generating card testing secret key")?,
            is_clear_pan_retries_enabled: self.is_clear_pan_retries_enabled.unwrap_or_default(),
            is_debit_routing_enabled: self.is_debit_routing_enabled.unwrap_or_default(),
            merchant_business_country: self.merchant_business_country,
            revenue_recovery_retry_algorithm_type: None,
            revenue_recovery_retry_algorithm_data: None,
            is_iframe_redirection_enabled: None,
            is_external_vault_enabled: self.is_external_vault_enabled,
            external_vault_connector_details: self
                .external_vault_connector_details
                .map(ForeignInto::foreign_into),
            merchant_category_code: self.merchant_category_code,
            merchant_country_code: self.merchant_country_code,
            split_txns_enabled: self.split_txns_enabled.unwrap_or_default(),
            billing_processor_id: self.billing_processor_id,
        }))
    }
}

#[cfg(feature = "olap")]
pub async fn create_profile(
    state: SessionState,
    request: api::ProfileCreate,
    merchant_context: domain::MerchantContext,
) -> RouterResponse<api_models::admin::ProfileResponse> {
    let db = state.store.as_ref();
    #[cfg(feature = "v1")]
    let business_profile = request
        .create_domain_model_from_request(&state, &merchant_context)
        .await?;

    #[cfg(feature = "v2")]
    let business_profile = request
        .create_domain_model_from_request(
            &state,
            merchant_context.get_merchant_key_store(),
            merchant_context.get_merchant_account().get_id(),
        )
        .await?;

    let profile_id = business_profile.get_id().to_owned();

    let business_profile = db
        .insert_business_profile(merchant_context.get_merchant_key_store(), business_profile)
        .await
        .to_duplicate_response(errors::ApiErrorResponse::GenericDuplicateError {
            message: format!(
                "Business Profile with the profile_id {} already exists",
                profile_id.get_string_repr()
            ),
        })
        .attach_printable("Failed to insert Business profile because of duplication error")?;

    #[cfg(feature = "v1")]
    if merchant_context
        .get_merchant_account()
        .default_profile
        .is_some()
    {
        let unset_default_profile = domain::MerchantAccountUpdate::UnsetDefaultProfile;
        db.update_merchant(
            merchant_context.get_merchant_account().clone(),
            unset_default_profile,
            merchant_context.get_merchant_key_store(),
        )
        .await
        .to_not_found_response(errors::ApiErrorResponse::MerchantAccountNotFound)?;
    }

    Ok(service_api::ApplicationResponse::Json(
        api_models::admin::ProfileResponse::foreign_try_from(business_profile)
            .change_context(errors::ApiErrorResponse::InternalServerError)
            .attach_printable("Failed to parse business profile details")?,
    ))
}

#[cfg(feature = "olap")]
pub async fn list_profile(
    state: SessionState,
    merchant_id: id_type::MerchantId,
    profile_id_list: Option<Vec<id_type::ProfileId>>,
) -> RouterResponse<Vec<api_models::admin::ProfileResponse>> {
    let db = state.store.as_ref();
    let key_store = db
        .get_merchant_key_store_by_merchant_id(&merchant_id, &db.get_master_key().to_vec().into())
        .await
        .to_not_found_response(errors::ApiErrorResponse::MerchantAccountNotFound)?;
    let profiles = db
        .list_profile_by_merchant_id(&key_store, &merchant_id)
        .await
        .to_not_found_response(errors::ApiErrorResponse::InternalServerError)?
        .clone();
    let profiles = core_utils::filter_objects_based_on_profile_id_list(profile_id_list, profiles);
    let mut business_profiles = Vec::new();
    for profile in profiles {
        let business_profile = api_models::admin::ProfileResponse::foreign_try_from(profile)
            .change_context(errors::ApiErrorResponse::InternalServerError)
            .attach_printable("Failed to parse business profile details")?;
        business_profiles.push(business_profile);
    }

    Ok(service_api::ApplicationResponse::Json(business_profiles))
}

pub async fn retrieve_profile(
    state: SessionState,
    profile_id: id_type::ProfileId,
    merchant_id: id_type::MerchantId,
    key_store: domain::MerchantKeyStore,
) -> RouterResponse<api_models::admin::ProfileResponse> {
    let db = state.store.as_ref();
    let business_profile = db
<<<<<<< HEAD
        .find_business_profile_by_profile_id(&key_store, &profile_id)
=======
        .find_business_profile_by_merchant_id_profile_id(
            &(&state).into(),
            &key_store,
            &merchant_id,
            &profile_id,
        )
>>>>>>> 53f29f8d
        .await
        .to_not_found_response(errors::ApiErrorResponse::ProfileNotFound {
            id: profile_id.get_string_repr().to_owned(),
        })?;

    Ok(service_api::ApplicationResponse::Json(
        api_models::admin::ProfileResponse::foreign_try_from(business_profile)
            .change_context(errors::ApiErrorResponse::InternalServerError)
            .attach_printable("Failed to parse business profile details")?,
    ))
}

pub async fn delete_profile(
    state: SessionState,
    profile_id: id_type::ProfileId,
    merchant_id: &id_type::MerchantId,
) -> RouterResponse<bool> {
    let db = state.store.as_ref();
    let delete_result = db
        .delete_profile_by_profile_id_merchant_id(&profile_id, merchant_id)
        .await
        .to_not_found_response(errors::ApiErrorResponse::ProfileNotFound {
            id: profile_id.get_string_repr().to_owned(),
        })?;

    Ok(service_api::ApplicationResponse::Json(delete_result))
}

#[cfg(feature = "olap")]
#[async_trait::async_trait]
trait ProfileUpdateBridge {
    async fn get_update_profile_object(
        self,
        state: &SessionState,
        key_store: &domain::MerchantKeyStore,
        business_profile: &domain::Profile,
    ) -> RouterResult<domain::ProfileUpdate>;
}

#[cfg(all(feature = "olap", feature = "v1"))]
#[async_trait::async_trait]
impl ProfileUpdateBridge for api::ProfileUpdate {
    async fn get_update_profile_object(
        self,
        state: &SessionState,
        key_store: &domain::MerchantKeyStore,
        business_profile: &domain::Profile,
    ) -> RouterResult<domain::ProfileUpdate> {
        if let Some(session_expiry) = &self.session_expiry {
            helpers::validate_session_expiry(session_expiry.to_owned())?;
        }

        if let Some(intent_fulfillment_expiry) = self.intent_fulfillment_time {
            helpers::validate_intent_fulfillment_expiry(intent_fulfillment_expiry)?;
        }

        let webhook_details = self
            .webhook_details
            .map(|webhook_details| {
                let existing_webhook_details = business_profile
                    .webhook_details
                    .clone()
                    .map(|wh| api_models::admin::WebhookDetails::foreign_from(wh.clone()));

                match existing_webhook_details {
                    Some(existing_details) => existing_details.merge(webhook_details),
                    None => webhook_details,
                }
            })
            .map(ForeignInto::foreign_into);

        if let Some(ref routing_algorithm) = self.routing_algorithm {
            let _: api_models::routing::StaticRoutingAlgorithm = routing_algorithm
                .clone()
                .parse_value("RoutingAlgorithm")
                .change_context(errors::ApiErrorResponse::InvalidDataValue {
                    field_name: "routing_algorithm",
                })
                .attach_printable("Invalid routing algorithm given")?;
        }

        let payment_link_config = self
            .payment_link_config
            .map(|payment_link_conf| match payment_link_conf.validate() {
                Ok(_) => Ok(payment_link_conf.foreign_into()),
                Err(e) => Err(report!(errors::ApiErrorResponse::InvalidRequestData {
                    message: e.to_string()
                })),
            })
            .transpose()?;

        let extended_card_info_config = self
            .extended_card_info_config
            .as_ref()
            .map(|config| {
                config.encode_to_value().change_context(
                    errors::ApiErrorResponse::InvalidDataValue {
                        field_name: "extended_card_info_config",
                    },
                )
            })
            .transpose()?
            .map(Secret::new);
        let key_manager_state = state.into();
        let outgoing_webhook_custom_http_headers = self
            .outgoing_webhook_custom_http_headers
            .async_map(|headers| {
                cards::create_encrypted_data(&key_manager_state, key_store, headers)
            })
            .await
            .transpose()
            .change_context(errors::ApiErrorResponse::InternalServerError)
            .attach_printable("Unable to encrypt outgoing webhook custom HTTP headers")?;

        let payout_link_config = self
            .payout_link_config
            .map(|payout_conf| match payout_conf.config.validate() {
                Ok(_) => Ok(payout_conf.foreign_into()),
                Err(e) => Err(report!(errors::ApiErrorResponse::InvalidRequestData {
                    message: e.to_string()
                })),
            })
            .transpose()?;

        let key = key_store.key.clone().into_inner();
        let key_manager_state = state.into();

        let card_testing_secret_key = match business_profile.card_testing_secret_key {
            Some(_) => None,
            None => {
                let card_testing_secret_key = Some(Secret::new(utils::generate_id(
                    consts::FINGERPRINT_SECRET_LENGTH,
                    "fs",
                )));

                card_testing_secret_key
                    .async_lift(|inner| async {
                        domain_types::crypto_operation(
                            &key_manager_state,
                            common_utils::type_name!(domain::Profile),
                            domain_types::CryptoOperation::EncryptOptional(inner),
                            km_types::Identifier::Merchant(key_store.merchant_id.clone()),
                            key.peek(),
                        )
                        .await
                        .and_then(|val| val.try_into_optionaloperation())
                    })
                    .await
                    .change_context(errors::ApiErrorResponse::InternalServerError)
                    .attach_printable("error while generating card testing secret key")?
            }
        };

        let dynamic_routing_algo_ref = if self.is_debit_routing_enabled == Some(true) {
            let mut dynamic_routing_algo_ref: routing_types::DynamicRoutingAlgorithmRef =
                business_profile
                    .dynamic_routing_algorithm
                    .clone()
                    .map(|val| val.parse_value("DynamicRoutingAlgorithmRef"))
                    .transpose()
                    .change_context(errors::ApiErrorResponse::InternalServerError)
                    .attach_printable(
                        "unable to deserialize dynamic routing algorithm ref from business profile",
                    )?
                    .unwrap_or_default();

            routing::helpers::create_merchant_in_decision_engine_if_not_exists(
                state,
                business_profile.get_id(),
                &mut dynamic_routing_algo_ref,
            )
            .await;

            let dynamic_routing_algo_ref_value = serde_json::to_value(dynamic_routing_algo_ref)
                .change_context(errors::ApiErrorResponse::InternalServerError)
                .attach_printable(
                    "error serializing dynamic_routing_algorithm_ref to JSON Value",
                )?;

            Some(dynamic_routing_algo_ref_value)
        } else {
            self.dynamic_routing_algorithm
        };

        self.merchant_country_code
            .as_ref()
            .map(|country_code| country_code.validate_and_get_country_from_merchant_country_code())
            .transpose()
            .change_context(errors::ApiErrorResponse::InvalidRequestData {
                message: "Invalid merchant country code".to_string(),
            })?;

        Ok(domain::ProfileUpdate::Update(Box::new(
            domain::ProfileGeneralUpdate {
                profile_name: self.profile_name,
                return_url: self.return_url.map(|return_url| return_url.to_string()),
                enable_payment_response_hash: self.enable_payment_response_hash,
                payment_response_hash_key: self.payment_response_hash_key,
                redirect_to_merchant_with_http_post: self.redirect_to_merchant_with_http_post,
                webhook_details,
                metadata: self.metadata,
                routing_algorithm: self.routing_algorithm,
                intent_fulfillment_time: self.intent_fulfillment_time.map(i64::from),
                frm_routing_algorithm: self.frm_routing_algorithm,
                #[cfg(feature = "payouts")]
                payout_routing_algorithm: self.payout_routing_algorithm,
                #[cfg(not(feature = "payouts"))]
                payout_routing_algorithm: None,
                applepay_verified_domains: self.applepay_verified_domains,
                payment_link_config,
                session_expiry: self.session_expiry.map(i64::from),
                authentication_connector_details: self
                    .authentication_connector_details
                    .map(ForeignInto::foreign_into),
                payout_link_config,
                extended_card_info_config,
                use_billing_as_payment_method_billing: self.use_billing_as_payment_method_billing,
                collect_shipping_details_from_wallet_connector: self
                    .collect_shipping_details_from_wallet_connector,
                collect_billing_details_from_wallet_connector: self
                    .collect_billing_details_from_wallet_connector,
                is_connector_agnostic_mit_enabled: self.is_connector_agnostic_mit_enabled,
                outgoing_webhook_custom_http_headers,
                always_collect_billing_details_from_wallet_connector: self
                    .always_collect_billing_details_from_wallet_connector,
                always_collect_shipping_details_from_wallet_connector: self
                    .always_collect_shipping_details_from_wallet_connector,
                always_request_extended_authorization: self.always_request_extended_authorization,
                tax_connector_id: self.tax_connector_id,
                is_tax_connector_enabled: self.is_tax_connector_enabled,
                dynamic_routing_algorithm: dynamic_routing_algo_ref,
                is_network_tokenization_enabled: self.is_network_tokenization_enabled,
                is_auto_retries_enabled: self.is_auto_retries_enabled,
                max_auto_retries_enabled: self.max_auto_retries_enabled.map(i16::from),
                is_click_to_pay_enabled: self.is_click_to_pay_enabled,
                authentication_product_ids: self.authentication_product_ids,
                card_testing_guard_config: self
                    .card_testing_guard_config
                    .map(ForeignInto::foreign_into),
                card_testing_secret_key,
                is_clear_pan_retries_enabled: self.is_clear_pan_retries_enabled,
                force_3ds_challenge: self.force_3ds_challenge,
                is_debit_routing_enabled: self.is_debit_routing_enabled,
                merchant_business_country: self.merchant_business_country,
                is_iframe_redirection_enabled: self.is_iframe_redirection_enabled,
                is_pre_network_tokenization_enabled: self.is_pre_network_tokenization_enabled,
                merchant_category_code: self.merchant_category_code,
                merchant_country_code: self.merchant_country_code,
                dispute_polling_interval: self.dispute_polling_interval,
                is_manual_retry_enabled: self.is_manual_retry_enabled,
                always_enable_overcapture: self.always_enable_overcapture,
                is_external_vault_enabled: self.is_external_vault_enabled,
                external_vault_connector_details: self
                    .external_vault_connector_details
                    .map(ForeignInto::foreign_into),
                billing_processor_id: self.billing_processor_id,
                is_l2_l3_enabled: self.is_l2_l3_enabled,
            },
        )))
    }
}

#[cfg(all(feature = "olap", feature = "v2"))]
#[async_trait::async_trait]
impl ProfileUpdateBridge for api::ProfileUpdate {
    async fn get_update_profile_object(
        self,
        state: &SessionState,
        key_store: &domain::MerchantKeyStore,
        business_profile: &domain::Profile,
    ) -> RouterResult<domain::ProfileUpdate> {
        if let Some(session_expiry) = &self.session_expiry {
            helpers::validate_session_expiry(session_expiry.to_owned())?;
        }

        let webhook_details = self.webhook_details.map(ForeignInto::foreign_into);

        let payment_link_config = self
            .payment_link_config
            .map(|payment_link_conf| match payment_link_conf.validate() {
                Ok(_) => Ok(payment_link_conf.foreign_into()),
                Err(e) => Err(report!(errors::ApiErrorResponse::InvalidRequestData {
                    message: e.to_string()
                })),
            })
            .transpose()?;

        let extended_card_info_config = self
            .extended_card_info_config
            .as_ref()
            .map(|config| {
                config.encode_to_value().change_context(
                    errors::ApiErrorResponse::InvalidDataValue {
                        field_name: "extended_card_info_config",
                    },
                )
            })
            .transpose()?
            .map(Secret::new);
        let key_manager_state = state.into();
        let outgoing_webhook_custom_http_headers = self
            .outgoing_webhook_custom_http_headers
            .async_map(|headers| {
                cards::create_encrypted_data(&key_manager_state, key_store, headers)
            })
            .await
            .transpose()
            .change_context(errors::ApiErrorResponse::InternalServerError)
            .attach_printable("Unable to encrypt outgoing webhook custom HTTP headers")?;

        let payout_link_config = self
            .payout_link_config
            .map(|payout_conf| match payout_conf.config.validate() {
                Ok(_) => Ok(payout_conf.foreign_into()),
                Err(e) => Err(report!(errors::ApiErrorResponse::InvalidRequestData {
                    message: e.to_string()
                })),
            })
            .transpose()?;

        let key = key_store.key.clone().into_inner();
        let key_manager_state = state.into();

        let card_testing_secret_key = match business_profile.card_testing_secret_key {
            Some(_) => None,
            None => {
                let card_testing_secret_key = Some(Secret::new(utils::generate_id(
                    consts::FINGERPRINT_SECRET_LENGTH,
                    "fs",
                )));

                card_testing_secret_key
                    .async_lift(|inner| async {
                        domain_types::crypto_operation(
                            &key_manager_state,
                            common_utils::type_name!(domain::Profile),
                            domain_types::CryptoOperation::EncryptOptional(inner),
                            km_types::Identifier::Merchant(key_store.merchant_id.clone()),
                            key.peek(),
                        )
                        .await
                        .and_then(|val| val.try_into_optionaloperation())
                    })
                    .await
                    .change_context(errors::ApiErrorResponse::InternalServerError)
                    .attach_printable("error while generating card testing secret key")?
            }
        };

        let revenue_recovery_retry_algorithm_type = self.revenue_recovery_retry_algorithm_type;

        Ok(domain::ProfileUpdate::Update(Box::new(
            domain::ProfileGeneralUpdate {
                profile_name: self.profile_name,
                return_url: self.return_url,
                enable_payment_response_hash: self.enable_payment_response_hash,
                payment_response_hash_key: self.payment_response_hash_key,
                redirect_to_merchant_with_http_post: self.redirect_to_merchant_with_http_post,
                webhook_details,
                metadata: self.metadata,
                applepay_verified_domains: self.applepay_verified_domains,
                payment_link_config,
                session_expiry: self.session_expiry.map(i64::from),
                authentication_connector_details: self
                    .authentication_connector_details
                    .map(ForeignInto::foreign_into),
                payout_link_config,
                extended_card_info_config,
                use_billing_as_payment_method_billing: self.use_billing_as_payment_method_billing,
                collect_shipping_details_from_wallet_connector: self
                    .collect_shipping_details_from_wallet_connector_if_required,
                collect_billing_details_from_wallet_connector: self
                    .collect_billing_details_from_wallet_connector_if_required,
                is_connector_agnostic_mit_enabled: self.is_connector_agnostic_mit_enabled,
                outgoing_webhook_custom_http_headers,
                order_fulfillment_time: self
                    .order_fulfillment_time
                    .map(|order_fulfillment_time| order_fulfillment_time.into_inner()),
                order_fulfillment_time_origin: self.order_fulfillment_time_origin,
                always_collect_billing_details_from_wallet_connector: self
                    .always_collect_billing_details_from_wallet_connector,
                always_collect_shipping_details_from_wallet_connector: self
                    .always_collect_shipping_details_from_wallet_connector,
                is_network_tokenization_enabled: self.is_network_tokenization_enabled,
                is_click_to_pay_enabled: self.is_click_to_pay_enabled,
                authentication_product_ids: self.authentication_product_ids,
                three_ds_decision_manager_config: None,
                card_testing_guard_config: self
                    .card_testing_guard_config
                    .map(ForeignInto::foreign_into),
                card_testing_secret_key,
                is_debit_routing_enabled: self.is_debit_routing_enabled,
                merchant_business_country: self.merchant_business_country,
                is_iframe_redirection_enabled: None,
                is_external_vault_enabled: self.is_external_vault_enabled,
                external_vault_connector_details: self
                    .external_vault_connector_details
                    .map(ForeignInto::foreign_into),
                merchant_category_code: self.merchant_category_code,
                merchant_country_code: self.merchant_country_code,
                revenue_recovery_retry_algorithm_type,
                split_txns_enabled: self.split_txns_enabled,
                billing_processor_id: self.billing_processor_id,
            },
        )))
    }
}

#[cfg(feature = "olap")]
pub async fn update_profile(
    state: SessionState,
    profile_id: &id_type::ProfileId,
    merchant_id: id_type::MerchantId,
    key_store: domain::MerchantKeyStore,
    request: api::ProfileUpdate,
) -> RouterResponse<api::ProfileResponse> {
    let db = state.store.as_ref();
    let business_profile = db
<<<<<<< HEAD
        .find_business_profile_by_profile_id(&key_store, profile_id)
=======
        .find_business_profile_by_merchant_id_profile_id(
            key_manager_state,
            &key_store,
            &merchant_id,
            profile_id,
        )
>>>>>>> 53f29f8d
        .await
        .to_not_found_response(errors::ApiErrorResponse::ProfileNotFound {
            id: profile_id.get_string_repr().to_owned(),
        })?;

    let profile_update = request
        .get_update_profile_object(&state, &key_store, &business_profile)
        .await?;

    let updated_business_profile = db
        .update_profile_by_profile_id(&key_store, business_profile, profile_update)
        .await
        .to_not_found_response(errors::ApiErrorResponse::ProfileNotFound {
            id: profile_id.get_string_repr().to_owned(),
        })?;

    Ok(service_api::ApplicationResponse::Json(
        api_models::admin::ProfileResponse::foreign_try_from(updated_business_profile)
            .change_context(errors::ApiErrorResponse::InternalServerError)
            .attach_printable("Failed to parse business profile details")?,
    ))
}

#[cfg(feature = "v2")]
#[derive(Clone, Debug)]
pub struct ProfileWrapper {
    pub profile: domain::Profile,
}

#[cfg(feature = "v2")]
impl ProfileWrapper {
    pub fn new(profile: domain::Profile) -> Self {
        Self { profile }
    }
    fn get_routing_config_cache_key(self) -> storage_impl::redis::cache::CacheKind<'static> {
        let merchant_id = self.profile.merchant_id.clone();

        let profile_id = self.profile.get_id().to_owned();

        storage_impl::redis::cache::CacheKind::Routing(
            format!(
                "routing_config_{}_{}",
                merchant_id.get_string_repr(),
                profile_id.get_string_repr()
            )
            .into(),
        )
    }

    pub async fn update_profile_and_invalidate_routing_config_for_active_algorithm_id_update(
        self,
        db: &dyn StorageInterface,
        key_manager_state: &KeyManagerState,
        merchant_key_store: &domain::MerchantKeyStore,
        algorithm_id: id_type::RoutingId,
        transaction_type: &storage::enums::TransactionType,
    ) -> RouterResult<()> {
        let routing_cache_key = self.clone().get_routing_config_cache_key();

        let (routing_algorithm_id, payout_routing_algorithm_id) = match transaction_type {
            storage::enums::TransactionType::Payment => (Some(algorithm_id), None),
            #[cfg(feature = "payouts")]
            storage::enums::TransactionType::Payout => (None, Some(algorithm_id)),
            //TODO: Handle ThreeDsAuthentication Transaction Type for Three DS Decision Rule Algorithm configuration
            storage::enums::TransactionType::ThreeDsAuthentication => todo!(),
        };

        let profile_update = domain::ProfileUpdate::RoutingAlgorithmUpdate {
            routing_algorithm_id,
            payout_routing_algorithm_id,
        };

        let profile = self.profile;

        db.update_profile_by_profile_id(merchant_key_store, profile, profile_update)
            .await
            .change_context(errors::ApiErrorResponse::InternalServerError)
            .attach_printable("Failed to update routing algorithm ref in business profile")?;

        storage_impl::redis::cache::redact_from_redis_and_publish(
            db.get_cache_store().as_ref(),
            [routing_cache_key],
        )
        .await
        .change_context(errors::ApiErrorResponse::InternalServerError)
        .attach_printable("Failed to invalidate routing cache")?;
        Ok(())
    }

    pub fn get_routing_algorithm_id<'a>(
        &'a self,
        transaction_data: &'a routing::TransactionData<'_>,
    ) -> Option<id_type::RoutingId> {
        match transaction_data {
            routing::TransactionData::Payment(_) => self.profile.routing_algorithm_id.clone(),
            #[cfg(feature = "payouts")]
            routing::TransactionData::Payout(_) => self.profile.payout_routing_algorithm_id.clone(),
        }
    }
    pub fn get_default_fallback_list_of_connector_under_profile(
        &self,
    ) -> RouterResult<Vec<routing_types::RoutableConnectorChoice>> {
        let fallback_connectors =
            if let Some(default_fallback_routing) = self.profile.default_fallback_routing.clone() {
                default_fallback_routing
                    .expose()
                    .parse_value::<Vec<routing_types::RoutableConnectorChoice>>(
                        "Vec<RoutableConnectorChoice>",
                    )
                    .change_context(errors::ApiErrorResponse::InternalServerError)
                    .attach_printable("Business Profile default config has invalid structure")?
            } else {
                Vec::new()
            };
        Ok(fallback_connectors)
    }
    pub fn get_default_routing_configs_from_profile(
        &self,
    ) -> RouterResult<routing_types::ProfileDefaultRoutingConfig> {
        let profile_id = self.profile.get_id().to_owned();
        let connectors = self.get_default_fallback_list_of_connector_under_profile()?;

        Ok(routing_types::ProfileDefaultRoutingConfig {
            profile_id,
            connectors,
        })
    }

    pub async fn update_default_fallback_routing_of_connectors_under_profile(
        self,
        db: &dyn StorageInterface,
        updated_config: &Vec<routing_types::RoutableConnectorChoice>,
        key_manager_state: &KeyManagerState,
        merchant_key_store: &domain::MerchantKeyStore,
    ) -> RouterResult<()> {
        let default_fallback_routing = Secret::from(
            updated_config
                .encode_to_value()
                .change_context(errors::ApiErrorResponse::InternalServerError)
                .attach_printable("Failed to convert routing ref to value")?,
        );
        let profile_update = domain::ProfileUpdate::DefaultRoutingFallbackUpdate {
            default_fallback_routing: Some(default_fallback_routing),
        };

        db.update_profile_by_profile_id(merchant_key_store, self.profile, profile_update)
            .await
            .change_context(errors::ApiErrorResponse::InternalServerError)
            .attach_printable("Failed to update routing algorithm ref in business profile")?;
        Ok(())
    }
    pub async fn update_revenue_recovery_algorithm_under_profile(
        self,
        db: &dyn StorageInterface,
        key_manager_state: &KeyManagerState,
        merchant_key_store: &domain::MerchantKeyStore,
        revenue_recovery_retry_algorithm_type: common_enums::RevenueRecoveryAlgorithmType,
    ) -> RouterResult<()> {
        let recovery_algorithm_data =
            diesel_models::business_profile::RevenueRecoveryAlgorithmData {
                monitoring_configured_timestamp: date_time::now(),
            };
        let profile_update = domain::ProfileUpdate::RevenueRecoveryAlgorithmUpdate {
            revenue_recovery_retry_algorithm_type,
            revenue_recovery_retry_algorithm_data: Some(recovery_algorithm_data),
        };

        db.update_profile_by_profile_id(merchant_key_store, self.profile, profile_update)
            .await
            .change_context(errors::ApiErrorResponse::InternalServerError)
            .attach_printable(
                "Failed to update revenue recovery retry algorithm in business profile",
            )?;
        Ok(())
    }
}

pub async fn extended_card_info_toggle(
    state: SessionState,
    merchant_id: &id_type::MerchantId,
    profile_id: &id_type::ProfileId,
    ext_card_info_choice: admin_types::ExtendedCardInfoChoice,
) -> RouterResponse<admin_types::ExtendedCardInfoChoice> {
    let db = state.store.as_ref();
    let key_store = db
        .get_merchant_key_store_by_merchant_id(
            merchant_id,
            &state.store.get_master_key().to_vec().into(),
        )
        .await
        .to_not_found_response(errors::ApiErrorResponse::MerchantAccountNotFound)
        .attach_printable("Error while fetching the key store by merchant_id")?;

    let business_profile = db
        .find_business_profile_by_profile_id(&key_store, profile_id)
        .await
        .to_not_found_response(errors::ApiErrorResponse::ProfileNotFound {
            id: profile_id.get_string_repr().to_owned(),
        })?;

    if business_profile.is_extended_card_info_enabled.is_none()
        || business_profile
            .is_extended_card_info_enabled
            .is_some_and(|existing_config| existing_config != ext_card_info_choice.enabled)
    {
        let profile_update = domain::ProfileUpdate::ExtendedCardInfoUpdate {
            is_extended_card_info_enabled: ext_card_info_choice.enabled,
        };

        db.update_profile_by_profile_id(&key_store, business_profile, profile_update)
            .await
            .to_not_found_response(errors::ApiErrorResponse::ProfileNotFound {
                id: profile_id.get_string_repr().to_owned(),
            })?;
    }

    Ok(service_api::ApplicationResponse::Json(ext_card_info_choice))
}

pub async fn connector_agnostic_mit_toggle(
    state: SessionState,
    merchant_id: &id_type::MerchantId,
    profile_id: &id_type::ProfileId,
    connector_agnostic_mit_choice: admin_types::ConnectorAgnosticMitChoice,
) -> RouterResponse<admin_types::ConnectorAgnosticMitChoice> {
    let db = state.store.as_ref();
    let key_store = db
        .get_merchant_key_store_by_merchant_id(
            merchant_id,
            &state.store.get_master_key().to_vec().into(),
        )
        .await
        .to_not_found_response(errors::ApiErrorResponse::MerchantAccountNotFound)
        .attach_printable("Error while fetching the key store by merchant_id")?;

    let business_profile = db
        .find_business_profile_by_profile_id(&key_store, profile_id)
        .await
        .to_not_found_response(errors::ApiErrorResponse::ProfileNotFound {
            id: profile_id.get_string_repr().to_owned(),
        })?;

    if business_profile.merchant_id != *merchant_id {
        Err(errors::ApiErrorResponse::AccessForbidden {
            resource: profile_id.get_string_repr().to_owned(),
        })?
    }

    if business_profile.is_connector_agnostic_mit_enabled
        != Some(connector_agnostic_mit_choice.enabled)
    {
        let profile_update = domain::ProfileUpdate::ConnectorAgnosticMitUpdate {
            is_connector_agnostic_mit_enabled: connector_agnostic_mit_choice.enabled,
        };

        db.update_profile_by_profile_id(&key_store, business_profile, profile_update)
            .await
            .to_not_found_response(errors::ApiErrorResponse::ProfileNotFound {
                id: profile_id.get_string_repr().to_owned(),
            })?;
    }

    Ok(service_api::ApplicationResponse::Json(
        connector_agnostic_mit_choice,
    ))
}

pub async fn transfer_key_store_to_key_manager(
    state: SessionState,
    req: admin_types::MerchantKeyTransferRequest,
) -> RouterResponse<admin_types::TransferKeyResponse> {
    let resp = transfer_encryption_key(&state, req).await?;

    Ok(service_api::ApplicationResponse::Json(
        admin_types::TransferKeyResponse {
            total_transferred: resp,
        },
    ))
}

async fn process_open_banking_connectors(
    state: &SessionState,
    merchant_id: &id_type::MerchantId,
    auth: &types::ConnectorAuthType,
    connector_type: &api_enums::ConnectorType,
    connector: &api_enums::Connector,
    additional_merchant_data: types::AdditionalMerchantData,
    key_store: &domain::MerchantKeyStore,
) -> RouterResult<types::MerchantRecipientData> {
    let new_merchant_data = match additional_merchant_data {
        types::AdditionalMerchantData::OpenBankingRecipientData(merchant_data) => {
            if connector_type != &api_enums::ConnectorType::PaymentProcessor {
                return Err(errors::ApiErrorResponse::InvalidConnectorConfiguration {
                    config:
                        "OpenBanking connector for Payment Initiation should be a payment processor"
                            .to_string(),
                }
                .into());
            }
            match &merchant_data {
                types::MerchantRecipientData::AccountData(acc_data) => {
                    core_utils::validate_bank_account_data(acc_data)?;

                    let connector_name = api_enums::Connector::to_string(connector);

                    let recipient_creation_not_supported = state
                        .conf
                        .locker_based_open_banking_connectors
                        .connector_list
                        .contains(connector_name.as_str());
                    let recipient_id = if recipient_creation_not_supported {
                        locker_recipient_create_call(state, merchant_id, acc_data, key_store).await
                    } else {
                        connector_recipient_create_call(
                            state,
                            merchant_id,
                            connector_name,
                            auth,
                            acc_data,
                        )
                        .await
                    }
                    .attach_printable("failed to get recipient_id")?;

                    let conn_recipient_id = if recipient_creation_not_supported {
                        Some(types::RecipientIdType::LockerId(Secret::new(recipient_id)))
                    } else {
                        Some(types::RecipientIdType::ConnectorId(Secret::new(
                            recipient_id,
                        )))
                    };

                    let account_data = match &acc_data {
                        types::MerchantAccountData::Iban { iban, name, .. } => {
                            types::MerchantAccountData::Iban {
                                iban: iban.clone(),
                                name: name.clone(),
                                connector_recipient_id: conn_recipient_id.clone(),
                            }
                        }
                        types::MerchantAccountData::Bacs {
                            account_number,
                            sort_code,
                            name,
                            ..
                        } => types::MerchantAccountData::Bacs {
                            account_number: account_number.clone(),
                            sort_code: sort_code.clone(),
                            name: name.clone(),
                            connector_recipient_id: conn_recipient_id.clone(),
                        },
                        types::MerchantAccountData::FasterPayments {
                            account_number,
                            sort_code,
                            name,
                            ..
                        } => types::MerchantAccountData::FasterPayments {
                            account_number: account_number.clone(),
                            sort_code: sort_code.clone(),
                            name: name.clone(),
                            connector_recipient_id: conn_recipient_id.clone(),
                        },
                        types::MerchantAccountData::Sepa { iban, name, .. } => {
                            types::MerchantAccountData::Sepa {
                                iban: iban.clone(),
                                name: name.clone(),
                                connector_recipient_id: conn_recipient_id.clone(),
                            }
                        }
                        types::MerchantAccountData::SepaInstant { iban, name, .. } => {
                            types::MerchantAccountData::SepaInstant {
                                iban: iban.clone(),
                                name: name.clone(),
                                connector_recipient_id: conn_recipient_id.clone(),
                            }
                        }
                        types::MerchantAccountData::Elixir {
                            account_number,
                            iban,
                            name,
                            ..
                        } => types::MerchantAccountData::Elixir {
                            account_number: account_number.clone(),
                            iban: iban.clone(),
                            name: name.clone(),
                            connector_recipient_id: conn_recipient_id.clone(),
                        },
                        types::MerchantAccountData::Bankgiro { number, name, .. } => {
                            types::MerchantAccountData::Bankgiro {
                                number: number.clone(),
                                name: name.clone(),
                                connector_recipient_id: conn_recipient_id.clone(),
                            }
                        }
                        types::MerchantAccountData::Plusgiro { number, name, .. } => {
                            types::MerchantAccountData::Plusgiro {
                                number: number.clone(),
                                name: name.clone(),
                                connector_recipient_id: conn_recipient_id.clone(),
                            }
                        }
                    };

                    types::MerchantRecipientData::AccountData(account_data)
                }
                _ => merchant_data.clone(),
            }
        }
    };

    Ok(new_merchant_data)
}

async fn connector_recipient_create_call(
    state: &SessionState,
    merchant_id: &id_type::MerchantId,
    connector_name: String,
    auth: &types::ConnectorAuthType,
    data: &types::MerchantAccountData,
) -> RouterResult<String> {
    let connector = pm_auth_types::api::PaymentAuthConnectorData::get_connector_by_name(
        connector_name.as_str(),
    )?;

    let auth = pm_auth_types::ConnectorAuthType::foreign_try_from(auth.clone())
        .change_context(errors::ApiErrorResponse::InternalServerError)
        .attach_printable("Failed while converting ConnectorAuthType")?;

    let connector_integration: pm_auth_types::api::BoxedConnectorIntegration<
        '_,
        pm_auth_types::api::auth_service::RecipientCreate,
        pm_auth_types::RecipientCreateRequest,
        pm_auth_types::RecipientCreateResponse,
    > = connector.connector.get_connector_integration();

    let req = pm_auth_types::RecipientCreateRequest::from(data);
    let router_data = pm_auth_types::RecipientCreateRouterData {
        flow: std::marker::PhantomData,
        merchant_id: Some(merchant_id.to_owned()),
        connector: Some(connector_name),
        request: req,
        response: Err(pm_auth_types::ErrorResponse {
            status_code: http::StatusCode::INTERNAL_SERVER_ERROR.as_u16(),
            code: consts::NO_ERROR_CODE.to_string(),
            message: consts::UNSUPPORTED_ERROR_MESSAGE.to_string(),
            reason: None,
        }),
        connector_http_status_code: None,
        connector_auth_type: auth,
    };

    let resp = payment_initiation_service::execute_connector_processing_step(
        state,
        connector_integration,
        &router_data,
        &connector.connector_name,
    )
    .await
    .change_context(errors::ApiErrorResponse::InternalServerError)
    .attach_printable("Failed while calling recipient create connector api")?;

    let recipient_create_resp =
        resp.response
            .map_err(|err| errors::ApiErrorResponse::ExternalConnectorError {
                code: err.code,
                message: err.message,
                connector: connector.connector_name.to_string(),
                status_code: err.status_code,
                reason: err.reason,
            })?;

    let recipient_id = recipient_create_resp.recipient_id;

    Ok(recipient_id)
}
async fn locker_recipient_create_call(
    state: &SessionState,
    merchant_id: &id_type::MerchantId,
    data: &types::MerchantAccountData,
    key_store: &domain::MerchantKeyStore,
) -> RouterResult<String> {
    let key_manager_state = &state.into();
    let key = key_store.key.get_inner().peek();
    let identifier = km_types::Identifier::Merchant(key_store.merchant_id.clone());

    let data_json = serde_json::to_string(data)
        .change_context(errors::ApiErrorResponse::InternalServerError)
        .attach_printable("Failed to serialize MerchantAccountData to JSON")?;

    let encrypted_data = domain_types::crypto_operation(
        key_manager_state,
        type_name!(payment_method::PaymentMethod),
        domain_types::CryptoOperation::Encrypt(Secret::<String, masking::WithType>::new(data_json)),
        identifier,
        key,
    )
    .await
    .and_then(|val| val.try_into_operation())
    .change_context(errors::ApiErrorResponse::InternalServerError)
    .attach_printable("Failed to encrypt merchant account data")?;

    let enc_data = hex::encode(encrypted_data.into_encrypted().expose());
    let merchant_id_string = merchant_id.get_string_repr().to_owned();

    let cust_id = id_type::CustomerId::try_from(std::borrow::Cow::from(merchant_id_string))
        .change_context(errors::ApiErrorResponse::InternalServerError)
        .attach_printable("Failed to convert to CustomerId")?;

    let payload = transformers::StoreLockerReq::LockerGeneric(transformers::StoreGenericReq {
        merchant_id: merchant_id.to_owned(),
        merchant_customer_id: cust_id.clone(),
        enc_data,
        ttl: state.conf.locker.ttl_for_storage_in_secs,
    });

    let store_resp = cards::add_card_to_hs_locker(
        state,
        &payload,
        &cust_id,
        api_enums::LockerChoice::HyperswitchCardVault,
    )
    .await
    .change_context(errors::ApiErrorResponse::InternalServerError)
    .attach_printable("Failed to encrypt merchant bank account data")?;

    Ok(store_resp.card_reference)
}

pub async fn enable_platform_account(
    state: SessionState,
    merchant_id: id_type::MerchantId,
) -> RouterResponse<()> {
    let db = state.store.as_ref();
    let key_store = db
        .get_merchant_key_store_by_merchant_id(&merchant_id, &db.get_master_key().to_vec().into())
        .await
        .to_not_found_response(errors::ApiErrorResponse::MerchantAccountNotFound)?;

    let merchant_account = db
        .find_merchant_account_by_merchant_id(&merchant_id, &key_store)
        .await
        .to_not_found_response(errors::ApiErrorResponse::MerchantAccountNotFound)?;

    db.update_merchant(
        merchant_account,
        storage::MerchantAccountUpdate::ToPlatformAccount,
        &key_store,
    )
    .await
    .change_context(errors::ApiErrorResponse::InternalServerError)
    .attach_printable("Error while enabling platform merchant account")
    .map(|_| services::ApplicationResponse::StatusOk)
}

impl From<&types::MerchantAccountData> for pm_auth_types::RecipientCreateRequest {
    fn from(data: &types::MerchantAccountData) -> Self {
        let (name, account_data) = match data {
            types::MerchantAccountData::Iban { iban, name, .. } => (
                name.clone(),
                pm_auth_types::RecipientAccountData::Iban(iban.clone()),
            ),
            types::MerchantAccountData::Bacs {
                account_number,
                sort_code,
                name,
                ..
            } => (
                name.clone(),
                pm_auth_types::RecipientAccountData::Bacs {
                    sort_code: sort_code.clone(),
                    account_number: account_number.clone(),
                },
            ),
            types::MerchantAccountData::FasterPayments {
                account_number,
                sort_code,
                name,
                ..
            } => (
                name.clone(),
                pm_auth_types::RecipientAccountData::FasterPayments {
                    sort_code: sort_code.clone(),
                    account_number: account_number.clone(),
                },
            ),
            types::MerchantAccountData::Sepa { iban, name, .. } => (
                name.clone(),
                pm_auth_types::RecipientAccountData::Sepa(iban.clone()),
            ),
            types::MerchantAccountData::SepaInstant { iban, name, .. } => (
                name.clone(),
                pm_auth_types::RecipientAccountData::SepaInstant(iban.clone()),
            ),
            types::MerchantAccountData::Elixir {
                account_number,
                iban,
                name,
                ..
            } => (
                name.clone(),
                pm_auth_types::RecipientAccountData::Elixir {
                    account_number: account_number.clone(),
                    iban: iban.clone(),
                },
            ),
            types::MerchantAccountData::Bankgiro { number, name, .. } => (
                name.clone(),
                pm_auth_types::RecipientAccountData::Bankgiro(number.clone()),
            ),
            types::MerchantAccountData::Plusgiro { number, name, .. } => (
                name.clone(),
                pm_auth_types::RecipientAccountData::Plusgiro(number.clone()),
            ),
        };

        Self {
            name,
            account_data,
            address: None,
        }
    }
}<|MERGE_RESOLUTION|>--- conflicted
+++ resolved
@@ -2767,40 +2767,18 @@
     let db = state.store.as_ref();
     let key_manager_state = &(&state).into();
     let key_store = db
-<<<<<<< HEAD
-        .get_merchant_key_store_by_merchant_id(merchant_id, &db.get_master_key().to_vec().into())
-=======
-        .get_merchant_key_store_by_merchant_id(
-            key_manager_state,
-            &merchant_id,
-            &db.get_master_key().to_vec().into(),
-        )
->>>>>>> 53f29f8d
+        .get_merchant_key_store_by_merchant_id(&merchant_id, &db.get_master_key().to_vec().into())
         .await
         .to_not_found_response(errors::ApiErrorResponse::MerchantAccountNotFound)?;
 
     let merchant_account = db
-<<<<<<< HEAD
-        .find_merchant_account_by_merchant_id(merchant_id, &key_store)
-=======
-        .find_merchant_account_by_merchant_id(key_manager_state, &merchant_id, &key_store)
->>>>>>> 53f29f8d
+        .find_merchant_account_by_merchant_id(&merchant_id, &key_store)
         .await
         .to_not_found_response(errors::ApiErrorResponse::MerchantAccountNotFound)?;
 
     let mca = req
         .clone()
-<<<<<<< HEAD
-        .get_merchant_connector_account_from_id(db, merchant_id, merchant_connector_id, &key_store)
-=======
-        .get_merchant_connector_account_from_id(
-            db,
-            &merchant_id,
-            merchant_connector_id,
-            &key_store,
-            key_manager_state,
-        )
->>>>>>> 53f29f8d
+        .get_merchant_connector_account_from_id(db, &merchant_id, merchant_connector_id, &key_store)
         .await?;
     core_utils::validate_profile_id_from_auth_layer(profile_id, &mca)?;
 
@@ -3692,16 +3670,7 @@
 ) -> RouterResponse<api_models::admin::ProfileResponse> {
     let db = state.store.as_ref();
     let business_profile = db
-<<<<<<< HEAD
-        .find_business_profile_by_profile_id(&key_store, &profile_id)
-=======
-        .find_business_profile_by_merchant_id_profile_id(
-            &(&state).into(),
-            &key_store,
-            &merchant_id,
-            &profile_id,
-        )
->>>>>>> 53f29f8d
+        .find_business_profile_by_profile_id(&key_store, &merchant_id, &profile_id)
         .await
         .to_not_found_response(errors::ApiErrorResponse::ProfileNotFound {
             id: profile_id.get_string_repr().to_owned(),
@@ -4120,16 +4089,7 @@
 ) -> RouterResponse<api::ProfileResponse> {
     let db = state.store.as_ref();
     let business_profile = db
-<<<<<<< HEAD
-        .find_business_profile_by_profile_id(&key_store, profile_id)
-=======
-        .find_business_profile_by_merchant_id_profile_id(
-            key_manager_state,
-            &key_store,
-            &merchant_id,
-            profile_id,
-        )
->>>>>>> 53f29f8d
+        .find_business_profile_by_profile_id(&key_store, &merchant_id, profile_id)
         .await
         .to_not_found_response(errors::ApiErrorResponse::ProfileNotFound {
             id: profile_id.get_string_repr().to_owned(),
