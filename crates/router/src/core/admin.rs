use std::str::FromStr;

use api_models::{
    admin::{self as admin_types},
    enums as api_enums, routing as routing_types,
};
use common_utils::{
    crypto::{generate_cryptographically_secure_random_string, OptionalSecretValue},
    date_time,
    ext_traits::{AsyncExt, ConfigExt, Encode, ValueExt},
    pii,
};
use error_stack::{report, FutureExt, IntoReport, ResultExt};
use futures::future::try_join_all;
use masking::{PeekInterface, Secret};
use pm_auth::connector::plaid::transformers::PlaidAuthType;
use uuid::Uuid;

use crate::{
    consts,
    core::{
        errors::{self, RouterResponse, RouterResult, StorageErrorExt},
        payments::helpers,
        routing::helpers as routing_helpers,
        utils as core_utils,
    },
    db::StorageInterface,
    routes::{metrics, AppState},
    services::{self, api as service_api},
    types::{
        self, api,
        domain::{
            self,
            types::{self as domain_types, AsyncLift},
        },
        storage::{self, enums::MerchantStorageScheme},
        transformers::{ForeignFrom, ForeignTryFrom},
    },
    utils::{self, OptionExt},
};

#[inline]
pub fn create_merchant_publishable_key() -> String {
    format!(
        "pk_{}_{}",
        router_env::env::prefix_for_env(),
        Uuid::new_v4().simple()
    )
}

pub async fn create_merchant_account(
    state: AppState,
    req: api::MerchantAccountCreate,
) -> RouterResponse<api::MerchantAccountResponse> {
    let db = state.store.as_ref();
    let master_key = db.get_master_key();

    let key = services::generate_aes256_key()
        .change_context(errors::ApiErrorResponse::InternalServerError)
        .attach_printable("Unable to generate aes 256 key")?;

    let publishable_key = Some(create_merchant_publishable_key());

    let primary_business_details =
        utils::Encode::<Vec<admin_types::PrimaryBusinessDetails>>::encode_to_value(
            &req.primary_business_details.clone().unwrap_or_default(),
        )
        .change_context(errors::ApiErrorResponse::InvalidDataValue {
            field_name: "primary_business_details",
        })?;

    let merchant_details: OptionalSecretValue =
        req.merchant_details
            .as_ref()
            .map(|merchant_details| {
                utils::Encode::<api::MerchantDetails>::encode_to_value(merchant_details)
                    .change_context(errors::ApiErrorResponse::InvalidDataValue {
                        field_name: "merchant_details",
                    })
            })
            .transpose()?
            .map(Into::into);

    let webhook_details =
        req.webhook_details
            .as_ref()
            .map(|webhook_details| {
                utils::Encode::<api::WebhookDetails>::encode_to_value(webhook_details)
                    .change_context(errors::ApiErrorResponse::InvalidDataValue {
                        field_name: "webhook details",
                    })
            })
            .transpose()?;

    if let Some(ref routing_algorithm) = req.routing_algorithm {
        let _: api_models::routing::RoutingAlgorithm = routing_algorithm
            .clone()
            .parse_value("RoutingAlgorithm")
            .change_context(errors::ApiErrorResponse::InvalidDataValue {
                field_name: "routing_algorithm",
            })
            .attach_printable("Invalid routing algorithm given")?;
    }

    let key_store = domain::MerchantKeyStore {
        merchant_id: req.merchant_id.clone(),
        key: domain_types::encrypt(key.to_vec().into(), master_key)
            .await
            .change_context(errors::ApiErrorResponse::InternalServerError)
            .attach_printable("Failed to decrypt data from key store")?,
        created_at: date_time::now(),
    };

    let enable_payment_response_hash = req.enable_payment_response_hash.unwrap_or(true);

    let payment_response_hash_key = req
        .payment_response_hash_key
        .or(Some(generate_cryptographically_secure_random_string(64)));

    db.insert_merchant_key_store(key_store.clone(), &master_key.to_vec().into())
        .await
        .to_duplicate_response(errors::ApiErrorResponse::DuplicateMerchantAccount)?;

    let parent_merchant_id = get_parent_merchant(
        db,
        req.sub_merchants_enabled,
        req.parent_merchant_id,
        &key_store,
    )
    .await?;

    let metadata = req
        .metadata
        .as_ref()
        .map(|meta| {
            utils::Encode::<admin_types::MerchantAccountMetadata>::encode_to_value(meta)
                .change_context(errors::ApiErrorResponse::InvalidDataValue {
                    field_name: "metadata",
                })
        })
        .transpose()?
        .map(Secret::new);

    let payment_link_config = req
        .payment_link_config
        .as_ref()
        .map(|pl_metadata| {
            utils::Encode::<admin_types::PaymentLinkConfig>::encode_to_value(pl_metadata)
                .change_context(errors::ApiErrorResponse::InvalidDataValue {
                    field_name: "payment_link_config",
                })
        })
        .transpose()?;

    let organization_id = if let Some(organization_id) = req.organization_id.as_ref() {
        db.find_organization_by_org_id(organization_id)
            .await
            .to_not_found_response(errors::ApiErrorResponse::GenericNotFoundError {
                message: "organization with the given id does not exist".to_string(),
            })?;
        organization_id.to_string()
    } else {
        let new_organization = api_models::organization::OrganizationNew::new(None);
        let db_organization = ForeignFrom::foreign_from(new_organization);
        let organization = db
            .insert_organization(db_organization)
            .await
            .to_duplicate_response(errors::ApiErrorResponse::InternalServerError)
            .attach_printable("Error when creating organization")?;
        organization.org_id
    };

    let mut merchant_account = async {
        Ok(domain::MerchantAccount {
            merchant_id: req.merchant_id,
            merchant_name: req
                .merchant_name
                .async_lift(|inner| domain_types::encrypt_optional(inner, &key))
                .await?,
            merchant_details: merchant_details
                .async_lift(|inner| domain_types::encrypt_optional(inner, &key))
                .await?,
            return_url: req.return_url.map(|a| a.to_string()),
            webhook_details,
            routing_algorithm: Some(serde_json::json!({
                "algorithm_id": null,
                "timestamp": 0
            })),
            sub_merchants_enabled: req.sub_merchants_enabled,
            parent_merchant_id,
            enable_payment_response_hash,
            payment_response_hash_key,
            redirect_to_merchant_with_http_post: req
                .redirect_to_merchant_with_http_post
                .unwrap_or_default(),
            publishable_key,
            locker_id: req.locker_id,
            metadata,
            storage_scheme: MerchantStorageScheme::PostgresOnly,
            primary_business_details,
            created_at: date_time::now(),
            modified_at: date_time::now(),
            frm_routing_algorithm: req.frm_routing_algorithm,
            intent_fulfillment_time: req.intent_fulfillment_time.map(i64::from),
            payout_routing_algorithm: req.payout_routing_algorithm,
            id: None,
            organization_id,
            is_recon_enabled: false,
            default_profile: None,
            recon_status: diesel_models::enums::ReconStatus::NotRequested,
            payment_link_config,
        })
    }
    .await
    .change_context(errors::ApiErrorResponse::InternalServerError)?;

    // Create a default business profile
    // If business_labels are passed, then use it as the profile_name
    // else use `default` as the profile_name
    if let Some(business_details) = req.primary_business_details.as_ref() {
        for business_profile in business_details {
            let profile_name =
                format!("{}_{}", business_profile.country, business_profile.business);

            let business_profile_create_request = api_models::admin::BusinessProfileCreate {
                profile_name: Some(profile_name),
                ..Default::default()
            };

            let _ = create_and_insert_business_profile(
                db,
                business_profile_create_request,
                merchant_account.clone(),
            )
            .await
            .map_err(|business_profile_insert_error| {
                crate::logger::warn!(
                    "Business profile already exists {business_profile_insert_error:?}"
                );
            })
            .map(|business_profile| {
                if business_details.len() == 1 && merchant_account.default_profile.is_none() {
                    merchant_account.default_profile = Some(business_profile.profile_id);
                }
            });
        }
    } else {
        let business_profile = create_and_insert_business_profile(
            db,
            api_models::admin::BusinessProfileCreate::default(),
            merchant_account.clone(),
        )
        .await?;

        // Update merchant account with the business profile id
        merchant_account.default_profile = Some(business_profile.profile_id);
    };

    let merchant_account = db
        .insert_merchant(merchant_account, &key_store)
        .await
        .to_duplicate_response(errors::ApiErrorResponse::DuplicateMerchantAccount)?;

    db.insert_config(diesel_models::configs::ConfigNew {
        key: format!("{}_requires_cvv", merchant_account.merchant_id),
        config: "true".to_string(),
    })
    .await
    .map_err(|err| {
        crate::logger::error!("Error while setting requires_cvv config: {err:?}");
    })
    .ok();

    Ok(service_api::ApplicationResponse::Json(
        merchant_account
            .try_into()
            .change_context(errors::ApiErrorResponse::InternalServerError)
            .attach_printable("Failed while generating response")?,
    ))
}

#[cfg(feature = "olap")]
pub async fn list_merchant_account(
    state: AppState,
    req: api_models::admin::MerchantAccountListRequest,
) -> RouterResponse<Vec<api::MerchantAccountResponse>> {
    let merchant_accounts = state
        .store
        .list_merchant_accounts_by_organization_id(&req.organization_id)
        .await
        .to_not_found_response(errors::ApiErrorResponse::MerchantAccountNotFound)?;

    let merchant_accounts = merchant_accounts
        .into_iter()
        .map(|merchant_account| {
            merchant_account
                .try_into()
                .change_context(errors::ApiErrorResponse::InvalidDataValue {
                    field_name: "merchant_account",
                })
        })
        .collect::<Result<Vec<_>, _>>()?;

    Ok(services::ApplicationResponse::Json(merchant_accounts))
}

pub async fn get_merchant_account(
    state: AppState,
    req: api::MerchantId,
) -> RouterResponse<api::MerchantAccountResponse> {
    let db = state.store.as_ref();
    let key_store = db
        .get_merchant_key_store_by_merchant_id(
            &req.merchant_id,
            &db.get_master_key().to_vec().into(),
        )
        .await
        .to_not_found_response(errors::ApiErrorResponse::MerchantAccountNotFound)?;

    let merchant_account = db
        .find_merchant_account_by_merchant_id(&req.merchant_id, &key_store)
        .await
        .to_not_found_response(errors::ApiErrorResponse::MerchantAccountNotFound)?;

    Ok(service_api::ApplicationResponse::Json(
        merchant_account
            .try_into()
            .change_context(errors::ApiErrorResponse::InternalServerError)
            .attach_printable("Failed to construct response")?,
    ))
}

/// For backwards compatibility, whenever new business labels are passed in
/// primary_business_details, create a business profile
pub async fn create_business_profile_from_business_labels(
    db: &dyn StorageInterface,
    key_store: &domain::MerchantKeyStore,
    merchant_id: &str,
    new_business_details: Vec<admin_types::PrimaryBusinessDetails>,
) -> RouterResult<()> {
    let merchant_account = db
        .find_merchant_account_by_merchant_id(merchant_id, key_store)
        .await
        .to_not_found_response(errors::ApiErrorResponse::MerchantAccountNotFound)?;

    let old_business_details = merchant_account
        .primary_business_details
        .clone()
        .parse_value::<Vec<admin_types::PrimaryBusinessDetails>>("PrimaryBusinessDetails")
        .change_context(errors::ApiErrorResponse::InvalidDataValue {
            field_name: "routing_algorithm",
        })
        .attach_printable("Invalid routing algorithm given")?;

    // find the diff between two vectors
    let business_profiles_to_create = new_business_details
        .into_iter()
        .filter(|business_details| !old_business_details.contains(business_details))
        .collect::<Vec<_>>();

    for business_profile in business_profiles_to_create {
        let profile_name = format!("{}_{}", business_profile.country, business_profile.business);

        let business_profile_create_request = admin_types::BusinessProfileCreate {
            profile_name: Some(profile_name),
            ..Default::default()
        };

        let business_profile_create_result = create_and_insert_business_profile(
            db,
            business_profile_create_request,
            merchant_account.clone(),
        )
        .await
        .map_err(|business_profile_insert_error| {
            // If there is any duplicate error, we need not take any action
            crate::logger::warn!(
                "Business profile already exists {business_profile_insert_error:?}"
            );
        });

        // If a business_profile is created, then unset the default profile
        if business_profile_create_result.is_ok() && merchant_account.default_profile.is_some() {
            let unset_default_profile = domain::MerchantAccountUpdate::UnsetDefaultProfile;
            db.update_merchant(merchant_account.clone(), unset_default_profile, key_store)
                .await
                .to_not_found_response(errors::ApiErrorResponse::MerchantAccountNotFound)?;
        }
    }

    Ok(())
}

/// For backwards compatibility
/// If any of the fields of merchant account are updated, then update these fields in business profiles
pub async fn update_business_profile_cascade(
    state: AppState,
    merchant_account_update: api::MerchantAccountUpdate,
    merchant_id: String,
) -> RouterResult<()> {
    if merchant_account_update.return_url.is_some()
        || merchant_account_update.webhook_details.is_some()
        || merchant_account_update
            .enable_payment_response_hash
            .is_some()
        || merchant_account_update
            .redirect_to_merchant_with_http_post
            .is_some()
    {
        // Update these fields in all the business profiles
        let business_profiles = state
            .store
            .list_business_profile_by_merchant_id(&merchant_id)
            .await
            .to_not_found_response(errors::ApiErrorResponse::BusinessProfileNotFound {
                id: merchant_id.to_string(),
            })?;

        let business_profile_update = admin_types::BusinessProfileUpdate {
            profile_name: None,
            return_url: merchant_account_update.return_url,
            enable_payment_response_hash: merchant_account_update.enable_payment_response_hash,
            payment_response_hash_key: merchant_account_update.payment_response_hash_key,
            redirect_to_merchant_with_http_post: merchant_account_update
                .redirect_to_merchant_with_http_post,
            webhook_details: merchant_account_update.webhook_details,
            metadata: None,
            routing_algorithm: None,
            intent_fulfillment_time: None,
            frm_routing_algorithm: None,
            payout_routing_algorithm: None,
            applepay_verified_domains: None,
        };

        let update_futures = business_profiles.iter().map(|business_profile| async {
            let profile_id = &business_profile.profile_id;

            update_business_profile(
                state.clone(),
                profile_id,
                &merchant_id,
                business_profile_update.clone(),
            )
            .await
        });

        try_join_all(update_futures).await?;
    }

    Ok(())
}

pub async fn merchant_account_update(
    state: AppState,
    merchant_id: &String,
    req: api::MerchantAccountUpdate,
) -> RouterResponse<api::MerchantAccountResponse> {
    let db = state.store.as_ref();
    let key_store = db
        .get_merchant_key_store_by_merchant_id(
            &req.merchant_id,
            &db.get_master_key().to_vec().into(),
        )
        .await
        .to_not_found_response(errors::ApiErrorResponse::MerchantAccountNotFound)?;

    if &req.merchant_id != merchant_id {
        Err(report!(errors::ValidationError::IncorrectValueProvided {
            field_name: "parent_merchant_id"
        })
        .attach_printable(
            "If `sub_merchants_enabled` is true, then `parent_merchant_id` is mandatory",
        )
        .change_context(errors::ApiErrorResponse::InvalidDataValue {
            field_name: "parent_merchant_id",
        }))?;
    }

    if let Some(ref routing_algorithm) = req.routing_algorithm {
        let _: api_models::routing::RoutingAlgorithm = routing_algorithm
            .clone()
            .parse_value("RoutingAlgorithm")
            .change_context(errors::ApiErrorResponse::InvalidDataValue {
                field_name: "routing_algorithm",
            })
            .attach_printable("Invalid routing algorithm given")?;
    }

    let primary_business_details = req
        .primary_business_details
        .as_ref()
        .map(|primary_business_details| {
            utils::Encode::<Vec<admin_types::PrimaryBusinessDetails>>::encode_to_value(
                primary_business_details,
            )
            .change_context(errors::ApiErrorResponse::InvalidDataValue {
                field_name: "primary_business_details",
            })
        })
        .transpose()?;

    // In order to support backwards compatibility, if a business_labels are passed in the update
    // call, then create new business_profiles with the profile_name as business_label
    req.primary_business_details
        .clone()
        .async_map(|primary_business_details| async {
            let _ = create_business_profile_from_business_labels(
                db,
                &key_store,
                merchant_id,
                primary_business_details,
            )
            .await;
        })
        .await;

    let key = key_store.key.get_inner().peek();

    let business_profile_id_update = if let Some(ref profile_id) = req.default_profile {
        if !profile_id.is_empty_after_trim() {
            // Validate whether profile_id passed in request is valid and is linked to the merchant
            core_utils::validate_and_get_business_profile(db, Some(profile_id), merchant_id)
                .await?
                .map(|business_profile| Some(business_profile.profile_id))
        } else {
            // If empty, Update profile_id to None in the database
            Some(None)
        }
    } else {
        None
    };

    // Update the business profile, This is for backwards compatibility
    update_business_profile_cascade(state.clone(), req.clone(), merchant_id.to_string()).await?;

    let updated_merchant_account = storage::MerchantAccountUpdate::Update {
        merchant_name: req
            .merchant_name
            .map(masking::Secret::new)
            .async_lift(|inner| domain_types::encrypt_optional(inner, key))
            .await
            .change_context(errors::ApiErrorResponse::InternalServerError)
            .attach_printable("Unable to encrypt merchant name")?,

        merchant_details: req
            .merchant_details
            .as_ref()
            .map(utils::Encode::<api::MerchantDetails>::encode_to_value)
            .transpose()
            .change_context(errors::ApiErrorResponse::InternalServerError)
            .attach_printable("Unable to convert merchant_details to a value")?
            .map(masking::Secret::new)
            .async_lift(|inner| domain_types::encrypt_optional(inner, key))
            .await
            .change_context(errors::ApiErrorResponse::InternalServerError)
            .attach_printable("Unable to encrypt merchant details")?,

        return_url: req.return_url.map(|a| a.to_string()),

        webhook_details: req
            .webhook_details
            .as_ref()
            .map(utils::Encode::<api::WebhookDetails>::encode_to_value)
            .transpose()
            .change_context(errors::ApiErrorResponse::InternalServerError)?,

        routing_algorithm: req.routing_algorithm,
        sub_merchants_enabled: req.sub_merchants_enabled,

        parent_merchant_id: get_parent_merchant(
            db,
            req.sub_merchants_enabled,
            req.parent_merchant_id,
            &key_store,
        )
        .await?,
        enable_payment_response_hash: req.enable_payment_response_hash,
        payment_response_hash_key: req.payment_response_hash_key,
        redirect_to_merchant_with_http_post: req.redirect_to_merchant_with_http_post,
        locker_id: req.locker_id,
        metadata: req.metadata,
        publishable_key: None,
        primary_business_details,
        frm_routing_algorithm: req.frm_routing_algorithm,
        intent_fulfillment_time: req.intent_fulfillment_time.map(i64::from),
        payout_routing_algorithm: req.payout_routing_algorithm,
        default_profile: business_profile_id_update,
        payment_link_config: req.payment_link_config,
    };

    let response = db
        .update_specific_fields_in_merchant(merchant_id, updated_merchant_account, &key_store)
        .await
        .to_not_found_response(errors::ApiErrorResponse::MerchantAccountNotFound)?;

    // If there are any new business labels generated, create business profile

    Ok(service_api::ApplicationResponse::Json(
        response
            .try_into()
            .change_context(errors::ApiErrorResponse::InternalServerError)
            .attach_printable("Failed while generating response")?,
    ))
}

pub async fn merchant_account_delete(
    state: AppState,
    merchant_id: String,
) -> RouterResponse<api::MerchantAccountDeleteResponse> {
    let mut is_deleted = false;
    let db = state.store.as_ref();
    let is_merchant_account_deleted = db
        .delete_merchant_account_by_merchant_id(&merchant_id)
        .await
        .to_not_found_response(errors::ApiErrorResponse::MerchantAccountNotFound)?;
    if is_merchant_account_deleted {
        let is_merchant_key_store_deleted = db
            .delete_merchant_key_store_by_merchant_id(&merchant_id)
            .await
            .to_not_found_response(errors::ApiErrorResponse::MerchantAccountNotFound)?;
        is_deleted = is_merchant_account_deleted && is_merchant_key_store_deleted;
    }

    match db
        .delete_config_by_key(format!("{}_requires_cvv", merchant_id).as_str())
        .await
    {
        Ok(_) => Ok::<_, errors::ApiErrorResponse>(()),
        Err(err) => {
            if err.current_context().is_db_not_found() {
                crate::logger::error!("requires_cvv config not found in db: {err:?}");
                Ok(())
            } else {
                Err(err
                    .change_context(errors::ApiErrorResponse::InternalServerError)
                    .attach_printable("Failed while deleting requires_cvv config"))?
            }
        }
    }
    .ok();

    let response = api::MerchantAccountDeleteResponse {
        merchant_id,
        deleted: is_deleted,
    };
    Ok(service_api::ApplicationResponse::Json(response))
}

async fn get_parent_merchant(
    db: &dyn StorageInterface,
    sub_merchants_enabled: Option<bool>,
    parent_merchant: Option<String>,
    key_store: &domain::MerchantKeyStore,
) -> RouterResult<Option<String>> {
    Ok(match sub_merchants_enabled {
        Some(true) => {
            Some(
                parent_merchant.ok_or_else(|| {
                    report!(errors::ValidationError::MissingRequiredField {
                        field_name: "parent_merchant_id".to_string()
                    })
                    .change_context(errors::ApiErrorResponse::PreconditionFailed {
                        message: "If `sub_merchants_enabled` is `true`, then `parent_merchant_id` is mandatory".to_string(),
                    })
                })
                .map(|id| validate_merchant_id(db, id,key_store).change_context(
                    errors::ApiErrorResponse::InvalidDataValue { field_name: "parent_merchant_id" }
                ))?
                .await?
                .merchant_id
            )
        }
        _ => None,
    })
}

async fn validate_merchant_id<S: Into<String>>(
    db: &dyn StorageInterface,
    merchant_id: S,
    key_store: &domain::MerchantKeyStore,
) -> RouterResult<domain::MerchantAccount> {
    db.find_merchant_account_by_merchant_id(&merchant_id.into(), key_store)
        .await
        .to_not_found_response(errors::ApiErrorResponse::MerchantAccountNotFound)
}

fn validate_certificate_in_mca_metadata(
    connector_metadata: Secret<serde_json::Value>,
) -> RouterResult<()> {
    let parsed_connector_metadata = connector_metadata
        .parse_value::<api_models::payments::ConnectorMetadata>("ConnectorMetadata")
        .change_context(errors::ParsingError::StructParseFailure("Metadata"))
        .change_context(errors::ApiErrorResponse::InvalidDataFormat {
            field_name: "metadata".to_string(),
            expected_format: "connector metadata".to_string(),
        })?;

    parsed_connector_metadata
        .apple_pay
        .and_then(|applepay_metadata| {
            applepay_metadata
                .session_token_data
                .map(|session_token_data| {
                    let api_models::payments::SessionTokenInfo {
                        certificate,
                        certificate_keys,
                        ..
                    } = session_token_data;

                    helpers::create_identity_from_certificate_and_key(certificate, certificate_keys)
                        .change_context(errors::ApiErrorResponse::InvalidDataValue {
                            field_name: "certificate/certificate key",
                        })
                        .map(|_identity_result| ())
                })
        })
        .transpose()?;

    Ok(())
}

pub async fn create_payment_connector(
    state: AppState,
    req: api::MerchantConnectorCreate,
    merchant_id: &String,
) -> RouterResponse<api_models::admin::MerchantConnectorResponse> {
    let store = state.store.as_ref();
    #[cfg(feature = "dummy_connector")]
    validate_dummy_connector_enabled(&state, &req.connector_name).await?;
    let key_store = store
        .get_merchant_key_store_by_merchant_id(
            merchant_id,
            &state.store.get_master_key().to_vec().into(),
        )
        .await
        .to_not_found_response(errors::ApiErrorResponse::MerchantAccountNotFound)?;

    req.metadata
        .clone()
        .map(validate_certificate_in_mca_metadata)
        .transpose()?;

    let merchant_account = state
        .store
        .find_merchant_account_by_merchant_id(merchant_id, &key_store)
        .await
        .to_not_found_response(errors::ApiErrorResponse::MerchantAccountNotFound)?;

    helpers::validate_business_details(
        req.business_country,
        req.business_label.as_ref(),
        &merchant_account,
    )?;

    // Business label support will be deprecated soon
    let profile_id = core_utils::get_profile_id_from_business_details(
        req.business_country,
        req.business_label.as_ref(),
        &merchant_account,
        req.profile_id.as_ref(),
        store,
        true,
    )
    .await?;

    let mut routable_connector =
        api_enums::RoutableConnectors::from_str(&req.connector_name.to_string()).ok();

    let business_profile = state
        .store
        .find_business_profile_by_profile_id(&profile_id)
        .await
        .to_not_found_response(errors::ApiErrorResponse::BusinessProfileNotFound {
            id: profile_id.to_owned(),
        })?;

    let pm_auth_connector =
        api_enums::convert_pm_auth_connector(req.connector_name.to_string().as_str());

    let is_unroutable_connector = if pm_auth_connector.is_some() {
        if req.connector_type != api_enums::ConnectorType::PaymentMethodAuth {
            return Err(errors::ApiErrorResponse::InvalidRequestData {
                message: "Invalid connector type given".to_string(),
            })
            .into_report();
        }
        true
    } else {
        let routable_connector_option = req
            .connector_name
            .to_string()
            .parse()
            .into_report()
            .change_context(errors::ApiErrorResponse::InvalidRequestData {
                message: "Invalid connector name given".to_string(),
            })?;
        routable_connector = Some(routable_connector_option);
        false
    };

    // If connector label is not passed in the request, generate one
    let connector_label = req
        .connector_label
        .or(core_utils::get_connector_label(
            req.business_country,
            req.business_label.as_ref(),
            req.business_sub_label.as_ref(),
            &req.connector_name.to_string(),
        ))
        .unwrap_or(format!(
            "{}_{}",
            req.connector_name, business_profile.profile_name
        ));

    let mut vec = Vec::new();
    let payment_methods_enabled = match req.payment_methods_enabled {
        Some(val) => {
            for pm in val.into_iter() {
                let pm_value = utils::Encode::<api::PaymentMethodsEnabled>::encode_to_value(&pm)
                    .change_context(errors::ApiErrorResponse::InternalServerError)
                    .attach_printable(
                        "Failed while encoding to serde_json::Value, PaymentMethod",
                    )?;
                vec.push(pm_value)
            }
            Some(vec)
        }
        None => None,
    };

    // Validate Merchant api details and return error if not in correct format
    let auth: types::ConnectorAuthType = req
        .connector_account_details
        .clone()
        .parse_value("ConnectorAuthType")
        .change_context(errors::ApiErrorResponse::InvalidDataFormat {
            field_name: "connector_account_details".to_string(),
            expected_format: "auth_type and api_key".to_string(),
        })?;

    validate_auth_and_metadata_type(req.connector_name, &auth, &req.metadata).map_err(|err| {
        match *err.current_context() {
            errors::ConnectorError::InvalidConnectorName => {
                err.change_context(errors::ApiErrorResponse::InvalidRequestData {
                    message: "The connector name is invalid".to_string(),
                })
            }
            errors::ConnectorError::InvalidConnectorConfig { config: field_name } => err
                .change_context(errors::ApiErrorResponse::InvalidRequestData {
                    message: format!("The {} is invalid", field_name),
                }),
            errors::ConnectorError::FailedToObtainAuthType => {
                err.change_context(errors::ApiErrorResponse::InvalidRequestData {
                    message: "The auth type is invalid for the connector".to_string(),
                })
            }
            _ => err.change_context(errors::ApiErrorResponse::InvalidRequestData {
                message: "The request body is invalid".to_string(),
            }),
        }
    })?;

    let frm_configs = get_frm_config_as_secret(req.frm_configs);

    // The purpose of this merchant account update is just to update the
    // merchant account `modified_at` field for KGraph cache invalidation
    let merchant_account_update = storage::MerchantAccountUpdate::Update {
        merchant_name: None,
        merchant_details: None,
        return_url: None,
        webhook_details: None,
        sub_merchants_enabled: None,
        parent_merchant_id: None,
        enable_payment_response_hash: None,
        locker_id: None,
        payment_response_hash_key: None,
        primary_business_details: None,
        metadata: None,
        publishable_key: None,
        redirect_to_merchant_with_http_post: None,
        routing_algorithm: None,
        intent_fulfillment_time: None,
        frm_routing_algorithm: None,
        payout_routing_algorithm: None,
        default_profile: None,
        payment_link_config: None,
    };

    state
        .store
        .update_specific_fields_in_merchant(merchant_id, merchant_account_update, &key_store)
        .await
        .change_context(errors::ApiErrorResponse::InternalServerError)
        .attach_printable("error updating the merchant account when creating payment connector")?;

    let (connector_status, disabled) = validate_status_and_disabled(
        req.status,
        req.disabled,
        auth,
        // The validate_status_and_disabled function will use this value only
        // when the status can be active. So we are passing this as fallback.
        api_enums::ConnectorStatus::Active,
    )?;

    if req.connector_type != api_enums::ConnectorType::PaymentMethodAuth {
        if let Some(val) = req.pm_auth_config.clone() {
            validate_pm_auth(
                val,
                &*state.clone().store,
                merchant_id.clone().as_str(),
                &key_store,
                merchant_account,
                &Some(profile_id.clone()),
            )
            .await?;
        }
    }

    let merchant_connector_account = domain::MerchantConnectorAccount {
        merchant_id: merchant_id.to_string(),
        connector_type: req.connector_type,
        connector_name: req.connector_name.to_string(),
        merchant_connector_id: utils::generate_id(consts::ID_LENGTH, "mca"),
        connector_account_details: domain_types::encrypt(
            req.connector_account_details.ok_or(
                errors::ApiErrorResponse::MissingRequiredField {
                    field_name: "connector_account_details",
                },
            )?,
            key_store.key.peek(),
        )
        .await
        .change_context(errors::ApiErrorResponse::InternalServerError)
        .attach_printable("Unable to encrypt connector account details")?,
        payment_methods_enabled,
        test_mode: req.test_mode,
        disabled,
        metadata: req.metadata,
        frm_configs,
        connector_label: Some(connector_label),
        business_country: req.business_country,
        business_label: req.business_label.clone(),
        business_sub_label: req.business_sub_label.clone(),
        created_at: common_utils::date_time::now(),
        modified_at: common_utils::date_time::now(),
        id: None,
        connector_webhook_details: match req.connector_webhook_details {
            Some(connector_webhook_details) => {
                Encode::<api_models::admin::MerchantConnectorWebhookDetails>::encode_to_value(
                    &connector_webhook_details,
                )
                .change_context(errors::ApiErrorResponse::InternalServerError)
                .attach_printable(format!("Failed to serialize api_models::admin::MerchantConnectorWebhookDetails for Merchant: {}", merchant_id))
                .map(Some)?
                .map(masking::Secret::new)
            }
            None => None,
        },
        profile_id: Some(profile_id.clone()),
        applepay_verified_domains: None,
        pm_auth_config: req.pm_auth_config.clone(),
        status: connector_status,
    };

    let mut default_routing_config =
        routing_helpers::get_merchant_default_config(&*state.store, merchant_id).await?;

    let mut default_routing_config_for_profile =
        routing_helpers::get_merchant_default_config(&*state.clone().store, &profile_id).await?;

    let mca = state
        .store
        .insert_merchant_connector_account(merchant_connector_account, &key_store)
        .await
        .to_duplicate_response(
            errors::ApiErrorResponse::DuplicateMerchantConnectorAccount {
                profile_id: profile_id.clone(),
                connector_name: req.connector_name.to_string(),
            },
        )?;

    if let Some(routable_connector_val) = routable_connector {
        let choice = routing_types::RoutableConnectorChoice {
            #[cfg(feature = "backwards_compatibility")]
            choice_kind: routing_types::RoutableChoiceKind::FullStruct,
            connector: routable_connector_val,
            #[cfg(feature = "connector_choice_mca_id")]
            merchant_connector_id: Some(mca.merchant_connector_id.clone()),
            #[cfg(not(feature = "connector_choice_mca_id"))]
            sub_label: req.business_sub_label.clone(),
        };

        if !default_routing_config.contains(&choice) {
            default_routing_config.push(choice.clone());
            routing_helpers::update_merchant_default_config(
                &*state.store,
                merchant_id,
                default_routing_config.clone(),
            )
            .await?;
        }
        if !default_routing_config_for_profile.contains(&choice.clone()) {
            default_routing_config_for_profile.push(choice);
            routing_helpers::update_merchant_default_config(
                &*state.store,
                &profile_id.clone(),
                default_routing_config_for_profile.clone(),
            )
            .await?;
        }
    }

    metrics::MCA_CREATE.add(
        &metrics::CONTEXT,
        1,
        &[
            metrics::request::add_attributes("connector", req.connector_name.to_string()),
            metrics::request::add_attributes("merchant", merchant_id.to_string()),
        ],
    );

    if !is_unroutable_connector {
        if let Some(routable_connector_val) = routable_connector {
            let choice = routing_types::RoutableConnectorChoice {
                #[cfg(feature = "backwards_compatibility")]
                choice_kind: routing_types::RoutableChoiceKind::FullStruct,
                connector: routable_connector_val,
                #[cfg(feature = "connector_choice_mca_id")]
                merchant_connector_id: Some(mca.merchant_connector_id.clone()),
                #[cfg(not(feature = "connector_choice_mca_id"))]
                sub_label: req.business_sub_label.clone(),
            };

            if !default_routing_config.contains(&choice) {
                default_routing_config.push(choice.clone());
                routing_helpers::update_merchant_default_config(
                    &*state.clone().store,
                    merchant_id,
                    default_routing_config,
                )
                .await?;
            }

            if !default_routing_config_for_profile.contains(&choice) {
                default_routing_config_for_profile.push(choice);
                routing_helpers::update_merchant_default_config(
                    &*state.store,
                    &profile_id,
                    default_routing_config_for_profile,
                )
                .await?;
            }
        }
    };

    let mca_response = mca.try_into()?;
    Ok(service_api::ApplicationResponse::Json(mca_response))
}

async fn validate_pm_auth(
    val: serde_json::Value,
    db: &dyn StorageInterface,
    merchant_id: &str,
    key_store: &domain::MerchantKeyStore,
    merchant_account: domain::MerchantAccount,
    profile_id: &Option<String>,
) -> RouterResponse<()> {
    let config = serde_json::from_value::<api_models::pm_auth::PaymentMethodAuthConfig>(val)
        .into_report()
        .change_context(errors::ApiErrorResponse::InvalidRequestData {
            message: "invalid data received for payment method auth config".to_string(),
        })
        .attach_printable("Failed to deserialize Payment Method Auth config")?;

    let all_mcas = db
        .find_merchant_connector_account_by_merchant_id_and_disabled_list(
            merchant_id,
            true,
            key_store,
        )
        .await
        .change_context(errors::ApiErrorResponse::MerchantConnectorAccountNotFound {
            id: merchant_account.merchant_id.clone(),
        })?;

    for conn_choice in config.enabled_payment_methods {
        let pm_auth_mca = all_mcas
            .clone()
            .into_iter()
            .find(|mca| mca.merchant_connector_id == conn_choice.mca_id)
            .ok_or(errors::ApiErrorResponse::GenericNotFoundError {
                message: "payment method auth connector account not found".to_string(),
            })
            .into_report()?;

        if &pm_auth_mca.profile_id != profile_id {
            return Err(errors::ApiErrorResponse::GenericNotFoundError {
                message: "payment method auth profile_id differs from connector profile_id"
                    .to_string(),
            })
            .into_report();
        }
    }

    Ok(services::ApplicationResponse::StatusOk)
}

pub async fn retrieve_payment_connector(
    state: AppState,
    merchant_id: String,
    merchant_connector_id: String,
) -> RouterResponse<api_models::admin::MerchantConnectorResponse> {
    let store = state.store.as_ref();
    let key_store = store
        .get_merchant_key_store_by_merchant_id(
            &merchant_id,
            &store.get_master_key().to_vec().into(),
        )
        .await
        .to_not_found_response(errors::ApiErrorResponse::MerchantAccountNotFound)?;

    let _merchant_account = store
        .find_merchant_account_by_merchant_id(&merchant_id, &key_store)
        .await
        .to_not_found_response(errors::ApiErrorResponse::MerchantAccountNotFound)?;

    let mca = store
        .find_by_merchant_connector_account_merchant_id_merchant_connector_id(
            &merchant_id,
            &merchant_connector_id,
            &key_store,
        )
        .await
        .to_not_found_response(errors::ApiErrorResponse::MerchantConnectorAccountNotFound {
            id: merchant_connector_id.clone(),
        })?;

    Ok(service_api::ApplicationResponse::Json(mca.try_into()?))
}

pub async fn list_payment_connectors(
    state: AppState,
    merchant_id: String,
) -> RouterResponse<Vec<api_models::admin::MerchantConnectorResponse>> {
    let store = state.store.as_ref();
    let key_store = store
        .get_merchant_key_store_by_merchant_id(
            &merchant_id,
            &store.get_master_key().to_vec().into(),
        )
        .await
        .to_not_found_response(errors::ApiErrorResponse::MerchantAccountNotFound)?;

    // Validate merchant account
    store
        .find_merchant_account_by_merchant_id(&merchant_id, &key_store)
        .await
        .to_not_found_response(errors::ApiErrorResponse::MerchantAccountNotFound)?;

    let merchant_connector_accounts = store
        .find_merchant_connector_account_by_merchant_id_and_disabled_list(
            &merchant_id,
            true,
            &key_store,
        )
        .await
        .to_not_found_response(errors::ApiErrorResponse::InternalServerError)?;
    let mut response = vec![];

    // The can be eliminated once [#79711](https://github.com/rust-lang/rust/issues/79711) is stabilized
    for mca in merchant_connector_accounts.into_iter() {
        response.push(mca.try_into()?);
    }

    Ok(service_api::ApplicationResponse::Json(response))
}

pub async fn update_payment_connector(
    state: AppState,
    merchant_id: &str,
    merchant_connector_id: &str,
    req: api_models::admin::MerchantConnectorUpdate,
) -> RouterResponse<api_models::admin::MerchantConnectorResponse> {
    let db = state.store.as_ref();
    let key_store = db
        .get_merchant_key_store_by_merchant_id(merchant_id, &db.get_master_key().to_vec().into())
        .await
        .to_not_found_response(errors::ApiErrorResponse::MerchantAccountNotFound)?;

    let merchant_account = db
        .find_merchant_account_by_merchant_id(merchant_id, &key_store)
        .await
        .to_not_found_response(errors::ApiErrorResponse::MerchantAccountNotFound)?;

    let mca = db
        .find_by_merchant_connector_account_merchant_id_merchant_connector_id(
            merchant_id,
            merchant_connector_id,
            &key_store,
        )
        .await
        .to_not_found_response(errors::ApiErrorResponse::MerchantConnectorAccountNotFound {
            id: merchant_connector_id.to_string(),
        })?;

    let payment_methods_enabled = req.payment_methods_enabled.map(|pm_enabled| {
        pm_enabled
            .iter()
            .flat_map(|payment_method| {
                utils::Encode::<api::PaymentMethodsEnabled>::encode_to_value(payment_method)
            })
            .collect::<Vec<serde_json::Value>>()
    });

    let frm_configs = get_frm_config_as_secret(req.frm_configs);

    let auth: types::ConnectorAuthType = req
        .connector_account_details
        .clone()
        .unwrap_or(mca.connector_account_details.clone().into_inner())
        .parse_value("ConnectorAuthType")
        .change_context(errors::ApiErrorResponse::InvalidDataFormat {
            field_name: "connector_account_details".to_string(),
            expected_format: "auth_type and api_key".to_string(),
        })?;

    let (connector_status, disabled) =
        validate_status_and_disabled(req.status, req.disabled, auth, mca.status)?;

    if req.connector_type != api_enums::ConnectorType::PaymentMethodAuth {
        if let Some(val) = req.pm_auth_config.clone() {
            validate_pm_auth(
                val,
                db,
                merchant_id,
                &key_store,
                merchant_account,
                &mca.profile_id,
            )
            .await?;
        }
    }

    let payment_connector = storage::MerchantConnectorAccountUpdate::Update {
        merchant_id: None,
        connector_type: Some(req.connector_type),
        connector_name: None,
        merchant_connector_id: None,
        connector_label: req.connector_label,
        connector_account_details: req
            .connector_account_details
            .async_lift(|inner| {
                domain_types::encrypt_optional(inner, key_store.key.get_inner().peek())
            })
            .await
            .change_context(errors::ApiErrorResponse::InternalServerError)
            .attach_printable("Failed while encrypting data")?,
        test_mode: req.test_mode,
        disabled,
        payment_methods_enabled,
        metadata: req.metadata,
        frm_configs,
        connector_webhook_details: match &req.connector_webhook_details {
            Some(connector_webhook_details) => {
                Encode::<api_models::admin::MerchantConnectorWebhookDetails>::encode_to_value(
                    connector_webhook_details,
                )
                .change_context(errors::ApiErrorResponse::InternalServerError)
                .map(Some)?
                .map(masking::Secret::new)
            }
            None => None,
        },
        applepay_verified_domains: None,
        pm_auth_config: req.pm_auth_config,
        status: Some(connector_status),
    };

    let updated_mca = db
        .update_merchant_connector_account(mca, payment_connector.into(), &key_store)
        .await
        .change_context(errors::ApiErrorResponse::InternalServerError)
        .attach_printable_lazy(|| {
            format!("Failed while updating MerchantConnectorAccount: id: {merchant_connector_id}")
        })?;

    let response = updated_mca.try_into()?;

    Ok(service_api::ApplicationResponse::Json(response))
}

pub async fn delete_payment_connector(
    state: AppState,
    merchant_id: String,
    merchant_connector_id: String,
) -> RouterResponse<api::MerchantConnectorDeleteResponse> {
    let db = state.store.as_ref();
    let key_store = db
        .get_merchant_key_store_by_merchant_id(&merchant_id, &db.get_master_key().to_vec().into())
        .await
        .to_not_found_response(errors::ApiErrorResponse::MerchantAccountNotFound)?;

    let _merchant_account = db
        .find_merchant_account_by_merchant_id(&merchant_id, &key_store)
        .await
        .to_not_found_response(errors::ApiErrorResponse::MerchantAccountNotFound)?;

    let _mca = db
        .find_by_merchant_connector_account_merchant_id_merchant_connector_id(
            &merchant_id,
            &merchant_connector_id,
            &key_store,
        )
        .await
        .to_not_found_response(errors::ApiErrorResponse::MerchantConnectorAccountNotFound {
            id: merchant_connector_id.clone(),
        })?;

    let is_deleted = db
        .delete_merchant_connector_account_by_merchant_id_merchant_connector_id(
            &merchant_id,
            &merchant_connector_id,
        )
        .await
        .to_not_found_response(errors::ApiErrorResponse::MerchantConnectorAccountNotFound {
            id: merchant_connector_id.clone(),
        })?;

    let response = api::MerchantConnectorDeleteResponse {
        merchant_id,
        merchant_connector_id,
        deleted: is_deleted,
    };
    Ok(service_api::ApplicationResponse::Json(response))
}

pub async fn kv_for_merchant(
    state: AppState,
    merchant_id: String,
    enable: bool,
) -> RouterResponse<api_models::admin::ToggleKVResponse> {
    let db = state.store.as_ref();
    let key_store = db
        .get_merchant_key_store_by_merchant_id(&merchant_id, &db.get_master_key().to_vec().into())
        .await
        .to_not_found_response(errors::ApiErrorResponse::MerchantAccountNotFound)?;

    // check if the merchant account exists
    let merchant_account = db
        .find_merchant_account_by_merchant_id(&merchant_id, &key_store)
        .await
        .to_not_found_response(errors::ApiErrorResponse::MerchantAccountNotFound)?;

    let updated_merchant_account = match (enable, merchant_account.storage_scheme) {
        (true, MerchantStorageScheme::RedisKv) | (false, MerchantStorageScheme::PostgresOnly) => {
            Ok(merchant_account)
        }
        (true, MerchantStorageScheme::PostgresOnly) => {
            db.update_merchant(
                merchant_account,
                storage::MerchantAccountUpdate::StorageSchemeUpdate {
                    storage_scheme: MerchantStorageScheme::RedisKv,
                },
                &key_store,
            )
            .await
        }
        (false, MerchantStorageScheme::RedisKv) => {
            db.update_merchant(
                merchant_account,
                storage::MerchantAccountUpdate::StorageSchemeUpdate {
                    storage_scheme: MerchantStorageScheme::PostgresOnly,
                },
                &key_store,
            )
            .await
        }
    }
    .map_err(|error| {
        error
            .change_context(errors::ApiErrorResponse::InternalServerError)
            .attach_printable("failed to switch merchant_storage_scheme")
    })?;
    let kv_status = matches!(
        updated_merchant_account.storage_scheme,
        MerchantStorageScheme::RedisKv
    );

    Ok(service_api::ApplicationResponse::Json(
        api_models::admin::ToggleKVResponse {
            merchant_id: updated_merchant_account.merchant_id,
            kv_enabled: kv_status,
        },
    ))
}

pub async fn check_merchant_account_kv_status(
    state: AppState,
    merchant_id: String,
) -> RouterResponse<api_models::admin::ToggleKVResponse> {
    let db = state.store.as_ref();
    let key_store = db
        .get_merchant_key_store_by_merchant_id(&merchant_id, &db.get_master_key().to_vec().into())
        .await
        .to_not_found_response(errors::ApiErrorResponse::MerchantAccountNotFound)?;

    // check if the merchant account exists
    let merchant_account = db
        .find_merchant_account_by_merchant_id(&merchant_id, &key_store)
        .await
        .to_not_found_response(errors::ApiErrorResponse::MerchantAccountNotFound)?;

    let kv_status = matches!(
        merchant_account.storage_scheme,
        MerchantStorageScheme::RedisKv
    );

    Ok(service_api::ApplicationResponse::Json(
        api_models::admin::ToggleKVResponse {
            merchant_id: merchant_account.merchant_id,
            kv_enabled: kv_status,
        },
    ))
}

pub fn get_frm_config_as_secret(
    frm_configs: Option<Vec<api_models::admin::FrmConfigs>>,
) -> Option<Vec<Secret<serde_json::Value>>> {
    match frm_configs.as_ref() {
        Some(frm_value) => {
            let configs_for_frm_value: Vec<Secret<serde_json::Value>> = frm_value
                .iter()
                .map(|config| {
                    utils::Encode::<api_models::admin::FrmConfigs>::encode_to_value(&config)
                        .change_context(errors::ApiErrorResponse::ConfigNotFound)
                        .map(masking::Secret::new)
                })
                .collect::<Result<Vec<_>, _>>()
                .ok()?;
            Some(configs_for_frm_value)
        }
        None => None,
    }
}

pub async fn create_and_insert_business_profile(
    db: &dyn StorageInterface,
    request: api::BusinessProfileCreate,
    merchant_account: domain::MerchantAccount,
) -> RouterResult<storage::business_profile::BusinessProfile> {
    let business_profile_new = storage::business_profile::BusinessProfileNew::foreign_try_from((
        merchant_account,
        request,
    ))?;

    let profile_name = business_profile_new.profile_name.clone();

    db.insert_business_profile(business_profile_new)
        .await
        .to_duplicate_response(errors::ApiErrorResponse::GenericDuplicateError {
            message: format!(
                "Business Profile with the profile_name {profile_name} already exists"
            ),
        })
        .attach_printable("Failed to insert Business profile because of duplication error")
}

pub async fn create_business_profile(
    state: AppState,
    request: api::BusinessProfileCreate,
    merchant_id: &str,
) -> RouterResponse<api_models::admin::BusinessProfileResponse> {
    let db = state.store.as_ref();
    let key_store = db
        .get_merchant_key_store_by_merchant_id(merchant_id, &db.get_master_key().to_vec().into())
        .await
        .to_not_found_response(errors::ApiErrorResponse::MerchantAccountNotFound)?;

    // Get the merchant account, if few fields are not passed, then they will be inherited from
    // merchant account
    let merchant_account = db
        .find_merchant_account_by_merchant_id(merchant_id, &key_store)
        .await
        .to_not_found_response(errors::ApiErrorResponse::MerchantAccountNotFound)?;

    if let Some(ref routing_algorithm) = request.routing_algorithm {
        let _: api_models::routing::RoutingAlgorithm = routing_algorithm
            .clone()
            .parse_value("RoutingAlgorithm")
            .change_context(errors::ApiErrorResponse::InvalidDataValue {
                field_name: "routing_algorithm",
            })
            .attach_printable("Invalid routing algorithm given")?;
    }

    let business_profile =
        create_and_insert_business_profile(db, request, merchant_account.clone()).await?;

    if merchant_account.default_profile.is_some() {
        let unset_default_profile = domain::MerchantAccountUpdate::UnsetDefaultProfile;
        db.update_merchant(merchant_account, unset_default_profile, &key_store)
            .await
            .to_not_found_response(errors::ApiErrorResponse::MerchantAccountNotFound)?;
    }

    Ok(service_api::ApplicationResponse::Json(
        api_models::admin::BusinessProfileResponse::foreign_try_from(business_profile)
            .change_context(errors::ApiErrorResponse::InternalServerError)?,
    ))
}

pub async fn list_business_profile(
    state: AppState,
    merchant_id: String,
) -> RouterResponse<Vec<api_models::admin::BusinessProfileResponse>> {
    let db = state.store.as_ref();
    let business_profiles = db
        .list_business_profile_by_merchant_id(&merchant_id)
        .await
        .to_not_found_response(errors::ApiErrorResponse::InternalServerError)?
        .into_iter()
        .map(|business_profile| {
            api_models::admin::BusinessProfileResponse::foreign_try_from(business_profile)
        })
        .collect::<Result<Vec<_>, _>>()
        .change_context(errors::ApiErrorResponse::InternalServerError)
        .attach_printable("Failed to parse business profile details")?;

    Ok(service_api::ApplicationResponse::Json(business_profiles))
}

pub async fn retrieve_business_profile(
    state: AppState,
    profile_id: String,
) -> RouterResponse<api_models::admin::BusinessProfileResponse> {
    let db = state.store.as_ref();
    let business_profile = db
        .find_business_profile_by_profile_id(&profile_id)
        .await
        .to_not_found_response(errors::ApiErrorResponse::BusinessProfileNotFound {
            id: profile_id,
        })?;

    Ok(service_api::ApplicationResponse::Json(
        api_models::admin::BusinessProfileResponse::foreign_try_from(business_profile)
            .change_context(errors::ApiErrorResponse::InternalServerError)?,
    ))
}

pub async fn delete_business_profile(
    state: AppState,
    profile_id: String,
    merchant_id: &str,
) -> RouterResponse<bool> {
    let db = state.store.as_ref();
    let delete_result = db
        .delete_business_profile_by_profile_id_merchant_id(&profile_id, merchant_id)
        .await
        .to_not_found_response(errors::ApiErrorResponse::BusinessProfileNotFound {
            id: profile_id,
        })?;

    Ok(service_api::ApplicationResponse::Json(delete_result))
}

pub async fn update_business_profile(
    state: AppState,
    profile_id: &str,
    merchant_id: &str,
    request: api::BusinessProfileUpdate,
) -> RouterResponse<api::BusinessProfileResponse> {
    let db = state.store.as_ref();
    let business_profile = db
        .find_business_profile_by_profile_id(profile_id)
        .await
        .to_not_found_response(errors::ApiErrorResponse::BusinessProfileNotFound {
            id: profile_id.to_owned(),
        })?;

    if business_profile.merchant_id != merchant_id {
        Err(errors::ApiErrorResponse::AccessForbidden {
            resource: profile_id.to_string(),
        })?
    }

    let webhook_details = request
        .webhook_details
        .as_ref()
        .map(|webhook_details| {
            utils::Encode::<api::WebhookDetails>::encode_to_value(webhook_details).change_context(
                errors::ApiErrorResponse::InvalidDataValue {
                    field_name: "webhook details",
                },
            )
        })
        .transpose()?;

    if let Some(ref routing_algorithm) = request.routing_algorithm {
        let _: api_models::routing::RoutingAlgorithm = routing_algorithm
            .clone()
            .parse_value("RoutingAlgorithm")
            .change_context(errors::ApiErrorResponse::InvalidDataValue {
                field_name: "routing_algorithm",
            })
            .attach_printable("Invalid routing algorithm given")?;
    }

    let business_profile_update = storage::business_profile::BusinessProfileUpdateInternal {
        profile_name: request.profile_name,
        modified_at: Some(date_time::now()),
        return_url: request.return_url.map(|return_url| return_url.to_string()),
        enable_payment_response_hash: request.enable_payment_response_hash,
        payment_response_hash_key: request.payment_response_hash_key,
        redirect_to_merchant_with_http_post: request.redirect_to_merchant_with_http_post,
        webhook_details,
        metadata: request.metadata,
        routing_algorithm: request.routing_algorithm,
        intent_fulfillment_time: request.intent_fulfillment_time.map(i64::from),
        frm_routing_algorithm: request.frm_routing_algorithm,
        payout_routing_algorithm: request.payout_routing_algorithm,
        is_recon_enabled: None,
        applepay_verified_domains: request.applepay_verified_domains,
    };

    let updated_business_profile = db
        .update_business_profile_by_profile_id(business_profile, business_profile_update)
        .await
        .to_not_found_response(errors::ApiErrorResponse::BusinessProfileNotFound {
            id: profile_id.to_owned(),
        })?;

    Ok(service_api::ApplicationResponse::Json(
        api_models::admin::BusinessProfileResponse::foreign_try_from(updated_business_profile)
            .change_context(errors::ApiErrorResponse::InternalServerError)?,
    ))
}

pub(crate) fn validate_auth_and_metadata_type(
    connector_name: api_models::enums::Connector,
    val: &types::ConnectorAuthType,
    connector_meta_data: &Option<pii::SecretSerdeValue>,
) -> Result<(), error_stack::Report<errors::ConnectorError>> {
    use crate::connector::*;

    match connector_name {
        #[cfg(feature = "dummy_connector")]
        api_enums::Connector::DummyConnector1
        | api_enums::Connector::DummyConnector2
        | api_enums::Connector::DummyConnector3
        | api_enums::Connector::DummyConnector4
        | api_enums::Connector::DummyConnector5
        | api_enums::Connector::DummyConnector6
        | api_enums::Connector::DummyConnector7 => {
            dummyconnector::transformers::DummyConnectorAuthType::try_from(val)?;
            Ok(())
        }
        api_enums::Connector::Aci => {
            aci::transformers::AciAuthType::try_from(val)?;
            Ok(())
        }
        api_enums::Connector::Adyen => {
            adyen::transformers::AdyenAuthType::try_from(val)?;
            Ok(())
        }
        api_enums::Connector::Airwallex => {
            airwallex::transformers::AirwallexAuthType::try_from(val)?;
            Ok(())
        }
        api_enums::Connector::Authorizedotnet => {
            authorizedotnet::transformers::AuthorizedotnetAuthType::try_from(val)?;
            Ok(())
        }
        api_enums::Connector::Bankofamerica => {
            bankofamerica::transformers::BankOfAmericaAuthType::try_from(val)?;
            Ok(())
        }
        api_enums::Connector::Bitpay => {
            bitpay::transformers::BitpayAuthType::try_from(val)?;
            Ok(())
        }
        api_enums::Connector::Bambora => {
            bambora::transformers::BamboraAuthType::try_from(val)?;
            Ok(())
        }
        api_enums::Connector::Boku => {
            boku::transformers::BokuAuthType::try_from(val)?;
            Ok(())
        }
        api_enums::Connector::Bluesnap => {
            bluesnap::transformers::BluesnapAuthType::try_from(val)?;
            Ok(())
        }
        api_enums::Connector::Braintree => {
            braintree::transformers::BraintreeAuthType::try_from(val)?;
            braintree::braintree_graphql_transformers::BraintreeMeta::try_from(
                connector_meta_data,
            )?;
            Ok(())
        }
        api_enums::Connector::Cashtocode => {
            cashtocode::transformers::CashtocodeAuthType::try_from(val)?;
            Ok(())
        }
        api_enums::Connector::Checkout => {
            checkout::transformers::CheckoutAuthType::try_from(val)?;
            Ok(())
        }

        api_enums::Connector::Coinbase => {
            coinbase::transformers::CoinbaseAuthType::try_from(val)?;
            Ok(())
        }
        api_enums::Connector::Cryptopay => {
            cryptopay::transformers::CryptopayAuthType::try_from(val)?;
            Ok(())
        }
        api_enums::Connector::Cybersource => {
            cybersource::transformers::CybersourceAuthType::try_from(val)?;
            Ok(())
        }
        api_enums::Connector::Dlocal => {
            dlocal::transformers::DlocalAuthType::try_from(val)?;
            Ok(())
        }
        api_enums::Connector::Fiserv => {
            fiserv::transformers::FiservAuthType::try_from(val)?;
            fiserv::transformers::FiservSessionObject::try_from(connector_meta_data)?;
            Ok(())
        }
        api_enums::Connector::Forte => {
            forte::transformers::ForteAuthType::try_from(val)?;
            Ok(())
        }
        api_enums::Connector::Globalpay => {
            globalpay::transformers::GlobalpayAuthType::try_from(val)?;
            Ok(())
        }
        api_enums::Connector::Globepay => {
            globepay::transformers::GlobepayAuthType::try_from(val)?;
            Ok(())
        }
        api_enums::Connector::Gocardless => {
            gocardless::transformers::GocardlessAuthType::try_from(val)?;
            Ok(())
        }
        api_enums::Connector::Helcim => {
            helcim::transformers::HelcimAuthType::try_from(val)?;
            Ok(())
        }
        api_enums::Connector::Iatapay => {
            iatapay::transformers::IatapayAuthType::try_from(val)?;
            Ok(())
        }
        api_enums::Connector::Klarna => {
            klarna::transformers::KlarnaAuthType::try_from(val)?;
            Ok(())
        }
        api_enums::Connector::Mollie => {
            mollie::transformers::MollieAuthType::try_from(val)?;
            Ok(())
        }
        api_enums::Connector::Multisafepay => {
            multisafepay::transformers::MultisafepayAuthType::try_from(val)?;
            Ok(())
        }
        api_enums::Connector::Nexinets => {
            nexinets::transformers::NexinetsAuthType::try_from(val)?;
            Ok(())
        }
        api_enums::Connector::Nmi => {
            nmi::transformers::NmiAuthType::try_from(val)?;
            Ok(())
        }
        api_enums::Connector::Noon => {
            noon::transformers::NoonAuthType::try_from(val)?;
            Ok(())
        }
        api_enums::Connector::Nuvei => {
            nuvei::transformers::NuveiAuthType::try_from(val)?;
            Ok(())
        }
        api_enums::Connector::Opennode => {
            opennode::transformers::OpennodeAuthType::try_from(val)?;
            Ok(())
        }
        api_enums::Connector::Payme => {
            payme::transformers::PaymeAuthType::try_from(val)?;
            Ok(())
        }
        api_enums::Connector::Paypal => {
            paypal::transformers::PaypalAuthType::try_from(val)?;
            Ok(())
        }
        api_enums::Connector::Payu => {
            payu::transformers::PayuAuthType::try_from(val)?;
            Ok(())
        }
        api_enums::Connector::Powertranz => {
            powertranz::transformers::PowertranzAuthType::try_from(val)?;
            Ok(())
        }
        api_enums::Connector::Prophetpay => {
            prophetpay::transformers::ProphetpayAuthType::try_from(val)?;
            Ok(())
        }
        api_enums::Connector::Rapyd => {
            rapyd::transformers::RapydAuthType::try_from(val)?;
            Ok(())
        }
        api_enums::Connector::Shift4 => {
            shift4::transformers::Shift4AuthType::try_from(val)?;
            Ok(())
        }
        api_enums::Connector::Square => {
            square::transformers::SquareAuthType::try_from(val)?;
            Ok(())
        }
        api_enums::Connector::Stax => {
            stax::transformers::StaxAuthType::try_from(val)?;
            Ok(())
        }
        api_enums::Connector::Stripe => {
            stripe::transformers::StripeAuthType::try_from(val)?;
            Ok(())
        }
        api_enums::Connector::Trustpay => {
            trustpay::transformers::TrustpayAuthType::try_from(val)?;
            Ok(())
        }
        api_enums::Connector::Tsys => {
            tsys::transformers::TsysAuthType::try_from(val)?;
            Ok(())
        }
        api_enums::Connector::Volt => {
            volt::transformers::VoltAuthType::try_from(val)?;
            Ok(())
        }
        api_enums::Connector::Wise => {
            wise::transformers::WiseAuthType::try_from(val)?;
            Ok(())
        }
        api_enums::Connector::Worldline => {
            worldline::transformers::WorldlineAuthType::try_from(val)?;
            Ok(())
        }
        api_enums::Connector::Worldpay => {
            worldpay::transformers::WorldpayAuthType::try_from(val)?;
            Ok(())
        }
        api_enums::Connector::Zen => {
            zen::transformers::ZenAuthType::try_from(val)?;
            Ok(())
        }
        api_enums::Connector::Signifyd => {
<<<<<<< HEAD
            Err(report!(errors::ConnectorError::InvalidConnectorName)
                .attach_printable(format!("invalid connector name: {connector_name}")))
        }
        api_enums::Connector::Plaid => {
            PlaidAuthType::foreign_try_from(val)?;
            Ok(())
        }
=======
            signifyd::transformers::SignifydAuthType::try_from(val)?;
            Ok(())
        }
        api_enums::Connector::Plaid => Err(report!(errors::ConnectorError::InvalidConnectorName)
            .attach_printable(format!("invalid connector name: {connector_name}"))),
>>>>>>> cfafd5cd
    }
}

#[cfg(feature = "dummy_connector")]
pub async fn validate_dummy_connector_enabled(
    state: &AppState,
    connector_name: &api_enums::Connector,
) -> Result<(), errors::ApiErrorResponse> {
    if !state.conf.dummy_connector.enabled
        && matches!(
            connector_name,
            api_enums::Connector::DummyConnector1
                | api_enums::Connector::DummyConnector2
                | api_enums::Connector::DummyConnector3
                | api_enums::Connector::DummyConnector4
                | api_enums::Connector::DummyConnector5
                | api_enums::Connector::DummyConnector6
                | api_enums::Connector::DummyConnector7
        )
    {
        Err(errors::ApiErrorResponse::InvalidRequestData {
            message: "Invalid connector name".to_string(),
        })
    } else {
        Ok(())
    }
}

pub fn validate_status_and_disabled(
    status: Option<api_enums::ConnectorStatus>,
    disabled: Option<bool>,
    auth: types::ConnectorAuthType,
    current_status: api_enums::ConnectorStatus,
) -> RouterResult<(api_enums::ConnectorStatus, Option<bool>)> {
    let connector_status = match (status, auth) {
        (Some(common_enums::ConnectorStatus::Active), types::ConnectorAuthType::TemporaryAuth) => {
            return Err(errors::ApiErrorResponse::InvalidRequestData {
                message: "Connector status cannot be active when using TemporaryAuth".to_string(),
            }
            .into());
        }
        (Some(status), _) => status,
        (None, types::ConnectorAuthType::TemporaryAuth) => common_enums::ConnectorStatus::Inactive,
        (None, _) => current_status,
    };

    let disabled = match (disabled, connector_status) {
        (Some(false), common_enums::ConnectorStatus::Inactive) => {
            return Err(errors::ApiErrorResponse::InvalidRequestData {
                message: "Connector cannot be enabled when connector_status is inactive or when using TemporaryAuth"
                    .to_string(),
            }
            .into());
        }
        (Some(disabled), _) => Some(disabled),
        (None, common_enums::ConnectorStatus::Inactive) => Some(true),
        (None, _) => None,
    };

    Ok((connector_status, disabled))
}<|MERGE_RESOLUTION|>--- conflicted
+++ resolved
@@ -1852,21 +1852,13 @@
             Ok(())
         }
         api_enums::Connector::Signifyd => {
-<<<<<<< HEAD
-            Err(report!(errors::ConnectorError::InvalidConnectorName)
-                .attach_printable(format!("invalid connector name: {connector_name}")))
+            signifyd::transformers::SignifydAuthType::try_from(val)?;
+            Ok(())
         }
         api_enums::Connector::Plaid => {
             PlaidAuthType::foreign_try_from(val)?;
             Ok(())
         }
-=======
-            signifyd::transformers::SignifydAuthType::try_from(val)?;
-            Ok(())
-        }
-        api_enums::Connector::Plaid => Err(report!(errors::ConnectorError::InvalidConnectorName)
-            .attach_printable(format!("invalid connector name: {connector_name}"))),
->>>>>>> cfafd5cd
     }
 }
 
