--- conflicted
+++ resolved
@@ -626,19 +626,6 @@
 
     let frm_configs = get_frm_config_as_secret(req.frm_configs);
 
-<<<<<<< HEAD
-    // Validate whether profile_id passed in request is valid and is linked to the merchant
-    let business_profile_from_request = core_utils::validate_and_get_business_profile(
-        &*state.store,
-        req.profile_id.as_ref(),
-        merchant_id,
-    )
-    .await?;
-
-    let profile_id = business_profile_from_request
-        .map(|business_profile| business_profile.profile_id)
-        .or(merchant_account.default_profile.clone());
-=======
     let profile_id = core_utils::get_profile_id_from_business_details(
         req.business_country,
         req.business_label.as_ref(),
@@ -647,7 +634,6 @@
         store,
     )
     .await?;
->>>>>>> 25e82a1f
 
     let merchant_connector_account = domain::MerchantConnectorAccount {
         merchant_id: merchant_id.to_string(),
