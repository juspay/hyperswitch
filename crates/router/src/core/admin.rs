--- conflicted
+++ resolved
@@ -1730,7 +1730,6 @@
                 worldpay::transformers::WorldpayAuthType::try_from(self.auth_type)?;
                 Ok(())
             }
-<<<<<<< HEAD
             api_enums::Connector::Worldpayvantiv => {
                 worldpayvantiv::transformers::WorldpayvantivAuthType::try_from(self.auth_type)?;
                 worldpayvantiv::transformers::WorldpayvantivMetadataObject::try_from(
@@ -1738,12 +1737,6 @@
                 )?;
                 Ok(())
             }
-=======
-            // api_enums::Connector::Worldpayvantiv => {
-            //     worldpayvantiv::transformers::WorldpayvantivAuthType::try_from(self.auth_type)?;
-            //     Ok(())
-            // },
->>>>>>> fd844c3d
             api_enums::Connector::Worldpayxml => {
                 worldpayxml::transformers::WorldpayxmlAuthType::try_from(self.auth_type)?;
                 Ok(())
