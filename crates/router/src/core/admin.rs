use std::str::FromStr;

use api_models::{
    admin::{self as admin_types},
    enums as api_enums, routing as routing_types,
};
use common_utils::{
    date_time,
    ext_traits::{AsyncExt, Encode, OptionExt, ValueExt},
    id_type, pii, type_name,
    types::keymanager::{self as km_types, KeyManagerState},
};
use diesel_models::configs;
#[cfg(all(any(feature = "v1", feature = "v2"), feature = "olap"))]
use diesel_models::organization::OrganizationBridge;
use error_stack::{report, FutureExt, ResultExt};
use masking::{ExposeInterface, PeekInterface, Secret};
use pm_auth::{connector::plaid::transformers::PlaidAuthType, types as pm_auth_types};
use regex::Regex;
use router_env::metrics::add_attributes;
use uuid::Uuid;

#[cfg(any(feature = "v1", feature = "v2"))]
use crate::types::transformers::ForeignFrom;
use crate::{
    consts,
    core::{
        encryption::transfer_encryption_key,
        errors::{self, RouterResponse, RouterResult, StorageErrorExt},
        payment_methods::{cards, transformers},
        payments::helpers,
        pm_auth::helpers::PaymentAuthConnectorDataExt,
        routing, utils as core_utils,
    },
    db::StorageInterface,
    routes::{metrics, SessionState},
    services::{
        self,
        api::{self as service_api, client},
        authentication, pm_auth as payment_initiation_service,
    },
    types::{
        self,
        api::{self, admin},
        domain::{
            self,
            types::{self as domain_types, AsyncLift},
        },
        storage::{self, enums::MerchantStorageScheme},
        transformers::{ForeignInto, ForeignTryFrom, ForeignTryInto},
    },
    utils,
};

const IBAN_MAX_LENGTH: usize = 34;
const BACS_SORT_CODE_LENGTH: usize = 6;
const BACS_MAX_ACCOUNT_NUMBER_LENGTH: usize = 8;

#[inline]
pub fn create_merchant_publishable_key() -> String {
    format!(
        "pk_{}_{}",
        router_env::env::prefix_for_env(),
        Uuid::new_v4().simple()
    )
}

pub async fn insert_merchant_configs(
    db: &dyn StorageInterface,
    merchant_id: &id_type::MerchantId,
) -> RouterResult<()> {
    db.insert_config(configs::ConfigNew {
        key: merchant_id.get_requires_cvv_key(),
        config: "true".to_string(),
    })
    .await
    .change_context(errors::ApiErrorResponse::InternalServerError)
    .attach_printable("Error while setting requires_cvv config")?;

    db.insert_config(configs::ConfigNew {
        key: merchant_id.get_merchant_fingerprint_secret_key(),
        config: utils::generate_id(consts::FINGERPRINT_SECRET_LENGTH, "fs"),
    })
    .await
    .change_context(errors::ApiErrorResponse::InternalServerError)
    .attach_printable("Error while inserting merchant fingerprint secret")?;

    Ok(())
}

#[cfg(feature = "olap")]
fn add_publishable_key_to_decision_service(
    state: &SessionState,
    merchant_account: &domain::MerchantAccount,
) {
    let state = state.clone();
    let publishable_key = merchant_account.publishable_key.clone();
    let merchant_id = merchant_account.get_id().clone();

    authentication::decision::spawn_tracked_job(
        async move {
            authentication::decision::add_publishable_key(
                &state,
                publishable_key.into(),
                merchant_id,
                None,
            )
            .await
        },
        authentication::decision::ADD,
    );
}

#[cfg(feature = "olap")]
pub async fn create_organization(
    state: SessionState,
    req: api::OrganizationRequest,
) -> RouterResponse<api::OrganizationResponse> {
    let db_organization = ForeignFrom::foreign_from(req);
    state
        .store
        .insert_organization(db_organization)
        .await
        .to_duplicate_response(errors::ApiErrorResponse::InternalServerError)
        .attach_printable("Error when creating organization")
        .map(ForeignFrom::foreign_from)
        .map(service_api::ApplicationResponse::Json)
}

#[cfg(feature = "olap")]
pub async fn update_organization(
    state: SessionState,
    org_id: api::OrganizationId,
    req: api::OrganizationRequest,
) -> RouterResponse<api::OrganizationResponse> {
    let organization_update = diesel_models::organization::OrganizationUpdate::Update {
        organization_name: req.organization_name,
        organization_details: req.organization_details,
        metadata: req.metadata,
    };
    state
        .store
        .update_organization_by_org_id(&org_id.organization_id, organization_update)
        .await
        .to_not_found_response(errors::ApiErrorResponse::GenericNotFoundError {
            message: "organization with the given id does not exist".to_string(),
        })
        .attach_printable(format!(
            "Failed to update organization with organization_id: {:?}",
            org_id.organization_id
        ))
        .map(ForeignFrom::foreign_from)
        .map(service_api::ApplicationResponse::Json)
}

#[cfg(feature = "olap")]
pub async fn get_organization(
    state: SessionState,
    org_id: api::OrganizationId,
) -> RouterResponse<api::OrganizationResponse> {
    #[cfg(all(feature = "v1", feature = "olap"))]
    {
        CreateOrValidateOrganization::new(Some(org_id.organization_id))
            .create_or_validate(state.store.as_ref())
            .await
            .map(ForeignFrom::foreign_from)
            .map(service_api::ApplicationResponse::Json)
    }
    #[cfg(all(feature = "v2", feature = "olap"))]
    {
        CreateOrValidateOrganization::new(org_id.organization_id)
            .create_or_validate(state.store.as_ref())
            .await
            .map(ForeignFrom::foreign_from)
            .map(service_api::ApplicationResponse::Json)
    }
}

#[cfg(feature = "olap")]
pub async fn create_merchant_account(
    state: SessionState,
    req: api::MerchantAccountCreate,
) -> RouterResponse<api::MerchantAccountResponse> {
    #[cfg(feature = "keymanager_create")]
    use common_utils::{keymanager, types::keymanager::EncryptionTransferRequest};

    let db = state.store.as_ref();

    let key = services::generate_aes256_key()
        .change_context(errors::ApiErrorResponse::InternalServerError)
        .attach_printable("Unable to generate aes 256 key")?;

    let master_key = db.get_master_key();

    let key_manager_state = &(&state).into();
    let merchant_id = req.get_merchant_reference_id();
    let identifier = km_types::Identifier::Merchant(merchant_id.clone());
    #[cfg(feature = "keymanager_create")]
    {
        use base64::Engine;

        use crate::consts::BASE64_ENGINE;

        keymanager::transfer_key_to_key_manager(
            key_manager_state,
            EncryptionTransferRequest {
                identifier: identifier.clone(),
                key: BASE64_ENGINE.encode(key),
            },
        )
        .await
        .change_context(errors::ApiErrorResponse::DuplicateMerchantAccount)
        .attach_printable("Failed to insert key to KeyManager")?;
    }

    let key_store = domain::MerchantKeyStore {
        merchant_id: merchant_id.clone(),
        key: domain_types::crypto_operation(
            key_manager_state,
            type_name!(domain::MerchantKeyStore),
            domain_types::CryptoOperation::Encrypt(key.to_vec().into()),
            identifier.clone(),
            master_key,
        )
        .await
        .and_then(|val| val.try_into_operation())
        .change_context(errors::ApiErrorResponse::InternalServerError)
        .attach_printable("Failed to decrypt data from key store")?,
        created_at: date_time::now(),
    };

    let domain_merchant_account = req
        .create_domain_model_from_request(&state, key_store.clone(), &merchant_id)
        .await?;
    let key_manager_state = &(&state).into();
    db.insert_merchant_key_store(
        key_manager_state,
        key_store.clone(),
        &master_key.to_vec().into(),
    )
    .await
    .to_duplicate_response(errors::ApiErrorResponse::DuplicateMerchantAccount)?;

    let merchant_account = db
        .insert_merchant(key_manager_state, domain_merchant_account, &key_store)
        .await
        .to_duplicate_response(errors::ApiErrorResponse::DuplicateMerchantAccount)?;

    add_publishable_key_to_decision_service(&state, &merchant_account);

    insert_merchant_configs(db, &merchant_id).await?;

    Ok(service_api::ApplicationResponse::Json(
        api::MerchantAccountResponse::foreign_try_from(merchant_account)
            .change_context(errors::ApiErrorResponse::InternalServerError)
            .attach_printable("Failed while generating response")?,
    ))
}

#[cfg(feature = "olap")]
#[async_trait::async_trait]
trait MerchantAccountCreateBridge {
    async fn create_domain_model_from_request(
        self,
        state: &SessionState,
        key: domain::MerchantKeyStore,
        identifier: &id_type::MerchantId,
    ) -> RouterResult<domain::MerchantAccount>;
}

#[cfg(all(feature = "v1", feature = "olap"))]
#[async_trait::async_trait]
impl MerchantAccountCreateBridge for api::MerchantAccountCreate {
    async fn create_domain_model_from_request(
        self,
        state: &SessionState,
        key_store: domain::MerchantKeyStore,
        identifier: &id_type::MerchantId,
    ) -> RouterResult<domain::MerchantAccount> {
        let db = &*state.store;
        let publishable_key = create_merchant_publishable_key();

        let primary_business_details = self.get_primary_details_as_value().change_context(
            errors::ApiErrorResponse::InvalidDataValue {
                field_name: "primary_business_details",
            },
        )?;

        let webhook_details = self.webhook_details.clone().map(ForeignInto::foreign_into);

        let pm_collect_link_config = self.get_pm_link_config_as_value().change_context(
            errors::ApiErrorResponse::InvalidDataValue {
                field_name: "pm_collect_link_config",
            },
        )?;

        let merchant_details = self.get_merchant_details_as_secret().change_context(
            errors::ApiErrorResponse::InvalidDataValue {
                field_name: "merchant_details",
            },
        )?;

        self.parse_routing_algorithm()
            .change_context(errors::ApiErrorResponse::InvalidDataValue {
                field_name: "routing_algorithm",
            })
            .attach_printable("Invalid routing algorithm given")?;

        let metadata = self.get_metadata_as_secret().change_context(
            errors::ApiErrorResponse::InvalidDataValue {
                field_name: "metadata",
            },
        )?;

        // Get the enable payment response hash as a boolean, where the default value is true
        let enable_payment_response_hash = self.get_enable_payment_response_hash();

        let payment_response_hash_key = self.get_payment_response_hash_key();

        let parent_merchant_id = get_parent_merchant(
            state,
            self.sub_merchants_enabled,
            self.parent_merchant_id.as_ref(),
            &key_store,
        )
        .await?;

        let organization = CreateOrValidateOrganization::new(self.organization_id)
            .create_or_validate(db)
            .await?;

        let key = key_store.key.clone().into_inner();
        let key_manager_state = state.into();

        let merchant_account = async {
            Ok::<_, error_stack::Report<common_utils::errors::CryptoError>>(
                domain::MerchantAccountSetter {
                    merchant_id: identifier.clone(),
                    merchant_name: self
                        .merchant_name
                        .async_lift(|inner| async {
                            domain_types::crypto_operation(
                                &key_manager_state,
                                type_name!(domain::MerchantAccount),
                                domain_types::CryptoOperation::EncryptOptional(inner),
                                km_types::Identifier::Merchant(key_store.merchant_id.clone()),
                                key.peek(),
                            )
                            .await
                            .and_then(|val| val.try_into_optionaloperation())
                        })
                        .await?,
                    merchant_details: merchant_details
                        .async_lift(|inner| async {
                            domain_types::crypto_operation(
                                &key_manager_state,
                                type_name!(domain::MerchantAccount),
                                domain_types::CryptoOperation::EncryptOptional(inner),
                                km_types::Identifier::Merchant(key_store.merchant_id.clone()),
                                key.peek(),
                            )
                            .await
                            .and_then(|val| val.try_into_optionaloperation())
                        })
                        .await?,
                    return_url: self.return_url.map(|a| a.to_string()),
                    webhook_details,
                    routing_algorithm: Some(serde_json::json!({
                        "algorithm_id": null,
                        "timestamp": 0
                    })),
                    sub_merchants_enabled: self.sub_merchants_enabled,
                    parent_merchant_id,
                    enable_payment_response_hash,
                    payment_response_hash_key,
                    redirect_to_merchant_with_http_post: self
                        .redirect_to_merchant_with_http_post
                        .unwrap_or_default(),
                    publishable_key,
                    locker_id: self.locker_id,
                    metadata,
                    storage_scheme: MerchantStorageScheme::PostgresOnly,
                    primary_business_details,
                    created_at: date_time::now(),
                    modified_at: date_time::now(),
                    intent_fulfillment_time: None,
                    frm_routing_algorithm: self.frm_routing_algorithm,
                    #[cfg(feature = "payouts")]
                    payout_routing_algorithm: self.payout_routing_algorithm,
                    #[cfg(not(feature = "payouts"))]
                    payout_routing_algorithm: None,
                    organization_id: organization.get_organization_id(),
                    is_recon_enabled: false,
                    default_profile: None,
                    recon_status: diesel_models::enums::ReconStatus::NotRequested,
                    payment_link_config: None,
                    pm_collect_link_config,
                    version: hyperswitch_domain_models::consts::API_VERSION,
                },
            )
        }
        .await
        .change_context(errors::ApiErrorResponse::InternalServerError)?;

        let mut domain_merchant_account = domain::MerchantAccount::from(merchant_account);

        CreateBusinessProfile::new(self.primary_business_details.clone())
            .create_business_profiles(state, &mut domain_merchant_account, &key_store)
            .await?;

        Ok(domain_merchant_account)
    }
}

#[cfg(feature = "olap")]
enum CreateOrValidateOrganization {
    /// Creates a new organization
    #[cfg(feature = "v1")]
    Create,
    /// Validates if this organization exists in the records
    Validate {
        organization_id: id_type::OrganizationId,
    },
}

#[cfg(feature = "olap")]
impl CreateOrValidateOrganization {
    #[cfg(all(feature = "v1", feature = "olap"))]
    /// Create an action to either create or validate the given organization_id
    /// If organization_id is passed, then validate if this organization exists
    /// If not passed, create a new organization
    fn new(organization_id: Option<id_type::OrganizationId>) -> Self {
        if let Some(organization_id) = organization_id {
            Self::Validate { organization_id }
        } else {
            Self::Create
        }
    }

    #[cfg(all(feature = "v2", feature = "olap"))]
    /// Create an action to validate the provided organization_id
    fn new(organization_id: id_type::OrganizationId) -> Self {
        Self::Validate { organization_id }
    }

    #[cfg(feature = "olap")]
    /// Apply the action, whether to create the organization or validate the given organization_id
    async fn create_or_validate(
        &self,
        db: &dyn StorageInterface,
    ) -> RouterResult<diesel_models::organization::Organization> {
        match self {
            #[cfg(feature = "v1")]
            Self::Create => {
                let new_organization = api_models::organization::OrganizationNew::new(None);
                let db_organization = ForeignFrom::foreign_from(new_organization);
                db.insert_organization(db_organization)
                    .await
                    .to_duplicate_response(errors::ApiErrorResponse::InternalServerError)
                    .attach_printable("Error when creating organization")
            }
            Self::Validate { organization_id } => db
                .find_organization_by_org_id(organization_id)
                .await
                .to_not_found_response(errors::ApiErrorResponse::GenericNotFoundError {
                    message: "organization with the given id does not exist".to_string(),
                }),
        }
    }
}

#[cfg(all(feature = "v1", feature = "olap"))]
enum CreateBusinessProfile {
    /// Create business profiles from primary business details
    /// If there is only one business profile created, then set this profile as default
    CreateFromPrimaryBusinessDetails {
        primary_business_details: Vec<admin_types::PrimaryBusinessDetails>,
    },
    /// Create a default business profile, set this as default profile
    CreateDefaultBusinessProfile,
}

#[cfg(all(feature = "v1", feature = "olap"))]
impl CreateBusinessProfile {
    /// Create a new business profile action from the given information
    /// If primary business details exist, then create business profiles from them
    /// If primary business details are empty, then create default business profile
    fn new(primary_business_details: Option<Vec<admin_types::PrimaryBusinessDetails>>) -> Self {
        match primary_business_details {
            Some(primary_business_details) if !primary_business_details.is_empty() => {
                Self::CreateFromPrimaryBusinessDetails {
                    primary_business_details,
                }
            }
            _ => Self::CreateDefaultBusinessProfile,
        }
    }

    async fn create_business_profiles(
        &self,
        state: &SessionState,
        merchant_account: &mut domain::MerchantAccount,
        key_store: &domain::MerchantKeyStore,
    ) -> RouterResult<()> {
        match self {
            Self::CreateFromPrimaryBusinessDetails {
                primary_business_details,
            } => {
                let business_profiles = Self::create_business_profiles_for_each_business_details(
                    state,
                    merchant_account.clone(),
                    primary_business_details,
                    key_store,
                )
                .await?;

                // Update the default business profile in merchant account
                if business_profiles.len() == 1 {
                    merchant_account.default_profile = business_profiles
                        .first()
                        .map(|business_profile| business_profile.get_id().to_owned())
                }
            }
            Self::CreateDefaultBusinessProfile => {
                let business_profile = self
                    .create_default_business_profile(state, merchant_account.clone(), key_store)
                    .await?;

                merchant_account.default_profile = Some(business_profile.get_id().to_owned());
            }
        }

        Ok(())
    }

    /// Create default business profile
    async fn create_default_business_profile(
        &self,
        state: &SessionState,
        merchant_account: domain::MerchantAccount,
        key_store: &domain::MerchantKeyStore,
    ) -> RouterResult<domain::BusinessProfile> {
        let business_profile = create_and_insert_business_profile(
            state,
            api_models::admin::BusinessProfileCreate::default(),
            merchant_account.clone(),
            key_store,
        )
        .await?;

        Ok(business_profile)
    }

    /// Create business profile for each primary_business_details,
    /// If there is no default profile in merchant account and only one primary_business_detail
    /// is available, then create a default business profile.
    async fn create_business_profiles_for_each_business_details(
        state: &SessionState,
        merchant_account: domain::MerchantAccount,
        primary_business_details: &Vec<admin_types::PrimaryBusinessDetails>,
        key_store: &domain::MerchantKeyStore,
    ) -> RouterResult<Vec<domain::BusinessProfile>> {
        let mut business_profiles_vector = Vec::with_capacity(primary_business_details.len());

        // This must ideally be run in a transaction,
        // if there is an error in inserting some business profile, because of unique constraints
        // the whole query must be rolled back
        for business_profile in primary_business_details {
            let profile_name =
                format!("{}_{}", business_profile.country, business_profile.business);

            let business_profile_create_request = api_models::admin::BusinessProfileCreate {
                profile_name: Some(profile_name),
                ..Default::default()
            };

            create_and_insert_business_profile(
                state,
                business_profile_create_request,
                merchant_account.clone(),
                key_store,
            )
            .await
            .map_err(|business_profile_insert_error| {
                crate::logger::warn!(
                    "Business profile already exists {business_profile_insert_error:?}"
                );
            })
            .map(|business_profile| business_profiles_vector.push(business_profile))
            .ok();
        }

        Ok(business_profiles_vector)
    }
}

#[cfg(all(feature = "v2", feature = "olap"))]
#[async_trait::async_trait]
impl MerchantAccountCreateBridge for api::MerchantAccountCreate {
    async fn create_domain_model_from_request(
        self,
        state: &SessionState,
        key_store: domain::MerchantKeyStore,
        identifier: &id_type::MerchantId,
    ) -> RouterResult<domain::MerchantAccount> {
        let publishable_key = create_merchant_publishable_key();
        let db = &*state.store;

        let metadata = self.get_metadata_as_secret().change_context(
            errors::ApiErrorResponse::InvalidDataValue {
                field_name: "metadata",
            },
        )?;

        let merchant_details = self.get_merchant_details_as_secret().change_context(
            errors::ApiErrorResponse::InvalidDataValue {
                field_name: "merchant_details",
            },
        )?;

        let organization = CreateOrValidateOrganization::new(self.organization_id.clone())
            .create_or_validate(db)
            .await?;

        let key = key_store.key.into_inner();
        let id = identifier.to_owned();
        let key_manager_state = state.into();
        let identifier = km_types::Identifier::Merchant(id.clone());

        async {
            Ok::<_, error_stack::Report<common_utils::errors::CryptoError>>(
                domain::MerchantAccount::from(domain::MerchantAccountSetter {
                    id,
                    merchant_name: Some(
                        domain_types::crypto_operation(
                            &key_manager_state,
                            type_name!(domain::MerchantAccount),
                            domain_types::CryptoOperation::Encrypt(
                                self.merchant_name
                                    .map(|merchant_name| merchant_name.into_inner()),
                            ),
                            identifier.clone(),
                            key.peek(),
                        )
                        .await
                        .and_then(|val| val.try_into_operation())?,
                    ),
                    merchant_details: merchant_details
                        .async_lift(|inner| async {
                            domain_types::crypto_operation(
                                &key_manager_state,
                                type_name!(domain::MerchantAccount),
                                domain_types::CryptoOperation::EncryptOptional(inner),
                                identifier.clone(),
                                key.peek(),
                            )
                            .await
                            .and_then(|val| val.try_into_optionaloperation())
                        })
                        .await?,
                    publishable_key,
                    metadata,
                    storage_scheme: MerchantStorageScheme::PostgresOnly,
                    created_at: date_time::now(),
                    modified_at: date_time::now(),
                    organization_id: organization.get_organization_id(),
                    recon_status: diesel_models::enums::ReconStatus::NotRequested,
                }),
            )
        }
        .await
        .change_context(errors::ApiErrorResponse::InternalServerError)
        .attach_printable("failed to encrypt merchant details")
    }
}

#[cfg(feature = "olap")]
pub async fn list_merchant_account(
    state: SessionState,
    req: api_models::admin::MerchantAccountListRequest,
) -> RouterResponse<Vec<api::MerchantAccountResponse>> {
    let merchant_accounts = state
        .store
        .list_merchant_accounts_by_organization_id(&(&state).into(), &req.organization_id)
        .await
        .to_not_found_response(errors::ApiErrorResponse::MerchantAccountNotFound)?;

    let merchant_accounts = merchant_accounts
        .into_iter()
        .map(|merchant_account| {
            api::MerchantAccountResponse::foreign_try_from(merchant_account).change_context(
                errors::ApiErrorResponse::InvalidDataValue {
                    field_name: "merchant_account",
                },
            )
        })
        .collect::<Result<Vec<_>, _>>()?;

    Ok(services::ApplicationResponse::Json(merchant_accounts))
}

pub async fn get_merchant_account(
    state: SessionState,
    req: api::MerchantId,
    _profile_id: Option<id_type::ProfileId>,
) -> RouterResponse<api::MerchantAccountResponse> {
    let db = state.store.as_ref();
    let key_manager_state = &(&state).into();
    let key_store = db
        .get_merchant_key_store_by_merchant_id(
            key_manager_state,
            &req.merchant_id,
            &db.get_master_key().to_vec().into(),
        )
        .await
        .to_not_found_response(errors::ApiErrorResponse::MerchantAccountNotFound)?;

    let merchant_account = db
        .find_merchant_account_by_merchant_id(key_manager_state, &req.merchant_id, &key_store)
        .await
        .to_not_found_response(errors::ApiErrorResponse::MerchantAccountNotFound)?;

    Ok(service_api::ApplicationResponse::Json(
        api::MerchantAccountResponse::foreign_try_from(merchant_account)
            .change_context(errors::ApiErrorResponse::InternalServerError)
            .attach_printable("Failed to construct response")?,
    ))
}

#[cfg(feature = "v1")]
/// For backwards compatibility, whenever new business labels are passed in
/// primary_business_details, create a business profile
pub async fn create_business_profile_from_business_labels(
    state: &SessionState,
    db: &dyn StorageInterface,
    key_store: &domain::MerchantKeyStore,
    merchant_id: &id_type::MerchantId,
    new_business_details: Vec<admin_types::PrimaryBusinessDetails>,
) -> RouterResult<()> {
    let key_manager_state = &state.into();
    let merchant_account = db
        .find_merchant_account_by_merchant_id(key_manager_state, merchant_id, key_store)
        .await
        .to_not_found_response(errors::ApiErrorResponse::MerchantAccountNotFound)?;

    let old_business_details = merchant_account
        .primary_business_details
        .clone()
        .parse_value::<Vec<admin_types::PrimaryBusinessDetails>>("PrimaryBusinessDetails")
        .change_context(errors::ApiErrorResponse::InvalidDataValue {
            field_name: "routing_algorithm",
        })
        .attach_printable("Invalid routing algorithm given")?;

    // find the diff between two vectors
    let business_profiles_to_create = new_business_details
        .into_iter()
        .filter(|business_details| !old_business_details.contains(business_details))
        .collect::<Vec<_>>();

    for business_profile in business_profiles_to_create {
        let profile_name = format!("{}_{}", business_profile.country, business_profile.business);

        let business_profile_create_request = admin_types::BusinessProfileCreate {
            profile_name: Some(profile_name),
            ..Default::default()
        };

        let business_profile_create_result = create_and_insert_business_profile(
            state,
            business_profile_create_request,
            merchant_account.clone(),
            key_store,
        )
        .await
        .map_err(|business_profile_insert_error| {
            // If there is any duplicate error, we need not take any action
            crate::logger::warn!(
                "Business profile already exists {business_profile_insert_error:?}"
            );
        });

        // If a business_profile is created, then unset the default profile
        if business_profile_create_result.is_ok() && merchant_account.default_profile.is_some() {
            let unset_default_profile = domain::MerchantAccountUpdate::UnsetDefaultProfile;
            db.update_merchant(
                key_manager_state,
                merchant_account.clone(),
                unset_default_profile,
                key_store,
            )
            .await
            .to_not_found_response(errors::ApiErrorResponse::MerchantAccountNotFound)?;
        }
    }

    Ok(())
}

#[cfg(any(feature = "v1", feature = "v2", feature = "olap"))]
#[async_trait::async_trait]
trait MerchantAccountUpdateBridge {
    async fn get_update_merchant_object(
        self,
        state: &SessionState,
        merchant_id: &id_type::MerchantId,
        key_store: &domain::MerchantKeyStore,
    ) -> RouterResult<storage::MerchantAccountUpdate>;
}

#[cfg(feature = "v1")]
#[async_trait::async_trait]
impl MerchantAccountUpdateBridge for api::MerchantAccountUpdate {
    async fn get_update_merchant_object(
        self,
        state: &SessionState,
        merchant_id: &id_type::MerchantId,
        key_store: &domain::MerchantKeyStore,
    ) -> RouterResult<storage::MerchantAccountUpdate> {
        let key_manager_state = &state.into();
        let key = key_store.key.get_inner().peek();

        let db = state.store.as_ref();

        let primary_business_details = self.get_primary_details_as_value().change_context(
            errors::ApiErrorResponse::InvalidDataValue {
                field_name: "primary_business_details",
            },
        )?;

        let pm_collect_link_config = self.get_pm_link_config_as_value().change_context(
            errors::ApiErrorResponse::InvalidDataValue {
                field_name: "pm_collect_link_config",
            },
        )?;

        let merchant_details = self.get_merchant_details_as_secret().change_context(
            errors::ApiErrorResponse::InvalidDataValue {
                field_name: "merchant_details",
            },
        )?;

        self.parse_routing_algorithm().change_context(
            errors::ApiErrorResponse::InvalidDataValue {
                field_name: "routing_algorithm",
            },
        )?;

        let webhook_details = self.webhook_details.map(ForeignInto::foreign_into);

        let parent_merchant_id = get_parent_merchant(
            state,
            self.sub_merchants_enabled,
            self.parent_merchant_id.as_ref(),
            key_store,
        )
        .await?;

        // This supports changing the business profile by passing in the profile_id
        let business_profile_id_update = if let Some(ref profile_id) = self.default_profile {
            // Validate whether profile_id passed in request is valid and is linked to the merchant
            core_utils::validate_and_get_business_profile(
                state.store.as_ref(),
                key_manager_state,
                key_store,
                Some(profile_id),
                merchant_id,
            )
            .await?
            .map(|business_profile| Some(business_profile.get_id().to_owned()))
        } else {
            None
        };

        #[cfg(any(feature = "v1", feature = "v2"))]
        // In order to support backwards compatibility, if a business_labels are passed in the update
        // call, then create new business_profiles with the profile_name as business_label
        self.primary_business_details
            .clone()
            .async_map(|primary_business_details| async {
                let _ = create_business_profile_from_business_labels(
                    state,
                    db,
                    key_store,
                    merchant_id,
                    primary_business_details,
                )
                .await;
            })
            .await;

        let identifier = km_types::Identifier::Merchant(key_store.merchant_id.clone());
        Ok(storage::MerchantAccountUpdate::Update {
            merchant_name: self
                .merchant_name
                .map(Secret::new)
                .async_lift(|inner| async {
                    domain_types::crypto_operation(
                        key_manager_state,
                        type_name!(storage::MerchantAccount),
                        domain_types::CryptoOperation::EncryptOptional(inner),
                        identifier.clone(),
                        key,
                    )
                    .await
                    .and_then(|val| val.try_into_optionaloperation())
                })
                .await
                .change_context(errors::ApiErrorResponse::InternalServerError)
                .attach_printable("Unable to encrypt merchant name")?,
            merchant_details: merchant_details
                .async_lift(|inner| async {
                    domain_types::crypto_operation(
                        key_manager_state,
                        type_name!(storage::MerchantAccount),
                        domain_types::CryptoOperation::EncryptOptional(inner),
                        identifier.clone(),
                        key,
                    )
                    .await
                    .and_then(|val| val.try_into_optionaloperation())
                })
                .await
                .change_context(errors::ApiErrorResponse::InternalServerError)
                .attach_printable("Unable to encrypt merchant details")?,
            return_url: self.return_url.map(|a| a.to_string()),
            webhook_details,
            sub_merchants_enabled: self.sub_merchants_enabled,
            parent_merchant_id,
            enable_payment_response_hash: self.enable_payment_response_hash,
            payment_response_hash_key: self.payment_response_hash_key,
            redirect_to_merchant_with_http_post: self.redirect_to_merchant_with_http_post,
            locker_id: self.locker_id,
            metadata: self.metadata,
            publishable_key: None,
            primary_business_details,
            frm_routing_algorithm: self.frm_routing_algorithm,
            intent_fulfillment_time: None,
            #[cfg(feature = "payouts")]
            payout_routing_algorithm: self.payout_routing_algorithm,
            #[cfg(not(feature = "payouts"))]
            payout_routing_algorithm: None,
            default_profile: business_profile_id_update,
            payment_link_config: None,
            pm_collect_link_config,
            routing_algorithm: self.routing_algorithm,
        })
    }
}

#[cfg(feature = "v2")]
#[async_trait::async_trait]
impl MerchantAccountUpdateBridge for api::MerchantAccountUpdate {
    async fn get_update_merchant_object(
        self,
        state: &SessionState,
        _merchant_id: &id_type::MerchantId,
        key_store: &domain::MerchantKeyStore,
    ) -> RouterResult<storage::MerchantAccountUpdate> {
        let key_manager_state = &state.into();
        let key = key_store.key.get_inner().peek();

        let merchant_details = self.get_merchant_details_as_secret().change_context(
            errors::ApiErrorResponse::InvalidDataValue {
                field_name: "merchant_details",
            },
        )?;

        let metadata = self.get_metadata_as_secret().change_context(
            errors::ApiErrorResponse::InvalidDataValue {
                field_name: "metadata",
            },
        )?;

        let identifier = km_types::Identifier::Merchant(key_store.merchant_id.clone());
        Ok(storage::MerchantAccountUpdate::Update {
            merchant_name: self
                .merchant_name
                .map(Secret::new)
                .async_lift(|inner| async {
                    domain_types::crypto_operation(
                        key_manager_state,
                        type_name!(storage::MerchantAccount),
                        domain_types::CryptoOperation::EncryptOptional(inner),
                        identifier.clone(),
                        key,
                    )
                    .await
                    .and_then(|val| val.try_into_optionaloperation())
                })
                .await
                .change_context(errors::ApiErrorResponse::InternalServerError)
                .attach_printable("Unable to encrypt merchant name")?,
            merchant_details: merchant_details
                .async_lift(|inner| async {
                    domain_types::crypto_operation(
                        key_manager_state,
                        type_name!(storage::MerchantAccount),
                        domain_types::CryptoOperation::EncryptOptional(inner),
                        identifier.clone(),
                        key,
                    )
                    .await
                    .and_then(|val| val.try_into_optionaloperation())
                })
                .await
                .change_context(errors::ApiErrorResponse::InternalServerError)
                .attach_printable("Unable to encrypt merchant details")?,
            metadata,
            publishable_key: None,
        })
    }
}

pub async fn merchant_account_update(
    state: SessionState,
    merchant_id: &id_type::MerchantId,
    _profile_id: Option<id_type::ProfileId>,
    req: api::MerchantAccountUpdate,
) -> RouterResponse<api::MerchantAccountResponse> {
    let db = state.store.as_ref();
    let key_manager_state = &(&state).into();
    let key_store = db
        .get_merchant_key_store_by_merchant_id(
            key_manager_state,
            merchant_id,
            &db.get_master_key().to_vec().into(),
        )
        .await
        .to_not_found_response(errors::ApiErrorResponse::MerchantAccountNotFound)?;

    let merchant_account_storage_object = req
        .get_update_merchant_object(&state, merchant_id, &key_store)
        .await
        .attach_printable("Failed to create merchant account update object")?;

    let response = db
        .update_specific_fields_in_merchant(
            key_manager_state,
            merchant_id,
            merchant_account_storage_object,
            &key_store,
        )
        .await
        .to_not_found_response(errors::ApiErrorResponse::MerchantAccountNotFound)?;

    Ok(service_api::ApplicationResponse::Json(
        api::MerchantAccountResponse::foreign_try_from(response)
            .change_context(errors::ApiErrorResponse::InternalServerError)
            .attach_printable("Failed while generating response")?,
    ))
}

pub async fn merchant_account_delete(
    state: SessionState,
    merchant_id: id_type::MerchantId,
) -> RouterResponse<api::MerchantAccountDeleteResponse> {
    let mut is_deleted = false;
    let db = state.store.as_ref();
    let key_manager_state = &(&state).into();
    let merchant_key_store = db
        .get_merchant_key_store_by_merchant_id(
            key_manager_state,
            &merchant_id,
            &state.store.get_master_key().to_vec().into(),
        )
        .await
        .to_not_found_response(errors::ApiErrorResponse::MerchantAccountNotFound)?;

    let merchant_account = db
        .find_merchant_account_by_merchant_id(key_manager_state, &merchant_id, &merchant_key_store)
        .await
        .to_not_found_response(errors::ApiErrorResponse::MerchantAccountNotFound)?;

    let is_merchant_account_deleted = db
        .delete_merchant_account_by_merchant_id(&merchant_id)
        .await
        .to_not_found_response(errors::ApiErrorResponse::MerchantAccountNotFound)?;
    if is_merchant_account_deleted {
        let is_merchant_key_store_deleted = db
            .delete_merchant_key_store_by_merchant_id(&merchant_id)
            .await
            .to_not_found_response(errors::ApiErrorResponse::MerchantAccountNotFound)?;
        is_deleted = is_merchant_account_deleted && is_merchant_key_store_deleted;
    }

    let state = state.clone();
    authentication::decision::spawn_tracked_job(
        async move {
            authentication::decision::revoke_api_key(
                &state,
                merchant_account.publishable_key.into(),
            )
            .await
        },
        authentication::decision::REVOKE,
    );

    match db
        .delete_config_by_key(merchant_id.get_requires_cvv_key().as_str())
        .await
    {
        Ok(_) => Ok::<_, errors::ApiErrorResponse>(()),
        Err(err) => {
            if err.current_context().is_db_not_found() {
                crate::logger::error!("requires_cvv config not found in db: {err:?}");
                Ok(())
            } else {
                Err(err
                    .change_context(errors::ApiErrorResponse::InternalServerError)
                    .attach_printable("Failed while deleting requires_cvv config"))?
            }
        }
    }
    .ok();

    let response = api::MerchantAccountDeleteResponse {
        merchant_id,
        deleted: is_deleted,
    };
    Ok(service_api::ApplicationResponse::Json(response))
}

#[cfg(feature = "v1")]
async fn get_parent_merchant(
    state: &SessionState,
    sub_merchants_enabled: Option<bool>,
    parent_merchant: Option<&id_type::MerchantId>,
    key_store: &domain::MerchantKeyStore,
) -> RouterResult<Option<id_type::MerchantId>> {
    Ok(match sub_merchants_enabled {
        Some(true) => {
            Some(
                parent_merchant.ok_or_else(|| {
                    report!(errors::ValidationError::MissingRequiredField {
                        field_name: "parent_merchant_id".to_string()
                    })
                    .change_context(errors::ApiErrorResponse::PreconditionFailed {
                        message: "If `sub_merchants_enabled` is `true`, then `parent_merchant_id` is mandatory".to_string(),
                    })
                })
                .map(|id| validate_merchant_id(state, id,key_store).change_context(
                    errors::ApiErrorResponse::InvalidDataValue { field_name: "parent_merchant_id" }
                ))?
                .await?
                .get_id().to_owned()
            )
        }
        _ => None,
    })
}

#[cfg(feature = "v1")]
async fn validate_merchant_id(
    state: &SessionState,
    merchant_id: &id_type::MerchantId,
    key_store: &domain::MerchantKeyStore,
) -> RouterResult<domain::MerchantAccount> {
    let db = &*state.store;
    db.find_merchant_account_by_merchant_id(&state.into(), merchant_id, key_store)
        .await
        .to_not_found_response(errors::ApiErrorResponse::MerchantAccountNotFound)
}

struct ConnectorAuthTypeAndMetadataValidation<'a> {
    connector_name: &'a api_models::enums::Connector,
    auth_type: &'a types::ConnectorAuthType,
    connector_meta_data: &'a Option<pii::SecretSerdeValue>,
}

impl<'a> ConnectorAuthTypeAndMetadataValidation<'a> {
    pub fn validate_auth_and_metadata_type(
        &self,
    ) -> Result<(), error_stack::Report<errors::ApiErrorResponse>> {
        let connector_auth_type_validation = ConnectorAuthTypeValidation {
            auth_type: self.auth_type,
        };
        connector_auth_type_validation.validate_connector_auth_type()?;
        self.validate_auth_and_metadata_type_with_connector()
            .map_err(|err| match *err.current_context() {
                errors::ConnectorError::InvalidConnectorName => {
                    err.change_context(errors::ApiErrorResponse::InvalidRequestData {
                        message: "The connector name is invalid".to_string(),
                    })
                }
                errors::ConnectorError::InvalidConnectorConfig { config: field_name } => err
                    .change_context(errors::ApiErrorResponse::InvalidRequestData {
                        message: format!("The {} is invalid", field_name),
                    }),
                errors::ConnectorError::FailedToObtainAuthType => {
                    err.change_context(errors::ApiErrorResponse::InvalidRequestData {
                        message: "The auth type is invalid for the connector".to_string(),
                    })
                }
                _ => err.change_context(errors::ApiErrorResponse::InvalidRequestData {
                    message: "The request body is invalid".to_string(),
                }),
            })
    }

    fn validate_auth_and_metadata_type_with_connector(
        &self,
    ) -> Result<(), error_stack::Report<errors::ConnectorError>> {
        use crate::connector::*;

        match self.connector_name {
            api_enums::Connector::Adyenplatform => {
                adyenplatform::transformers::AdyenplatformAuthType::try_from(self.auth_type)?;
                Ok(())
            }
            // api_enums::Connector::Payone => {payone::transformers::PayoneAuthType::try_from(val)?;Ok(())} Added as a template code for future usage
            #[cfg(feature = "dummy_connector")]
            api_enums::Connector::DummyConnector1
            | api_enums::Connector::DummyConnector2
            | api_enums::Connector::DummyConnector3
            | api_enums::Connector::DummyConnector4
            | api_enums::Connector::DummyConnector5
            | api_enums::Connector::DummyConnector6
            | api_enums::Connector::DummyConnector7 => {
                dummyconnector::transformers::DummyConnectorAuthType::try_from(self.auth_type)?;
                Ok(())
            }
            api_enums::Connector::Aci => {
                aci::transformers::AciAuthType::try_from(self.auth_type)?;
                Ok(())
            }
            api_enums::Connector::Adyen => {
                adyen::transformers::AdyenAuthType::try_from(self.auth_type)?;
                adyen::transformers::AdyenConnectorMetadataObject::try_from(
                    self.connector_meta_data,
                )?;
                Ok(())
            }
            api_enums::Connector::Airwallex => {
                airwallex::transformers::AirwallexAuthType::try_from(self.auth_type)?;
                Ok(())
            }
            api_enums::Connector::Authorizedotnet => {
                authorizedotnet::transformers::AuthorizedotnetAuthType::try_from(self.auth_type)?;
                Ok(())
            }
            api_enums::Connector::Bankofamerica => {
                bankofamerica::transformers::BankOfAmericaAuthType::try_from(self.auth_type)?;
                Ok(())
            }
            api_enums::Connector::Billwerk => {
                billwerk::transformers::BillwerkAuthType::try_from(self.auth_type)?;
                Ok(())
            }
            api_enums::Connector::Bitpay => {
                bitpay::transformers::BitpayAuthType::try_from(self.auth_type)?;
                Ok(())
            }
            api_enums::Connector::Bambora => {
                bambora::transformers::BamboraAuthType::try_from(self.auth_type)?;
                Ok(())
            }
            api_enums::Connector::Bamboraapac => {
                bamboraapac::transformers::BamboraapacAuthType::try_from(self.auth_type)?;
                Ok(())
            }
            api_enums::Connector::Boku => {
                boku::transformers::BokuAuthType::try_from(self.auth_type)?;
                Ok(())
            }
            api_enums::Connector::Bluesnap => {
                bluesnap::transformers::BluesnapAuthType::try_from(self.auth_type)?;
                Ok(())
            }
            api_enums::Connector::Braintree => {
                braintree::transformers::BraintreeAuthType::try_from(self.auth_type)?;
                braintree::transformers::BraintreeMeta::try_from(self.connector_meta_data)?;
                Ok(())
            }
            api_enums::Connector::Cashtocode => {
                cashtocode::transformers::CashtocodeAuthType::try_from(self.auth_type)?;
                Ok(())
            }
            api_enums::Connector::Checkout => {
                checkout::transformers::CheckoutAuthType::try_from(self.auth_type)?;
                Ok(())
            }
            api_enums::Connector::Coinbase => {
                coinbase::transformers::CoinbaseAuthType::try_from(self.auth_type)?;
                coinbase::transformers::CoinbaseConnectorMeta::try_from(self.connector_meta_data)?;
                Ok(())
            }
            api_enums::Connector::Cryptopay => {
                cryptopay::transformers::CryptopayAuthType::try_from(self.auth_type)?;
                Ok(())
            }
            api_enums::Connector::Cybersource => {
                cybersource::transformers::CybersourceAuthType::try_from(self.auth_type)?;
                cybersource::transformers::CybersourceConnectorMetadataObject::try_from(
                    self.connector_meta_data,
                )?;
                Ok(())
            }
            api_enums::Connector::Datatrans => {
                datatrans::transformers::DatatransAuthType::try_from(self.auth_type)?;
                Ok(())
            }
            api_enums::Connector::Deutschebank => {
                deutschebank::transformers::DeutschebankAuthType::try_from(self.auth_type)?;
                Ok(())
            }
            api_enums::Connector::Dlocal => {
                dlocal::transformers::DlocalAuthType::try_from(self.auth_type)?;
                Ok(())
            }
            api_enums::Connector::Ebanx => {
                ebanx::transformers::EbanxAuthType::try_from(self.auth_type)?;
                Ok(())
            }
            api_enums::Connector::Fiserv => {
                fiserv::transformers::FiservAuthType::try_from(self.auth_type)?;
                fiserv::transformers::FiservSessionObject::try_from(self.connector_meta_data)?;
                Ok(())
            }
            api_enums::Connector::Fiservemea => {
                fiservemea::transformers::FiservemeaAuthType::try_from(self.auth_type)?;
                Ok(())
            }
            api_enums::Connector::Fiuu => {
                fiuu::transformers::FiuuAuthType::try_from(self.auth_type)?;
                Ok(())
            }
            api_enums::Connector::Forte => {
                forte::transformers::ForteAuthType::try_from(self.auth_type)?;
                Ok(())
            }
            api_enums::Connector::Globalpay => {
                globalpay::transformers::GlobalpayAuthType::try_from(self.auth_type)?;
                Ok(())
            }
            api_enums::Connector::Globepay => {
                globepay::transformers::GlobepayAuthType::try_from(self.auth_type)?;
                Ok(())
            }
            api_enums::Connector::Gocardless => {
                gocardless::transformers::GocardlessAuthType::try_from(self.auth_type)?;
                Ok(())
            }
            api_enums::Connector::Gpayments => {
                gpayments::transformers::GpaymentsAuthType::try_from(self.auth_type)?;
                gpayments::transformers::GpaymentsMetaData::try_from(self.connector_meta_data)?;
                Ok(())
            }
            api_enums::Connector::Helcim => {
                helcim::transformers::HelcimAuthType::try_from(self.auth_type)?;
                Ok(())
            }
            api_enums::Connector::Iatapay => {
                iatapay::transformers::IatapayAuthType::try_from(self.auth_type)?;
                Ok(())
            }
            api_enums::Connector::Itaubank => {
                itaubank::transformers::ItaubankAuthType::try_from(self.auth_type)?;
                Ok(())
            }
            api_enums::Connector::Klarna => {
                klarna::transformers::KlarnaAuthType::try_from(self.auth_type)?;
                klarna::transformers::KlarnaConnectorMetadataObject::try_from(
                    self.connector_meta_data,
                )?;
                Ok(())
            }
            api_enums::Connector::Mifinity => {
                mifinity::transformers::MifinityAuthType::try_from(self.auth_type)?;
                mifinity::transformers::MifinityConnectorMetadataObject::try_from(
                    self.connector_meta_data,
                )?;
                Ok(())
            }
            api_enums::Connector::Mollie => {
                mollie::transformers::MollieAuthType::try_from(self.auth_type)?;
                Ok(())
            }
            api_enums::Connector::Multisafepay => {
                multisafepay::transformers::MultisafepayAuthType::try_from(self.auth_type)?;
                Ok(())
            }
            api_enums::Connector::Netcetera => {
                netcetera::transformers::NetceteraAuthType::try_from(self.auth_type)?;
                netcetera::transformers::NetceteraMetaData::try_from(self.connector_meta_data)?;
                Ok(())
            }
            api_enums::Connector::Nexinets => {
                nexinets::transformers::NexinetsAuthType::try_from(self.auth_type)?;
                Ok(())
            }
            api_enums::Connector::Nmi => {
                nmi::transformers::NmiAuthType::try_from(self.auth_type)?;
                Ok(())
            }
            api_enums::Connector::Noon => {
                noon::transformers::NoonAuthType::try_from(self.auth_type)?;
                Ok(())
            }
            api_enums::Connector::Novalnet => {
                novalnet::transformers::NovalnetAuthType::try_from(self.auth_type)?;
                Ok(())
            }
            api_enums::Connector::Nuvei => {
                nuvei::transformers::NuveiAuthType::try_from(self.auth_type)?;
                Ok(())
            }
            api_enums::Connector::Opennode => {
                opennode::transformers::OpennodeAuthType::try_from(self.auth_type)?;
                Ok(())
            }
            api_enums::Connector::Paybox => {
                paybox::transformers::PayboxAuthType::try_from(self.auth_type)?;
                Ok(())
            }
            api_enums::Connector::Payme => {
                payme::transformers::PaymeAuthType::try_from(self.auth_type)?;
                Ok(())
            }
            api_enums::Connector::Paypal => {
                paypal::transformers::PaypalAuthType::try_from(self.auth_type)?;
                Ok(())
            }
            api_enums::Connector::Payone => {
                payone::transformers::PayoneAuthType::try_from(self.auth_type)?;
                Ok(())
            }
            api_enums::Connector::Payu => {
                payu::transformers::PayuAuthType::try_from(self.auth_type)?;
                Ok(())
            }
            api_enums::Connector::Placetopay => {
                placetopay::transformers::PlacetopayAuthType::try_from(self.auth_type)?;
                Ok(())
            }
            api_enums::Connector::Powertranz => {
                powertranz::transformers::PowertranzAuthType::try_from(self.auth_type)?;
                Ok(())
            }
            api_enums::Connector::Prophetpay => {
                prophetpay::transformers::ProphetpayAuthType::try_from(self.auth_type)?;
                Ok(())
            }
            api_enums::Connector::Rapyd => {
                rapyd::transformers::RapydAuthType::try_from(self.auth_type)?;
                Ok(())
            }
            api_enums::Connector::Razorpay => {
                razorpay::transformers::RazorpayAuthType::try_from(self.auth_type)?;
                Ok(())
            }
            api_enums::Connector::Shift4 => {
                shift4::transformers::Shift4AuthType::try_from(self.auth_type)?;
                Ok(())
            }
            api_enums::Connector::Square => {
                square::transformers::SquareAuthType::try_from(self.auth_type)?;
                Ok(())
            }
            api_enums::Connector::Stax => {
                stax::transformers::StaxAuthType::try_from(self.auth_type)?;
                Ok(())
            }
            api_enums::Connector::Taxjar => {
                taxjar::transformers::TaxjarAuthType::try_from(self.auth_type)?;
                Ok(())
            }
            api_enums::Connector::Stripe => {
                stripe::transformers::StripeAuthType::try_from(self.auth_type)?;
                Ok(())
            }
            api_enums::Connector::Trustpay => {
                trustpay::transformers::TrustpayAuthType::try_from(self.auth_type)?;
                Ok(())
            }
            api_enums::Connector::Tsys => {
                tsys::transformers::TsysAuthType::try_from(self.auth_type)?;
                Ok(())
            }
            api_enums::Connector::Volt => {
                volt::transformers::VoltAuthType::try_from(self.auth_type)?;
                Ok(())
            }
            api_enums::Connector::Wellsfargo => {
                wellsfargo::transformers::WellsfargoAuthType::try_from(self.auth_type)?;
                Ok(())
            }
            api_enums::Connector::Wise => {
                wise::transformers::WiseAuthType::try_from(self.auth_type)?;
                Ok(())
            }
            api_enums::Connector::Worldline => {
                worldline::transformers::WorldlineAuthType::try_from(self.auth_type)?;
                Ok(())
            }
            api_enums::Connector::Worldpay => {
                worldpay::transformers::WorldpayAuthType::try_from(self.auth_type)?;
                Ok(())
            }
            api_enums::Connector::Zen => {
                zen::transformers::ZenAuthType::try_from(self.auth_type)?;
                Ok(())
            }
            api_enums::Connector::Zsl => {
                zsl::transformers::ZslAuthType::try_from(self.auth_type)?;
                Ok(())
            }
            api_enums::Connector::Signifyd => {
                signifyd::transformers::SignifydAuthType::try_from(self.auth_type)?;
                Ok(())
            }
            api_enums::Connector::Riskified => {
                riskified::transformers::RiskifiedAuthType::try_from(self.auth_type)?;
                Ok(())
            }
            api_enums::Connector::Plaid => {
                PlaidAuthType::foreign_try_from(self.auth_type)?;
                Ok(())
            }
            api_enums::Connector::Threedsecureio => {
                threedsecureio::transformers::ThreedsecureioAuthType::try_from(self.auth_type)?;
                Ok(())
            }
        }
    }
}

struct ConnectorAuthTypeValidation<'a> {
    auth_type: &'a types::ConnectorAuthType,
}

impl<'a> ConnectorAuthTypeValidation<'a> {
    fn validate_connector_auth_type(
        &self,
    ) -> Result<(), error_stack::Report<errors::ApiErrorResponse>> {
        let validate_non_empty_field = |field_value: &str, field_name: &str| {
            if field_value.trim().is_empty() {
                Err(errors::ApiErrorResponse::InvalidDataFormat {
                    field_name: format!("connector_account_details.{}", field_name),
                    expected_format: "a non empty String".to_string(),
                }
                .into())
            } else {
                Ok(())
            }
        };
        match self.auth_type {
            hyperswitch_domain_models::router_data::ConnectorAuthType::TemporaryAuth => Ok(()),
            hyperswitch_domain_models::router_data::ConnectorAuthType::HeaderKey { api_key } => {
                validate_non_empty_field(api_key.peek(), "api_key")
            }
            hyperswitch_domain_models::router_data::ConnectorAuthType::BodyKey {
                api_key,
                key1,
            } => {
                validate_non_empty_field(api_key.peek(), "api_key")?;
                validate_non_empty_field(key1.peek(), "key1")
            }
            hyperswitch_domain_models::router_data::ConnectorAuthType::SignatureKey {
                api_key,
                key1,
                api_secret,
            } => {
                validate_non_empty_field(api_key.peek(), "api_key")?;
                validate_non_empty_field(key1.peek(), "key1")?;
                validate_non_empty_field(api_secret.peek(), "api_secret")
            }
            hyperswitch_domain_models::router_data::ConnectorAuthType::MultiAuthKey {
                api_key,
                key1,
                api_secret,
                key2,
            } => {
                validate_non_empty_field(api_key.peek(), "api_key")?;
                validate_non_empty_field(key1.peek(), "key1")?;
                validate_non_empty_field(api_secret.peek(), "api_secret")?;
                validate_non_empty_field(key2.peek(), "key2")
            }
            hyperswitch_domain_models::router_data::ConnectorAuthType::CurrencyAuthKey {
                auth_key_map,
            } => {
                if auth_key_map.is_empty() {
                    Err(errors::ApiErrorResponse::InvalidDataFormat {
                        field_name: "connector_account_details.auth_key_map".to_string(),
                        expected_format: "a non empty map".to_string(),
                    }
                    .into())
                } else {
                    Ok(())
                }
            }
            hyperswitch_domain_models::router_data::ConnectorAuthType::CertificateAuth {
                certificate,
                private_key,
            } => {
                client::create_identity_from_certificate_and_key(
                    certificate.to_owned(),
                    private_key.to_owned(),
                )
                .change_context(errors::ApiErrorResponse::InvalidDataFormat {
                    field_name:
                        "connector_account_details.certificate or connector_account_details.private_key"
                            .to_string(),
                    expected_format:
                        "a valid base64 encoded string of PEM encoded Certificate and Private Key"
                            .to_string(),
                })?;
                Ok(())
            }
            hyperswitch_domain_models::router_data::ConnectorAuthType::NoKey => Ok(()),
        }
    }
}

struct ConnectorStatusAndDisabledValidation<'a> {
    status: &'a Option<api_enums::ConnectorStatus>,
    disabled: &'a Option<bool>,
    auth: &'a types::ConnectorAuthType,
    current_status: &'a api_enums::ConnectorStatus,
}

impl<'a> ConnectorStatusAndDisabledValidation<'a> {
    fn validate_status_and_disabled(
        &self,
    ) -> RouterResult<(api_enums::ConnectorStatus, Option<bool>)> {
        let connector_status = match (self.status, self.auth) {
            (
                Some(common_enums::ConnectorStatus::Active),
                types::ConnectorAuthType::TemporaryAuth,
            ) => {
                return Err(errors::ApiErrorResponse::InvalidRequestData {
                    message: "Connector status cannot be active when using TemporaryAuth"
                        .to_string(),
                }
                .into());
            }
            (Some(status), _) => status,
            (None, types::ConnectorAuthType::TemporaryAuth) => {
                &common_enums::ConnectorStatus::Inactive
            }
            (None, _) => self.current_status,
        };

        let disabled = match (self.disabled, connector_status) {
            (Some(false), common_enums::ConnectorStatus::Inactive) => {
                return Err(errors::ApiErrorResponse::InvalidRequestData {
                    message: "Connector cannot be enabled when connector_status is inactive or when using TemporaryAuth"
                        .to_string(),
                }
                .into());
            }
            (Some(disabled), _) => Some(*disabled),
            (None, common_enums::ConnectorStatus::Inactive) => Some(true),
            (None, _) => None,
        };

        Ok((*connector_status, disabled))
    }
}

struct PaymentMethodsEnabled<'a> {
    payment_methods_enabled: &'a Option<Vec<api_models::admin::PaymentMethodsEnabled>>,
}

impl<'a> PaymentMethodsEnabled<'a> {
    fn get_payment_methods_enabled(&self) -> RouterResult<Option<Vec<pii::SecretSerdeValue>>> {
        let mut vec = Vec::new();
        let payment_methods_enabled = match self.payment_methods_enabled.clone() {
            Some(val) => {
                for pm in val.into_iter() {
                    let pm_value = pm
                        .encode_to_value()
                        .change_context(errors::ApiErrorResponse::InternalServerError)
                        .attach_printable(
                            "Failed while encoding to serde_json::Value, PaymentMethod",
                        )?;
                    vec.push(Secret::new(pm_value))
                }
                Some(vec)
            }
            None => None,
        };
        Ok(payment_methods_enabled)
    }
}

struct ConnectorMetadata<'a> {
    connector_metadata: &'a Option<pii::SecretSerdeValue>,
}

impl<'a> ConnectorMetadata<'a> {
    fn validate_apple_pay_certificates_in_mca_metadata(&self) -> RouterResult<()> {
        self.connector_metadata
            .clone()
            .map(api_models::payments::ConnectorMetadata::from_value)
            .transpose()
            .change_context(errors::ApiErrorResponse::InvalidDataFormat {
                field_name: "metadata".to_string(),
                expected_format: "connector metadata".to_string(),
            })?
            .and_then(|metadata| metadata.get_apple_pay_certificates())
            .map(|(certificate, certificate_key)| {
                client::create_identity_from_certificate_and_key(certificate, certificate_key)
            })
            .transpose()
            .change_context(errors::ApiErrorResponse::InvalidDataValue {
                field_name: "certificate/certificate key",
            })?;
        Ok(())
    }
}

struct PMAuthConfigValidation<'a> {
    connector_type: &'a api_enums::ConnectorType,
    pm_auth_config: &'a Option<pii::SecretSerdeValue>,
    db: &'a dyn StorageInterface,
    merchant_id: &'a id_type::MerchantId,
    profile_id: &'a id_type::ProfileId,
    key_store: &'a domain::MerchantKeyStore,
    key_manager_state: &'a KeyManagerState,
}

impl<'a> PMAuthConfigValidation<'a> {
    async fn validate_pm_auth(&self, val: &pii::SecretSerdeValue) -> RouterResponse<()> {
        let config = serde_json::from_value::<api_models::pm_auth::PaymentMethodAuthConfig>(
            val.clone().expose(),
        )
        .change_context(errors::ApiErrorResponse::InvalidRequestData {
            message: "invalid data received for payment method auth config".to_string(),
        })
        .attach_printable("Failed to deserialize Payment Method Auth config")?;

        let all_mcas = self
            .db
            .find_merchant_connector_account_by_merchant_id_and_disabled_list(
                self.key_manager_state,
                self.merchant_id,
                true,
                self.key_store,
            )
            .await
            .change_context(errors::ApiErrorResponse::MerchantConnectorAccountNotFound {
                id: self.merchant_id.get_string_repr().to_owned(),
            })?;

        for conn_choice in config.enabled_payment_methods {
            let pm_auth_mca = all_mcas
                .clone()
                .into_iter()
                .find(|mca| mca.get_id() == conn_choice.mca_id)
                .ok_or(errors::ApiErrorResponse::GenericNotFoundError {
                    message: "payment method auth connector account not found".to_string(),
                })?;

            if &pm_auth_mca.profile_id != self.profile_id {
                return Err(errors::ApiErrorResponse::GenericNotFoundError {
                    message: "payment method auth profile_id differs from connector profile_id"
                        .to_string(),
                }
                .into());
            }
        }

        Ok(services::ApplicationResponse::StatusOk)
    }

    async fn validate_pm_auth_config(&self) -> RouterResult<()> {
        if self.connector_type != &api_enums::ConnectorType::PaymentMethodAuth {
            if let Some(val) = self.pm_auth_config.clone() {
                self.validate_pm_auth(&val).await?;
            }
        }
        Ok(())
    }
}

struct ConnectorTypeAndConnectorName<'a> {
    connector_type: &'a api_enums::ConnectorType,
    connector_name: &'a api_enums::Connector,
}

impl<'a> ConnectorTypeAndConnectorName<'a> {
    fn get_routable_connector(&self) -> RouterResult<Option<api_enums::RoutableConnectors>> {
        let mut routable_connector =
            api_enums::RoutableConnectors::from_str(&self.connector_name.to_string()).ok();

        let pm_auth_connector =
            api_enums::convert_pm_auth_connector(self.connector_name.to_string().as_str());
        let authentication_connector =
            api_enums::convert_authentication_connector(self.connector_name.to_string().as_str());
        let tax_connector =
            api_enums::convert_tax_connector(self.connector_name.to_string().as_str());

        if pm_auth_connector.is_some() {
            if self.connector_type != &api_enums::ConnectorType::PaymentMethodAuth
                && self.connector_type != &api_enums::ConnectorType::PaymentProcessor
            {
                return Err(errors::ApiErrorResponse::InvalidRequestData {
                    message: "Invalid connector type given".to_string(),
                }
                .into());
            }
        } else if authentication_connector.is_some() {
            if self.connector_type != &api_enums::ConnectorType::AuthenticationProcessor {
                return Err(errors::ApiErrorResponse::InvalidRequestData {
                    message: "Invalid connector type given".to_string(),
                }
                .into());
            }
        } else if tax_connector.is_some() {
            if self.connector_type != &api_enums::ConnectorType::TaxProcessor {
                return Err(errors::ApiErrorResponse::InvalidRequestData {
                    message: "Invalid connector type given".to_string(),
                }
                .into());
            }
        } else {
            let routable_connector_option = self
                .connector_name
                .to_string()
                .parse::<api_enums::RoutableConnectors>()
                .change_context(errors::ApiErrorResponse::InvalidRequestData {
                    message: "Invalid connector name given".to_string(),
                })?;
            routable_connector = Some(routable_connector_option);
        };
        Ok(routable_connector)
    }
}
#[cfg(feature = "v1")]
struct MerchantDefaultConfigUpdate<'a> {
    routable_connector: &'a Option<api_enums::RoutableConnectors>,
    merchant_connector_id: &'a id_type::MerchantConnectorAccountId,
    store: &'a dyn StorageInterface,
    merchant_id: &'a id_type::MerchantId,
    profile_id: &'a id_type::ProfileId,
    transaction_type: &'a api_enums::TransactionType,
}
#[cfg(feature = "v1")]
impl<'a> MerchantDefaultConfigUpdate<'a> {
    async fn retrieve_and_update_default_fallback_routing_algorithm_if_routable_connector_exists(
        &self,
    ) -> RouterResult<()> {
        let mut default_routing_config = routing::helpers::get_merchant_default_config(
            self.store,
            self.merchant_id.get_string_repr(),
            self.transaction_type,
        )
        .await?;

        let mut default_routing_config_for_profile = routing::helpers::get_merchant_default_config(
            self.store,
            self.profile_id.get_string_repr(),
            self.transaction_type,
        )
        .await?;

        if let Some(routable_connector_val) = self.routable_connector {
            let choice = routing_types::RoutableConnectorChoice {
                choice_kind: routing_types::RoutableChoiceKind::FullStruct,
                connector: *routable_connector_val,
                merchant_connector_id: Some(self.merchant_connector_id.clone()),
            };
            if !default_routing_config.contains(&choice) {
                default_routing_config.push(choice.clone());
                routing::helpers::update_merchant_default_config(
                    self.store,
                    self.merchant_id.get_string_repr(),
                    default_routing_config.clone(),
                    self.transaction_type,
                )
                .await?;
            }
            if !default_routing_config_for_profile.contains(&choice.clone()) {
                default_routing_config_for_profile.push(choice);
                routing::helpers::update_merchant_default_config(
                    self.store,
                    self.profile_id.get_string_repr(),
                    default_routing_config_for_profile.clone(),
                    self.transaction_type,
                )
                .await?;
            }
        }
        Ok(())
    }
}
#[cfg(feature = "v2")]
struct DefaultFallbackRoutingConfigUpdate<'a> {
    routable_connector: &'a Option<api_enums::RoutableConnectors>,
    merchant_connector_id: &'a id_type::MerchantConnectorAccountId,
    store: &'a dyn StorageInterface,
    business_profile: domain::BusinessProfile,
    key_store: hyperswitch_domain_models::merchant_key_store::MerchantKeyStore,
    key_manager_state: &'a KeyManagerState,
}
#[cfg(feature = "v2")]
impl<'a> DefaultFallbackRoutingConfigUpdate<'a> {
    async fn retrieve_and_update_default_fallback_routing_algorithm_if_routable_connector_exists(
        &self,
    ) -> RouterResult<()> {
        let profile_wrapper = BusinessProfileWrapper::new(self.business_profile.clone());
        let default_routing_config_for_profile =
            &mut profile_wrapper.get_default_fallback_list_of_connector_under_profile()?;
        if let Some(routable_connector_val) = self.routable_connector {
            let choice = routing_types::RoutableConnectorChoice {
                choice_kind: routing_types::RoutableChoiceKind::FullStruct,
                connector: *routable_connector_val,
                merchant_connector_id: Some(self.merchant_connector_id.clone()),
            };
            if !default_routing_config_for_profile.contains(&choice.clone()) {
                default_routing_config_for_profile.push(choice);

                profile_wrapper
                    .update_default_fallback_routing_of_connectors_under_profile(
                        self.store,
                        default_routing_config_for_profile,
                        self.key_manager_state,
                        &self.key_store,
                    )
                    .await?
            }
        }
        Ok(())
    }
}
#[cfg(any(feature = "v1", feature = "v2", feature = "olap"))]
#[async_trait::async_trait]
trait MerchantConnectorAccountUpdateBridge {
    async fn get_merchant_connector_account_from_id(
        self,
        db: &dyn StorageInterface,
        merchant_id: &id_type::MerchantId,
        merchant_connector_id: &id_type::MerchantConnectorAccountId,
        key_store: &domain::MerchantKeyStore,
        key_manager_state: &KeyManagerState,
    ) -> RouterResult<domain::MerchantConnectorAccount>;

    async fn create_domain_model_from_request(
        self,
        state: &SessionState,
        key_store: domain::MerchantKeyStore,
        mca: &domain::MerchantConnectorAccount,
        key_manager_state: &KeyManagerState,
        merchant_account: &domain::MerchantAccount,
    ) -> RouterResult<domain::MerchantConnectorAccountUpdate>;
}

#[cfg(all(feature = "v2", feature = "olap"))]
#[async_trait::async_trait]
impl MerchantConnectorAccountUpdateBridge for api_models::admin::MerchantConnectorUpdate {
    async fn get_merchant_connector_account_from_id(
        self,
        db: &dyn StorageInterface,
        _merchant_id: &id_type::MerchantId,
        merchant_connector_id: &id_type::MerchantConnectorAccountId,
        key_store: &domain::MerchantKeyStore,
        key_manager_state: &KeyManagerState,
    ) -> RouterResult<domain::MerchantConnectorAccount> {
        db.find_merchant_connector_account_by_id(
            key_manager_state,
            merchant_connector_id,
            key_store,
        )
        .await
        .to_not_found_response(errors::ApiErrorResponse::MerchantAccountNotFound)
    }

    async fn create_domain_model_from_request(
        self,
        state: &SessionState,
        key_store: domain::MerchantKeyStore,
        mca: &domain::MerchantConnectorAccount,
        key_manager_state: &KeyManagerState,
        merchant_account: &domain::MerchantAccount,
    ) -> RouterResult<domain::MerchantConnectorAccountUpdate> {
        let payment_methods_enabled = PaymentMethodsEnabled {
            payment_methods_enabled: &self.payment_methods_enabled,
        };
        let payment_methods_enabled = payment_methods_enabled.get_payment_methods_enabled()?;

        let frm_configs = self.get_frm_config_as_secret();

        let auth = types::ConnectorAuthType::from_secret_value(
            self.connector_account_details
                .clone()
                .unwrap_or(mca.connector_account_details.clone().into_inner()),
        )
        .change_context(errors::ApiErrorResponse::InvalidDataFormat {
            field_name: "connector_account_details".to_string(),
            expected_format: "auth_type and api_key".to_string(),
        })?;

        let metadata = self.metadata.clone().or(mca.metadata.clone());

        let connector_name = mca.connector_name.as_ref();
        let connector_enum = api_models::enums::Connector::from_str(connector_name)
            .change_context(errors::ApiErrorResponse::InvalidDataValue {
                field_name: "connector",
            })
            .attach_printable_lazy(|| {
                format!("unable to parse connector name {connector_name:?}")
            })?;
        let connector_auth_type_and_metadata_validation = ConnectorAuthTypeAndMetadataValidation {
            connector_name: &connector_enum,
            auth_type: &auth,
            connector_meta_data: &metadata,
        };
        connector_auth_type_and_metadata_validation.validate_auth_and_metadata_type()?;
        let connector_status_and_disabled_validation = ConnectorStatusAndDisabledValidation {
            status: &self.status,
            disabled: &self.disabled,
            auth: &auth,
            current_status: &mca.status,
        };
        let (connector_status, disabled) =
            connector_status_and_disabled_validation.validate_status_and_disabled()?;

        let pm_auth_config_validation = PMAuthConfigValidation {
            connector_type: &self.connector_type,
            pm_auth_config: &self.pm_auth_config,
            db: state.store.as_ref(),
            merchant_id: merchant_account.get_id(),
            profile_id: &mca.profile_id.clone(),
            key_store: &key_store,
            key_manager_state,
        };

        pm_auth_config_validation.validate_pm_auth_config().await?;

        let merchant_recipient_data = if let Some(data) = &self.additional_merchant_data {
            Some(
                process_open_banking_connectors(
                    state,
                    merchant_account.get_id(),
                    &auth,
                    &self.connector_type,
                    &connector_enum,
                    types::AdditionalMerchantData::foreign_from(data.clone()),
                )
                .await?,
            )
        } else {
            None
        }
        .map(|data| {
            serde_json::to_value(types::AdditionalMerchantData::OpenBankingRecipientData(
                data,
            ))
        })
        .transpose()
        .change_context(errors::ApiErrorResponse::InternalServerError)
        .attach_printable("Failed to serialize MerchantRecipientData")?;

        Ok(storage::MerchantConnectorAccountUpdate::Update {
            connector_type: Some(self.connector_type),
            connector_label: self.connector_label.clone(),
            connector_account_details: self
                .connector_account_details
                .async_lift(|inner| async {
                    domain_types::crypto_operation(
                        key_manager_state,
                        type_name!(storage::MerchantConnectorAccount),
                        domain_types::CryptoOperation::EncryptOptional(inner),
                        km_types::Identifier::Merchant(key_store.merchant_id.clone()),
                        key_store.key.get_inner().peek(),
                    )
                    .await
                    .and_then(|val| val.try_into_optionaloperation())
                })
                .await
                .change_context(errors::ApiErrorResponse::InternalServerError)
                .attach_printable("Failed while encrypting data")?,
            disabled,
            payment_methods_enabled,
            metadata: self.metadata,
            frm_configs,
            connector_webhook_details: match &self.connector_webhook_details {
                Some(connector_webhook_details) => connector_webhook_details
                    .encode_to_value()
                    .change_context(errors::ApiErrorResponse::InternalServerError)
                    .map(Some)?
                    .map(Secret::new),
                None => None,
            },
            applepay_verified_domains: None,
            pm_auth_config: self.pm_auth_config,
            status: Some(connector_status),
            additional_merchant_data: if let Some(mcd) = merchant_recipient_data {
                Some(
                    domain_types::crypto_operation(
                        key_manager_state,
                        type_name!(domain::MerchantConnectorAccount),
                        domain_types::CryptoOperation::Encrypt(Secret::new(mcd)),
                        km_types::Identifier::Merchant(key_store.merchant_id.clone()),
                        key_store.key.peek(),
                    )
                    .await
                    .and_then(|val| val.try_into_operation())
                    .change_context(errors::ApiErrorResponse::InternalServerError)
                    .attach_printable("Unable to encrypt additional_merchant_data")?,
                )
            } else {
                None
            },
            connector_wallets_details: helpers::get_encrypted_apple_pay_connector_wallets_details(
                state, &key_store, &metadata,
            )
            .await?,
        })
    }
}

#[cfg(all(feature = "v1", feature = "olap"))]
#[async_trait::async_trait]
impl MerchantConnectorAccountUpdateBridge for api_models::admin::MerchantConnectorUpdate {
    async fn get_merchant_connector_account_from_id(
        self,
        db: &dyn StorageInterface,
        merchant_id: &id_type::MerchantId,
        merchant_connector_id: &id_type::MerchantConnectorAccountId,
        key_store: &domain::MerchantKeyStore,
        key_manager_state: &KeyManagerState,
    ) -> RouterResult<domain::MerchantConnectorAccount> {
        db.find_by_merchant_connector_account_merchant_id_merchant_connector_id(
            key_manager_state,
            merchant_id,
            merchant_connector_id,
            key_store,
        )
        .await
        .to_not_found_response(
            errors::ApiErrorResponse::MerchantConnectorAccountNotFound {
                id: merchant_connector_id.get_string_repr().to_string(),
            },
        )
    }

    async fn create_domain_model_from_request(
        self,
        state: &SessionState,
        key_store: domain::MerchantKeyStore,
        mca: &domain::MerchantConnectorAccount,
        key_manager_state: &KeyManagerState,
        merchant_account: &domain::MerchantAccount,
    ) -> RouterResult<domain::MerchantConnectorAccountUpdate> {
        let payment_methods_enabled = self.payment_methods_enabled.map(|pm_enabled| {
            pm_enabled
                .iter()
                .flat_map(Encode::encode_to_value)
                .map(Secret::new)
                .collect::<Vec<pii::SecretSerdeValue>>()
        });

        let frm_configs = get_frm_config_as_secret(self.frm_configs);

        let auth: types::ConnectorAuthType = self
            .connector_account_details
            .clone()
            .unwrap_or(mca.connector_account_details.clone().into_inner())
            .parse_value("ConnectorAuthType")
            .change_context(errors::ApiErrorResponse::InvalidDataFormat {
                field_name: "connector_account_details".to_string(),
                expected_format: "auth_type and api_key".to_string(),
            })?;
        let metadata = self.metadata.clone().or(mca.metadata.clone());

        let connector_name = mca.connector_name.as_ref();
        let connector_enum = api_models::enums::Connector::from_str(connector_name)
            .change_context(errors::ApiErrorResponse::InvalidDataValue {
                field_name: "connector",
            })
            .attach_printable_lazy(|| {
                format!("unable to parse connector name {connector_name:?}")
            })?;
        let connector_auth_type_and_metadata_validation = ConnectorAuthTypeAndMetadataValidation {
            connector_name: &connector_enum,
            auth_type: &auth,
            connector_meta_data: &metadata,
        };
        connector_auth_type_and_metadata_validation.validate_auth_and_metadata_type()?;
        let connector_status_and_disabled_validation = ConnectorStatusAndDisabledValidation {
            status: &self.status,
            disabled: &self.disabled,
            auth: &auth,
            current_status: &mca.status,
        };
        let (connector_status, disabled) =
            connector_status_and_disabled_validation.validate_status_and_disabled()?;

        if self.connector_type != api_enums::ConnectorType::PaymentMethodAuth {
            if let Some(val) = self.pm_auth_config.clone() {
                validate_pm_auth(
                    val,
                    state,
                    merchant_account.get_id(),
                    &key_store,
                    merchant_account.clone(),
                    &mca.profile_id,
                )
                .await?;
            }
        }

        let merchant_recipient_data = if let Some(data) = &self.additional_merchant_data {
            Some(
                process_open_banking_connectors(
                    state,
                    merchant_account.get_id(),
                    &auth,
                    &self.connector_type,
                    &connector_enum,
                    types::AdditionalMerchantData::foreign_from(data.clone()),
                )
                .await?,
            )
        } else {
            None
        }
        .map(|data| {
            serde_json::to_value(types::AdditionalMerchantData::OpenBankingRecipientData(
                data,
            ))
        })
        .transpose()
        .change_context(errors::ApiErrorResponse::InternalServerError)
        .attach_printable("Failed to serialize MerchantRecipientData")?;

        Ok(storage::MerchantConnectorAccountUpdate::Update {
            connector_type: Some(self.connector_type),
            connector_name: None,
            merchant_connector_id: None,
            connector_label: self.connector_label.clone(),
            connector_account_details: self
                .connector_account_details
                .async_lift(|inner| async {
                    domain_types::crypto_operation(
                        key_manager_state,
                        type_name!(storage::MerchantConnectorAccount),
                        domain_types::CryptoOperation::EncryptOptional(inner),
                        km_types::Identifier::Merchant(key_store.merchant_id.clone()),
                        key_store.key.get_inner().peek(),
                    )
                    .await
                    .and_then(|val| val.try_into_optionaloperation())
                })
                .await
                .change_context(errors::ApiErrorResponse::InternalServerError)
                .attach_printable("Failed while encrypting data")?,
            test_mode: self.test_mode,
            disabled,
            payment_methods_enabled,
            metadata: self.metadata,
            frm_configs,
            connector_webhook_details: match &self.connector_webhook_details {
                Some(connector_webhook_details) => connector_webhook_details
                    .encode_to_value()
                    .change_context(errors::ApiErrorResponse::InternalServerError)
                    .map(Some)?
                    .map(Secret::new),
                None => None,
            },
            applepay_verified_domains: None,
            pm_auth_config: self.pm_auth_config,
            status: Some(connector_status),
            additional_merchant_data: if let Some(mcd) = merchant_recipient_data {
                Some(
                    domain_types::crypto_operation(
                        key_manager_state,
                        type_name!(domain::MerchantConnectorAccount),
                        domain_types::CryptoOperation::Encrypt(Secret::new(mcd)),
                        km_types::Identifier::Merchant(key_store.merchant_id.clone()),
                        key_store.key.peek(),
                    )
                    .await
                    .and_then(|val| val.try_into_operation())
                    .change_context(errors::ApiErrorResponse::InternalServerError)
                    .attach_printable("Unable to encrypt additional_merchant_data")?,
                )
            } else {
                None
            },
            connector_wallets_details: helpers::get_encrypted_apple_pay_connector_wallets_details(
                state, &key_store, &metadata,
            )
            .await?,
        })
    }
}

#[cfg(any(feature = "v1", feature = "v2", feature = "olap"))]
#[async_trait::async_trait]
trait MerchantConnectorAccountCreateBridge {
    async fn create_domain_model_from_request(
        self,
        state: &SessionState,
        key_store: domain::MerchantKeyStore,
        business_profile: &domain::BusinessProfile,
        key_manager_state: &KeyManagerState,
    ) -> RouterResult<domain::MerchantConnectorAccount>;

    async fn validate_and_get_business_profile(
        self,
        merchant_account: &domain::MerchantAccount,
        db: &dyn StorageInterface,
        key_manager_state: &KeyManagerState,
        key_store: &domain::MerchantKeyStore,
    ) -> RouterResult<domain::BusinessProfile>;
}

#[cfg(all(feature = "v2", feature = "olap",))]
#[async_trait::async_trait]
impl MerchantConnectorAccountCreateBridge for api::MerchantConnectorCreate {
    async fn create_domain_model_from_request(
        self,
        state: &SessionState,
        key_store: domain::MerchantKeyStore,
        business_profile: &domain::BusinessProfile,
        key_manager_state: &KeyManagerState,
    ) -> RouterResult<domain::MerchantConnectorAccount> {
        // If connector label is not passed in the request, generate one
        let connector_label = self.get_connector_label(business_profile.profile_name.clone());
        let payment_methods_enabled = PaymentMethodsEnabled {
            payment_methods_enabled: &self.payment_methods_enabled,
        };
        let payment_methods_enabled = payment_methods_enabled.get_payment_methods_enabled()?;
        let frm_configs = self.get_frm_config_as_secret();
        // Validate Merchant api details and return error if not in correct format
        let auth = types::ConnectorAuthType::from_option_secret_value(
            self.connector_account_details.clone(),
        )
        .change_context(errors::ApiErrorResponse::InvalidDataFormat {
            field_name: "connector_account_details".to_string(),
            expected_format: "auth_type and api_key".to_string(),
        })?;

        let connector_auth_type_and_metadata_validation = ConnectorAuthTypeAndMetadataValidation {
            connector_name: &self.connector_name,
            auth_type: &auth,
            connector_meta_data: &self.metadata,
        };
        connector_auth_type_and_metadata_validation.validate_auth_and_metadata_type()?;
        let connector_status_and_disabled_validation = ConnectorStatusAndDisabledValidation {
            status: &self.status,
            disabled: &self.disabled,
            auth: &auth,
            current_status: &api_enums::ConnectorStatus::Active,
        };
        let (connector_status, disabled) =
            connector_status_and_disabled_validation.validate_status_and_disabled()?;
        let identifier = km_types::Identifier::Merchant(business_profile.merchant_id.clone());
        let merchant_recipient_data = if let Some(data) = &self.additional_merchant_data {
            Some(
                process_open_banking_connectors(
                    state,
                    &business_profile.merchant_id,
                    &auth,
                    &self.connector_type,
                    &self.connector_name,
                    types::AdditionalMerchantData::foreign_from(data.clone()),
                )
                .await?,
            )
        } else {
            None
        }
        .map(|data| {
            serde_json::to_value(types::AdditionalMerchantData::OpenBankingRecipientData(
                data,
            ))
        })
        .transpose()
        .change_context(errors::ApiErrorResponse::InternalServerError)
        .attach_printable("Failed to serialize MerchantRecipientData")?;
        Ok(domain::MerchantConnectorAccount {
            merchant_id: business_profile.merchant_id.clone(),
            connector_type: self.connector_type,
            connector_name: self.connector_name.to_string(),
            connector_account_details: domain_types::crypto_operation(
                key_manager_state,
                type_name!(domain::MerchantConnectorAccount),
                domain_types::CryptoOperation::Encrypt(self.connector_account_details.ok_or(
                    errors::ApiErrorResponse::MissingRequiredField {
                        field_name: "connector_account_details",
                    },
                )?),
                identifier.clone(),
                key_store.key.peek(),
            )
            .await
            .and_then(|val| val.try_into_operation())
            .change_context(errors::ApiErrorResponse::InternalServerError)
            .attach_printable("Unable to encrypt connector account details")?,
            payment_methods_enabled,
            disabled,
            metadata: self.metadata.clone(),
            frm_configs,
            connector_label: Some(connector_label.clone()),
            created_at: date_time::now(),
            modified_at: date_time::now(),
            id: common_utils::generate_merchant_connector_account_id_of_default_length(),
            connector_webhook_details: match self.connector_webhook_details {
                Some(connector_webhook_details) => {
                    connector_webhook_details.encode_to_value(
                    )
                    .change_context(errors::ApiErrorResponse::InternalServerError)
                    .attach_printable(format!("Failed to serialize api_models::admin::MerchantConnectorWebhookDetails for Merchant: {:?}", business_profile.merchant_id))
                    .map(Some)?
                    .map(Secret::new)
                }
                None => None,
            },
            profile_id: business_profile.get_id().to_owned(),
            applepay_verified_domains: None,
            pm_auth_config: self.pm_auth_config.clone(),
            status: connector_status,
            connector_wallets_details: helpers::get_encrypted_apple_pay_connector_wallets_details(state, &key_store, &self.metadata).await?,
            additional_merchant_data: if let Some(mcd) =  merchant_recipient_data {
                Some(domain_types::crypto_operation(
                    key_manager_state,
                    type_name!(domain::MerchantConnectorAccount),
                    domain_types::CryptoOperation::Encrypt(Secret::new(mcd)),
                    km_types::Identifier::Merchant(key_store.merchant_id.clone()),
                    key_store.key.peek(),
                )
                .await
                .and_then(|val| val.try_into_operation())
                .change_context(errors::ApiErrorResponse::InternalServerError)
                .attach_printable("Unable to encrypt additional_merchant_data")?)
            } else {
                None
            },
            version: hyperswitch_domain_models::consts::API_VERSION,
        })
    }

    async fn validate_and_get_business_profile(
        self,
        merchant_account: &domain::MerchantAccount,
        db: &dyn StorageInterface,
        key_manager_state: &KeyManagerState,
        key_store: &domain::MerchantKeyStore,
    ) -> RouterResult<domain::BusinessProfile> {
        let profile_id = self.profile_id;
        // Check whether this business profile belongs to the merchant

        let business_profile = core_utils::validate_and_get_business_profile(
            db,
            key_manager_state,
            key_store,
            Some(&profile_id),
            merchant_account.get_id(),
        )
        .await?
        .get_required_value("BusinessProfile")
        .change_context(errors::ApiErrorResponse::BusinessProfileNotFound {
            id: profile_id.get_string_repr().to_owned(),
        })?;

        Ok(business_profile)
    }
}

#[cfg(all(feature = "v1", feature = "olap"))]
#[async_trait::async_trait]
impl MerchantConnectorAccountCreateBridge for api::MerchantConnectorCreate {
    async fn create_domain_model_from_request(
        self,
        state: &SessionState,
        key_store: domain::MerchantKeyStore,
        business_profile: &domain::BusinessProfile,
        key_manager_state: &KeyManagerState,
    ) -> RouterResult<domain::MerchantConnectorAccount> {
        // If connector label is not passed in the request, generate one
        let connector_label = self
            .connector_label
            .clone()
            .or(core_utils::get_connector_label(
                self.business_country,
                self.business_label.as_ref(),
                self.business_sub_label.as_ref(),
                &self.connector_name.to_string(),
            ))
            .unwrap_or(format!(
                "{}_{}",
                self.connector_name, business_profile.profile_name
            ));
        let payment_methods_enabled = PaymentMethodsEnabled {
            payment_methods_enabled: &self.payment_methods_enabled,
        };
        let payment_methods_enabled = payment_methods_enabled.get_payment_methods_enabled()?;
        let frm_configs = self.get_frm_config_as_secret();
        // Validate Merchant api details and return error if not in correct format
        let auth = types::ConnectorAuthType::from_option_secret_value(
            self.connector_account_details.clone(),
        )
        .change_context(errors::ApiErrorResponse::InvalidDataFormat {
            field_name: "connector_account_details".to_string(),
            expected_format: "auth_type and api_key".to_string(),
        })?;

        let connector_auth_type_and_metadata_validation = ConnectorAuthTypeAndMetadataValidation {
            connector_name: &self.connector_name,
            auth_type: &auth,
            connector_meta_data: &self.metadata,
        };
        connector_auth_type_and_metadata_validation.validate_auth_and_metadata_type()?;
        let connector_status_and_disabled_validation = ConnectorStatusAndDisabledValidation {
            status: &self.status,
            disabled: &self.disabled,
            auth: &auth,
            current_status: &api_enums::ConnectorStatus::Active,
        };
        let (connector_status, disabled) =
            connector_status_and_disabled_validation.validate_status_and_disabled()?;
        let identifier = km_types::Identifier::Merchant(business_profile.merchant_id.clone());
        let merchant_recipient_data = if let Some(data) = &self.additional_merchant_data {
            Some(
                process_open_banking_connectors(
                    state,
                    &business_profile.merchant_id,
                    &auth,
                    &self.connector_type,
                    &self.connector_name,
                    types::AdditionalMerchantData::foreign_from(data.clone()),
                )
                .await?,
            )
        } else {
            None
        }
        .map(|data| {
            serde_json::to_value(types::AdditionalMerchantData::OpenBankingRecipientData(
                data,
            ))
        })
        .transpose()
        .change_context(errors::ApiErrorResponse::InternalServerError)
        .attach_printable("Failed to serialize MerchantRecipientData")?;
        Ok(domain::MerchantConnectorAccount {
            merchant_id: business_profile.merchant_id.clone(),
            connector_type: self.connector_type,
            connector_name: self.connector_name.to_string(),
            merchant_connector_id: common_utils::generate_merchant_connector_account_id_of_default_length(),
            connector_account_details: domain_types::crypto_operation(
                key_manager_state,
                type_name!(domain::MerchantConnectorAccount),
                domain_types::CryptoOperation::Encrypt(self.connector_account_details.ok_or(
                    errors::ApiErrorResponse::MissingRequiredField {
                        field_name: "connector_account_details",
                    },
                )?),
                identifier.clone(),
                key_store.key.peek(),
            )
            .await
            .and_then(|val| val.try_into_operation())
            .change_context(errors::ApiErrorResponse::InternalServerError)
            .attach_printable("Unable to encrypt connector account details")?,
            payment_methods_enabled,
            disabled,
            metadata: self.metadata.clone(),
            frm_configs,
            connector_label: Some(connector_label.clone()),
            created_at: date_time::now(),
            modified_at: date_time::now(),
            connector_webhook_details: match self.connector_webhook_details {
                Some(connector_webhook_details) => {
                    connector_webhook_details.encode_to_value(
                    )
                    .change_context(errors::ApiErrorResponse::InternalServerError)
                    .attach_printable(format!("Failed to serialize api_models::admin::MerchantConnectorWebhookDetails for Merchant: {:?}", business_profile.merchant_id))
                    .map(Some)?
                    .map(Secret::new)
                }
                None => None,
            },
            profile_id: business_profile.get_id().to_owned(),
            applepay_verified_domains: None,
            pm_auth_config: self.pm_auth_config.clone(),
            status: connector_status,
            connector_wallets_details: helpers::get_encrypted_apple_pay_connector_wallets_details(state, &key_store, &self.metadata).await?,
            test_mode: self.test_mode,
            business_country: self.business_country,
            business_label: self.business_label.clone(),
            business_sub_label: self.business_sub_label.clone(),
            additional_merchant_data: if let Some(mcd) =  merchant_recipient_data {
                Some(domain_types::crypto_operation(
                    key_manager_state,
                    type_name!(domain::MerchantConnectorAccount),
                    domain_types::CryptoOperation::Encrypt(Secret::new(mcd)),
                    identifier,
                    key_store.key.peek(),
                )
                .await
                .and_then(|val| val.try_into_operation())
                .change_context(errors::ApiErrorResponse::InternalServerError)
                .attach_printable("Unable to encrypt additional_merchant_data")?)
            } else {
                None
            },
            version: hyperswitch_domain_models::consts::API_VERSION,
        })
    }

    /// If profile_id is not passed, use default profile if available, or
    /// If business_details (business_country and business_label) are passed, get the business_profile
    /// or return a `MissingRequiredField` error
    async fn validate_and_get_business_profile(
        self,
        merchant_account: &domain::MerchantAccount,
        db: &dyn StorageInterface,
        key_manager_state: &KeyManagerState,
        key_store: &domain::MerchantKeyStore,
    ) -> RouterResult<domain::BusinessProfile> {
        match self.profile_id.or(merchant_account.default_profile.clone()) {
            Some(profile_id) => {
                // Check whether this business profile belongs to the merchant

                let business_profile = core_utils::validate_and_get_business_profile(
                    db,
                    key_manager_state,
                    key_store,
                    Some(&profile_id),
                    merchant_account.get_id(),
                )
                .await?
                .get_required_value("BusinessProfile")
                .change_context(
                    errors::ApiErrorResponse::BusinessProfileNotFound {
                        id: profile_id.get_string_repr().to_owned(),
                    },
                )?;

                Ok(business_profile)
            }
            None => match self.business_country.zip(self.business_label) {
                Some((business_country, business_label)) => {
                    let profile_name = format!("{business_country}_{business_label}");
                    let business_profile = db
                        .find_business_profile_by_profile_name_merchant_id(
                            key_manager_state,
                            key_store,
                            &profile_name,
                            merchant_account.get_id(),
                        )
                        .await
                        .to_not_found_response(
                            errors::ApiErrorResponse::BusinessProfileNotFound { id: profile_name },
                        )?;

                    Ok(business_profile)
                }
                _ => Err(report!(errors::ApiErrorResponse::MissingRequiredField {
                    field_name: "profile_id or business_country, business_label"
                })),
            },
        }
    }
}

pub async fn create_connector(
    state: SessionState,
    req: api::MerchantConnectorCreate,
    merchant_account: domain::MerchantAccount,
    auth_profile_id: Option<id_type::ProfileId>,
    key_store: domain::MerchantKeyStore,
) -> RouterResponse<api_models::admin::MerchantConnectorResponse> {
    let store = state.store.as_ref();
    let key_manager_state = &(&state).into();
    #[cfg(feature = "dummy_connector")]
    req.connector_name
        .clone()
        .validate_dummy_connector_enabled(state.conf.dummy_connector.enabled)
        .change_context(errors::ApiErrorResponse::InvalidRequestData {
            message: "Invalid connector name".to_string(),
        })?;
    let connector_metadata = ConnectorMetadata {
        connector_metadata: &req.metadata,
    };

    let merchant_id = merchant_account.get_id();

    connector_metadata.validate_apple_pay_certificates_in_mca_metadata()?;

    #[cfg(feature = "v1")]
    helpers::validate_business_details(
        req.business_country,
        req.business_label.as_ref(),
        &merchant_account,
    )?;

    let business_profile = req
        .clone()
        .validate_and_get_business_profile(&merchant_account, store, key_manager_state, &key_store)
        .await?;

    core_utils::validate_profile_id_from_auth_layer(auth_profile_id, &business_profile)?;

    let pm_auth_config_validation = PMAuthConfigValidation {
        connector_type: &req.connector_type,
        pm_auth_config: &req.pm_auth_config,
        db: store,
        merchant_id,
        profile_id: business_profile.get_id(),
        key_store: &key_store,
        key_manager_state,
    };
    pm_auth_config_validation.validate_pm_auth_config().await?;

    let connector_type_and_connector_enum = ConnectorTypeAndConnectorName {
        connector_type: &req.connector_type,
        connector_name: &req.connector_name,
    };
    let routable_connector = connector_type_and_connector_enum.get_routable_connector()?;

    // The purpose of this merchant account update is just to update the
    // merchant account `modified_at` field for KGraph cache invalidation
    state
        .store
        .update_specific_fields_in_merchant(
            key_manager_state,
            merchant_id,
            storage::MerchantAccountUpdate::ModifiedAtUpdate,
            &key_store,
        )
        .await
        .change_context(errors::ApiErrorResponse::InternalServerError)
        .attach_printable("error updating the merchant account when creating payment connector")?;

    let merchant_connector_account = req
        .clone()
        .create_domain_model_from_request(
            &state,
            key_store.clone(),
            &business_profile,
            key_manager_state,
        )
        .await?;

    let mca = state
        .store
        .insert_merchant_connector_account(
            key_manager_state,
            merchant_connector_account.clone(),
            &key_store,
        )
        .await
        .to_duplicate_response(
            errors::ApiErrorResponse::DuplicateMerchantConnectorAccount {
                profile_id: business_profile.get_id().get_string_repr().to_owned(),
                connector_label: merchant_connector_account
                    .connector_label
                    .unwrap_or_default(),
            },
        )?;

    #[cfg(feature = "v1")]
    //update merchant default config
    let merchant_default_config_update = MerchantDefaultConfigUpdate {
        routable_connector: &routable_connector,
        merchant_connector_id: &mca.get_id(),
        store,
        merchant_id,
        profile_id: business_profile.get_id(),
        transaction_type: &req.get_transaction_type(),
    };

    #[cfg(feature = "v2")]
    //update merchant default config
    let merchant_default_config_update = DefaultFallbackRoutingConfigUpdate {
        routable_connector: &routable_connector,
        merchant_connector_id: &mca.get_id(),
        store,
        business_profile,
        key_store,
        key_manager_state,
    };

    merchant_default_config_update
        .retrieve_and_update_default_fallback_routing_algorithm_if_routable_connector_exists()
        .await?;

    metrics::MCA_CREATE.add(
        &metrics::CONTEXT,
        1,
        &add_attributes([
            ("connector", req.connector_name.to_string()),
            ("merchant", merchant_id.get_string_repr().to_owned()),
        ]),
    );

    let mca_response = mca.foreign_try_into()?;
    Ok(service_api::ApplicationResponse::Json(mca_response))
}

#[cfg(feature = "v1")]
async fn validate_pm_auth(
    val: pii::SecretSerdeValue,
    state: &SessionState,
    merchant_id: &id_type::MerchantId,
    key_store: &domain::MerchantKeyStore,
    merchant_account: domain::MerchantAccount,
    profile_id: &id_type::ProfileId,
) -> RouterResponse<()> {
    let config =
        serde_json::from_value::<api_models::pm_auth::PaymentMethodAuthConfig>(val.expose())
            .change_context(errors::ApiErrorResponse::InvalidRequestData {
                message: "invalid data received for payment method auth config".to_string(),
            })
            .attach_printable("Failed to deserialize Payment Method Auth config")?;

    let all_mcas = &*state
        .store
        .find_merchant_connector_account_by_merchant_id_and_disabled_list(
            &state.into(),
            merchant_id,
            true,
            key_store,
        )
        .await
        .change_context(errors::ApiErrorResponse::MerchantConnectorAccountNotFound {
            id: merchant_account.get_id().get_string_repr().to_owned(),
        })?;

    for conn_choice in config.enabled_payment_methods {
        let pm_auth_mca = all_mcas
            .iter()
            .find(|mca| mca.get_id() == conn_choice.mca_id)
            .ok_or(errors::ApiErrorResponse::GenericNotFoundError {
                message: "payment method auth connector account not found".to_string(),
            })?;

        if &pm_auth_mca.profile_id != profile_id {
            return Err(errors::ApiErrorResponse::GenericNotFoundError {
                message: "payment method auth profile_id differs from connector profile_id"
                    .to_string(),
            }
            .into());
        }
    }

    Ok(services::ApplicationResponse::StatusOk)
}

#[cfg(feature = "v1")]
pub async fn retrieve_connector(
    state: SessionState,
    merchant_id: id_type::MerchantId,
    profile_id: Option<id_type::ProfileId>,
    merchant_connector_id: id_type::MerchantConnectorAccountId,
) -> RouterResponse<api_models::admin::MerchantConnectorResponse> {
    let store = state.store.as_ref();
    let key_manager_state = &(&state).into();
    let key_store = store
        .get_merchant_key_store_by_merchant_id(
            key_manager_state,
            &merchant_id,
            &store.get_master_key().to_vec().into(),
        )
        .await
        .to_not_found_response(errors::ApiErrorResponse::MerchantAccountNotFound)?;

    let _merchant_account = store
        .find_merchant_account_by_merchant_id(key_manager_state, &merchant_id, &key_store)
        .await
        .to_not_found_response(errors::ApiErrorResponse::MerchantAccountNotFound)?;

    let mca = store
        .find_by_merchant_connector_account_merchant_id_merchant_connector_id(
            key_manager_state,
            &merchant_id,
            &merchant_connector_id,
            &key_store,
        )
        .await
        .to_not_found_response(errors::ApiErrorResponse::MerchantConnectorAccountNotFound {
            id: merchant_connector_id.get_string_repr().to_string(),
        })?;
    core_utils::validate_profile_id_from_auth_layer(profile_id, &mca)?;

    Ok(service_api::ApplicationResponse::Json(
        mca.foreign_try_into()?,
    ))
}

#[cfg(feature = "v2")]
pub async fn retrieve_connector(
    state: SessionState,
    merchant_account: domain::MerchantAccount,
    key_store: domain::MerchantKeyStore,
    id: id_type::MerchantConnectorAccountId,
) -> RouterResponse<api_models::admin::MerchantConnectorResponse> {
    let store = state.store.as_ref();
    let key_manager_state = &(&state).into();

    let merchant_id = merchant_account.get_id();

    let mca = store
        .find_merchant_connector_account_by_id(key_manager_state, &id, &key_store)
        .await
        .to_not_found_response(errors::ApiErrorResponse::MerchantConnectorAccountNotFound {
            id: id.clone().get_string_repr().to_string(),
        })?;

    // Validate if the merchant_id sent in the request is valid
    if mca.merchant_id != *merchant_id {
        return Err(errors::ApiErrorResponse::InvalidRequestData {
            message: format!(
                "Invalid merchant_id {} provided for merchant_connector_account {:?}",
                merchant_id.get_string_repr(),
                id
            ),
        }
        .into());
    }

    Ok(service_api::ApplicationResponse::Json(
        mca.foreign_try_into()?,
    ))
}

pub async fn list_payment_connectors(
    state: SessionState,
    merchant_id: id_type::MerchantId,
    profile_id_list: Option<Vec<id_type::ProfileId>>,
) -> RouterResponse<Vec<api_models::admin::MerchantConnectorListResponse>> {
    let store = state.store.as_ref();
    let key_manager_state = &(&state).into();
    let key_store = store
        .get_merchant_key_store_by_merchant_id(
            key_manager_state,
            &merchant_id,
            &store.get_master_key().to_vec().into(),
        )
        .await
        .to_not_found_response(errors::ApiErrorResponse::MerchantAccountNotFound)?;

    // Validate merchant account
    store
        .find_merchant_account_by_merchant_id(key_manager_state, &merchant_id, &key_store)
        .await
        .to_not_found_response(errors::ApiErrorResponse::MerchantAccountNotFound)?;

    let merchant_connector_accounts = store
        .find_merchant_connector_account_by_merchant_id_and_disabled_list(
            key_manager_state,
            &merchant_id,
            true,
            &key_store,
        )
        .await
        .to_not_found_response(errors::ApiErrorResponse::InternalServerError)?;
    let merchant_connector_accounts = core_utils::filter_objects_based_on_profile_id_list(
        profile_id_list,
        merchant_connector_accounts,
    );
    let mut response = vec![];

    // The can be eliminated once [#79711](https://github.com/rust-lang/rust/issues/79711) is stabilized
    for mca in merchant_connector_accounts.into_iter() {
        response.push(mca.foreign_try_into()?);
    }

    Ok(service_api::ApplicationResponse::Json(response))
}

pub async fn update_connector(
    state: SessionState,
    merchant_id: &id_type::MerchantId,
    profile_id: Option<id_type::ProfileId>,
    merchant_connector_id: &id_type::MerchantConnectorAccountId,
    req: api_models::admin::MerchantConnectorUpdate,
) -> RouterResponse<api_models::admin::MerchantConnectorResponse> {
    let db = state.store.as_ref();
    let key_manager_state = &(&state).into();
    let key_store = db
        .get_merchant_key_store_by_merchant_id(
            key_manager_state,
            merchant_id,
            &db.get_master_key().to_vec().into(),
        )
        .await
        .to_not_found_response(errors::ApiErrorResponse::MerchantAccountNotFound)?;

    let merchant_account = db
        .find_merchant_account_by_merchant_id(key_manager_state, merchant_id, &key_store)
        .await
        .to_not_found_response(errors::ApiErrorResponse::MerchantAccountNotFound)?;

    let mca = req
        .clone()
        .get_merchant_connector_account_from_id(
            db,
            merchant_id,
            merchant_connector_id,
            &key_store,
            key_manager_state,
        )
        .await?;
    core_utils::validate_profile_id_from_auth_layer(profile_id, &mca)?;

    let payment_connector = req
        .clone()
        .create_domain_model_from_request(
            &state,
            key_store.clone(),
            &mca,
            key_manager_state,
            &merchant_account,
        )
        .await?;

    // Profile id should always be present
    let profile_id = mca.profile_id.clone();

    let request_connector_label = req.connector_label;

    let updated_mca = db
        .update_merchant_connector_account(
            key_manager_state,
            mca,
            payment_connector.into(),
            &key_store,
        )
        .await
        .change_context(
            errors::ApiErrorResponse::DuplicateMerchantConnectorAccount {
                profile_id: profile_id.get_string_repr().to_owned(),
                connector_label: request_connector_label.unwrap_or_default(),
            },
        )
        .attach_printable_lazy(|| {
            format!(
                "Failed while updating MerchantConnectorAccount: id: {:?}",
                merchant_connector_id
            )
        })?;

    let response = updated_mca.foreign_try_into()?;

    Ok(service_api::ApplicationResponse::Json(response))
}

#[cfg(feature = "v1")]
pub async fn delete_connector(
    state: SessionState,
    merchant_id: id_type::MerchantId,
    merchant_connector_id: id_type::MerchantConnectorAccountId,
) -> RouterResponse<api::MerchantConnectorDeleteResponse> {
    let db = state.store.as_ref();
    let key_manager_state = &(&state).into();
    let key_store = db
        .get_merchant_key_store_by_merchant_id(
            key_manager_state,
            &merchant_id,
            &db.get_master_key().to_vec().into(),
        )
        .await
        .to_not_found_response(errors::ApiErrorResponse::MerchantAccountNotFound)?;

    let _merchant_account = db
        .find_merchant_account_by_merchant_id(key_manager_state, &merchant_id, &key_store)
        .await
        .to_not_found_response(errors::ApiErrorResponse::MerchantAccountNotFound)?;

    let _mca = db
        .find_by_merchant_connector_account_merchant_id_merchant_connector_id(
            key_manager_state,
            &merchant_id,
            &merchant_connector_id,
            &key_store,
        )
        .await
        .to_not_found_response(errors::ApiErrorResponse::MerchantConnectorAccountNotFound {
            id: merchant_connector_id.get_string_repr().to_string(),
        })?;

    let is_deleted = db
        .delete_merchant_connector_account_by_merchant_id_merchant_connector_id(
            &merchant_id,
            &merchant_connector_id,
        )
        .await
        .to_not_found_response(errors::ApiErrorResponse::MerchantConnectorAccountNotFound {
            id: merchant_connector_id.get_string_repr().to_string(),
        })?;

    let response = api::MerchantConnectorDeleteResponse {
        merchant_id,
        merchant_connector_id,
        deleted: is_deleted,
    };
    Ok(service_api::ApplicationResponse::Json(response))
}

#[cfg(feature = "v2")]
pub async fn delete_connector(
    state: SessionState,
    merchant_account: domain::MerchantAccount,
    key_store: domain::MerchantKeyStore,
    id: id_type::MerchantConnectorAccountId,
) -> RouterResponse<api::MerchantConnectorDeleteResponse> {
    let db = state.store.as_ref();
    let key_manager_state = &(&state).into();

    let merchant_id = merchant_account.get_id();

    let mca = db
        .find_merchant_connector_account_by_id(key_manager_state, &id, &key_store)
        .await
        .to_not_found_response(errors::ApiErrorResponse::MerchantConnectorAccountNotFound {
            id: id.clone().get_string_repr().to_string(),
        })?;

    // Validate if the merchant_id sent in the request is valid
    if mca.merchant_id != *merchant_id {
        return Err(errors::ApiErrorResponse::InvalidRequestData {
            message: format!(
                "Invalid merchant_id {} provided for merchant_connector_account {:?}",
                merchant_id.get_string_repr(),
                id
            ),
        }
        .into());
    }

    let is_deleted = db
        .delete_merchant_connector_account_by_id(&id)
        .await
        .to_not_found_response(errors::ApiErrorResponse::MerchantConnectorAccountNotFound {
            id: id.clone().get_string_repr().to_string(),
        })?;

    let response = api::MerchantConnectorDeleteResponse {
        merchant_id: merchant_id.clone(),
        id,
        deleted: is_deleted,
    };
    Ok(service_api::ApplicationResponse::Json(response))
}

pub async fn kv_for_merchant(
    state: SessionState,
    merchant_id: id_type::MerchantId,
    enable: bool,
) -> RouterResponse<api_models::admin::ToggleKVResponse> {
    let db = state.store.as_ref();
    let key_manager_state = &(&state).into();
    let key_store = db
        .get_merchant_key_store_by_merchant_id(
            key_manager_state,
            &merchant_id,
            &db.get_master_key().to_vec().into(),
        )
        .await
        .to_not_found_response(errors::ApiErrorResponse::MerchantAccountNotFound)?;

    // check if the merchant account exists
    let merchant_account = db
        .find_merchant_account_by_merchant_id(key_manager_state, &merchant_id, &key_store)
        .await
        .to_not_found_response(errors::ApiErrorResponse::MerchantAccountNotFound)?;

    let updated_merchant_account = match (enable, merchant_account.storage_scheme) {
        (true, MerchantStorageScheme::RedisKv) | (false, MerchantStorageScheme::PostgresOnly) => {
            Ok(merchant_account)
        }
        (true, MerchantStorageScheme::PostgresOnly) => {
            if state.conf.as_ref().is_kv_soft_kill_mode() {
                Err(errors::ApiErrorResponse::InvalidRequestData {
                    message: "Kv cannot be enabled when application is in soft_kill_mode"
                        .to_owned(),
                })?
            }

            db.update_merchant(
                key_manager_state,
                merchant_account,
                storage::MerchantAccountUpdate::StorageSchemeUpdate {
                    storage_scheme: MerchantStorageScheme::RedisKv,
                },
                &key_store,
            )
            .await
        }
        (false, MerchantStorageScheme::RedisKv) => {
            db.update_merchant(
                key_manager_state,
                merchant_account,
                storage::MerchantAccountUpdate::StorageSchemeUpdate {
                    storage_scheme: MerchantStorageScheme::PostgresOnly,
                },
                &key_store,
            )
            .await
        }
    }
    .map_err(|error| {
        error
            .change_context(errors::ApiErrorResponse::InternalServerError)
            .attach_printable("failed to switch merchant_storage_scheme")
    })?;
    let kv_status = matches!(
        updated_merchant_account.storage_scheme,
        MerchantStorageScheme::RedisKv
    );

    Ok(service_api::ApplicationResponse::Json(
        api_models::admin::ToggleKVResponse {
            merchant_id: updated_merchant_account.get_id().to_owned(),
            kv_enabled: kv_status,
        },
    ))
}

pub async fn toggle_kv_for_all_merchants(
    state: SessionState,
    enable: bool,
) -> RouterResponse<api_models::admin::ToggleAllKVResponse> {
    let db = state.store.as_ref();
    let storage_scheme = if enable {
        MerchantStorageScheme::RedisKv
    } else {
        MerchantStorageScheme::PostgresOnly
    };

    let total_update = db
        .update_all_merchant_account(storage::MerchantAccountUpdate::StorageSchemeUpdate {
            storage_scheme,
        })
        .await
        .map_err(|error| {
            error
                .change_context(errors::ApiErrorResponse::InternalServerError)
                .attach_printable("Failed to switch merchant_storage_scheme for all merchants")
        })?;

    Ok(service_api::ApplicationResponse::Json(
        api_models::admin::ToggleAllKVResponse {
            total_updated: total_update,
            kv_enabled: enable,
        },
    ))
}

pub async fn check_merchant_account_kv_status(
    state: SessionState,
    merchant_id: id_type::MerchantId,
) -> RouterResponse<api_models::admin::ToggleKVResponse> {
    let db = state.store.as_ref();
    let key_manager_state = &(&state).into();
    let key_store = db
        .get_merchant_key_store_by_merchant_id(
            key_manager_state,
            &merchant_id,
            &db.get_master_key().to_vec().into(),
        )
        .await
        .to_not_found_response(errors::ApiErrorResponse::MerchantAccountNotFound)?;

    // check if the merchant account exists
    let merchant_account = db
        .find_merchant_account_by_merchant_id(key_manager_state, &merchant_id, &key_store)
        .await
        .to_not_found_response(errors::ApiErrorResponse::MerchantAccountNotFound)?;

    let kv_status = matches!(
        merchant_account.storage_scheme,
        MerchantStorageScheme::RedisKv
    );

    Ok(service_api::ApplicationResponse::Json(
        api_models::admin::ToggleKVResponse {
            merchant_id: merchant_account.get_id().to_owned(),
            kv_enabled: kv_status,
        },
    ))
}

pub fn get_frm_config_as_secret(
    frm_configs: Option<Vec<api_models::admin::FrmConfigs>>,
) -> Option<Vec<Secret<serde_json::Value>>> {
    match frm_configs.as_ref() {
        Some(frm_value) => {
            let configs_for_frm_value: Vec<Secret<serde_json::Value>> = frm_value
                .iter()
                .map(|config| {
                    config
                        .encode_to_value()
                        .change_context(errors::ApiErrorResponse::ConfigNotFound)
                        .map(Secret::new)
                })
                .collect::<Result<Vec<_>, _>>()
                .ok()?;
            Some(configs_for_frm_value)
        }
        None => None,
    }
}

#[cfg(feature = "v1")]
pub async fn create_and_insert_business_profile(
    state: &SessionState,
    request: api::BusinessProfileCreate,
    merchant_account: domain::MerchantAccount,
    key_store: &domain::MerchantKeyStore,
) -> RouterResult<domain::BusinessProfile> {
    let business_profile_new = admin::create_business_profile_from_merchant_account(
        state,
        merchant_account,
        request,
        key_store,
    )
    .await?;

    let profile_name = business_profile_new.profile_name.clone();

    state
        .store
        .insert_business_profile(&state.into(), key_store, business_profile_new)
        .await
        .to_duplicate_response(errors::ApiErrorResponse::GenericDuplicateError {
            message: format!(
                "Business Profile with the profile_name {profile_name} already exists"
            ),
        })
        .attach_printable("Failed to insert Business profile because of duplication error")
}

#[cfg(feature = "olap")]
#[async_trait::async_trait]
trait BusinessProfileCreateBridge {
    #[cfg(feature = "v1")]
    async fn create_domain_model_from_request(
        self,
        state: &SessionState,
        merchant_account: &domain::MerchantAccount,
        key: &domain::MerchantKeyStore,
    ) -> RouterResult<domain::BusinessProfile>;

    #[cfg(feature = "v2")]
    async fn create_domain_model_from_request(
        self,
        state: &SessionState,
        key: &domain::MerchantKeyStore,
        merchant_id: &id_type::MerchantId,
    ) -> RouterResult<domain::BusinessProfile>;
}

#[cfg(feature = "olap")]
#[async_trait::async_trait]
impl BusinessProfileCreateBridge for api::BusinessProfileCreate {
    #[cfg(feature = "v1")]
    async fn create_domain_model_from_request(
        self,
        state: &SessionState,
        merchant_account: &domain::MerchantAccount,
        key_store: &domain::MerchantKeyStore,
    ) -> RouterResult<domain::BusinessProfile> {
        use common_utils::ext_traits::AsyncExt;

        if let Some(session_expiry) = &self.session_expiry {
            helpers::validate_session_expiry(session_expiry.to_owned())?;
        }

        if let Some(intent_fulfillment_expiry) = self.intent_fulfillment_time {
            helpers::validate_intent_fulfillment_expiry(intent_fulfillment_expiry)?;
        }

        if let Some(ref routing_algorithm) = self.routing_algorithm {
            let _: api_models::routing::RoutingAlgorithm = routing_algorithm
                .clone()
                .parse_value("RoutingAlgorithm")
                .change_context(errors::ApiErrorResponse::InvalidDataValue {
                    field_name: "routing_algorithm",
                })
                .attach_printable("Invalid routing algorithm given")?;
        }

        // Generate a unique profile id
        let profile_id = common_utils::generate_profile_id_of_default_length();
        let profile_name = self.profile_name.unwrap_or("default".to_string());

        let current_time = date_time::now();

        let webhook_details = self.webhook_details.map(ForeignInto::foreign_into);

        let payment_response_hash_key = self
            .payment_response_hash_key
            .or(merchant_account.payment_response_hash_key.clone())
            .unwrap_or(common_utils::crypto::generate_cryptographically_secure_random_string(64));

        let payment_link_config = self.payment_link_config.map(ForeignInto::foreign_into);
        let outgoing_webhook_custom_http_headers = self
            .outgoing_webhook_custom_http_headers
            .async_map(|headers| cards::create_encrypted_data(state, key_store, headers))
            .await
            .transpose()
            .change_context(errors::ApiErrorResponse::InternalServerError)
            .attach_printable("Unable to encrypt outgoing webhook custom HTTP headers")?;

        let payout_link_config = self
            .payout_link_config
            .map(|payout_conf| match payout_conf.config.validate() {
                Ok(_) => Ok(payout_conf.foreign_into()),
                Err(e) => Err(error_stack::report!(
                    errors::ApiErrorResponse::InvalidRequestData {
                        message: e.to_string()
                    }
                )),
            })
            .transpose()?;

        Ok(domain::BusinessProfile::from(
            domain::BusinessProfileSetter {
                profile_id,
                merchant_id: merchant_account.get_id().clone(),
                profile_name,
                created_at: current_time,
                modified_at: current_time,
                return_url: self
                    .return_url
                    .map(|return_url| return_url.to_string())
                    .or(merchant_account.return_url.clone()),
                enable_payment_response_hash: self
                    .enable_payment_response_hash
                    .unwrap_or(merchant_account.enable_payment_response_hash),
                payment_response_hash_key: Some(payment_response_hash_key),
                redirect_to_merchant_with_http_post: self
                    .redirect_to_merchant_with_http_post
                    .unwrap_or(merchant_account.redirect_to_merchant_with_http_post),
                webhook_details: webhook_details.or(merchant_account.webhook_details.clone()),
                metadata: self.metadata,
                routing_algorithm: None,
                intent_fulfillment_time: self
                    .intent_fulfillment_time
                    .map(i64::from)
                    .or(merchant_account.intent_fulfillment_time)
                    .or(Some(common_utils::consts::DEFAULT_INTENT_FULFILLMENT_TIME)),
                frm_routing_algorithm: self
                    .frm_routing_algorithm
                    .or(merchant_account.frm_routing_algorithm.clone()),
                #[cfg(feature = "payouts")]
                payout_routing_algorithm: self
                    .payout_routing_algorithm
                    .or(merchant_account.payout_routing_algorithm.clone()),
                #[cfg(not(feature = "payouts"))]
                payout_routing_algorithm: None,
                is_recon_enabled: merchant_account.is_recon_enabled,
                applepay_verified_domains: self.applepay_verified_domains,
                payment_link_config,
                session_expiry: self
                    .session_expiry
                    .map(i64::from)
                    .or(Some(common_utils::consts::DEFAULT_SESSION_EXPIRY)),
                authentication_connector_details: self
                    .authentication_connector_details
                    .map(ForeignInto::foreign_into),
                payout_link_config,
                is_connector_agnostic_mit_enabled: self.is_connector_agnostic_mit_enabled,
                is_extended_card_info_enabled: None,
                extended_card_info_config: None,
                use_billing_as_payment_method_billing: self
                    .use_billing_as_payment_method_billing
                    .or(Some(true)),
                collect_shipping_details_from_wallet_connector: self
                    .collect_shipping_details_from_wallet_connector
                    .or(Some(false)),
                collect_billing_details_from_wallet_connector: self
                    .collect_billing_details_from_wallet_connector
                    .or(Some(false)),
                outgoing_webhook_custom_http_headers: outgoing_webhook_custom_http_headers
                    .map(Into::into),
                tax_connector_id: self.tax_connector_id,
                is_tax_connector_enabled: self.is_tax_connector_enabled,
                always_collect_billing_details_from_wallet_connector: self
                    .always_collect_billing_details_from_wallet_connector,
                always_collect_shipping_details_from_wallet_connector: self
                    .always_collect_shipping_details_from_wallet_connector,
<<<<<<< HEAD
                is_network_tokenization_enabled: self.is_network_tokenization_enabled,
=======
                dynamic_routing_algorithm: None,
>>>>>>> 90ebd54e
            },
        ))
    }

    #[cfg(feature = "v2")]
    async fn create_domain_model_from_request(
        self,
        state: &SessionState,
        key_store: &domain::MerchantKeyStore,
        merchant_id: &id_type::MerchantId,
    ) -> RouterResult<domain::BusinessProfile> {
        if let Some(session_expiry) = &self.session_expiry {
            helpers::validate_session_expiry(session_expiry.to_owned())?;
        }

        // Generate a unique profile id
        // TODO: the profile_id should be generated from the profile_name
        let profile_id = common_utils::generate_profile_id_of_default_length();
        let profile_name = self.profile_name;

        let current_time = date_time::now();

        let webhook_details = self.webhook_details.map(ForeignInto::foreign_into);

        let payment_response_hash_key = self
            .payment_response_hash_key
            .unwrap_or(common_utils::crypto::generate_cryptographically_secure_random_string(64));

        let payment_link_config = self.payment_link_config.map(ForeignInto::foreign_into);
        let outgoing_webhook_custom_http_headers = self
            .outgoing_webhook_custom_http_headers
            .async_map(|headers| cards::create_encrypted_data(state, key_store, headers))
            .await
            .transpose()
            .change_context(errors::ApiErrorResponse::InternalServerError)
            .attach_printable("Unable to encrypt outgoing webhook custom HTTP headers")?;

        let payout_link_config = self
            .payout_link_config
            .map(|payout_conf| match payout_conf.config.validate() {
                Ok(_) => Ok(payout_conf.foreign_into()),
                Err(e) => Err(error_stack::report!(
                    errors::ApiErrorResponse::InvalidRequestData {
                        message: e.to_string()
                    }
                )),
            })
            .transpose()?;

        Ok(domain::BusinessProfile::from(
            domain::BusinessProfileSetter {
                id: profile_id,
                merchant_id: merchant_id.clone(),
                profile_name,
                created_at: current_time,
                modified_at: current_time,
                return_url: self.return_url.map(|return_url| return_url.to_string()),
                enable_payment_response_hash: self.enable_payment_response_hash.unwrap_or(true),
                payment_response_hash_key: Some(payment_response_hash_key),
                redirect_to_merchant_with_http_post: self
                    .redirect_to_merchant_with_http_post
                    .unwrap_or(true),
                webhook_details,
                metadata: self.metadata,
                is_recon_enabled: false,
                applepay_verified_domains: self.applepay_verified_domains,
                payment_link_config,
                session_expiry: self
                    .session_expiry
                    .map(i64::from)
                    .or(Some(common_utils::consts::DEFAULT_SESSION_EXPIRY)),
                authentication_connector_details: self
                    .authentication_connector_details
                    .map(ForeignInto::foreign_into),
                payout_link_config,
                is_connector_agnostic_mit_enabled: self.is_connector_agnostic_mit_enabled,
                is_extended_card_info_enabled: None,
                extended_card_info_config: None,
                use_billing_as_payment_method_billing: self
                    .use_billing_as_payment_method_billing
                    .or(Some(true)),
                collect_shipping_details_from_wallet_connector: self
                    .collect_shipping_details_from_wallet_connector_if_required
                    .or(Some(false)),
                collect_billing_details_from_wallet_connector: self
                    .collect_billing_details_from_wallet_connector_if_required
                    .or(Some(false)),
                outgoing_webhook_custom_http_headers: outgoing_webhook_custom_http_headers
                    .map(Into::into),
                always_collect_billing_details_from_wallet_connector: self
                    .always_collect_billing_details_from_wallet_connector,
                always_collect_shipping_details_from_wallet_connector: self
                    .always_collect_shipping_details_from_wallet_connector,
                routing_algorithm_id: None,
                frm_routing_algorithm_id: None,
                payout_routing_algorithm_id: None,
                order_fulfillment_time: self
                    .order_fulfillment_time
                    .map(|order_fulfillment_time| order_fulfillment_time.into_inner())
                    .or(Some(common_utils::consts::DEFAULT_ORDER_FULFILLMENT_TIME)),
                order_fulfillment_time_origin: self.order_fulfillment_time_origin,
                default_fallback_routing: None,
                tax_connector_id: self.tax_connector_id,
                is_tax_connector_enabled: self.is_tax_connector_enabled,
                is_network_tokenization_enabled: self.is_network_tokenization_enabled,
            },
        ))
    }
}

#[cfg(feature = "olap")]
pub async fn create_business_profile(
    state: SessionState,
    request: api::BusinessProfileCreate,
    merchant_account: domain::MerchantAccount,
    key_store: domain::MerchantKeyStore,
) -> RouterResponse<api_models::admin::BusinessProfileResponse> {
    let db = state.store.as_ref();
    let key_manager_state = &(&state).into();

    #[cfg(feature = "v1")]
    let business_profile = request
        .create_domain_model_from_request(&state, &merchant_account, &key_store)
        .await?;

    #[cfg(feature = "v2")]
    let business_profile = request
        .create_domain_model_from_request(&state, &key_store, merchant_account.get_id())
        .await?;

    let profile_id = business_profile.get_id().to_owned();

    let business_profile = db
        .insert_business_profile(key_manager_state, &key_store, business_profile)
        .await
        .to_duplicate_response(errors::ApiErrorResponse::GenericDuplicateError {
            message: format!(
                "Business Profile with the profile_id {} already exists",
                profile_id.get_string_repr()
            ),
        })
        .attach_printable("Failed to insert Business profile because of duplication error")?;

    #[cfg(feature = "v1")]
    if merchant_account.default_profile.is_some() {
        let unset_default_profile = domain::MerchantAccountUpdate::UnsetDefaultProfile;
        db.update_merchant(
            key_manager_state,
            merchant_account,
            unset_default_profile,
            &key_store,
        )
        .await
        .to_not_found_response(errors::ApiErrorResponse::MerchantAccountNotFound)?;
    }

    Ok(service_api::ApplicationResponse::Json(
        api_models::admin::BusinessProfileResponse::foreign_try_from(business_profile)
            .change_context(errors::ApiErrorResponse::InternalServerError)
            .attach_printable("Failed to parse business profile details")?,
    ))
}

pub async fn list_business_profile(
    state: SessionState,
    merchant_id: id_type::MerchantId,
    profile_id_list: Option<Vec<id_type::ProfileId>>,
) -> RouterResponse<Vec<api_models::admin::BusinessProfileResponse>> {
    let db = state.store.as_ref();
    let key_store = db
        .get_merchant_key_store_by_merchant_id(
            &(&state).into(),
            &merchant_id,
            &db.get_master_key().to_vec().into(),
        )
        .await
        .to_not_found_response(errors::ApiErrorResponse::MerchantAccountNotFound)?;
    let profiles = db
        .list_business_profile_by_merchant_id(&(&state).into(), &key_store, &merchant_id)
        .await
        .to_not_found_response(errors::ApiErrorResponse::InternalServerError)?
        .clone();
    let profiles = core_utils::filter_objects_based_on_profile_id_list(profile_id_list, profiles);
    let mut business_profiles = Vec::new();
    for profile in profiles {
        let business_profile =
            api_models::admin::BusinessProfileResponse::foreign_try_from(profile)
                .change_context(errors::ApiErrorResponse::InternalServerError)
                .attach_printable("Failed to parse business profile details")?;
        business_profiles.push(business_profile);
    }

    Ok(service_api::ApplicationResponse::Json(business_profiles))
}

pub async fn retrieve_business_profile(
    state: SessionState,
    profile_id: id_type::ProfileId,
    key_store: domain::MerchantKeyStore,
) -> RouterResponse<api_models::admin::BusinessProfileResponse> {
    let db = state.store.as_ref();

    let business_profile = db
        .find_business_profile_by_profile_id(&(&state).into(), &key_store, &profile_id)
        .await
        .to_not_found_response(errors::ApiErrorResponse::BusinessProfileNotFound {
            id: profile_id.get_string_repr().to_owned(),
        })?;

    Ok(service_api::ApplicationResponse::Json(
        api_models::admin::BusinessProfileResponse::foreign_try_from(business_profile)
            .change_context(errors::ApiErrorResponse::InternalServerError)
            .attach_printable("Failed to parse business profile details")?,
    ))
}

pub async fn delete_business_profile(
    state: SessionState,
    profile_id: id_type::ProfileId,
    merchant_id: &id_type::MerchantId,
) -> RouterResponse<bool> {
    let db = state.store.as_ref();
    let delete_result = db
        .delete_business_profile_by_profile_id_merchant_id(&profile_id, merchant_id)
        .await
        .to_not_found_response(errors::ApiErrorResponse::BusinessProfileNotFound {
            id: profile_id.get_string_repr().to_owned(),
        })?;

    Ok(service_api::ApplicationResponse::Json(delete_result))
}

#[cfg(feature = "olap")]
#[async_trait::async_trait]
trait BusinessProfileUpdateBridge {
    async fn get_update_business_profile_object(
        self,
        state: &SessionState,
        key_store: &domain::MerchantKeyStore,
    ) -> RouterResult<domain::BusinessProfileUpdate>;
}

#[cfg(all(feature = "olap", feature = "v1"))]
#[async_trait::async_trait]
impl BusinessProfileUpdateBridge for api::BusinessProfileUpdate {
    async fn get_update_business_profile_object(
        self,
        state: &SessionState,
        key_store: &domain::MerchantKeyStore,
    ) -> RouterResult<domain::BusinessProfileUpdate> {
        if let Some(session_expiry) = &self.session_expiry {
            helpers::validate_session_expiry(session_expiry.to_owned())?;
        }

        if let Some(intent_fulfillment_expiry) = self.intent_fulfillment_time {
            helpers::validate_intent_fulfillment_expiry(intent_fulfillment_expiry)?;
        }

        let webhook_details = self.webhook_details.map(ForeignInto::foreign_into);

        if let Some(ref routing_algorithm) = self.routing_algorithm {
            let _: api_models::routing::RoutingAlgorithm = routing_algorithm
                .clone()
                .parse_value("RoutingAlgorithm")
                .change_context(errors::ApiErrorResponse::InvalidDataValue {
                    field_name: "routing_algorithm",
                })
                .attach_printable("Invalid routing algorithm given")?;
        }

        let payment_link_config = self
            .payment_link_config
            .map(|payment_link_conf| match payment_link_conf.validate() {
                Ok(_) => Ok(payment_link_conf.foreign_into()),
                Err(e) => Err(report!(errors::ApiErrorResponse::InvalidRequestData {
                    message: e.to_string()
                })),
            })
            .transpose()?;

        let extended_card_info_config = self
            .extended_card_info_config
            .as_ref()
            .map(|config| {
                config.encode_to_value().change_context(
                    errors::ApiErrorResponse::InvalidDataValue {
                        field_name: "extended_card_info_config",
                    },
                )
            })
            .transpose()?
            .map(Secret::new);
        let outgoing_webhook_custom_http_headers = self
            .outgoing_webhook_custom_http_headers
            .async_map(|headers| cards::create_encrypted_data(state, key_store, headers))
            .await
            .transpose()
            .change_context(errors::ApiErrorResponse::InternalServerError)
            .attach_printable("Unable to encrypt outgoing webhook custom HTTP headers")?;

        let payout_link_config = self
            .payout_link_config
            .map(|payout_conf| match payout_conf.config.validate() {
                Ok(_) => Ok(payout_conf.foreign_into()),
                Err(e) => Err(report!(errors::ApiErrorResponse::InvalidRequestData {
                    message: e.to_string()
                })),
            })
            .transpose()?;

        Ok(domain::BusinessProfileUpdate::Update(Box::new(
            domain::BusinessProfileGeneralUpdate {
                profile_name: self.profile_name,
                return_url: self.return_url.map(|return_url| return_url.to_string()),
                enable_payment_response_hash: self.enable_payment_response_hash,
                payment_response_hash_key: self.payment_response_hash_key,
                redirect_to_merchant_with_http_post: self.redirect_to_merchant_with_http_post,
                webhook_details,
                metadata: self.metadata,
                routing_algorithm: self.routing_algorithm,
                intent_fulfillment_time: self.intent_fulfillment_time.map(i64::from),
                frm_routing_algorithm: self.frm_routing_algorithm,
                #[cfg(feature = "payouts")]
                payout_routing_algorithm: self.payout_routing_algorithm,
                #[cfg(not(feature = "payouts"))]
                payout_routing_algorithm: None,
                applepay_verified_domains: self.applepay_verified_domains,
                payment_link_config,
                session_expiry: self.session_expiry.map(i64::from),
                authentication_connector_details: self
                    .authentication_connector_details
                    .map(ForeignInto::foreign_into),
                payout_link_config,
                extended_card_info_config,
                use_billing_as_payment_method_billing: self.use_billing_as_payment_method_billing,
                collect_shipping_details_from_wallet_connector: self
                    .collect_shipping_details_from_wallet_connector,
                collect_billing_details_from_wallet_connector: self
                    .collect_billing_details_from_wallet_connector,
                is_connector_agnostic_mit_enabled: self.is_connector_agnostic_mit_enabled,
                outgoing_webhook_custom_http_headers: outgoing_webhook_custom_http_headers
                    .map(Into::into),
                always_collect_billing_details_from_wallet_connector: self
                    .always_collect_billing_details_from_wallet_connector,
                always_collect_shipping_details_from_wallet_connector: self
                    .always_collect_shipping_details_from_wallet_connector,
                tax_connector_id: self.tax_connector_id,
                is_tax_connector_enabled: self.is_tax_connector_enabled,
<<<<<<< HEAD
                is_network_tokenization_enabled: self.is_network_tokenization_enabled,
=======
                dynamic_routing_algorithm: self.dynamic_routing_algorithm,
>>>>>>> 90ebd54e
            },
        )))
    }
}

#[cfg(all(feature = "olap", feature = "v2"))]
#[async_trait::async_trait]
impl BusinessProfileUpdateBridge for api::BusinessProfileUpdate {
    async fn get_update_business_profile_object(
        self,
        state: &SessionState,
        key_store: &domain::MerchantKeyStore,
    ) -> RouterResult<domain::BusinessProfileUpdate> {
        if let Some(session_expiry) = &self.session_expiry {
            helpers::validate_session_expiry(session_expiry.to_owned())?;
        }

        let webhook_details = self.webhook_details.map(ForeignInto::foreign_into);

        let payment_link_config = self
            .payment_link_config
            .map(|payment_link_conf| match payment_link_conf.validate() {
                Ok(_) => Ok(payment_link_conf.foreign_into()),
                Err(e) => Err(report!(errors::ApiErrorResponse::InvalidRequestData {
                    message: e.to_string()
                })),
            })
            .transpose()?;

        let extended_card_info_config = self
            .extended_card_info_config
            .as_ref()
            .map(|config| {
                config.encode_to_value().change_context(
                    errors::ApiErrorResponse::InvalidDataValue {
                        field_name: "extended_card_info_config",
                    },
                )
            })
            .transpose()?
            .map(Secret::new);
        let outgoing_webhook_custom_http_headers = self
            .outgoing_webhook_custom_http_headers
            .async_map(|headers| cards::create_encrypted_data(state, key_store, headers))
            .await
            .transpose()
            .change_context(errors::ApiErrorResponse::InternalServerError)
            .attach_printable("Unable to encrypt outgoing webhook custom HTTP headers")?;

        let payout_link_config = self
            .payout_link_config
            .map(|payout_conf| match payout_conf.config.validate() {
                Ok(_) => Ok(payout_conf.foreign_into()),
                Err(e) => Err(report!(errors::ApiErrorResponse::InvalidRequestData {
                    message: e.to_string()
                })),
            })
            .transpose()?;

        Ok(domain::BusinessProfileUpdate::Update(Box::new(
            domain::BusinessProfileGeneralUpdate {
                profile_name: self.profile_name,
                return_url: self.return_url.map(|return_url| return_url.to_string()),
                enable_payment_response_hash: self.enable_payment_response_hash,
                payment_response_hash_key: self.payment_response_hash_key,
                redirect_to_merchant_with_http_post: self.redirect_to_merchant_with_http_post,
                webhook_details,
                metadata: self.metadata,
                applepay_verified_domains: self.applepay_verified_domains,
                payment_link_config,
                session_expiry: self.session_expiry.map(i64::from),
                authentication_connector_details: self
                    .authentication_connector_details
                    .map(ForeignInto::foreign_into),
                payout_link_config,
                extended_card_info_config,
                use_billing_as_payment_method_billing: self.use_billing_as_payment_method_billing,
                collect_shipping_details_from_wallet_connector: self
                    .collect_shipping_details_from_wallet_connector_if_required,
                collect_billing_details_from_wallet_connector: self
                    .collect_billing_details_from_wallet_connector_if_required,
                is_connector_agnostic_mit_enabled: self.is_connector_agnostic_mit_enabled,
                outgoing_webhook_custom_http_headers: outgoing_webhook_custom_http_headers
                    .map(Into::into),
                order_fulfillment_time: self
                    .order_fulfillment_time
                    .map(|order_fulfillment_time| order_fulfillment_time.into_inner()),
                order_fulfillment_time_origin: self.order_fulfillment_time_origin,
                always_collect_billing_details_from_wallet_connector: self
                    .always_collect_billing_details_from_wallet_connector,
                always_collect_shipping_details_from_wallet_connector: self
                    .always_collect_shipping_details_from_wallet_connector,
                is_network_tokenization_enabled: self.is_network_tokenization_enabled,
            },
        )))
    }
}

#[cfg(feature = "olap")]
pub async fn update_business_profile(
    state: SessionState,
    profile_id: &id_type::ProfileId,
    key_store: domain::MerchantKeyStore,
    request: api::BusinessProfileUpdate,
) -> RouterResponse<api::BusinessProfileResponse> {
    let db = state.store.as_ref();
    let key_manager_state = &(&state).into();

    let business_profile = db
        .find_business_profile_by_profile_id(key_manager_state, &key_store, profile_id)
        .await
        .to_not_found_response(errors::ApiErrorResponse::BusinessProfileNotFound {
            id: profile_id.get_string_repr().to_owned(),
        })?;

    let business_profile_update = request
        .get_update_business_profile_object(&state, &key_store)
        .await?;

    let updated_business_profile = db
        .update_business_profile_by_profile_id(
            key_manager_state,
            &key_store,
            business_profile,
            business_profile_update,
        )
        .await
        .to_not_found_response(errors::ApiErrorResponse::BusinessProfileNotFound {
            id: profile_id.get_string_repr().to_owned(),
        })?;

    Ok(service_api::ApplicationResponse::Json(
        api_models::admin::BusinessProfileResponse::foreign_try_from(updated_business_profile)
            .change_context(errors::ApiErrorResponse::InternalServerError)
            .attach_printable("Failed to parse business profile details")?,
    ))
}

#[cfg(feature = "v2")]
#[derive(Clone, Debug)]
pub struct BusinessProfileWrapper {
    pub profile: domain::BusinessProfile,
}

#[cfg(feature = "v2")]
impl BusinessProfileWrapper {
    pub fn new(profile: domain::BusinessProfile) -> Self {
        Self { profile }
    }
    fn get_routing_config_cache_key(self) -> storage_impl::redis::cache::CacheKind<'static> {
        let merchant_id = self.profile.merchant_id.clone();

        let profile_id = self.profile.get_id().to_owned();

        storage_impl::redis::cache::CacheKind::Routing(
            format!(
                "routing_config_{}_{}",
                merchant_id.get_string_repr(),
                profile_id.get_string_repr()
            )
            .into(),
        )
    }

    pub async fn update_business_profile_and_invalidate_routing_config_for_active_algorithm_id_update(
        self,
        db: &dyn StorageInterface,
        key_manager_state: &KeyManagerState,
        merchant_key_store: &domain::MerchantKeyStore,
        algorithm_id: id_type::RoutingId,
        transaction_type: &storage::enums::TransactionType,
    ) -> RouterResult<()> {
        let routing_cache_key = self.clone().get_routing_config_cache_key();

        let (routing_algorithm_id, payout_routing_algorithm_id) = match transaction_type {
            storage::enums::TransactionType::Payment => (Some(algorithm_id), None),
            #[cfg(feature = "payouts")]
            storage::enums::TransactionType::Payout => (None, Some(algorithm_id)),
        };

        let business_profile_update = domain::BusinessProfileUpdate::RoutingAlgorithmUpdate {
            routing_algorithm_id,
            payout_routing_algorithm_id,
        };

        let profile = self.profile;

        db.update_business_profile_by_profile_id(
            key_manager_state,
            merchant_key_store,
            profile,
            business_profile_update,
        )
        .await
        .change_context(errors::ApiErrorResponse::InternalServerError)
        .attach_printable("Failed to update routing algorithm ref in business profile")?;

        storage_impl::redis::cache::publish_into_redact_channel(
            db.get_cache_store().as_ref(),
            [routing_cache_key],
        )
        .await
        .change_context(errors::ApiErrorResponse::InternalServerError)
        .attach_printable("Failed to invalidate routing cache")?;
        Ok(())
    }

    pub fn get_routing_algorithm_id<'a>(
        &'a self,
        transaction_data: &'a routing::TransactionData<'_>,
    ) -> Option<id_type::RoutingId> {
        match transaction_data {
            routing::TransactionData::Payment(_) => self.profile.routing_algorithm_id.clone(),
            #[cfg(feature = "payouts")]
            routing::TransactionData::Payout(_) => self.profile.payout_routing_algorithm_id.clone(),
        }
    }
    pub fn get_default_fallback_list_of_connector_under_profile(
        &self,
    ) -> RouterResult<Vec<routing_types::RoutableConnectorChoice>> {
        let fallback_connectors =
            if let Some(default_fallback_routing) = self.profile.default_fallback_routing.clone() {
                default_fallback_routing
                    .expose()
                    .parse_value::<Vec<routing_types::RoutableConnectorChoice>>(
                        "Vec<RoutableConnectorChoice>",
                    )
                    .change_context(errors::ApiErrorResponse::InternalServerError)
                    .attach_printable("Business Profile default config has invalid structure")?
            } else {
                Vec::new()
            };
        Ok(fallback_connectors)
    }
    pub fn get_default_routing_configs_from_profile(
        &self,
    ) -> RouterResult<routing_types::ProfileDefaultRoutingConfig> {
        let profile_id = self.profile.get_id().to_owned();
        let connectors = self.get_default_fallback_list_of_connector_under_profile()?;

        Ok(routing_types::ProfileDefaultRoutingConfig {
            profile_id,
            connectors,
        })
    }

    pub async fn update_default_fallback_routing_of_connectors_under_profile(
        self,
        db: &dyn StorageInterface,
        updated_config: &Vec<routing_types::RoutableConnectorChoice>,
        key_manager_state: &KeyManagerState,
        merchant_key_store: &domain::MerchantKeyStore,
    ) -> RouterResult<()> {
        let default_fallback_routing = Secret::from(
            updated_config
                .encode_to_value()
                .change_context(errors::ApiErrorResponse::InternalServerError)
                .attach_printable("Failed to convert routing ref to value")?,
        );
        let business_profile_update = domain::BusinessProfileUpdate::DefaultRoutingFallbackUpdate {
            default_fallback_routing: Some(default_fallback_routing),
        };

        db.update_business_profile_by_profile_id(
            key_manager_state,
            merchant_key_store,
            self.profile,
            business_profile_update,
        )
        .await
        .change_context(errors::ApiErrorResponse::InternalServerError)
        .attach_printable("Failed to update routing algorithm ref in business profile")?;
        Ok(())
    }
}

pub async fn extended_card_info_toggle(
    state: SessionState,
    merchant_id: &id_type::MerchantId,
    profile_id: &id_type::ProfileId,
    ext_card_info_choice: admin_types::ExtendedCardInfoChoice,
) -> RouterResponse<admin_types::ExtendedCardInfoChoice> {
    let db = state.store.as_ref();
    let key_manager_state = &(&state).into();

    let key_store = db
        .get_merchant_key_store_by_merchant_id(
            key_manager_state,
            merchant_id,
            &state.store.get_master_key().to_vec().into(),
        )
        .await
        .to_not_found_response(errors::ApiErrorResponse::MerchantAccountNotFound)
        .attach_printable("Error while fetching the key store by merchant_id")?;

    let business_profile = db
        .find_business_profile_by_profile_id(key_manager_state, &key_store, profile_id)
        .await
        .to_not_found_response(errors::ApiErrorResponse::BusinessProfileNotFound {
            id: profile_id.get_string_repr().to_owned(),
        })?;

    if business_profile.is_extended_card_info_enabled.is_none()
        || business_profile
            .is_extended_card_info_enabled
            .is_some_and(|existing_config| existing_config != ext_card_info_choice.enabled)
    {
        let business_profile_update = domain::BusinessProfileUpdate::ExtendedCardInfoUpdate {
            is_extended_card_info_enabled: Some(ext_card_info_choice.enabled),
        };

        db.update_business_profile_by_profile_id(
            key_manager_state,
            &key_store,
            business_profile,
            business_profile_update,
        )
        .await
        .to_not_found_response(errors::ApiErrorResponse::BusinessProfileNotFound {
            id: profile_id.get_string_repr().to_owned(),
        })?;
    }

    Ok(service_api::ApplicationResponse::Json(ext_card_info_choice))
}

pub async fn connector_agnostic_mit_toggle(
    state: SessionState,
    merchant_id: &id_type::MerchantId,
    profile_id: &id_type::ProfileId,
    connector_agnostic_mit_choice: admin_types::ConnectorAgnosticMitChoice,
) -> RouterResponse<admin_types::ConnectorAgnosticMitChoice> {
    let db = state.store.as_ref();
    let key_manager_state = &(&state).into();

    let key_store = db
        .get_merchant_key_store_by_merchant_id(
            key_manager_state,
            merchant_id,
            &state.store.get_master_key().to_vec().into(),
        )
        .await
        .to_not_found_response(errors::ApiErrorResponse::MerchantAccountNotFound)
        .attach_printable("Error while fetching the key store by merchant_id")?;

    let business_profile = db
        .find_business_profile_by_profile_id(key_manager_state, &key_store, profile_id)
        .await
        .to_not_found_response(errors::ApiErrorResponse::BusinessProfileNotFound {
            id: profile_id.get_string_repr().to_owned(),
        })?;

    if business_profile.merchant_id != *merchant_id {
        Err(errors::ApiErrorResponse::AccessForbidden {
            resource: profile_id.get_string_repr().to_owned(),
        })?
    }

    if business_profile.is_connector_agnostic_mit_enabled
        != Some(connector_agnostic_mit_choice.enabled)
    {
        let business_profile_update = domain::BusinessProfileUpdate::ConnectorAgnosticMitUpdate {
            is_connector_agnostic_mit_enabled: Some(connector_agnostic_mit_choice.enabled),
        };

        db.update_business_profile_by_profile_id(
            key_manager_state,
            &key_store,
            business_profile,
            business_profile_update,
        )
        .await
        .to_not_found_response(errors::ApiErrorResponse::BusinessProfileNotFound {
            id: profile_id.get_string_repr().to_owned(),
        })?;
    }

    Ok(service_api::ApplicationResponse::Json(
        connector_agnostic_mit_choice,
    ))
}

pub async fn transfer_key_store_to_key_manager(
    state: SessionState,
    req: admin_types::MerchantKeyTransferRequest,
) -> RouterResponse<admin_types::TransferKeyResponse> {
    let resp = transfer_encryption_key(&state, req).await?;

    Ok(service_api::ApplicationResponse::Json(
        admin_types::TransferKeyResponse {
            total_transferred: resp,
        },
    ))
}

async fn process_open_banking_connectors(
    state: &SessionState,
    merchant_id: &id_type::MerchantId,
    auth: &types::ConnectorAuthType,
    connector_type: &api_enums::ConnectorType,
    connector: &api_enums::Connector,
    additional_merchant_data: types::AdditionalMerchantData,
) -> RouterResult<types::MerchantRecipientData> {
    let new_merchant_data = match additional_merchant_data {
        types::AdditionalMerchantData::OpenBankingRecipientData(merchant_data) => {
            if connector_type != &api_enums::ConnectorType::PaymentProcessor {
                return Err(errors::ApiErrorResponse::InvalidConnectorConfiguration {
                    config:
                        "OpenBanking connector for Payment Initiation should be a payment processor"
                            .to_string(),
                }
                .into());
            }
            match &merchant_data {
                types::MerchantRecipientData::AccountData(acc_data) => {
                    validate_bank_account_data(acc_data)?;

                    let connector_name = api_enums::Connector::to_string(connector);

                    let recipient_creation_not_supported = state
                        .conf
                        .locker_based_open_banking_connectors
                        .connector_list
                        .contains(connector_name.as_str());

                    let recipient_id = if recipient_creation_not_supported {
                        locker_recipient_create_call(state, merchant_id, acc_data).await
                    } else {
                        connector_recipient_create_call(
                            state,
                            merchant_id,
                            connector_name,
                            auth,
                            acc_data,
                        )
                        .await
                    }
                    .attach_printable("failed to get recipient_id")?;

                    let conn_recipient_id = if recipient_creation_not_supported {
                        Some(types::RecipientIdType::LockerId(Secret::new(recipient_id)))
                    } else {
                        Some(types::RecipientIdType::ConnectorId(Secret::new(
                            recipient_id,
                        )))
                    };

                    let account_data = match &acc_data {
                        types::MerchantAccountData::Iban { iban, name, .. } => {
                            types::MerchantAccountData::Iban {
                                iban: iban.clone(),
                                name: name.clone(),
                                connector_recipient_id: conn_recipient_id.clone(),
                            }
                        }
                        types::MerchantAccountData::Bacs {
                            account_number,
                            sort_code,
                            name,
                            ..
                        } => types::MerchantAccountData::Bacs {
                            account_number: account_number.clone(),
                            sort_code: sort_code.clone(),
                            name: name.clone(),
                            connector_recipient_id: conn_recipient_id.clone(),
                        },
                    };

                    types::MerchantRecipientData::AccountData(account_data)
                }
                _ => merchant_data.clone(),
            }
        }
    };

    Ok(new_merchant_data)
}

fn validate_bank_account_data(data: &types::MerchantAccountData) -> RouterResult<()> {
    match data {
        types::MerchantAccountData::Iban { iban, .. } => {
            // IBAN check algorithm
            if iban.peek().len() > IBAN_MAX_LENGTH {
                return Err(errors::ApiErrorResponse::InvalidRequestData {
                    message: "IBAN length must be up to 34 characters".to_string(),
                }
                .into());
            }
            let pattern = Regex::new(r"^[A-Z0-9]*$")
                .change_context(errors::ApiErrorResponse::InternalServerError)
                .attach_printable("failed to create regex pattern")?;

            let mut iban = iban.peek().to_string();

            if !pattern.is_match(iban.as_str()) {
                return Err(errors::ApiErrorResponse::InvalidRequestData {
                    message: "IBAN data must be alphanumeric".to_string(),
                }
                .into());
            }

            // MOD check
            let first_4 = iban.chars().take(4).collect::<String>();
            iban.push_str(first_4.as_str());
            let len = iban.len();

            let rearranged_iban = iban
                .chars()
                .rev()
                .take(len - 4)
                .collect::<String>()
                .chars()
                .rev()
                .collect::<String>();

            let mut result = String::new();

            rearranged_iban.chars().for_each(|c| {
                if c.is_ascii_uppercase() {
                    let digit = (u32::from(c) - u32::from('A')) + 10;
                    result.push_str(&format!("{:02}", digit));
                } else {
                    result.push(c);
                }
            });

            let num = result
                .parse::<u128>()
                .change_context(errors::ApiErrorResponse::InternalServerError)
                .attach_printable("failed to validate IBAN")?;

            if num % 97 != 1 {
                return Err(errors::ApiErrorResponse::InvalidRequestData {
                    message: "Invalid IBAN".to_string(),
                }
                .into());
            }

            Ok(())
        }
        types::MerchantAccountData::Bacs {
            account_number,
            sort_code,
            ..
        } => {
            if account_number.peek().len() > BACS_MAX_ACCOUNT_NUMBER_LENGTH
                || sort_code.peek().len() != BACS_SORT_CODE_LENGTH
            {
                return Err(errors::ApiErrorResponse::InvalidRequestData {
                    message: "Invalid BACS numbers".to_string(),
                }
                .into());
            }

            Ok(())
        }
    }
}

async fn connector_recipient_create_call(
    state: &SessionState,
    merchant_id: &id_type::MerchantId,
    connector_name: String,
    auth: &types::ConnectorAuthType,
    data: &types::MerchantAccountData,
) -> RouterResult<String> {
    let connector = pm_auth_types::api::PaymentAuthConnectorData::get_connector_by_name(
        connector_name.as_str(),
    )?;

    let auth = pm_auth_types::ConnectorAuthType::foreign_try_from(auth.clone())
        .change_context(errors::ApiErrorResponse::InternalServerError)
        .attach_printable("Failed while converting ConnectorAuthType")?;

    let connector_integration: pm_auth_types::api::BoxedConnectorIntegration<
        '_,
        pm_auth_types::api::auth_service::RecipientCreate,
        pm_auth_types::RecipientCreateRequest,
        pm_auth_types::RecipientCreateResponse,
    > = connector.connector.get_connector_integration();

    let req = match data {
        types::MerchantAccountData::Iban { iban, name, .. } => {
            pm_auth_types::RecipientCreateRequest {
                name: name.clone(),
                account_data: pm_auth_types::RecipientAccountData::Iban(iban.clone()),
                address: None,
            }
        }
        types::MerchantAccountData::Bacs {
            account_number,
            sort_code,
            name,
            ..
        } => pm_auth_types::RecipientCreateRequest {
            name: name.clone(),
            account_data: pm_auth_types::RecipientAccountData::Bacs {
                sort_code: sort_code.clone(),
                account_number: account_number.clone(),
            },
            address: None,
        },
    };

    let router_data = pm_auth_types::RecipientCreateRouterData {
        flow: std::marker::PhantomData,
        merchant_id: Some(merchant_id.to_owned()),
        connector: Some(connector_name),
        request: req,
        response: Err(pm_auth_types::ErrorResponse {
            status_code: http::StatusCode::INTERNAL_SERVER_ERROR.as_u16(),
            code: consts::NO_ERROR_CODE.to_string(),
            message: consts::UNSUPPORTED_ERROR_MESSAGE.to_string(),
            reason: None,
        }),
        connector_http_status_code: None,
        connector_auth_type: auth,
    };

    let resp = payment_initiation_service::execute_connector_processing_step(
        state,
        connector_integration,
        &router_data,
        &connector.connector_name,
    )
    .await
    .change_context(errors::ApiErrorResponse::InternalServerError)
    .attach_printable("Failed while calling recipient create connector api")?;

    let recipient_create_resp =
        resp.response
            .map_err(|err| errors::ApiErrorResponse::ExternalConnectorError {
                code: err.code,
                message: err.message,
                connector: connector.connector_name.to_string(),
                status_code: err.status_code,
                reason: err.reason,
            })?;

    let recipient_id = recipient_create_resp.recipient_id;

    Ok(recipient_id)
}

async fn locker_recipient_create_call(
    state: &SessionState,
    merchant_id: &id_type::MerchantId,
    data: &types::MerchantAccountData,
) -> RouterResult<String> {
    let enc_data = serde_json::to_string(data)
        .change_context(errors::ApiErrorResponse::InternalServerError)
        .attach_printable("Failed to convert to MerchantAccountData json to String")?;

    let merchant_id_string = merchant_id.get_string_repr().to_owned();

    let cust_id = id_type::CustomerId::try_from(std::borrow::Cow::from(merchant_id_string))
        .change_context(errors::ApiErrorResponse::InternalServerError)
        .attach_printable("Failed to convert to CustomerId")?;

    let payload = transformers::StoreLockerReq::LockerGeneric(transformers::StoreGenericReq {
        merchant_id: merchant_id.to_owned(),
        merchant_customer_id: cust_id.clone(),
        enc_data,
        ttl: state.conf.locker.ttl_for_storage_in_secs,
    });

    let store_resp = cards::add_card_to_hs_locker(
        state,
        &payload,
        &cust_id,
        api_enums::LockerChoice::HyperswitchCardVault,
    )
    .await
    .change_context(errors::ApiErrorResponse::InternalServerError)
    .attach_printable("Failed to encrypt merchant bank account data")?;

    Ok(store_resp.card_reference)
}<|MERGE_RESOLUTION|>--- conflicted
+++ resolved
@@ -3478,11 +3478,8 @@
                     .always_collect_billing_details_from_wallet_connector,
                 always_collect_shipping_details_from_wallet_connector: self
                     .always_collect_shipping_details_from_wallet_connector,
-<<<<<<< HEAD
+                dynamic_routing_algorithm: None,
                 is_network_tokenization_enabled: self.is_network_tokenization_enabled,
-=======
-                dynamic_routing_algorithm: None,
->>>>>>> 90ebd54e
             },
         ))
     }
@@ -3831,11 +3828,8 @@
                     .always_collect_shipping_details_from_wallet_connector,
                 tax_connector_id: self.tax_connector_id,
                 is_tax_connector_enabled: self.is_tax_connector_enabled,
-<<<<<<< HEAD
+                dynamic_routing_algorithm: self.dynamic_routing_algorithm,
                 is_network_tokenization_enabled: self.is_network_tokenization_enabled,
-=======
-                dynamic_routing_algorithm: self.dynamic_routing_algorithm,
->>>>>>> 90ebd54e
             },
         )))
     }
