--- conflicted
+++ resolved
@@ -1975,11 +1975,7 @@
                 }
                 .into());
             }
-<<<<<<< HEAD
-        } else if external_vault_connector.is_some() {
-=======
         } else if vault_connector.is_some() {
->>>>>>> a2d64127
             if self.connector_type != &api_enums::ConnectorType::VaultProcessor {
                 return Err(errors::ApiErrorResponse::InvalidRequestData {
                     message: "Invalid connector type given".to_string(),
