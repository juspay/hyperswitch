use std::str::FromStr;

use api_models::{
    admin::{self as admin_types},
    enums as api_enums, routing as routing_types,
};
use common_utils::{
    crypto::{generate_cryptographically_secure_random_string, OptionalSecretValue},
    date_time,
    ext_traits::{AsyncExt, ConfigExt, Encode, ValueExt},
    pii,
};
use error_stack::{report, FutureExt, IntoReport, ResultExt};
use futures::future::try_join_all;
use masking::{PeekInterface, Secret};
use uuid::Uuid;

use crate::{
    consts,
    core::{
        errors::{self, RouterResponse, RouterResult, StorageErrorExt},
        payments::helpers,
        routing::helpers as routing_helpers,
        utils as core_utils,
    },
    db::StorageInterface,
    routes::{metrics, AppState},
    services::{self, api as service_api},
    types::{
        self, api,
        domain::{
            self,
            types::{self as domain_types, AsyncLift},
        },
        storage::{self, enums::MerchantStorageScheme},
        transformers::{ForeignFrom, ForeignTryFrom},
    },
    utils::{self, OptionExt},
};

#[inline]
pub fn create_merchant_publishable_key() -> String {
    format!(
        "pk_{}_{}",
        router_env::env::prefix_for_env(),
        Uuid::new_v4().simple()
    )
}

pub async fn create_merchant_account(
    state: AppState,
    req: api::MerchantAccountCreate,
) -> RouterResponse<api::MerchantAccountResponse> {
    let db = state.store.as_ref();
    let master_key = db.get_master_key();

    let key = services::generate_aes256_key()
        .change_context(errors::ApiErrorResponse::InternalServerError)
        .attach_printable("Unable to generate aes 256 key")?;

    let publishable_key = Some(create_merchant_publishable_key());

    let primary_business_details =
        utils::Encode::<Vec<admin_types::PrimaryBusinessDetails>>::encode_to_value(
            &req.primary_business_details.clone().unwrap_or_default(),
        )
        .change_context(errors::ApiErrorResponse::InvalidDataValue {
            field_name: "primary_business_details",
        })?;

    let merchant_details: OptionalSecretValue =
        req.merchant_details
            .as_ref()
            .map(|merchant_details| {
                utils::Encode::<api::MerchantDetails>::encode_to_value(merchant_details)
                    .change_context(errors::ApiErrorResponse::InvalidDataValue {
                        field_name: "merchant_details",
                    })
            })
            .transpose()?
            .map(Into::into);

    let webhook_details =
        req.webhook_details
            .as_ref()
            .map(|webhook_details| {
                utils::Encode::<api::WebhookDetails>::encode_to_value(webhook_details)
                    .change_context(errors::ApiErrorResponse::InvalidDataValue {
                        field_name: "webhook details",
                    })
            })
            .transpose()?;

    if let Some(ref routing_algorithm) = req.routing_algorithm {
        let _: api_models::routing::RoutingAlgorithm = routing_algorithm
            .clone()
            .parse_value("RoutingAlgorithm")
            .change_context(errors::ApiErrorResponse::InvalidDataValue {
                field_name: "routing_algorithm",
            })
            .attach_printable("Invalid routing algorithm given")?;
    }

    let key_store = domain::MerchantKeyStore {
        merchant_id: req.merchant_id.clone(),
        key: domain_types::encrypt(key.to_vec().into(), master_key)
            .await
            .change_context(errors::ApiErrorResponse::InternalServerError)
            .attach_printable("Failed to decrypt data from key store")?,
        created_at: date_time::now(),
    };

    let enable_payment_response_hash = req.enable_payment_response_hash.unwrap_or(true);

    let payment_response_hash_key = req
        .payment_response_hash_key
        .or(Some(generate_cryptographically_secure_random_string(64)));

    db.insert_merchant_key_store(key_store.clone(), &master_key.to_vec().into())
        .await
        .to_duplicate_response(errors::ApiErrorResponse::DuplicateMerchantAccount)?;

    let parent_merchant_id = get_parent_merchant(
        db,
        req.sub_merchants_enabled,
        req.parent_merchant_id,
        &key_store,
    )
    .await?;

    let metadata = req
        .metadata
        .as_ref()
        .map(|meta| {
            utils::Encode::<admin_types::MerchantAccountMetadata>::encode_to_value(meta)
                .change_context(errors::ApiErrorResponse::InvalidDataValue {
                    field_name: "metadata",
                })
        })
        .transpose()?
        .map(Secret::new);

    let organization_id = if let Some(organization_id) = req.organization_id.as_ref() {
        db.find_organization_by_org_id(organization_id)
            .await
            .to_not_found_response(errors::ApiErrorResponse::GenericNotFoundError {
                message: "organization with the given id does not exist".to_string(),
            })?;
        organization_id.to_string()
    } else {
        let new_organization = api_models::organization::OrganizationNew::new(None);
        let db_organization = ForeignFrom::foreign_from(new_organization);
        let organization = db
            .insert_organization(db_organization)
            .await
            .to_duplicate_response(errors::ApiErrorResponse::InternalServerError)
            .attach_printable("Error when creating organization")?;
        organization.org_id
    };

    let mut merchant_account = async {
        Ok(domain::MerchantAccount {
            merchant_id: req.merchant_id,
            merchant_name: req
                .merchant_name
                .async_lift(|inner| domain_types::encrypt_optional(inner, &key))
                .await?,
            merchant_details: merchant_details
                .async_lift(|inner| domain_types::encrypt_optional(inner, &key))
                .await?,
            return_url: req.return_url.map(|a| a.to_string()),
            webhook_details,
            routing_algorithm: Some(serde_json::json!({
                "algorithm_id": null,
                "timestamp": 0
            })),
            sub_merchants_enabled: req.sub_merchants_enabled,
            parent_merchant_id,
            enable_payment_response_hash,
            payment_response_hash_key,
            redirect_to_merchant_with_http_post: req
                .redirect_to_merchant_with_http_post
                .unwrap_or_default(),
            publishable_key,
            locker_id: req.locker_id,
            metadata,
            storage_scheme: MerchantStorageScheme::PostgresOnly,
            primary_business_details,
            created_at: date_time::now(),
            modified_at: date_time::now(),
            intent_fulfillment_time: None,
            frm_routing_algorithm: req.frm_routing_algorithm,
            payout_routing_algorithm: req.payout_routing_algorithm,
            id: None,
            organization_id,
            is_recon_enabled: false,
            default_profile: None,
            recon_status: diesel_models::enums::ReconStatus::NotRequested,
            payment_link_config: None,
        })
    }
    .await
    .change_context(errors::ApiErrorResponse::InternalServerError)?;

    // Create a default business profile
    // If business_labels are passed, then use it as the profile_name
    // else use `default` as the profile_name
    if let Some(business_details) = req.primary_business_details.as_ref() {
        for business_profile in business_details {
            let profile_name =
                format!("{}_{}", business_profile.country, business_profile.business);

            let business_profile_create_request = api_models::admin::BusinessProfileCreate {
                profile_name: Some(profile_name),
                ..Default::default()
            };

            let _ = create_and_insert_business_profile(
                db,
                business_profile_create_request,
                merchant_account.clone(),
            )
            .await
            .map_err(|business_profile_insert_error| {
                crate::logger::warn!(
                    "Business profile already exists {business_profile_insert_error:?}"
                );
            })
            .map(|business_profile| {
                if business_details.len() == 1 && merchant_account.default_profile.is_none() {
                    merchant_account.default_profile = Some(business_profile.profile_id);
                }
            });
        }
    } else {
        let business_profile = create_and_insert_business_profile(
            db,
            api_models::admin::BusinessProfileCreate::default(),
            merchant_account.clone(),
        )
        .await?;

        // Update merchant account with the business profile id
        merchant_account.default_profile = Some(business_profile.profile_id);
    };

    let merchant_account = db
        .insert_merchant(merchant_account, &key_store)
        .await
        .to_duplicate_response(errors::ApiErrorResponse::DuplicateMerchantAccount)?;

    db.insert_config(diesel_models::configs::ConfigNew {
        key: format!("{}_requires_cvv", merchant_account.merchant_id),
        config: "true".to_string(),
    })
    .await
    .map_err(|err| {
        crate::logger::error!("Error while setting requires_cvv config: {err:?}");
    })
    .ok();

    Ok(service_api::ApplicationResponse::Json(
        merchant_account
            .try_into()
            .change_context(errors::ApiErrorResponse::InternalServerError)
            .attach_printable("Failed while generating response")?,
    ))
}

#[cfg(feature = "olap")]
pub async fn list_merchant_account(
    state: AppState,
    req: api_models::admin::MerchantAccountListRequest,
) -> RouterResponse<Vec<api::MerchantAccountResponse>> {
    let merchant_accounts = state
        .store
        .list_merchant_accounts_by_organization_id(&req.organization_id)
        .await
        .to_not_found_response(errors::ApiErrorResponse::MerchantAccountNotFound)?;

    let merchant_accounts = merchant_accounts
        .into_iter()
        .map(|merchant_account| {
            merchant_account
                .try_into()
                .change_context(errors::ApiErrorResponse::InvalidDataValue {
                    field_name: "merchant_account",
                })
        })
        .collect::<Result<Vec<_>, _>>()?;

    Ok(services::ApplicationResponse::Json(merchant_accounts))
}

pub async fn get_merchant_account(
    state: AppState,
    req: api::MerchantId,
) -> RouterResponse<api::MerchantAccountResponse> {
    let db = state.store.as_ref();
    let key_store = db
        .get_merchant_key_store_by_merchant_id(
            &req.merchant_id,
            &db.get_master_key().to_vec().into(),
        )
        .await
        .to_not_found_response(errors::ApiErrorResponse::MerchantAccountNotFound)?;

    let merchant_account = db
        .find_merchant_account_by_merchant_id(&req.merchant_id, &key_store)
        .await
        .to_not_found_response(errors::ApiErrorResponse::MerchantAccountNotFound)?;

    Ok(service_api::ApplicationResponse::Json(
        merchant_account
            .try_into()
            .change_context(errors::ApiErrorResponse::InternalServerError)
            .attach_printable("Failed to construct response")?,
    ))
}

/// For backwards compatibility, whenever new business labels are passed in
/// primary_business_details, create a business profile
pub async fn create_business_profile_from_business_labels(
    db: &dyn StorageInterface,
    key_store: &domain::MerchantKeyStore,
    merchant_id: &str,
    new_business_details: Vec<admin_types::PrimaryBusinessDetails>,
) -> RouterResult<()> {
    let merchant_account = db
        .find_merchant_account_by_merchant_id(merchant_id, key_store)
        .await
        .to_not_found_response(errors::ApiErrorResponse::MerchantAccountNotFound)?;

    let old_business_details = merchant_account
        .primary_business_details
        .clone()
        .parse_value::<Vec<admin_types::PrimaryBusinessDetails>>("PrimaryBusinessDetails")
        .change_context(errors::ApiErrorResponse::InvalidDataValue {
            field_name: "routing_algorithm",
        })
        .attach_printable("Invalid routing algorithm given")?;

    // find the diff between two vectors
    let business_profiles_to_create = new_business_details
        .into_iter()
        .filter(|business_details| !old_business_details.contains(business_details))
        .collect::<Vec<_>>();

    for business_profile in business_profiles_to_create {
        let profile_name = format!("{}_{}", business_profile.country, business_profile.business);

        let business_profile_create_request = admin_types::BusinessProfileCreate {
            profile_name: Some(profile_name),
            ..Default::default()
        };

        let business_profile_create_result = create_and_insert_business_profile(
            db,
            business_profile_create_request,
            merchant_account.clone(),
        )
        .await
        .map_err(|business_profile_insert_error| {
            // If there is any duplicate error, we need not take any action
            crate::logger::warn!(
                "Business profile already exists {business_profile_insert_error:?}"
            );
        });

        // If a business_profile is created, then unset the default profile
        if business_profile_create_result.is_ok() && merchant_account.default_profile.is_some() {
            let unset_default_profile = domain::MerchantAccountUpdate::UnsetDefaultProfile;
            db.update_merchant(merchant_account.clone(), unset_default_profile, key_store)
                .await
                .to_not_found_response(errors::ApiErrorResponse::MerchantAccountNotFound)?;
        }
    }

    Ok(())
}

/// For backwards compatibility
/// If any of the fields of merchant account are updated, then update these fields in business profiles
pub async fn update_business_profile_cascade(
    state: AppState,
    merchant_account_update: api::MerchantAccountUpdate,
    merchant_id: String,
) -> RouterResult<()> {
    if merchant_account_update.return_url.is_some()
        || merchant_account_update.webhook_details.is_some()
        || merchant_account_update
            .enable_payment_response_hash
            .is_some()
        || merchant_account_update
            .redirect_to_merchant_with_http_post
            .is_some()
    {
        // Update these fields in all the business profiles
        let business_profiles = state
            .store
            .list_business_profile_by_merchant_id(&merchant_id)
            .await
            .to_not_found_response(errors::ApiErrorResponse::BusinessProfileNotFound {
                id: merchant_id.to_string(),
            })?;

        let business_profile_update = admin_types::BusinessProfileUpdate {
            profile_name: None,
            return_url: merchant_account_update.return_url,
            enable_payment_response_hash: merchant_account_update.enable_payment_response_hash,
            payment_response_hash_key: merchant_account_update.payment_response_hash_key,
            redirect_to_merchant_with_http_post: merchant_account_update
                .redirect_to_merchant_with_http_post,
            webhook_details: merchant_account_update.webhook_details,
            metadata: None,
            routing_algorithm: None,
            intent_fulfillment_time: None,
            frm_routing_algorithm: None,
            payout_routing_algorithm: None,
            applepay_verified_domains: None,
            payment_link_config: None,
<<<<<<< HEAD
=======
            session_expiry: None,
>>>>>>> ee044a0b
        };

        let update_futures = business_profiles.iter().map(|business_profile| async {
            let profile_id = &business_profile.profile_id;

            update_business_profile(
                state.clone(),
                profile_id,
                &merchant_id,
                business_profile_update.clone(),
            )
            .await
        });

        try_join_all(update_futures).await?;
    }

    Ok(())
}

pub async fn merchant_account_update(
    state: AppState,
    merchant_id: &String,
    req: api::MerchantAccountUpdate,
) -> RouterResponse<api::MerchantAccountResponse> {
    let db = state.store.as_ref();
    let key_store = db
        .get_merchant_key_store_by_merchant_id(
            &req.merchant_id,
            &db.get_master_key().to_vec().into(),
        )
        .await
        .to_not_found_response(errors::ApiErrorResponse::MerchantAccountNotFound)?;

    if &req.merchant_id != merchant_id {
        Err(report!(errors::ValidationError::IncorrectValueProvided {
            field_name: "parent_merchant_id"
        })
        .attach_printable(
            "If `sub_merchants_enabled` is true, then `parent_merchant_id` is mandatory",
        )
        .change_context(errors::ApiErrorResponse::InvalidDataValue {
            field_name: "parent_merchant_id",
        }))?;
    }

    if let Some(ref routing_algorithm) = req.routing_algorithm {
        let _: api_models::routing::RoutingAlgorithm = routing_algorithm
            .clone()
            .parse_value("RoutingAlgorithm")
            .change_context(errors::ApiErrorResponse::InvalidDataValue {
                field_name: "routing_algorithm",
            })
            .attach_printable("Invalid routing algorithm given")?;
    }

    let primary_business_details = req
        .primary_business_details
        .as_ref()
        .map(|primary_business_details| {
            utils::Encode::<Vec<admin_types::PrimaryBusinessDetails>>::encode_to_value(
                primary_business_details,
            )
            .change_context(errors::ApiErrorResponse::InvalidDataValue {
                field_name: "primary_business_details",
            })
        })
        .transpose()?;

    // In order to support backwards compatibility, if a business_labels are passed in the update
    // call, then create new business_profiles with the profile_name as business_label
    req.primary_business_details
        .clone()
        .async_map(|primary_business_details| async {
            let _ = create_business_profile_from_business_labels(
                db,
                &key_store,
                merchant_id,
                primary_business_details,
            )
            .await;
        })
        .await;

    let key = key_store.key.get_inner().peek();

    let business_profile_id_update = if let Some(ref profile_id) = req.default_profile {
        if !profile_id.is_empty_after_trim() {
            // Validate whether profile_id passed in request is valid and is linked to the merchant
            core_utils::validate_and_get_business_profile(db, Some(profile_id), merchant_id)
                .await?
                .map(|business_profile| Some(business_profile.profile_id))
        } else {
            // If empty, Update profile_id to None in the database
            Some(None)
        }
    } else {
        None
    };

    // Update the business profile, This is for backwards compatibility
    update_business_profile_cascade(state.clone(), req.clone(), merchant_id.to_string()).await?;

    let updated_merchant_account = storage::MerchantAccountUpdate::Update {
        merchant_name: req
            .merchant_name
            .map(masking::Secret::new)
            .async_lift(|inner| domain_types::encrypt_optional(inner, key))
            .await
            .change_context(errors::ApiErrorResponse::InternalServerError)
            .attach_printable("Unable to encrypt merchant name")?,

        merchant_details: req
            .merchant_details
            .as_ref()
            .map(utils::Encode::<api::MerchantDetails>::encode_to_value)
            .transpose()
            .change_context(errors::ApiErrorResponse::InternalServerError)
            .attach_printable("Unable to convert merchant_details to a value")?
            .map(masking::Secret::new)
            .async_lift(|inner| domain_types::encrypt_optional(inner, key))
            .await
            .change_context(errors::ApiErrorResponse::InternalServerError)
            .attach_printable("Unable to encrypt merchant details")?,

        return_url: req.return_url.map(|a| a.to_string()),

        webhook_details: req
            .webhook_details
            .as_ref()
            .map(utils::Encode::<api::WebhookDetails>::encode_to_value)
            .transpose()
            .change_context(errors::ApiErrorResponse::InternalServerError)?,

        routing_algorithm: req.routing_algorithm,
        sub_merchants_enabled: req.sub_merchants_enabled,

        parent_merchant_id: get_parent_merchant(
            db,
            req.sub_merchants_enabled,
            req.parent_merchant_id,
            &key_store,
        )
        .await?,
        enable_payment_response_hash: req.enable_payment_response_hash,
        payment_response_hash_key: req.payment_response_hash_key,
        redirect_to_merchant_with_http_post: req.redirect_to_merchant_with_http_post,
        locker_id: req.locker_id,
        metadata: req.metadata,
        publishable_key: None,
        primary_business_details,
        frm_routing_algorithm: req.frm_routing_algorithm,
        intent_fulfillment_time: None,
        payout_routing_algorithm: req.payout_routing_algorithm,
        default_profile: business_profile_id_update,
        payment_link_config: None,
    };

    let response = db
        .update_specific_fields_in_merchant(merchant_id, updated_merchant_account, &key_store)
        .await
        .to_not_found_response(errors::ApiErrorResponse::MerchantAccountNotFound)?;

    // If there are any new business labels generated, create business profile

    Ok(service_api::ApplicationResponse::Json(
        response
            .try_into()
            .change_context(errors::ApiErrorResponse::InternalServerError)
            .attach_printable("Failed while generating response")?,
    ))
}

pub async fn merchant_account_delete(
    state: AppState,
    merchant_id: String,
) -> RouterResponse<api::MerchantAccountDeleteResponse> {
    let mut is_deleted = false;
    let db = state.store.as_ref();
    let is_merchant_account_deleted = db
        .delete_merchant_account_by_merchant_id(&merchant_id)
        .await
        .to_not_found_response(errors::ApiErrorResponse::MerchantAccountNotFound)?;
    if is_merchant_account_deleted {
        let is_merchant_key_store_deleted = db
            .delete_merchant_key_store_by_merchant_id(&merchant_id)
            .await
            .to_not_found_response(errors::ApiErrorResponse::MerchantAccountNotFound)?;
        is_deleted = is_merchant_account_deleted && is_merchant_key_store_deleted;
    }

    match db
        .delete_config_by_key(format!("{}_requires_cvv", merchant_id).as_str())
        .await
    {
        Ok(_) => Ok::<_, errors::ApiErrorResponse>(()),
        Err(err) => {
            if err.current_context().is_db_not_found() {
                crate::logger::error!("requires_cvv config not found in db: {err:?}");
                Ok(())
            } else {
                Err(err
                    .change_context(errors::ApiErrorResponse::InternalServerError)
                    .attach_printable("Failed while deleting requires_cvv config"))?
            }
        }
    }
    .ok();

    let response = api::MerchantAccountDeleteResponse {
        merchant_id,
        deleted: is_deleted,
    };
    Ok(service_api::ApplicationResponse::Json(response))
}

async fn get_parent_merchant(
    db: &dyn StorageInterface,
    sub_merchants_enabled: Option<bool>,
    parent_merchant: Option<String>,
    key_store: &domain::MerchantKeyStore,
) -> RouterResult<Option<String>> {
    Ok(match sub_merchants_enabled {
        Some(true) => {
            Some(
                parent_merchant.ok_or_else(|| {
                    report!(errors::ValidationError::MissingRequiredField {
                        field_name: "parent_merchant_id".to_string()
                    })
                    .change_context(errors::ApiErrorResponse::PreconditionFailed {
                        message: "If `sub_merchants_enabled` is `true`, then `parent_merchant_id` is mandatory".to_string(),
                    })
                })
                .map(|id| validate_merchant_id(db, id,key_store).change_context(
                    errors::ApiErrorResponse::InvalidDataValue { field_name: "parent_merchant_id" }
                ))?
                .await?
                .merchant_id
            )
        }
        _ => None,
    })
}

async fn validate_merchant_id<S: Into<String>>(
    db: &dyn StorageInterface,
    merchant_id: S,
    key_store: &domain::MerchantKeyStore,
) -> RouterResult<domain::MerchantAccount> {
    db.find_merchant_account_by_merchant_id(&merchant_id.into(), key_store)
        .await
        .to_not_found_response(errors::ApiErrorResponse::MerchantAccountNotFound)
}

fn validate_certificate_in_mca_metadata(
    connector_metadata: Secret<serde_json::Value>,
) -> RouterResult<()> {
    let parsed_connector_metadata = connector_metadata
        .parse_value::<api_models::payments::ConnectorMetadata>("ConnectorMetadata")
        .change_context(errors::ParsingError::StructParseFailure("Metadata"))
        .change_context(errors::ApiErrorResponse::InvalidDataFormat {
            field_name: "metadata".to_string(),
            expected_format: "connector metadata".to_string(),
        })?;

    parsed_connector_metadata
        .apple_pay
        .and_then(|applepay_metadata| {
            applepay_metadata
                .session_token_data
                .map(|session_token_data| {
                    let api_models::payments::SessionTokenInfo {
                        certificate,
                        certificate_keys,
                        ..
                    } = session_token_data;

                    helpers::create_identity_from_certificate_and_key(certificate, certificate_keys)
                        .change_context(errors::ApiErrorResponse::InvalidDataValue {
                            field_name: "certificate/certificate key",
                        })
                        .map(|_identity_result| ())
                })
        })
        .transpose()?;

    Ok(())
}

pub async fn create_payment_connector(
    state: AppState,
    req: api::MerchantConnectorCreate,
    merchant_id: &String,
) -> RouterResponse<api_models::admin::MerchantConnectorResponse> {
    let store = state.store.as_ref();
    #[cfg(feature = "dummy_connector")]
    validate_dummy_connector_enabled(&state, &req.connector_name).await?;
    let key_store = store
        .get_merchant_key_store_by_merchant_id(
            merchant_id,
            &state.store.get_master_key().to_vec().into(),
        )
        .await
        .to_not_found_response(errors::ApiErrorResponse::MerchantAccountNotFound)?;

    req.metadata
        .clone()
        .map(validate_certificate_in_mca_metadata)
        .transpose()?;

    let merchant_account = state
        .store
        .find_merchant_account_by_merchant_id(merchant_id, &key_store)
        .await
        .to_not_found_response(errors::ApiErrorResponse::MerchantAccountNotFound)?;

    helpers::validate_business_details(
        req.business_country,
        req.business_label.as_ref(),
        &merchant_account,
    )?;

    // Business label support will be deprecated soon
    let profile_id = core_utils::get_profile_id_from_business_details(
        req.business_country,
        req.business_label.as_ref(),
        &merchant_account,
        req.profile_id.as_ref(),
        store,
        true,
    )
    .await?;

    let mut routable_connector =
        api_enums::RoutableConnectors::from_str(&req.connector_name.to_string()).ok();

    let business_profile = state
        .store
        .find_business_profile_by_profile_id(&profile_id)
        .await
        .to_not_found_response(errors::ApiErrorResponse::BusinessProfileNotFound {
            id: profile_id.to_owned(),
        })?;

    let pm_auth_connector =
        api_enums::convert_pm_auth_connector(req.connector_name.to_string().as_str());

    if pm_auth_connector.is_some() {
        if req.connector_type != api_enums::ConnectorType::PaymentMethodAuth {
            return Err(errors::ApiErrorResponse::InvalidRequestData {
                message: "Invalid connector type given".to_string(),
            })
            .into_report();
        }
    } else {
        let routable_connector_option = req
            .connector_name
            .to_string()
            .parse()
            .into_report()
            .change_context(errors::ApiErrorResponse::InvalidRequestData {
                message: "Invalid connector name given".to_string(),
            })?;
        routable_connector = Some(routable_connector_option);
    };

    // If connector label is not passed in the request, generate one
    let connector_label = req
        .connector_label
        .or(core_utils::get_connector_label(
            req.business_country,
            req.business_label.as_ref(),
            req.business_sub_label.as_ref(),
            &req.connector_name.to_string(),
        ))
        .unwrap_or(format!(
            "{}_{}",
            req.connector_name, business_profile.profile_name
        ));

    let mut vec = Vec::new();
    let payment_methods_enabled = match req.payment_methods_enabled {
        Some(val) => {
            for pm in val.into_iter() {
                let pm_value = utils::Encode::<api::PaymentMethodsEnabled>::encode_to_value(&pm)
                    .change_context(errors::ApiErrorResponse::InternalServerError)
                    .attach_printable(
                        "Failed while encoding to serde_json::Value, PaymentMethod",
                    )?;
                vec.push(pm_value)
            }
            Some(vec)
        }
        None => None,
    };

    // Validate Merchant api details and return error if not in correct format
    let auth: types::ConnectorAuthType = req
        .connector_account_details
        .clone()
        .parse_value("ConnectorAuthType")
        .change_context(errors::ApiErrorResponse::InvalidDataFormat {
            field_name: "connector_account_details".to_string(),
            expected_format: "auth_type and api_key".to_string(),
        })?;

    validate_auth_and_metadata_type(req.connector_name, &auth, &req.metadata).map_err(|err| {
        match *err.current_context() {
            errors::ConnectorError::InvalidConnectorName => {
                err.change_context(errors::ApiErrorResponse::InvalidRequestData {
                    message: "The connector name is invalid".to_string(),
                })
            }
            errors::ConnectorError::InvalidConnectorConfig { config: field_name } => err
                .change_context(errors::ApiErrorResponse::InvalidRequestData {
                    message: format!("The {} is invalid", field_name),
                }),
            errors::ConnectorError::FailedToObtainAuthType => {
                err.change_context(errors::ApiErrorResponse::InvalidRequestData {
                    message: "The auth type is invalid for the connector".to_string(),
                })
            }
            _ => err.change_context(errors::ApiErrorResponse::InvalidRequestData {
                message: "The request body is invalid".to_string(),
            }),
        }
    })?;

    let frm_configs = get_frm_config_as_secret(req.frm_configs);

    // The purpose of this merchant account update is just to update the
    // merchant account `modified_at` field for KGraph cache invalidation
    state
        .store
        .update_specific_fields_in_merchant(
            merchant_id,
            storage::MerchantAccountUpdate::ModifiedAtUpdate,
            &key_store,
        )
        .await
        .change_context(errors::ApiErrorResponse::InternalServerError)
        .attach_printable("error updating the merchant account when creating payment connector")?;

    let (connector_status, disabled) = validate_status_and_disabled(
        req.status,
        req.disabled,
        auth,
        // The validate_status_and_disabled function will use this value only
        // when the status can be active. So we are passing this as fallback.
        api_enums::ConnectorStatus::Active,
    )?;

    if req.connector_type != api_enums::ConnectorType::PaymentMethodAuth {
        if let Some(val) = req.pm_auth_config.clone() {
            validate_pm_auth(
                val,
                &*state.clone().store,
                merchant_id.clone().as_str(),
                &key_store,
                merchant_account,
                &Some(profile_id.clone()),
            )
            .await?;
        }
    }

    let merchant_connector_account = domain::MerchantConnectorAccount {
        merchant_id: merchant_id.to_string(),
        connector_type: req.connector_type,
        connector_name: req.connector_name.to_string(),
        merchant_connector_id: utils::generate_id(consts::ID_LENGTH, "mca"),
        connector_account_details: domain_types::encrypt(
            req.connector_account_details.ok_or(
                errors::ApiErrorResponse::MissingRequiredField {
                    field_name: "connector_account_details",
                },
            )?,
            key_store.key.peek(),
        )
        .await
        .change_context(errors::ApiErrorResponse::InternalServerError)
        .attach_printable("Unable to encrypt connector account details")?,
        payment_methods_enabled,
        test_mode: req.test_mode,
        disabled,
        metadata: req.metadata,
        frm_configs,
        connector_label: Some(connector_label),
        business_country: req.business_country,
        business_label: req.business_label.clone(),
        business_sub_label: req.business_sub_label.clone(),
        created_at: common_utils::date_time::now(),
        modified_at: common_utils::date_time::now(),
        id: None,
        connector_webhook_details: match req.connector_webhook_details {
            Some(connector_webhook_details) => {
                Encode::<api_models::admin::MerchantConnectorWebhookDetails>::encode_to_value(
                    &connector_webhook_details,
                )
                .change_context(errors::ApiErrorResponse::InternalServerError)
                .attach_printable(format!("Failed to serialize api_models::admin::MerchantConnectorWebhookDetails for Merchant: {}", merchant_id))
                .map(Some)?
                .map(masking::Secret::new)
            }
            None => None,
        },
        profile_id: Some(profile_id.clone()),
        applepay_verified_domains: None,
        pm_auth_config: req.pm_auth_config.clone(),
        status: connector_status,
    };

    let mut default_routing_config =
        routing_helpers::get_merchant_default_config(&*state.store, merchant_id).await?;

    let mut default_routing_config_for_profile =
        routing_helpers::get_merchant_default_config(&*state.clone().store, &profile_id).await?;

    let mca = state
        .store
        .insert_merchant_connector_account(merchant_connector_account, &key_store)
        .await
        .to_duplicate_response(
            errors::ApiErrorResponse::DuplicateMerchantConnectorAccount {
                profile_id: profile_id.clone(),
                connector_name: req.connector_name.to_string(),
            },
        )?;

    if let Some(routable_connector_val) = routable_connector {
        let choice = routing_types::RoutableConnectorChoice {
            #[cfg(feature = "backwards_compatibility")]
            choice_kind: routing_types::RoutableChoiceKind::FullStruct,
            connector: routable_connector_val,
            #[cfg(feature = "connector_choice_mca_id")]
            merchant_connector_id: Some(mca.merchant_connector_id.clone()),
            #[cfg(not(feature = "connector_choice_mca_id"))]
            sub_label: req.business_sub_label.clone(),
        };

        if !default_routing_config.contains(&choice) {
            default_routing_config.push(choice.clone());
            routing_helpers::update_merchant_default_config(
                &*state.store,
                merchant_id,
                default_routing_config.clone(),
            )
            .await?;
        }
        if !default_routing_config_for_profile.contains(&choice.clone()) {
            default_routing_config_for_profile.push(choice);
            routing_helpers::update_merchant_default_config(
                &*state.store,
                &profile_id.clone(),
                default_routing_config_for_profile.clone(),
            )
            .await?;
        }
    }

    metrics::MCA_CREATE.add(
        &metrics::CONTEXT,
        1,
        &[
            metrics::request::add_attributes("connector", req.connector_name.to_string()),
            metrics::request::add_attributes("merchant", merchant_id.to_string()),
        ],
    );

    let mca_response = mca.try_into()?;
    Ok(service_api::ApplicationResponse::Json(mca_response))
}

async fn validate_pm_auth(
    val: serde_json::Value,
    db: &dyn StorageInterface,
    merchant_id: &str,
    key_store: &domain::MerchantKeyStore,
    merchant_account: domain::MerchantAccount,
    profile_id: &Option<String>,
) -> RouterResponse<()> {
    let config = serde_json::from_value::<api_models::pm_auth::PaymentMethodAuthConfig>(val)
        .into_report()
        .change_context(errors::ApiErrorResponse::InvalidRequestData {
            message: "invalid data received for payment method auth config".to_string(),
        })
        .attach_printable("Failed to deserialize Payment Method Auth config")?;

    let all_mcas = db
        .find_merchant_connector_account_by_merchant_id_and_disabled_list(
            merchant_id,
            true,
            key_store,
        )
        .await
        .change_context(errors::ApiErrorResponse::MerchantConnectorAccountNotFound {
            id: merchant_account.merchant_id.clone(),
        })?;

    for conn_choice in config.enabled_payment_methods {
        let pm_auth_mca = all_mcas
            .clone()
            .into_iter()
            .find(|mca| mca.merchant_connector_id == conn_choice.mca_id)
            .ok_or(errors::ApiErrorResponse::GenericNotFoundError {
                message: "payment method auth connector account not found".to_string(),
            })
            .into_report()?;

        if &pm_auth_mca.profile_id != profile_id {
            return Err(errors::ApiErrorResponse::GenericNotFoundError {
                message: "payment method auth profile_id differs from connector profile_id"
                    .to_string(),
            })
            .into_report();
        }
    }

    Ok(services::ApplicationResponse::StatusOk)
}

pub async fn retrieve_payment_connector(
    state: AppState,
    merchant_id: String,
    merchant_connector_id: String,
) -> RouterResponse<api_models::admin::MerchantConnectorResponse> {
    let store = state.store.as_ref();
    let key_store = store
        .get_merchant_key_store_by_merchant_id(
            &merchant_id,
            &store.get_master_key().to_vec().into(),
        )
        .await
        .to_not_found_response(errors::ApiErrorResponse::MerchantAccountNotFound)?;

    let _merchant_account = store
        .find_merchant_account_by_merchant_id(&merchant_id, &key_store)
        .await
        .to_not_found_response(errors::ApiErrorResponse::MerchantAccountNotFound)?;

    let mca = store
        .find_by_merchant_connector_account_merchant_id_merchant_connector_id(
            &merchant_id,
            &merchant_connector_id,
            &key_store,
        )
        .await
        .to_not_found_response(errors::ApiErrorResponse::MerchantConnectorAccountNotFound {
            id: merchant_connector_id.clone(),
        })?;

    Ok(service_api::ApplicationResponse::Json(mca.try_into()?))
}

pub async fn list_payment_connectors(
    state: AppState,
    merchant_id: String,
) -> RouterResponse<Vec<api_models::admin::MerchantConnectorResponse>> {
    let store = state.store.as_ref();
    let key_store = store
        .get_merchant_key_store_by_merchant_id(
            &merchant_id,
            &store.get_master_key().to_vec().into(),
        )
        .await
        .to_not_found_response(errors::ApiErrorResponse::MerchantAccountNotFound)?;

    // Validate merchant account
    store
        .find_merchant_account_by_merchant_id(&merchant_id, &key_store)
        .await
        .to_not_found_response(errors::ApiErrorResponse::MerchantAccountNotFound)?;

    let merchant_connector_accounts = store
        .find_merchant_connector_account_by_merchant_id_and_disabled_list(
            &merchant_id,
            true,
            &key_store,
        )
        .await
        .to_not_found_response(errors::ApiErrorResponse::InternalServerError)?;
    let mut response = vec![];

    // The can be eliminated once [#79711](https://github.com/rust-lang/rust/issues/79711) is stabilized
    for mca in merchant_connector_accounts.into_iter() {
        response.push(mca.try_into()?);
    }

    Ok(service_api::ApplicationResponse::Json(response))
}

pub async fn update_payment_connector(
    state: AppState,
    merchant_id: &str,
    merchant_connector_id: &str,
    req: api_models::admin::MerchantConnectorUpdate,
) -> RouterResponse<api_models::admin::MerchantConnectorResponse> {
    let db = state.store.as_ref();
    let key_store = db
        .get_merchant_key_store_by_merchant_id(merchant_id, &db.get_master_key().to_vec().into())
        .await
        .to_not_found_response(errors::ApiErrorResponse::MerchantAccountNotFound)?;

    let merchant_account = db
        .find_merchant_account_by_merchant_id(merchant_id, &key_store)
        .await
        .to_not_found_response(errors::ApiErrorResponse::MerchantAccountNotFound)?;

    let mca = db
        .find_by_merchant_connector_account_merchant_id_merchant_connector_id(
            merchant_id,
            merchant_connector_id,
            &key_store,
        )
        .await
        .to_not_found_response(errors::ApiErrorResponse::MerchantConnectorAccountNotFound {
            id: merchant_connector_id.to_string(),
        })?;

    let payment_methods_enabled = req.payment_methods_enabled.map(|pm_enabled| {
        pm_enabled
            .iter()
            .flat_map(|payment_method| {
                utils::Encode::<api::PaymentMethodsEnabled>::encode_to_value(payment_method)
            })
            .collect::<Vec<serde_json::Value>>()
    });

    let frm_configs = get_frm_config_as_secret(req.frm_configs);

    let auth: types::ConnectorAuthType = req
        .connector_account_details
        .clone()
        .unwrap_or(mca.connector_account_details.clone().into_inner())
        .parse_value("ConnectorAuthType")
        .change_context(errors::ApiErrorResponse::InvalidDataFormat {
            field_name: "connector_account_details".to_string(),
            expected_format: "auth_type and api_key".to_string(),
        })?;

    let (connector_status, disabled) =
        validate_status_and_disabled(req.status, req.disabled, auth, mca.status)?;

    if req.connector_type != api_enums::ConnectorType::PaymentMethodAuth {
        if let Some(val) = req.pm_auth_config.clone() {
            validate_pm_auth(
                val,
                db,
                merchant_id,
                &key_store,
                merchant_account,
                &mca.profile_id,
            )
            .await?;
        }
    }

    // The purpose of this merchant account update is just to update the
    // merchant account `modified_at` field for KGraph cache invalidation
    db.update_specific_fields_in_merchant(
        merchant_id,
        storage::MerchantAccountUpdate::ModifiedAtUpdate,
        &key_store,
    )
    .await
    .change_context(errors::ApiErrorResponse::InternalServerError)
    .attach_printable("error updating the merchant account when updating payment connector")?;

    let payment_connector = storage::MerchantConnectorAccountUpdate::Update {
        merchant_id: None,
        connector_type: Some(req.connector_type),
        connector_name: None,
        merchant_connector_id: None,
        connector_label: req.connector_label,
        connector_account_details: req
            .connector_account_details
            .async_lift(|inner| {
                domain_types::encrypt_optional(inner, key_store.key.get_inner().peek())
            })
            .await
            .change_context(errors::ApiErrorResponse::InternalServerError)
            .attach_printable("Failed while encrypting data")?,
        test_mode: req.test_mode,
        disabled,
        payment_methods_enabled,
        metadata: req.metadata,
        frm_configs,
        connector_webhook_details: match &req.connector_webhook_details {
            Some(connector_webhook_details) => {
                Encode::<api_models::admin::MerchantConnectorWebhookDetails>::encode_to_value(
                    connector_webhook_details,
                )
                .change_context(errors::ApiErrorResponse::InternalServerError)
                .map(Some)?
                .map(masking::Secret::new)
            }
            None => None,
        },
        applepay_verified_domains: None,
        pm_auth_config: req.pm_auth_config,
        status: Some(connector_status),
    };

    let updated_mca = db
        .update_merchant_connector_account(mca, payment_connector.into(), &key_store)
        .await
        .change_context(errors::ApiErrorResponse::InternalServerError)
        .attach_printable_lazy(|| {
            format!("Failed while updating MerchantConnectorAccount: id: {merchant_connector_id}")
        })?;

    let response = updated_mca.try_into()?;

    Ok(service_api::ApplicationResponse::Json(response))
}

pub async fn delete_payment_connector(
    state: AppState,
    merchant_id: String,
    merchant_connector_id: String,
) -> RouterResponse<api::MerchantConnectorDeleteResponse> {
    let db = state.store.as_ref();
    let key_store = db
        .get_merchant_key_store_by_merchant_id(&merchant_id, &db.get_master_key().to_vec().into())
        .await
        .to_not_found_response(errors::ApiErrorResponse::MerchantAccountNotFound)?;

    let _merchant_account = db
        .find_merchant_account_by_merchant_id(&merchant_id, &key_store)
        .await
        .to_not_found_response(errors::ApiErrorResponse::MerchantAccountNotFound)?;

    let _mca = db
        .find_by_merchant_connector_account_merchant_id_merchant_connector_id(
            &merchant_id,
            &merchant_connector_id,
            &key_store,
        )
        .await
        .to_not_found_response(errors::ApiErrorResponse::MerchantConnectorAccountNotFound {
            id: merchant_connector_id.clone(),
        })?;

    let is_deleted = db
        .delete_merchant_connector_account_by_merchant_id_merchant_connector_id(
            &merchant_id,
            &merchant_connector_id,
        )
        .await
        .to_not_found_response(errors::ApiErrorResponse::MerchantConnectorAccountNotFound {
            id: merchant_connector_id.clone(),
        })?;

    let response = api::MerchantConnectorDeleteResponse {
        merchant_id,
        merchant_connector_id,
        deleted: is_deleted,
    };
    Ok(service_api::ApplicationResponse::Json(response))
}

pub async fn kv_for_merchant(
    state: AppState,
    merchant_id: String,
    enable: bool,
) -> RouterResponse<api_models::admin::ToggleKVResponse> {
    let db = state.store.as_ref();
    let key_store = db
        .get_merchant_key_store_by_merchant_id(&merchant_id, &db.get_master_key().to_vec().into())
        .await
        .to_not_found_response(errors::ApiErrorResponse::MerchantAccountNotFound)?;

    // check if the merchant account exists
    let merchant_account = db
        .find_merchant_account_by_merchant_id(&merchant_id, &key_store)
        .await
        .to_not_found_response(errors::ApiErrorResponse::MerchantAccountNotFound)?;

    let updated_merchant_account = match (enable, merchant_account.storage_scheme) {
        (true, MerchantStorageScheme::RedisKv) | (false, MerchantStorageScheme::PostgresOnly) => {
            Ok(merchant_account)
        }
        (true, MerchantStorageScheme::PostgresOnly) => {
            db.update_merchant(
                merchant_account,
                storage::MerchantAccountUpdate::StorageSchemeUpdate {
                    storage_scheme: MerchantStorageScheme::RedisKv,
                },
                &key_store,
            )
            .await
        }
        (false, MerchantStorageScheme::RedisKv) => {
            db.update_merchant(
                merchant_account,
                storage::MerchantAccountUpdate::StorageSchemeUpdate {
                    storage_scheme: MerchantStorageScheme::PostgresOnly,
                },
                &key_store,
            )
            .await
        }
    }
    .map_err(|error| {
        error
            .change_context(errors::ApiErrorResponse::InternalServerError)
            .attach_printable("failed to switch merchant_storage_scheme")
    })?;
    let kv_status = matches!(
        updated_merchant_account.storage_scheme,
        MerchantStorageScheme::RedisKv
    );

    Ok(service_api::ApplicationResponse::Json(
        api_models::admin::ToggleKVResponse {
            merchant_id: updated_merchant_account.merchant_id,
            kv_enabled: kv_status,
        },
    ))
}

pub async fn check_merchant_account_kv_status(
    state: AppState,
    merchant_id: String,
) -> RouterResponse<api_models::admin::ToggleKVResponse> {
    let db = state.store.as_ref();
    let key_store = db
        .get_merchant_key_store_by_merchant_id(&merchant_id, &db.get_master_key().to_vec().into())
        .await
        .to_not_found_response(errors::ApiErrorResponse::MerchantAccountNotFound)?;

    // check if the merchant account exists
    let merchant_account = db
        .find_merchant_account_by_merchant_id(&merchant_id, &key_store)
        .await
        .to_not_found_response(errors::ApiErrorResponse::MerchantAccountNotFound)?;

    let kv_status = matches!(
        merchant_account.storage_scheme,
        MerchantStorageScheme::RedisKv
    );

    Ok(service_api::ApplicationResponse::Json(
        api_models::admin::ToggleKVResponse {
            merchant_id: merchant_account.merchant_id,
            kv_enabled: kv_status,
        },
    ))
}

pub fn get_frm_config_as_secret(
    frm_configs: Option<Vec<api_models::admin::FrmConfigs>>,
) -> Option<Vec<Secret<serde_json::Value>>> {
    match frm_configs.as_ref() {
        Some(frm_value) => {
            let configs_for_frm_value: Vec<Secret<serde_json::Value>> = frm_value
                .iter()
                .map(|config| {
                    utils::Encode::<api_models::admin::FrmConfigs>::encode_to_value(&config)
                        .change_context(errors::ApiErrorResponse::ConfigNotFound)
                        .map(masking::Secret::new)
                })
                .collect::<Result<Vec<_>, _>>()
                .ok()?;
            Some(configs_for_frm_value)
        }
        None => None,
    }
}

pub async fn create_and_insert_business_profile(
    db: &dyn StorageInterface,
    request: api::BusinessProfileCreate,
    merchant_account: domain::MerchantAccount,
) -> RouterResult<storage::business_profile::BusinessProfile> {
    let business_profile_new = storage::business_profile::BusinessProfileNew::foreign_try_from((
        merchant_account,
        request,
    ))?;

    let profile_name = business_profile_new.profile_name.clone();

    db.insert_business_profile(business_profile_new)
        .await
        .to_duplicate_response(errors::ApiErrorResponse::GenericDuplicateError {
            message: format!(
                "Business Profile with the profile_name {profile_name} already exists"
            ),
        })
        .attach_printable("Failed to insert Business profile because of duplication error")
}

pub async fn create_business_profile(
    state: AppState,
    request: api::BusinessProfileCreate,
    merchant_id: &str,
) -> RouterResponse<api_models::admin::BusinessProfileResponse> {
<<<<<<< HEAD
    if let Some(intent_fulfillment_time) = &request.intent_fulfillment_time {
        helpers::validate_intent_fulfillment_time(intent_fulfillment_time.to_owned())?;
=======
    if let Some(session_expiry) = &request.session_expiry {
        helpers::validate_session_expiry(session_expiry.to_owned())?;
>>>>>>> ee044a0b
    }
    let db = state.store.as_ref();
    let key_store = db
        .get_merchant_key_store_by_merchant_id(merchant_id, &db.get_master_key().to_vec().into())
        .await
        .to_not_found_response(errors::ApiErrorResponse::MerchantAccountNotFound)?;

    // Get the merchant account, if few fields are not passed, then they will be inherited from
    // merchant account
    let merchant_account = db
        .find_merchant_account_by_merchant_id(merchant_id, &key_store)
        .await
        .to_not_found_response(errors::ApiErrorResponse::MerchantAccountNotFound)?;

    if let Some(ref routing_algorithm) = request.routing_algorithm {
        let _: api_models::routing::RoutingAlgorithm = routing_algorithm
            .clone()
            .parse_value("RoutingAlgorithm")
            .change_context(errors::ApiErrorResponse::InvalidDataValue {
                field_name: "routing_algorithm",
            })
            .attach_printable("Invalid routing algorithm given")?;
    }

    let business_profile =
        create_and_insert_business_profile(db, request, merchant_account.clone()).await?;

    if merchant_account.default_profile.is_some() {
        let unset_default_profile = domain::MerchantAccountUpdate::UnsetDefaultProfile;
        db.update_merchant(merchant_account, unset_default_profile, &key_store)
            .await
            .to_not_found_response(errors::ApiErrorResponse::MerchantAccountNotFound)?;
    }

    Ok(service_api::ApplicationResponse::Json(
        api_models::admin::BusinessProfileResponse::foreign_try_from(business_profile)
            .change_context(errors::ApiErrorResponse::InternalServerError)?,
    ))
}

pub async fn list_business_profile(
    state: AppState,
    merchant_id: String,
) -> RouterResponse<Vec<api_models::admin::BusinessProfileResponse>> {
    let db = state.store.as_ref();
    let business_profiles = db
        .list_business_profile_by_merchant_id(&merchant_id)
        .await
        .to_not_found_response(errors::ApiErrorResponse::InternalServerError)?
        .into_iter()
        .map(|business_profile| {
            api_models::admin::BusinessProfileResponse::foreign_try_from(business_profile)
        })
        .collect::<Result<Vec<_>, _>>()
        .change_context(errors::ApiErrorResponse::InternalServerError)
        .attach_printable("Failed to parse business profile details")?;

    Ok(service_api::ApplicationResponse::Json(business_profiles))
}

pub async fn retrieve_business_profile(
    state: AppState,
    profile_id: String,
) -> RouterResponse<api_models::admin::BusinessProfileResponse> {
    let db = state.store.as_ref();
    let business_profile = db
        .find_business_profile_by_profile_id(&profile_id)
        .await
        .to_not_found_response(errors::ApiErrorResponse::BusinessProfileNotFound {
            id: profile_id,
        })?;

    Ok(service_api::ApplicationResponse::Json(
        api_models::admin::BusinessProfileResponse::foreign_try_from(business_profile)
            .change_context(errors::ApiErrorResponse::InternalServerError)?,
    ))
}

pub async fn delete_business_profile(
    state: AppState,
    profile_id: String,
    merchant_id: &str,
) -> RouterResponse<bool> {
    let db = state.store.as_ref();
    let delete_result = db
        .delete_business_profile_by_profile_id_merchant_id(&profile_id, merchant_id)
        .await
        .to_not_found_response(errors::ApiErrorResponse::BusinessProfileNotFound {
            id: profile_id,
        })?;

    Ok(service_api::ApplicationResponse::Json(delete_result))
}

pub async fn update_business_profile(
    state: AppState,
    profile_id: &str,
    merchant_id: &str,
    request: api::BusinessProfileUpdate,
) -> RouterResponse<api::BusinessProfileResponse> {
    let db = state.store.as_ref();
    if let Some(intent_fulfillment_time) = &request.intent_fulfillment_time {
        helpers::validate_intent_fulfillment_time(intent_fulfillment_time.to_owned())?;
    }
    let business_profile = db
        .find_business_profile_by_profile_id(profile_id)
        .await
        .to_not_found_response(errors::ApiErrorResponse::BusinessProfileNotFound {
            id: profile_id.to_owned(),
        })?;

    if business_profile.merchant_id != merchant_id {
        Err(errors::ApiErrorResponse::AccessForbidden {
            resource: profile_id.to_string(),
        })?
    }

<<<<<<< HEAD
    if let Some(intent_fulfillment_time) = &request.intent_fulfillment_time {
        helpers::validate_intent_fulfillment_time(intent_fulfillment_time.to_owned())?;
=======
    if let Some(session_expiry) = &request.session_expiry {
        helpers::validate_session_expiry(session_expiry.to_owned())?;
>>>>>>> ee044a0b
    }

    let webhook_details = request
        .webhook_details
        .as_ref()
        .map(|webhook_details| {
            utils::Encode::<api::WebhookDetails>::encode_to_value(webhook_details).change_context(
                errors::ApiErrorResponse::InvalidDataValue {
                    field_name: "webhook details",
                },
            )
        })
        .transpose()?;

    if let Some(ref routing_algorithm) = request.routing_algorithm {
        let _: api_models::routing::RoutingAlgorithm = routing_algorithm
            .clone()
            .parse_value("RoutingAlgorithm")
            .change_context(errors::ApiErrorResponse::InvalidDataValue {
                field_name: "routing_algorithm",
            })
            .attach_printable("Invalid routing algorithm given")?;
    }

    let payment_link_config = request
        .payment_link_config
        .as_ref()
        .map(|pl_metadata| {
            utils::Encode::<admin_types::BusinessPaymentLinkConfig>::encode_to_value(pl_metadata)
                .change_context(errors::ApiErrorResponse::InvalidDataValue {
                    field_name: "payment_link_config",
                })
        })
        .transpose()?;

    let business_profile_update = storage::business_profile::BusinessProfileUpdateInternal {
        profile_name: request.profile_name,
        modified_at: Some(date_time::now()),
        return_url: request.return_url.map(|return_url| return_url.to_string()),
        enable_payment_response_hash: request.enable_payment_response_hash,
        payment_response_hash_key: request.payment_response_hash_key,
        redirect_to_merchant_with_http_post: request.redirect_to_merchant_with_http_post,
        webhook_details,
        metadata: request.metadata,
        routing_algorithm: request.routing_algorithm,
        intent_fulfillment_time: request.intent_fulfillment_time.map(i64::from),
        frm_routing_algorithm: request.frm_routing_algorithm,
        payout_routing_algorithm: request.payout_routing_algorithm,
        is_recon_enabled: None,
        applepay_verified_domains: request.applepay_verified_domains,
        payment_link_config,
<<<<<<< HEAD
=======
        session_expiry: request.session_expiry.map(i64::from),
>>>>>>> ee044a0b
    };

    let updated_business_profile = db
        .update_business_profile_by_profile_id(business_profile, business_profile_update)
        .await
        .to_not_found_response(errors::ApiErrorResponse::BusinessProfileNotFound {
            id: profile_id.to_owned(),
        })?;

    Ok(service_api::ApplicationResponse::Json(
        api_models::admin::BusinessProfileResponse::foreign_try_from(updated_business_profile)
            .change_context(errors::ApiErrorResponse::InternalServerError)?,
    ))
}

pub(crate) fn validate_auth_and_metadata_type(
    connector_name: api_models::enums::Connector,
    val: &types::ConnectorAuthType,
    connector_meta_data: &Option<pii::SecretSerdeValue>,
) -> Result<(), error_stack::Report<errors::ConnectorError>> {
    use crate::connector::*;

    match connector_name {
        #[cfg(feature = "dummy_connector")]
        api_enums::Connector::DummyConnector1
        | api_enums::Connector::DummyConnector2
        | api_enums::Connector::DummyConnector3
        | api_enums::Connector::DummyConnector4
        | api_enums::Connector::DummyConnector5
        | api_enums::Connector::DummyConnector6
        | api_enums::Connector::DummyConnector7 => {
            dummyconnector::transformers::DummyConnectorAuthType::try_from(val)?;
            Ok(())
        }
        api_enums::Connector::Aci => {
            aci::transformers::AciAuthType::try_from(val)?;
            Ok(())
        }
        api_enums::Connector::Adyen => {
            adyen::transformers::AdyenAuthType::try_from(val)?;
            Ok(())
        }
        api_enums::Connector::Airwallex => {
            airwallex::transformers::AirwallexAuthType::try_from(val)?;
            Ok(())
        }
        api_enums::Connector::Authorizedotnet => {
            authorizedotnet::transformers::AuthorizedotnetAuthType::try_from(val)?;
            Ok(())
        }
        api_enums::Connector::Bankofamerica => {
            bankofamerica::transformers::BankOfAmericaAuthType::try_from(val)?;
            Ok(())
        }
        api_enums::Connector::Bitpay => {
            bitpay::transformers::BitpayAuthType::try_from(val)?;
            Ok(())
        }
        api_enums::Connector::Bambora => {
            bambora::transformers::BamboraAuthType::try_from(val)?;
            Ok(())
        }
        api_enums::Connector::Boku => {
            boku::transformers::BokuAuthType::try_from(val)?;
            Ok(())
        }
        api_enums::Connector::Bluesnap => {
            bluesnap::transformers::BluesnapAuthType::try_from(val)?;
            Ok(())
        }
        api_enums::Connector::Braintree => {
            braintree::transformers::BraintreeAuthType::try_from(val)?;
            braintree::braintree_graphql_transformers::BraintreeMeta::try_from(
                connector_meta_data,
            )?;
            Ok(())
        }
        api_enums::Connector::Cashtocode => {
            cashtocode::transformers::CashtocodeAuthType::try_from(val)?;
            Ok(())
        }
        api_enums::Connector::Checkout => {
            checkout::transformers::CheckoutAuthType::try_from(val)?;
            Ok(())
        }

        api_enums::Connector::Coinbase => {
            coinbase::transformers::CoinbaseAuthType::try_from(val)?;
            Ok(())
        }
        api_enums::Connector::Cryptopay => {
            cryptopay::transformers::CryptopayAuthType::try_from(val)?;
            Ok(())
        }
        api_enums::Connector::Cybersource => {
            cybersource::transformers::CybersourceAuthType::try_from(val)?;
            Ok(())
        }
        api_enums::Connector::Dlocal => {
            dlocal::transformers::DlocalAuthType::try_from(val)?;
            Ok(())
        }
        api_enums::Connector::Fiserv => {
            fiserv::transformers::FiservAuthType::try_from(val)?;
            fiserv::transformers::FiservSessionObject::try_from(connector_meta_data)?;
            Ok(())
        }
        api_enums::Connector::Forte => {
            forte::transformers::ForteAuthType::try_from(val)?;
            Ok(())
        }
        api_enums::Connector::Globalpay => {
            globalpay::transformers::GlobalpayAuthType::try_from(val)?;
            Ok(())
        }
        api_enums::Connector::Globepay => {
            globepay::transformers::GlobepayAuthType::try_from(val)?;
            Ok(())
        }
        api_enums::Connector::Gocardless => {
            gocardless::transformers::GocardlessAuthType::try_from(val)?;
            Ok(())
        }
        api_enums::Connector::Helcim => {
            helcim::transformers::HelcimAuthType::try_from(val)?;
            Ok(())
        }
        api_enums::Connector::Iatapay => {
            iatapay::transformers::IatapayAuthType::try_from(val)?;
            Ok(())
        }
        api_enums::Connector::Klarna => {
            klarna::transformers::KlarnaAuthType::try_from(val)?;
            Ok(())
        }
        api_enums::Connector::Mollie => {
            mollie::transformers::MollieAuthType::try_from(val)?;
            Ok(())
        }
        api_enums::Connector::Multisafepay => {
            multisafepay::transformers::MultisafepayAuthType::try_from(val)?;
            Ok(())
        }
        api_enums::Connector::Nexinets => {
            nexinets::transformers::NexinetsAuthType::try_from(val)?;
            Ok(())
        }
        api_enums::Connector::Nmi => {
            nmi::transformers::NmiAuthType::try_from(val)?;
            Ok(())
        }
        api_enums::Connector::Noon => {
            noon::transformers::NoonAuthType::try_from(val)?;
            Ok(())
        }
        api_enums::Connector::Nuvei => {
            nuvei::transformers::NuveiAuthType::try_from(val)?;
            Ok(())
        }
        api_enums::Connector::Opennode => {
            opennode::transformers::OpennodeAuthType::try_from(val)?;
            Ok(())
        }
        api_enums::Connector::Payme => {
            payme::transformers::PaymeAuthType::try_from(val)?;
            Ok(())
        }
        api_enums::Connector::Paypal => {
            paypal::transformers::PaypalAuthType::try_from(val)?;
            Ok(())
        }
        api_enums::Connector::Payu => {
            payu::transformers::PayuAuthType::try_from(val)?;
            Ok(())
        }
        api_enums::Connector::Placetopay => {
            placetopay::transformers::PlacetopayAuthType::try_from(val)?;
            Ok(())
        }
        api_enums::Connector::Powertranz => {
            powertranz::transformers::PowertranzAuthType::try_from(val)?;
            Ok(())
        }
        api_enums::Connector::Prophetpay => {
            prophetpay::transformers::ProphetpayAuthType::try_from(val)?;
            Ok(())
        }
        api_enums::Connector::Rapyd => {
            rapyd::transformers::RapydAuthType::try_from(val)?;
            Ok(())
        }
        api_enums::Connector::Shift4 => {
            shift4::transformers::Shift4AuthType::try_from(val)?;
            Ok(())
        }
        api_enums::Connector::Square => {
            square::transformers::SquareAuthType::try_from(val)?;
            Ok(())
        }
        api_enums::Connector::Stax => {
            stax::transformers::StaxAuthType::try_from(val)?;
            Ok(())
        }
        api_enums::Connector::Stripe => {
            stripe::transformers::StripeAuthType::try_from(val)?;
            Ok(())
        }
        api_enums::Connector::Trustpay => {
            trustpay::transformers::TrustpayAuthType::try_from(val)?;
            Ok(())
        }
        api_enums::Connector::Tsys => {
            tsys::transformers::TsysAuthType::try_from(val)?;
            Ok(())
        }
        api_enums::Connector::Volt => {
            volt::transformers::VoltAuthType::try_from(val)?;
            Ok(())
        }
        api_enums::Connector::Wise => {
            wise::transformers::WiseAuthType::try_from(val)?;
            Ok(())
        }
        api_enums::Connector::Worldline => {
            worldline::transformers::WorldlineAuthType::try_from(val)?;
            Ok(())
        }
        api_enums::Connector::Worldpay => {
            worldpay::transformers::WorldpayAuthType::try_from(val)?;
            Ok(())
        }
        api_enums::Connector::Zen => {
            zen::transformers::ZenAuthType::try_from(val)?;
            Ok(())
        }
        api_enums::Connector::Signifyd => {
            signifyd::transformers::SignifydAuthType::try_from(val)?;
            Ok(())
        }
        api_enums::Connector::Riskified => {
            riskified::transformers::RiskifiedAuthType::try_from(val)?;
            Ok(())
        }
        api_enums::Connector::Plaid => Err(report!(errors::ConnectorError::InvalidConnectorName)
            .attach_printable(format!("invalid connector name: {connector_name}"))),
    }
}

#[cfg(feature = "dummy_connector")]
pub async fn validate_dummy_connector_enabled(
    state: &AppState,
    connector_name: &api_enums::Connector,
) -> Result<(), errors::ApiErrorResponse> {
    if !state.conf.dummy_connector.enabled
        && matches!(
            connector_name,
            api_enums::Connector::DummyConnector1
                | api_enums::Connector::DummyConnector2
                | api_enums::Connector::DummyConnector3
                | api_enums::Connector::DummyConnector4
                | api_enums::Connector::DummyConnector5
                | api_enums::Connector::DummyConnector6
                | api_enums::Connector::DummyConnector7
        )
    {
        Err(errors::ApiErrorResponse::InvalidRequestData {
            message: "Invalid connector name".to_string(),
        })
    } else {
        Ok(())
    }
}

pub fn validate_status_and_disabled(
    status: Option<api_enums::ConnectorStatus>,
    disabled: Option<bool>,
    auth: types::ConnectorAuthType,
    current_status: api_enums::ConnectorStatus,
) -> RouterResult<(api_enums::ConnectorStatus, Option<bool>)> {
    let connector_status = match (status, auth) {
        (Some(common_enums::ConnectorStatus::Active), types::ConnectorAuthType::TemporaryAuth) => {
            return Err(errors::ApiErrorResponse::InvalidRequestData {
                message: "Connector status cannot be active when using TemporaryAuth".to_string(),
            }
            .into());
        }
        (Some(status), _) => status,
        (None, types::ConnectorAuthType::TemporaryAuth) => common_enums::ConnectorStatus::Inactive,
        (None, _) => current_status,
    };

    let disabled = match (disabled, connector_status) {
        (Some(false), common_enums::ConnectorStatus::Inactive) => {
            return Err(errors::ApiErrorResponse::InvalidRequestData {
                message: "Connector cannot be enabled when connector_status is inactive or when using TemporaryAuth"
                    .to_string(),
            }
            .into());
        }
        (Some(disabled), _) => Some(disabled),
        (None, common_enums::ConnectorStatus::Inactive) => Some(true),
        (None, _) => None,
    };

    Ok((connector_status, disabled))
}<|MERGE_RESOLUTION|>--- conflicted
+++ resolved
@@ -419,10 +419,7 @@
             payout_routing_algorithm: None,
             applepay_verified_domains: None,
             payment_link_config: None,
-<<<<<<< HEAD
-=======
             session_expiry: None,
->>>>>>> ee044a0b
         };
 
         let update_futures = business_profiles.iter().map(|business_profile| async {
@@ -1420,13 +1417,8 @@
     request: api::BusinessProfileCreate,
     merchant_id: &str,
 ) -> RouterResponse<api_models::admin::BusinessProfileResponse> {
-<<<<<<< HEAD
-    if let Some(intent_fulfillment_time) = &request.intent_fulfillment_time {
-        helpers::validate_intent_fulfillment_time(intent_fulfillment_time.to_owned())?;
-=======
     if let Some(session_expiry) = &request.session_expiry {
         helpers::validate_session_expiry(session_expiry.to_owned())?;
->>>>>>> ee044a0b
     }
     let db = state.store.as_ref();
     let key_store = db
@@ -1528,9 +1520,6 @@
     request: api::BusinessProfileUpdate,
 ) -> RouterResponse<api::BusinessProfileResponse> {
     let db = state.store.as_ref();
-    if let Some(intent_fulfillment_time) = &request.intent_fulfillment_time {
-        helpers::validate_intent_fulfillment_time(intent_fulfillment_time.to_owned())?;
-    }
     let business_profile = db
         .find_business_profile_by_profile_id(profile_id)
         .await
@@ -1544,13 +1533,8 @@
         })?
     }
 
-<<<<<<< HEAD
-    if let Some(intent_fulfillment_time) = &request.intent_fulfillment_time {
-        helpers::validate_intent_fulfillment_time(intent_fulfillment_time.to_owned())?;
-=======
     if let Some(session_expiry) = &request.session_expiry {
         helpers::validate_session_expiry(session_expiry.to_owned())?;
->>>>>>> ee044a0b
     }
 
     let webhook_details = request
@@ -1602,10 +1586,7 @@
         is_recon_enabled: None,
         applepay_verified_domains: request.applepay_verified_domains,
         payment_link_config,
-<<<<<<< HEAD
-=======
         session_expiry: request.session_expiry.map(i64::from),
->>>>>>> ee044a0b
     };
 
     let updated_business_profile = db
