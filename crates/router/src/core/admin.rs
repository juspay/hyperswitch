use std::str::FromStr;

use api_models::{
    admin::{self as admin_types},
    enums as api_enums, routing as routing_types,
};
use common_utils::{
    date_time,
    ext_traits::{AsyncExt, Encode, OptionExt, ValueExt},
    fp_utils, id_type, pii, type_name,
    types::keymanager::{self as km_types, KeyManagerState, ToEncryptable},
};
use diesel_models::configs;
#[cfg(all(any(feature = "v1", feature = "v2"), feature = "olap"))]
use diesel_models::{business_profile::CardTestingGuardConfig, organization::OrganizationBridge};
use error_stack::{report, FutureExt, ResultExt};
use hyperswitch_connectors::connectors::{chargebee, recurly};
use hyperswitch_domain_models::merchant_connector_account::{
    FromRequestEncryptableMerchantConnectorAccount, UpdateEncryptableMerchantConnectorAccount,
};
use masking::{ExposeInterface, PeekInterface, Secret};
use pm_auth::{connector::plaid::transformers::PlaidAuthType, types as pm_auth_types};
use regex::Regex;
use uuid::Uuid;

#[cfg(any(feature = "v1", feature = "v2"))]
use crate::types::transformers::ForeignFrom;
use crate::{
    consts,
    core::{
        encryption::transfer_encryption_key,
        errors::{self, RouterResponse, RouterResult, StorageErrorExt},
        payment_methods::{cards, transformers},
        payments::helpers,
        pm_auth::helpers::PaymentAuthConnectorDataExt,
        routing, utils as core_utils,
    },
    db::{AccountsStorageInterface, StorageInterface},
    routes::{metrics, SessionState},
    services::{
        self,
        api::{self as service_api, client},
        authentication, pm_auth as payment_initiation_service,
    },
    types::{
        self,
        api::{self, admin},
        domain::{
            self,
            types::{self as domain_types, AsyncLift},
        },
        storage::{self, enums::MerchantStorageScheme},
        transformers::{ForeignInto, ForeignTryFrom, ForeignTryInto},
    },
    utils,
};

const IBAN_MAX_LENGTH: usize = 34;
const BACS_SORT_CODE_LENGTH: usize = 6;
const BACS_MAX_ACCOUNT_NUMBER_LENGTH: usize = 8;

#[inline]
pub fn create_merchant_publishable_key() -> String {
    format!(
        "pk_{}_{}",
        router_env::env::prefix_for_env(),
        Uuid::new_v4().simple()
    )
}

pub async fn insert_merchant_configs(
    db: &dyn StorageInterface,
    merchant_id: &id_type::MerchantId,
) -> RouterResult<()> {
    db.insert_config(configs::ConfigNew {
        key: merchant_id.get_requires_cvv_key(),
        config: "true".to_string(),
    })
    .await
    .change_context(errors::ApiErrorResponse::InternalServerError)
    .attach_printable("Error while setting requires_cvv config")?;

    db.insert_config(configs::ConfigNew {
        key: merchant_id.get_merchant_fingerprint_secret_key(),
        config: utils::generate_id(consts::FINGERPRINT_SECRET_LENGTH, "fs"),
    })
    .await
    .change_context(errors::ApiErrorResponse::InternalServerError)
    .attach_printable("Error while inserting merchant fingerprint secret")?;

    Ok(())
}

#[cfg(feature = "olap")]
fn add_publishable_key_to_decision_service(
    state: &SessionState,
    merchant_context: &domain::MerchantContext,
) {
    let state = state.clone();
    let publishable_key = merchant_context
        .get_merchant_account()
        .publishable_key
        .clone();
    let merchant_id = merchant_context.get_merchant_account().get_id().clone();

    authentication::decision::spawn_tracked_job(
        async move {
            authentication::decision::add_publishable_key(
                &state,
                publishable_key.into(),
                merchant_id,
                None,
            )
            .await
        },
        authentication::decision::ADD,
    );
}

#[cfg(feature = "olap")]
pub async fn create_organization(
    state: SessionState,
    req: api::OrganizationCreateRequest,
) -> RouterResponse<api::OrganizationResponse> {
    let db_organization = ForeignFrom::foreign_from(req);
    state
        .accounts_store
        .insert_organization(db_organization)
        .await
        .to_duplicate_response(errors::ApiErrorResponse::GenericDuplicateError {
            message: "Organization with the given organization_name already exists".to_string(),
        })
        .attach_printable("Error when creating organization")
        .map(ForeignFrom::foreign_from)
        .map(service_api::ApplicationResponse::Json)
}

#[cfg(feature = "olap")]
pub async fn update_organization(
    state: SessionState,
    org_id: api::OrganizationId,
    req: api::OrganizationUpdateRequest,
) -> RouterResponse<api::OrganizationResponse> {
    let organization_update = diesel_models::organization::OrganizationUpdate::Update {
        organization_name: req.organization_name,
        organization_details: req.organization_details,
        metadata: req.metadata,
    };
    state
        .accounts_store
        .update_organization_by_org_id(&org_id.organization_id, organization_update)
        .await
        .to_not_found_response(errors::ApiErrorResponse::GenericNotFoundError {
            message: "organization with the given id does not exist".to_string(),
        })
        .attach_printable(format!(
            "Failed to update organization with organization_id: {:?}",
            org_id.organization_id
        ))
        .map(ForeignFrom::foreign_from)
        .map(service_api::ApplicationResponse::Json)
}

#[cfg(feature = "olap")]
pub async fn get_organization(
    state: SessionState,
    org_id: api::OrganizationId,
) -> RouterResponse<api::OrganizationResponse> {
    #[cfg(all(feature = "v1", feature = "olap"))]
    {
        CreateOrValidateOrganization::new(Some(org_id.organization_id))
            .create_or_validate(state.accounts_store.as_ref())
            .await
            .map(ForeignFrom::foreign_from)
            .map(service_api::ApplicationResponse::Json)
    }
    #[cfg(all(feature = "v2", feature = "olap"))]
    {
        CreateOrValidateOrganization::new(org_id.organization_id)
            .create_or_validate(state.accounts_store.as_ref())
            .await
            .map(ForeignFrom::foreign_from)
            .map(service_api::ApplicationResponse::Json)
    }
}

#[cfg(feature = "olap")]
pub async fn create_merchant_account(
    state: SessionState,
    req: api::MerchantAccountCreate,
) -> RouterResponse<api::MerchantAccountResponse> {
    #[cfg(feature = "keymanager_create")]
    use common_utils::{keymanager, types::keymanager::EncryptionTransferRequest};

    let db = state.store.as_ref();

    let key = services::generate_aes256_key()
        .change_context(errors::ApiErrorResponse::InternalServerError)
        .attach_printable("Unable to generate aes 256 key")?;

    let master_key = db.get_master_key();

    let key_manager_state: &KeyManagerState = &(&state).into();
    let merchant_id = req.get_merchant_reference_id();
    let identifier = km_types::Identifier::Merchant(merchant_id.clone());
    #[cfg(feature = "keymanager_create")]
    {
        use base64::Engine;

        use crate::consts::BASE64_ENGINE;

        if key_manager_state.enabled {
            keymanager::transfer_key_to_key_manager(
                key_manager_state,
                EncryptionTransferRequest {
                    identifier: identifier.clone(),
                    key: BASE64_ENGINE.encode(key),
                },
            )
            .await
            .change_context(errors::ApiErrorResponse::DuplicateMerchantAccount)
            .attach_printable("Failed to insert key to KeyManager")?;
        }
    }

    let key_store = domain::MerchantKeyStore {
        merchant_id: merchant_id.clone(),
        key: domain_types::crypto_operation(
            key_manager_state,
            type_name!(domain::MerchantKeyStore),
            domain_types::CryptoOperation::Encrypt(key.to_vec().into()),
            identifier.clone(),
            master_key,
        )
        .await
        .and_then(|val| val.try_into_operation())
        .change_context(errors::ApiErrorResponse::InternalServerError)
        .attach_printable("Failed to decrypt data from key store")?,
        created_at: date_time::now(),
    };

    let domain_merchant_account = req
        .create_domain_model_from_request(&state, key_store.clone(), &merchant_id)
        .await?;
    let key_manager_state = &(&state).into();
    db.insert_merchant_key_store(
        key_manager_state,
        key_store.clone(),
        &master_key.to_vec().into(),
    )
    .await
    .to_duplicate_response(errors::ApiErrorResponse::DuplicateMerchantAccount)?;

    let merchant_account = db
        .insert_merchant(key_manager_state, domain_merchant_account, &key_store)
        .await
        .to_duplicate_response(errors::ApiErrorResponse::DuplicateMerchantAccount)?;

    let merchant_context = domain::MerchantContext::NormalMerchant(Box::new(domain::Context(
        merchant_account.clone(),
        key_store.clone(),
    )));
    add_publishable_key_to_decision_service(&state, &merchant_context);

    insert_merchant_configs(db, &merchant_id).await?;

    Ok(service_api::ApplicationResponse::Json(
        api::MerchantAccountResponse::foreign_try_from(merchant_account)
            .change_context(errors::ApiErrorResponse::InternalServerError)
            .attach_printable("Failed while generating response")?,
    ))
}

#[cfg(feature = "olap")]
#[async_trait::async_trait]
trait MerchantAccountCreateBridge {
    async fn create_domain_model_from_request(
        self,
        state: &SessionState,
        key: domain::MerchantKeyStore,
        identifier: &id_type::MerchantId,
    ) -> RouterResult<domain::MerchantAccount>;
}

#[cfg(all(feature = "v1", feature = "olap"))]
#[async_trait::async_trait]
impl MerchantAccountCreateBridge for api::MerchantAccountCreate {
    async fn create_domain_model_from_request(
        self,
        state: &SessionState,
        key_store: domain::MerchantKeyStore,
        identifier: &id_type::MerchantId,
    ) -> RouterResult<domain::MerchantAccount> {
        let db = &*state.accounts_store;
        let publishable_key = create_merchant_publishable_key();

        let primary_business_details = self.get_primary_details_as_value().change_context(
            errors::ApiErrorResponse::InvalidDataValue {
                field_name: "primary_business_details",
            },
        )?;

        let webhook_details = self.webhook_details.clone().map(ForeignInto::foreign_into);

        let pm_collect_link_config = self.get_pm_link_config_as_value().change_context(
            errors::ApiErrorResponse::InvalidDataValue {
                field_name: "pm_collect_link_config",
            },
        )?;

        let merchant_details = self.get_merchant_details_as_secret().change_context(
            errors::ApiErrorResponse::InvalidDataValue {
                field_name: "merchant_details",
            },
        )?;

        self.parse_routing_algorithm()
            .change_context(errors::ApiErrorResponse::InvalidDataValue {
                field_name: "routing_algorithm",
            })
            .attach_printable("Invalid routing algorithm given")?;

        let metadata = self.get_metadata_as_secret().change_context(
            errors::ApiErrorResponse::InvalidDataValue {
                field_name: "metadata",
            },
        )?;

        // Get the enable payment response hash as a boolean, where the default value is true
        let enable_payment_response_hash = self.get_enable_payment_response_hash();

        let payment_response_hash_key = self.get_payment_response_hash_key();

        let parent_merchant_id = get_parent_merchant(
            state,
            self.sub_merchants_enabled,
            self.parent_merchant_id.as_ref(),
            &key_store,
        )
        .await?;

        let organization = CreateOrValidateOrganization::new(self.organization_id)
            .create_or_validate(db)
            .await?;

        let key = key_store.key.clone().into_inner();
        let key_manager_state = state.into();

        let merchant_account = async {
            Ok::<_, error_stack::Report<common_utils::errors::CryptoError>>(
                domain::MerchantAccountSetter {
                    merchant_id: identifier.clone(),
                    merchant_name: self
                        .merchant_name
                        .async_lift(|inner| async {
                            domain_types::crypto_operation(
                                &key_manager_state,
                                type_name!(domain::MerchantAccount),
                                domain_types::CryptoOperation::EncryptOptional(inner),
                                km_types::Identifier::Merchant(key_store.merchant_id.clone()),
                                key.peek(),
                            )
                            .await
                            .and_then(|val| val.try_into_optionaloperation())
                        })
                        .await?,
                    merchant_details: merchant_details
                        .async_lift(|inner| async {
                            domain_types::crypto_operation(
                                &key_manager_state,
                                type_name!(domain::MerchantAccount),
                                domain_types::CryptoOperation::EncryptOptional(inner),
                                km_types::Identifier::Merchant(key_store.merchant_id.clone()),
                                key.peek(),
                            )
                            .await
                            .and_then(|val| val.try_into_optionaloperation())
                        })
                        .await?,
                    return_url: self.return_url.map(|a| a.to_string()),
                    webhook_details,
                    routing_algorithm: Some(serde_json::json!({
                        "algorithm_id": null,
                        "timestamp": 0
                    })),
                    sub_merchants_enabled: self.sub_merchants_enabled,
                    parent_merchant_id,
                    enable_payment_response_hash,
                    payment_response_hash_key,
                    redirect_to_merchant_with_http_post: self
                        .redirect_to_merchant_with_http_post
                        .unwrap_or_default(),
                    publishable_key,
                    locker_id: self.locker_id,
                    metadata,
                    storage_scheme: MerchantStorageScheme::PostgresOnly,
                    primary_business_details,
                    created_at: date_time::now(),
                    modified_at: date_time::now(),
                    intent_fulfillment_time: None,
                    frm_routing_algorithm: self.frm_routing_algorithm,
                    #[cfg(feature = "payouts")]
                    payout_routing_algorithm: self.payout_routing_algorithm,
                    #[cfg(not(feature = "payouts"))]
                    payout_routing_algorithm: None,
                    organization_id: organization.get_organization_id(),
                    is_recon_enabled: false,
                    default_profile: None,
                    recon_status: diesel_models::enums::ReconStatus::NotRequested,
                    payment_link_config: None,
                    pm_collect_link_config,
                    version: common_types::consts::API_VERSION,
                    is_platform_account: false,
                    product_type: self.product_type,
                },
            )
        }
        .await
        .change_context(errors::ApiErrorResponse::InternalServerError)?;

        let mut domain_merchant_account = domain::MerchantAccount::from(merchant_account);

        CreateProfile::new(self.primary_business_details.clone())
            .create_profiles(state, &mut domain_merchant_account, &key_store)
            .await?;

        Ok(domain_merchant_account)
    }
}

#[cfg(feature = "olap")]
enum CreateOrValidateOrganization {
    /// Creates a new organization
    #[cfg(feature = "v1")]
    Create,
    /// Validates if this organization exists in the records
    Validate {
        organization_id: id_type::OrganizationId,
    },
}

#[cfg(feature = "olap")]
impl CreateOrValidateOrganization {
    #[cfg(all(feature = "v1", feature = "olap"))]
    /// Create an action to either create or validate the given organization_id
    /// If organization_id is passed, then validate if this organization exists
    /// If not passed, create a new organization
    fn new(organization_id: Option<id_type::OrganizationId>) -> Self {
        if let Some(organization_id) = organization_id {
            Self::Validate { organization_id }
        } else {
            Self::Create
        }
    }

    #[cfg(all(feature = "v2", feature = "olap"))]
    /// Create an action to validate the provided organization_id
    fn new(organization_id: id_type::OrganizationId) -> Self {
        Self::Validate { organization_id }
    }

    #[cfg(feature = "olap")]
    /// Apply the action, whether to create the organization or validate the given organization_id
    async fn create_or_validate(
        &self,
        db: &dyn AccountsStorageInterface,
    ) -> RouterResult<diesel_models::organization::Organization> {
        match self {
            #[cfg(feature = "v1")]
            Self::Create => {
                let new_organization = api_models::organization::OrganizationNew::new(None);
                let db_organization = ForeignFrom::foreign_from(new_organization);
                db.insert_organization(db_organization)
                    .await
                    .to_duplicate_response(errors::ApiErrorResponse::InternalServerError)
                    .attach_printable("Error when creating organization")
            }
            Self::Validate { organization_id } => db
                .find_organization_by_org_id(organization_id)
                .await
                .to_not_found_response(errors::ApiErrorResponse::GenericNotFoundError {
                    message: "organization with the given id does not exist".to_string(),
                }),
        }
    }
}

#[cfg(all(feature = "v1", feature = "olap"))]
enum CreateProfile {
    /// Create profiles from primary business details
    /// If there is only one profile created, then set this profile as default
    CreateFromPrimaryBusinessDetails {
        primary_business_details: Vec<admin_types::PrimaryBusinessDetails>,
    },
    /// Create a default profile, set this as default profile
    CreateDefaultProfile,
}

#[cfg(all(feature = "v1", feature = "olap"))]
impl CreateProfile {
    /// Create a new profile action from the given information
    /// If primary business details exist, then create profiles from them
    /// If primary business details are empty, then create default profile
    fn new(primary_business_details: Option<Vec<admin_types::PrimaryBusinessDetails>>) -> Self {
        match primary_business_details {
            Some(primary_business_details) if !primary_business_details.is_empty() => {
                Self::CreateFromPrimaryBusinessDetails {
                    primary_business_details,
                }
            }
            _ => Self::CreateDefaultProfile,
        }
    }

    async fn create_profiles(
        &self,
        state: &SessionState,
        merchant_account: &mut domain::MerchantAccount,
        key_store: &domain::MerchantKeyStore,
    ) -> RouterResult<()> {
        match self {
            Self::CreateFromPrimaryBusinessDetails {
                primary_business_details,
            } => {
                let business_profiles = Self::create_profiles_for_each_business_details(
                    state,
                    merchant_account.clone(),
                    primary_business_details,
                    key_store,
                )
                .await?;

                // Update the default business profile in merchant account
                if business_profiles.len() == 1 {
                    merchant_account.default_profile = business_profiles
                        .first()
                        .map(|business_profile| business_profile.get_id().to_owned())
                }
            }
            Self::CreateDefaultProfile => {
                let business_profile = self
                    .create_default_business_profile(state, merchant_account.clone(), key_store)
                    .await?;

                merchant_account.default_profile = Some(business_profile.get_id().to_owned());
            }
        }

        Ok(())
    }

    /// Create default profile
    async fn create_default_business_profile(
        &self,
        state: &SessionState,
        merchant_account: domain::MerchantAccount,
        key_store: &domain::MerchantKeyStore,
    ) -> RouterResult<domain::Profile> {
        let business_profile = create_and_insert_business_profile(
            state,
            api_models::admin::ProfileCreate::default(),
            merchant_account.clone(),
            key_store,
        )
        .await?;

        Ok(business_profile)
    }

    /// Create profile for each primary_business_details,
    /// If there is no default profile in merchant account and only one primary_business_detail
    /// is available, then create a default profile.
    async fn create_profiles_for_each_business_details(
        state: &SessionState,
        merchant_account: domain::MerchantAccount,
        primary_business_details: &Vec<admin_types::PrimaryBusinessDetails>,
        key_store: &domain::MerchantKeyStore,
    ) -> RouterResult<Vec<domain::Profile>> {
        let mut business_profiles_vector = Vec::with_capacity(primary_business_details.len());

        // This must ideally be run in a transaction,
        // if there is an error in inserting some profile, because of unique constraints
        // the whole query must be rolled back
        for business_profile in primary_business_details {
            let profile_name =
                format!("{}_{}", business_profile.country, business_profile.business);

            let profile_create_request = api_models::admin::ProfileCreate {
                profile_name: Some(profile_name),
                ..Default::default()
            };

            create_and_insert_business_profile(
                state,
                profile_create_request,
                merchant_account.clone(),
                key_store,
            )
            .await
            .map_err(|profile_insert_error| {
                crate::logger::warn!("Profile already exists {profile_insert_error:?}");
            })
            .map(|business_profile| business_profiles_vector.push(business_profile))
            .ok();
        }

        Ok(business_profiles_vector)
    }
}

#[cfg(all(feature = "v2", feature = "olap"))]
#[async_trait::async_trait]
impl MerchantAccountCreateBridge for api::MerchantAccountCreate {
    async fn create_domain_model_from_request(
        self,
        state: &SessionState,
        key_store: domain::MerchantKeyStore,
        identifier: &id_type::MerchantId,
    ) -> RouterResult<domain::MerchantAccount> {
        let publishable_key = create_merchant_publishable_key();
        let db = &*state.accounts_store;

        let metadata = self.get_metadata_as_secret().change_context(
            errors::ApiErrorResponse::InvalidDataValue {
                field_name: "metadata",
            },
        )?;

        let merchant_details = self.get_merchant_details_as_secret().change_context(
            errors::ApiErrorResponse::InvalidDataValue {
                field_name: "merchant_details",
            },
        )?;

        let organization = CreateOrValidateOrganization::new(self.organization_id.clone())
            .create_or_validate(db)
            .await?;

        let key = key_store.key.into_inner();
        let id = identifier.to_owned();
        let key_manager_state = state.into();
        let identifier = km_types::Identifier::Merchant(id.clone());

        async {
            Ok::<_, error_stack::Report<common_utils::errors::CryptoError>>(
                domain::MerchantAccount::from(domain::MerchantAccountSetter {
                    id,
                    merchant_name: Some(
                        domain_types::crypto_operation(
                            &key_manager_state,
                            type_name!(domain::MerchantAccount),
                            domain_types::CryptoOperation::Encrypt(
                                self.merchant_name
                                    .map(|merchant_name| merchant_name.into_inner()),
                            ),
                            identifier.clone(),
                            key.peek(),
                        )
                        .await
                        .and_then(|val| val.try_into_operation())?,
                    ),
                    merchant_details: merchant_details
                        .async_lift(|inner| async {
                            domain_types::crypto_operation(
                                &key_manager_state,
                                type_name!(domain::MerchantAccount),
                                domain_types::CryptoOperation::EncryptOptional(inner),
                                identifier.clone(),
                                key.peek(),
                            )
                            .await
                            .and_then(|val| val.try_into_optionaloperation())
                        })
                        .await?,
                    publishable_key,
                    metadata,
                    storage_scheme: MerchantStorageScheme::PostgresOnly,
                    created_at: date_time::now(),
                    modified_at: date_time::now(),
                    organization_id: organization.get_organization_id(),
                    recon_status: diesel_models::enums::ReconStatus::NotRequested,
                    is_platform_account: false,
                    version: common_types::consts::API_VERSION,
                    product_type: self.product_type,
                }),
            )
        }
        .await
        .change_context(errors::ApiErrorResponse::InternalServerError)
        .attach_printable("failed to encrypt merchant details")
    }
}

#[cfg(all(feature = "olap", feature = "v2"))]
pub async fn list_merchant_account(
    state: SessionState,
    organization_id: api_models::organization::OrganizationId,
) -> RouterResponse<Vec<api::MerchantAccountResponse>> {
    let merchant_accounts = state
        .store
        .list_merchant_accounts_by_organization_id(
            &(&state).into(),
            &organization_id.organization_id,
        )
        .await
        .to_not_found_response(errors::ApiErrorResponse::MerchantAccountNotFound)?;

    let merchant_accounts = merchant_accounts
        .into_iter()
        .map(|merchant_account| {
            api::MerchantAccountResponse::foreign_try_from(merchant_account).change_context(
                errors::ApiErrorResponse::InvalidDataValue {
                    field_name: "merchant_account",
                },
            )
        })
        .collect::<Result<Vec<_>, _>>()?;

    Ok(services::ApplicationResponse::Json(merchant_accounts))
}

#[cfg(all(feature = "olap", feature = "v1"))]
pub async fn list_merchant_account(
    state: SessionState,
    req: api_models::admin::MerchantAccountListRequest,
) -> RouterResponse<Vec<api::MerchantAccountResponse>> {
    let merchant_accounts = state
        .store
        .list_merchant_accounts_by_organization_id(&(&state).into(), &req.organization_id)
        .await
        .to_not_found_response(errors::ApiErrorResponse::MerchantAccountNotFound)?;

    let merchant_accounts = merchant_accounts
        .into_iter()
        .map(|merchant_account| {
            api::MerchantAccountResponse::foreign_try_from(merchant_account).change_context(
                errors::ApiErrorResponse::InvalidDataValue {
                    field_name: "merchant_account",
                },
            )
        })
        .collect::<Result<Vec<_>, _>>()?;

    Ok(services::ApplicationResponse::Json(merchant_accounts))
}

pub async fn get_merchant_account(
    state: SessionState,
    req: api::MerchantId,
    _profile_id: Option<id_type::ProfileId>,
) -> RouterResponse<api::MerchantAccountResponse> {
    let db = state.store.as_ref();
    let key_manager_state = &(&state).into();
    let key_store = db
        .get_merchant_key_store_by_merchant_id(
            key_manager_state,
            &req.merchant_id,
            &db.get_master_key().to_vec().into(),
        )
        .await
        .to_not_found_response(errors::ApiErrorResponse::MerchantAccountNotFound)?;

    let merchant_account = db
        .find_merchant_account_by_merchant_id(key_manager_state, &req.merchant_id, &key_store)
        .await
        .to_not_found_response(errors::ApiErrorResponse::MerchantAccountNotFound)?;

    Ok(service_api::ApplicationResponse::Json(
        api::MerchantAccountResponse::foreign_try_from(merchant_account)
            .change_context(errors::ApiErrorResponse::InternalServerError)
            .attach_printable("Failed to construct response")?,
    ))
}

#[cfg(feature = "v1")]
/// For backwards compatibility, whenever new business labels are passed in
/// primary_business_details, create a profile
pub async fn create_profile_from_business_labels(
    state: &SessionState,
    db: &dyn StorageInterface,
    key_store: &domain::MerchantKeyStore,
    merchant_id: &id_type::MerchantId,
    new_business_details: Vec<admin_types::PrimaryBusinessDetails>,
) -> RouterResult<()> {
    let key_manager_state = &state.into();
    let merchant_account = db
        .find_merchant_account_by_merchant_id(key_manager_state, merchant_id, key_store)
        .await
        .to_not_found_response(errors::ApiErrorResponse::MerchantAccountNotFound)?;

    let old_business_details = merchant_account
        .primary_business_details
        .clone()
        .parse_value::<Vec<admin_types::PrimaryBusinessDetails>>("PrimaryBusinessDetails")
        .change_context(errors::ApiErrorResponse::InvalidDataValue {
            field_name: "routing_algorithm",
        })
        .attach_printable("Invalid routing algorithm given")?;

    // find the diff between two vectors
    let business_profiles_to_create = new_business_details
        .into_iter()
        .filter(|business_details| !old_business_details.contains(business_details))
        .collect::<Vec<_>>();

    for business_profile in business_profiles_to_create {
        let profile_name = format!("{}_{}", business_profile.country, business_profile.business);

        let profile_create_request = admin_types::ProfileCreate {
            profile_name: Some(profile_name),
            ..Default::default()
        };

        let profile_create_result = create_and_insert_business_profile(
            state,
            profile_create_request,
            merchant_account.clone(),
            key_store,
        )
        .await
        .map_err(|profile_insert_error| {
            // If there is any duplicate error, we need not take any action
            crate::logger::warn!("Profile already exists {profile_insert_error:?}");
        });

        // If a profile is created, then unset the default profile
        if profile_create_result.is_ok() && merchant_account.default_profile.is_some() {
            let unset_default_profile = domain::MerchantAccountUpdate::UnsetDefaultProfile;
            db.update_merchant(
                key_manager_state,
                merchant_account.clone(),
                unset_default_profile,
                key_store,
            )
            .await
            .to_not_found_response(errors::ApiErrorResponse::MerchantAccountNotFound)?;
        }
    }

    Ok(())
}

#[cfg(any(feature = "v1", feature = "v2", feature = "olap"))]
#[async_trait::async_trait]
trait MerchantAccountUpdateBridge {
    async fn get_update_merchant_object(
        self,
        state: &SessionState,
        merchant_id: &id_type::MerchantId,
        key_store: &domain::MerchantKeyStore,
    ) -> RouterResult<storage::MerchantAccountUpdate>;
}

#[cfg(feature = "v1")]
#[async_trait::async_trait]
impl MerchantAccountUpdateBridge for api::MerchantAccountUpdate {
    async fn get_update_merchant_object(
        self,
        state: &SessionState,
        merchant_id: &id_type::MerchantId,
        key_store: &domain::MerchantKeyStore,
    ) -> RouterResult<storage::MerchantAccountUpdate> {
        let key_manager_state = &state.into();
        let key = key_store.key.get_inner().peek();

        let db = state.store.as_ref();

        let primary_business_details = self.get_primary_details_as_value().change_context(
            errors::ApiErrorResponse::InvalidDataValue {
                field_name: "primary_business_details",
            },
        )?;

        let pm_collect_link_config = self.get_pm_link_config_as_value().change_context(
            errors::ApiErrorResponse::InvalidDataValue {
                field_name: "pm_collect_link_config",
            },
        )?;

        let merchant_details = self.get_merchant_details_as_secret().change_context(
            errors::ApiErrorResponse::InvalidDataValue {
                field_name: "merchant_details",
            },
        )?;

        self.parse_routing_algorithm().change_context(
            errors::ApiErrorResponse::InvalidDataValue {
                field_name: "routing_algorithm",
            },
        )?;

        let webhook_details = self.webhook_details.map(ForeignInto::foreign_into);

        let parent_merchant_id = get_parent_merchant(
            state,
            self.sub_merchants_enabled,
            self.parent_merchant_id.as_ref(),
            key_store,
        )
        .await?;

        // This supports changing the business profile by passing in the profile_id
        let business_profile_id_update = if let Some(ref profile_id) = self.default_profile {
            // Validate whether profile_id passed in request is valid and is linked to the merchant
            core_utils::validate_and_get_business_profile(
                state.store.as_ref(),
                key_manager_state,
                key_store,
                Some(profile_id),
                merchant_id,
            )
            .await?
            .map(|business_profile| Some(business_profile.get_id().to_owned()))
        } else {
            None
        };

        #[cfg(any(feature = "v1", feature = "v2"))]
        // In order to support backwards compatibility, if a business_labels are passed in the update
        // call, then create new profiles with the profile_name as business_label
        self.primary_business_details
            .clone()
            .async_map(|primary_business_details| async {
                let _ = create_profile_from_business_labels(
                    state,
                    db,
                    key_store,
                    merchant_id,
                    primary_business_details,
                )
                .await;
            })
            .await;

        let identifier = km_types::Identifier::Merchant(key_store.merchant_id.clone());
        Ok(storage::MerchantAccountUpdate::Update {
            merchant_name: self
                .merchant_name
                .map(Secret::new)
                .async_lift(|inner| async {
                    domain_types::crypto_operation(
                        key_manager_state,
                        type_name!(storage::MerchantAccount),
                        domain_types::CryptoOperation::EncryptOptional(inner),
                        identifier.clone(),
                        key,
                    )
                    .await
                    .and_then(|val| val.try_into_optionaloperation())
                })
                .await
                .change_context(errors::ApiErrorResponse::InternalServerError)
                .attach_printable("Unable to encrypt merchant name")?,
            merchant_details: merchant_details
                .async_lift(|inner| async {
                    domain_types::crypto_operation(
                        key_manager_state,
                        type_name!(storage::MerchantAccount),
                        domain_types::CryptoOperation::EncryptOptional(inner),
                        identifier.clone(),
                        key,
                    )
                    .await
                    .and_then(|val| val.try_into_optionaloperation())
                })
                .await
                .change_context(errors::ApiErrorResponse::InternalServerError)
                .attach_printable("Unable to encrypt merchant details")?,
            return_url: self.return_url.map(|a| a.to_string()),
            webhook_details,
            sub_merchants_enabled: self.sub_merchants_enabled,
            parent_merchant_id,
            enable_payment_response_hash: self.enable_payment_response_hash,
            payment_response_hash_key: self.payment_response_hash_key,
            redirect_to_merchant_with_http_post: self.redirect_to_merchant_with_http_post,
            locker_id: self.locker_id,
            metadata: self.metadata,
            publishable_key: None,
            primary_business_details,
            frm_routing_algorithm: self.frm_routing_algorithm,
            intent_fulfillment_time: None,
            #[cfg(feature = "payouts")]
            payout_routing_algorithm: self.payout_routing_algorithm,
            #[cfg(not(feature = "payouts"))]
            payout_routing_algorithm: None,
            default_profile: business_profile_id_update,
            payment_link_config: None,
            pm_collect_link_config,
            routing_algorithm: self.routing_algorithm,
        })
    }
}

#[cfg(feature = "v2")]
#[async_trait::async_trait]
impl MerchantAccountUpdateBridge for api::MerchantAccountUpdate {
    async fn get_update_merchant_object(
        self,
        state: &SessionState,
        _merchant_id: &id_type::MerchantId,
        key_store: &domain::MerchantKeyStore,
    ) -> RouterResult<storage::MerchantAccountUpdate> {
        let key_manager_state = &state.into();
        let key = key_store.key.get_inner().peek();

        let merchant_details = self.get_merchant_details_as_secret().change_context(
            errors::ApiErrorResponse::InvalidDataValue {
                field_name: "merchant_details",
            },
        )?;

        let metadata = self.get_metadata_as_secret().change_context(
            errors::ApiErrorResponse::InvalidDataValue {
                field_name: "metadata",
            },
        )?;

        let identifier = km_types::Identifier::Merchant(key_store.merchant_id.clone());
        Ok(storage::MerchantAccountUpdate::Update {
            merchant_name: self
                .merchant_name
                .map(Secret::new)
                .async_lift(|inner| async {
                    domain_types::crypto_operation(
                        key_manager_state,
                        type_name!(storage::MerchantAccount),
                        domain_types::CryptoOperation::EncryptOptional(inner),
                        identifier.clone(),
                        key,
                    )
                    .await
                    .and_then(|val| val.try_into_optionaloperation())
                })
                .await
                .change_context(errors::ApiErrorResponse::InternalServerError)
                .attach_printable("Unable to encrypt merchant name")?,
            merchant_details: merchant_details
                .async_lift(|inner| async {
                    domain_types::crypto_operation(
                        key_manager_state,
                        type_name!(storage::MerchantAccount),
                        domain_types::CryptoOperation::EncryptOptional(inner),
                        identifier.clone(),
                        key,
                    )
                    .await
                    .and_then(|val| val.try_into_optionaloperation())
                })
                .await
                .change_context(errors::ApiErrorResponse::InternalServerError)
                .attach_printable("Unable to encrypt merchant details")?,
            metadata: metadata.map(Box::new),
            publishable_key: None,
        })
    }
}

pub async fn merchant_account_update(
    state: SessionState,
    merchant_id: &id_type::MerchantId,
    _profile_id: Option<id_type::ProfileId>,
    req: api::MerchantAccountUpdate,
) -> RouterResponse<api::MerchantAccountResponse> {
    let db = state.store.as_ref();
    let key_manager_state = &(&state).into();
    let key_store = db
        .get_merchant_key_store_by_merchant_id(
            key_manager_state,
            merchant_id,
            &db.get_master_key().to_vec().into(),
        )
        .await
        .to_not_found_response(errors::ApiErrorResponse::MerchantAccountNotFound)?;

    let merchant_account_storage_object = req
        .get_update_merchant_object(&state, merchant_id, &key_store)
        .await
        .attach_printable("Failed to create merchant account update object")?;

    let response = db
        .update_specific_fields_in_merchant(
            key_manager_state,
            merchant_id,
            merchant_account_storage_object,
            &key_store,
        )
        .await
        .to_not_found_response(errors::ApiErrorResponse::MerchantAccountNotFound)?;

    Ok(service_api::ApplicationResponse::Json(
        api::MerchantAccountResponse::foreign_try_from(response)
            .change_context(errors::ApiErrorResponse::InternalServerError)
            .attach_printable("Failed while generating response")?,
    ))
}

pub async fn merchant_account_delete(
    state: SessionState,
    merchant_id: id_type::MerchantId,
) -> RouterResponse<api::MerchantAccountDeleteResponse> {
    let mut is_deleted = false;
    let db = state.store.as_ref();
    let key_manager_state = &(&state).into();
    let merchant_key_store = db
        .get_merchant_key_store_by_merchant_id(
            key_manager_state,
            &merchant_id,
            &state.store.get_master_key().to_vec().into(),
        )
        .await
        .to_not_found_response(errors::ApiErrorResponse::MerchantAccountNotFound)?;

    let merchant_account = db
        .find_merchant_account_by_merchant_id(key_manager_state, &merchant_id, &merchant_key_store)
        .await
        .to_not_found_response(errors::ApiErrorResponse::MerchantAccountNotFound)?;

    let is_merchant_account_deleted = db
        .delete_merchant_account_by_merchant_id(&merchant_id)
        .await
        .to_not_found_response(errors::ApiErrorResponse::MerchantAccountNotFound)?;
    if is_merchant_account_deleted {
        let is_merchant_key_store_deleted = db
            .delete_merchant_key_store_by_merchant_id(&merchant_id)
            .await
            .to_not_found_response(errors::ApiErrorResponse::MerchantAccountNotFound)?;
        is_deleted = is_merchant_account_deleted && is_merchant_key_store_deleted;
    }

    let state = state.clone();
    authentication::decision::spawn_tracked_job(
        async move {
            authentication::decision::revoke_api_key(
                &state,
                merchant_account.publishable_key.into(),
            )
            .await
        },
        authentication::decision::REVOKE,
    );

    match db
        .delete_config_by_key(merchant_id.get_requires_cvv_key().as_str())
        .await
    {
        Ok(_) => Ok::<_, errors::ApiErrorResponse>(()),
        Err(err) => {
            if err.current_context().is_db_not_found() {
                crate::logger::error!("requires_cvv config not found in db: {err:?}");
                Ok(())
            } else {
                Err(err
                    .change_context(errors::ApiErrorResponse::InternalServerError)
                    .attach_printable("Failed while deleting requires_cvv config"))?
            }
        }
    }
    .ok();

    let response = api::MerchantAccountDeleteResponse {
        merchant_id,
        deleted: is_deleted,
    };
    Ok(service_api::ApplicationResponse::Json(response))
}

#[cfg(feature = "v1")]
async fn get_parent_merchant(
    state: &SessionState,
    sub_merchants_enabled: Option<bool>,
    parent_merchant: Option<&id_type::MerchantId>,
    key_store: &domain::MerchantKeyStore,
) -> RouterResult<Option<id_type::MerchantId>> {
    Ok(match sub_merchants_enabled {
        Some(true) => {
            Some(
                parent_merchant.ok_or_else(|| {
                    report!(errors::ValidationError::MissingRequiredField {
                        field_name: "parent_merchant_id".to_string()
                    })
                    .change_context(errors::ApiErrorResponse::PreconditionFailed {
                        message: "If `sub_merchants_enabled` is `true`, then `parent_merchant_id` is mandatory".to_string(),
                    })
                })
                .map(|id| validate_merchant_id(state, id,key_store).change_context(
                    errors::ApiErrorResponse::InvalidDataValue { field_name: "parent_merchant_id" }
                ))?
                .await?
                .get_id().to_owned()
            )
        }
        _ => None,
    })
}

#[cfg(feature = "v1")]
async fn validate_merchant_id(
    state: &SessionState,
    merchant_id: &id_type::MerchantId,
    key_store: &domain::MerchantKeyStore,
) -> RouterResult<domain::MerchantAccount> {
    let db = &*state.store;
    db.find_merchant_account_by_merchant_id(&state.into(), merchant_id, key_store)
        .await
        .to_not_found_response(errors::ApiErrorResponse::MerchantAccountNotFound)
}

struct ConnectorAuthTypeAndMetadataValidation<'a> {
    connector_name: &'a api_models::enums::Connector,
    auth_type: &'a types::ConnectorAuthType,
    connector_meta_data: &'a Option<pii::SecretSerdeValue>,
}

impl ConnectorAuthTypeAndMetadataValidation<'_> {
    pub fn validate_auth_and_metadata_type(
        &self,
    ) -> Result<(), error_stack::Report<errors::ApiErrorResponse>> {
        let connector_auth_type_validation = ConnectorAuthTypeValidation {
            auth_type: self.auth_type,
        };
        connector_auth_type_validation.validate_connector_auth_type()?;
        self.validate_auth_and_metadata_type_with_connector()
            .map_err(|err| match *err.current_context() {
                errors::ConnectorError::InvalidConnectorName => {
                    err.change_context(errors::ApiErrorResponse::InvalidRequestData {
                        message: "The connector name is invalid".to_string(),
                    })
                }
                errors::ConnectorError::InvalidConnectorConfig { config: field_name } => err
                    .change_context(errors::ApiErrorResponse::InvalidRequestData {
                        message: format!("The {} is invalid", field_name),
                    }),
                errors::ConnectorError::FailedToObtainAuthType => {
                    err.change_context(errors::ApiErrorResponse::InvalidRequestData {
                        message: "The auth type is invalid for the connector".to_string(),
                    })
                }
                _ => err.change_context(errors::ApiErrorResponse::InvalidRequestData {
                    message: "The request body is invalid".to_string(),
                }),
            })
    }

    fn validate_auth_and_metadata_type_with_connector(
        &self,
    ) -> Result<(), error_stack::Report<errors::ConnectorError>> {
        use crate::connector::*;

        match self.connector_name {
            api_enums::Connector::Adyenplatform => {
                adyenplatform::transformers::AdyenplatformAuthType::try_from(self.auth_type)?;
                Ok(())
            }
            // api_enums::Connector::Payone => {payone::transformers::PayoneAuthType::try_from(val)?;Ok(())} Added as a template code for future usage
            #[cfg(feature = "dummy_connector")]
            api_enums::Connector::DummyBillingConnector
            | api_enums::Connector::DummyConnector1
            | api_enums::Connector::DummyConnector2
            | api_enums::Connector::DummyConnector3
            | api_enums::Connector::DummyConnector4
            | api_enums::Connector::DummyConnector5
            | api_enums::Connector::DummyConnector6
            | api_enums::Connector::DummyConnector7 => {
                dummyconnector::transformers::DummyConnectorAuthType::try_from(self.auth_type)?;
                Ok(())
            }
            api_enums::Connector::Aci => {
                aci::transformers::AciAuthType::try_from(self.auth_type)?;
                Ok(())
            }
            api_enums::Connector::Adyen => {
                adyen::transformers::AdyenAuthType::try_from(self.auth_type)?;
                adyen::transformers::AdyenConnectorMetadataObject::try_from(
                    self.connector_meta_data,
                )?;
                Ok(())
            }
            api_enums::Connector::Airwallex => {
                airwallex::transformers::AirwallexAuthType::try_from(self.auth_type)?;
                Ok(())
            }
            api_enums::Connector::Authorizedotnet => {
                authorizedotnet::transformers::AuthorizedotnetAuthType::try_from(self.auth_type)?;
                Ok(())
            }
            api_enums::Connector::Bankofamerica => {
                bankofamerica::transformers::BankOfAmericaAuthType::try_from(self.auth_type)?;
                Ok(())
            }
            api_enums::Connector::Billwerk => {
                billwerk::transformers::BillwerkAuthType::try_from(self.auth_type)?;
                Ok(())
            }
            api_enums::Connector::Bitpay => {
                bitpay::transformers::BitpayAuthType::try_from(self.auth_type)?;
                Ok(())
            }
            api_enums::Connector::Bambora => {
                bambora::transformers::BamboraAuthType::try_from(self.auth_type)?;
                Ok(())
            }
            api_enums::Connector::Bamboraapac => {
                bamboraapac::transformers::BamboraapacAuthType::try_from(self.auth_type)?;
                Ok(())
            }
            api_enums::Connector::Boku => {
                boku::transformers::BokuAuthType::try_from(self.auth_type)?;
                Ok(())
            }
            api_enums::Connector::Bluesnap => {
                bluesnap::transformers::BluesnapAuthType::try_from(self.auth_type)?;
                Ok(())
            }
            api_enums::Connector::Braintree => {
                braintree::transformers::BraintreeAuthType::try_from(self.auth_type)?;
                braintree::transformers::BraintreeMeta::try_from(self.connector_meta_data)?;
                Ok(())
            }
            api_enums::Connector::Cashtocode => {
                cashtocode::transformers::CashtocodeAuthType::try_from(self.auth_type)?;
                Ok(())
            }
            api_enums::Connector::Chargebee => {
                chargebee::transformers::ChargebeeAuthType::try_from(self.auth_type)?;
                chargebee::transformers::ChargebeeMetadata::try_from(self.connector_meta_data)?;
                Ok(())
            }
            api_enums::Connector::Checkout => {
                checkout::transformers::CheckoutAuthType::try_from(self.auth_type)?;
                Ok(())
            }
            api_enums::Connector::Coinbase => {
                coinbase::transformers::CoinbaseAuthType::try_from(self.auth_type)?;
                coinbase::transformers::CoinbaseConnectorMeta::try_from(self.connector_meta_data)?;
                Ok(())
            }
            api_enums::Connector::Coingate => {
                coingate::transformers::CoingateAuthType::try_from(self.auth_type)?;
                coingate::transformers::CoingateConnectorMetadataObject::try_from(
                    self.connector_meta_data,
                )?;
                Ok(())
            }
            api_enums::Connector::Cryptopay => {
                cryptopay::transformers::CryptopayAuthType::try_from(self.auth_type)?;
                Ok(())
            }
            api_enums::Connector::CtpMastercard => Ok(()),
            api_enums::Connector::CtpVisa => Ok(()),
            api_enums::Connector::Cybersource => {
                cybersource::transformers::CybersourceAuthType::try_from(self.auth_type)?;
                cybersource::transformers::CybersourceConnectorMetadataObject::try_from(
                    self.connector_meta_data,
                )?;
                Ok(())
            }
            api_enums::Connector::Datatrans => {
                datatrans::transformers::DatatransAuthType::try_from(self.auth_type)?;
                Ok(())
            }
            api_enums::Connector::Deutschebank => {
                deutschebank::transformers::DeutschebankAuthType::try_from(self.auth_type)?;
                Ok(())
            }
            api_enums::Connector::Digitalvirgo => {
                digitalvirgo::transformers::DigitalvirgoAuthType::try_from(self.auth_type)?;
                Ok(())
            }
            api_enums::Connector::Dlocal => {
                dlocal::transformers::DlocalAuthType::try_from(self.auth_type)?;
                Ok(())
            }
            api_enums::Connector::Ebanx => {
                ebanx::transformers::EbanxAuthType::try_from(self.auth_type)?;
                Ok(())
            }
            api_enums::Connector::Elavon => {
                elavon::transformers::ElavonAuthType::try_from(self.auth_type)?;
                Ok(())
            }
            api_enums::Connector::Facilitapay => {
                facilitapay::transformers::FacilitapayAuthType::try_from(self.auth_type)?;
                Ok(())
            }
            api_enums::Connector::Fiserv => {
                fiserv::transformers::FiservAuthType::try_from(self.auth_type)?;
                fiserv::transformers::FiservSessionObject::try_from(self.connector_meta_data)?;
                Ok(())
            }
            api_enums::Connector::Fiservemea => {
                fiservemea::transformers::FiservemeaAuthType::try_from(self.auth_type)?;
                Ok(())
            }
            api_enums::Connector::Fiuu => {
                fiuu::transformers::FiuuAuthType::try_from(self.auth_type)?;
                Ok(())
            }
            api_enums::Connector::Forte => {
                forte::transformers::ForteAuthType::try_from(self.auth_type)?;
                Ok(())
            }
            api_enums::Connector::Getnet => {
                getnet::transformers::GetnetAuthType::try_from(self.auth_type)?;
                Ok(())
            }
            api_enums::Connector::Globalpay => {
                globalpay::transformers::GlobalpayAuthType::try_from(self.auth_type)?;
                globalpay::transformers::GlobalPayMeta::try_from(self.connector_meta_data)?;
                Ok(())
            }
            api_enums::Connector::Globepay => {
                globepay::transformers::GlobepayAuthType::try_from(self.auth_type)?;
                Ok(())
            }
            api_enums::Connector::Gocardless => {
                gocardless::transformers::GocardlessAuthType::try_from(self.auth_type)?;
                Ok(())
            }
            api_enums::Connector::Gpayments => {
                gpayments::transformers::GpaymentsAuthType::try_from(self.auth_type)?;
                gpayments::transformers::GpaymentsMetaData::try_from(self.connector_meta_data)?;
                Ok(())
            }
            api_enums::Connector::Hipay => {
                hipay::transformers::HipayAuthType::try_from(self.auth_type)?;
                Ok(())
            }
            api_enums::Connector::Helcim => {
                helcim::transformers::HelcimAuthType::try_from(self.auth_type)?;
                Ok(())
            }
            api_enums::Connector::Iatapay => {
                iatapay::transformers::IatapayAuthType::try_from(self.auth_type)?;
                Ok(())
            }
            api_enums::Connector::Inespay => {
                inespay::transformers::InespayAuthType::try_from(self.auth_type)?;
                Ok(())
            }
            api_enums::Connector::Itaubank => {
                itaubank::transformers::ItaubankAuthType::try_from(self.auth_type)?;
                Ok(())
            }
            api_enums::Connector::Jpmorgan => {
                jpmorgan::transformers::JpmorganAuthType::try_from(self.auth_type)?;
                Ok(())
            }
            api_enums::Connector::Juspaythreedsserver => Ok(()),
            api_enums::Connector::Klarna => {
                klarna::transformers::KlarnaAuthType::try_from(self.auth_type)?;
                klarna::transformers::KlarnaConnectorMetadataObject::try_from(
                    self.connector_meta_data,
                )?;
                Ok(())
            }
            api_enums::Connector::Mifinity => {
                mifinity::transformers::MifinityAuthType::try_from(self.auth_type)?;
                mifinity::transformers::MifinityConnectorMetadataObject::try_from(
                    self.connector_meta_data,
                )?;
                Ok(())
            }
            api_enums::Connector::Mollie => {
                mollie::transformers::MollieAuthType::try_from(self.auth_type)?;
                Ok(())
            }
            api_enums::Connector::Moneris => {
                moneris::transformers::MonerisAuthType::try_from(self.auth_type)?;
                Ok(())
            }
            api_enums::Connector::Multisafepay => {
                multisafepay::transformers::MultisafepayAuthType::try_from(self.auth_type)?;
                Ok(())
            }
            api_enums::Connector::Netcetera => {
                netcetera::transformers::NetceteraAuthType::try_from(self.auth_type)?;
                netcetera::transformers::NetceteraMetaData::try_from(self.connector_meta_data)?;
                Ok(())
            }
            api_enums::Connector::Nexinets => {
                nexinets::transformers::NexinetsAuthType::try_from(self.auth_type)?;
                Ok(())
            }
            api_enums::Connector::Nexixpay => {
                nexixpay::transformers::NexixpayAuthType::try_from(self.auth_type)?;
                Ok(())
            }
            api_enums::Connector::Nmi => {
                nmi::transformers::NmiAuthType::try_from(self.auth_type)?;
                Ok(())
            }
            api_enums::Connector::Nomupay => {
                nomupay::transformers::NomupayAuthType::try_from(self.auth_type)?;
                Ok(())
            }
            api_enums::Connector::Noon => {
                noon::transformers::NoonAuthType::try_from(self.auth_type)?;
                Ok(())
            }
            api_enums::Connector::Novalnet => {
                novalnet::transformers::NovalnetAuthType::try_from(self.auth_type)?;
                Ok(())
            }
            api_enums::Connector::Nuvei => {
                nuvei::transformers::NuveiAuthType::try_from(self.auth_type)?;
                Ok(())
            }
            api_enums::Connector::Opennode => {
                opennode::transformers::OpennodeAuthType::try_from(self.auth_type)?;
                Ok(())
            }
            api_enums::Connector::Paybox => {
                paybox::transformers::PayboxAuthType::try_from(self.auth_type)?;
                Ok(())
            }
            api_enums::Connector::Payme => {
                payme::transformers::PaymeAuthType::try_from(self.auth_type)?;
                Ok(())
            }
            api_enums::Connector::Paypal => {
                paypal::transformers::PaypalAuthType::try_from(self.auth_type)?;
                Ok(())
            }
            api_enums::Connector::Payone => {
                payone::transformers::PayoneAuthType::try_from(self.auth_type)?;
                Ok(())
            }
            api_enums::Connector::Paystack => {
                paystack::transformers::PaystackAuthType::try_from(self.auth_type)?;
                Ok(())
            }
            api_enums::Connector::Payu => {
                payu::transformers::PayuAuthType::try_from(self.auth_type)?;
                Ok(())
            }
            api_enums::Connector::Placetopay => {
                placetopay::transformers::PlacetopayAuthType::try_from(self.auth_type)?;
                Ok(())
            }
            api_enums::Connector::Powertranz => {
                powertranz::transformers::PowertranzAuthType::try_from(self.auth_type)?;
                Ok(())
            }
            api_enums::Connector::Prophetpay => {
                prophetpay::transformers::ProphetpayAuthType::try_from(self.auth_type)?;
                Ok(())
            }
            api_enums::Connector::Rapyd => {
                rapyd::transformers::RapydAuthType::try_from(self.auth_type)?;
                Ok(())
            }
            api_enums::Connector::Razorpay => {
                razorpay::transformers::RazorpayAuthType::try_from(self.auth_type)?;
                Ok(())
            }
            api_enums::Connector::Recurly => {
                recurly::transformers::RecurlyAuthType::try_from(self.auth_type)?;
                Ok(())
            }
            api_enums::Connector::Redsys => {
                redsys::transformers::RedsysAuthType::try_from(self.auth_type)?;
                Ok(())
            }
            api_enums::Connector::Shift4 => {
                shift4::transformers::Shift4AuthType::try_from(self.auth_type)?;
                Ok(())
            }
            api_enums::Connector::Square => {
                square::transformers::SquareAuthType::try_from(self.auth_type)?;
                Ok(())
            }
            api_enums::Connector::Stax => {
                stax::transformers::StaxAuthType::try_from(self.auth_type)?;
                Ok(())
            }
            api_enums::Connector::Taxjar => {
                taxjar::transformers::TaxjarAuthType::try_from(self.auth_type)?;
                Ok(())
            }
            api_enums::Connector::Stripe => {
                stripe::transformers::StripeAuthType::try_from(self.auth_type)?;
                Ok(())
            }
            api_enums::Connector::Stripebilling => {
                stripebilling::transformers::StripebillingAuthType::try_from(self.auth_type)?;
                Ok(())
            }
            api_enums::Connector::Trustpay => {
                trustpay::transformers::TrustpayAuthType::try_from(self.auth_type)?;
                Ok(())
            }
            api_enums::Connector::Tsys => {
                tsys::transformers::TsysAuthType::try_from(self.auth_type)?;
                Ok(())
            }
            api_enums::Connector::Vgs => Err(report!(errors::ConnectorError::NotImplemented(
                "VGS is not implemented".to_string(),
            ))),
            api_enums::Connector::Volt => {
                volt::transformers::VoltAuthType::try_from(self.auth_type)?;
                Ok(())
            }
            api_enums::Connector::Wellsfargo => {
                wellsfargo::transformers::WellsfargoAuthType::try_from(self.auth_type)?;
                Ok(())
            }
            api_enums::Connector::Wise => {
                wise::transformers::WiseAuthType::try_from(self.auth_type)?;
                Ok(())
            }
            api_enums::Connector::Worldline => {
                worldline::transformers::WorldlineAuthType::try_from(self.auth_type)?;
                Ok(())
            }
            api_enums::Connector::Worldpay => {
                worldpay::transformers::WorldpayAuthType::try_from(self.auth_type)?;
                Ok(())
            }
            api_enums::Connector::Xendit => {
                xendit::transformers::XenditAuthType::try_from(self.auth_type)?;
                Ok(())
            }
            api_enums::Connector::Zen => {
                zen::transformers::ZenAuthType::try_from(self.auth_type)?;
                Ok(())
            }
            api_enums::Connector::Zsl => {
                zsl::transformers::ZslAuthType::try_from(self.auth_type)?;
                Ok(())
            }
            api_enums::Connector::Signifyd => {
                signifyd::transformers::SignifydAuthType::try_from(self.auth_type)?;
                Ok(())
            }
            api_enums::Connector::Riskified => {
                riskified::transformers::RiskifiedAuthType::try_from(self.auth_type)?;
                Ok(())
            }
            api_enums::Connector::Plaid => {
                PlaidAuthType::foreign_try_from(self.auth_type)?;
                Ok(())
            }
            api_enums::Connector::Threedsecureio => {
                threedsecureio::transformers::ThreedsecureioAuthType::try_from(self.auth_type)?;
                Ok(())
            }
        }
    }
}

struct ConnectorAuthTypeValidation<'a> {
    auth_type: &'a types::ConnectorAuthType,
}

impl ConnectorAuthTypeValidation<'_> {
    fn validate_connector_auth_type(
        &self,
    ) -> Result<(), error_stack::Report<errors::ApiErrorResponse>> {
        let validate_non_empty_field = |field_value: &str, field_name: &str| {
            if field_value.trim().is_empty() {
                Err(errors::ApiErrorResponse::InvalidDataFormat {
                    field_name: format!("connector_account_details.{}", field_name),
                    expected_format: "a non empty String".to_string(),
                }
                .into())
            } else {
                Ok(())
            }
        };
        match self.auth_type {
            hyperswitch_domain_models::router_data::ConnectorAuthType::TemporaryAuth => Ok(()),
            hyperswitch_domain_models::router_data::ConnectorAuthType::HeaderKey { api_key } => {
                validate_non_empty_field(api_key.peek(), "api_key")
            }
            hyperswitch_domain_models::router_data::ConnectorAuthType::BodyKey {
                api_key,
                key1,
            } => {
                validate_non_empty_field(api_key.peek(), "api_key")?;
                validate_non_empty_field(key1.peek(), "key1")
            }
            hyperswitch_domain_models::router_data::ConnectorAuthType::SignatureKey {
                api_key,
                key1,
                api_secret,
            } => {
                validate_non_empty_field(api_key.peek(), "api_key")?;
                validate_non_empty_field(key1.peek(), "key1")?;
                validate_non_empty_field(api_secret.peek(), "api_secret")
            }
            hyperswitch_domain_models::router_data::ConnectorAuthType::MultiAuthKey {
                api_key,
                key1,
                api_secret,
                key2,
            } => {
                validate_non_empty_field(api_key.peek(), "api_key")?;
                validate_non_empty_field(key1.peek(), "key1")?;
                validate_non_empty_field(api_secret.peek(), "api_secret")?;
                validate_non_empty_field(key2.peek(), "key2")
            }
            hyperswitch_domain_models::router_data::ConnectorAuthType::CurrencyAuthKey {
                auth_key_map,
            } => {
                if auth_key_map.is_empty() {
                    Err(errors::ApiErrorResponse::InvalidDataFormat {
                        field_name: "connector_account_details.auth_key_map".to_string(),
                        expected_format: "a non empty map".to_string(),
                    }
                    .into())
                } else {
                    Ok(())
                }
            }
            hyperswitch_domain_models::router_data::ConnectorAuthType::CertificateAuth {
                certificate,
                private_key,
            } => {
                client::create_identity_from_certificate_and_key(
                    certificate.to_owned(),
                    private_key.to_owned(),
                )
                .change_context(errors::ApiErrorResponse::InvalidDataFormat {
                    field_name:
                        "connector_account_details.certificate or connector_account_details.private_key"
                            .to_string(),
                    expected_format:
                        "a valid base64 encoded string of PEM encoded Certificate and Private Key"
                            .to_string(),
                })?;
                Ok(())
            }
            hyperswitch_domain_models::router_data::ConnectorAuthType::NoKey => Ok(()),
        }
    }
}

struct ConnectorStatusAndDisabledValidation<'a> {
    status: &'a Option<api_enums::ConnectorStatus>,
    disabled: &'a Option<bool>,
    auth: &'a types::ConnectorAuthType,
    current_status: &'a api_enums::ConnectorStatus,
}

impl ConnectorStatusAndDisabledValidation<'_> {
    fn validate_status_and_disabled(
        &self,
    ) -> RouterResult<(api_enums::ConnectorStatus, Option<bool>)> {
        let connector_status = match (self.status, self.auth) {
            (
                Some(common_enums::ConnectorStatus::Active),
                types::ConnectorAuthType::TemporaryAuth,
            ) => {
                return Err(errors::ApiErrorResponse::InvalidRequestData {
                    message: "Connector status cannot be active when using TemporaryAuth"
                        .to_string(),
                }
                .into());
            }
            (Some(status), _) => status,
            (None, types::ConnectorAuthType::TemporaryAuth) => {
                &common_enums::ConnectorStatus::Inactive
            }
            (None, _) => self.current_status,
        };

        let disabled = match (self.disabled, connector_status) {
            (Some(false), common_enums::ConnectorStatus::Inactive) => {
                return Err(errors::ApiErrorResponse::InvalidRequestData {
                    message: "Connector cannot be enabled when connector_status is inactive or when using TemporaryAuth"
                        .to_string(),
                }
                .into());
            }
            (Some(disabled), _) => Some(*disabled),
            (None, common_enums::ConnectorStatus::Inactive) => Some(true),
            // Enable the connector if nothing is passed in the request
            (None, _) => Some(false),
        };

        Ok((*connector_status, disabled))
    }
}

struct ConnectorMetadata<'a> {
    connector_metadata: &'a Option<pii::SecretSerdeValue>,
}

impl ConnectorMetadata<'_> {
    fn validate_apple_pay_certificates_in_mca_metadata(&self) -> RouterResult<()> {
        self.connector_metadata
            .clone()
            .map(api_models::payments::ConnectorMetadata::from_value)
            .transpose()
            .change_context(errors::ApiErrorResponse::InvalidDataFormat {
                field_name: "metadata".to_string(),
                expected_format: "connector metadata".to_string(),
            })?
            .and_then(|metadata| metadata.get_apple_pay_certificates())
            .map(|(certificate, certificate_key)| {
                client::create_identity_from_certificate_and_key(certificate, certificate_key)
            })
            .transpose()
            .change_context(errors::ApiErrorResponse::InvalidDataValue {
                field_name: "certificate/certificate key",
            })?;
        Ok(())
    }
}

struct PMAuthConfigValidation<'a> {
    connector_type: &'a api_enums::ConnectorType,
    pm_auth_config: &'a Option<pii::SecretSerdeValue>,
    db: &'a dyn StorageInterface,
    merchant_id: &'a id_type::MerchantId,
    profile_id: &'a id_type::ProfileId,
    key_store: &'a domain::MerchantKeyStore,
    key_manager_state: &'a KeyManagerState,
}

impl PMAuthConfigValidation<'_> {
    async fn validate_pm_auth(&self, val: &pii::SecretSerdeValue) -> RouterResponse<()> {
        let config = serde_json::from_value::<api_models::pm_auth::PaymentMethodAuthConfig>(
            val.clone().expose(),
        )
        .change_context(errors::ApiErrorResponse::InvalidRequestData {
            message: "invalid data received for payment method auth config".to_string(),
        })
        .attach_printable("Failed to deserialize Payment Method Auth config")?;

        let all_mcas = self
            .db
            .find_merchant_connector_account_by_merchant_id_and_disabled_list(
                self.key_manager_state,
                self.merchant_id,
                true,
                self.key_store,
            )
            .await
            .change_context(errors::ApiErrorResponse::MerchantConnectorAccountNotFound {
                id: self.merchant_id.get_string_repr().to_owned(),
            })?;
        for conn_choice in config.enabled_payment_methods {
            let pm_auth_mca = all_mcas
                .iter()
                .find(|mca| mca.get_id() == conn_choice.mca_id)
                .ok_or(errors::ApiErrorResponse::GenericNotFoundError {
                    message: "payment method auth connector account not found".to_string(),
                })?;

            if &pm_auth_mca.profile_id != self.profile_id {
                return Err(errors::ApiErrorResponse::GenericNotFoundError {
                    message: "payment method auth profile_id differs from connector profile_id"
                        .to_string(),
                }
                .into());
            }
        }

        Ok(services::ApplicationResponse::StatusOk)
    }

    async fn validate_pm_auth_config(&self) -> RouterResult<()> {
        if self.connector_type != &api_enums::ConnectorType::PaymentMethodAuth {
            if let Some(val) = self.pm_auth_config.clone() {
                self.validate_pm_auth(&val).await?;
            }
        }
        Ok(())
    }
}

struct ConnectorTypeAndConnectorName<'a> {
    connector_type: &'a api_enums::ConnectorType,
    connector_name: &'a api_enums::Connector,
}

impl ConnectorTypeAndConnectorName<'_> {
    fn get_routable_connector(&self) -> RouterResult<Option<api_enums::RoutableConnectors>> {
        let mut routable_connector =
            api_enums::RoutableConnectors::from_str(&self.connector_name.to_string()).ok();

        let pm_auth_connector =
            api_enums::convert_pm_auth_connector(self.connector_name.to_string().as_str());
        let authentication_connector =
            api_enums::convert_authentication_connector(self.connector_name.to_string().as_str());
        let tax_connector =
            api_enums::convert_tax_connector(self.connector_name.to_string().as_str());
        let billing_connector =
            api_enums::convert_billing_connector(self.connector_name.to_string().as_str());

        if pm_auth_connector.is_some() {
            if self.connector_type != &api_enums::ConnectorType::PaymentMethodAuth
                && self.connector_type != &api_enums::ConnectorType::PaymentProcessor
            {
                return Err(errors::ApiErrorResponse::InvalidRequestData {
                    message: "Invalid connector type given".to_string(),
                }
                .into());
            }
        } else if authentication_connector.is_some() {
            if self.connector_type != &api_enums::ConnectorType::AuthenticationProcessor {
                return Err(errors::ApiErrorResponse::InvalidRequestData {
                    message: "Invalid connector type given".to_string(),
                }
                .into());
            }
        } else if tax_connector.is_some() {
            if self.connector_type != &api_enums::ConnectorType::TaxProcessor {
                return Err(errors::ApiErrorResponse::InvalidRequestData {
                    message: "Invalid connector type given".to_string(),
                }
                .into());
            }
        } else if billing_connector.is_some() {
            if self.connector_type != &api_enums::ConnectorType::BillingProcessor {
                return Err(errors::ApiErrorResponse::InvalidRequestData {
                    message: "Invalid connector type given".to_string(),
                }
                .into());
            }
        } else {
            let routable_connector_option = self
                .connector_name
                .to_string()
                .parse::<api_enums::RoutableConnectors>()
                .change_context(errors::ApiErrorResponse::InvalidRequestData {
                    message: "Invalid connector name given".to_string(),
                })?;
            routable_connector = Some(routable_connector_option);
        };
        Ok(routable_connector)
    }
}
#[cfg(feature = "v1")]
struct MerchantDefaultConfigUpdate<'a> {
    routable_connector: &'a Option<api_enums::RoutableConnectors>,
    merchant_connector_id: &'a id_type::MerchantConnectorAccountId,
    store: &'a dyn StorageInterface,
    merchant_id: &'a id_type::MerchantId,
    profile_id: &'a id_type::ProfileId,
    transaction_type: &'a api_enums::TransactionType,
}
#[cfg(feature = "v1")]
impl MerchantDefaultConfigUpdate<'_> {
    async fn retrieve_and_update_default_fallback_routing_algorithm_if_routable_connector_exists(
        &self,
    ) -> RouterResult<()> {
        let mut default_routing_config = routing::helpers::get_merchant_default_config(
            self.store,
            self.merchant_id.get_string_repr(),
            self.transaction_type,
        )
        .await?;

        let mut default_routing_config_for_profile = routing::helpers::get_merchant_default_config(
            self.store,
            self.profile_id.get_string_repr(),
            self.transaction_type,
        )
        .await?;

        if let Some(routable_connector_val) = self.routable_connector {
            let choice = routing_types::RoutableConnectorChoice {
                choice_kind: routing_types::RoutableChoiceKind::FullStruct,
                connector: *routable_connector_val,
                merchant_connector_id: Some(self.merchant_connector_id.clone()),
            };
            if !default_routing_config.contains(&choice) {
                default_routing_config.push(choice.clone());
                routing::helpers::update_merchant_default_config(
                    self.store,
                    self.merchant_id.get_string_repr(),
                    default_routing_config.clone(),
                    self.transaction_type,
                )
                .await?;
            }
            if !default_routing_config_for_profile.contains(&choice.clone()) {
                default_routing_config_for_profile.push(choice);
                routing::helpers::update_merchant_default_config(
                    self.store,
                    self.profile_id.get_string_repr(),
                    default_routing_config_for_profile.clone(),
                    self.transaction_type,
                )
                .await?;
            }
        }
        Ok(())
    }

    async fn retrieve_and_delete_from_default_fallback_routing_algorithm_if_routable_connector_exists(
        &self,
    ) -> RouterResult<()> {
        let mut default_routing_config = routing::helpers::get_merchant_default_config(
            self.store,
            self.merchant_id.get_string_repr(),
            self.transaction_type,
        )
        .await?;

        let mut default_routing_config_for_profile = routing::helpers::get_merchant_default_config(
            self.store,
            self.profile_id.get_string_repr(),
            self.transaction_type,
        )
        .await?;

        if let Some(routable_connector_val) = self.routable_connector {
            let choice = routing_types::RoutableConnectorChoice {
                choice_kind: routing_types::RoutableChoiceKind::FullStruct,
                connector: *routable_connector_val,
                merchant_connector_id: Some(self.merchant_connector_id.clone()),
            };
            if default_routing_config.contains(&choice) {
                default_routing_config.retain(|mca| {
                    mca.merchant_connector_id.as_ref() != Some(self.merchant_connector_id)
                });
                routing::helpers::update_merchant_default_config(
                    self.store,
                    self.merchant_id.get_string_repr(),
                    default_routing_config.clone(),
                    self.transaction_type,
                )
                .await?;
            }
            if default_routing_config_for_profile.contains(&choice.clone()) {
                default_routing_config_for_profile.retain(|mca| {
                    mca.merchant_connector_id.as_ref() != Some(self.merchant_connector_id)
                });
                routing::helpers::update_merchant_default_config(
                    self.store,
                    self.profile_id.get_string_repr(),
                    default_routing_config_for_profile.clone(),
                    self.transaction_type,
                )
                .await?;
            }
        }
        Ok(())
    }
}
#[cfg(feature = "v2")]
struct DefaultFallbackRoutingConfigUpdate<'a> {
    routable_connector: &'a Option<api_enums::RoutableConnectors>,
    merchant_connector_id: &'a id_type::MerchantConnectorAccountId,
    store: &'a dyn StorageInterface,
    business_profile: domain::Profile,
    key_store: hyperswitch_domain_models::merchant_key_store::MerchantKeyStore,
    key_manager_state: &'a KeyManagerState,
}
#[cfg(feature = "v2")]
impl DefaultFallbackRoutingConfigUpdate<'_> {
    async fn retrieve_and_update_default_fallback_routing_algorithm_if_routable_connector_exists(
        &self,
    ) -> RouterResult<()> {
        let profile_wrapper = ProfileWrapper::new(self.business_profile.clone());
        let default_routing_config_for_profile =
            &mut profile_wrapper.get_default_fallback_list_of_connector_under_profile()?;
        if let Some(routable_connector_val) = self.routable_connector {
            let choice = routing_types::RoutableConnectorChoice {
                choice_kind: routing_types::RoutableChoiceKind::FullStruct,
                connector: *routable_connector_val,
                merchant_connector_id: Some(self.merchant_connector_id.clone()),
            };
            if !default_routing_config_for_profile.contains(&choice.clone()) {
                default_routing_config_for_profile.push(choice);

                profile_wrapper
                    .update_default_fallback_routing_of_connectors_under_profile(
                        self.store,
                        default_routing_config_for_profile,
                        self.key_manager_state,
                        &self.key_store,
                    )
                    .await?
            }
        }
        Ok(())
    }

    async fn retrieve_and_delete_from_default_fallback_routing_algorithm_if_routable_connector_exists(
        &self,
    ) -> RouterResult<()> {
        let profile_wrapper = ProfileWrapper::new(self.business_profile.clone());
        let default_routing_config_for_profile =
            &mut profile_wrapper.get_default_fallback_list_of_connector_under_profile()?;
        if let Some(routable_connector_val) = self.routable_connector {
            let choice = routing_types::RoutableConnectorChoice {
                choice_kind: routing_types::RoutableChoiceKind::FullStruct,
                connector: *routable_connector_val,
                merchant_connector_id: Some(self.merchant_connector_id.clone()),
            };
            if default_routing_config_for_profile.contains(&choice.clone()) {
                default_routing_config_for_profile.retain(|mca| {
                    mca.merchant_connector_id.as_ref() != Some(self.merchant_connector_id)
                });

                profile_wrapper
                    .update_default_fallback_routing_of_connectors_under_profile(
                        self.store,
                        default_routing_config_for_profile,
                        self.key_manager_state,
                        &self.key_store,
                    )
                    .await?
            }
        }
        Ok(())
    }
}
#[cfg(any(feature = "v1", feature = "v2", feature = "olap"))]
#[async_trait::async_trait]
trait MerchantConnectorAccountUpdateBridge {
    async fn get_merchant_connector_account_from_id(
        self,
        db: &dyn StorageInterface,
        merchant_id: &id_type::MerchantId,
        merchant_connector_id: &id_type::MerchantConnectorAccountId,
        key_store: &domain::MerchantKeyStore,
        key_manager_state: &KeyManagerState,
    ) -> RouterResult<domain::MerchantConnectorAccount>;

    async fn create_domain_model_from_request(
        self,
        state: &SessionState,
        mca: &domain::MerchantConnectorAccount,
        key_manager_state: &KeyManagerState,
        merchant_context: &domain::MerchantContext,
    ) -> RouterResult<domain::MerchantConnectorAccountUpdate>;
}

#[cfg(all(feature = "v2", feature = "olap"))]
#[async_trait::async_trait]
impl MerchantConnectorAccountUpdateBridge for api_models::admin::MerchantConnectorUpdate {
    async fn get_merchant_connector_account_from_id(
        self,
        db: &dyn StorageInterface,
        _merchant_id: &id_type::MerchantId,
        merchant_connector_id: &id_type::MerchantConnectorAccountId,
        key_store: &domain::MerchantKeyStore,
        key_manager_state: &KeyManagerState,
    ) -> RouterResult<domain::MerchantConnectorAccount> {
        db.find_merchant_connector_account_by_id(
            key_manager_state,
            merchant_connector_id,
            key_store,
        )
        .await
        .to_not_found_response(errors::ApiErrorResponse::MerchantAccountNotFound)
    }

    async fn create_domain_model_from_request(
        self,
        state: &SessionState,
        mca: &domain::MerchantConnectorAccount,
        key_manager_state: &KeyManagerState,
        merchant_context: &domain::MerchantContext,
    ) -> RouterResult<domain::MerchantConnectorAccountUpdate> {
        let frm_configs = self.get_frm_config_as_secret();

        let payment_methods_enabled = self.payment_methods_enabled;

        let auth = types::ConnectorAuthType::from_secret_value(
            self.connector_account_details
                .clone()
                .unwrap_or(mca.connector_account_details.clone().into_inner()),
        )
        .change_context(errors::ApiErrorResponse::InvalidDataFormat {
            field_name: "connector_account_details".to_string(),
            expected_format: "auth_type and api_key".to_string(),
        })?;

        let metadata = self.metadata.clone().or(mca.metadata.clone());

        let connector_auth_type_and_metadata_validation = ConnectorAuthTypeAndMetadataValidation {
            connector_name: &mca.connector_name,
            auth_type: &auth,
            connector_meta_data: &metadata,
        };

        connector_auth_type_and_metadata_validation.validate_auth_and_metadata_type()?;
        let connector_status_and_disabled_validation = ConnectorStatusAndDisabledValidation {
            status: &self.status,
            disabled: &self.disabled,
            auth: &auth,
            current_status: &mca.status,
        };

        let (connector_status, disabled) =
            connector_status_and_disabled_validation.validate_status_and_disabled()?;

        let pm_auth_config_validation = PMAuthConfigValidation {
            connector_type: &self.connector_type,
            pm_auth_config: &self.pm_auth_config,
            db: state.store.as_ref(),
            merchant_id: merchant_context.get_merchant_account().get_id(),
            profile_id: &mca.profile_id.clone(),
            key_store: merchant_context.get_merchant_key_store(),
            key_manager_state,
        };

        pm_auth_config_validation.validate_pm_auth_config().await?;

        let merchant_recipient_data = if let Some(data) = &self.additional_merchant_data {
            Some(
                process_open_banking_connectors(
                    state,
                    merchant_context.get_merchant_account().get_id(),
                    &auth,
                    &self.connector_type,
                    &mca.connector_name,
                    types::AdditionalMerchantData::foreign_from(data.clone()),
                )
                .await?,
            )
        } else {
            None
        }
        .map(|data| {
            serde_json::to_value(types::AdditionalMerchantData::OpenBankingRecipientData(
                data,
            ))
        })
        .transpose()
        .change_context(errors::ApiErrorResponse::InternalServerError)
        .attach_printable("Failed to serialize MerchantRecipientData")?;

        let encrypted_data = domain_types::crypto_operation(
            key_manager_state,
            type_name!(domain::MerchantConnectorAccount),
            domain_types::CryptoOperation::BatchEncrypt(
                UpdateEncryptableMerchantConnectorAccount::to_encryptable(
                    UpdateEncryptableMerchantConnectorAccount {
                        connector_account_details: self.connector_account_details,
                        connector_wallets_details:
                            helpers::get_connector_wallets_details_with_apple_pay_certificates(
                                &self.metadata,
                                &self.connector_wallets_details,
                            )
                            .await?,
                        additional_merchant_data: merchant_recipient_data.map(Secret::new),
                    },
                ),
            ),
            km_types::Identifier::Merchant(
                merchant_context
                    .get_merchant_key_store()
                    .merchant_id
                    .clone(),
            ),
            merchant_context.get_merchant_key_store().key.peek(),
        )
        .await
        .and_then(|val| val.try_into_batchoperation())
        .change_context(errors::ApiErrorResponse::InternalServerError)
        .attach_printable("Failed while decrypting connector account details".to_string())?;

        let encrypted_data =
            UpdateEncryptableMerchantConnectorAccount::from_encryptable(encrypted_data)
                .change_context(errors::ApiErrorResponse::InternalServerError)
                .attach_printable("Failed while decrypting connector account details")?;

        let feature_metadata = self
            .feature_metadata
            .as_ref()
            .map(ForeignTryFrom::foreign_try_from)
            .transpose()?;

        Ok(storage::MerchantConnectorAccountUpdate::Update {
            connector_type: Some(self.connector_type),
            connector_label: self.connector_label.clone(),
            connector_account_details: Box::new(encrypted_data.connector_account_details),
            disabled,
            payment_methods_enabled,
            metadata: self.metadata,
            frm_configs,
            connector_webhook_details: match &self.connector_webhook_details {
                Some(connector_webhook_details) => Box::new(
                    connector_webhook_details
                        .encode_to_value()
                        .change_context(errors::ApiErrorResponse::InternalServerError)
                        .map(Some)?
                        .map(Secret::new),
                ),
                None => Box::new(None),
            },
            applepay_verified_domains: None,
            pm_auth_config: Box::new(self.pm_auth_config),
            status: Some(connector_status),
            additional_merchant_data: Box::new(encrypted_data.additional_merchant_data),
            connector_wallets_details: Box::new(encrypted_data.connector_wallets_details),
            feature_metadata: Box::new(feature_metadata),
        })
    }
}

#[cfg(all(feature = "v1", feature = "olap"))]
#[async_trait::async_trait]
impl MerchantConnectorAccountUpdateBridge for api_models::admin::MerchantConnectorUpdate {
    async fn get_merchant_connector_account_from_id(
        self,
        db: &dyn StorageInterface,
        merchant_id: &id_type::MerchantId,
        merchant_connector_id: &id_type::MerchantConnectorAccountId,
        key_store: &domain::MerchantKeyStore,
        key_manager_state: &KeyManagerState,
    ) -> RouterResult<domain::MerchantConnectorAccount> {
        db.find_by_merchant_connector_account_merchant_id_merchant_connector_id(
            key_manager_state,
            merchant_id,
            merchant_connector_id,
            key_store,
        )
        .await
        .to_not_found_response(
            errors::ApiErrorResponse::MerchantConnectorAccountNotFound {
                id: merchant_connector_id.get_string_repr().to_string(),
            },
        )
    }

    async fn create_domain_model_from_request(
        self,
        state: &SessionState,
        mca: &domain::MerchantConnectorAccount,
        key_manager_state: &KeyManagerState,
        merchant_context: &domain::MerchantContext,
    ) -> RouterResult<domain::MerchantConnectorAccountUpdate> {
        let payment_methods_enabled = self.payment_methods_enabled.map(|pm_enabled| {
            pm_enabled
                .iter()
                .flat_map(Encode::encode_to_value)
                .map(Secret::new)
                .collect::<Vec<pii::SecretSerdeValue>>()
        });

        let frm_configs = get_frm_config_as_secret(self.frm_configs);

        let auth: types::ConnectorAuthType = self
            .connector_account_details
            .clone()
            .unwrap_or(mca.connector_account_details.clone().into_inner())
            .parse_value("ConnectorAuthType")
            .change_context(errors::ApiErrorResponse::InvalidDataFormat {
                field_name: "connector_account_details".to_string(),
                expected_format: "auth_type and api_key".to_string(),
            })?;
        let metadata = self.metadata.clone().or(mca.metadata.clone());

        let connector_name = mca.connector_name.as_ref();
        let connector_enum = api_models::enums::Connector::from_str(connector_name)
            .change_context(errors::ApiErrorResponse::InvalidDataValue {
                field_name: "connector",
            })
            .attach_printable_lazy(|| {
                format!("unable to parse connector name {connector_name:?}")
            })?;
        let connector_auth_type_and_metadata_validation = ConnectorAuthTypeAndMetadataValidation {
            connector_name: &connector_enum,
            auth_type: &auth,
            connector_meta_data: &metadata,
        };
        connector_auth_type_and_metadata_validation.validate_auth_and_metadata_type()?;
        let connector_status_and_disabled_validation = ConnectorStatusAndDisabledValidation {
            status: &self.status,
            disabled: &self.disabled,
            auth: &auth,
            current_status: &mca.status,
        };
        let (connector_status, disabled) =
            connector_status_and_disabled_validation.validate_status_and_disabled()?;

        if self.connector_type != api_enums::ConnectorType::PaymentMethodAuth {
            if let Some(val) = self.pm_auth_config.clone() {
                validate_pm_auth(
                    val,
                    state,
                    merchant_context.get_merchant_account().get_id(),
                    merchant_context.clone(),
                    &mca.profile_id,
                )
                .await?;
            }
        }

        let merchant_recipient_data = if let Some(data) = &self.additional_merchant_data {
            Some(
                process_open_banking_connectors(
                    state,
                    merchant_context.get_merchant_account().get_id(),
                    &auth,
                    &self.connector_type,
                    &connector_enum,
                    types::AdditionalMerchantData::foreign_from(data.clone()),
                )
                .await?,
            )
        } else {
            None
        }
        .map(|data| {
            serde_json::to_value(types::AdditionalMerchantData::OpenBankingRecipientData(
                data,
            ))
        })
        .transpose()
        .change_context(errors::ApiErrorResponse::InternalServerError)
        .attach_printable("Failed to serialize MerchantRecipientData")?;

        let encrypted_data = domain_types::crypto_operation(
            key_manager_state,
            type_name!(domain::MerchantConnectorAccount),
            domain_types::CryptoOperation::BatchEncrypt(
                UpdateEncryptableMerchantConnectorAccount::to_encryptable(
                    UpdateEncryptableMerchantConnectorAccount {
                        connector_account_details: self.connector_account_details,
                        connector_wallets_details:
                            helpers::get_connector_wallets_details_with_apple_pay_certificates(
                                &self.metadata,
                                &self.connector_wallets_details,
                            )
                            .await?,
                        additional_merchant_data: merchant_recipient_data.map(Secret::new),
                    },
                ),
            ),
            km_types::Identifier::Merchant(
                merchant_context
                    .get_merchant_key_store()
                    .merchant_id
                    .clone(),
            ),
            merchant_context.get_merchant_key_store().key.peek(),
        )
        .await
        .and_then(|val| val.try_into_batchoperation())
        .change_context(errors::ApiErrorResponse::InternalServerError)
        .attach_printable("Failed while decrypting connector account details".to_string())?;

        let encrypted_data =
            UpdateEncryptableMerchantConnectorAccount::from_encryptable(encrypted_data)
                .change_context(errors::ApiErrorResponse::InternalServerError)
                .attach_printable("Failed while decrypting connector account details")?;

        Ok(storage::MerchantConnectorAccountUpdate::Update {
            connector_type: Some(self.connector_type),
            connector_name: None,
            merchant_connector_id: None,
            connector_label: self.connector_label.clone(),
            connector_account_details: Box::new(encrypted_data.connector_account_details),
            test_mode: self.test_mode,
            disabled,
            payment_methods_enabled,
            metadata: self.metadata,
            frm_configs,
            connector_webhook_details: match &self.connector_webhook_details {
                Some(connector_webhook_details) => Box::new(
                    connector_webhook_details
                        .encode_to_value()
                        .change_context(errors::ApiErrorResponse::InternalServerError)
                        .map(Some)?
                        .map(Secret::new),
                ),
                None => Box::new(None),
            },
            applepay_verified_domains: None,
            pm_auth_config: Box::new(self.pm_auth_config),
            status: Some(connector_status),
            additional_merchant_data: Box::new(encrypted_data.additional_merchant_data),
            connector_wallets_details: Box::new(encrypted_data.connector_wallets_details),
        })
    }
}

#[cfg(any(feature = "v1", feature = "v2", feature = "olap"))]
#[async_trait::async_trait]
trait MerchantConnectorAccountCreateBridge {
    async fn create_domain_model_from_request(
        self,
        state: &SessionState,
        key_store: domain::MerchantKeyStore,
        business_profile: &domain::Profile,
        key_manager_state: &KeyManagerState,
    ) -> RouterResult<domain::MerchantConnectorAccount>;

    async fn validate_and_get_business_profile(
        self,
        merchant_context: &domain::MerchantContext,
        db: &dyn StorageInterface,
        key_manager_state: &KeyManagerState,
    ) -> RouterResult<domain::Profile>;
}

#[cfg(all(feature = "v2", feature = "olap",))]
#[async_trait::async_trait]
impl MerchantConnectorAccountCreateBridge for api::MerchantConnectorCreate {
    async fn create_domain_model_from_request(
        self,
        state: &SessionState,
        key_store: domain::MerchantKeyStore,
        business_profile: &domain::Profile,
        key_manager_state: &KeyManagerState,
    ) -> RouterResult<domain::MerchantConnectorAccount> {
        // If connector label is not passed in the request, generate one
        let connector_label = self.get_connector_label(business_profile.profile_name.clone());
        let frm_configs = self.get_frm_config_as_secret();
        let payment_methods_enabled = self.payment_methods_enabled;
        // Validate Merchant api details and return error if not in correct format
        let auth = types::ConnectorAuthType::from_option_secret_value(
            self.connector_account_details.clone(),
        )
        .change_context(errors::ApiErrorResponse::InvalidDataFormat {
            field_name: "connector_account_details".to_string(),
            expected_format: "auth_type and api_key".to_string(),
        })?;

        let connector_auth_type_and_metadata_validation = ConnectorAuthTypeAndMetadataValidation {
            connector_name: &self.connector_name,
            auth_type: &auth,
            connector_meta_data: &self.metadata,
        };
        connector_auth_type_and_metadata_validation.validate_auth_and_metadata_type()?;
        let connector_status_and_disabled_validation = ConnectorStatusAndDisabledValidation {
            status: &self.status,
            disabled: &self.disabled,
            auth: &auth,
            current_status: &api_enums::ConnectorStatus::Active,
        };
        let (connector_status, disabled) =
            connector_status_and_disabled_validation.validate_status_and_disabled()?;

        let identifier = km_types::Identifier::Merchant(business_profile.merchant_id.clone());
        let merchant_recipient_data = if let Some(data) = &self.additional_merchant_data {
            Some(
                process_open_banking_connectors(
                    state,
                    &business_profile.merchant_id,
                    &auth,
                    &self.connector_type,
                    &self.connector_name,
                    types::AdditionalMerchantData::foreign_from(data.clone()),
                )
                .await?,
            )
        } else {
            None
        }
        .map(|data| {
            serde_json::to_value(types::AdditionalMerchantData::OpenBankingRecipientData(
                data,
            ))
        })
        .transpose()
        .change_context(errors::ApiErrorResponse::InternalServerError)
        .attach_printable("Failed to serialize MerchantRecipientData")?;

        let encrypted_data = domain_types::crypto_operation(
            key_manager_state,
            type_name!(domain::MerchantConnectorAccount),
            domain_types::CryptoOperation::BatchEncrypt(
                FromRequestEncryptableMerchantConnectorAccount::to_encryptable(
                    FromRequestEncryptableMerchantConnectorAccount {
                        connector_account_details: self.connector_account_details.ok_or(
                            errors::ApiErrorResponse::MissingRequiredField {
                                field_name: "connector_account_details",
                            },
                        )?,
                        connector_wallets_details:
                            helpers::get_connector_wallets_details_with_apple_pay_certificates(
                                &self.metadata,
                                &self.connector_wallets_details,
                            )
                            .await?,
                        additional_merchant_data: merchant_recipient_data.map(Secret::new),
                    },
                ),
            ),
            identifier.clone(),
            key_store.key.peek(),
        )
        .await
        .and_then(|val| val.try_into_batchoperation())
        .change_context(errors::ApiErrorResponse::InternalServerError)
        .attach_printable("Failed while decrypting connector account details".to_string())?;

        let encrypted_data =
            FromRequestEncryptableMerchantConnectorAccount::from_encryptable(encrypted_data)
                .change_context(errors::ApiErrorResponse::InternalServerError)
                .attach_printable("Failed while decrypting connector account details")?;

        let feature_metadata = self
            .feature_metadata
            .as_ref()
            .map(ForeignTryFrom::foreign_try_from)
            .transpose()?;
        Ok(domain::MerchantConnectorAccount {
            merchant_id: business_profile.merchant_id.clone(),
            connector_type: self.connector_type,
            connector_name: self.connector_name,
            connector_account_details: encrypted_data.connector_account_details,
            payment_methods_enabled,
            disabled,
            metadata: self.metadata.clone(),
            frm_configs,
            connector_label: Some(connector_label.clone()),
            created_at: date_time::now(),
            modified_at: date_time::now(),
            id: common_utils::generate_merchant_connector_account_id_of_default_length(),
            connector_webhook_details: match self.connector_webhook_details {
                Some(connector_webhook_details) => {
                    connector_webhook_details.encode_to_value(
                    )
                    .change_context(errors::ApiErrorResponse::InternalServerError)
                    .attach_printable(format!("Failed to serialize api_models::admin::MerchantConnectorWebhookDetails for Merchant: {:?}", business_profile.merchant_id))
                    .map(Some)?
                    .map(Secret::new)
                }
                None => None,
            },
            profile_id: business_profile.get_id().to_owned(),
            applepay_verified_domains: None,
            pm_auth_config: self.pm_auth_config.clone(),
            status: connector_status,
            connector_wallets_details: encrypted_data.connector_wallets_details,
            additional_merchant_data: encrypted_data.additional_merchant_data,
            version: common_types::consts::API_VERSION,
            feature_metadata,
        })
    }

    async fn validate_and_get_business_profile(
        self,
        merchant_context: &domain::MerchantContext,
        db: &dyn StorageInterface,
        key_manager_state: &KeyManagerState,
    ) -> RouterResult<domain::Profile> {
        let profile_id = self.profile_id;
        // Check whether this profile belongs to the merchant

        let business_profile = core_utils::validate_and_get_business_profile(
            db,
            key_manager_state,
            merchant_context.get_merchant_key_store(),
            Some(&profile_id),
            merchant_context.get_merchant_account().get_id(),
        )
        .await?
        .get_required_value("Profile")
        .change_context(errors::ApiErrorResponse::ProfileNotFound {
            id: profile_id.get_string_repr().to_owned(),
        })?;

        Ok(business_profile)
    }
}

#[cfg(feature = "v1")]
struct PaymentMethodsEnabled<'a> {
    payment_methods_enabled: &'a Option<Vec<api_models::admin::PaymentMethodsEnabled>>,
}

#[cfg(feature = "v1")]
impl PaymentMethodsEnabled<'_> {
    fn get_payment_methods_enabled(&self) -> RouterResult<Option<Vec<pii::SecretSerdeValue>>> {
        let mut vec = Vec::new();
        let payment_methods_enabled = match self.payment_methods_enabled.clone() {
            Some(val) => {
                for pm in val.into_iter() {
                    let pm_value = pm
                        .encode_to_value()
                        .change_context(errors::ApiErrorResponse::InternalServerError)
                        .attach_printable(
                            "Failed while encoding to serde_json::Value, PaymentMethod",
                        )?;
                    vec.push(Secret::new(pm_value))
                }
                Some(vec)
            }
            None => None,
        };
        Ok(payment_methods_enabled)
    }
}

#[cfg(all(feature = "v1", feature = "olap"))]
#[async_trait::async_trait]
impl MerchantConnectorAccountCreateBridge for api::MerchantConnectorCreate {
    async fn create_domain_model_from_request(
        self,
        state: &SessionState,
        key_store: domain::MerchantKeyStore,
        business_profile: &domain::Profile,
        key_manager_state: &KeyManagerState,
    ) -> RouterResult<domain::MerchantConnectorAccount> {
        // If connector label is not passed in the request, generate one
        let connector_label = self
            .connector_label
            .clone()
            .or(core_utils::get_connector_label(
                self.business_country,
                self.business_label.as_ref(),
                self.business_sub_label.as_ref(),
                &self.connector_name.to_string(),
            ))
            .unwrap_or(format!(
                "{}_{}",
                self.connector_name, business_profile.profile_name
            ));
        let payment_methods_enabled = PaymentMethodsEnabled {
            payment_methods_enabled: &self.payment_methods_enabled,
        };
        let payment_methods_enabled = payment_methods_enabled.get_payment_methods_enabled()?;
        let frm_configs = self.get_frm_config_as_secret();
        // Validate Merchant api details and return error if not in correct format
        let auth = types::ConnectorAuthType::from_option_secret_value(
            self.connector_account_details.clone(),
        )
        .change_context(errors::ApiErrorResponse::InvalidDataFormat {
            field_name: "connector_account_details".to_string(),
            expected_format: "auth_type and api_key".to_string(),
        })?;

        let connector_auth_type_and_metadata_validation = ConnectorAuthTypeAndMetadataValidation {
            connector_name: &self.connector_name,
            auth_type: &auth,
            connector_meta_data: &self.metadata,
        };
        connector_auth_type_and_metadata_validation.validate_auth_and_metadata_type()?;
        let connector_status_and_disabled_validation = ConnectorStatusAndDisabledValidation {
            status: &self.status,
            disabled: &self.disabled,
            auth: &auth,
            current_status: &api_enums::ConnectorStatus::Active,
        };
        let (connector_status, disabled) =
            connector_status_and_disabled_validation.validate_status_and_disabled()?;
        let identifier = km_types::Identifier::Merchant(business_profile.merchant_id.clone());
        let merchant_recipient_data = if let Some(data) = &self.additional_merchant_data {
            Some(
                process_open_banking_connectors(
                    state,
                    &business_profile.merchant_id,
                    &auth,
                    &self.connector_type,
                    &self.connector_name,
                    types::AdditionalMerchantData::foreign_from(data.clone()),
                )
                .await?,
            )
        } else {
            None
        }
        .map(|data| {
            serde_json::to_value(types::AdditionalMerchantData::OpenBankingRecipientData(
                data,
            ))
        })
        .transpose()
        .change_context(errors::ApiErrorResponse::InternalServerError)
        .attach_printable("Failed to serialize MerchantRecipientData")?;

        let encrypted_data = domain_types::crypto_operation(
            key_manager_state,
            type_name!(domain::MerchantConnectorAccount),
            domain_types::CryptoOperation::BatchEncrypt(
                FromRequestEncryptableMerchantConnectorAccount::to_encryptable(
                    FromRequestEncryptableMerchantConnectorAccount {
                        connector_account_details: self.connector_account_details.ok_or(
                            errors::ApiErrorResponse::MissingRequiredField {
                                field_name: "connector_account_details",
                            },
                        )?,
                        connector_wallets_details:
                            helpers::get_connector_wallets_details_with_apple_pay_certificates(
                                &self.metadata,
                                &self.connector_wallets_details,
                            )
                            .await?,
                        additional_merchant_data: merchant_recipient_data.map(Secret::new),
                    },
                ),
            ),
            identifier.clone(),
            key_store.key.peek(),
        )
        .await
        .and_then(|val| val.try_into_batchoperation())
        .change_context(errors::ApiErrorResponse::InternalServerError)
        .attach_printable("Failed while decrypting connector account details".to_string())?;

        let encrypted_data =
            FromRequestEncryptableMerchantConnectorAccount::from_encryptable(encrypted_data)
                .change_context(errors::ApiErrorResponse::InternalServerError)
                .attach_printable("Failed while decrypting connector account details")?;

        Ok(domain::MerchantConnectorAccount {
            merchant_id: business_profile.merchant_id.clone(),
            connector_type: self.connector_type,
            connector_name: self.connector_name.to_string(),
            merchant_connector_id: common_utils::generate_merchant_connector_account_id_of_default_length(),
            connector_account_details: encrypted_data.connector_account_details,
            payment_methods_enabled,
            disabled,
            metadata: self.metadata.clone(),
            frm_configs,
            connector_label: Some(connector_label.clone()),
            created_at: date_time::now(),
            modified_at: date_time::now(),
            connector_webhook_details: match self.connector_webhook_details {
                Some(connector_webhook_details) => {
                    connector_webhook_details.encode_to_value(
                    )
                    .change_context(errors::ApiErrorResponse::InternalServerError)
                    .attach_printable(format!("Failed to serialize api_models::admin::MerchantConnectorWebhookDetails for Merchant: {:?}", business_profile.merchant_id))
                    .map(Some)?
                    .map(Secret::new)
                }
                None => None,
            },
            profile_id: business_profile.get_id().to_owned(),
            applepay_verified_domains: None,
            pm_auth_config: self.pm_auth_config.clone(),
            status: connector_status,
            connector_wallets_details: encrypted_data.connector_wallets_details,
            test_mode: self.test_mode,
            business_country: self.business_country,
            business_label: self.business_label.clone(),
            business_sub_label: self.business_sub_label.clone(),
            additional_merchant_data: encrypted_data.additional_merchant_data,
            version: common_types::consts::API_VERSION,
        })
    }

    /// If profile_id is not passed, use default profile if available, or
    /// If business_details (business_country and business_label) are passed, get the business_profile
    /// or return a `MissingRequiredField` error
    async fn validate_and_get_business_profile(
        self,
        merchant_context: &domain::MerchantContext,
        db: &dyn StorageInterface,
        key_manager_state: &KeyManagerState,
    ) -> RouterResult<domain::Profile> {
        match self.profile_id.or(merchant_context
            .get_merchant_account()
            .default_profile
            .clone())
        {
            Some(profile_id) => {
                // Check whether this business profile belongs to the merchant

                let business_profile = core_utils::validate_and_get_business_profile(
                    db,
                    key_manager_state,
                    merchant_context.get_merchant_key_store(),
                    Some(&profile_id),
                    merchant_context.get_merchant_account().get_id(),
                )
                .await?
                .get_required_value("Profile")
                .change_context(errors::ApiErrorResponse::ProfileNotFound {
                    id: profile_id.get_string_repr().to_owned(),
                })?;

                Ok(business_profile)
            }
            None => match self.business_country.zip(self.business_label) {
                Some((business_country, business_label)) => {
                    let profile_name = format!("{business_country}_{business_label}");
                    let business_profile = db
                        .find_business_profile_by_profile_name_merchant_id(
                            key_manager_state,
                            merchant_context.get_merchant_key_store(),
                            &profile_name,
                            merchant_context.get_merchant_account().get_id(),
                        )
                        .await
                        .to_not_found_response(errors::ApiErrorResponse::ProfileNotFound {
                            id: profile_name,
                        })?;

                    Ok(business_profile)
                }
                _ => Err(report!(errors::ApiErrorResponse::MissingRequiredField {
                    field_name: "profile_id or business_country, business_label"
                })),
            },
        }
    }
}

pub async fn create_connector(
    state: SessionState,
    req: api::MerchantConnectorCreate,
    merchant_context: domain::MerchantContext,
    auth_profile_id: Option<id_type::ProfileId>,
) -> RouterResponse<api_models::admin::MerchantConnectorResponse> {
    let store = state.store.as_ref();
    let key_manager_state = &(&state).into();
    #[cfg(feature = "dummy_connector")]
    fp_utils::when(
        req.connector_name
            .validate_dummy_connector_create(state.conf.dummy_connector.enabled),
        || {
            Err(errors::ApiErrorResponse::InvalidRequestData {
                message: "Invalid connector name".to_string(),
            })
        },
    )?;

    let connector_metadata = ConnectorMetadata {
        connector_metadata: &req.metadata,
    };

    let merchant_id = merchant_context.get_merchant_account().get_id();

    connector_metadata.validate_apple_pay_certificates_in_mca_metadata()?;

    #[cfg(feature = "v1")]
    helpers::validate_business_details(
        req.business_country,
        req.business_label.as_ref(),
        &merchant_context,
    )?;

    let business_profile = req
        .clone()
        .validate_and_get_business_profile(&merchant_context, store, key_manager_state)
        .await?;

    #[cfg(feature = "v2")]
    if req.connector_type == common_enums::ConnectorType::BillingProcessor {
        update_revenue_recovery_algorithm_under_profile(
            business_profile.clone(),
            store,
            key_manager_state,
            merchant_context.get_merchant_key_store(),
            common_enums::RevenueRecoveryAlgorithmType::Monitoring,
        )
        .await?;
    }
    core_utils::validate_profile_id_from_auth_layer(auth_profile_id, &business_profile)?;

    let pm_auth_config_validation = PMAuthConfigValidation {
        connector_type: &req.connector_type,
        pm_auth_config: &req.pm_auth_config,
        db: store,
        merchant_id,
        profile_id: business_profile.get_id(),
        key_store: merchant_context.get_merchant_key_store(),
        key_manager_state,
    };
    pm_auth_config_validation.validate_pm_auth_config().await?;

    let connector_type_and_connector_enum = ConnectorTypeAndConnectorName {
        connector_type: &req.connector_type,
        connector_name: &req.connector_name,
    };
    let routable_connector = connector_type_and_connector_enum.get_routable_connector()?;

    // The purpose of this merchant account update is just to update the
    // merchant account `modified_at` field for KGraph cache invalidation
    state
        .store
        .update_specific_fields_in_merchant(
            key_manager_state,
            merchant_id,
            storage::MerchantAccountUpdate::ModifiedAtUpdate,
            merchant_context.get_merchant_key_store(),
        )
        .await
        .change_context(errors::ApiErrorResponse::InternalServerError)
        .attach_printable("error updating the merchant account when creating payment connector")?;

    let merchant_connector_account = req
        .clone()
        .create_domain_model_from_request(
            &state,
            merchant_context.get_merchant_key_store().clone(),
            &business_profile,
            key_manager_state,
        )
        .await?;

    let mca = state
        .store
        .insert_merchant_connector_account(
            key_manager_state,
            merchant_connector_account.clone(),
            merchant_context.get_merchant_key_store(),
        )
        .await
        .to_duplicate_response(
            errors::ApiErrorResponse::DuplicateMerchantConnectorAccount {
                profile_id: business_profile.get_id().get_string_repr().to_owned(),
                connector_label: merchant_connector_account
                    .connector_label
                    .unwrap_or_default(),
            },
        )?;

    #[cfg(feature = "v1")]
    //update merchant default config
    let merchant_default_config_update = MerchantDefaultConfigUpdate {
        routable_connector: &routable_connector,
        merchant_connector_id: &mca.get_id(),
        store,
        merchant_id,
        profile_id: business_profile.get_id(),
        transaction_type: &req.get_transaction_type(),
    };

    #[cfg(feature = "v2")]
    //update merchant default config
    let merchant_default_config_update = DefaultFallbackRoutingConfigUpdate {
        routable_connector: &routable_connector,
        merchant_connector_id: &mca.get_id(),
        store,
        business_profile,
        key_store: merchant_context.get_merchant_key_store().to_owned(),
        key_manager_state,
    };

    merchant_default_config_update
        .retrieve_and_update_default_fallback_routing_algorithm_if_routable_connector_exists()
        .await?;

    metrics::MCA_CREATE.add(
        1,
        router_env::metric_attributes!(
            ("connector", req.connector_name.to_string()),
            ("merchant", merchant_id.clone()),
        ),
    );

    let mca_response = mca.foreign_try_into()?;
    Ok(service_api::ApplicationResponse::Json(mca_response))
}

#[cfg(feature = "v1")]
async fn validate_pm_auth(
    val: pii::SecretSerdeValue,
    state: &SessionState,
    merchant_id: &id_type::MerchantId,
    merchant_context: domain::MerchantContext,
    profile_id: &id_type::ProfileId,
) -> RouterResponse<()> {
    let config =
        serde_json::from_value::<api_models::pm_auth::PaymentMethodAuthConfig>(val.expose())
            .change_context(errors::ApiErrorResponse::InvalidRequestData {
                message: "invalid data received for payment method auth config".to_string(),
            })
            .attach_printable("Failed to deserialize Payment Method Auth config")?;

    let all_mcas = state
        .store
        .find_merchant_connector_account_by_merchant_id_and_disabled_list(
            &state.into(),
            merchant_id,
            true,
            merchant_context.get_merchant_key_store(),
        )
        .await
        .change_context(errors::ApiErrorResponse::MerchantConnectorAccountNotFound {
            id: merchant_context
                .get_merchant_account()
                .get_id()
                .get_string_repr()
                .to_owned(),
        })?;

    for conn_choice in config.enabled_payment_methods {
        let pm_auth_mca = all_mcas
            .iter()
            .find(|mca| mca.get_id() == conn_choice.mca_id)
            .ok_or(errors::ApiErrorResponse::GenericNotFoundError {
                message: "payment method auth connector account not found".to_string(),
            })?;

        if &pm_auth_mca.profile_id != profile_id {
            return Err(errors::ApiErrorResponse::GenericNotFoundError {
                message: "payment method auth profile_id differs from connector profile_id"
                    .to_string(),
            }
            .into());
        }
    }

    Ok(services::ApplicationResponse::StatusOk)
}

#[cfg(feature = "v1")]
pub async fn retrieve_connector(
    state: SessionState,
    merchant_id: id_type::MerchantId,
    profile_id: Option<id_type::ProfileId>,
    merchant_connector_id: id_type::MerchantConnectorAccountId,
) -> RouterResponse<api_models::admin::MerchantConnectorResponse> {
    let store = state.store.as_ref();
    let key_manager_state = &(&state).into();
    let key_store = store
        .get_merchant_key_store_by_merchant_id(
            key_manager_state,
            &merchant_id,
            &store.get_master_key().to_vec().into(),
        )
        .await
        .to_not_found_response(errors::ApiErrorResponse::MerchantAccountNotFound)?;

    let _merchant_account = store
        .find_merchant_account_by_merchant_id(key_manager_state, &merchant_id, &key_store)
        .await
        .to_not_found_response(errors::ApiErrorResponse::MerchantAccountNotFound)?;

    let mca = store
        .find_by_merchant_connector_account_merchant_id_merchant_connector_id(
            key_manager_state,
            &merchant_id,
            &merchant_connector_id,
            &key_store,
        )
        .await
        .to_not_found_response(errors::ApiErrorResponse::MerchantConnectorAccountNotFound {
            id: merchant_connector_id.get_string_repr().to_string(),
        })?;
    core_utils::validate_profile_id_from_auth_layer(profile_id, &mca)?;

    Ok(service_api::ApplicationResponse::Json(
        mca.foreign_try_into()?,
    ))
}

#[cfg(feature = "v2")]
pub async fn retrieve_connector(
    state: SessionState,
    merchant_context: domain::MerchantContext,
    id: id_type::MerchantConnectorAccountId,
) -> RouterResponse<api_models::admin::MerchantConnectorResponse> {
    let store = state.store.as_ref();
    let key_manager_state = &(&state).into();

    let merchant_id = merchant_context.get_merchant_account().get_id();

    let mca = store
        .find_merchant_connector_account_by_id(
            key_manager_state,
            &id,
            merchant_context.get_merchant_key_store(),
        )
        .await
        .to_not_found_response(errors::ApiErrorResponse::MerchantConnectorAccountNotFound {
            id: id.clone().get_string_repr().to_string(),
        })?;

    // Validate if the merchant_id sent in the request is valid
    if mca.merchant_id != *merchant_id {
        return Err(errors::ApiErrorResponse::InvalidRequestData {
            message: format!(
                "Invalid merchant_id {} provided for merchant_connector_account {:?}",
                merchant_id.get_string_repr(),
                id
            ),
        }
        .into());
    }

    Ok(service_api::ApplicationResponse::Json(
        mca.foreign_try_into()?,
    ))
}

#[cfg(all(feature = "olap", feature = "v2"))]
pub async fn list_connectors_for_a_profile(
    state: SessionState,
    key_store: domain::MerchantKeyStore,
    profile_id: id_type::ProfileId,
) -> RouterResponse<Vec<api_models::admin::MerchantConnectorListResponse>> {
    let store = state.store.as_ref();
    let key_manager_state = &(&state).into();

    let merchant_connector_accounts = store
        .list_connector_account_by_profile_id(key_manager_state, &profile_id, &key_store)
        .await
        .to_not_found_response(errors::ApiErrorResponse::InternalServerError)?;
    let mut response = vec![];

    for mca in merchant_connector_accounts.into_iter() {
        response.push(mca.foreign_try_into()?);
    }

    Ok(service_api::ApplicationResponse::Json(response))
}

pub async fn list_payment_connectors(
    state: SessionState,
    merchant_id: id_type::MerchantId,
    profile_id_list: Option<Vec<id_type::ProfileId>>,
) -> RouterResponse<Vec<api_models::admin::MerchantConnectorListResponse>> {
    let store = state.store.as_ref();
    let key_manager_state = &(&state).into();
    let key_store = store
        .get_merchant_key_store_by_merchant_id(
            key_manager_state,
            &merchant_id,
            &store.get_master_key().to_vec().into(),
        )
        .await
        .to_not_found_response(errors::ApiErrorResponse::MerchantAccountNotFound)?;

    // Validate merchant account
    store
        .find_merchant_account_by_merchant_id(key_manager_state, &merchant_id, &key_store)
        .await
        .to_not_found_response(errors::ApiErrorResponse::MerchantAccountNotFound)?;

    let merchant_connector_accounts = store
        .find_merchant_connector_account_by_merchant_id_and_disabled_list(
            key_manager_state,
            &merchant_id,
            true,
            &key_store,
        )
        .await
        .to_not_found_response(errors::ApiErrorResponse::InternalServerError)?;
    let merchant_connector_accounts = core_utils::filter_objects_based_on_profile_id_list(
        profile_id_list,
        merchant_connector_accounts,
    );
    let mut response = vec![];

    // The can be eliminated once [#79711](https://github.com/rust-lang/rust/issues/79711) is stabilized
    for mca in merchant_connector_accounts.into_iter() {
        response.push(mca.foreign_try_into()?);
    }

    Ok(service_api::ApplicationResponse::Json(response))
}

pub async fn update_connector(
    state: SessionState,
    merchant_id: &id_type::MerchantId,
    profile_id: Option<id_type::ProfileId>,
    merchant_connector_id: &id_type::MerchantConnectorAccountId,
    req: api_models::admin::MerchantConnectorUpdate,
) -> RouterResponse<api_models::admin::MerchantConnectorResponse> {
    let db = state.store.as_ref();
    let key_manager_state = &(&state).into();
    let key_store = db
        .get_merchant_key_store_by_merchant_id(
            key_manager_state,
            merchant_id,
            &db.get_master_key().to_vec().into(),
        )
        .await
        .to_not_found_response(errors::ApiErrorResponse::MerchantAccountNotFound)?;

    let merchant_account = db
        .find_merchant_account_by_merchant_id(key_manager_state, merchant_id, &key_store)
        .await
        .to_not_found_response(errors::ApiErrorResponse::MerchantAccountNotFound)?;

    let mca = req
        .clone()
        .get_merchant_connector_account_from_id(
            db,
            merchant_id,
            merchant_connector_id,
            &key_store,
            key_manager_state,
        )
        .await?;
    core_utils::validate_profile_id_from_auth_layer(profile_id, &mca)?;

    let merchant_context = domain::MerchantContext::NormalMerchant(Box::new(domain::Context(
        merchant_account.clone(),
        key_store.clone(),
    )));
    let payment_connector = req
        .clone()
        .create_domain_model_from_request(&state, &mca, key_manager_state, &merchant_context)
        .await?;

    // Profile id should always be present
    let profile_id = mca.profile_id.clone();

    let request_connector_label = req.connector_label;

    let updated_mca = db
        .update_merchant_connector_account(
            key_manager_state,
            mca,
            payment_connector.into(),
            &key_store,
        )
        .await
        .change_context(
            errors::ApiErrorResponse::DuplicateMerchantConnectorAccount {
                profile_id: profile_id.get_string_repr().to_owned(),
                connector_label: request_connector_label.unwrap_or_default(),
            },
        )
        .attach_printable_lazy(|| {
            format!(
                "Failed while updating MerchantConnectorAccount: id: {:?}",
                merchant_connector_id
            )
        })?;

    let response = updated_mca.foreign_try_into()?;

    Ok(service_api::ApplicationResponse::Json(response))
}

#[cfg(feature = "v1")]
pub async fn delete_connector(
    state: SessionState,
    merchant_id: id_type::MerchantId,
    merchant_connector_id: id_type::MerchantConnectorAccountId,
) -> RouterResponse<api::MerchantConnectorDeleteResponse> {
    let db = state.store.as_ref();
    let key_manager_state = &(&state).into();
    let key_store = db
        .get_merchant_key_store_by_merchant_id(
            key_manager_state,
            &merchant_id,
            &db.get_master_key().to_vec().into(),
        )
        .await
        .to_not_found_response(errors::ApiErrorResponse::MerchantAccountNotFound)?;

    let _merchant_account = db
        .find_merchant_account_by_merchant_id(key_manager_state, &merchant_id, &key_store)
        .await
        .to_not_found_response(errors::ApiErrorResponse::MerchantAccountNotFound)?;

    let mca = db
        .find_by_merchant_connector_account_merchant_id_merchant_connector_id(
            key_manager_state,
            &merchant_id,
            &merchant_connector_id,
            &key_store,
        )
        .await
        .to_not_found_response(errors::ApiErrorResponse::MerchantConnectorAccountNotFound {
            id: merchant_connector_id.get_string_repr().to_string(),
        })?;

    let is_deleted = db
        .delete_merchant_connector_account_by_merchant_id_merchant_connector_id(
            &merchant_id,
            &merchant_connector_id,
        )
        .await
        .to_not_found_response(errors::ApiErrorResponse::MerchantConnectorAccountNotFound {
            id: merchant_connector_id.get_string_repr().to_string(),
        })?;

    // delete the mca from the config as well
    let merchant_default_config_delete = MerchantDefaultConfigUpdate {
        routable_connector: &Some(
            common_enums::RoutableConnectors::from_str(&mca.connector_name).map_err(|_| {
                errors::ApiErrorResponse::InvalidDataValue {
                    field_name: "connector_name",
                }
            })?,
        ),
        merchant_connector_id: &mca.get_id(),
        store: db,
        merchant_id: &merchant_id,
        profile_id: &mca.profile_id,
        transaction_type: &mca.connector_type.into(),
    };

    merchant_default_config_delete
        .retrieve_and_delete_from_default_fallback_routing_algorithm_if_routable_connector_exists()
        .await?;

    let response = api::MerchantConnectorDeleteResponse {
        merchant_id,
        merchant_connector_id,
        deleted: is_deleted,
    };
    Ok(service_api::ApplicationResponse::Json(response))
}

#[cfg(feature = "v2")]
pub async fn delete_connector(
    state: SessionState,
    merchant_context: domain::MerchantContext,
    id: id_type::MerchantConnectorAccountId,
) -> RouterResponse<api::MerchantConnectorDeleteResponse> {
    let db = state.store.as_ref();
    let key_manager_state = &(&state).into();

    let merchant_id = merchant_context.get_merchant_account().get_id();

    let mca = db
        .find_merchant_connector_account_by_id(
            key_manager_state,
            &id,
            merchant_context.get_merchant_key_store(),
        )
        .await
        .to_not_found_response(errors::ApiErrorResponse::MerchantConnectorAccountNotFound {
            id: id.clone().get_string_repr().to_string(),
        })?;

    // Validate if the merchant_id sent in the request is valid
    if mca.merchant_id != *merchant_id {
        return Err(errors::ApiErrorResponse::InvalidRequestData {
            message: format!(
                "Invalid merchant_id {} provided for merchant_connector_account {:?}",
                merchant_id.get_string_repr(),
                id
            ),
        }
        .into());
    }

    let is_deleted = db
        .delete_merchant_connector_account_by_id(&id)
        .await
        .to_not_found_response(errors::ApiErrorResponse::MerchantConnectorAccountNotFound {
            id: id.clone().get_string_repr().to_string(),
        })?;

    let business_profile = db
        .find_business_profile_by_profile_id(
            key_manager_state,
            merchant_context.get_merchant_key_store(),
            &mca.profile_id,
        )
        .await
        .to_not_found_response(errors::ApiErrorResponse::ProfileNotFound {
            id: mca.profile_id.get_string_repr().to_owned(),
        })?;

    let merchant_default_config_delete = DefaultFallbackRoutingConfigUpdate {
        routable_connector: &Some(
            common_enums::RoutableConnectors::from_str(&mca.connector_name.to_string()).map_err(
                |_| errors::ApiErrorResponse::InvalidDataValue {
                    field_name: "connector_name",
                },
            )?,
        ),
        merchant_connector_id: &mca.get_id(),
        store: db,
        business_profile,
        key_store: merchant_context.get_merchant_key_store().to_owned(),
        key_manager_state,
    };

    merchant_default_config_delete
        .retrieve_and_delete_from_default_fallback_routing_algorithm_if_routable_connector_exists()
        .await?;

    let response = api::MerchantConnectorDeleteResponse {
        merchant_id: merchant_id.clone(),
        id,
        deleted: is_deleted,
    };
    Ok(service_api::ApplicationResponse::Json(response))
}

pub async fn kv_for_merchant(
    state: SessionState,
    merchant_id: id_type::MerchantId,
    enable: bool,
) -> RouterResponse<api_models::admin::ToggleKVResponse> {
    let db = state.store.as_ref();
    let key_manager_state = &(&state).into();
    let key_store = db
        .get_merchant_key_store_by_merchant_id(
            key_manager_state,
            &merchant_id,
            &db.get_master_key().to_vec().into(),
        )
        .await
        .to_not_found_response(errors::ApiErrorResponse::MerchantAccountNotFound)?;

    // check if the merchant account exists
    let merchant_account = db
        .find_merchant_account_by_merchant_id(key_manager_state, &merchant_id, &key_store)
        .await
        .to_not_found_response(errors::ApiErrorResponse::MerchantAccountNotFound)?;

    let updated_merchant_account = match (enable, merchant_account.storage_scheme) {
        (true, MerchantStorageScheme::RedisKv) | (false, MerchantStorageScheme::PostgresOnly) => {
            Ok(merchant_account)
        }
        (true, MerchantStorageScheme::PostgresOnly) => {
            if state.conf.as_ref().is_kv_soft_kill_mode() {
                Err(errors::ApiErrorResponse::InvalidRequestData {
                    message: "Kv cannot be enabled when application is in soft_kill_mode"
                        .to_owned(),
                })?
            }

            db.update_merchant(
                key_manager_state,
                merchant_account,
                storage::MerchantAccountUpdate::StorageSchemeUpdate {
                    storage_scheme: MerchantStorageScheme::RedisKv,
                },
                &key_store,
            )
            .await
        }
        (false, MerchantStorageScheme::RedisKv) => {
            db.update_merchant(
                key_manager_state,
                merchant_account,
                storage::MerchantAccountUpdate::StorageSchemeUpdate {
                    storage_scheme: MerchantStorageScheme::PostgresOnly,
                },
                &key_store,
            )
            .await
        }
    }
    .map_err(|error| {
        error
            .change_context(errors::ApiErrorResponse::InternalServerError)
            .attach_printable("failed to switch merchant_storage_scheme")
    })?;
    let kv_status = matches!(
        updated_merchant_account.storage_scheme,
        MerchantStorageScheme::RedisKv
    );

    Ok(service_api::ApplicationResponse::Json(
        api_models::admin::ToggleKVResponse {
            merchant_id: updated_merchant_account.get_id().to_owned(),
            kv_enabled: kv_status,
        },
    ))
}

pub async fn toggle_kv_for_all_merchants(
    state: SessionState,
    enable: bool,
) -> RouterResponse<api_models::admin::ToggleAllKVResponse> {
    let db = state.store.as_ref();
    let storage_scheme = if enable {
        MerchantStorageScheme::RedisKv
    } else {
        MerchantStorageScheme::PostgresOnly
    };

    let total_update = db
        .update_all_merchant_account(storage::MerchantAccountUpdate::StorageSchemeUpdate {
            storage_scheme,
        })
        .await
        .map_err(|error| {
            error
                .change_context(errors::ApiErrorResponse::InternalServerError)
                .attach_printable("Failed to switch merchant_storage_scheme for all merchants")
        })?;

    Ok(service_api::ApplicationResponse::Json(
        api_models::admin::ToggleAllKVResponse {
            total_updated: total_update,
            kv_enabled: enable,
        },
    ))
}

pub async fn check_merchant_account_kv_status(
    state: SessionState,
    merchant_id: id_type::MerchantId,
) -> RouterResponse<api_models::admin::ToggleKVResponse> {
    let db = state.store.as_ref();
    let key_manager_state = &(&state).into();
    let key_store = db
        .get_merchant_key_store_by_merchant_id(
            key_manager_state,
            &merchant_id,
            &db.get_master_key().to_vec().into(),
        )
        .await
        .to_not_found_response(errors::ApiErrorResponse::MerchantAccountNotFound)?;

    // check if the merchant account exists
    let merchant_account = db
        .find_merchant_account_by_merchant_id(key_manager_state, &merchant_id, &key_store)
        .await
        .to_not_found_response(errors::ApiErrorResponse::MerchantAccountNotFound)?;

    let kv_status = matches!(
        merchant_account.storage_scheme,
        MerchantStorageScheme::RedisKv
    );

    Ok(service_api::ApplicationResponse::Json(
        api_models::admin::ToggleKVResponse {
            merchant_id: merchant_account.get_id().to_owned(),
            kv_enabled: kv_status,
        },
    ))
}

pub fn get_frm_config_as_secret(
    frm_configs: Option<Vec<api_models::admin::FrmConfigs>>,
) -> Option<Vec<Secret<serde_json::Value>>> {
    match frm_configs.as_ref() {
        Some(frm_value) => {
            let configs_for_frm_value: Vec<Secret<serde_json::Value>> = frm_value
                .iter()
                .map(|config| {
                    config
                        .encode_to_value()
                        .change_context(errors::ApiErrorResponse::ConfigNotFound)
                        .map(Secret::new)
                })
                .collect::<Result<Vec<_>, _>>()
                .ok()?;
            Some(configs_for_frm_value)
        }
        None => None,
    }
}

#[cfg(feature = "v1")]
pub async fn create_and_insert_business_profile(
    state: &SessionState,
    request: api::ProfileCreate,
    merchant_account: domain::MerchantAccount,
    key_store: &domain::MerchantKeyStore,
) -> RouterResult<domain::Profile> {
    let business_profile_new =
        admin::create_profile_from_merchant_account(state, merchant_account, request, key_store)
            .await?;

    let profile_name = business_profile_new.profile_name.clone();

    state
        .store
        .insert_business_profile(&state.into(), key_store, business_profile_new)
        .await
        .to_duplicate_response(errors::ApiErrorResponse::GenericDuplicateError {
            message: format!(
                "Business Profile with the profile_name {profile_name} already exists"
            ),
        })
        .attach_printable("Failed to insert Business profile because of duplication error")
}

#[cfg(feature = "olap")]
#[async_trait::async_trait]
trait ProfileCreateBridge {
    #[cfg(feature = "v1")]
    async fn create_domain_model_from_request(
        self,
        state: &SessionState,
        merchant_context: &domain::MerchantContext,
    ) -> RouterResult<domain::Profile>;

    #[cfg(feature = "v2")]
    async fn create_domain_model_from_request(
        self,
        state: &SessionState,
        key: &domain::MerchantKeyStore,
        merchant_id: &id_type::MerchantId,
    ) -> RouterResult<domain::Profile>;
}

#[cfg(feature = "olap")]
#[async_trait::async_trait]
impl ProfileCreateBridge for api::ProfileCreate {
    #[cfg(feature = "v1")]
    async fn create_domain_model_from_request(
        self,
        state: &SessionState,
        merchant_context: &domain::MerchantContext,
    ) -> RouterResult<domain::Profile> {
        use common_utils::ext_traits::AsyncExt;

        if let Some(session_expiry) = &self.session_expiry {
            helpers::validate_session_expiry(session_expiry.to_owned())?;
        }

        if let Some(intent_fulfillment_expiry) = self.intent_fulfillment_time {
            helpers::validate_intent_fulfillment_expiry(intent_fulfillment_expiry)?;
        }

        if let Some(ref routing_algorithm) = self.routing_algorithm {
            let _: api_models::routing::RoutingAlgorithm = routing_algorithm
                .clone()
                .parse_value("RoutingAlgorithm")
                .change_context(errors::ApiErrorResponse::InvalidDataValue {
                    field_name: "routing_algorithm",
                })
                .attach_printable("Invalid routing algorithm given")?;
        }

        // Generate a unique profile id
        let profile_id = common_utils::generate_profile_id_of_default_length();
        let profile_name = self.profile_name.unwrap_or("default".to_string());

        let current_time = date_time::now();

        let webhook_details = self.webhook_details.map(ForeignInto::foreign_into);

        let payment_response_hash_key = self
            .payment_response_hash_key
            .or(merchant_context
                .get_merchant_account()
                .payment_response_hash_key
                .clone())
            .unwrap_or(common_utils::crypto::generate_cryptographically_secure_random_string(64));

        let payment_link_config = self.payment_link_config.map(ForeignInto::foreign_into);
        let key_manager_state = state.into();
        let outgoing_webhook_custom_http_headers = self
            .outgoing_webhook_custom_http_headers
            .async_map(|headers| {
                cards::create_encrypted_data(
                    &key_manager_state,
                    merchant_context.get_merchant_key_store(),
                    headers,
                )
            })
            .await
            .transpose()
            .change_context(errors::ApiErrorResponse::InternalServerError)
            .attach_printable("Unable to encrypt outgoing webhook custom HTTP headers")?;

        let payout_link_config = self
            .payout_link_config
            .map(|payout_conf| match payout_conf.config.validate() {
                Ok(_) => Ok(payout_conf.foreign_into()),
                Err(e) => Err(error_stack::report!(
                    errors::ApiErrorResponse::InvalidRequestData {
                        message: e.to_string()
                    }
                )),
            })
            .transpose()?;

        let key = merchant_context
            .get_merchant_key_store()
            .key
            .clone()
            .into_inner();
        let key_manager_state = state.into();

        let card_testing_secret_key = Some(Secret::new(utils::generate_id(
            consts::FINGERPRINT_SECRET_LENGTH,
            "fs",
        )));

        let card_testing_guard_config = self
            .card_testing_guard_config
            .map(CardTestingGuardConfig::foreign_from)
            .or(Some(CardTestingGuardConfig::default()));

        Ok(domain::Profile::from(domain::ProfileSetter {
            profile_id,
            merchant_id: merchant_context.get_merchant_account().get_id().clone(),
            profile_name,
            created_at: current_time,
            modified_at: current_time,
            return_url: self
                .return_url
                .map(|return_url| return_url.to_string())
                .or(merchant_context.get_merchant_account().return_url.clone()),
            enable_payment_response_hash: self.enable_payment_response_hash.unwrap_or(
                merchant_context
                    .get_merchant_account()
                    .enable_payment_response_hash,
            ),
            payment_response_hash_key: Some(payment_response_hash_key),
            redirect_to_merchant_with_http_post: self
                .redirect_to_merchant_with_http_post
                .unwrap_or(
                    merchant_context
                        .get_merchant_account()
                        .redirect_to_merchant_with_http_post,
                ),
            webhook_details: webhook_details.or(merchant_context
                .get_merchant_account()
                .webhook_details
                .clone()),
            metadata: self.metadata,
            routing_algorithm: None,
            intent_fulfillment_time: self
                .intent_fulfillment_time
                .map(i64::from)
                .or(merchant_context
                    .get_merchant_account()
                    .intent_fulfillment_time)
                .or(Some(common_utils::consts::DEFAULT_INTENT_FULFILLMENT_TIME)),
            frm_routing_algorithm: self.frm_routing_algorithm.or(merchant_context
                .get_merchant_account()
                .frm_routing_algorithm
                .clone()),
            #[cfg(feature = "payouts")]
            payout_routing_algorithm: self.payout_routing_algorithm.or(merchant_context
                .get_merchant_account()
                .payout_routing_algorithm
                .clone()),
            #[cfg(not(feature = "payouts"))]
            payout_routing_algorithm: None,
            is_recon_enabled: merchant_context.get_merchant_account().is_recon_enabled,
            applepay_verified_domains: self.applepay_verified_domains,
            payment_link_config,
            session_expiry: self
                .session_expiry
                .map(i64::from)
                .or(Some(common_utils::consts::DEFAULT_SESSION_EXPIRY)),
            authentication_connector_details: self
                .authentication_connector_details
                .map(ForeignInto::foreign_into),
            payout_link_config,
            is_connector_agnostic_mit_enabled: self.is_connector_agnostic_mit_enabled,
            is_extended_card_info_enabled: None,
            extended_card_info_config: None,
            use_billing_as_payment_method_billing: self
                .use_billing_as_payment_method_billing
                .or(Some(true)),
            collect_shipping_details_from_wallet_connector: self
                .collect_shipping_details_from_wallet_connector
                .or(Some(false)),
            collect_billing_details_from_wallet_connector: self
                .collect_billing_details_from_wallet_connector
                .or(Some(false)),
            outgoing_webhook_custom_http_headers,
            tax_connector_id: self.tax_connector_id,
            is_tax_connector_enabled: self.is_tax_connector_enabled,
            always_collect_billing_details_from_wallet_connector: self
                .always_collect_billing_details_from_wallet_connector,
            always_collect_shipping_details_from_wallet_connector: self
                .always_collect_shipping_details_from_wallet_connector,
            dynamic_routing_algorithm: None,
            is_network_tokenization_enabled: self.is_network_tokenization_enabled,
            is_auto_retries_enabled: self.is_auto_retries_enabled.unwrap_or_default(),
            max_auto_retries_enabled: self.max_auto_retries_enabled.map(i16::from),
            always_request_extended_authorization: self.always_request_extended_authorization,
            is_click_to_pay_enabled: self.is_click_to_pay_enabled,
            authentication_product_ids: self.authentication_product_ids,
            card_testing_guard_config,
            card_testing_secret_key: card_testing_secret_key
                .async_lift(|inner| async {
                    domain_types::crypto_operation(
                        &key_manager_state,
                        common_utils::type_name!(domain::Profile),
                        domain_types::CryptoOperation::EncryptOptional(inner),
                        km_types::Identifier::Merchant(
                            merchant_context
                                .get_merchant_key_store()
                                .merchant_id
                                .clone(),
                        ),
                        key.peek(),
                    )
                    .await
                    .and_then(|val| val.try_into_optionaloperation())
                })
                .await
                .change_context(errors::ApiErrorResponse::InternalServerError)
                .attach_printable("error while generating card testing secret key")?,
            is_clear_pan_retries_enabled: self.is_clear_pan_retries_enabled.unwrap_or_default(),
            force_3ds_challenge: self.force_3ds_challenge.unwrap_or_default(),
            is_debit_routing_enabled: self.is_debit_routing_enabled.unwrap_or_default(),
            merchant_business_country: self.merchant_business_country,
        }))
    }

    #[cfg(feature = "v2")]
    async fn create_domain_model_from_request(
        self,
        state: &SessionState,
        key_store: &domain::MerchantKeyStore,
        merchant_id: &id_type::MerchantId,
    ) -> RouterResult<domain::Profile> {
        if let Some(session_expiry) = &self.session_expiry {
            helpers::validate_session_expiry(session_expiry.to_owned())?;
        }

        // Generate a unique profile id
        // TODO: the profile_id should be generated from the profile_name
        let profile_id = common_utils::generate_profile_id_of_default_length();
        let profile_name = self.profile_name;

        let current_time = date_time::now();

        let webhook_details = self.webhook_details.map(ForeignInto::foreign_into);

        let payment_response_hash_key = self
            .payment_response_hash_key
            .unwrap_or(common_utils::crypto::generate_cryptographically_secure_random_string(64));

        let payment_link_config = self.payment_link_config.map(ForeignInto::foreign_into);
        let key_manager_state = state.into();
        let outgoing_webhook_custom_http_headers = self
            .outgoing_webhook_custom_http_headers
            .async_map(|headers| {
                cards::create_encrypted_data(&key_manager_state, key_store, headers)
            })
            .await
            .transpose()
            .change_context(errors::ApiErrorResponse::InternalServerError)
            .attach_printable("Unable to encrypt outgoing webhook custom HTTP headers")?;

        let payout_link_config = self
            .payout_link_config
            .map(|payout_conf| match payout_conf.config.validate() {
                Ok(_) => Ok(payout_conf.foreign_into()),
                Err(e) => Err(error_stack::report!(
                    errors::ApiErrorResponse::InvalidRequestData {
                        message: e.to_string()
                    }
                )),
            })
            .transpose()?;

        let key = key_store.key.clone().into_inner();
        let key_manager_state = state.into();

        let card_testing_secret_key = Some(Secret::new(utils::generate_id(
            consts::FINGERPRINT_SECRET_LENGTH,
            "fs",
        )));

        let card_testing_guard_config = self
            .card_testing_guard_config
            .map(CardTestingGuardConfig::foreign_from)
            .or(Some(CardTestingGuardConfig::default()));

        Ok(domain::Profile::from(domain::ProfileSetter {
            id: profile_id,
            merchant_id: merchant_id.clone(),
            profile_name,
            created_at: current_time,
            modified_at: current_time,
            return_url: self.return_url,
            enable_payment_response_hash: self.enable_payment_response_hash.unwrap_or(true),
            payment_response_hash_key: Some(payment_response_hash_key),
            redirect_to_merchant_with_http_post: self
                .redirect_to_merchant_with_http_post
                .unwrap_or(true),
            webhook_details,
            metadata: self.metadata,
            is_recon_enabled: false,
            applepay_verified_domains: self.applepay_verified_domains,
            payment_link_config,
            session_expiry: self
                .session_expiry
                .map(i64::from)
                .or(Some(common_utils::consts::DEFAULT_SESSION_EXPIRY)),
            authentication_connector_details: self
                .authentication_connector_details
                .map(ForeignInto::foreign_into),
            payout_link_config,
            is_connector_agnostic_mit_enabled: self.is_connector_agnostic_mit_enabled,
            is_extended_card_info_enabled: None,
            extended_card_info_config: None,
            use_billing_as_payment_method_billing: self
                .use_billing_as_payment_method_billing
                .or(Some(true)),
            collect_shipping_details_from_wallet_connector: self
                .collect_shipping_details_from_wallet_connector_if_required
                .or(Some(false)),
            collect_billing_details_from_wallet_connector: self
                .collect_billing_details_from_wallet_connector_if_required
                .or(Some(false)),
            outgoing_webhook_custom_http_headers,
            always_collect_billing_details_from_wallet_connector: self
                .always_collect_billing_details_from_wallet_connector,
            always_collect_shipping_details_from_wallet_connector: self
                .always_collect_shipping_details_from_wallet_connector,
            routing_algorithm_id: None,
            frm_routing_algorithm_id: None,
            payout_routing_algorithm_id: None,
            order_fulfillment_time: self
                .order_fulfillment_time
                .map(|order_fulfillment_time| order_fulfillment_time.into_inner())
                .or(Some(common_utils::consts::DEFAULT_ORDER_FULFILLMENT_TIME)),
            order_fulfillment_time_origin: self.order_fulfillment_time_origin,
            default_fallback_routing: None,
            should_collect_cvv_during_payment: None,
            tax_connector_id: self.tax_connector_id,
            is_tax_connector_enabled: self.is_tax_connector_enabled,
            is_network_tokenization_enabled: self.is_network_tokenization_enabled,
            is_click_to_pay_enabled: self.is_click_to_pay_enabled,
            authentication_product_ids: self.authentication_product_ids,
            three_ds_decision_manager_config: None,
            card_testing_guard_config,
            card_testing_secret_key: card_testing_secret_key
                .async_lift(|inner| async {
                    domain_types::crypto_operation(
                        &key_manager_state,
                        common_utils::type_name!(domain::Profile),
                        domain_types::CryptoOperation::EncryptOptional(inner),
                        km_types::Identifier::Merchant(key_store.merchant_id.clone()),
                        key.peek(),
                    )
                    .await
                    .and_then(|val| val.try_into_optionaloperation())
                })
                .await
                .change_context(errors::ApiErrorResponse::InternalServerError)
                .attach_printable("error while generating card testing secret key")?,
            is_clear_pan_retries_enabled: self.is_clear_pan_retries_enabled.unwrap_or_default(),
            is_debit_routing_enabled: self.is_debit_routing_enabled.unwrap_or_default(),
            merchant_business_country: self.merchant_business_country,
            revenue_recovery_retry_algorithm_type: None,
            revenue_recovery_retry_algorithm_data: None,
            is_external_vault_enabled: self.is_external_vault_enabled,
<<<<<<< HEAD
            vault_connector_details: self.vault_connector_details.map(ForeignInto::foreign_into),
=======
            external_vault_connector_details: self
                .external_vault_connector_details
                .map(ForeignInto::foreign_into),
>>>>>>> 7fe67be1
        }))
    }
}

#[cfg(feature = "olap")]
pub async fn create_profile(
    state: SessionState,
    request: api::ProfileCreate,
    merchant_context: domain::MerchantContext,
) -> RouterResponse<api_models::admin::ProfileResponse> {
    let db = state.store.as_ref();
    let key_manager_state = &(&state).into();

    #[cfg(feature = "v1")]
    let business_profile = request
        .create_domain_model_from_request(&state, &merchant_context)
        .await?;

    #[cfg(feature = "v2")]
    let business_profile = request
        .create_domain_model_from_request(
            &state,
            merchant_context.get_merchant_key_store(),
            merchant_context.get_merchant_account().get_id(),
        )
        .await?;

    let profile_id = business_profile.get_id().to_owned();

    let business_profile = db
        .insert_business_profile(
            key_manager_state,
            merchant_context.get_merchant_key_store(),
            business_profile,
        )
        .await
        .to_duplicate_response(errors::ApiErrorResponse::GenericDuplicateError {
            message: format!(
                "Business Profile with the profile_id {} already exists",
                profile_id.get_string_repr()
            ),
        })
        .attach_printable("Failed to insert Business profile because of duplication error")?;

    #[cfg(feature = "v1")]
    if merchant_context
        .get_merchant_account()
        .default_profile
        .is_some()
    {
        let unset_default_profile = domain::MerchantAccountUpdate::UnsetDefaultProfile;
        db.update_merchant(
            key_manager_state,
            merchant_context.get_merchant_account().clone(),
            unset_default_profile,
            merchant_context.get_merchant_key_store(),
        )
        .await
        .to_not_found_response(errors::ApiErrorResponse::MerchantAccountNotFound)?;
    }

    Ok(service_api::ApplicationResponse::Json(
        api_models::admin::ProfileResponse::foreign_try_from(business_profile)
            .change_context(errors::ApiErrorResponse::InternalServerError)
            .attach_printable("Failed to parse business profile details")?,
    ))
}

#[cfg(feature = "olap")]
pub async fn list_profile(
    state: SessionState,
    merchant_id: id_type::MerchantId,
    profile_id_list: Option<Vec<id_type::ProfileId>>,
) -> RouterResponse<Vec<api_models::admin::ProfileResponse>> {
    let db = state.store.as_ref();
    let key_store = db
        .get_merchant_key_store_by_merchant_id(
            &(&state).into(),
            &merchant_id,
            &db.get_master_key().to_vec().into(),
        )
        .await
        .to_not_found_response(errors::ApiErrorResponse::MerchantAccountNotFound)?;
    let profiles = db
        .list_profile_by_merchant_id(&(&state).into(), &key_store, &merchant_id)
        .await
        .to_not_found_response(errors::ApiErrorResponse::InternalServerError)?
        .clone();
    let profiles = core_utils::filter_objects_based_on_profile_id_list(profile_id_list, profiles);
    let mut business_profiles = Vec::new();
    for profile in profiles {
        let business_profile = api_models::admin::ProfileResponse::foreign_try_from(profile)
            .change_context(errors::ApiErrorResponse::InternalServerError)
            .attach_printable("Failed to parse business profile details")?;
        business_profiles.push(business_profile);
    }

    Ok(service_api::ApplicationResponse::Json(business_profiles))
}

pub async fn retrieve_profile(
    state: SessionState,
    profile_id: id_type::ProfileId,
    key_store: domain::MerchantKeyStore,
) -> RouterResponse<api_models::admin::ProfileResponse> {
    let db = state.store.as_ref();

    let business_profile = db
        .find_business_profile_by_profile_id(&(&state).into(), &key_store, &profile_id)
        .await
        .to_not_found_response(errors::ApiErrorResponse::ProfileNotFound {
            id: profile_id.get_string_repr().to_owned(),
        })?;

    Ok(service_api::ApplicationResponse::Json(
        api_models::admin::ProfileResponse::foreign_try_from(business_profile)
            .change_context(errors::ApiErrorResponse::InternalServerError)
            .attach_printable("Failed to parse business profile details")?,
    ))
}

pub async fn delete_profile(
    state: SessionState,
    profile_id: id_type::ProfileId,
    merchant_id: &id_type::MerchantId,
) -> RouterResponse<bool> {
    let db = state.store.as_ref();
    let delete_result = db
        .delete_profile_by_profile_id_merchant_id(&profile_id, merchant_id)
        .await
        .to_not_found_response(errors::ApiErrorResponse::ProfileNotFound {
            id: profile_id.get_string_repr().to_owned(),
        })?;

    Ok(service_api::ApplicationResponse::Json(delete_result))
}

#[cfg(feature = "olap")]
#[async_trait::async_trait]
trait ProfileUpdateBridge {
    async fn get_update_profile_object(
        self,
        state: &SessionState,
        key_store: &domain::MerchantKeyStore,
        business_profile: &domain::Profile,
    ) -> RouterResult<domain::ProfileUpdate>;
}

#[cfg(all(feature = "olap", feature = "v1"))]
#[async_trait::async_trait]
impl ProfileUpdateBridge for api::ProfileUpdate {
    async fn get_update_profile_object(
        self,
        state: &SessionState,
        key_store: &domain::MerchantKeyStore,
        business_profile: &domain::Profile,
    ) -> RouterResult<domain::ProfileUpdate> {
        if let Some(session_expiry) = &self.session_expiry {
            helpers::validate_session_expiry(session_expiry.to_owned())?;
        }

        if let Some(intent_fulfillment_expiry) = self.intent_fulfillment_time {
            helpers::validate_intent_fulfillment_expiry(intent_fulfillment_expiry)?;
        }

        let webhook_details = self.webhook_details.map(ForeignInto::foreign_into);

        if let Some(ref routing_algorithm) = self.routing_algorithm {
            let _: api_models::routing::RoutingAlgorithm = routing_algorithm
                .clone()
                .parse_value("RoutingAlgorithm")
                .change_context(errors::ApiErrorResponse::InvalidDataValue {
                    field_name: "routing_algorithm",
                })
                .attach_printable("Invalid routing algorithm given")?;
        }

        let payment_link_config = self
            .payment_link_config
            .map(|payment_link_conf| match payment_link_conf.validate() {
                Ok(_) => Ok(payment_link_conf.foreign_into()),
                Err(e) => Err(report!(errors::ApiErrorResponse::InvalidRequestData {
                    message: e.to_string()
                })),
            })
            .transpose()?;

        let extended_card_info_config = self
            .extended_card_info_config
            .as_ref()
            .map(|config| {
                config.encode_to_value().change_context(
                    errors::ApiErrorResponse::InvalidDataValue {
                        field_name: "extended_card_info_config",
                    },
                )
            })
            .transpose()?
            .map(Secret::new);
        let key_manager_state = state.into();
        let outgoing_webhook_custom_http_headers = self
            .outgoing_webhook_custom_http_headers
            .async_map(|headers| {
                cards::create_encrypted_data(&key_manager_state, key_store, headers)
            })
            .await
            .transpose()
            .change_context(errors::ApiErrorResponse::InternalServerError)
            .attach_printable("Unable to encrypt outgoing webhook custom HTTP headers")?;

        let payout_link_config = self
            .payout_link_config
            .map(|payout_conf| match payout_conf.config.validate() {
                Ok(_) => Ok(payout_conf.foreign_into()),
                Err(e) => Err(report!(errors::ApiErrorResponse::InvalidRequestData {
                    message: e.to_string()
                })),
            })
            .transpose()?;

        let key = key_store.key.clone().into_inner();
        let key_manager_state = state.into();

        let card_testing_secret_key = match business_profile.card_testing_secret_key {
            Some(_) => None,
            None => {
                let card_testing_secret_key = Some(Secret::new(utils::generate_id(
                    consts::FINGERPRINT_SECRET_LENGTH,
                    "fs",
                )));

                card_testing_secret_key
                    .async_lift(|inner| async {
                        domain_types::crypto_operation(
                            &key_manager_state,
                            common_utils::type_name!(domain::Profile),
                            domain_types::CryptoOperation::EncryptOptional(inner),
                            km_types::Identifier::Merchant(key_store.merchant_id.clone()),
                            key.peek(),
                        )
                        .await
                        .and_then(|val| val.try_into_optionaloperation())
                    })
                    .await
                    .change_context(errors::ApiErrorResponse::InternalServerError)
                    .attach_printable("error while generating card testing secret key")?
            }
        };

        Ok(domain::ProfileUpdate::Update(Box::new(
            domain::ProfileGeneralUpdate {
                profile_name: self.profile_name,
                return_url: self.return_url.map(|return_url| return_url.to_string()),
                enable_payment_response_hash: self.enable_payment_response_hash,
                payment_response_hash_key: self.payment_response_hash_key,
                redirect_to_merchant_with_http_post: self.redirect_to_merchant_with_http_post,
                webhook_details,
                metadata: self.metadata,
                routing_algorithm: self.routing_algorithm,
                intent_fulfillment_time: self.intent_fulfillment_time.map(i64::from),
                frm_routing_algorithm: self.frm_routing_algorithm,
                #[cfg(feature = "payouts")]
                payout_routing_algorithm: self.payout_routing_algorithm,
                #[cfg(not(feature = "payouts"))]
                payout_routing_algorithm: None,
                applepay_verified_domains: self.applepay_verified_domains,
                payment_link_config,
                session_expiry: self.session_expiry.map(i64::from),
                authentication_connector_details: self
                    .authentication_connector_details
                    .map(ForeignInto::foreign_into),
                payout_link_config,
                extended_card_info_config,
                use_billing_as_payment_method_billing: self.use_billing_as_payment_method_billing,
                collect_shipping_details_from_wallet_connector: self
                    .collect_shipping_details_from_wallet_connector,
                collect_billing_details_from_wallet_connector: self
                    .collect_billing_details_from_wallet_connector,
                is_connector_agnostic_mit_enabled: self.is_connector_agnostic_mit_enabled,
                outgoing_webhook_custom_http_headers,
                always_collect_billing_details_from_wallet_connector: self
                    .always_collect_billing_details_from_wallet_connector,
                always_collect_shipping_details_from_wallet_connector: self
                    .always_collect_shipping_details_from_wallet_connector,
                tax_connector_id: self.tax_connector_id,
                is_tax_connector_enabled: self.is_tax_connector_enabled,
                dynamic_routing_algorithm: self.dynamic_routing_algorithm,
                is_network_tokenization_enabled: self.is_network_tokenization_enabled,
                is_auto_retries_enabled: self.is_auto_retries_enabled,
                max_auto_retries_enabled: self.max_auto_retries_enabled.map(i16::from),
                is_click_to_pay_enabled: self.is_click_to_pay_enabled,
                authentication_product_ids: self.authentication_product_ids,
                card_testing_guard_config: self
                    .card_testing_guard_config
                    .map(ForeignInto::foreign_into),
                card_testing_secret_key,
                is_clear_pan_retries_enabled: self.is_clear_pan_retries_enabled,
                force_3ds_challenge: self.force_3ds_challenge, //
                is_debit_routing_enabled: self.is_debit_routing_enabled.unwrap_or_default(),
                merchant_business_country: self.merchant_business_country,
            },
        )))
    }
}

#[cfg(all(feature = "olap", feature = "v2"))]
#[async_trait::async_trait]
impl ProfileUpdateBridge for api::ProfileUpdate {
    async fn get_update_profile_object(
        self,
        state: &SessionState,
        key_store: &domain::MerchantKeyStore,
        business_profile: &domain::Profile,
    ) -> RouterResult<domain::ProfileUpdate> {
        if let Some(session_expiry) = &self.session_expiry {
            helpers::validate_session_expiry(session_expiry.to_owned())?;
        }

        let webhook_details = self.webhook_details.map(ForeignInto::foreign_into);

        let payment_link_config = self
            .payment_link_config
            .map(|payment_link_conf| match payment_link_conf.validate() {
                Ok(_) => Ok(payment_link_conf.foreign_into()),
                Err(e) => Err(report!(errors::ApiErrorResponse::InvalidRequestData {
                    message: e.to_string()
                })),
            })
            .transpose()?;

        let extended_card_info_config = self
            .extended_card_info_config
            .as_ref()
            .map(|config| {
                config.encode_to_value().change_context(
                    errors::ApiErrorResponse::InvalidDataValue {
                        field_name: "extended_card_info_config",
                    },
                )
            })
            .transpose()?
            .map(Secret::new);
        let key_manager_state = state.into();
        let outgoing_webhook_custom_http_headers = self
            .outgoing_webhook_custom_http_headers
            .async_map(|headers| {
                cards::create_encrypted_data(&key_manager_state, key_store, headers)
            })
            .await
            .transpose()
            .change_context(errors::ApiErrorResponse::InternalServerError)
            .attach_printable("Unable to encrypt outgoing webhook custom HTTP headers")?;

        let payout_link_config = self
            .payout_link_config
            .map(|payout_conf| match payout_conf.config.validate() {
                Ok(_) => Ok(payout_conf.foreign_into()),
                Err(e) => Err(report!(errors::ApiErrorResponse::InvalidRequestData {
                    message: e.to_string()
                })),
            })
            .transpose()?;

        let key = key_store.key.clone().into_inner();
        let key_manager_state = state.into();

        let card_testing_secret_key = match business_profile.card_testing_secret_key {
            Some(_) => None,
            None => {
                let card_testing_secret_key = Some(Secret::new(utils::generate_id(
                    consts::FINGERPRINT_SECRET_LENGTH,
                    "fs",
                )));

                card_testing_secret_key
                    .async_lift(|inner| async {
                        domain_types::crypto_operation(
                            &key_manager_state,
                            common_utils::type_name!(domain::Profile),
                            domain_types::CryptoOperation::EncryptOptional(inner),
                            km_types::Identifier::Merchant(key_store.merchant_id.clone()),
                            key.peek(),
                        )
                        .await
                        .and_then(|val| val.try_into_optionaloperation())
                    })
                    .await
                    .change_context(errors::ApiErrorResponse::InternalServerError)
                    .attach_printable("error while generating card testing secret key")?
            }
        };

        Ok(domain::ProfileUpdate::Update(Box::new(
            domain::ProfileGeneralUpdate {
                profile_name: self.profile_name,
                return_url: self.return_url,
                enable_payment_response_hash: self.enable_payment_response_hash,
                payment_response_hash_key: self.payment_response_hash_key,
                redirect_to_merchant_with_http_post: self.redirect_to_merchant_with_http_post,
                webhook_details,
                metadata: self.metadata,
                applepay_verified_domains: self.applepay_verified_domains,
                payment_link_config,
                session_expiry: self.session_expiry.map(i64::from),
                authentication_connector_details: self
                    .authentication_connector_details
                    .map(ForeignInto::foreign_into),
                payout_link_config,
                extended_card_info_config,
                use_billing_as_payment_method_billing: self.use_billing_as_payment_method_billing,
                collect_shipping_details_from_wallet_connector: self
                    .collect_shipping_details_from_wallet_connector_if_required,
                collect_billing_details_from_wallet_connector: self
                    .collect_billing_details_from_wallet_connector_if_required,
                is_connector_agnostic_mit_enabled: self.is_connector_agnostic_mit_enabled,
                outgoing_webhook_custom_http_headers,
                order_fulfillment_time: self
                    .order_fulfillment_time
                    .map(|order_fulfillment_time| order_fulfillment_time.into_inner()),
                order_fulfillment_time_origin: self.order_fulfillment_time_origin,
                always_collect_billing_details_from_wallet_connector: self
                    .always_collect_billing_details_from_wallet_connector,
                always_collect_shipping_details_from_wallet_connector: self
                    .always_collect_shipping_details_from_wallet_connector,
                is_network_tokenization_enabled: self.is_network_tokenization_enabled,
                is_click_to_pay_enabled: self.is_click_to_pay_enabled,
                authentication_product_ids: self.authentication_product_ids,
                three_ds_decision_manager_config: None,
                card_testing_guard_config: self
                    .card_testing_guard_config
                    .map(ForeignInto::foreign_into),
                card_testing_secret_key,
                is_debit_routing_enabled: self.is_debit_routing_enabled.unwrap_or_default(),
                merchant_business_country: self.merchant_business_country,
                is_external_vault_enabled: self.is_external_vault_enabled,
<<<<<<< HEAD
                vault_connector_details: self
                    .vault_connector_details
=======
                external_vault_connector_details: self
                    .external_vault_connector_details
>>>>>>> 7fe67be1
                    .map(ForeignInto::foreign_into),
            },
        )))
    }
}

#[cfg(feature = "olap")]
pub async fn update_profile(
    state: SessionState,
    profile_id: &id_type::ProfileId,
    key_store: domain::MerchantKeyStore,
    request: api::ProfileUpdate,
) -> RouterResponse<api::ProfileResponse> {
    let db = state.store.as_ref();
    let key_manager_state = &(&state).into();

    let business_profile = db
        .find_business_profile_by_profile_id(key_manager_state, &key_store, profile_id)
        .await
        .to_not_found_response(errors::ApiErrorResponse::ProfileNotFound {
            id: profile_id.get_string_repr().to_owned(),
        })?;

    let profile_update = request
        .get_update_profile_object(&state, &key_store, &business_profile)
        .await?;

    let updated_business_profile = db
        .update_profile_by_profile_id(
            key_manager_state,
            &key_store,
            business_profile,
            profile_update,
        )
        .await
        .to_not_found_response(errors::ApiErrorResponse::ProfileNotFound {
            id: profile_id.get_string_repr().to_owned(),
        })?;

    Ok(service_api::ApplicationResponse::Json(
        api_models::admin::ProfileResponse::foreign_try_from(updated_business_profile)
            .change_context(errors::ApiErrorResponse::InternalServerError)
            .attach_printable("Failed to parse business profile details")?,
    ))
}

#[cfg(feature = "v2")]
#[derive(Clone, Debug)]
pub struct ProfileWrapper {
    pub profile: domain::Profile,
}

#[cfg(feature = "v2")]
impl ProfileWrapper {
    pub fn new(profile: domain::Profile) -> Self {
        Self { profile }
    }
    fn get_routing_config_cache_key(self) -> storage_impl::redis::cache::CacheKind<'static> {
        let merchant_id = self.profile.merchant_id.clone();

        let profile_id = self.profile.get_id().to_owned();

        storage_impl::redis::cache::CacheKind::Routing(
            format!(
                "routing_config_{}_{}",
                merchant_id.get_string_repr(),
                profile_id.get_string_repr()
            )
            .into(),
        )
    }

    pub async fn update_profile_and_invalidate_routing_config_for_active_algorithm_id_update(
        self,
        db: &dyn StorageInterface,
        key_manager_state: &KeyManagerState,
        merchant_key_store: &domain::MerchantKeyStore,
        algorithm_id: id_type::RoutingId,
        transaction_type: &storage::enums::TransactionType,
    ) -> RouterResult<()> {
        let routing_cache_key = self.clone().get_routing_config_cache_key();

        let (routing_algorithm_id, payout_routing_algorithm_id) = match transaction_type {
            storage::enums::TransactionType::Payment => (Some(algorithm_id), None),
            #[cfg(feature = "payouts")]
            storage::enums::TransactionType::Payout => (None, Some(algorithm_id)),
        };

        let profile_update = domain::ProfileUpdate::RoutingAlgorithmUpdate {
            routing_algorithm_id,
            payout_routing_algorithm_id,
        };

        let profile = self.profile;

        db.update_profile_by_profile_id(
            key_manager_state,
            merchant_key_store,
            profile,
            profile_update,
        )
        .await
        .change_context(errors::ApiErrorResponse::InternalServerError)
        .attach_printable("Failed to update routing algorithm ref in business profile")?;

        storage_impl::redis::cache::redact_from_redis_and_publish(
            db.get_cache_store().as_ref(),
            [routing_cache_key],
        )
        .await
        .change_context(errors::ApiErrorResponse::InternalServerError)
        .attach_printable("Failed to invalidate routing cache")?;
        Ok(())
    }

    pub fn get_routing_algorithm_id<'a>(
        &'a self,
        transaction_data: &'a routing::TransactionData<'_>,
    ) -> Option<id_type::RoutingId> {
        match transaction_data {
            routing::TransactionData::Payment(_) => self.profile.routing_algorithm_id.clone(),
            #[cfg(feature = "payouts")]
            routing::TransactionData::Payout(_) => self.profile.payout_routing_algorithm_id.clone(),
        }
    }
    pub fn get_default_fallback_list_of_connector_under_profile(
        &self,
    ) -> RouterResult<Vec<routing_types::RoutableConnectorChoice>> {
        let fallback_connectors =
            if let Some(default_fallback_routing) = self.profile.default_fallback_routing.clone() {
                default_fallback_routing
                    .expose()
                    .parse_value::<Vec<routing_types::RoutableConnectorChoice>>(
                        "Vec<RoutableConnectorChoice>",
                    )
                    .change_context(errors::ApiErrorResponse::InternalServerError)
                    .attach_printable("Business Profile default config has invalid structure")?
            } else {
                Vec::new()
            };
        Ok(fallback_connectors)
    }
    pub fn get_default_routing_configs_from_profile(
        &self,
    ) -> RouterResult<routing_types::ProfileDefaultRoutingConfig> {
        let profile_id = self.profile.get_id().to_owned();
        let connectors = self.get_default_fallback_list_of_connector_under_profile()?;

        Ok(routing_types::ProfileDefaultRoutingConfig {
            profile_id,
            connectors,
        })
    }

    pub async fn update_default_fallback_routing_of_connectors_under_profile(
        self,
        db: &dyn StorageInterface,
        updated_config: &Vec<routing_types::RoutableConnectorChoice>,
        key_manager_state: &KeyManagerState,
        merchant_key_store: &domain::MerchantKeyStore,
    ) -> RouterResult<()> {
        let default_fallback_routing = Secret::from(
            updated_config
                .encode_to_value()
                .change_context(errors::ApiErrorResponse::InternalServerError)
                .attach_printable("Failed to convert routing ref to value")?,
        );
        let profile_update = domain::ProfileUpdate::DefaultRoutingFallbackUpdate {
            default_fallback_routing: Some(default_fallback_routing),
        };

        db.update_profile_by_profile_id(
            key_manager_state,
            merchant_key_store,
            self.profile,
            profile_update,
        )
        .await
        .change_context(errors::ApiErrorResponse::InternalServerError)
        .attach_printable("Failed to update routing algorithm ref in business profile")?;
        Ok(())
    }
}
#[cfg(feature = "v2")]
pub async fn update_revenue_recovery_algorithm_under_profile(
    profile: domain::Profile,
    db: &dyn StorageInterface,
    key_manager_state: &KeyManagerState,
    merchant_key_store: &domain::MerchantKeyStore,
    revenue_recovery_retry_algorithm_type: common_enums::RevenueRecoveryAlgorithmType,
) -> RouterResult<()> {
    let recovery_algorithm_data = diesel_models::business_profile::RevenueRecoveryAlgorithmData {
        monitoring_configured_timestamp: date_time::now(),
    };
    let profile_update = domain::ProfileUpdate::RevenueRecoveryAlgorithmUpdate {
        revenue_recovery_retry_algorithm_type,
        revenue_recovery_retry_algorithm_data: Some(recovery_algorithm_data),
    };

    db.update_profile_by_profile_id(
        key_manager_state,
        merchant_key_store,
        profile,
        profile_update,
    )
    .await
    .change_context(errors::ApiErrorResponse::InternalServerError)
    .attach_printable("Failed to update revenue recovery retry algorithm in business profile")?;
    Ok(())
}

pub async fn extended_card_info_toggle(
    state: SessionState,
    merchant_id: &id_type::MerchantId,
    profile_id: &id_type::ProfileId,
    ext_card_info_choice: admin_types::ExtendedCardInfoChoice,
) -> RouterResponse<admin_types::ExtendedCardInfoChoice> {
    let db = state.store.as_ref();
    let key_manager_state = &(&state).into();

    let key_store = db
        .get_merchant_key_store_by_merchant_id(
            key_manager_state,
            merchant_id,
            &state.store.get_master_key().to_vec().into(),
        )
        .await
        .to_not_found_response(errors::ApiErrorResponse::MerchantAccountNotFound)
        .attach_printable("Error while fetching the key store by merchant_id")?;

    let business_profile = db
        .find_business_profile_by_profile_id(key_manager_state, &key_store, profile_id)
        .await
        .to_not_found_response(errors::ApiErrorResponse::ProfileNotFound {
            id: profile_id.get_string_repr().to_owned(),
        })?;

    if business_profile.is_extended_card_info_enabled.is_none()
        || business_profile
            .is_extended_card_info_enabled
            .is_some_and(|existing_config| existing_config != ext_card_info_choice.enabled)
    {
        let profile_update = domain::ProfileUpdate::ExtendedCardInfoUpdate {
            is_extended_card_info_enabled: ext_card_info_choice.enabled,
        };

        db.update_profile_by_profile_id(
            key_manager_state,
            &key_store,
            business_profile,
            profile_update,
        )
        .await
        .to_not_found_response(errors::ApiErrorResponse::ProfileNotFound {
            id: profile_id.get_string_repr().to_owned(),
        })?;
    }

    Ok(service_api::ApplicationResponse::Json(ext_card_info_choice))
}

pub async fn connector_agnostic_mit_toggle(
    state: SessionState,
    merchant_id: &id_type::MerchantId,
    profile_id: &id_type::ProfileId,
    connector_agnostic_mit_choice: admin_types::ConnectorAgnosticMitChoice,
) -> RouterResponse<admin_types::ConnectorAgnosticMitChoice> {
    let db = state.store.as_ref();
    let key_manager_state = &(&state).into();

    let key_store = db
        .get_merchant_key_store_by_merchant_id(
            key_manager_state,
            merchant_id,
            &state.store.get_master_key().to_vec().into(),
        )
        .await
        .to_not_found_response(errors::ApiErrorResponse::MerchantAccountNotFound)
        .attach_printable("Error while fetching the key store by merchant_id")?;

    let business_profile = db
        .find_business_profile_by_profile_id(key_manager_state, &key_store, profile_id)
        .await
        .to_not_found_response(errors::ApiErrorResponse::ProfileNotFound {
            id: profile_id.get_string_repr().to_owned(),
        })?;

    if business_profile.merchant_id != *merchant_id {
        Err(errors::ApiErrorResponse::AccessForbidden {
            resource: profile_id.get_string_repr().to_owned(),
        })?
    }

    if business_profile.is_connector_agnostic_mit_enabled
        != Some(connector_agnostic_mit_choice.enabled)
    {
        let profile_update = domain::ProfileUpdate::ConnectorAgnosticMitUpdate {
            is_connector_agnostic_mit_enabled: connector_agnostic_mit_choice.enabled,
        };

        db.update_profile_by_profile_id(
            key_manager_state,
            &key_store,
            business_profile,
            profile_update,
        )
        .await
        .to_not_found_response(errors::ApiErrorResponse::ProfileNotFound {
            id: profile_id.get_string_repr().to_owned(),
        })?;
    }

    Ok(service_api::ApplicationResponse::Json(
        connector_agnostic_mit_choice,
    ))
}

pub async fn transfer_key_store_to_key_manager(
    state: SessionState,
    req: admin_types::MerchantKeyTransferRequest,
) -> RouterResponse<admin_types::TransferKeyResponse> {
    let resp = transfer_encryption_key(&state, req).await?;

    Ok(service_api::ApplicationResponse::Json(
        admin_types::TransferKeyResponse {
            total_transferred: resp,
        },
    ))
}

async fn process_open_banking_connectors(
    state: &SessionState,
    merchant_id: &id_type::MerchantId,
    auth: &types::ConnectorAuthType,
    connector_type: &api_enums::ConnectorType,
    connector: &api_enums::Connector,
    additional_merchant_data: types::AdditionalMerchantData,
) -> RouterResult<types::MerchantRecipientData> {
    let new_merchant_data = match additional_merchant_data {
        types::AdditionalMerchantData::OpenBankingRecipientData(merchant_data) => {
            if connector_type != &api_enums::ConnectorType::PaymentProcessor {
                return Err(errors::ApiErrorResponse::InvalidConnectorConfiguration {
                    config:
                        "OpenBanking connector for Payment Initiation should be a payment processor"
                            .to_string(),
                }
                .into());
            }
            match &merchant_data {
                types::MerchantRecipientData::AccountData(acc_data) => {
                    validate_bank_account_data(acc_data)?;

                    let connector_name = api_enums::Connector::to_string(connector);

                    let recipient_creation_not_supported = state
                        .conf
                        .locker_based_open_banking_connectors
                        .connector_list
                        .contains(connector_name.as_str());

                    let recipient_id = if recipient_creation_not_supported {
                        locker_recipient_create_call(state, merchant_id, acc_data).await
                    } else {
                        connector_recipient_create_call(
                            state,
                            merchant_id,
                            connector_name,
                            auth,
                            acc_data,
                        )
                        .await
                    }
                    .attach_printable("failed to get recipient_id")?;

                    let conn_recipient_id = if recipient_creation_not_supported {
                        Some(types::RecipientIdType::LockerId(Secret::new(recipient_id)))
                    } else {
                        Some(types::RecipientIdType::ConnectorId(Secret::new(
                            recipient_id,
                        )))
                    };

                    let account_data = match &acc_data {
                        types::MerchantAccountData::Iban { iban, name, .. } => {
                            types::MerchantAccountData::Iban {
                                iban: iban.clone(),
                                name: name.clone(),
                                connector_recipient_id: conn_recipient_id.clone(),
                            }
                        }
                        types::MerchantAccountData::Bacs {
                            account_number,
                            sort_code,
                            name,
                            ..
                        } => types::MerchantAccountData::Bacs {
                            account_number: account_number.clone(),
                            sort_code: sort_code.clone(),
                            name: name.clone(),
                            connector_recipient_id: conn_recipient_id.clone(),
                        },
                    };

                    types::MerchantRecipientData::AccountData(account_data)
                }
                _ => merchant_data.clone(),
            }
        }
    };

    Ok(new_merchant_data)
}

fn validate_bank_account_data(data: &types::MerchantAccountData) -> RouterResult<()> {
    match data {
        types::MerchantAccountData::Iban { iban, .. } => {
            // IBAN check algorithm
            if iban.peek().len() > IBAN_MAX_LENGTH {
                return Err(errors::ApiErrorResponse::InvalidRequestData {
                    message: "IBAN length must be up to 34 characters".to_string(),
                }
                .into());
            }
            let pattern = Regex::new(r"^[A-Z0-9]*$")
                .change_context(errors::ApiErrorResponse::InternalServerError)
                .attach_printable("failed to create regex pattern")?;

            let mut iban = iban.peek().to_string();

            if !pattern.is_match(iban.as_str()) {
                return Err(errors::ApiErrorResponse::InvalidRequestData {
                    message: "IBAN data must be alphanumeric".to_string(),
                }
                .into());
            }

            // MOD check
            let first_4 = iban.chars().take(4).collect::<String>();
            iban.push_str(first_4.as_str());
            let len = iban.len();

            let rearranged_iban = iban
                .chars()
                .rev()
                .take(len - 4)
                .collect::<String>()
                .chars()
                .rev()
                .collect::<String>();

            let mut result = String::new();

            rearranged_iban.chars().for_each(|c| {
                if c.is_ascii_uppercase() {
                    let digit = (u32::from(c) - u32::from('A')) + 10;
                    result.push_str(&format!("{:02}", digit));
                } else {
                    result.push(c);
                }
            });

            let num = result
                .parse::<u128>()
                .change_context(errors::ApiErrorResponse::InternalServerError)
                .attach_printable("failed to validate IBAN")?;

            if num % 97 != 1 {
                return Err(errors::ApiErrorResponse::InvalidRequestData {
                    message: "Invalid IBAN".to_string(),
                }
                .into());
            }

            Ok(())
        }
        types::MerchantAccountData::Bacs {
            account_number,
            sort_code,
            ..
        } => {
            if account_number.peek().len() > BACS_MAX_ACCOUNT_NUMBER_LENGTH
                || sort_code.peek().len() != BACS_SORT_CODE_LENGTH
            {
                return Err(errors::ApiErrorResponse::InvalidRequestData {
                    message: "Invalid BACS numbers".to_string(),
                }
                .into());
            }

            Ok(())
        }
    }
}

async fn connector_recipient_create_call(
    state: &SessionState,
    merchant_id: &id_type::MerchantId,
    connector_name: String,
    auth: &types::ConnectorAuthType,
    data: &types::MerchantAccountData,
) -> RouterResult<String> {
    let connector = pm_auth_types::api::PaymentAuthConnectorData::get_connector_by_name(
        connector_name.as_str(),
    )?;

    let auth = pm_auth_types::ConnectorAuthType::foreign_try_from(auth.clone())
        .change_context(errors::ApiErrorResponse::InternalServerError)
        .attach_printable("Failed while converting ConnectorAuthType")?;

    let connector_integration: pm_auth_types::api::BoxedConnectorIntegration<
        '_,
        pm_auth_types::api::auth_service::RecipientCreate,
        pm_auth_types::RecipientCreateRequest,
        pm_auth_types::RecipientCreateResponse,
    > = connector.connector.get_connector_integration();

    let req = match data {
        types::MerchantAccountData::Iban { iban, name, .. } => {
            pm_auth_types::RecipientCreateRequest {
                name: name.clone(),
                account_data: pm_auth_types::RecipientAccountData::Iban(iban.clone()),
                address: None,
            }
        }
        types::MerchantAccountData::Bacs {
            account_number,
            sort_code,
            name,
            ..
        } => pm_auth_types::RecipientCreateRequest {
            name: name.clone(),
            account_data: pm_auth_types::RecipientAccountData::Bacs {
                sort_code: sort_code.clone(),
                account_number: account_number.clone(),
            },
            address: None,
        },
    };

    let router_data = pm_auth_types::RecipientCreateRouterData {
        flow: std::marker::PhantomData,
        merchant_id: Some(merchant_id.to_owned()),
        connector: Some(connector_name),
        request: req,
        response: Err(pm_auth_types::ErrorResponse {
            status_code: http::StatusCode::INTERNAL_SERVER_ERROR.as_u16(),
            code: consts::NO_ERROR_CODE.to_string(),
            message: consts::UNSUPPORTED_ERROR_MESSAGE.to_string(),
            reason: None,
        }),
        connector_http_status_code: None,
        connector_auth_type: auth,
    };

    let resp = payment_initiation_service::execute_connector_processing_step(
        state,
        connector_integration,
        &router_data,
        &connector.connector_name,
    )
    .await
    .change_context(errors::ApiErrorResponse::InternalServerError)
    .attach_printable("Failed while calling recipient create connector api")?;

    let recipient_create_resp =
        resp.response
            .map_err(|err| errors::ApiErrorResponse::ExternalConnectorError {
                code: err.code,
                message: err.message,
                connector: connector.connector_name.to_string(),
                status_code: err.status_code,
                reason: err.reason,
            })?;

    let recipient_id = recipient_create_resp.recipient_id;

    Ok(recipient_id)
}

async fn locker_recipient_create_call(
    state: &SessionState,
    merchant_id: &id_type::MerchantId,
    data: &types::MerchantAccountData,
) -> RouterResult<String> {
    let enc_data = serde_json::to_string(data)
        .change_context(errors::ApiErrorResponse::InternalServerError)
        .attach_printable("Failed to convert to MerchantAccountData json to String")?;

    let merchant_id_string = merchant_id.get_string_repr().to_owned();

    let cust_id = id_type::CustomerId::try_from(std::borrow::Cow::from(merchant_id_string))
        .change_context(errors::ApiErrorResponse::InternalServerError)
        .attach_printable("Failed to convert to CustomerId")?;

    let payload = transformers::StoreLockerReq::LockerGeneric(transformers::StoreGenericReq {
        merchant_id: merchant_id.to_owned(),
        merchant_customer_id: cust_id.clone(),
        enc_data,
        ttl: state.conf.locker.ttl_for_storage_in_secs,
    });

    let store_resp = cards::add_card_to_hs_locker(
        state,
        &payload,
        &cust_id,
        api_enums::LockerChoice::HyperswitchCardVault,
    )
    .await
    .change_context(errors::ApiErrorResponse::InternalServerError)
    .attach_printable("Failed to encrypt merchant bank account data")?;

    Ok(store_resp.card_reference)
}

pub async fn enable_platform_account(
    state: SessionState,
    merchant_id: id_type::MerchantId,
) -> RouterResponse<()> {
    let db = state.store.as_ref();
    let key_manager_state = &(&state).into();
    let key_store = db
        .get_merchant_key_store_by_merchant_id(
            key_manager_state,
            &merchant_id,
            &db.get_master_key().to_vec().into(),
        )
        .await
        .to_not_found_response(errors::ApiErrorResponse::MerchantAccountNotFound)?;

    let merchant_account = db
        .find_merchant_account_by_merchant_id(key_manager_state, &merchant_id, &key_store)
        .await
        .to_not_found_response(errors::ApiErrorResponse::MerchantAccountNotFound)?;

    db.update_merchant(
        key_manager_state,
        merchant_account,
        storage::MerchantAccountUpdate::ToPlatformAccount,
        &key_store,
    )
    .await
    .change_context(errors::ApiErrorResponse::InternalServerError)
    .attach_printable("Error while enabling platform merchant account")
    .map(|_| services::ApplicationResponse::StatusOk)
}<|MERGE_RESOLUTION|>--- conflicted
+++ resolved
@@ -4009,13 +4009,9 @@
             revenue_recovery_retry_algorithm_type: None,
             revenue_recovery_retry_algorithm_data: None,
             is_external_vault_enabled: self.is_external_vault_enabled,
-<<<<<<< HEAD
-            vault_connector_details: self.vault_connector_details.map(ForeignInto::foreign_into),
-=======
             external_vault_connector_details: self
                 .external_vault_connector_details
                 .map(ForeignInto::foreign_into),
->>>>>>> 7fe67be1
         }))
     }
 }
@@ -4451,13 +4447,8 @@
                 is_debit_routing_enabled: self.is_debit_routing_enabled.unwrap_or_default(),
                 merchant_business_country: self.merchant_business_country,
                 is_external_vault_enabled: self.is_external_vault_enabled,
-<<<<<<< HEAD
-                vault_connector_details: self
-                    .vault_connector_details
-=======
                 external_vault_connector_details: self
                     .external_vault_connector_details
->>>>>>> 7fe67be1
                     .map(ForeignInto::foreign_into),
             },
         )))
