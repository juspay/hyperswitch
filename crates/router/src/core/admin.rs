use std::str::FromStr;

use api_models::{
    admin::{self as admin_types},
    enums as api_enums, routing as routing_types,
};
use common_utils::{
    date_time,
    ext_traits::{AsyncExt, Encode, OptionExt, ValueExt},
    fp_utils, id_type, pii, type_name,
    types::keymanager::{self as km_types, KeyManagerState, ToEncryptable},
};
use diesel_models::configs;
#[cfg(all(any(feature = "v1", feature = "v2"), feature = "olap"))]
use diesel_models::organization::OrganizationBridge;
use error_stack::{report, FutureExt, ResultExt};
use hyperswitch_domain_models::merchant_connector_account::{
    FromRequestEncryptableMerchantConnectorAccount, UpdateEncryptableMerchantConnectorAccount,
};
use masking::{ExposeInterface, PeekInterface, Secret};
use pm_auth::{connector::plaid::transformers::PlaidAuthType, types as pm_auth_types};
use regex::Regex;
use uuid::Uuid;

#[cfg(any(feature = "v1", feature = "v2"))]
use crate::types::transformers::ForeignFrom;
use crate::{
    consts,
    core::{
        encryption::transfer_encryption_key,
        errors::{self, RouterResponse, RouterResult, StorageErrorExt},
        payment_methods::{cards, transformers},
        payments::helpers,
        pm_auth::helpers::PaymentAuthConnectorDataExt,
        routing, utils as core_utils,
    },
    db::StorageInterface,
    routes::{metrics, SessionState},
    services::{
        self,
        api::{self as service_api, client},
        authentication, pm_auth as payment_initiation_service,
    },
    types::{
        self,
        api::{self, admin},
        domain::{
            self,
            types::{self as domain_types, AsyncLift},
        },
        storage::{self, enums::MerchantStorageScheme},
        transformers::{ForeignInto, ForeignTryFrom, ForeignTryInto},
    },
    utils,
};

const IBAN_MAX_LENGTH: usize = 34;
const BACS_SORT_CODE_LENGTH: usize = 6;
const BACS_MAX_ACCOUNT_NUMBER_LENGTH: usize = 8;

#[inline]
pub fn create_merchant_publishable_key() -> String {
    format!(
        "pk_{}_{}",
        router_env::env::prefix_for_env(),
        Uuid::new_v4().simple()
    )
}

pub async fn insert_merchant_configs(
    db: &dyn StorageInterface,
    merchant_id: &id_type::MerchantId,
) -> RouterResult<()> {
    db.insert_config(configs::ConfigNew {
        key: merchant_id.get_requires_cvv_key(),
        config: "true".to_string(),
    })
    .await
    .change_context(errors::ApiErrorResponse::InternalServerError)
    .attach_printable("Error while setting requires_cvv config")?;

    db.insert_config(configs::ConfigNew {
        key: merchant_id.get_merchant_fingerprint_secret_key(),
        config: utils::generate_id(consts::FINGERPRINT_SECRET_LENGTH, "fs"),
    })
    .await
    .change_context(errors::ApiErrorResponse::InternalServerError)
    .attach_printable("Error while inserting merchant fingerprint secret")?;

    Ok(())
}

#[cfg(feature = "olap")]
fn add_publishable_key_to_decision_service(
    state: &SessionState,
    merchant_account: &domain::MerchantAccount,
) {
    let state = state.clone();
    let publishable_key = merchant_account.publishable_key.clone();
    let merchant_id = merchant_account.get_id().clone();

    authentication::decision::spawn_tracked_job(
        async move {
            authentication::decision::add_publishable_key(
                &state,
                publishable_key.into(),
                merchant_id,
                None,
            )
            .await
        },
        authentication::decision::ADD,
    );
}

#[cfg(feature = "olap")]
pub async fn create_organization(
    state: SessionState,
    req: api::OrganizationCreateRequest,
) -> RouterResponse<api::OrganizationResponse> {
    let db_organization = ForeignFrom::foreign_from(req);
    state
        .store
        .insert_organization(db_organization)
        .await
        .to_duplicate_response(errors::ApiErrorResponse::GenericDuplicateError {
            message: "Organization with the given organization_name already exists".to_string(),
        })
        .attach_printable("Error when creating organization")
        .map(ForeignFrom::foreign_from)
        .map(service_api::ApplicationResponse::Json)
}

#[cfg(feature = "olap")]
pub async fn update_organization(
    state: SessionState,
    org_id: api::OrganizationId,
    req: api::OrganizationUpdateRequest,
) -> RouterResponse<api::OrganizationResponse> {
    let organization_update = diesel_models::organization::OrganizationUpdate::Update {
        organization_name: req.organization_name,
        organization_details: req.organization_details,
        metadata: req.metadata,
    };
    state
        .store
        .update_organization_by_org_id(&org_id.organization_id, organization_update)
        .await
        .to_not_found_response(errors::ApiErrorResponse::GenericNotFoundError {
            message: "organization with the given id does not exist".to_string(),
        })
        .attach_printable(format!(
            "Failed to update organization with organization_id: {:?}",
            org_id.organization_id
        ))
        .map(ForeignFrom::foreign_from)
        .map(service_api::ApplicationResponse::Json)
}

#[cfg(feature = "olap")]
pub async fn get_organization(
    state: SessionState,
    org_id: api::OrganizationId,
) -> RouterResponse<api::OrganizationResponse> {
    #[cfg(all(feature = "v1", feature = "olap"))]
    {
        CreateOrValidateOrganization::new(Some(org_id.organization_id))
            .create_or_validate(state.store.as_ref())
            .await
            .map(ForeignFrom::foreign_from)
            .map(service_api::ApplicationResponse::Json)
    }
    #[cfg(all(feature = "v2", feature = "olap"))]
    {
        CreateOrValidateOrganization::new(org_id.organization_id)
            .create_or_validate(state.store.as_ref())
            .await
            .map(ForeignFrom::foreign_from)
            .map(service_api::ApplicationResponse::Json)
    }
}

#[cfg(feature = "olap")]
pub async fn create_merchant_account(
    state: SessionState,
    req: api::MerchantAccountCreate,
) -> RouterResponse<api::MerchantAccountResponse> {
    #[cfg(feature = "keymanager_create")]
    use common_utils::{keymanager, types::keymanager::EncryptionTransferRequest};

    let db = state.store.as_ref();

    let key = services::generate_aes256_key()
        .change_context(errors::ApiErrorResponse::InternalServerError)
        .attach_printable("Unable to generate aes 256 key")?;

    let master_key = db.get_master_key();

    let key_manager_state: &KeyManagerState = &(&state).into();
    let merchant_id = req.get_merchant_reference_id();
    let identifier = km_types::Identifier::Merchant(merchant_id.clone());
    #[cfg(feature = "keymanager_create")]
    {
        use base64::Engine;

        use crate::consts::BASE64_ENGINE;

        if key_manager_state.enabled {
            keymanager::transfer_key_to_key_manager(
                key_manager_state,
                EncryptionTransferRequest {
                    identifier: identifier.clone(),
                    key: BASE64_ENGINE.encode(key),
                },
            )
            .await
            .change_context(errors::ApiErrorResponse::DuplicateMerchantAccount)
            .attach_printable("Failed to insert key to KeyManager")?;
        }
    }

    let key_store = domain::MerchantKeyStore {
        merchant_id: merchant_id.clone(),
        key: domain_types::crypto_operation(
            key_manager_state,
            type_name!(domain::MerchantKeyStore),
            domain_types::CryptoOperation::Encrypt(key.to_vec().into()),
            identifier.clone(),
            master_key,
        )
        .await
        .and_then(|val| val.try_into_operation())
        .change_context(errors::ApiErrorResponse::InternalServerError)
        .attach_printable("Failed to decrypt data from key store")?,
        created_at: date_time::now(),
    };

    let domain_merchant_account = req
        .create_domain_model_from_request(&state, key_store.clone(), &merchant_id)
        .await?;
    let key_manager_state = &(&state).into();
    db.insert_merchant_key_store(
        key_manager_state,
        key_store.clone(),
        &master_key.to_vec().into(),
    )
    .await
    .to_duplicate_response(errors::ApiErrorResponse::DuplicateMerchantAccount)?;

    let merchant_account = db
        .insert_merchant(key_manager_state, domain_merchant_account, &key_store)
        .await
        .to_duplicate_response(errors::ApiErrorResponse::DuplicateMerchantAccount)?;

    add_publishable_key_to_decision_service(&state, &merchant_account);

    insert_merchant_configs(db, &merchant_id).await?;

    Ok(service_api::ApplicationResponse::Json(
        api::MerchantAccountResponse::foreign_try_from(merchant_account)
            .change_context(errors::ApiErrorResponse::InternalServerError)
            .attach_printable("Failed while generating response")?,
    ))
}

#[cfg(feature = "olap")]
#[async_trait::async_trait]
trait MerchantAccountCreateBridge {
    async fn create_domain_model_from_request(
        self,
        state: &SessionState,
        key: domain::MerchantKeyStore,
        identifier: &id_type::MerchantId,
    ) -> RouterResult<domain::MerchantAccount>;
}

#[cfg(all(feature = "v1", feature = "olap"))]
#[async_trait::async_trait]
impl MerchantAccountCreateBridge for api::MerchantAccountCreate {
    async fn create_domain_model_from_request(
        self,
        state: &SessionState,
        key_store: domain::MerchantKeyStore,
        identifier: &id_type::MerchantId,
    ) -> RouterResult<domain::MerchantAccount> {
        let db = &*state.store;
        let publishable_key = create_merchant_publishable_key();

        let primary_business_details = self.get_primary_details_as_value().change_context(
            errors::ApiErrorResponse::InvalidDataValue {
                field_name: "primary_business_details",
            },
        )?;

        let webhook_details = self.webhook_details.clone().map(ForeignInto::foreign_into);

        let pm_collect_link_config = self.get_pm_link_config_as_value().change_context(
            errors::ApiErrorResponse::InvalidDataValue {
                field_name: "pm_collect_link_config",
            },
        )?;

        let merchant_details = self.get_merchant_details_as_secret().change_context(
            errors::ApiErrorResponse::InvalidDataValue {
                field_name: "merchant_details",
            },
        )?;

        self.parse_routing_algorithm()
            .change_context(errors::ApiErrorResponse::InvalidDataValue {
                field_name: "routing_algorithm",
            })
            .attach_printable("Invalid routing algorithm given")?;

        let metadata = self.get_metadata_as_secret().change_context(
            errors::ApiErrorResponse::InvalidDataValue {
                field_name: "metadata",
            },
        )?;

        // Get the enable payment response hash as a boolean, where the default value is true
        let enable_payment_response_hash = self.get_enable_payment_response_hash();

        let payment_response_hash_key = self.get_payment_response_hash_key();

        let parent_merchant_id = get_parent_merchant(
            state,
            self.sub_merchants_enabled,
            self.parent_merchant_id.as_ref(),
            &key_store,
        )
        .await?;

        let organization = CreateOrValidateOrganization::new(self.organization_id)
            .create_or_validate(db)
            .await?;

        let key = key_store.key.clone().into_inner();
        let key_manager_state = state.into();

        let merchant_account = async {
            Ok::<_, error_stack::Report<common_utils::errors::CryptoError>>(
                domain::MerchantAccountSetter {
                    merchant_id: identifier.clone(),
                    merchant_name: self
                        .merchant_name
                        .async_lift(|inner| async {
                            domain_types::crypto_operation(
                                &key_manager_state,
                                type_name!(domain::MerchantAccount),
                                domain_types::CryptoOperation::EncryptOptional(inner),
                                km_types::Identifier::Merchant(key_store.merchant_id.clone()),
                                key.peek(),
                            )
                            .await
                            .and_then(|val| val.try_into_optionaloperation())
                        })
                        .await?,
                    merchant_details: merchant_details
                        .async_lift(|inner| async {
                            domain_types::crypto_operation(
                                &key_manager_state,
                                type_name!(domain::MerchantAccount),
                                domain_types::CryptoOperation::EncryptOptional(inner),
                                km_types::Identifier::Merchant(key_store.merchant_id.clone()),
                                key.peek(),
                            )
                            .await
                            .and_then(|val| val.try_into_optionaloperation())
                        })
                        .await?,
                    return_url: self.return_url.map(|a| a.to_string()),
                    webhook_details,
                    routing_algorithm: Some(serde_json::json!({
                        "algorithm_id": null,
                        "timestamp": 0
                    })),
                    sub_merchants_enabled: self.sub_merchants_enabled,
                    parent_merchant_id,
                    enable_payment_response_hash,
                    payment_response_hash_key,
                    redirect_to_merchant_with_http_post: self
                        .redirect_to_merchant_with_http_post
                        .unwrap_or_default(),
                    publishable_key,
                    locker_id: self.locker_id,
                    metadata,
                    storage_scheme: MerchantStorageScheme::PostgresOnly,
                    primary_business_details,
                    created_at: date_time::now(),
                    modified_at: date_time::now(),
                    intent_fulfillment_time: None,
                    frm_routing_algorithm: self.frm_routing_algorithm,
                    #[cfg(feature = "payouts")]
                    payout_routing_algorithm: self.payout_routing_algorithm,
                    #[cfg(not(feature = "payouts"))]
                    payout_routing_algorithm: None,
                    organization_id: organization.get_organization_id(),
                    is_recon_enabled: false,
                    default_profile: None,
                    recon_status: diesel_models::enums::ReconStatus::NotRequested,
                    payment_link_config: None,
                    pm_collect_link_config,
                    version: hyperswitch_domain_models::consts::API_VERSION,
                    is_platform_account: false,
                },
            )
        }
        .await
        .change_context(errors::ApiErrorResponse::InternalServerError)?;

        let mut domain_merchant_account = domain::MerchantAccount::from(merchant_account);

        CreateProfile::new(self.primary_business_details.clone())
            .create_profiles(state, &mut domain_merchant_account, &key_store)
            .await?;

        Ok(domain_merchant_account)
    }
}

#[cfg(feature = "olap")]
enum CreateOrValidateOrganization {
    /// Creates a new organization
    #[cfg(feature = "v1")]
    Create,
    /// Validates if this organization exists in the records
    Validate {
        organization_id: id_type::OrganizationId,
    },
}

#[cfg(feature = "olap")]
impl CreateOrValidateOrganization {
    #[cfg(all(feature = "v1", feature = "olap"))]
    /// Create an action to either create or validate the given organization_id
    /// If organization_id is passed, then validate if this organization exists
    /// If not passed, create a new organization
    fn new(organization_id: Option<id_type::OrganizationId>) -> Self {
        if let Some(organization_id) = organization_id {
            Self::Validate { organization_id }
        } else {
            Self::Create
        }
    }

    #[cfg(all(feature = "v2", feature = "olap"))]
    /// Create an action to validate the provided organization_id
    fn new(organization_id: id_type::OrganizationId) -> Self {
        Self::Validate { organization_id }
    }

    #[cfg(feature = "olap")]
    /// Apply the action, whether to create the organization or validate the given organization_id
    async fn create_or_validate(
        &self,
        db: &dyn StorageInterface,
    ) -> RouterResult<diesel_models::organization::Organization> {
        match self {
            #[cfg(feature = "v1")]
            Self::Create => {
                let new_organization = api_models::organization::OrganizationNew::new(None);
                let db_organization = ForeignFrom::foreign_from(new_organization);
                db.insert_organization(db_organization)
                    .await
                    .to_duplicate_response(errors::ApiErrorResponse::InternalServerError)
                    .attach_printable("Error when creating organization")
            }
            Self::Validate { organization_id } => db
                .find_organization_by_org_id(organization_id)
                .await
                .to_not_found_response(errors::ApiErrorResponse::GenericNotFoundError {
                    message: "organization with the given id does not exist".to_string(),
                }),
        }
    }
}

#[cfg(all(feature = "v1", feature = "olap"))]
enum CreateProfile {
    /// Create profiles from primary business details
    /// If there is only one profile created, then set this profile as default
    CreateFromPrimaryBusinessDetails {
        primary_business_details: Vec<admin_types::PrimaryBusinessDetails>,
    },
    /// Create a default profile, set this as default profile
    CreateDefaultProfile,
}

#[cfg(all(feature = "v1", feature = "olap"))]
impl CreateProfile {
    /// Create a new profile action from the given information
    /// If primary business details exist, then create profiles from them
    /// If primary business details are empty, then create default profile
    fn new(primary_business_details: Option<Vec<admin_types::PrimaryBusinessDetails>>) -> Self {
        match primary_business_details {
            Some(primary_business_details) if !primary_business_details.is_empty() => {
                Self::CreateFromPrimaryBusinessDetails {
                    primary_business_details,
                }
            }
            _ => Self::CreateDefaultProfile,
        }
    }

    async fn create_profiles(
        &self,
        state: &SessionState,
        merchant_account: &mut domain::MerchantAccount,
        key_store: &domain::MerchantKeyStore,
    ) -> RouterResult<()> {
        match self {
            Self::CreateFromPrimaryBusinessDetails {
                primary_business_details,
            } => {
                let business_profiles = Self::create_profiles_for_each_business_details(
                    state,
                    merchant_account.clone(),
                    primary_business_details,
                    key_store,
                )
                .await?;

                // Update the default business profile in merchant account
                if business_profiles.len() == 1 {
                    merchant_account.default_profile = business_profiles
                        .first()
                        .map(|business_profile| business_profile.get_id().to_owned())
                }
            }
            Self::CreateDefaultProfile => {
                let business_profile = self
                    .create_default_business_profile(state, merchant_account.clone(), key_store)
                    .await?;

                merchant_account.default_profile = Some(business_profile.get_id().to_owned());
            }
        }

        Ok(())
    }

    /// Create default profile
    async fn create_default_business_profile(
        &self,
        state: &SessionState,
        merchant_account: domain::MerchantAccount,
        key_store: &domain::MerchantKeyStore,
    ) -> RouterResult<domain::Profile> {
        let business_profile = create_and_insert_business_profile(
            state,
            api_models::admin::ProfileCreate::default(),
            merchant_account.clone(),
            key_store,
        )
        .await?;

        Ok(business_profile)
    }

    /// Create profile for each primary_business_details,
    /// If there is no default profile in merchant account and only one primary_business_detail
    /// is available, then create a default profile.
    async fn create_profiles_for_each_business_details(
        state: &SessionState,
        merchant_account: domain::MerchantAccount,
        primary_business_details: &Vec<admin_types::PrimaryBusinessDetails>,
        key_store: &domain::MerchantKeyStore,
    ) -> RouterResult<Vec<domain::Profile>> {
        let mut business_profiles_vector = Vec::with_capacity(primary_business_details.len());

        // This must ideally be run in a transaction,
        // if there is an error in inserting some profile, because of unique constraints
        // the whole query must be rolled back
        for business_profile in primary_business_details {
            let profile_name =
                format!("{}_{}", business_profile.country, business_profile.business);

            let profile_create_request = api_models::admin::ProfileCreate {
                profile_name: Some(profile_name),
                ..Default::default()
            };

            create_and_insert_business_profile(
                state,
                profile_create_request,
                merchant_account.clone(),
                key_store,
            )
            .await
            .map_err(|profile_insert_error| {
                crate::logger::warn!("Profile already exists {profile_insert_error:?}");
            })
            .map(|business_profile| business_profiles_vector.push(business_profile))
            .ok();
        }

        Ok(business_profiles_vector)
    }
}

#[cfg(all(feature = "v2", feature = "olap"))]
#[async_trait::async_trait]
impl MerchantAccountCreateBridge for api::MerchantAccountCreate {
    async fn create_domain_model_from_request(
        self,
        state: &SessionState,
        key_store: domain::MerchantKeyStore,
        identifier: &id_type::MerchantId,
    ) -> RouterResult<domain::MerchantAccount> {
        let publishable_key = create_merchant_publishable_key();
        let db = &*state.store;

        let metadata = self.get_metadata_as_secret().change_context(
            errors::ApiErrorResponse::InvalidDataValue {
                field_name: "metadata",
            },
        )?;

        let merchant_details = self.get_merchant_details_as_secret().change_context(
            errors::ApiErrorResponse::InvalidDataValue {
                field_name: "merchant_details",
            },
        )?;

        let organization = CreateOrValidateOrganization::new(self.organization_id.clone())
            .create_or_validate(db)
            .await?;

        let key = key_store.key.into_inner();
        let id = identifier.to_owned();
        let key_manager_state = state.into();
        let identifier = km_types::Identifier::Merchant(id.clone());

        async {
            Ok::<_, error_stack::Report<common_utils::errors::CryptoError>>(
                domain::MerchantAccount::from(domain::MerchantAccountSetter {
                    id,
                    merchant_name: Some(
                        domain_types::crypto_operation(
                            &key_manager_state,
                            type_name!(domain::MerchantAccount),
                            domain_types::CryptoOperation::Encrypt(
                                self.merchant_name
                                    .map(|merchant_name| merchant_name.into_inner()),
                            ),
                            identifier.clone(),
                            key.peek(),
                        )
                        .await
                        .and_then(|val| val.try_into_operation())?,
                    ),
                    merchant_details: merchant_details
                        .async_lift(|inner| async {
                            domain_types::crypto_operation(
                                &key_manager_state,
                                type_name!(domain::MerchantAccount),
                                domain_types::CryptoOperation::EncryptOptional(inner),
                                identifier.clone(),
                                key.peek(),
                            )
                            .await
                            .and_then(|val| val.try_into_optionaloperation())
                        })
                        .await?,
                    publishable_key,
                    metadata,
                    storage_scheme: MerchantStorageScheme::PostgresOnly,
                    created_at: date_time::now(),
                    modified_at: date_time::now(),
                    organization_id: organization.get_organization_id(),
                    recon_status: diesel_models::enums::ReconStatus::NotRequested,
                    is_platform_account: false,
                }),
            )
        }
        .await
        .change_context(errors::ApiErrorResponse::InternalServerError)
        .attach_printable("failed to encrypt merchant details")
    }
}

#[cfg(all(feature = "olap", feature = "v2"))]
pub async fn list_merchant_account(
    state: SessionState,
    organization_id: api_models::organization::OrganizationId,
) -> RouterResponse<Vec<api::MerchantAccountResponse>> {
    let merchant_accounts = state
        .store
        .list_merchant_accounts_by_organization_id(
            &(&state).into(),
            &organization_id.organization_id,
        )
        .await
        .to_not_found_response(errors::ApiErrorResponse::MerchantAccountNotFound)?;

    let merchant_accounts = merchant_accounts
        .into_iter()
        .map(|merchant_account| {
            api::MerchantAccountResponse::foreign_try_from(merchant_account).change_context(
                errors::ApiErrorResponse::InvalidDataValue {
                    field_name: "merchant_account",
                },
            )
        })
        .collect::<Result<Vec<_>, _>>()?;

    Ok(services::ApplicationResponse::Json(merchant_accounts))
}

#[cfg(all(feature = "olap", feature = "v1"))]
pub async fn list_merchant_account(
    state: SessionState,
    req: api_models::admin::MerchantAccountListRequest,
) -> RouterResponse<Vec<api::MerchantAccountResponse>> {
    let merchant_accounts = state
        .store
        .list_merchant_accounts_by_organization_id(&(&state).into(), &req.organization_id)
        .await
        .to_not_found_response(errors::ApiErrorResponse::MerchantAccountNotFound)?;

    let merchant_accounts = merchant_accounts
        .into_iter()
        .map(|merchant_account| {
            api::MerchantAccountResponse::foreign_try_from(merchant_account).change_context(
                errors::ApiErrorResponse::InvalidDataValue {
                    field_name: "merchant_account",
                },
            )
        })
        .collect::<Result<Vec<_>, _>>()?;

    Ok(services::ApplicationResponse::Json(merchant_accounts))
}

pub async fn get_merchant_account(
    state: SessionState,
    req: api::MerchantId,
    _profile_id: Option<id_type::ProfileId>,
) -> RouterResponse<api::MerchantAccountResponse> {
    let db = state.store.as_ref();
    let key_manager_state = &(&state).into();
    let key_store = db
        .get_merchant_key_store_by_merchant_id(
            key_manager_state,
            &req.merchant_id,
            &db.get_master_key().to_vec().into(),
        )
        .await
        .to_not_found_response(errors::ApiErrorResponse::MerchantAccountNotFound)?;

    let merchant_account = db
        .find_merchant_account_by_merchant_id(key_manager_state, &req.merchant_id, &key_store)
        .await
        .to_not_found_response(errors::ApiErrorResponse::MerchantAccountNotFound)?;

    Ok(service_api::ApplicationResponse::Json(
        api::MerchantAccountResponse::foreign_try_from(merchant_account)
            .change_context(errors::ApiErrorResponse::InternalServerError)
            .attach_printable("Failed to construct response")?,
    ))
}

#[cfg(feature = "v1")]
/// For backwards compatibility, whenever new business labels are passed in
/// primary_business_details, create a profile
pub async fn create_profile_from_business_labels(
    state: &SessionState,
    db: &dyn StorageInterface,
    key_store: &domain::MerchantKeyStore,
    merchant_id: &id_type::MerchantId,
    new_business_details: Vec<admin_types::PrimaryBusinessDetails>,
) -> RouterResult<()> {
    let key_manager_state = &state.into();
    let merchant_account = db
        .find_merchant_account_by_merchant_id(key_manager_state, merchant_id, key_store)
        .await
        .to_not_found_response(errors::ApiErrorResponse::MerchantAccountNotFound)?;

    let old_business_details = merchant_account
        .primary_business_details
        .clone()
        .parse_value::<Vec<admin_types::PrimaryBusinessDetails>>("PrimaryBusinessDetails")
        .change_context(errors::ApiErrorResponse::InvalidDataValue {
            field_name: "routing_algorithm",
        })
        .attach_printable("Invalid routing algorithm given")?;

    // find the diff between two vectors
    let business_profiles_to_create = new_business_details
        .into_iter()
        .filter(|business_details| !old_business_details.contains(business_details))
        .collect::<Vec<_>>();

    for business_profile in business_profiles_to_create {
        let profile_name = format!("{}_{}", business_profile.country, business_profile.business);

        let profile_create_request = admin_types::ProfileCreate {
            profile_name: Some(profile_name),
            ..Default::default()
        };

        let profile_create_result = create_and_insert_business_profile(
            state,
            profile_create_request,
            merchant_account.clone(),
            key_store,
        )
        .await
        .map_err(|profile_insert_error| {
            // If there is any duplicate error, we need not take any action
            crate::logger::warn!("Profile already exists {profile_insert_error:?}");
        });

        // If a profile is created, then unset the default profile
        if profile_create_result.is_ok() && merchant_account.default_profile.is_some() {
            let unset_default_profile = domain::MerchantAccountUpdate::UnsetDefaultProfile;
            db.update_merchant(
                key_manager_state,
                merchant_account.clone(),
                unset_default_profile,
                key_store,
            )
            .await
            .to_not_found_response(errors::ApiErrorResponse::MerchantAccountNotFound)?;
        }
    }

    Ok(())
}

#[cfg(any(feature = "v1", feature = "v2", feature = "olap"))]
#[async_trait::async_trait]
trait MerchantAccountUpdateBridge {
    async fn get_update_merchant_object(
        self,
        state: &SessionState,
        merchant_id: &id_type::MerchantId,
        key_store: &domain::MerchantKeyStore,
    ) -> RouterResult<storage::MerchantAccountUpdate>;
}

#[cfg(feature = "v1")]
#[async_trait::async_trait]
impl MerchantAccountUpdateBridge for api::MerchantAccountUpdate {
    async fn get_update_merchant_object(
        self,
        state: &SessionState,
        merchant_id: &id_type::MerchantId,
        key_store: &domain::MerchantKeyStore,
    ) -> RouterResult<storage::MerchantAccountUpdate> {
        let key_manager_state = &state.into();
        let key = key_store.key.get_inner().peek();

        let db = state.store.as_ref();

        let primary_business_details = self.get_primary_details_as_value().change_context(
            errors::ApiErrorResponse::InvalidDataValue {
                field_name: "primary_business_details",
            },
        )?;

        let pm_collect_link_config = self.get_pm_link_config_as_value().change_context(
            errors::ApiErrorResponse::InvalidDataValue {
                field_name: "pm_collect_link_config",
            },
        )?;

        let merchant_details = self.get_merchant_details_as_secret().change_context(
            errors::ApiErrorResponse::InvalidDataValue {
                field_name: "merchant_details",
            },
        )?;

        self.parse_routing_algorithm().change_context(
            errors::ApiErrorResponse::InvalidDataValue {
                field_name: "routing_algorithm",
            },
        )?;

        let webhook_details = self.webhook_details.map(ForeignInto::foreign_into);

        let parent_merchant_id = get_parent_merchant(
            state,
            self.sub_merchants_enabled,
            self.parent_merchant_id.as_ref(),
            key_store,
        )
        .await?;

        // This supports changing the business profile by passing in the profile_id
        let business_profile_id_update = if let Some(ref profile_id) = self.default_profile {
            // Validate whether profile_id passed in request is valid and is linked to the merchant
            core_utils::validate_and_get_business_profile(
                state.store.as_ref(),
                key_manager_state,
                key_store,
                Some(profile_id),
                merchant_id,
            )
            .await?
            .map(|business_profile| Some(business_profile.get_id().to_owned()))
        } else {
            None
        };

        #[cfg(any(feature = "v1", feature = "v2"))]
        // In order to support backwards compatibility, if a business_labels are passed in the update
        // call, then create new profiles with the profile_name as business_label
        self.primary_business_details
            .clone()
            .async_map(|primary_business_details| async {
                let _ = create_profile_from_business_labels(
                    state,
                    db,
                    key_store,
                    merchant_id,
                    primary_business_details,
                )
                .await;
            })
            .await;

        let identifier = km_types::Identifier::Merchant(key_store.merchant_id.clone());
        Ok(storage::MerchantAccountUpdate::Update {
            merchant_name: self
                .merchant_name
                .map(Secret::new)
                .async_lift(|inner| async {
                    domain_types::crypto_operation(
                        key_manager_state,
                        type_name!(storage::MerchantAccount),
                        domain_types::CryptoOperation::EncryptOptional(inner),
                        identifier.clone(),
                        key,
                    )
                    .await
                    .and_then(|val| val.try_into_optionaloperation())
                })
                .await
                .change_context(errors::ApiErrorResponse::InternalServerError)
                .attach_printable("Unable to encrypt merchant name")?,
            merchant_details: merchant_details
                .async_lift(|inner| async {
                    domain_types::crypto_operation(
                        key_manager_state,
                        type_name!(storage::MerchantAccount),
                        domain_types::CryptoOperation::EncryptOptional(inner),
                        identifier.clone(),
                        key,
                    )
                    .await
                    .and_then(|val| val.try_into_optionaloperation())
                })
                .await
                .change_context(errors::ApiErrorResponse::InternalServerError)
                .attach_printable("Unable to encrypt merchant details")?,
            return_url: self.return_url.map(|a| a.to_string()),
            webhook_details,
            sub_merchants_enabled: self.sub_merchants_enabled,
            parent_merchant_id,
            enable_payment_response_hash: self.enable_payment_response_hash,
            payment_response_hash_key: self.payment_response_hash_key,
            redirect_to_merchant_with_http_post: self.redirect_to_merchant_with_http_post,
            locker_id: self.locker_id,
            metadata: self.metadata,
            publishable_key: None,
            primary_business_details,
            frm_routing_algorithm: self.frm_routing_algorithm,
            intent_fulfillment_time: None,
            #[cfg(feature = "payouts")]
            payout_routing_algorithm: self.payout_routing_algorithm,
            #[cfg(not(feature = "payouts"))]
            payout_routing_algorithm: None,
            default_profile: business_profile_id_update,
            payment_link_config: None,
            pm_collect_link_config,
            routing_algorithm: self.routing_algorithm,
        })
    }
}

#[cfg(feature = "v2")]
#[async_trait::async_trait]
impl MerchantAccountUpdateBridge for api::MerchantAccountUpdate {
    async fn get_update_merchant_object(
        self,
        state: &SessionState,
        _merchant_id: &id_type::MerchantId,
        key_store: &domain::MerchantKeyStore,
    ) -> RouterResult<storage::MerchantAccountUpdate> {
        let key_manager_state = &state.into();
        let key = key_store.key.get_inner().peek();

        let merchant_details = self.get_merchant_details_as_secret().change_context(
            errors::ApiErrorResponse::InvalidDataValue {
                field_name: "merchant_details",
            },
        )?;

        let metadata = self.get_metadata_as_secret().change_context(
            errors::ApiErrorResponse::InvalidDataValue {
                field_name: "metadata",
            },
        )?;

        let identifier = km_types::Identifier::Merchant(key_store.merchant_id.clone());
        Ok(storage::MerchantAccountUpdate::Update {
            merchant_name: self
                .merchant_name
                .map(Secret::new)
                .async_lift(|inner| async {
                    domain_types::crypto_operation(
                        key_manager_state,
                        type_name!(storage::MerchantAccount),
                        domain_types::CryptoOperation::EncryptOptional(inner),
                        identifier.clone(),
                        key,
                    )
                    .await
                    .and_then(|val| val.try_into_optionaloperation())
                })
                .await
                .change_context(errors::ApiErrorResponse::InternalServerError)
                .attach_printable("Unable to encrypt merchant name")?,
            merchant_details: merchant_details
                .async_lift(|inner| async {
                    domain_types::crypto_operation(
                        key_manager_state,
                        type_name!(storage::MerchantAccount),
                        domain_types::CryptoOperation::EncryptOptional(inner),
                        identifier.clone(),
                        key,
                    )
                    .await
                    .and_then(|val| val.try_into_optionaloperation())
                })
                .await
                .change_context(errors::ApiErrorResponse::InternalServerError)
                .attach_printable("Unable to encrypt merchant details")?,
            metadata,
            publishable_key: None,
        })
    }
}

pub async fn merchant_account_update(
    state: SessionState,
    merchant_id: &id_type::MerchantId,
    _profile_id: Option<id_type::ProfileId>,
    req: api::MerchantAccountUpdate,
) -> RouterResponse<api::MerchantAccountResponse> {
    let db = state.store.as_ref();
    let key_manager_state = &(&state).into();
    let key_store = db
        .get_merchant_key_store_by_merchant_id(
            key_manager_state,
            merchant_id,
            &db.get_master_key().to_vec().into(),
        )
        .await
        .to_not_found_response(errors::ApiErrorResponse::MerchantAccountNotFound)?;

    let merchant_account_storage_object = req
        .get_update_merchant_object(&state, merchant_id, &key_store)
        .await
        .attach_printable("Failed to create merchant account update object")?;

    let response = db
        .update_specific_fields_in_merchant(
            key_manager_state,
            merchant_id,
            merchant_account_storage_object,
            &key_store,
        )
        .await
        .to_not_found_response(errors::ApiErrorResponse::MerchantAccountNotFound)?;

    Ok(service_api::ApplicationResponse::Json(
        api::MerchantAccountResponse::foreign_try_from(response)
            .change_context(errors::ApiErrorResponse::InternalServerError)
            .attach_printable("Failed while generating response")?,
    ))
}

pub async fn merchant_account_delete(
    state: SessionState,
    merchant_id: id_type::MerchantId,
) -> RouterResponse<api::MerchantAccountDeleteResponse> {
    let mut is_deleted = false;
    let db = state.store.as_ref();
    let key_manager_state = &(&state).into();
    let merchant_key_store = db
        .get_merchant_key_store_by_merchant_id(
            key_manager_state,
            &merchant_id,
            &state.store.get_master_key().to_vec().into(),
        )
        .await
        .to_not_found_response(errors::ApiErrorResponse::MerchantAccountNotFound)?;

    let merchant_account = db
        .find_merchant_account_by_merchant_id(key_manager_state, &merchant_id, &merchant_key_store)
        .await
        .to_not_found_response(errors::ApiErrorResponse::MerchantAccountNotFound)?;

    let is_merchant_account_deleted = db
        .delete_merchant_account_by_merchant_id(&merchant_id)
        .await
        .to_not_found_response(errors::ApiErrorResponse::MerchantAccountNotFound)?;
    if is_merchant_account_deleted {
        let is_merchant_key_store_deleted = db
            .delete_merchant_key_store_by_merchant_id(&merchant_id)
            .await
            .to_not_found_response(errors::ApiErrorResponse::MerchantAccountNotFound)?;
        is_deleted = is_merchant_account_deleted && is_merchant_key_store_deleted;
    }

    let state = state.clone();
    authentication::decision::spawn_tracked_job(
        async move {
            authentication::decision::revoke_api_key(
                &state,
                merchant_account.publishable_key.into(),
            )
            .await
        },
        authentication::decision::REVOKE,
    );

    match db
        .delete_config_by_key(merchant_id.get_requires_cvv_key().as_str())
        .await
    {
        Ok(_) => Ok::<_, errors::ApiErrorResponse>(()),
        Err(err) => {
            if err.current_context().is_db_not_found() {
                crate::logger::error!("requires_cvv config not found in db: {err:?}");
                Ok(())
            } else {
                Err(err
                    .change_context(errors::ApiErrorResponse::InternalServerError)
                    .attach_printable("Failed while deleting requires_cvv config"))?
            }
        }
    }
    .ok();

    let response = api::MerchantAccountDeleteResponse {
        merchant_id,
        deleted: is_deleted,
    };
    Ok(service_api::ApplicationResponse::Json(response))
}

#[cfg(feature = "v1")]
async fn get_parent_merchant(
    state: &SessionState,
    sub_merchants_enabled: Option<bool>,
    parent_merchant: Option<&id_type::MerchantId>,
    key_store: &domain::MerchantKeyStore,
) -> RouterResult<Option<id_type::MerchantId>> {
    Ok(match sub_merchants_enabled {
        Some(true) => {
            Some(
                parent_merchant.ok_or_else(|| {
                    report!(errors::ValidationError::MissingRequiredField {
                        field_name: "parent_merchant_id".to_string()
                    })
                    .change_context(errors::ApiErrorResponse::PreconditionFailed {
                        message: "If `sub_merchants_enabled` is `true`, then `parent_merchant_id` is mandatory".to_string(),
                    })
                })
                .map(|id| validate_merchant_id(state, id,key_store).change_context(
                    errors::ApiErrorResponse::InvalidDataValue { field_name: "parent_merchant_id" }
                ))?
                .await?
                .get_id().to_owned()
            )
        }
        _ => None,
    })
}

#[cfg(feature = "v1")]
async fn validate_merchant_id(
    state: &SessionState,
    merchant_id: &id_type::MerchantId,
    key_store: &domain::MerchantKeyStore,
) -> RouterResult<domain::MerchantAccount> {
    let db = &*state.store;
    db.find_merchant_account_by_merchant_id(&state.into(), merchant_id, key_store)
        .await
        .to_not_found_response(errors::ApiErrorResponse::MerchantAccountNotFound)
}

struct ConnectorAuthTypeAndMetadataValidation<'a> {
    connector_name: &'a api_models::enums::Connector,
    auth_type: &'a types::ConnectorAuthType,
    connector_meta_data: &'a Option<pii::SecretSerdeValue>,
}

impl ConnectorAuthTypeAndMetadataValidation<'_> {
    pub fn validate_auth_and_metadata_type(
        &self,
    ) -> Result<(), error_stack::Report<errors::ApiErrorResponse>> {
        let connector_auth_type_validation = ConnectorAuthTypeValidation {
            auth_type: self.auth_type,
        };
        connector_auth_type_validation.validate_connector_auth_type()?;
        self.validate_auth_and_metadata_type_with_connector()
            .map_err(|err| match *err.current_context() {
                errors::ConnectorError::InvalidConnectorName => {
                    err.change_context(errors::ApiErrorResponse::InvalidRequestData {
                        message: "The connector name is invalid".to_string(),
                    })
                }
                errors::ConnectorError::InvalidConnectorConfig { config: field_name } => err
                    .change_context(errors::ApiErrorResponse::InvalidRequestData {
                        message: format!("The {} is invalid", field_name),
                    }),
                errors::ConnectorError::FailedToObtainAuthType => {
                    err.change_context(errors::ApiErrorResponse::InvalidRequestData {
                        message: "The auth type is invalid for the connector".to_string(),
                    })
                }
                _ => err.change_context(errors::ApiErrorResponse::InvalidRequestData {
                    message: "The request body is invalid".to_string(),
                }),
            })
    }

    fn validate_auth_and_metadata_type_with_connector(
        &self,
    ) -> Result<(), error_stack::Report<errors::ConnectorError>> {
        use crate::connector::*;

        match self.connector_name {
            api_enums::Connector::Adyenplatform => {
                adyenplatform::transformers::AdyenplatformAuthType::try_from(self.auth_type)?;
                Ok(())
            }
            // api_enums::Connector::Payone => {payone::transformers::PayoneAuthType::try_from(val)?;Ok(())} Added as a template code for future usage
            #[cfg(feature = "dummy_connector")]
            api_enums::Connector::DummyConnector1
            | api_enums::Connector::DummyConnector2
            | api_enums::Connector::DummyConnector3
            | api_enums::Connector::DummyConnector4
            | api_enums::Connector::DummyConnector5
            | api_enums::Connector::DummyConnector6
            | api_enums::Connector::DummyConnector7 => {
                dummyconnector::transformers::DummyConnectorAuthType::try_from(self.auth_type)?;
                Ok(())
            }
            api_enums::Connector::Aci => {
                aci::transformers::AciAuthType::try_from(self.auth_type)?;
                Ok(())
            }
            api_enums::Connector::Adyen => {
                adyen::transformers::AdyenAuthType::try_from(self.auth_type)?;
                adyen::transformers::AdyenConnectorMetadataObject::try_from(
                    self.connector_meta_data,
                )?;
                Ok(())
            }
            api_enums::Connector::Airwallex => {
                airwallex::transformers::AirwallexAuthType::try_from(self.auth_type)?;
                Ok(())
            }
            api_enums::Connector::Authorizedotnet => {
                authorizedotnet::transformers::AuthorizedotnetAuthType::try_from(self.auth_type)?;
                Ok(())
            }
            api_enums::Connector::Bankofamerica => {
                bankofamerica::transformers::BankOfAmericaAuthType::try_from(self.auth_type)?;
                Ok(())
            }
            api_enums::Connector::Billwerk => {
                billwerk::transformers::BillwerkAuthType::try_from(self.auth_type)?;
                Ok(())
            }
            api_enums::Connector::Bitpay => {
                bitpay::transformers::BitpayAuthType::try_from(self.auth_type)?;
                Ok(())
            }
            api_enums::Connector::Bambora => {
                bambora::transformers::BamboraAuthType::try_from(self.auth_type)?;
                Ok(())
            }
            api_enums::Connector::Bamboraapac => {
                bamboraapac::transformers::BamboraapacAuthType::try_from(self.auth_type)?;
                Ok(())
            }
            api_enums::Connector::Boku => {
                boku::transformers::BokuAuthType::try_from(self.auth_type)?;
                Ok(())
            }
            api_enums::Connector::Bluesnap => {
                bluesnap::transformers::BluesnapAuthType::try_from(self.auth_type)?;
                Ok(())
            }
            api_enums::Connector::Braintree => {
                braintree::transformers::BraintreeAuthType::try_from(self.auth_type)?;
                braintree::transformers::BraintreeMeta::try_from(self.connector_meta_data)?;
                Ok(())
            }
            api_enums::Connector::Cashtocode => {
                cashtocode::transformers::CashtocodeAuthType::try_from(self.auth_type)?;
                Ok(())
            }
            api_enums::Connector::Checkout => {
                checkout::transformers::CheckoutAuthType::try_from(self.auth_type)?;
                Ok(())
            }
            api_enums::Connector::Coinbase => {
                coinbase::transformers::CoinbaseAuthType::try_from(self.auth_type)?;
                coinbase::transformers::CoinbaseConnectorMeta::try_from(self.connector_meta_data)?;
                Ok(())
            }
            api_enums::Connector::Cryptopay => {
                cryptopay::transformers::CryptopayAuthType::try_from(self.auth_type)?;
                Ok(())
            }
            api_enums::Connector::CtpMastercard => Ok(()),
            api_enums::Connector::Cybersource => {
                cybersource::transformers::CybersourceAuthType::try_from(self.auth_type)?;
                cybersource::transformers::CybersourceConnectorMetadataObject::try_from(
                    self.connector_meta_data,
                )?;
                Ok(())
            }
            api_enums::Connector::Datatrans => {
                datatrans::transformers::DatatransAuthType::try_from(self.auth_type)?;
                Ok(())
            }
            api_enums::Connector::Deutschebank => {
                deutschebank::transformers::DeutschebankAuthType::try_from(self.auth_type)?;
                Ok(())
            }
            api_enums::Connector::Digitalvirgo => {
                digitalvirgo::transformers::DigitalvirgoAuthType::try_from(self.auth_type)?;
                Ok(())
            }
            api_enums::Connector::Dlocal => {
                dlocal::transformers::DlocalAuthType::try_from(self.auth_type)?;
                Ok(())
            }
            api_enums::Connector::Ebanx => {
                ebanx::transformers::EbanxAuthType::try_from(self.auth_type)?;
                Ok(())
            }
            api_enums::Connector::Elavon => {
                elavon::transformers::ElavonAuthType::try_from(self.auth_type)?;
                Ok(())
            }
            api_enums::Connector::Fiserv => {
                fiserv::transformers::FiservAuthType::try_from(self.auth_type)?;
                fiserv::transformers::FiservSessionObject::try_from(self.connector_meta_data)?;
                Ok(())
            }
            api_enums::Connector::Fiservemea => {
                fiservemea::transformers::FiservemeaAuthType::try_from(self.auth_type)?;
                Ok(())
            }
            api_enums::Connector::Fiuu => {
                fiuu::transformers::FiuuAuthType::try_from(self.auth_type)?;
                Ok(())
            }
            api_enums::Connector::Forte => {
                forte::transformers::ForteAuthType::try_from(self.auth_type)?;
                Ok(())
            }
            api_enums::Connector::Globalpay => {
                globalpay::transformers::GlobalpayAuthType::try_from(self.auth_type)?;
                Ok(())
            }
            api_enums::Connector::Globepay => {
                globepay::transformers::GlobepayAuthType::try_from(self.auth_type)?;
                Ok(())
            }
            api_enums::Connector::Gocardless => {
                gocardless::transformers::GocardlessAuthType::try_from(self.auth_type)?;
                Ok(())
            }
            api_enums::Connector::Gpayments => {
                gpayments::transformers::GpaymentsAuthType::try_from(self.auth_type)?;
                gpayments::transformers::GpaymentsMetaData::try_from(self.connector_meta_data)?;
                Ok(())
            }
            api_enums::Connector::Helcim => {
                helcim::transformers::HelcimAuthType::try_from(self.auth_type)?;
                Ok(())
            }
            api_enums::Connector::Iatapay => {
                iatapay::transformers::IatapayAuthType::try_from(self.auth_type)?;
                Ok(())
            }
            // api_enums::Connector::Inespay => {
            //     inespay::transformers::InespayAuthType::try_from(self.auth_type)?;
            //     Ok(())
            // }
            api_enums::Connector::Itaubank => {
                itaubank::transformers::ItaubankAuthType::try_from(self.auth_type)?;
                Ok(())
            }
            api_enums::Connector::Jpmorgan => {
                jpmorgan::transformers::JpmorganAuthType::try_from(self.auth_type)?;
                Ok(())
            }
            api_enums::Connector::Klarna => {
                klarna::transformers::KlarnaAuthType::try_from(self.auth_type)?;
                klarna::transformers::KlarnaConnectorMetadataObject::try_from(
                    self.connector_meta_data,
                )?;
                Ok(())
            }
            api_enums::Connector::Mifinity => {
                mifinity::transformers::MifinityAuthType::try_from(self.auth_type)?;
                mifinity::transformers::MifinityConnectorMetadataObject::try_from(
                    self.connector_meta_data,
                )?;
                Ok(())
            }
            api_enums::Connector::Mollie => {
                mollie::transformers::MollieAuthType::try_from(self.auth_type)?;
                Ok(())
            }
            api_enums::Connector::Multisafepay => {
                multisafepay::transformers::MultisafepayAuthType::try_from(self.auth_type)?;
                Ok(())
            }
            api_enums::Connector::Netcetera => {
                netcetera::transformers::NetceteraAuthType::try_from(self.auth_type)?;
                netcetera::transformers::NetceteraMetaData::try_from(self.connector_meta_data)?;
                Ok(())
            }
            api_enums::Connector::Nexinets => {
                nexinets::transformers::NexinetsAuthType::try_from(self.auth_type)?;
                Ok(())
            }
            api_enums::Connector::Nexixpay => {
                nexixpay::transformers::NexixpayAuthType::try_from(self.auth_type)?;
                Ok(())
            }
            api_enums::Connector::Nmi => {
                nmi::transformers::NmiAuthType::try_from(self.auth_type)?;
                Ok(())
            }
            api_enums::Connector::Noon => {
                noon::transformers::NoonAuthType::try_from(self.auth_type)?;
                Ok(())
            }
            api_enums::Connector::Novalnet => {
                novalnet::transformers::NovalnetAuthType::try_from(self.auth_type)?;
                Ok(())
            }
            api_enums::Connector::Nuvei => {
                nuvei::transformers::NuveiAuthType::try_from(self.auth_type)?;
                Ok(())
            }
            api_enums::Connector::Opennode => {
                opennode::transformers::OpennodeAuthType::try_from(self.auth_type)?;
                Ok(())
            }
            api_enums::Connector::Paybox => {
                paybox::transformers::PayboxAuthType::try_from(self.auth_type)?;
                Ok(())
            }
            api_enums::Connector::Payme => {
                payme::transformers::PaymeAuthType::try_from(self.auth_type)?;
                Ok(())
            }
            api_enums::Connector::Paypal => {
                paypal::transformers::PaypalAuthType::try_from(self.auth_type)?;
                Ok(())
            }
            api_enums::Connector::Payone => {
                payone::transformers::PayoneAuthType::try_from(self.auth_type)?;
                Ok(())
            }
            api_enums::Connector::Payu => {
                payu::transformers::PayuAuthType::try_from(self.auth_type)?;
                Ok(())
            }
            api_enums::Connector::Placetopay => {
                placetopay::transformers::PlacetopayAuthType::try_from(self.auth_type)?;
                Ok(())
            }
            api_enums::Connector::Powertranz => {
                powertranz::transformers::PowertranzAuthType::try_from(self.auth_type)?;
                Ok(())
            }
            api_enums::Connector::Prophetpay => {
                prophetpay::transformers::ProphetpayAuthType::try_from(self.auth_type)?;
                Ok(())
            }
            api_enums::Connector::Rapyd => {
                rapyd::transformers::RapydAuthType::try_from(self.auth_type)?;
                Ok(())
            }
            api_enums::Connector::Razorpay => {
                razorpay::transformers::RazorpayAuthType::try_from(self.auth_type)?;
                Ok(())
            }
            api_enums::Connector::Shift4 => {
                shift4::transformers::Shift4AuthType::try_from(self.auth_type)?;
                Ok(())
            }
            api_enums::Connector::Square => {
                square::transformers::SquareAuthType::try_from(self.auth_type)?;
                Ok(())
            }
            api_enums::Connector::Stax => {
                stax::transformers::StaxAuthType::try_from(self.auth_type)?;
                Ok(())
            }
            api_enums::Connector::Taxjar => {
                taxjar::transformers::TaxjarAuthType::try_from(self.auth_type)?;
                Ok(())
            }
            api_enums::Connector::Stripe => {
                stripe::transformers::StripeAuthType::try_from(self.auth_type)?;
                Ok(())
            }
            api_enums::Connector::Trustpay => {
                trustpay::transformers::TrustpayAuthType::try_from(self.auth_type)?;
                Ok(())
            }
            api_enums::Connector::Tsys => {
                tsys::transformers::TsysAuthType::try_from(self.auth_type)?;
                Ok(())
            }
            api_enums::Connector::Volt => {
                volt::transformers::VoltAuthType::try_from(self.auth_type)?;
                Ok(())
            }
            api_enums::Connector::Wellsfargo => {
                wellsfargo::transformers::WellsfargoAuthType::try_from(self.auth_type)?;
                Ok(())
            }
            api_enums::Connector::Wise => {
                wise::transformers::WiseAuthType::try_from(self.auth_type)?;
                Ok(())
            }
            api_enums::Connector::Worldline => {
                worldline::transformers::WorldlineAuthType::try_from(self.auth_type)?;
                Ok(())
            }
            api_enums::Connector::Worldpay => {
                worldpay::transformers::WorldpayAuthType::try_from(self.auth_type)?;
                Ok(())
            }
            api_enums::Connector::Xendit => {
                xendit::transformers::XenditAuthType::try_from(self.auth_type)?;
                Ok(())
            }
            api_enums::Connector::Zen => {
                zen::transformers::ZenAuthType::try_from(self.auth_type)?;
                Ok(())
            }
            api_enums::Connector::Zsl => {
                zsl::transformers::ZslAuthType::try_from(self.auth_type)?;
                Ok(())
            }
            api_enums::Connector::Signifyd => {
                signifyd::transformers::SignifydAuthType::try_from(self.auth_type)?;
                Ok(())
            }
            api_enums::Connector::Riskified => {
                riskified::transformers::RiskifiedAuthType::try_from(self.auth_type)?;
                Ok(())
            }
            api_enums::Connector::Plaid => {
                PlaidAuthType::foreign_try_from(self.auth_type)?;
                Ok(())
            }
            api_enums::Connector::Threedsecureio => {
                threedsecureio::transformers::ThreedsecureioAuthType::try_from(self.auth_type)?;
                Ok(())
            }
        }
    }
}

struct ConnectorAuthTypeValidation<'a> {
    auth_type: &'a types::ConnectorAuthType,
}

impl ConnectorAuthTypeValidation<'_> {
    fn validate_connector_auth_type(
        &self,
    ) -> Result<(), error_stack::Report<errors::ApiErrorResponse>> {
        let validate_non_empty_field = |field_value: &str, field_name: &str| {
            if field_value.trim().is_empty() {
                Err(errors::ApiErrorResponse::InvalidDataFormat {
                    field_name: format!("connector_account_details.{}", field_name),
                    expected_format: "a non empty String".to_string(),
                }
                .into())
            } else {
                Ok(())
            }
        };
        match self.auth_type {
            hyperswitch_domain_models::router_data::ConnectorAuthType::TemporaryAuth => Ok(()),
            hyperswitch_domain_models::router_data::ConnectorAuthType::HeaderKey { api_key } => {
                validate_non_empty_field(api_key.peek(), "api_key")
            }
            hyperswitch_domain_models::router_data::ConnectorAuthType::BodyKey {
                api_key,
                key1,
            } => {
                validate_non_empty_field(api_key.peek(), "api_key")?;
                validate_non_empty_field(key1.peek(), "key1")
            }
            hyperswitch_domain_models::router_data::ConnectorAuthType::SignatureKey {
                api_key,
                key1,
                api_secret,
            } => {
                validate_non_empty_field(api_key.peek(), "api_key")?;
                validate_non_empty_field(key1.peek(), "key1")?;
                validate_non_empty_field(api_secret.peek(), "api_secret")
            }
            hyperswitch_domain_models::router_data::ConnectorAuthType::MultiAuthKey {
                api_key,
                key1,
                api_secret,
                key2,
            } => {
                validate_non_empty_field(api_key.peek(), "api_key")?;
                validate_non_empty_field(key1.peek(), "key1")?;
                validate_non_empty_field(api_secret.peek(), "api_secret")?;
                validate_non_empty_field(key2.peek(), "key2")
            }
            hyperswitch_domain_models::router_data::ConnectorAuthType::CurrencyAuthKey {
                auth_key_map,
            } => {
                if auth_key_map.is_empty() {
                    Err(errors::ApiErrorResponse::InvalidDataFormat {
                        field_name: "connector_account_details.auth_key_map".to_string(),
                        expected_format: "a non empty map".to_string(),
                    }
                    .into())
                } else {
                    Ok(())
                }
            }
            hyperswitch_domain_models::router_data::ConnectorAuthType::CertificateAuth {
                certificate,
                private_key,
            } => {
                client::create_identity_from_certificate_and_key(
                    certificate.to_owned(),
                    private_key.to_owned(),
                )
                .change_context(errors::ApiErrorResponse::InvalidDataFormat {
                    field_name:
                        "connector_account_details.certificate or connector_account_details.private_key"
                            .to_string(),
                    expected_format:
                        "a valid base64 encoded string of PEM encoded Certificate and Private Key"
                            .to_string(),
                })?;
                Ok(())
            }
            hyperswitch_domain_models::router_data::ConnectorAuthType::NoKey => Ok(()),
        }
    }
}

struct ConnectorStatusAndDisabledValidation<'a> {
    status: &'a Option<api_enums::ConnectorStatus>,
    disabled: &'a Option<bool>,
    auth: &'a types::ConnectorAuthType,
    current_status: &'a api_enums::ConnectorStatus,
}

impl ConnectorStatusAndDisabledValidation<'_> {
    fn validate_status_and_disabled(
        &self,
    ) -> RouterResult<(api_enums::ConnectorStatus, Option<bool>)> {
        let connector_status = match (self.status, self.auth) {
            (
                Some(common_enums::ConnectorStatus::Active),
                types::ConnectorAuthType::TemporaryAuth,
            ) => {
                return Err(errors::ApiErrorResponse::InvalidRequestData {
                    message: "Connector status cannot be active when using TemporaryAuth"
                        .to_string(),
                }
                .into());
            }
            (Some(status), _) => status,
            (None, types::ConnectorAuthType::TemporaryAuth) => {
                &common_enums::ConnectorStatus::Inactive
            }
            (None, _) => self.current_status,
        };

        let disabled = match (self.disabled, connector_status) {
            (Some(false), common_enums::ConnectorStatus::Inactive) => {
                return Err(errors::ApiErrorResponse::InvalidRequestData {
                    message: "Connector cannot be enabled when connector_status is inactive or when using TemporaryAuth"
                        .to_string(),
                }
                .into());
            }
            (Some(disabled), _) => Some(*disabled),
            (None, common_enums::ConnectorStatus::Inactive) => Some(true),
            // Enable the connector if nothing is passed in the request
            (None, _) => Some(false),
        };

        Ok((*connector_status, disabled))
    }
}

struct ConnectorMetadata<'a> {
    connector_metadata: &'a Option<pii::SecretSerdeValue>,
}

impl ConnectorMetadata<'_> {
    fn validate_apple_pay_certificates_in_mca_metadata(&self) -> RouterResult<()> {
        self.connector_metadata
            .clone()
            .map(api_models::payments::ConnectorMetadata::from_value)
            .transpose()
            .change_context(errors::ApiErrorResponse::InvalidDataFormat {
                field_name: "metadata".to_string(),
                expected_format: "connector metadata".to_string(),
            })?
            .and_then(|metadata| metadata.get_apple_pay_certificates())
            .map(|(certificate, certificate_key)| {
                client::create_identity_from_certificate_and_key(certificate, certificate_key)
            })
            .transpose()
            .change_context(errors::ApiErrorResponse::InvalidDataValue {
                field_name: "certificate/certificate key",
            })?;
        Ok(())
    }
}

struct PMAuthConfigValidation<'a> {
    connector_type: &'a api_enums::ConnectorType,
    pm_auth_config: &'a Option<pii::SecretSerdeValue>,
    db: &'a dyn StorageInterface,
    merchant_id: &'a id_type::MerchantId,
    profile_id: &'a id_type::ProfileId,
    key_store: &'a domain::MerchantKeyStore,
    key_manager_state: &'a KeyManagerState,
}

impl PMAuthConfigValidation<'_> {
    async fn validate_pm_auth(&self, val: &pii::SecretSerdeValue) -> RouterResponse<()> {
        let config = serde_json::from_value::<api_models::pm_auth::PaymentMethodAuthConfig>(
            val.clone().expose(),
        )
        .change_context(errors::ApiErrorResponse::InvalidRequestData {
            message: "invalid data received for payment method auth config".to_string(),
        })
        .attach_printable("Failed to deserialize Payment Method Auth config")?;

        let all_mcas = self
            .db
            .find_merchant_connector_account_by_merchant_id_and_disabled_list(
                self.key_manager_state,
                self.merchant_id,
                true,
                self.key_store,
            )
            .await
            .change_context(errors::ApiErrorResponse::MerchantConnectorAccountNotFound {
                id: self.merchant_id.get_string_repr().to_owned(),
            })?;

        for conn_choice in config.enabled_payment_methods {
            let pm_auth_mca = all_mcas
                .clone()
                .into_iter()
                .find(|mca| mca.get_id() == conn_choice.mca_id)
                .ok_or(errors::ApiErrorResponse::GenericNotFoundError {
                    message: "payment method auth connector account not found".to_string(),
                })?;

            if &pm_auth_mca.profile_id != self.profile_id {
                return Err(errors::ApiErrorResponse::GenericNotFoundError {
                    message: "payment method auth profile_id differs from connector profile_id"
                        .to_string(),
                }
                .into());
            }
        }

        Ok(services::ApplicationResponse::StatusOk)
    }

    async fn validate_pm_auth_config(&self) -> RouterResult<()> {
        if self.connector_type != &api_enums::ConnectorType::PaymentMethodAuth {
            if let Some(val) = self.pm_auth_config.clone() {
                self.validate_pm_auth(&val).await?;
            }
        }
        Ok(())
    }
}

struct ConnectorTypeAndConnectorName<'a> {
    connector_type: &'a api_enums::ConnectorType,
    connector_name: &'a api_enums::Connector,
}

impl ConnectorTypeAndConnectorName<'_> {
    fn get_routable_connector(&self) -> RouterResult<Option<api_enums::RoutableConnectors>> {
        let mut routable_connector =
            api_enums::RoutableConnectors::from_str(&self.connector_name.to_string()).ok();

        let pm_auth_connector =
            api_enums::convert_pm_auth_connector(self.connector_name.to_string().as_str());
        let authentication_connector =
            api_enums::convert_authentication_connector(self.connector_name.to_string().as_str());
        let tax_connector =
            api_enums::convert_tax_connector(self.connector_name.to_string().as_str());

        if pm_auth_connector.is_some() {
            if self.connector_type != &api_enums::ConnectorType::PaymentMethodAuth
                && self.connector_type != &api_enums::ConnectorType::PaymentProcessor
            {
                return Err(errors::ApiErrorResponse::InvalidRequestData {
                    message: "Invalid connector type given".to_string(),
                }
                .into());
            }
        } else if authentication_connector.is_some() {
            if self.connector_type != &api_enums::ConnectorType::AuthenticationProcessor {
                return Err(errors::ApiErrorResponse::InvalidRequestData {
                    message: "Invalid connector type given".to_string(),
                }
                .into());
            }
        } else if tax_connector.is_some() {
            if self.connector_type != &api_enums::ConnectorType::TaxProcessor {
                return Err(errors::ApiErrorResponse::InvalidRequestData {
                    message: "Invalid connector type given".to_string(),
                }
                .into());
            }
        } else {
            let routable_connector_option = self
                .connector_name
                .to_string()
                .parse::<api_enums::RoutableConnectors>()
                .change_context(errors::ApiErrorResponse::InvalidRequestData {
                    message: "Invalid connector name given".to_string(),
                })?;
            routable_connector = Some(routable_connector_option);
        };
        Ok(routable_connector)
    }
}
#[cfg(feature = "v1")]
struct MerchantDefaultConfigUpdate<'a> {
    routable_connector: &'a Option<api_enums::RoutableConnectors>,
    merchant_connector_id: &'a id_type::MerchantConnectorAccountId,
    store: &'a dyn StorageInterface,
    merchant_id: &'a id_type::MerchantId,
    profile_id: &'a id_type::ProfileId,
    transaction_type: &'a api_enums::TransactionType,
}
#[cfg(feature = "v1")]
impl MerchantDefaultConfigUpdate<'_> {
    async fn retrieve_and_update_default_fallback_routing_algorithm_if_routable_connector_exists(
        &self,
    ) -> RouterResult<()> {
        let mut default_routing_config = routing::helpers::get_merchant_default_config(
            self.store,
            self.merchant_id.get_string_repr(),
            self.transaction_type,
        )
        .await?;

        let mut default_routing_config_for_profile = routing::helpers::get_merchant_default_config(
            self.store,
            self.profile_id.get_string_repr(),
            self.transaction_type,
        )
        .await?;

        if let Some(routable_connector_val) = self.routable_connector {
            let choice = routing_types::RoutableConnectorChoice {
                choice_kind: routing_types::RoutableChoiceKind::FullStruct,
                connector: *routable_connector_val,
                merchant_connector_id: Some(self.merchant_connector_id.clone()),
            };
            if !default_routing_config.contains(&choice) {
                default_routing_config.push(choice.clone());
                routing::helpers::update_merchant_default_config(
                    self.store,
                    self.merchant_id.get_string_repr(),
                    default_routing_config.clone(),
                    self.transaction_type,
                )
                .await?;
            }
            if !default_routing_config_for_profile.contains(&choice.clone()) {
                default_routing_config_for_profile.push(choice);
                routing::helpers::update_merchant_default_config(
                    self.store,
                    self.profile_id.get_string_repr(),
                    default_routing_config_for_profile.clone(),
                    self.transaction_type,
                )
                .await?;
            }
        }
        Ok(())
    }

    async fn retrieve_and_delete_from_default_fallback_routing_algorithm_if_routable_connector_exists(
        &self,
    ) -> RouterResult<()> {
        let mut default_routing_config = routing::helpers::get_merchant_default_config(
            self.store,
            self.merchant_id.get_string_repr(),
            self.transaction_type,
        )
        .await?;

        let mut default_routing_config_for_profile = routing::helpers::get_merchant_default_config(
            self.store,
            self.profile_id.get_string_repr(),
            self.transaction_type,
        )
        .await?;

        if let Some(routable_connector_val) = self.routable_connector {
            let choice = routing_types::RoutableConnectorChoice {
                choice_kind: routing_types::RoutableChoiceKind::FullStruct,
                connector: *routable_connector_val,
                merchant_connector_id: Some(self.merchant_connector_id.clone()),
            };
            if default_routing_config.contains(&choice) {
                default_routing_config.retain(|mca| {
                    mca.merchant_connector_id.as_ref() != Some(self.merchant_connector_id)
                });
                routing::helpers::update_merchant_default_config(
                    self.store,
                    self.merchant_id.get_string_repr(),
                    default_routing_config.clone(),
                    self.transaction_type,
                )
                .await?;
            }
            if default_routing_config_for_profile.contains(&choice.clone()) {
                default_routing_config_for_profile.retain(|mca| {
                    mca.merchant_connector_id.as_ref() != Some(self.merchant_connector_id)
                });
                routing::helpers::update_merchant_default_config(
                    self.store,
                    self.profile_id.get_string_repr(),
                    default_routing_config_for_profile.clone(),
                    self.transaction_type,
                )
                .await?;
            }
        }
        Ok(())
    }
}
#[cfg(feature = "v2")]
struct DefaultFallbackRoutingConfigUpdate<'a> {
    routable_connector: &'a Option<api_enums::RoutableConnectors>,
    merchant_connector_id: &'a id_type::MerchantConnectorAccountId,
    store: &'a dyn StorageInterface,
    business_profile: domain::Profile,
    key_store: hyperswitch_domain_models::merchant_key_store::MerchantKeyStore,
    key_manager_state: &'a KeyManagerState,
}
#[cfg(feature = "v2")]
impl DefaultFallbackRoutingConfigUpdate<'_> {
    async fn retrieve_and_update_default_fallback_routing_algorithm_if_routable_connector_exists(
        &self,
    ) -> RouterResult<()> {
        let profile_wrapper = ProfileWrapper::new(self.business_profile.clone());
        let default_routing_config_for_profile =
            &mut profile_wrapper.get_default_fallback_list_of_connector_under_profile()?;
        if let Some(routable_connector_val) = self.routable_connector {
            let choice = routing_types::RoutableConnectorChoice {
                choice_kind: routing_types::RoutableChoiceKind::FullStruct,
                connector: *routable_connector_val,
                merchant_connector_id: Some(self.merchant_connector_id.clone()),
            };
            if !default_routing_config_for_profile.contains(&choice.clone()) {
                default_routing_config_for_profile.push(choice);

                profile_wrapper
                    .update_default_fallback_routing_of_connectors_under_profile(
                        self.store,
                        default_routing_config_for_profile,
                        self.key_manager_state,
                        &self.key_store,
                    )
                    .await?
            }
        }
        Ok(())
    }

    async fn retrieve_and_delete_from_default_fallback_routing_algorithm_if_routable_connector_exists(
        &self,
    ) -> RouterResult<()> {
        let profile_wrapper = ProfileWrapper::new(self.business_profile.clone());
        let default_routing_config_for_profile =
            &mut profile_wrapper.get_default_fallback_list_of_connector_under_profile()?;
        if let Some(routable_connector_val) = self.routable_connector {
            let choice = routing_types::RoutableConnectorChoice {
                choice_kind: routing_types::RoutableChoiceKind::FullStruct,
                connector: *routable_connector_val,
                merchant_connector_id: Some(self.merchant_connector_id.clone()),
            };
            if default_routing_config_for_profile.contains(&choice.clone()) {
                default_routing_config_for_profile.retain(|mca| {
                    (mca.merchant_connector_id.as_ref() != Some(self.merchant_connector_id))
                });

                profile_wrapper
                    .update_default_fallback_routing_of_connectors_under_profile(
                        self.store,
                        default_routing_config_for_profile,
                        self.key_manager_state,
                        &self.key_store,
                    )
                    .await?
            }
        }
        Ok(())
    }
}
#[cfg(any(feature = "v1", feature = "v2", feature = "olap"))]
#[async_trait::async_trait]
trait MerchantConnectorAccountUpdateBridge {
    async fn get_merchant_connector_account_from_id(
        self,
        db: &dyn StorageInterface,
        merchant_id: &id_type::MerchantId,
        merchant_connector_id: &id_type::MerchantConnectorAccountId,
        key_store: &domain::MerchantKeyStore,
        key_manager_state: &KeyManagerState,
    ) -> RouterResult<domain::MerchantConnectorAccount>;

    async fn create_domain_model_from_request(
        self,
        state: &SessionState,
        key_store: domain::MerchantKeyStore,
        mca: &domain::MerchantConnectorAccount,
        key_manager_state: &KeyManagerState,
        merchant_account: &domain::MerchantAccount,
    ) -> RouterResult<domain::MerchantConnectorAccountUpdate>;
}

#[cfg(all(feature = "v2", feature = "olap"))]
#[async_trait::async_trait]
impl MerchantConnectorAccountUpdateBridge for api_models::admin::MerchantConnectorUpdate {
    async fn get_merchant_connector_account_from_id(
        self,
        db: &dyn StorageInterface,
        _merchant_id: &id_type::MerchantId,
        merchant_connector_id: &id_type::MerchantConnectorAccountId,
        key_store: &domain::MerchantKeyStore,
        key_manager_state: &KeyManagerState,
    ) -> RouterResult<domain::MerchantConnectorAccount> {
        db.find_merchant_connector_account_by_id(
            key_manager_state,
            merchant_connector_id,
            key_store,
        )
        .await
        .to_not_found_response(errors::ApiErrorResponse::MerchantAccountNotFound)
    }

    async fn create_domain_model_from_request(
        self,
        state: &SessionState,
        key_store: domain::MerchantKeyStore,
        mca: &domain::MerchantConnectorAccount,
        key_manager_state: &KeyManagerState,
        merchant_account: &domain::MerchantAccount,
    ) -> RouterResult<domain::MerchantConnectorAccountUpdate> {
        let frm_configs = self.get_frm_config_as_secret();

        let payment_methods_enabled = self.payment_methods_enabled;

        let auth = types::ConnectorAuthType::from_secret_value(
            self.connector_account_details
                .clone()
                .unwrap_or(mca.connector_account_details.clone().into_inner()),
        )
        .change_context(errors::ApiErrorResponse::InvalidDataFormat {
            field_name: "connector_account_details".to_string(),
            expected_format: "auth_type and api_key".to_string(),
        })?;

        let metadata = self.metadata.clone().or(mca.metadata.clone());

        let connector_auth_type_and_metadata_validation = ConnectorAuthTypeAndMetadataValidation {
            connector_name: &mca.connector_name,
            auth_type: &auth,
            connector_meta_data: &metadata,
        };

        connector_auth_type_and_metadata_validation.validate_auth_and_metadata_type()?;
        let connector_status_and_disabled_validation = ConnectorStatusAndDisabledValidation {
            status: &self.status,
            disabled: &self.disabled,
            auth: &auth,
            current_status: &mca.status,
        };

        let (connector_status, disabled) =
            connector_status_and_disabled_validation.validate_status_and_disabled()?;

        let pm_auth_config_validation = PMAuthConfigValidation {
            connector_type: &self.connector_type,
            pm_auth_config: &self.pm_auth_config,
            db: state.store.as_ref(),
            merchant_id: merchant_account.get_id(),
            profile_id: &mca.profile_id.clone(),
            key_store: &key_store,
            key_manager_state,
        };

        pm_auth_config_validation.validate_pm_auth_config().await?;

        let merchant_recipient_data = if let Some(data) = &self.additional_merchant_data {
            Some(
                process_open_banking_connectors(
                    state,
                    merchant_account.get_id(),
                    &auth,
                    &self.connector_type,
                    &mca.connector_name,
                    types::AdditionalMerchantData::foreign_from(data.clone()),
                )
                .await?,
            )
        } else {
            None
        }
        .map(|data| {
            serde_json::to_value(types::AdditionalMerchantData::OpenBankingRecipientData(
                data,
            ))
        })
        .transpose()
        .change_context(errors::ApiErrorResponse::InternalServerError)
        .attach_printable("Failed to serialize MerchantRecipientData")?;

        let encrypted_data = domain_types::crypto_operation(
            key_manager_state,
            type_name!(domain::MerchantConnectorAccount),
            domain_types::CryptoOperation::BatchEncrypt(
                UpdateEncryptableMerchantConnectorAccount::to_encryptable(
                    UpdateEncryptableMerchantConnectorAccount {
                        connector_account_details: self.connector_account_details,
                        connector_wallets_details:
                            helpers::get_connector_wallets_details_with_apple_pay_certificates(
                                &self.metadata,
                                &self.connector_wallets_details,
                            )
                            .await?,
                        additional_merchant_data: merchant_recipient_data.map(Secret::new),
                    },
                ),
            ),
            km_types::Identifier::Merchant(key_store.merchant_id.clone()),
            key_store.key.peek(),
        )
        .await
        .and_then(|val| val.try_into_batchoperation())
        .change_context(errors::ApiErrorResponse::InternalServerError)
        .attach_printable("Failed while decrypting connector account details".to_string())?;

        let encrypted_data =
            UpdateEncryptableMerchantConnectorAccount::from_encryptable(encrypted_data)
                .change_context(errors::ApiErrorResponse::InternalServerError)
                .attach_printable("Failed while decrypting connector account details")?;

        Ok(storage::MerchantConnectorAccountUpdate::Update {
            connector_type: Some(self.connector_type),
            connector_label: self.connector_label.clone(),
            connector_account_details: Box::new(encrypted_data.connector_account_details),
            disabled,
            payment_methods_enabled,
            metadata: self.metadata,
            frm_configs,
            connector_webhook_details: match &self.connector_webhook_details {
                Some(connector_webhook_details) => connector_webhook_details
                    .encode_to_value()
                    .change_context(errors::ApiErrorResponse::InternalServerError)
                    .map(Some)?
                    .map(Secret::new),
                None => None,
            },
            applepay_verified_domains: None,
            pm_auth_config: Box::new(self.pm_auth_config),
            status: Some(connector_status),
            additional_merchant_data: Box::new(encrypted_data.additional_merchant_data),
            connector_wallets_details: Box::new(encrypted_data.connector_wallets_details),
        })
    }
}

#[cfg(all(feature = "v1", feature = "olap"))]
#[async_trait::async_trait]
impl MerchantConnectorAccountUpdateBridge for api_models::admin::MerchantConnectorUpdate {
    async fn get_merchant_connector_account_from_id(
        self,
        db: &dyn StorageInterface,
        merchant_id: &id_type::MerchantId,
        merchant_connector_id: &id_type::MerchantConnectorAccountId,
        key_store: &domain::MerchantKeyStore,
        key_manager_state: &KeyManagerState,
    ) -> RouterResult<domain::MerchantConnectorAccount> {
        db.find_by_merchant_connector_account_merchant_id_merchant_connector_id(
            key_manager_state,
            merchant_id,
            merchant_connector_id,
            key_store,
        )
        .await
        .to_not_found_response(
            errors::ApiErrorResponse::MerchantConnectorAccountNotFound {
                id: merchant_connector_id.get_string_repr().to_string(),
            },
        )
    }

    async fn create_domain_model_from_request(
        self,
        state: &SessionState,
        key_store: domain::MerchantKeyStore,
        mca: &domain::MerchantConnectorAccount,
        key_manager_state: &KeyManagerState,
        merchant_account: &domain::MerchantAccount,
    ) -> RouterResult<domain::MerchantConnectorAccountUpdate> {
        let payment_methods_enabled = self.payment_methods_enabled.map(|pm_enabled| {
            pm_enabled
                .iter()
                .flat_map(Encode::encode_to_value)
                .map(Secret::new)
                .collect::<Vec<pii::SecretSerdeValue>>()
        });

        let frm_configs = get_frm_config_as_secret(self.frm_configs);

        let auth: types::ConnectorAuthType = self
            .connector_account_details
            .clone()
            .unwrap_or(mca.connector_account_details.clone().into_inner())
            .parse_value("ConnectorAuthType")
            .change_context(errors::ApiErrorResponse::InvalidDataFormat {
                field_name: "connector_account_details".to_string(),
                expected_format: "auth_type and api_key".to_string(),
            })?;
        let metadata = self.metadata.clone().or(mca.metadata.clone());

        let connector_name = mca.connector_name.as_ref();
        let connector_enum = api_models::enums::Connector::from_str(connector_name)
            .change_context(errors::ApiErrorResponse::InvalidDataValue {
                field_name: "connector",
            })
            .attach_printable_lazy(|| {
                format!("unable to parse connector name {connector_name:?}")
            })?;
        let connector_auth_type_and_metadata_validation = ConnectorAuthTypeAndMetadataValidation {
            connector_name: &connector_enum,
            auth_type: &auth,
            connector_meta_data: &metadata,
        };
        connector_auth_type_and_metadata_validation.validate_auth_and_metadata_type()?;
        let connector_status_and_disabled_validation = ConnectorStatusAndDisabledValidation {
            status: &self.status,
            disabled: &self.disabled,
            auth: &auth,
            current_status: &mca.status,
        };
        let (connector_status, disabled) =
            connector_status_and_disabled_validation.validate_status_and_disabled()?;

        if self.connector_type != api_enums::ConnectorType::PaymentMethodAuth {
            if let Some(val) = self.pm_auth_config.clone() {
                validate_pm_auth(
                    val,
                    state,
                    merchant_account.get_id(),
                    &key_store,
                    merchant_account.clone(),
                    &mca.profile_id,
                )
                .await?;
            }
        }

        let merchant_recipient_data = if let Some(data) = &self.additional_merchant_data {
            Some(
                process_open_banking_connectors(
                    state,
                    merchant_account.get_id(),
                    &auth,
                    &self.connector_type,
                    &connector_enum,
                    types::AdditionalMerchantData::foreign_from(data.clone()),
                )
                .await?,
            )
        } else {
            None
        }
        .map(|data| {
            serde_json::to_value(types::AdditionalMerchantData::OpenBankingRecipientData(
                data,
            ))
        })
        .transpose()
        .change_context(errors::ApiErrorResponse::InternalServerError)
        .attach_printable("Failed to serialize MerchantRecipientData")?;

        let encrypted_data = domain_types::crypto_operation(
            key_manager_state,
            type_name!(domain::MerchantConnectorAccount),
            domain_types::CryptoOperation::BatchEncrypt(
                UpdateEncryptableMerchantConnectorAccount::to_encryptable(
                    UpdateEncryptableMerchantConnectorAccount {
                        connector_account_details: self.connector_account_details,
                        connector_wallets_details:
                            helpers::get_connector_wallets_details_with_apple_pay_certificates(
                                &self.metadata,
                                &self.connector_wallets_details,
                            )
                            .await?,
                        additional_merchant_data: merchant_recipient_data.map(Secret::new),
                    },
                ),
            ),
            km_types::Identifier::Merchant(key_store.merchant_id.clone()),
            key_store.key.peek(),
        )
        .await
        .and_then(|val| val.try_into_batchoperation())
        .change_context(errors::ApiErrorResponse::InternalServerError)
        .attach_printable("Failed while decrypting connector account details".to_string())?;

        let encrypted_data =
            UpdateEncryptableMerchantConnectorAccount::from_encryptable(encrypted_data)
                .change_context(errors::ApiErrorResponse::InternalServerError)
                .attach_printable("Failed while decrypting connector account details")?;

        Ok(storage::MerchantConnectorAccountUpdate::Update {
            connector_type: Some(self.connector_type),
            connector_name: None,
            merchant_connector_id: None,
            connector_label: self.connector_label.clone(),
            connector_account_details: Box::new(encrypted_data.connector_account_details),
            test_mode: self.test_mode,
            disabled,
            payment_methods_enabled,
            metadata: self.metadata,
            frm_configs,
            connector_webhook_details: match &self.connector_webhook_details {
                Some(connector_webhook_details) => Box::new(
                    connector_webhook_details
                        .encode_to_value()
                        .change_context(errors::ApiErrorResponse::InternalServerError)
                        .map(Some)?
                        .map(Secret::new),
                ),
                None => Box::new(None),
            },
            applepay_verified_domains: None,
            pm_auth_config: Box::new(self.pm_auth_config),
            status: Some(connector_status),
            additional_merchant_data: Box::new(encrypted_data.additional_merchant_data),
            connector_wallets_details: Box::new(encrypted_data.connector_wallets_details),
        })
    }
}

#[cfg(any(feature = "v1", feature = "v2", feature = "olap"))]
#[async_trait::async_trait]
trait MerchantConnectorAccountCreateBridge {
    async fn create_domain_model_from_request(
        self,
        state: &SessionState,
        key_store: domain::MerchantKeyStore,
        business_profile: &domain::Profile,
        key_manager_state: &KeyManagerState,
    ) -> RouterResult<domain::MerchantConnectorAccount>;

    async fn validate_and_get_business_profile(
        self,
        merchant_account: &domain::MerchantAccount,
        db: &dyn StorageInterface,
        key_manager_state: &KeyManagerState,
        key_store: &domain::MerchantKeyStore,
    ) -> RouterResult<domain::Profile>;
}

#[cfg(all(feature = "v2", feature = "olap",))]
#[async_trait::async_trait]
impl MerchantConnectorAccountCreateBridge for api::MerchantConnectorCreate {
    async fn create_domain_model_from_request(
        self,
        state: &SessionState,
        key_store: domain::MerchantKeyStore,
        business_profile: &domain::Profile,
        key_manager_state: &KeyManagerState,
    ) -> RouterResult<domain::MerchantConnectorAccount> {
        // If connector label is not passed in the request, generate one
        let connector_label = self.get_connector_label(business_profile.profile_name.clone());
        let frm_configs = self.get_frm_config_as_secret();
        let payment_methods_enabled = self.payment_methods_enabled;
        // Validate Merchant api details and return error if not in correct format
        let auth = types::ConnectorAuthType::from_option_secret_value(
            self.connector_account_details.clone(),
        )
        .change_context(errors::ApiErrorResponse::InvalidDataFormat {
            field_name: "connector_account_details".to_string(),
            expected_format: "auth_type and api_key".to_string(),
        })?;

        let connector_auth_type_and_metadata_validation = ConnectorAuthTypeAndMetadataValidation {
            connector_name: &self.connector_name,
            auth_type: &auth,
            connector_meta_data: &self.metadata,
        };
        connector_auth_type_and_metadata_validation.validate_auth_and_metadata_type()?;
        let connector_status_and_disabled_validation = ConnectorStatusAndDisabledValidation {
            status: &self.status,
            disabled: &self.disabled,
            auth: &auth,
            current_status: &api_enums::ConnectorStatus::Active,
        };
        let (connector_status, disabled) =
            connector_status_and_disabled_validation.validate_status_and_disabled()?;

        let identifier = km_types::Identifier::Merchant(business_profile.merchant_id.clone());
        let merchant_recipient_data = if let Some(data) = &self.additional_merchant_data {
            Some(
                process_open_banking_connectors(
                    state,
                    &business_profile.merchant_id,
                    &auth,
                    &self.connector_type,
                    &self.connector_name,
                    types::AdditionalMerchantData::foreign_from(data.clone()),
                )
                .await?,
            )
        } else {
            None
        }
        .map(|data| {
            serde_json::to_value(types::AdditionalMerchantData::OpenBankingRecipientData(
                data,
            ))
        })
        .transpose()
        .change_context(errors::ApiErrorResponse::InternalServerError)
        .attach_printable("Failed to serialize MerchantRecipientData")?;

        let encrypted_data = domain_types::crypto_operation(
            key_manager_state,
            type_name!(domain::MerchantConnectorAccount),
            domain_types::CryptoOperation::BatchEncrypt(
                FromRequestEncryptableMerchantConnectorAccount::to_encryptable(
                    FromRequestEncryptableMerchantConnectorAccount {
                        connector_account_details: self.connector_account_details.ok_or(
                            errors::ApiErrorResponse::MissingRequiredField {
                                field_name: "connector_account_details",
                            },
                        )?,
                        connector_wallets_details:
                            helpers::get_connector_wallets_details_with_apple_pay_certificates(
                                &self.metadata,
                                &self.connector_wallets_details,
                            )
                            .await?,
                        additional_merchant_data: merchant_recipient_data.map(Secret::new),
                    },
                ),
            ),
            identifier.clone(),
            key_store.key.peek(),
        )
        .await
        .and_then(|val| val.try_into_batchoperation())
        .change_context(errors::ApiErrorResponse::InternalServerError)
        .attach_printable("Failed while decrypting connector account details".to_string())?;

        let encrypted_data =
            FromRequestEncryptableMerchantConnectorAccount::from_encryptable(encrypted_data)
                .change_context(errors::ApiErrorResponse::InternalServerError)
                .attach_printable("Failed while decrypting connector account details")?;

        Ok(domain::MerchantConnectorAccount {
            merchant_id: business_profile.merchant_id.clone(),
            connector_type: self.connector_type,
            connector_name: self.connector_name,
            connector_account_details: encrypted_data.connector_account_details,
            payment_methods_enabled,
            disabled,
            metadata: self.metadata.clone(),
            frm_configs,
            connector_label: Some(connector_label.clone()),
            created_at: date_time::now(),
            modified_at: date_time::now(),
            id: common_utils::generate_merchant_connector_account_id_of_default_length(),
            connector_webhook_details: match self.connector_webhook_details {
                Some(connector_webhook_details) => {
                    connector_webhook_details.encode_to_value(
                    )
                    .change_context(errors::ApiErrorResponse::InternalServerError)
                    .attach_printable(format!("Failed to serialize api_models::admin::MerchantConnectorWebhookDetails for Merchant: {:?}", business_profile.merchant_id))
                    .map(Some)?
                    .map(Secret::new)
                }
                None => None,
            },
            profile_id: business_profile.get_id().to_owned(),
            applepay_verified_domains: None,
            pm_auth_config: self.pm_auth_config.clone(),
            status: connector_status,
            connector_wallets_details: encrypted_data.connector_wallets_details,
            additional_merchant_data: encrypted_data.additional_merchant_data,
            version: hyperswitch_domain_models::consts::API_VERSION,
        })
    }

    async fn validate_and_get_business_profile(
        self,
        merchant_account: &domain::MerchantAccount,
        db: &dyn StorageInterface,
        key_manager_state: &KeyManagerState,
        key_store: &domain::MerchantKeyStore,
    ) -> RouterResult<domain::Profile> {
        let profile_id = self.profile_id;
        // Check whether this profile belongs to the merchant

        let business_profile = core_utils::validate_and_get_business_profile(
            db,
            key_manager_state,
            key_store,
            Some(&profile_id),
            merchant_account.get_id(),
        )
        .await?
        .get_required_value("Profile")
        .change_context(errors::ApiErrorResponse::ProfileNotFound {
            id: profile_id.get_string_repr().to_owned(),
        })?;

        Ok(business_profile)
    }
}

#[cfg(feature = "v1")]
struct PaymentMethodsEnabled<'a> {
    payment_methods_enabled: &'a Option<Vec<api_models::admin::PaymentMethodsEnabled>>,
}

#[cfg(feature = "v1")]
impl PaymentMethodsEnabled<'_> {
    fn get_payment_methods_enabled(&self) -> RouterResult<Option<Vec<pii::SecretSerdeValue>>> {
        let mut vec = Vec::new();
        let payment_methods_enabled = match self.payment_methods_enabled.clone() {
            Some(val) => {
                for pm in val.into_iter() {
                    let pm_value = pm
                        .encode_to_value()
                        .change_context(errors::ApiErrorResponse::InternalServerError)
                        .attach_printable(
                            "Failed while encoding to serde_json::Value, PaymentMethod",
                        )?;
                    vec.push(Secret::new(pm_value))
                }
                Some(vec)
            }
            None => None,
        };
        Ok(payment_methods_enabled)
    }
}

#[cfg(all(feature = "v1", feature = "olap"))]
#[async_trait::async_trait]
impl MerchantConnectorAccountCreateBridge for api::MerchantConnectorCreate {
    async fn create_domain_model_from_request(
        self,
        state: &SessionState,
        key_store: domain::MerchantKeyStore,
        business_profile: &domain::Profile,
        key_manager_state: &KeyManagerState,
    ) -> RouterResult<domain::MerchantConnectorAccount> {
        // If connector label is not passed in the request, generate one
        let connector_label = self
            .connector_label
            .clone()
            .or(core_utils::get_connector_label(
                self.business_country,
                self.business_label.as_ref(),
                self.business_sub_label.as_ref(),
                &self.connector_name.to_string(),
            ))
            .unwrap_or(format!(
                "{}_{}",
                self.connector_name, business_profile.profile_name
            ));
        let payment_methods_enabled = PaymentMethodsEnabled {
            payment_methods_enabled: &self.payment_methods_enabled,
        };
        let payment_methods_enabled = payment_methods_enabled.get_payment_methods_enabled()?;
        let frm_configs = self.get_frm_config_as_secret();
        // Validate Merchant api details and return error if not in correct format
        let auth = types::ConnectorAuthType::from_option_secret_value(
            self.connector_account_details.clone(),
        )
        .change_context(errors::ApiErrorResponse::InvalidDataFormat {
            field_name: "connector_account_details".to_string(),
            expected_format: "auth_type and api_key".to_string(),
        })?;

        let connector_auth_type_and_metadata_validation = ConnectorAuthTypeAndMetadataValidation {
            connector_name: &self.connector_name,
            auth_type: &auth,
            connector_meta_data: &self.metadata,
        };
        connector_auth_type_and_metadata_validation.validate_auth_and_metadata_type()?;
        let connector_status_and_disabled_validation = ConnectorStatusAndDisabledValidation {
            status: &self.status,
            disabled: &self.disabled,
            auth: &auth,
            current_status: &api_enums::ConnectorStatus::Active,
        };
        let (connector_status, disabled) =
            connector_status_and_disabled_validation.validate_status_and_disabled()?;
        let identifier = km_types::Identifier::Merchant(business_profile.merchant_id.clone());
        let merchant_recipient_data = if let Some(data) = &self.additional_merchant_data {
            Some(
                process_open_banking_connectors(
                    state,
                    &business_profile.merchant_id,
                    &auth,
                    &self.connector_type,
                    &self.connector_name,
                    types::AdditionalMerchantData::foreign_from(data.clone()),
                )
                .await?,
            )
        } else {
            None
        }
        .map(|data| {
            serde_json::to_value(types::AdditionalMerchantData::OpenBankingRecipientData(
                data,
            ))
        })
        .transpose()
        .change_context(errors::ApiErrorResponse::InternalServerError)
        .attach_printable("Failed to serialize MerchantRecipientData")?;

        let encrypted_data = domain_types::crypto_operation(
            key_manager_state,
            type_name!(domain::MerchantConnectorAccount),
            domain_types::CryptoOperation::BatchEncrypt(
                FromRequestEncryptableMerchantConnectorAccount::to_encryptable(
                    FromRequestEncryptableMerchantConnectorAccount {
                        connector_account_details: self.connector_account_details.ok_or(
                            errors::ApiErrorResponse::MissingRequiredField {
                                field_name: "connector_account_details",
                            },
                        )?,
                        connector_wallets_details:
                            helpers::get_connector_wallets_details_with_apple_pay_certificates(
                                &self.metadata,
                                &self.connector_wallets_details,
                            )
                            .await?,
                        additional_merchant_data: merchant_recipient_data.map(Secret::new),
                    },
                ),
            ),
            identifier.clone(),
            key_store.key.peek(),
        )
        .await
        .and_then(|val| val.try_into_batchoperation())
        .change_context(errors::ApiErrorResponse::InternalServerError)
        .attach_printable("Failed while decrypting connector account details".to_string())?;

        let encrypted_data =
            FromRequestEncryptableMerchantConnectorAccount::from_encryptable(encrypted_data)
                .change_context(errors::ApiErrorResponse::InternalServerError)
                .attach_printable("Failed while decrypting connector account details")?;

        Ok(domain::MerchantConnectorAccount {
            merchant_id: business_profile.merchant_id.clone(),
            connector_type: self.connector_type,
            connector_name: self.connector_name.to_string(),
            merchant_connector_id: common_utils::generate_merchant_connector_account_id_of_default_length(),
            connector_account_details: encrypted_data.connector_account_details,
            payment_methods_enabled,
            disabled,
            metadata: self.metadata.clone(),
            frm_configs,
            connector_label: Some(connector_label.clone()),
            created_at: date_time::now(),
            modified_at: date_time::now(),
            connector_webhook_details: match self.connector_webhook_details {
                Some(connector_webhook_details) => {
                    connector_webhook_details.encode_to_value(
                    )
                    .change_context(errors::ApiErrorResponse::InternalServerError)
                    .attach_printable(format!("Failed to serialize api_models::admin::MerchantConnectorWebhookDetails for Merchant: {:?}", business_profile.merchant_id))
                    .map(Some)?
                    .map(Secret::new)
                }
                None => None,
            },
            profile_id: business_profile.get_id().to_owned(),
            applepay_verified_domains: None,
            pm_auth_config: self.pm_auth_config.clone(),
            status: connector_status,
            connector_wallets_details: encrypted_data.connector_wallets_details,
            test_mode: self.test_mode,
            business_country: self.business_country,
            business_label: self.business_label.clone(),
            business_sub_label: self.business_sub_label.clone(),
            additional_merchant_data: encrypted_data.additional_merchant_data,
            version: hyperswitch_domain_models::consts::API_VERSION,
        })
    }

    /// If profile_id is not passed, use default profile if available, or
    /// If business_details (business_country and business_label) are passed, get the business_profile
    /// or return a `MissingRequiredField` error
    async fn validate_and_get_business_profile(
        self,
        merchant_account: &domain::MerchantAccount,
        db: &dyn StorageInterface,
        key_manager_state: &KeyManagerState,
        key_store: &domain::MerchantKeyStore,
    ) -> RouterResult<domain::Profile> {
        match self.profile_id.or(merchant_account.default_profile.clone()) {
            Some(profile_id) => {
                // Check whether this business profile belongs to the merchant

                let business_profile = core_utils::validate_and_get_business_profile(
                    db,
                    key_manager_state,
                    key_store,
                    Some(&profile_id),
                    merchant_account.get_id(),
                )
                .await?
                .get_required_value("Profile")
                .change_context(errors::ApiErrorResponse::ProfileNotFound {
                    id: profile_id.get_string_repr().to_owned(),
                })?;

                Ok(business_profile)
            }
            None => match self.business_country.zip(self.business_label) {
                Some((business_country, business_label)) => {
                    let profile_name = format!("{business_country}_{business_label}");
                    let business_profile = db
                        .find_business_profile_by_profile_name_merchant_id(
                            key_manager_state,
                            key_store,
                            &profile_name,
                            merchant_account.get_id(),
                        )
                        .await
                        .to_not_found_response(errors::ApiErrorResponse::ProfileNotFound {
                            id: profile_name,
                        })?;

                    Ok(business_profile)
                }
                _ => Err(report!(errors::ApiErrorResponse::MissingRequiredField {
                    field_name: "profile_id or business_country, business_label"
                })),
            },
        }
    }
}

pub async fn create_connector(
    state: SessionState,
    req: api::MerchantConnectorCreate,
    merchant_account: domain::MerchantAccount,
    auth_profile_id: Option<id_type::ProfileId>,
    key_store: domain::MerchantKeyStore,
) -> RouterResponse<api_models::admin::MerchantConnectorResponse> {
    let store = state.store.as_ref();
    let key_manager_state = &(&state).into();
    #[cfg(feature = "dummy_connector")]
    fp_utils::when(
        req.connector_name
            .validate_dummy_connector_create(state.conf.dummy_connector.enabled),
        || {
            Err(errors::ApiErrorResponse::InvalidRequestData {
                message: "Invalid connector name".to_string(),
            })
        },
    )?;

    let connector_metadata = ConnectorMetadata {
        connector_metadata: &req.metadata,
    };

    let merchant_id = merchant_account.get_id();

    connector_metadata.validate_apple_pay_certificates_in_mca_metadata()?;

    #[cfg(feature = "v1")]
    helpers::validate_business_details(
        req.business_country,
        req.business_label.as_ref(),
        &merchant_account,
    )?;

    let business_profile = req
        .clone()
        .validate_and_get_business_profile(&merchant_account, store, key_manager_state, &key_store)
        .await?;

    core_utils::validate_profile_id_from_auth_layer(auth_profile_id, &business_profile)?;

    let pm_auth_config_validation = PMAuthConfigValidation {
        connector_type: &req.connector_type,
        pm_auth_config: &req.pm_auth_config,
        db: store,
        merchant_id,
        profile_id: business_profile.get_id(),
        key_store: &key_store,
        key_manager_state,
    };
    pm_auth_config_validation.validate_pm_auth_config().await?;

    let connector_type_and_connector_enum = ConnectorTypeAndConnectorName {
        connector_type: &req.connector_type,
        connector_name: &req.connector_name,
    };
    let routable_connector = connector_type_and_connector_enum.get_routable_connector()?;

    // The purpose of this merchant account update is just to update the
    // merchant account `modified_at` field for KGraph cache invalidation
    state
        .store
        .update_specific_fields_in_merchant(
            key_manager_state,
            merchant_id,
            storage::MerchantAccountUpdate::ModifiedAtUpdate,
            &key_store,
        )
        .await
        .change_context(errors::ApiErrorResponse::InternalServerError)
        .attach_printable("error updating the merchant account when creating payment connector")?;

    let merchant_connector_account = req
        .clone()
        .create_domain_model_from_request(
            &state,
            key_store.clone(),
            &business_profile,
            key_manager_state,
        )
        .await?;

    let mca = state
        .store
        .insert_merchant_connector_account(
            key_manager_state,
            merchant_connector_account.clone(),
            &key_store,
        )
        .await
        .to_duplicate_response(
            errors::ApiErrorResponse::DuplicateMerchantConnectorAccount {
                profile_id: business_profile.get_id().get_string_repr().to_owned(),
                connector_label: merchant_connector_account
                    .connector_label
                    .unwrap_or_default(),
            },
        )?;

    #[cfg(feature = "v1")]
    //update merchant default config
    let merchant_default_config_update = MerchantDefaultConfigUpdate {
        routable_connector: &routable_connector,
        merchant_connector_id: &mca.get_id(),
        store,
        merchant_id,
        profile_id: business_profile.get_id(),
        transaction_type: &req.get_transaction_type(),
    };

    #[cfg(feature = "v2")]
    //update merchant default config
    let merchant_default_config_update = DefaultFallbackRoutingConfigUpdate {
        routable_connector: &routable_connector,
        merchant_connector_id: &mca.get_id(),
        store,
        business_profile,
        key_store,
        key_manager_state,
    };

    merchant_default_config_update
        .retrieve_and_update_default_fallback_routing_algorithm_if_routable_connector_exists()
        .await?;

    metrics::MCA_CREATE.add(
        1,
        router_env::metric_attributes!(
            ("connector", req.connector_name.to_string()),
            ("merchant", merchant_id.clone()),
        ),
    );

    let mca_response = mca.foreign_try_into()?;
    Ok(service_api::ApplicationResponse::Json(mca_response))
}

#[cfg(feature = "v1")]
async fn validate_pm_auth(
    val: pii::SecretSerdeValue,
    state: &SessionState,
    merchant_id: &id_type::MerchantId,
    key_store: &domain::MerchantKeyStore,
    merchant_account: domain::MerchantAccount,
    profile_id: &id_type::ProfileId,
) -> RouterResponse<()> {
    let config =
        serde_json::from_value::<api_models::pm_auth::PaymentMethodAuthConfig>(val.expose())
            .change_context(errors::ApiErrorResponse::InvalidRequestData {
                message: "invalid data received for payment method auth config".to_string(),
            })
            .attach_printable("Failed to deserialize Payment Method Auth config")?;

    let all_mcas = &*state
        .store
        .find_merchant_connector_account_by_merchant_id_and_disabled_list(
            &state.into(),
            merchant_id,
            true,
            key_store,
        )
        .await
        .change_context(errors::ApiErrorResponse::MerchantConnectorAccountNotFound {
            id: merchant_account.get_id().get_string_repr().to_owned(),
        })?;

    for conn_choice in config.enabled_payment_methods {
        let pm_auth_mca = all_mcas
            .iter()
            .find(|mca| mca.get_id() == conn_choice.mca_id)
            .ok_or(errors::ApiErrorResponse::GenericNotFoundError {
                message: "payment method auth connector account not found".to_string(),
            })?;

        if &pm_auth_mca.profile_id != profile_id {
            return Err(errors::ApiErrorResponse::GenericNotFoundError {
                message: "payment method auth profile_id differs from connector profile_id"
                    .to_string(),
            }
            .into());
        }
    }

    Ok(services::ApplicationResponse::StatusOk)
}

#[cfg(feature = "v1")]
pub async fn retrieve_connector(
    state: SessionState,
    merchant_id: id_type::MerchantId,
    profile_id: Option<id_type::ProfileId>,
    merchant_connector_id: id_type::MerchantConnectorAccountId,
) -> RouterResponse<api_models::admin::MerchantConnectorResponse> {
    let store = state.store.as_ref();
    let key_manager_state = &(&state).into();
    let key_store = store
        .get_merchant_key_store_by_merchant_id(
            key_manager_state,
            &merchant_id,
            &store.get_master_key().to_vec().into(),
        )
        .await
        .to_not_found_response(errors::ApiErrorResponse::MerchantAccountNotFound)?;

    let _merchant_account = store
        .find_merchant_account_by_merchant_id(key_manager_state, &merchant_id, &key_store)
        .await
        .to_not_found_response(errors::ApiErrorResponse::MerchantAccountNotFound)?;

    let mca = store
        .find_by_merchant_connector_account_merchant_id_merchant_connector_id(
            key_manager_state,
            &merchant_id,
            &merchant_connector_id,
            &key_store,
        )
        .await
        .to_not_found_response(errors::ApiErrorResponse::MerchantConnectorAccountNotFound {
            id: merchant_connector_id.get_string_repr().to_string(),
        })?;
    core_utils::validate_profile_id_from_auth_layer(profile_id, &mca)?;

    Ok(service_api::ApplicationResponse::Json(
        mca.foreign_try_into()?,
    ))
}

#[cfg(feature = "v2")]
pub async fn retrieve_connector(
    state: SessionState,
    merchant_account: domain::MerchantAccount,
    key_store: domain::MerchantKeyStore,
    id: id_type::MerchantConnectorAccountId,
) -> RouterResponse<api_models::admin::MerchantConnectorResponse> {
    let store = state.store.as_ref();
    let key_manager_state = &(&state).into();

    let merchant_id = merchant_account.get_id();

    let mca = store
        .find_merchant_connector_account_by_id(key_manager_state, &id, &key_store)
        .await
        .to_not_found_response(errors::ApiErrorResponse::MerchantConnectorAccountNotFound {
            id: id.clone().get_string_repr().to_string(),
        })?;

    // Validate if the merchant_id sent in the request is valid
    if mca.merchant_id != *merchant_id {
        return Err(errors::ApiErrorResponse::InvalidRequestData {
            message: format!(
                "Invalid merchant_id {} provided for merchant_connector_account {:?}",
                merchant_id.get_string_repr(),
                id
            ),
        }
        .into());
    }

    Ok(service_api::ApplicationResponse::Json(
        mca.foreign_try_into()?,
    ))
}

#[cfg(all(feature = "olap", feature = "v2"))]
pub async fn list_connectors_for_a_profile(
    state: SessionState,
    key_store: domain::MerchantKeyStore,
    profile_id: id_type::ProfileId,
) -> RouterResponse<Vec<api_models::admin::MerchantConnectorListResponse>> {
    let store = state.store.as_ref();
    let key_manager_state = &(&state).into();

    let merchant_connector_accounts = store
        .list_connector_account_by_profile_id(key_manager_state, &profile_id, &key_store)
        .await
        .to_not_found_response(errors::ApiErrorResponse::InternalServerError)?;
    let mut response = vec![];

    for mca in merchant_connector_accounts.into_iter() {
        response.push(mca.foreign_try_into()?);
    }

    Ok(service_api::ApplicationResponse::Json(response))
}

pub async fn list_payment_connectors(
    state: SessionState,
    merchant_id: id_type::MerchantId,
    profile_id_list: Option<Vec<id_type::ProfileId>>,
) -> RouterResponse<Vec<api_models::admin::MerchantConnectorListResponse>> {
    let store = state.store.as_ref();
    let key_manager_state = &(&state).into();
    let key_store = store
        .get_merchant_key_store_by_merchant_id(
            key_manager_state,
            &merchant_id,
            &store.get_master_key().to_vec().into(),
        )
        .await
        .to_not_found_response(errors::ApiErrorResponse::MerchantAccountNotFound)?;

    // Validate merchant account
    store
        .find_merchant_account_by_merchant_id(key_manager_state, &merchant_id, &key_store)
        .await
        .to_not_found_response(errors::ApiErrorResponse::MerchantAccountNotFound)?;

    let merchant_connector_accounts = store
        .find_merchant_connector_account_by_merchant_id_and_disabled_list(
            key_manager_state,
            &merchant_id,
            true,
            &key_store,
        )
        .await
        .to_not_found_response(errors::ApiErrorResponse::InternalServerError)?;
    let merchant_connector_accounts = core_utils::filter_objects_based_on_profile_id_list(
        profile_id_list,
        merchant_connector_accounts,
    );
    let mut response = vec![];

    // The can be eliminated once [#79711](https://github.com/rust-lang/rust/issues/79711) is stabilized
    for mca in merchant_connector_accounts.into_iter() {
        response.push(mca.foreign_try_into()?);
    }

    Ok(service_api::ApplicationResponse::Json(response))
}

pub async fn update_connector(
    state: SessionState,
    merchant_id: &id_type::MerchantId,
    profile_id: Option<id_type::ProfileId>,
    merchant_connector_id: &id_type::MerchantConnectorAccountId,
    req: api_models::admin::MerchantConnectorUpdate,
) -> RouterResponse<api_models::admin::MerchantConnectorResponse> {
    let db = state.store.as_ref();
    let key_manager_state = &(&state).into();
    let key_store = db
        .get_merchant_key_store_by_merchant_id(
            key_manager_state,
            merchant_id,
            &db.get_master_key().to_vec().into(),
        )
        .await
        .to_not_found_response(errors::ApiErrorResponse::MerchantAccountNotFound)?;

    let merchant_account = db
        .find_merchant_account_by_merchant_id(key_manager_state, merchant_id, &key_store)
        .await
        .to_not_found_response(errors::ApiErrorResponse::MerchantAccountNotFound)?;

    let mca = req
        .clone()
        .get_merchant_connector_account_from_id(
            db,
            merchant_id,
            merchant_connector_id,
            &key_store,
            key_manager_state,
        )
        .await?;
    core_utils::validate_profile_id_from_auth_layer(profile_id, &mca)?;

    let payment_connector = req
        .clone()
        .create_domain_model_from_request(
            &state,
            key_store.clone(),
            &mca,
            key_manager_state,
            &merchant_account,
        )
        .await?;

    // Profile id should always be present
    let profile_id = mca.profile_id.clone();

    let request_connector_label = req.connector_label;

    let updated_mca = db
        .update_merchant_connector_account(
            key_manager_state,
            mca,
            payment_connector.into(),
            &key_store,
        )
        .await
        .change_context(
            errors::ApiErrorResponse::DuplicateMerchantConnectorAccount {
                profile_id: profile_id.get_string_repr().to_owned(),
                connector_label: request_connector_label.unwrap_or_default(),
            },
        )
        .attach_printable_lazy(|| {
            format!(
                "Failed while updating MerchantConnectorAccount: id: {:?}",
                merchant_connector_id
            )
        })?;

    let response = updated_mca.foreign_try_into()?;

    Ok(service_api::ApplicationResponse::Json(response))
}

#[cfg(feature = "v1")]
pub async fn delete_connector(
    state: SessionState,
    merchant_id: id_type::MerchantId,
    merchant_connector_id: id_type::MerchantConnectorAccountId,
) -> RouterResponse<api::MerchantConnectorDeleteResponse> {
    let db = state.store.as_ref();
    let key_manager_state = &(&state).into();
    let key_store = db
        .get_merchant_key_store_by_merchant_id(
            key_manager_state,
            &merchant_id,
            &db.get_master_key().to_vec().into(),
        )
        .await
        .to_not_found_response(errors::ApiErrorResponse::MerchantAccountNotFound)?;

    let _merchant_account = db
        .find_merchant_account_by_merchant_id(key_manager_state, &merchant_id, &key_store)
        .await
        .to_not_found_response(errors::ApiErrorResponse::MerchantAccountNotFound)?;

    let mca = db
        .find_by_merchant_connector_account_merchant_id_merchant_connector_id(
            key_manager_state,
            &merchant_id,
            &merchant_connector_id,
            &key_store,
        )
        .await
        .to_not_found_response(errors::ApiErrorResponse::MerchantConnectorAccountNotFound {
            id: merchant_connector_id.get_string_repr().to_string(),
        })?;

    let is_deleted = db
        .delete_merchant_connector_account_by_merchant_id_merchant_connector_id(
            &merchant_id,
            &merchant_connector_id,
        )
        .await
        .to_not_found_response(errors::ApiErrorResponse::MerchantConnectorAccountNotFound {
            id: merchant_connector_id.get_string_repr().to_string(),
        })?;

    // delete the mca from the config as well
    let merchant_default_config_delete = MerchantDefaultConfigUpdate {
        routable_connector: &Some(
            common_enums::RoutableConnectors::from_str(&mca.connector_name).map_err(|_| {
                errors::ApiErrorResponse::InvalidDataValue {
                    field_name: "connector_name",
                }
            })?,
        ),
        merchant_connector_id: &mca.get_id(),
        store: db,
        merchant_id: &merchant_id,
        profile_id: &mca.profile_id,
        transaction_type: &mca.connector_type.into(),
    };

    merchant_default_config_delete
        .retrieve_and_delete_from_default_fallback_routing_algorithm_if_routable_connector_exists()
        .await?;

    let response = api::MerchantConnectorDeleteResponse {
        merchant_id,
        merchant_connector_id,
        deleted: is_deleted,
    };
    Ok(service_api::ApplicationResponse::Json(response))
}

#[cfg(feature = "v2")]
pub async fn delete_connector(
    state: SessionState,
    merchant_account: domain::MerchantAccount,
    key_store: domain::MerchantKeyStore,
    id: id_type::MerchantConnectorAccountId,
) -> RouterResponse<api::MerchantConnectorDeleteResponse> {
    let db = state.store.as_ref();
    let key_manager_state = &(&state).into();

    let merchant_id = merchant_account.get_id();

    let mca = db
        .find_merchant_connector_account_by_id(key_manager_state, &id, &key_store)
        .await
        .to_not_found_response(errors::ApiErrorResponse::MerchantConnectorAccountNotFound {
            id: id.clone().get_string_repr().to_string(),
        })?;

    // Validate if the merchant_id sent in the request is valid
    if mca.merchant_id != *merchant_id {
        return Err(errors::ApiErrorResponse::InvalidRequestData {
            message: format!(
                "Invalid merchant_id {} provided for merchant_connector_account {:?}",
                merchant_id.get_string_repr(),
                id
            ),
        }
        .into());
    }

    let is_deleted = db
        .delete_merchant_connector_account_by_id(&id)
        .await
        .to_not_found_response(errors::ApiErrorResponse::MerchantConnectorAccountNotFound {
            id: id.clone().get_string_repr().to_string(),
        })?;

    let business_profile = db
        .find_business_profile_by_profile_id(key_manager_state, &key_store, &mca.profile_id)
        .await
        .to_not_found_response(errors::ApiErrorResponse::ProfileNotFound {
            id: mca.profile_id.get_string_repr().to_owned(),
        })?;

    let merchant_default_config_delete = DefaultFallbackRoutingConfigUpdate {
        routable_connector: &Some(
            common_enums::RoutableConnectors::from_str(&mca.connector_name.to_string()).map_err(
                |_| errors::ApiErrorResponse::InvalidDataValue {
                    field_name: "connector_name",
                },
            )?,
        ),
        merchant_connector_id: &mca.get_id(),
        store: db,
        business_profile,
        key_store,
        key_manager_state,
    };

    merchant_default_config_delete
        .retrieve_and_delete_from_default_fallback_routing_algorithm_if_routable_connector_exists()
        .await?;

    let response = api::MerchantConnectorDeleteResponse {
        merchant_id: merchant_id.clone(),
        id,
        deleted: is_deleted,
    };
    Ok(service_api::ApplicationResponse::Json(response))
}

pub async fn kv_for_merchant(
    state: SessionState,
    merchant_id: id_type::MerchantId,
    enable: bool,
) -> RouterResponse<api_models::admin::ToggleKVResponse> {
    let db = state.store.as_ref();
    let key_manager_state = &(&state).into();
    let key_store = db
        .get_merchant_key_store_by_merchant_id(
            key_manager_state,
            &merchant_id,
            &db.get_master_key().to_vec().into(),
        )
        .await
        .to_not_found_response(errors::ApiErrorResponse::MerchantAccountNotFound)?;

    // check if the merchant account exists
    let merchant_account = db
        .find_merchant_account_by_merchant_id(key_manager_state, &merchant_id, &key_store)
        .await
        .to_not_found_response(errors::ApiErrorResponse::MerchantAccountNotFound)?;

    let updated_merchant_account = match (enable, merchant_account.storage_scheme) {
        (true, MerchantStorageScheme::RedisKv) | (false, MerchantStorageScheme::PostgresOnly) => {
            Ok(merchant_account)
        }
        (true, MerchantStorageScheme::PostgresOnly) => {
            if state.conf.as_ref().is_kv_soft_kill_mode() {
                Err(errors::ApiErrorResponse::InvalidRequestData {
                    message: "Kv cannot be enabled when application is in soft_kill_mode"
                        .to_owned(),
                })?
            }

            db.update_merchant(
                key_manager_state,
                merchant_account,
                storage::MerchantAccountUpdate::StorageSchemeUpdate {
                    storage_scheme: MerchantStorageScheme::RedisKv,
                },
                &key_store,
            )
            .await
        }
        (false, MerchantStorageScheme::RedisKv) => {
            db.update_merchant(
                key_manager_state,
                merchant_account,
                storage::MerchantAccountUpdate::StorageSchemeUpdate {
                    storage_scheme: MerchantStorageScheme::PostgresOnly,
                },
                &key_store,
            )
            .await
        }
    }
    .map_err(|error| {
        error
            .change_context(errors::ApiErrorResponse::InternalServerError)
            .attach_printable("failed to switch merchant_storage_scheme")
    })?;
    let kv_status = matches!(
        updated_merchant_account.storage_scheme,
        MerchantStorageScheme::RedisKv
    );

    Ok(service_api::ApplicationResponse::Json(
        api_models::admin::ToggleKVResponse {
            merchant_id: updated_merchant_account.get_id().to_owned(),
            kv_enabled: kv_status,
        },
    ))
}

pub async fn toggle_kv_for_all_merchants(
    state: SessionState,
    enable: bool,
) -> RouterResponse<api_models::admin::ToggleAllKVResponse> {
    let db = state.store.as_ref();
    let storage_scheme = if enable {
        MerchantStorageScheme::RedisKv
    } else {
        MerchantStorageScheme::PostgresOnly
    };

    let total_update = db
        .update_all_merchant_account(storage::MerchantAccountUpdate::StorageSchemeUpdate {
            storage_scheme,
        })
        .await
        .map_err(|error| {
            error
                .change_context(errors::ApiErrorResponse::InternalServerError)
                .attach_printable("Failed to switch merchant_storage_scheme for all merchants")
        })?;

    Ok(service_api::ApplicationResponse::Json(
        api_models::admin::ToggleAllKVResponse {
            total_updated: total_update,
            kv_enabled: enable,
        },
    ))
}

pub async fn check_merchant_account_kv_status(
    state: SessionState,
    merchant_id: id_type::MerchantId,
) -> RouterResponse<api_models::admin::ToggleKVResponse> {
    let db = state.store.as_ref();
    let key_manager_state = &(&state).into();
    let key_store = db
        .get_merchant_key_store_by_merchant_id(
            key_manager_state,
            &merchant_id,
            &db.get_master_key().to_vec().into(),
        )
        .await
        .to_not_found_response(errors::ApiErrorResponse::MerchantAccountNotFound)?;

    // check if the merchant account exists
    let merchant_account = db
        .find_merchant_account_by_merchant_id(key_manager_state, &merchant_id, &key_store)
        .await
        .to_not_found_response(errors::ApiErrorResponse::MerchantAccountNotFound)?;

    let kv_status = matches!(
        merchant_account.storage_scheme,
        MerchantStorageScheme::RedisKv
    );

    Ok(service_api::ApplicationResponse::Json(
        api_models::admin::ToggleKVResponse {
            merchant_id: merchant_account.get_id().to_owned(),
            kv_enabled: kv_status,
        },
    ))
}

pub fn get_frm_config_as_secret(
    frm_configs: Option<Vec<api_models::admin::FrmConfigs>>,
) -> Option<Vec<Secret<serde_json::Value>>> {
    match frm_configs.as_ref() {
        Some(frm_value) => {
            let configs_for_frm_value: Vec<Secret<serde_json::Value>> = frm_value
                .iter()
                .map(|config| {
                    config
                        .encode_to_value()
                        .change_context(errors::ApiErrorResponse::ConfigNotFound)
                        .map(Secret::new)
                })
                .collect::<Result<Vec<_>, _>>()
                .ok()?;
            Some(configs_for_frm_value)
        }
        None => None,
    }
}

#[cfg(feature = "v1")]
pub async fn create_and_insert_business_profile(
    state: &SessionState,
    request: api::ProfileCreate,
    merchant_account: domain::MerchantAccount,
    key_store: &domain::MerchantKeyStore,
) -> RouterResult<domain::Profile> {
    let business_profile_new =
        admin::create_profile_from_merchant_account(state, merchant_account, request, key_store)
            .await?;

    let profile_name = business_profile_new.profile_name.clone();

    state
        .store
        .insert_business_profile(&state.into(), key_store, business_profile_new)
        .await
        .to_duplicate_response(errors::ApiErrorResponse::GenericDuplicateError {
            message: format!(
                "Business Profile with the profile_name {profile_name} already exists"
            ),
        })
        .attach_printable("Failed to insert Business profile because of duplication error")
}

#[cfg(feature = "olap")]
#[async_trait::async_trait]
trait ProfileCreateBridge {
    #[cfg(feature = "v1")]
    async fn create_domain_model_from_request(
        self,
        state: &SessionState,
        merchant_account: &domain::MerchantAccount,
        key: &domain::MerchantKeyStore,
    ) -> RouterResult<domain::Profile>;

    #[cfg(feature = "v2")]
    async fn create_domain_model_from_request(
        self,
        state: &SessionState,
        key: &domain::MerchantKeyStore,
        merchant_id: &id_type::MerchantId,
    ) -> RouterResult<domain::Profile>;
}

#[cfg(feature = "olap")]
#[async_trait::async_trait]
impl ProfileCreateBridge for api::ProfileCreate {
    #[cfg(feature = "v1")]
    async fn create_domain_model_from_request(
        self,
        state: &SessionState,
        merchant_account: &domain::MerchantAccount,
        key_store: &domain::MerchantKeyStore,
    ) -> RouterResult<domain::Profile> {
        use common_utils::ext_traits::AsyncExt;

        if let Some(session_expiry) = &self.session_expiry {
            helpers::validate_session_expiry(session_expiry.to_owned())?;
        }

        if let Some(intent_fulfillment_expiry) = self.intent_fulfillment_time {
            helpers::validate_intent_fulfillment_expiry(intent_fulfillment_expiry)?;
        }

        if let Some(ref routing_algorithm) = self.routing_algorithm {
            let _: api_models::routing::RoutingAlgorithm = routing_algorithm
                .clone()
                .parse_value("RoutingAlgorithm")
                .change_context(errors::ApiErrorResponse::InvalidDataValue {
                    field_name: "routing_algorithm",
                })
                .attach_printable("Invalid routing algorithm given")?;
        }

        // Generate a unique profile id
        let profile_id = common_utils::generate_profile_id_of_default_length();
        let profile_name = self.profile_name.unwrap_or("default".to_string());

        let current_time = date_time::now();

        let webhook_details = self.webhook_details.map(ForeignInto::foreign_into);

        let payment_response_hash_key = self
            .payment_response_hash_key
            .or(merchant_account.payment_response_hash_key.clone())
            .unwrap_or(common_utils::crypto::generate_cryptographically_secure_random_string(64));

        let payment_link_config = self.payment_link_config.map(ForeignInto::foreign_into);
        let key_manager_state = state.into();
        let outgoing_webhook_custom_http_headers = self
            .outgoing_webhook_custom_http_headers
            .async_map(|headers| {
                cards::create_encrypted_data(&key_manager_state, key_store, headers)
            })
            .await
            .transpose()
            .change_context(errors::ApiErrorResponse::InternalServerError)
            .attach_printable("Unable to encrypt outgoing webhook custom HTTP headers")?;

        let payout_link_config = self
            .payout_link_config
            .map(|payout_conf| match payout_conf.config.validate() {
                Ok(_) => Ok(payout_conf.foreign_into()),
                Err(e) => Err(error_stack::report!(
                    errors::ApiErrorResponse::InvalidRequestData {
                        message: e.to_string()
                    }
                )),
            })
            .transpose()?;

        Ok(domain::Profile::from(domain::ProfileSetter {
            profile_id,
            merchant_id: merchant_account.get_id().clone(),
            profile_name,
            created_at: current_time,
            modified_at: current_time,
            return_url: self
                .return_url
                .map(|return_url| return_url.to_string())
                .or(merchant_account.return_url.clone()),
            enable_payment_response_hash: self
                .enable_payment_response_hash
                .unwrap_or(merchant_account.enable_payment_response_hash),
            payment_response_hash_key: Some(payment_response_hash_key),
            redirect_to_merchant_with_http_post: self
                .redirect_to_merchant_with_http_post
                .unwrap_or(merchant_account.redirect_to_merchant_with_http_post),
            webhook_details: webhook_details.or(merchant_account.webhook_details.clone()),
            metadata: self.metadata,
            routing_algorithm: None,
            intent_fulfillment_time: self
                .intent_fulfillment_time
                .map(i64::from)
                .or(merchant_account.intent_fulfillment_time)
                .or(Some(common_utils::consts::DEFAULT_INTENT_FULFILLMENT_TIME)),
            frm_routing_algorithm: self
                .frm_routing_algorithm
                .or(merchant_account.frm_routing_algorithm.clone()),
            #[cfg(feature = "payouts")]
            payout_routing_algorithm: self
                .payout_routing_algorithm
                .or(merchant_account.payout_routing_algorithm.clone()),
            #[cfg(not(feature = "payouts"))]
            payout_routing_algorithm: None,
            is_recon_enabled: merchant_account.is_recon_enabled,
            applepay_verified_domains: self.applepay_verified_domains,
            payment_link_config,
            session_expiry: self
                .session_expiry
                .map(i64::from)
                .or(Some(common_utils::consts::DEFAULT_SESSION_EXPIRY)),
            authentication_connector_details: self
                .authentication_connector_details
                .map(ForeignInto::foreign_into),
            payout_link_config,
            is_connector_agnostic_mit_enabled: self.is_connector_agnostic_mit_enabled,
            is_extended_card_info_enabled: None,
            extended_card_info_config: None,
            use_billing_as_payment_method_billing: self
                .use_billing_as_payment_method_billing
                .or(Some(true)),
            collect_shipping_details_from_wallet_connector: self
                .collect_shipping_details_from_wallet_connector
                .or(Some(false)),
            collect_billing_details_from_wallet_connector: self
                .collect_billing_details_from_wallet_connector
                .or(Some(false)),
            outgoing_webhook_custom_http_headers: outgoing_webhook_custom_http_headers
                .map(Into::into),
            tax_connector_id: self.tax_connector_id,
            is_tax_connector_enabled: self.is_tax_connector_enabled,
            always_collect_billing_details_from_wallet_connector: self
                .always_collect_billing_details_from_wallet_connector,
            always_collect_shipping_details_from_wallet_connector: self
                .always_collect_shipping_details_from_wallet_connector,
            dynamic_routing_algorithm: None,
            is_network_tokenization_enabled: self.is_network_tokenization_enabled,
            is_auto_retries_enabled: self.is_auto_retries_enabled.unwrap_or_default(),
            max_auto_retries_enabled: self.max_auto_retries_enabled.map(i16::from),
            is_click_to_pay_enabled: self.is_click_to_pay_enabled,
<<<<<<< HEAD
            authentication_product_ids,
            is_clear_pan_retries_enabled: self.is_clear_pan_retries_enabled.unwrap_or_default(),
=======
            authentication_product_ids: self.authentication_product_ids,
>>>>>>> b5b50036
        }))
    }

    #[cfg(feature = "v2")]
    async fn create_domain_model_from_request(
        self,
        state: &SessionState,
        key_store: &domain::MerchantKeyStore,
        merchant_id: &id_type::MerchantId,
    ) -> RouterResult<domain::Profile> {
        if let Some(session_expiry) = &self.session_expiry {
            helpers::validate_session_expiry(session_expiry.to_owned())?;
        }

        // Generate a unique profile id
        // TODO: the profile_id should be generated from the profile_name
        let profile_id = common_utils::generate_profile_id_of_default_length();
        let profile_name = self.profile_name;

        let current_time = date_time::now();

        let webhook_details = self.webhook_details.map(ForeignInto::foreign_into);

        let payment_response_hash_key = self
            .payment_response_hash_key
            .unwrap_or(common_utils::crypto::generate_cryptographically_secure_random_string(64));

        let payment_link_config = self.payment_link_config.map(ForeignInto::foreign_into);
        let key_manager_state = state.into();
        let outgoing_webhook_custom_http_headers = self
            .outgoing_webhook_custom_http_headers
            .async_map(|headers| {
                cards::create_encrypted_data(&key_manager_state, key_store, headers)
            })
            .await
            .transpose()
            .change_context(errors::ApiErrorResponse::InternalServerError)
            .attach_printable("Unable to encrypt outgoing webhook custom HTTP headers")?;

        let payout_link_config = self
            .payout_link_config
            .map(|payout_conf| match payout_conf.config.validate() {
                Ok(_) => Ok(payout_conf.foreign_into()),
                Err(e) => Err(error_stack::report!(
                    errors::ApiErrorResponse::InvalidRequestData {
                        message: e.to_string()
                    }
                )),
            })
            .transpose()?;

        Ok(domain::Profile::from(domain::ProfileSetter {
            id: profile_id,
            merchant_id: merchant_id.clone(),
            profile_name,
            created_at: current_time,
            modified_at: current_time,
            return_url: self.return_url,
            enable_payment_response_hash: self.enable_payment_response_hash.unwrap_or(true),
            payment_response_hash_key: Some(payment_response_hash_key),
            redirect_to_merchant_with_http_post: self
                .redirect_to_merchant_with_http_post
                .unwrap_or(true),
            webhook_details,
            metadata: self.metadata,
            is_recon_enabled: false,
            applepay_verified_domains: self.applepay_verified_domains,
            payment_link_config,
            session_expiry: self
                .session_expiry
                .map(i64::from)
                .or(Some(common_utils::consts::DEFAULT_SESSION_EXPIRY)),
            authentication_connector_details: self
                .authentication_connector_details
                .map(ForeignInto::foreign_into),
            payout_link_config,
            is_connector_agnostic_mit_enabled: self.is_connector_agnostic_mit_enabled,
            is_extended_card_info_enabled: None,
            extended_card_info_config: None,
            use_billing_as_payment_method_billing: self
                .use_billing_as_payment_method_billing
                .or(Some(true)),
            collect_shipping_details_from_wallet_connector: self
                .collect_shipping_details_from_wallet_connector_if_required
                .or(Some(false)),
            collect_billing_details_from_wallet_connector: self
                .collect_billing_details_from_wallet_connector_if_required
                .or(Some(false)),
            outgoing_webhook_custom_http_headers: outgoing_webhook_custom_http_headers
                .map(Into::into),
            always_collect_billing_details_from_wallet_connector: self
                .always_collect_billing_details_from_wallet_connector,
            always_collect_shipping_details_from_wallet_connector: self
                .always_collect_shipping_details_from_wallet_connector,
            routing_algorithm_id: None,
            frm_routing_algorithm_id: None,
            payout_routing_algorithm_id: None,
            order_fulfillment_time: self
                .order_fulfillment_time
                .map(|order_fulfillment_time| order_fulfillment_time.into_inner())
                .or(Some(common_utils::consts::DEFAULT_ORDER_FULFILLMENT_TIME)),
            order_fulfillment_time_origin: self.order_fulfillment_time_origin,
            default_fallback_routing: None,
            should_collect_cvv_during_payment: false,
            tax_connector_id: self.tax_connector_id,
            is_tax_connector_enabled: self.is_tax_connector_enabled,
            is_network_tokenization_enabled: self.is_network_tokenization_enabled,
            is_click_to_pay_enabled: self.is_click_to_pay_enabled,
            authentication_product_ids: self.authentication_product_ids,
        }))
    }
}

#[cfg(feature = "olap")]
pub async fn create_profile(
    state: SessionState,
    request: api::ProfileCreate,
    merchant_account: domain::MerchantAccount,
    key_store: domain::MerchantKeyStore,
) -> RouterResponse<api_models::admin::ProfileResponse> {
    let db = state.store.as_ref();
    let key_manager_state = &(&state).into();

    #[cfg(feature = "v1")]
    let business_profile = request
        .create_domain_model_from_request(&state, &merchant_account, &key_store)
        .await?;

    #[cfg(feature = "v2")]
    let business_profile = request
        .create_domain_model_from_request(&state, &key_store, merchant_account.get_id())
        .await?;

    let profile_id = business_profile.get_id().to_owned();

    let business_profile = db
        .insert_business_profile(key_manager_state, &key_store, business_profile)
        .await
        .to_duplicate_response(errors::ApiErrorResponse::GenericDuplicateError {
            message: format!(
                "Business Profile with the profile_id {} already exists",
                profile_id.get_string_repr()
            ),
        })
        .attach_printable("Failed to insert Business profile because of duplication error")?;

    #[cfg(feature = "v1")]
    if merchant_account.default_profile.is_some() {
        let unset_default_profile = domain::MerchantAccountUpdate::UnsetDefaultProfile;
        db.update_merchant(
            key_manager_state,
            merchant_account,
            unset_default_profile,
            &key_store,
        )
        .await
        .to_not_found_response(errors::ApiErrorResponse::MerchantAccountNotFound)?;
    }

    Ok(service_api::ApplicationResponse::Json(
        api_models::admin::ProfileResponse::foreign_try_from(business_profile)
            .change_context(errors::ApiErrorResponse::InternalServerError)
            .attach_printable("Failed to parse business profile details")?,
    ))
}

#[cfg(feature = "olap")]
pub async fn list_profile(
    state: SessionState,
    merchant_id: id_type::MerchantId,
    profile_id_list: Option<Vec<id_type::ProfileId>>,
) -> RouterResponse<Vec<api_models::admin::ProfileResponse>> {
    let db = state.store.as_ref();
    let key_store = db
        .get_merchant_key_store_by_merchant_id(
            &(&state).into(),
            &merchant_id,
            &db.get_master_key().to_vec().into(),
        )
        .await
        .to_not_found_response(errors::ApiErrorResponse::MerchantAccountNotFound)?;
    let profiles = db
        .list_profile_by_merchant_id(&(&state).into(), &key_store, &merchant_id)
        .await
        .to_not_found_response(errors::ApiErrorResponse::InternalServerError)?
        .clone();
    let profiles = core_utils::filter_objects_based_on_profile_id_list(profile_id_list, profiles);
    let mut business_profiles = Vec::new();
    for profile in profiles {
        let business_profile = api_models::admin::ProfileResponse::foreign_try_from(profile)
            .change_context(errors::ApiErrorResponse::InternalServerError)
            .attach_printable("Failed to parse business profile details")?;
        business_profiles.push(business_profile);
    }

    Ok(service_api::ApplicationResponse::Json(business_profiles))
}

pub async fn retrieve_profile(
    state: SessionState,
    profile_id: id_type::ProfileId,
    key_store: domain::MerchantKeyStore,
) -> RouterResponse<api_models::admin::ProfileResponse> {
    let db = state.store.as_ref();

    let business_profile = db
        .find_business_profile_by_profile_id(&(&state).into(), &key_store, &profile_id)
        .await
        .to_not_found_response(errors::ApiErrorResponse::ProfileNotFound {
            id: profile_id.get_string_repr().to_owned(),
        })?;

    Ok(service_api::ApplicationResponse::Json(
        api_models::admin::ProfileResponse::foreign_try_from(business_profile)
            .change_context(errors::ApiErrorResponse::InternalServerError)
            .attach_printable("Failed to parse business profile details")?,
    ))
}

pub async fn delete_profile(
    state: SessionState,
    profile_id: id_type::ProfileId,
    merchant_id: &id_type::MerchantId,
) -> RouterResponse<bool> {
    let db = state.store.as_ref();
    let delete_result = db
        .delete_profile_by_profile_id_merchant_id(&profile_id, merchant_id)
        .await
        .to_not_found_response(errors::ApiErrorResponse::ProfileNotFound {
            id: profile_id.get_string_repr().to_owned(),
        })?;

    Ok(service_api::ApplicationResponse::Json(delete_result))
}

#[cfg(feature = "olap")]
#[async_trait::async_trait]
trait ProfileUpdateBridge {
    async fn get_update_profile_object(
        self,
        state: &SessionState,
        key_store: &domain::MerchantKeyStore,
    ) -> RouterResult<domain::ProfileUpdate>;
}

#[cfg(all(feature = "olap", feature = "v1"))]
#[async_trait::async_trait]
impl ProfileUpdateBridge for api::ProfileUpdate {
    async fn get_update_profile_object(
        self,
        state: &SessionState,
        key_store: &domain::MerchantKeyStore,
    ) -> RouterResult<domain::ProfileUpdate> {
        if let Some(session_expiry) = &self.session_expiry {
            helpers::validate_session_expiry(session_expiry.to_owned())?;
        }

        if let Some(intent_fulfillment_expiry) = self.intent_fulfillment_time {
            helpers::validate_intent_fulfillment_expiry(intent_fulfillment_expiry)?;
        }

        let webhook_details = self.webhook_details.map(ForeignInto::foreign_into);

        if let Some(ref routing_algorithm) = self.routing_algorithm {
            let _: api_models::routing::RoutingAlgorithm = routing_algorithm
                .clone()
                .parse_value("RoutingAlgorithm")
                .change_context(errors::ApiErrorResponse::InvalidDataValue {
                    field_name: "routing_algorithm",
                })
                .attach_printable("Invalid routing algorithm given")?;
        }

        let payment_link_config = self
            .payment_link_config
            .map(|payment_link_conf| match payment_link_conf.validate() {
                Ok(_) => Ok(payment_link_conf.foreign_into()),
                Err(e) => Err(report!(errors::ApiErrorResponse::InvalidRequestData {
                    message: e.to_string()
                })),
            })
            .transpose()?;

        let extended_card_info_config = self
            .extended_card_info_config
            .as_ref()
            .map(|config| {
                config.encode_to_value().change_context(
                    errors::ApiErrorResponse::InvalidDataValue {
                        field_name: "extended_card_info_config",
                    },
                )
            })
            .transpose()?
            .map(Secret::new);
        let key_manager_state = state.into();
        let outgoing_webhook_custom_http_headers = self
            .outgoing_webhook_custom_http_headers
            .async_map(|headers| {
                cards::create_encrypted_data(&key_manager_state, key_store, headers)
            })
            .await
            .transpose()
            .change_context(errors::ApiErrorResponse::InternalServerError)
            .attach_printable("Unable to encrypt outgoing webhook custom HTTP headers")?;

        let payout_link_config = self
            .payout_link_config
            .map(|payout_conf| match payout_conf.config.validate() {
                Ok(_) => Ok(payout_conf.foreign_into()),
                Err(e) => Err(report!(errors::ApiErrorResponse::InvalidRequestData {
                    message: e.to_string()
                })),
            })
            .transpose()?;

        Ok(domain::ProfileUpdate::Update(Box::new(
            domain::ProfileGeneralUpdate {
                profile_name: self.profile_name,
                return_url: self.return_url.map(|return_url| return_url.to_string()),
                enable_payment_response_hash: self.enable_payment_response_hash,
                payment_response_hash_key: self.payment_response_hash_key,
                redirect_to_merchant_with_http_post: self.redirect_to_merchant_with_http_post,
                webhook_details,
                metadata: self.metadata,
                routing_algorithm: self.routing_algorithm,
                intent_fulfillment_time: self.intent_fulfillment_time.map(i64::from),
                frm_routing_algorithm: self.frm_routing_algorithm,
                #[cfg(feature = "payouts")]
                payout_routing_algorithm: self.payout_routing_algorithm,
                #[cfg(not(feature = "payouts"))]
                payout_routing_algorithm: None,
                applepay_verified_domains: self.applepay_verified_domains,
                payment_link_config,
                session_expiry: self.session_expiry.map(i64::from),
                authentication_connector_details: self
                    .authentication_connector_details
                    .map(ForeignInto::foreign_into),
                payout_link_config,
                extended_card_info_config,
                use_billing_as_payment_method_billing: self.use_billing_as_payment_method_billing,
                collect_shipping_details_from_wallet_connector: self
                    .collect_shipping_details_from_wallet_connector,
                collect_billing_details_from_wallet_connector: self
                    .collect_billing_details_from_wallet_connector,
                is_connector_agnostic_mit_enabled: self.is_connector_agnostic_mit_enabled,
                outgoing_webhook_custom_http_headers: outgoing_webhook_custom_http_headers
                    .map(Into::into),
                always_collect_billing_details_from_wallet_connector: self
                    .always_collect_billing_details_from_wallet_connector,
                always_collect_shipping_details_from_wallet_connector: self
                    .always_collect_shipping_details_from_wallet_connector,
                tax_connector_id: self.tax_connector_id,
                is_tax_connector_enabled: self.is_tax_connector_enabled,
                dynamic_routing_algorithm: self.dynamic_routing_algorithm,
                is_network_tokenization_enabled: self.is_network_tokenization_enabled,
                is_auto_retries_enabled: self.is_auto_retries_enabled,
                max_auto_retries_enabled: self.max_auto_retries_enabled.map(i16::from),
                is_click_to_pay_enabled: self.is_click_to_pay_enabled,
<<<<<<< HEAD
                authentication_product_ids,
                is_clear_pan_retries_enabled: self.is_clear_pan_retries_enabled,
=======
                authentication_product_ids: self.authentication_product_ids,
>>>>>>> b5b50036
            },
        )))
    }
}

#[cfg(all(feature = "olap", feature = "v2"))]
#[async_trait::async_trait]
impl ProfileUpdateBridge for api::ProfileUpdate {
    async fn get_update_profile_object(
        self,
        state: &SessionState,
        key_store: &domain::MerchantKeyStore,
    ) -> RouterResult<domain::ProfileUpdate> {
        if let Some(session_expiry) = &self.session_expiry {
            helpers::validate_session_expiry(session_expiry.to_owned())?;
        }

        let webhook_details = self.webhook_details.map(ForeignInto::foreign_into);

        let payment_link_config = self
            .payment_link_config
            .map(|payment_link_conf| match payment_link_conf.validate() {
                Ok(_) => Ok(payment_link_conf.foreign_into()),
                Err(e) => Err(report!(errors::ApiErrorResponse::InvalidRequestData {
                    message: e.to_string()
                })),
            })
            .transpose()?;

        let extended_card_info_config = self
            .extended_card_info_config
            .as_ref()
            .map(|config| {
                config.encode_to_value().change_context(
                    errors::ApiErrorResponse::InvalidDataValue {
                        field_name: "extended_card_info_config",
                    },
                )
            })
            .transpose()?
            .map(Secret::new);
        let key_manager_state = state.into();
        let outgoing_webhook_custom_http_headers = self
            .outgoing_webhook_custom_http_headers
            .async_map(|headers| {
                cards::create_encrypted_data(&key_manager_state, key_store, headers)
            })
            .await
            .transpose()
            .change_context(errors::ApiErrorResponse::InternalServerError)
            .attach_printable("Unable to encrypt outgoing webhook custom HTTP headers")?;

        let payout_link_config = self
            .payout_link_config
            .map(|payout_conf| match payout_conf.config.validate() {
                Ok(_) => Ok(payout_conf.foreign_into()),
                Err(e) => Err(report!(errors::ApiErrorResponse::InvalidRequestData {
                    message: e.to_string()
                })),
            })
            .transpose()?;

        Ok(domain::ProfileUpdate::Update(Box::new(
            domain::ProfileGeneralUpdate {
                profile_name: self.profile_name,
                return_url: self.return_url,
                enable_payment_response_hash: self.enable_payment_response_hash,
                payment_response_hash_key: self.payment_response_hash_key,
                redirect_to_merchant_with_http_post: self.redirect_to_merchant_with_http_post,
                webhook_details,
                metadata: self.metadata,
                applepay_verified_domains: self.applepay_verified_domains,
                payment_link_config,
                session_expiry: self.session_expiry.map(i64::from),
                authentication_connector_details: self
                    .authentication_connector_details
                    .map(ForeignInto::foreign_into),
                payout_link_config,
                extended_card_info_config,
                use_billing_as_payment_method_billing: self.use_billing_as_payment_method_billing,
                collect_shipping_details_from_wallet_connector: self
                    .collect_shipping_details_from_wallet_connector_if_required,
                collect_billing_details_from_wallet_connector: self
                    .collect_billing_details_from_wallet_connector_if_required,
                is_connector_agnostic_mit_enabled: self.is_connector_agnostic_mit_enabled,
                outgoing_webhook_custom_http_headers: outgoing_webhook_custom_http_headers
                    .map(Into::into),
                order_fulfillment_time: self
                    .order_fulfillment_time
                    .map(|order_fulfillment_time| order_fulfillment_time.into_inner()),
                order_fulfillment_time_origin: self.order_fulfillment_time_origin,
                always_collect_billing_details_from_wallet_connector: self
                    .always_collect_billing_details_from_wallet_connector,
                always_collect_shipping_details_from_wallet_connector: self
                    .always_collect_shipping_details_from_wallet_connector,
                is_network_tokenization_enabled: self.is_network_tokenization_enabled,
                is_click_to_pay_enabled: self.is_click_to_pay_enabled,
                authentication_product_ids: self.authentication_product_ids,
            },
        )))
    }
}

#[cfg(feature = "olap")]
pub async fn update_profile(
    state: SessionState,
    profile_id: &id_type::ProfileId,
    key_store: domain::MerchantKeyStore,
    request: api::ProfileUpdate,
) -> RouterResponse<api::ProfileResponse> {
    let db = state.store.as_ref();
    let key_manager_state = &(&state).into();

    let business_profile = db
        .find_business_profile_by_profile_id(key_manager_state, &key_store, profile_id)
        .await
        .to_not_found_response(errors::ApiErrorResponse::ProfileNotFound {
            id: profile_id.get_string_repr().to_owned(),
        })?;

    let profile_update = request
        .get_update_profile_object(&state, &key_store)
        .await?;

    let updated_business_profile = db
        .update_profile_by_profile_id(
            key_manager_state,
            &key_store,
            business_profile,
            profile_update,
        )
        .await
        .to_not_found_response(errors::ApiErrorResponse::ProfileNotFound {
            id: profile_id.get_string_repr().to_owned(),
        })?;

    Ok(service_api::ApplicationResponse::Json(
        api_models::admin::ProfileResponse::foreign_try_from(updated_business_profile)
            .change_context(errors::ApiErrorResponse::InternalServerError)
            .attach_printable("Failed to parse business profile details")?,
    ))
}

#[cfg(feature = "v2")]
#[derive(Clone, Debug)]
pub struct ProfileWrapper {
    pub profile: domain::Profile,
}

#[cfg(feature = "v2")]
impl ProfileWrapper {
    pub fn new(profile: domain::Profile) -> Self {
        Self { profile }
    }
    fn get_routing_config_cache_key(self) -> storage_impl::redis::cache::CacheKind<'static> {
        let merchant_id = self.profile.merchant_id.clone();

        let profile_id = self.profile.get_id().to_owned();

        storage_impl::redis::cache::CacheKind::Routing(
            format!(
                "routing_config_{}_{}",
                merchant_id.get_string_repr(),
                profile_id.get_string_repr()
            )
            .into(),
        )
    }

    pub async fn update_profile_and_invalidate_routing_config_for_active_algorithm_id_update(
        self,
        db: &dyn StorageInterface,
        key_manager_state: &KeyManagerState,
        merchant_key_store: &domain::MerchantKeyStore,
        algorithm_id: id_type::RoutingId,
        transaction_type: &storage::enums::TransactionType,
    ) -> RouterResult<()> {
        let routing_cache_key = self.clone().get_routing_config_cache_key();

        let (routing_algorithm_id, payout_routing_algorithm_id) = match transaction_type {
            storage::enums::TransactionType::Payment => (Some(algorithm_id), None),
            #[cfg(feature = "payouts")]
            storage::enums::TransactionType::Payout => (None, Some(algorithm_id)),
        };

        let profile_update = domain::ProfileUpdate::RoutingAlgorithmUpdate {
            routing_algorithm_id,
            payout_routing_algorithm_id,
        };

        let profile = self.profile;

        db.update_profile_by_profile_id(
            key_manager_state,
            merchant_key_store,
            profile,
            profile_update,
        )
        .await
        .change_context(errors::ApiErrorResponse::InternalServerError)
        .attach_printable("Failed to update routing algorithm ref in business profile")?;

        storage_impl::redis::cache::redact_from_redis_and_publish(
            db.get_cache_store().as_ref(),
            [routing_cache_key],
        )
        .await
        .change_context(errors::ApiErrorResponse::InternalServerError)
        .attach_printable("Failed to invalidate routing cache")?;
        Ok(())
    }

    pub fn get_routing_algorithm_id<'a>(
        &'a self,
        transaction_data: &'a routing::TransactionData<'_>,
    ) -> Option<id_type::RoutingId> {
        match transaction_data {
            routing::TransactionData::Payment(_) => self.profile.routing_algorithm_id.clone(),
            #[cfg(feature = "payouts")]
            routing::TransactionData::Payout(_) => self.profile.payout_routing_algorithm_id.clone(),
        }
    }
    pub fn get_default_fallback_list_of_connector_under_profile(
        &self,
    ) -> RouterResult<Vec<routing_types::RoutableConnectorChoice>> {
        let fallback_connectors =
            if let Some(default_fallback_routing) = self.profile.default_fallback_routing.clone() {
                default_fallback_routing
                    .expose()
                    .parse_value::<Vec<routing_types::RoutableConnectorChoice>>(
                        "Vec<RoutableConnectorChoice>",
                    )
                    .change_context(errors::ApiErrorResponse::InternalServerError)
                    .attach_printable("Business Profile default config has invalid structure")?
            } else {
                Vec::new()
            };
        Ok(fallback_connectors)
    }
    pub fn get_default_routing_configs_from_profile(
        &self,
    ) -> RouterResult<routing_types::ProfileDefaultRoutingConfig> {
        let profile_id = self.profile.get_id().to_owned();
        let connectors = self.get_default_fallback_list_of_connector_under_profile()?;

        Ok(routing_types::ProfileDefaultRoutingConfig {
            profile_id,
            connectors,
        })
    }

    pub async fn update_default_fallback_routing_of_connectors_under_profile(
        self,
        db: &dyn StorageInterface,
        updated_config: &Vec<routing_types::RoutableConnectorChoice>,
        key_manager_state: &KeyManagerState,
        merchant_key_store: &domain::MerchantKeyStore,
    ) -> RouterResult<()> {
        let default_fallback_routing = Secret::from(
            updated_config
                .encode_to_value()
                .change_context(errors::ApiErrorResponse::InternalServerError)
                .attach_printable("Failed to convert routing ref to value")?,
        );
        let profile_update = domain::ProfileUpdate::DefaultRoutingFallbackUpdate {
            default_fallback_routing: Some(default_fallback_routing),
        };

        db.update_profile_by_profile_id(
            key_manager_state,
            merchant_key_store,
            self.profile,
            profile_update,
        )
        .await
        .change_context(errors::ApiErrorResponse::InternalServerError)
        .attach_printable("Failed to update routing algorithm ref in business profile")?;
        Ok(())
    }
}

pub async fn extended_card_info_toggle(
    state: SessionState,
    merchant_id: &id_type::MerchantId,
    profile_id: &id_type::ProfileId,
    ext_card_info_choice: admin_types::ExtendedCardInfoChoice,
) -> RouterResponse<admin_types::ExtendedCardInfoChoice> {
    let db = state.store.as_ref();
    let key_manager_state = &(&state).into();

    let key_store = db
        .get_merchant_key_store_by_merchant_id(
            key_manager_state,
            merchant_id,
            &state.store.get_master_key().to_vec().into(),
        )
        .await
        .to_not_found_response(errors::ApiErrorResponse::MerchantAccountNotFound)
        .attach_printable("Error while fetching the key store by merchant_id")?;

    let business_profile = db
        .find_business_profile_by_profile_id(key_manager_state, &key_store, profile_id)
        .await
        .to_not_found_response(errors::ApiErrorResponse::ProfileNotFound {
            id: profile_id.get_string_repr().to_owned(),
        })?;

    if business_profile.is_extended_card_info_enabled.is_none()
        || business_profile
            .is_extended_card_info_enabled
            .is_some_and(|existing_config| existing_config != ext_card_info_choice.enabled)
    {
        let profile_update = domain::ProfileUpdate::ExtendedCardInfoUpdate {
            is_extended_card_info_enabled: ext_card_info_choice.enabled,
        };

        db.update_profile_by_profile_id(
            key_manager_state,
            &key_store,
            business_profile,
            profile_update,
        )
        .await
        .to_not_found_response(errors::ApiErrorResponse::ProfileNotFound {
            id: profile_id.get_string_repr().to_owned(),
        })?;
    }

    Ok(service_api::ApplicationResponse::Json(ext_card_info_choice))
}

pub async fn connector_agnostic_mit_toggle(
    state: SessionState,
    merchant_id: &id_type::MerchantId,
    profile_id: &id_type::ProfileId,
    connector_agnostic_mit_choice: admin_types::ConnectorAgnosticMitChoice,
) -> RouterResponse<admin_types::ConnectorAgnosticMitChoice> {
    let db = state.store.as_ref();
    let key_manager_state = &(&state).into();

    let key_store = db
        .get_merchant_key_store_by_merchant_id(
            key_manager_state,
            merchant_id,
            &state.store.get_master_key().to_vec().into(),
        )
        .await
        .to_not_found_response(errors::ApiErrorResponse::MerchantAccountNotFound)
        .attach_printable("Error while fetching the key store by merchant_id")?;

    let business_profile = db
        .find_business_profile_by_profile_id(key_manager_state, &key_store, profile_id)
        .await
        .to_not_found_response(errors::ApiErrorResponse::ProfileNotFound {
            id: profile_id.get_string_repr().to_owned(),
        })?;

    if business_profile.merchant_id != *merchant_id {
        Err(errors::ApiErrorResponse::AccessForbidden {
            resource: profile_id.get_string_repr().to_owned(),
        })?
    }

    if business_profile.is_connector_agnostic_mit_enabled
        != Some(connector_agnostic_mit_choice.enabled)
    {
        let profile_update = domain::ProfileUpdate::ConnectorAgnosticMitUpdate {
            is_connector_agnostic_mit_enabled: connector_agnostic_mit_choice.enabled,
        };

        db.update_profile_by_profile_id(
            key_manager_state,
            &key_store,
            business_profile,
            profile_update,
        )
        .await
        .to_not_found_response(errors::ApiErrorResponse::ProfileNotFound {
            id: profile_id.get_string_repr().to_owned(),
        })?;
    }

    Ok(service_api::ApplicationResponse::Json(
        connector_agnostic_mit_choice,
    ))
}

pub async fn transfer_key_store_to_key_manager(
    state: SessionState,
    req: admin_types::MerchantKeyTransferRequest,
) -> RouterResponse<admin_types::TransferKeyResponse> {
    let resp = transfer_encryption_key(&state, req).await?;

    Ok(service_api::ApplicationResponse::Json(
        admin_types::TransferKeyResponse {
            total_transferred: resp,
        },
    ))
}

async fn process_open_banking_connectors(
    state: &SessionState,
    merchant_id: &id_type::MerchantId,
    auth: &types::ConnectorAuthType,
    connector_type: &api_enums::ConnectorType,
    connector: &api_enums::Connector,
    additional_merchant_data: types::AdditionalMerchantData,
) -> RouterResult<types::MerchantRecipientData> {
    let new_merchant_data = match additional_merchant_data {
        types::AdditionalMerchantData::OpenBankingRecipientData(merchant_data) => {
            if connector_type != &api_enums::ConnectorType::PaymentProcessor {
                return Err(errors::ApiErrorResponse::InvalidConnectorConfiguration {
                    config:
                        "OpenBanking connector for Payment Initiation should be a payment processor"
                            .to_string(),
                }
                .into());
            }
            match &merchant_data {
                types::MerchantRecipientData::AccountData(acc_data) => {
                    validate_bank_account_data(acc_data)?;

                    let connector_name = api_enums::Connector::to_string(connector);

                    let recipient_creation_not_supported = state
                        .conf
                        .locker_based_open_banking_connectors
                        .connector_list
                        .contains(connector_name.as_str());

                    let recipient_id = if recipient_creation_not_supported {
                        locker_recipient_create_call(state, merchant_id, acc_data).await
                    } else {
                        connector_recipient_create_call(
                            state,
                            merchant_id,
                            connector_name,
                            auth,
                            acc_data,
                        )
                        .await
                    }
                    .attach_printable("failed to get recipient_id")?;

                    let conn_recipient_id = if recipient_creation_not_supported {
                        Some(types::RecipientIdType::LockerId(Secret::new(recipient_id)))
                    } else {
                        Some(types::RecipientIdType::ConnectorId(Secret::new(
                            recipient_id,
                        )))
                    };

                    let account_data = match &acc_data {
                        types::MerchantAccountData::Iban { iban, name, .. } => {
                            types::MerchantAccountData::Iban {
                                iban: iban.clone(),
                                name: name.clone(),
                                connector_recipient_id: conn_recipient_id.clone(),
                            }
                        }
                        types::MerchantAccountData::Bacs {
                            account_number,
                            sort_code,
                            name,
                            ..
                        } => types::MerchantAccountData::Bacs {
                            account_number: account_number.clone(),
                            sort_code: sort_code.clone(),
                            name: name.clone(),
                            connector_recipient_id: conn_recipient_id.clone(),
                        },
                    };

                    types::MerchantRecipientData::AccountData(account_data)
                }
                _ => merchant_data.clone(),
            }
        }
    };

    Ok(new_merchant_data)
}

fn validate_bank_account_data(data: &types::MerchantAccountData) -> RouterResult<()> {
    match data {
        types::MerchantAccountData::Iban { iban, .. } => {
            // IBAN check algorithm
            if iban.peek().len() > IBAN_MAX_LENGTH {
                return Err(errors::ApiErrorResponse::InvalidRequestData {
                    message: "IBAN length must be up to 34 characters".to_string(),
                }
                .into());
            }
            let pattern = Regex::new(r"^[A-Z0-9]*$")
                .change_context(errors::ApiErrorResponse::InternalServerError)
                .attach_printable("failed to create regex pattern")?;

            let mut iban = iban.peek().to_string();

            if !pattern.is_match(iban.as_str()) {
                return Err(errors::ApiErrorResponse::InvalidRequestData {
                    message: "IBAN data must be alphanumeric".to_string(),
                }
                .into());
            }

            // MOD check
            let first_4 = iban.chars().take(4).collect::<String>();
            iban.push_str(first_4.as_str());
            let len = iban.len();

            let rearranged_iban = iban
                .chars()
                .rev()
                .take(len - 4)
                .collect::<String>()
                .chars()
                .rev()
                .collect::<String>();

            let mut result = String::new();

            rearranged_iban.chars().for_each(|c| {
                if c.is_ascii_uppercase() {
                    let digit = (u32::from(c) - u32::from('A')) + 10;
                    result.push_str(&format!("{:02}", digit));
                } else {
                    result.push(c);
                }
            });

            let num = result
                .parse::<u128>()
                .change_context(errors::ApiErrorResponse::InternalServerError)
                .attach_printable("failed to validate IBAN")?;

            if num % 97 != 1 {
                return Err(errors::ApiErrorResponse::InvalidRequestData {
                    message: "Invalid IBAN".to_string(),
                }
                .into());
            }

            Ok(())
        }
        types::MerchantAccountData::Bacs {
            account_number,
            sort_code,
            ..
        } => {
            if account_number.peek().len() > BACS_MAX_ACCOUNT_NUMBER_LENGTH
                || sort_code.peek().len() != BACS_SORT_CODE_LENGTH
            {
                return Err(errors::ApiErrorResponse::InvalidRequestData {
                    message: "Invalid BACS numbers".to_string(),
                }
                .into());
            }

            Ok(())
        }
    }
}

async fn connector_recipient_create_call(
    state: &SessionState,
    merchant_id: &id_type::MerchantId,
    connector_name: String,
    auth: &types::ConnectorAuthType,
    data: &types::MerchantAccountData,
) -> RouterResult<String> {
    let connector = pm_auth_types::api::PaymentAuthConnectorData::get_connector_by_name(
        connector_name.as_str(),
    )?;

    let auth = pm_auth_types::ConnectorAuthType::foreign_try_from(auth.clone())
        .change_context(errors::ApiErrorResponse::InternalServerError)
        .attach_printable("Failed while converting ConnectorAuthType")?;

    let connector_integration: pm_auth_types::api::BoxedConnectorIntegration<
        '_,
        pm_auth_types::api::auth_service::RecipientCreate,
        pm_auth_types::RecipientCreateRequest,
        pm_auth_types::RecipientCreateResponse,
    > = connector.connector.get_connector_integration();

    let req = match data {
        types::MerchantAccountData::Iban { iban, name, .. } => {
            pm_auth_types::RecipientCreateRequest {
                name: name.clone(),
                account_data: pm_auth_types::RecipientAccountData::Iban(iban.clone()),
                address: None,
            }
        }
        types::MerchantAccountData::Bacs {
            account_number,
            sort_code,
            name,
            ..
        } => pm_auth_types::RecipientCreateRequest {
            name: name.clone(),
            account_data: pm_auth_types::RecipientAccountData::Bacs {
                sort_code: sort_code.clone(),
                account_number: account_number.clone(),
            },
            address: None,
        },
    };

    let router_data = pm_auth_types::RecipientCreateRouterData {
        flow: std::marker::PhantomData,
        merchant_id: Some(merchant_id.to_owned()),
        connector: Some(connector_name),
        request: req,
        response: Err(pm_auth_types::ErrorResponse {
            status_code: http::StatusCode::INTERNAL_SERVER_ERROR.as_u16(),
            code: consts::NO_ERROR_CODE.to_string(),
            message: consts::UNSUPPORTED_ERROR_MESSAGE.to_string(),
            reason: None,
        }),
        connector_http_status_code: None,
        connector_auth_type: auth,
    };

    let resp = payment_initiation_service::execute_connector_processing_step(
        state,
        connector_integration,
        &router_data,
        &connector.connector_name,
    )
    .await
    .change_context(errors::ApiErrorResponse::InternalServerError)
    .attach_printable("Failed while calling recipient create connector api")?;

    let recipient_create_resp =
        resp.response
            .map_err(|err| errors::ApiErrorResponse::ExternalConnectorError {
                code: err.code,
                message: err.message,
                connector: connector.connector_name.to_string(),
                status_code: err.status_code,
                reason: err.reason,
            })?;

    let recipient_id = recipient_create_resp.recipient_id;

    Ok(recipient_id)
}

async fn locker_recipient_create_call(
    state: &SessionState,
    merchant_id: &id_type::MerchantId,
    data: &types::MerchantAccountData,
) -> RouterResult<String> {
    let enc_data = serde_json::to_string(data)
        .change_context(errors::ApiErrorResponse::InternalServerError)
        .attach_printable("Failed to convert to MerchantAccountData json to String")?;

    let merchant_id_string = merchant_id.get_string_repr().to_owned();

    let cust_id = id_type::CustomerId::try_from(std::borrow::Cow::from(merchant_id_string))
        .change_context(errors::ApiErrorResponse::InternalServerError)
        .attach_printable("Failed to convert to CustomerId")?;

    let payload = transformers::StoreLockerReq::LockerGeneric(transformers::StoreGenericReq {
        merchant_id: merchant_id.to_owned(),
        merchant_customer_id: cust_id.clone(),
        enc_data,
        ttl: state.conf.locker.ttl_for_storage_in_secs,
    });

    let store_resp = cards::add_card_to_hs_locker(
        state,
        &payload,
        &cust_id,
        api_enums::LockerChoice::HyperswitchCardVault,
    )
    .await
    .change_context(errors::ApiErrorResponse::InternalServerError)
    .attach_printable("Failed to encrypt merchant bank account data")?;

    Ok(store_resp.card_reference)
}

pub async fn enable_platform_account(
    state: SessionState,
    merchant_id: id_type::MerchantId,
) -> RouterResponse<()> {
    let db = state.store.as_ref();
    let key_manager_state = &(&state).into();
    let key_store = db
        .get_merchant_key_store_by_merchant_id(
            key_manager_state,
            &merchant_id,
            &db.get_master_key().to_vec().into(),
        )
        .await
        .to_not_found_response(errors::ApiErrorResponse::MerchantAccountNotFound)?;

    let merchant_account = db
        .find_merchant_account_by_merchant_id(key_manager_state, &merchant_id, &key_store)
        .await
        .to_not_found_response(errors::ApiErrorResponse::MerchantAccountNotFound)?;

    db.update_merchant(
        key_manager_state,
        merchant_account,
        storage::MerchantAccountUpdate::ToPlatformAccount,
        &key_store,
    )
    .await
    .change_context(errors::ApiErrorResponse::InternalServerError)
    .attach_printable("Error while enabling platform merchant account")
    .map(|_| services::ApplicationResponse::StatusOk)
}<|MERGE_RESOLUTION|>--- conflicted
+++ resolved
@@ -3688,12 +3688,8 @@
             is_auto_retries_enabled: self.is_auto_retries_enabled.unwrap_or_default(),
             max_auto_retries_enabled: self.max_auto_retries_enabled.map(i16::from),
             is_click_to_pay_enabled: self.is_click_to_pay_enabled,
-<<<<<<< HEAD
-            authentication_product_ids,
+            authentication_product_ids: self.authentication_product_ids,
             is_clear_pan_retries_enabled: self.is_clear_pan_retries_enabled.unwrap_or_default(),
-=======
-            authentication_product_ids: self.authentication_product_ids,
->>>>>>> b5b50036
         }))
     }
 
@@ -4053,12 +4049,8 @@
                 is_auto_retries_enabled: self.is_auto_retries_enabled,
                 max_auto_retries_enabled: self.max_auto_retries_enabled.map(i16::from),
                 is_click_to_pay_enabled: self.is_click_to_pay_enabled,
-<<<<<<< HEAD
-                authentication_product_ids,
+                authentication_product_ids: self.authentication_product_ids,
                 is_clear_pan_retries_enabled: self.is_clear_pan_retries_enabled,
-=======
-                authentication_product_ids: self.authentication_product_ids,
->>>>>>> b5b50036
             },
         )))
     }
