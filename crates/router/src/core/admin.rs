--- conflicted
+++ resolved
@@ -2928,26 +2928,15 @@
 
     #[cfg(feature = "v2")]
     if req.connector_type == common_enums::ConnectorType::BillingProcessor {
-<<<<<<< HEAD
         let profile_wrapper = ProfileWrapper::new(business_profile.clone());
         profile_wrapper
             .update_revenue_recovery_algorithm_under_profile(
                 store,
                 key_manager_state,
-                &key_store,
+                &merchant_context.get_merchant_key_store(),
                 common_enums::RevenueRecoveryAlgorithmType::Monitoring,
             )
             .await?;
-=======
-        update_revenue_recovery_algorithm_under_profile(
-            business_profile.clone(),
-            store,
-            key_manager_state,
-            merchant_context.get_merchant_key_store(),
-            common_enums::RevenueRecoveryAlgorithmType::Monitoring,
-        )
-        .await?;
->>>>>>> 288da4e4
     }
     core_utils::validate_profile_id_from_auth_layer(auth_profile_id, &business_profile)?;
 
