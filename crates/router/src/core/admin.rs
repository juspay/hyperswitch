use std::str::FromStr;

use api_models::{
    admin::{self as admin_types},
    enums as api_enums, routing as routing_types,
};
use base64::Engine;
use common_utils::{
    date_time,
    ext_traits::{AsyncExt, ConfigExt, Encode, ValueExt},
    id_type, pii,
    types::keymanager::{self as km_types, KeyManagerState},
};
use diesel_models::configs;
use error_stack::{report, FutureExt, ResultExt};
use futures::future::try_join_all;
use masking::{ExposeInterface, PeekInterface, Secret};
use pm_auth::{connector::plaid::transformers::PlaidAuthType, types as pm_auth_types};
use regex::Regex;
use router_env::metrics::add_attributes;
use uuid::Uuid;

#[cfg(any(feature = "v1", feature = "v2"))]
use crate::types::transformers::ForeignFrom;
use crate::{
    consts::{self, BASE64_ENGINE},
    core::{
        encryption::transfer_encryption_key,
        errors::{self, RouterResponse, RouterResult, StorageErrorExt},
        payment_methods::{
            cards::{self, create_encrypted_data},
            transformers,
        },
        payments::helpers,
        pm_auth::helpers::PaymentAuthConnectorDataExt,
        routing::helpers as routing_helpers,
        utils as core_utils,
    },
    db::StorageInterface,
    routes::{metrics, SessionState},
    services::{self, api as service_api, authentication, pm_auth as payment_initiation_service},
    types::{
        self,
        api::{self, admin},
        domain::{
            self,
            types::{self as domain_types, AsyncLift},
        },
        storage::{self, enums::MerchantStorageScheme},
<<<<<<< HEAD
        transformers::{ForeignTryFrom, ForeignTryInto},
=======
        transformers::ForeignTryFrom,
>>>>>>> 043ea6d8
    },
    utils,
};

const IBAN_MAX_LENGTH: usize = 34;
const BACS_SORT_CODE_LENGTH: usize = 6;
const BACS_MAX_ACCOUNT_NUMBER_LENGTH: usize = 8;

#[inline]
pub fn create_merchant_publishable_key() -> String {
    format!(
        "pk_{}_{}",
        router_env::env::prefix_for_env(),
        Uuid::new_v4().simple()
    )
}

pub async fn insert_merchant_configs(
    db: &dyn StorageInterface,
    merchant_id: &id_type::MerchantId,
) -> RouterResult<()> {
    db.insert_config(configs::ConfigNew {
        key: merchant_id.get_requires_cvv_key(),
        config: "true".to_string(),
    })
    .await
    .change_context(errors::ApiErrorResponse::InternalServerError)
    .attach_printable("Error while setting requires_cvv config")?;

    db.insert_config(configs::ConfigNew {
        key: merchant_id.get_merchant_fingerprint_secret_key(),
        config: utils::generate_id(consts::FINGERPRINT_SECRET_LENGTH, "fs"),
    })
    .await
    .change_context(errors::ApiErrorResponse::InternalServerError)
    .attach_printable("Error while inserting merchant fingerprint secret")?;

    Ok(())
}

#[cfg(feature = "olap")]
fn add_publishable_key_to_decision_service(
    state: &SessionState,
    merchant_account: &domain::MerchantAccount,
) {
    let state = state.clone();
    let publishable_key = merchant_account.publishable_key.clone();
    let merchant_id = merchant_account.get_id().clone();

    authentication::decision::spawn_tracked_job(
        async move {
            authentication::decision::add_publishable_key(
                &state,
                publishable_key.into(),
                merchant_id,
                None,
            )
            .await
        },
        authentication::decision::ADD,
    );
}

#[cfg(feature = "olap")]
pub async fn create_organization(
    state: SessionState,
    req: api::OrganizationRequest,
) -> RouterResponse<api::OrganizationResponse> {
    let db_organization = ForeignFrom::foreign_from(req);
    state
        .store
        .insert_organization(db_organization)
        .await
        .to_duplicate_response(errors::ApiErrorResponse::InternalServerError)
        .attach_printable("Error when creating organization")
        .map(ForeignFrom::foreign_from)
        .map(service_api::ApplicationResponse::Json)
}

#[cfg(feature = "olap")]
pub async fn update_organization(
    state: SessionState,
    org_id: api::OrganizationId,
    req: api::OrganizationRequest,
) -> RouterResponse<api::OrganizationResponse> {
    let organization_update = diesel_models::organization::OrganizationUpdate::Update {
        org_name: req.organization_name,
        organization_details: req.organization_details,
        metadata: req.metadata,
    };
    state
        .store
        .update_organization_by_org_id(&org_id.organization_id, organization_update)
        .await
        .to_not_found_response(errors::ApiErrorResponse::GenericNotFoundError {
            message: "organization with the given id does not exist".to_string(),
        })
        .attach_printable(format!(
            "Failed to update organization with organization_id: {:?}",
            org_id.organization_id
        ))
        .map(ForeignFrom::foreign_from)
        .map(service_api::ApplicationResponse::Json)
}

#[cfg(feature = "olap")]
pub async fn get_organization(
    state: SessionState,
    org_id: api::OrganizationId,
) -> RouterResponse<api::OrganizationResponse> {
    #[cfg(all(
        any(feature = "v1", feature = "v2"),
        not(feature = "merchant_account_v2"),
        feature = "olap"
    ))]
    {
        CreateOrValidateOrganization::new(Some(org_id.organization_id))
            .create_or_validate(state.store.as_ref())
            .await
            .map(ForeignFrom::foreign_from)
            .map(service_api::ApplicationResponse::Json)
    }
    #[cfg(all(feature = "v2", feature = "merchant_account_v2", feature = "olap"))]
    {
        CreateOrValidateOrganization::new(org_id.organization_id)
            .create_or_validate(state.store.as_ref())
            .await
            .map(ForeignFrom::foreign_from)
            .map(service_api::ApplicationResponse::Json)
    }
}

#[cfg(feature = "olap")]
pub async fn create_merchant_account(
    state: SessionState,
    req: api::MerchantAccountCreate,
) -> RouterResponse<api::MerchantAccountResponse> {
    #[cfg(feature = "keymanager_create")]
    use common_utils::{keymanager, types::keymanager::EncryptionTransferRequest};

    let db = state.store.as_ref();

    let key = services::generate_aes256_key()
        .change_context(errors::ApiErrorResponse::InternalServerError)
        .attach_printable("Unable to generate aes 256 key")?;

    let master_key = db.get_master_key();

    let key_manager_state = &(&state).into();
    let merchant_id = req.get_merchant_reference_id();
    let identifier = km_types::Identifier::Merchant(merchant_id.clone());
    #[cfg(feature = "keymanager_create")]
    {
        keymanager::transfer_key_to_key_manager(
            key_manager_state,
            EncryptionTransferRequest {
                identifier: identifier.clone(),
                key: BASE64_ENGINE.encode(key),
            },
        )
        .await
        .change_context(errors::ApiErrorResponse::DuplicateMerchantAccount)
        .attach_printable("Failed to insert key to KeyManager")?;
    }

    let key_store = domain::MerchantKeyStore {
        merchant_id: merchant_id.clone(),
        key: domain_types::encrypt(
            key_manager_state,
            key.to_vec().into(),
            identifier.clone(),
            master_key,
        )
        .await
        .change_context(errors::ApiErrorResponse::InternalServerError)
        .attach_printable("Failed to decrypt data from key store")?,
        created_at: date_time::now(),
    };

    let domain_merchant_account = req
        .create_domain_model_from_request(&state, key_store.clone())
        .await?;
    let key_manager_state = &(&state).into();
    db.insert_merchant_key_store(
        key_manager_state,
        key_store.clone(),
        &master_key.to_vec().into(),
    )
    .await
    .to_duplicate_response(errors::ApiErrorResponse::DuplicateMerchantAccount)?;

    let merchant_account = db
        .insert_merchant(key_manager_state, domain_merchant_account, &key_store)
        .await
        .to_duplicate_response(errors::ApiErrorResponse::DuplicateMerchantAccount)?;

    add_publishable_key_to_decision_service(&state, &merchant_account);

    insert_merchant_configs(db, &merchant_id).await?;

    Ok(service_api::ApplicationResponse::Json(
        api::MerchantAccountResponse::foreign_try_from(merchant_account)
            .change_context(errors::ApiErrorResponse::InternalServerError)
            .attach_printable("Failed while generating response")?,
    ))
}

#[cfg(feature = "olap")]
#[async_trait::async_trait]
trait MerchantAccountCreateBridge {
    async fn create_domain_model_from_request(
        self,
        state: &SessionState,
        key: domain::MerchantKeyStore,
    ) -> RouterResult<domain::MerchantAccount>;
}

#[cfg(all(
    any(feature = "v1", feature = "v2"),
    feature = "olap",
    not(feature = "merchant_account_v2")
))]
#[async_trait::async_trait]
impl MerchantAccountCreateBridge for api::MerchantAccountCreate {
    async fn create_domain_model_from_request(
        self,
        state: &SessionState,
        key_store: domain::MerchantKeyStore,
    ) -> RouterResult<domain::MerchantAccount> {
        let db = &*state.store;
        let publishable_key = create_merchant_publishable_key();

        let primary_business_details = self.get_primary_details_as_value().change_context(
            errors::ApiErrorResponse::InvalidDataValue {
                field_name: "primary_business_details",
            },
        )?;

        let webhook_details = self.get_webhook_details_as_value().change_context(
            errors::ApiErrorResponse::InvalidDataValue {
                field_name: "webhook details",
            },
        )?;

        let pm_collect_link_config = self.get_pm_link_config_as_value().change_context(
            errors::ApiErrorResponse::InvalidDataValue {
                field_name: "pm_collect_link_config",
            },
        )?;

        let merchant_details = self.get_merchant_details_as_secret().change_context(
            errors::ApiErrorResponse::InvalidDataValue {
                field_name: "merchant_details",
            },
        )?;

        self.parse_routing_algorithm()
            .change_context(errors::ApiErrorResponse::InvalidDataValue {
                field_name: "routing_algorithm",
            })
            .attach_printable("Invalid routing algorithm given")?;

        let metadata = self.get_metadata_as_secret().change_context(
            errors::ApiErrorResponse::InvalidDataValue {
                field_name: "metadata",
            },
        )?;

        // Get the enable payment response hash as a boolean, where the default value is true
        let enable_payment_response_hash = self.get_enable_payment_response_hash();

        let payment_response_hash_key = self.get_payment_response_hash_key();

        let parent_merchant_id = get_parent_merchant(
            state,
            self.sub_merchants_enabled,
            self.parent_merchant_id.as_ref(),
            &key_store,
        )
        .await?;

        let organization = CreateOrValidateOrganization::new(self.organization_id)
            .create_or_validate(db)
            .await?;

        let key = key_store.key.clone().into_inner();
        let key_manager_state = state.into();

        let merchant_account = async {
            Ok::<_, error_stack::Report<common_utils::errors::CryptoError>>(
                domain::MerchantAccountSetter {
                    merchant_id: self.merchant_id,
                    merchant_name: self
                        .merchant_name
                        .async_lift(|inner| {
                            domain_types::encrypt_optional(
                                &key_manager_state,
                                inner,
                                km_types::Identifier::Merchant(key_store.merchant_id.clone()),
                                key.peek(),
                            )
                        })
                        .await?,
                    merchant_details: merchant_details
                        .async_lift(|inner| {
                            domain_types::encrypt_optional(
                                &key_manager_state,
                                inner,
                                km_types::Identifier::Merchant(key_store.merchant_id.clone()),
                                key.peek(),
                            )
                        })
                        .await?,
                    return_url: self.return_url.map(|a| a.to_string()),
                    webhook_details,
                    routing_algorithm: Some(serde_json::json!({
                        "algorithm_id": null,
                        "timestamp": 0
                    })),
                    sub_merchants_enabled: self.sub_merchants_enabled,
                    parent_merchant_id,
                    enable_payment_response_hash,
                    payment_response_hash_key,
                    redirect_to_merchant_with_http_post: self
                        .redirect_to_merchant_with_http_post
                        .unwrap_or_default(),
                    publishable_key,
                    locker_id: self.locker_id,
                    metadata,
                    storage_scheme: MerchantStorageScheme::PostgresOnly,
                    primary_business_details,
                    created_at: date_time::now(),
                    modified_at: date_time::now(),
                    intent_fulfillment_time: None,
                    frm_routing_algorithm: self.frm_routing_algorithm,
                    #[cfg(feature = "payouts")]
                    payout_routing_algorithm: self.payout_routing_algorithm,
                    #[cfg(not(feature = "payouts"))]
                    payout_routing_algorithm: None,
                    organization_id: organization.org_id,
                    is_recon_enabled: false,
                    default_profile: None,
                    recon_status: diesel_models::enums::ReconStatus::NotRequested,
                    payment_link_config: None,
                    pm_collect_link_config,
                },
            )
        }
        .await
        .change_context(errors::ApiErrorResponse::InternalServerError)?;

        let mut domain_merchant_account = domain::MerchantAccount::from(merchant_account);

        CreateBusinessProfile::new(self.primary_business_details.clone())
            .create_business_profiles(state, &mut domain_merchant_account, &key_store)
            .await?;

        Ok(domain_merchant_account)
    }
}

#[cfg(feature = "olap")]
enum CreateOrValidateOrganization {
    /// Creates a new organization
    #[cfg(all(
        any(feature = "v1", feature = "v2"),
        not(feature = "merchant_account_v2")
    ))]
    Create,
    /// Validates if this organization exists in the records
    Validate {
        organization_id: id_type::OrganizationId,
    },
}

#[cfg(feature = "olap")]
impl CreateOrValidateOrganization {
    #[cfg(all(
        any(feature = "v1", feature = "v2"),
        not(feature = "merchant_account_v2"),
        feature = "olap"
    ))]
    /// Create an action to either create or validate the given organization_id
    /// If organization_id is passed, then validate if this organization exists
    /// If not passed, create a new organization
    fn new(organization_id: Option<id_type::OrganizationId>) -> Self {
        if let Some(organization_id) = organization_id {
            Self::Validate { organization_id }
        } else {
            Self::Create
        }
    }

    #[cfg(all(feature = "v2", feature = "merchant_account_v2", feature = "olap"))]
    /// Create an action to validate the provided organization_id
    fn new(organization_id: id_type::OrganizationId) -> Self {
        Self::Validate { organization_id }
    }

    #[cfg(feature = "olap")]
    /// Apply the action, whether to create the organization or validate the given organization_id
    async fn create_or_validate(
        &self,
        db: &dyn StorageInterface,
    ) -> RouterResult<diesel_models::organization::Organization> {
        match self {
            #[cfg(all(
                any(feature = "v1", feature = "v2"),
                not(feature = "merchant_account_v2")
            ))]
            Self::Create => {
                let new_organization = api_models::organization::OrganizationNew::new(None);
                let db_organization = ForeignFrom::foreign_from(new_organization);
                db.insert_organization(db_organization)
                    .await
                    .to_duplicate_response(errors::ApiErrorResponse::InternalServerError)
                    .attach_printable("Error when creating organization")
            }
            Self::Validate { organization_id } => db
                .find_organization_by_org_id(organization_id)
                .await
                .to_not_found_response(errors::ApiErrorResponse::GenericNotFoundError {
                    message: "organization with the given id does not exist".to_string(),
                }),
        }
    }
}

#[cfg(all(
    any(feature = "v1", feature = "v2"),
    feature = "olap",
    not(feature = "merchant_account_v2")
))]
enum CreateBusinessProfile {
    /// Create business profiles from primary business details
    /// If there is only one business profile created, then set this profile as default
    CreateFromPrimaryBusinessDetails {
        primary_business_details: Vec<admin_types::PrimaryBusinessDetails>,
    },
    /// Create a default business profile, set this as default profile
    CreateDefaultBusinessProfile,
}

#[cfg(all(
    any(feature = "v1", feature = "v2"),
    feature = "olap",
    not(feature = "merchant_account_v2")
))]
impl CreateBusinessProfile {
    /// Create a new business profile action from the given information
    /// If primary business details exist, then create business profiles from them
    /// If primary business details are empty, then create default business profile
    fn new(primary_business_details: Option<Vec<admin_types::PrimaryBusinessDetails>>) -> Self {
        match primary_business_details {
            Some(primary_business_details) if !primary_business_details.is_empty() => {
                Self::CreateFromPrimaryBusinessDetails {
                    primary_business_details,
                }
            }
            _ => Self::CreateDefaultBusinessProfile,
        }
    }

    async fn create_business_profiles(
        &self,
        state: &SessionState,
        merchant_account: &mut domain::MerchantAccount,
        key_store: &domain::MerchantKeyStore,
    ) -> RouterResult<()> {
        match self {
            Self::CreateFromPrimaryBusinessDetails {
                primary_business_details,
            } => {
                let business_profiles = Self::create_business_profiles_for_each_business_details(
                    state,
                    merchant_account.clone(),
                    primary_business_details,
                    key_store,
                )
                .await?;

                // Update the default business profile in merchant account
                if business_profiles.len() == 1 {
                    merchant_account.default_profile = business_profiles
                        .first()
                        .map(|business_profile| business_profile.profile_id.clone())
                }
            }
            Self::CreateDefaultBusinessProfile => {
                let business_profile = self
                    .create_default_business_profile(state, merchant_account.clone(), key_store)
                    .await?;

                merchant_account.default_profile = Some(business_profile.profile_id);
            }
        }

        Ok(())
    }

    /// Create default business profile
    async fn create_default_business_profile(
        &self,
        state: &SessionState,
        merchant_account: domain::MerchantAccount,
        key_store: &domain::MerchantKeyStore,
    ) -> RouterResult<diesel_models::business_profile::BusinessProfile> {
        let business_profile = create_and_insert_business_profile(
            state,
            api_models::admin::BusinessProfileCreate::default(),
            merchant_account.clone(),
            key_store,
        )
        .await?;

        Ok(business_profile)
    }

    /// Create business profile for each primary_business_details,
    /// If there is no default profile in merchant account and only one primary_business_detail
    /// is available, then create a default business profile.
    async fn create_business_profiles_for_each_business_details(
        state: &SessionState,
        merchant_account: domain::MerchantAccount,
        primary_business_details: &Vec<admin_types::PrimaryBusinessDetails>,
        key_store: &domain::MerchantKeyStore,
    ) -> RouterResult<Vec<diesel_models::business_profile::BusinessProfile>> {
        let mut business_profiles_vector = Vec::with_capacity(primary_business_details.len());

        // This must ideally be run in a transaction,
        // if there is an error in inserting some business profile, because of unique constraints
        // the whole query must be rolled back
        for business_profile in primary_business_details {
            let profile_name =
                format!("{}_{}", business_profile.country, business_profile.business);

            let business_profile_create_request = api_models::admin::BusinessProfileCreate {
                profile_name: Some(profile_name),
                ..Default::default()
            };

            create_and_insert_business_profile(
                state,
                business_profile_create_request,
                merchant_account.clone(),
                key_store,
            )
            .await
            .map_err(|business_profile_insert_error| {
                crate::logger::warn!(
                    "Business profile already exists {business_profile_insert_error:?}"
                );
            })
            .map(|business_profile| business_profiles_vector.push(business_profile))
            .ok();
        }

        Ok(business_profiles_vector)
    }
}

#[cfg(all(feature = "v2", feature = "merchant_account_v2", feature = "olap"))]
#[async_trait::async_trait]
impl MerchantAccountCreateBridge for api::MerchantAccountCreate {
    async fn create_domain_model_from_request(
        self,
        state: &SessionState,
        key_store: domain::MerchantKeyStore,
    ) -> RouterResult<domain::MerchantAccount> {
        let publishable_key = create_merchant_publishable_key();
        let db = &*state.store;

        let metadata = self.get_metadata_as_secret().change_context(
            errors::ApiErrorResponse::InvalidDataValue {
                field_name: "metadata",
            },
        )?;

        let merchant_details = self.get_merchant_details_as_secret().change_context(
            errors::ApiErrorResponse::InvalidDataValue {
                field_name: "merchant_details",
            },
        )?;

        let primary_business_details = self.get_primary_details_as_value().change_context(
            errors::ApiErrorResponse::InvalidDataValue {
                field_name: "primary_business_details",
            },
        )?;

        CreateOrValidateOrganization::new(self.organization_id.clone())
            .create_or_validate(db)
            .await?;

        let key = key_store.key.into_inner();
        let id = self.get_merchant_reference_id().to_owned();
        let key_manager_state = state.into();
        let identifier = km_types::Identifier::Merchant(id.clone());

        async {
            Ok::<_, error_stack::Report<common_utils::errors::CryptoError>>(
                domain::MerchantAccount::from(domain::MerchantAccountSetter {
                    id,
                    merchant_name: Some(
                        domain_types::encrypt(
                            &key_manager_state,
                            self.merchant_name
                                .map(|merchant_name| merchant_name.into_inner()),
                            identifier.clone(),
                            key.peek(),
                        )
                        .await?,
                    ),
                    merchant_details: merchant_details
                        .async_lift(|inner| {
                            domain_types::encrypt_optional(
                                &key_manager_state,
                                inner,
                                identifier.clone(),
                                key.peek(),
                            )
                        })
                        .await?,
                    return_url: None,
                    webhook_details: None,
                    routing_algorithm: Some(serde_json::json!({
                        "algorithm_id": null,
                        "timestamp": 0
                    })),
                    sub_merchants_enabled: None,
                    parent_merchant_id: None,
                    enable_payment_response_hash: true,
                    payment_response_hash_key: None,
                    redirect_to_merchant_with_http_post: true,
                    publishable_key,
                    locker_id: None,
                    metadata,
                    storage_scheme: MerchantStorageScheme::PostgresOnly,
                    primary_business_details,
                    created_at: date_time::now(),
                    modified_at: date_time::now(),
                    intent_fulfillment_time: None,
                    frm_routing_algorithm: None,
                    payout_routing_algorithm: None,
                    organization_id: self.organization_id,
                    is_recon_enabled: false,
                    default_profile: None,
                    recon_status: diesel_models::enums::ReconStatus::NotRequested,
                    payment_link_config: None,
                    pm_collect_link_config: None,
                }),
            )
        }
        .await
        .change_context(errors::ApiErrorResponse::InternalServerError)
        .attach_printable("failed to encrypt merchant details")
    }
}

#[cfg(feature = "olap")]
pub async fn list_merchant_account(
    state: SessionState,
    req: api_models::admin::MerchantAccountListRequest,
) -> RouterResponse<Vec<api::MerchantAccountResponse>> {
    let merchant_accounts = state
        .store
        .list_merchant_accounts_by_organization_id(&(&state).into(), &req.organization_id)
        .await
        .to_not_found_response(errors::ApiErrorResponse::MerchantAccountNotFound)?;

    let merchant_accounts = merchant_accounts
        .into_iter()
        .map(|merchant_account| {
            api::MerchantAccountResponse::foreign_try_from(merchant_account).change_context(
                errors::ApiErrorResponse::InvalidDataValue {
                    field_name: "merchant_account",
                },
            )
        })
        .collect::<Result<Vec<_>, _>>()?;

    Ok(services::ApplicationResponse::Json(merchant_accounts))
}

pub async fn get_merchant_account(
    state: SessionState,
    req: api::MerchantId,
) -> RouterResponse<api::MerchantAccountResponse> {
    let db = state.store.as_ref();
    let key_manager_state = &(&state).into();
    let key_store = db
        .get_merchant_key_store_by_merchant_id(
            key_manager_state,
            &req.merchant_id,
            &db.get_master_key().to_vec().into(),
        )
        .await
        .to_not_found_response(errors::ApiErrorResponse::MerchantAccountNotFound)?;

    let merchant_account = db
        .find_merchant_account_by_merchant_id(key_manager_state, &req.merchant_id, &key_store)
        .await
        .to_not_found_response(errors::ApiErrorResponse::MerchantAccountNotFound)?;

    Ok(service_api::ApplicationResponse::Json(
        api::MerchantAccountResponse::foreign_try_from(merchant_account)
            .change_context(errors::ApiErrorResponse::InternalServerError)
            .attach_printable("Failed to construct response")?,
    ))
}

#[cfg(any(feature = "v1", feature = "v2"))]
/// For backwards compatibility, whenever new business labels are passed in
/// primary_business_details, create a business profile
pub async fn create_business_profile_from_business_labels(
    state: &SessionState,
    db: &dyn StorageInterface,
    key_store: &domain::MerchantKeyStore,
    merchant_id: &id_type::MerchantId,
    new_business_details: Vec<admin_types::PrimaryBusinessDetails>,
) -> RouterResult<()> {
    let key_manager_state = &state.into();
    let merchant_account = db
        .find_merchant_account_by_merchant_id(key_manager_state, merchant_id, key_store)
        .await
        .to_not_found_response(errors::ApiErrorResponse::MerchantAccountNotFound)?;

    let old_business_details = merchant_account
        .primary_business_details
        .clone()
        .parse_value::<Vec<admin_types::PrimaryBusinessDetails>>("PrimaryBusinessDetails")
        .change_context(errors::ApiErrorResponse::InvalidDataValue {
            field_name: "routing_algorithm",
        })
        .attach_printable("Invalid routing algorithm given")?;

    // find the diff between two vectors
    let business_profiles_to_create = new_business_details
        .into_iter()
        .filter(|business_details| !old_business_details.contains(business_details))
        .collect::<Vec<_>>();

    for business_profile in business_profiles_to_create {
        let profile_name = format!("{}_{}", business_profile.country, business_profile.business);

        let business_profile_create_request = admin_types::BusinessProfileCreate {
            profile_name: Some(profile_name),
            ..Default::default()
        };

        let business_profile_create_result = create_and_insert_business_profile(
            state,
            business_profile_create_request,
            merchant_account.clone(),
            key_store,
        )
        .await
        .map_err(|business_profile_insert_error| {
            // If there is any duplicate error, we need not take any action
            crate::logger::warn!(
                "Business profile already exists {business_profile_insert_error:?}"
            );
        });

        // If a business_profile is created, then unset the default profile
        if business_profile_create_result.is_ok() && merchant_account.default_profile.is_some() {
            let unset_default_profile = domain::MerchantAccountUpdate::UnsetDefaultProfile;
            db.update_merchant(
                key_manager_state,
                merchant_account.clone(),
                unset_default_profile,
                key_store,
            )
            .await
            .to_not_found_response(errors::ApiErrorResponse::MerchantAccountNotFound)?;
        }
    }

    Ok(())
}

/// For backwards compatibility
/// If any of the fields of merchant account are updated, then update these fields in business profiles
pub async fn update_business_profile_cascade(
    state: SessionState,
    merchant_account_update: api::MerchantAccountUpdate,
    merchant_id: id_type::MerchantId,
) -> RouterResult<()> {
    if merchant_account_update.return_url.is_some()
        || merchant_account_update.webhook_details.is_some()
        || merchant_account_update
            .enable_payment_response_hash
            .is_some()
        || merchant_account_update
            .redirect_to_merchant_with_http_post
            .is_some()
    {
        // Update these fields in all the business profiles
        let business_profiles = state
            .store
            .list_business_profile_by_merchant_id(&merchant_id)
            .await
            .to_not_found_response(errors::ApiErrorResponse::BusinessProfileNotFound {
                id: merchant_id.get_string_repr().to_owned(),
            })?;

        let business_profile_update = admin_types::BusinessProfileUpdate {
            profile_name: None,
            return_url: merchant_account_update.return_url,
            enable_payment_response_hash: merchant_account_update.enable_payment_response_hash,
            payment_response_hash_key: merchant_account_update.payment_response_hash_key,
            redirect_to_merchant_with_http_post: merchant_account_update
                .redirect_to_merchant_with_http_post,
            webhook_details: merchant_account_update.webhook_details,
            metadata: None,
            routing_algorithm: None,
            intent_fulfillment_time: None,
            frm_routing_algorithm: None,
            #[cfg(feature = "payouts")]
            payout_routing_algorithm: None,
            applepay_verified_domains: None,
            payment_link_config: None,
            session_expiry: None,
            authentication_connector_details: None,
            payout_link_config: None,
            extended_card_info_config: None,
            use_billing_as_payment_method_billing: None,
            collect_shipping_details_from_wallet_connector: None,
            collect_billing_details_from_wallet_connector: None,
            is_connector_agnostic_mit_enabled: None,
            outgoing_webhook_custom_http_headers: None,
        };

        let update_futures = business_profiles.iter().map(|business_profile| async {
            let profile_id = &business_profile.profile_id;

            update_business_profile(
                state.clone(),
                profile_id,
                &merchant_id,
                business_profile_update.clone(),
            )
            .await
        });

        try_join_all(update_futures).await?;
    }

    Ok(())
}

pub async fn merchant_account_update(
    state: SessionState,
    merchant_id: &id_type::MerchantId,
    req: api::MerchantAccountUpdate,
) -> RouterResponse<api::MerchantAccountResponse> {
    let db = state.store.as_ref();
    let key_manager_state = &(&state).into();
    let key_store = db
        .get_merchant_key_store_by_merchant_id(
            key_manager_state,
            &req.merchant_id,
            &db.get_master_key().to_vec().into(),
        )
        .await
        .to_not_found_response(errors::ApiErrorResponse::MerchantAccountNotFound)?;

    if &req.merchant_id != merchant_id {
        Err(report!(errors::ValidationError::IncorrectValueProvided {
            field_name: "parent_merchant_id"
        })
        .attach_printable(
            "If `sub_merchants_enabled` is true, then `parent_merchant_id` is mandatory",
        )
        .change_context(errors::ApiErrorResponse::InvalidDataValue {
            field_name: "parent_merchant_id",
        }))?;
    }

    if let Some(ref routing_algorithm) = req.routing_algorithm {
        let _: api_models::routing::RoutingAlgorithm = routing_algorithm
            .clone()
            .parse_value("RoutingAlgorithm")
            .change_context(errors::ApiErrorResponse::InvalidDataValue {
                field_name: "routing_algorithm",
            })
            .attach_printable("Invalid routing algorithm given")?;
    }

    let primary_business_details = req
        .primary_business_details
        .as_ref()
        .map(|primary_business_details| {
            primary_business_details.encode_to_value().change_context(
                errors::ApiErrorResponse::InvalidDataValue {
                    field_name: "primary_business_details",
                },
            )
        })
        .transpose()?;

    let pm_collect_link_config = req
        .pm_collect_link_config
        .as_ref()
        .map(|c| {
            c.encode_to_value()
                .change_context(errors::ApiErrorResponse::InvalidDataValue {
                    field_name: "pm_collect_link_config",
                })
        })
        .transpose()?;

    #[cfg(any(feature = "v1", feature = "v2"))]
    // In order to support backwards compatibility, if a business_labels are passed in the update
    // call, then create new business_profiles with the profile_name as business_label
    req.primary_business_details
        .clone()
        .async_map(|primary_business_details| async {
            let _ = create_business_profile_from_business_labels(
                &state,
                db,
                &key_store,
                merchant_id,
                primary_business_details,
            )
            .await;
        })
        .await;

    let key = key_store.key.get_inner().peek();

    let business_profile_id_update = if let Some(ref profile_id) = req.default_profile {
        if !profile_id.is_empty_after_trim() {
            // Validate whether profile_id passed in request is valid and is linked to the merchant
            core_utils::validate_and_get_business_profile(db, Some(profile_id), merchant_id)
                .await?
                .map(|business_profile| Some(business_profile.profile_id))
        } else {
            // If empty, Update profile_id to None in the database
            Some(None)
        }
    } else {
        None
    };

    // Update the business profile, This is for backwards compatibility
    update_business_profile_cascade(state.clone(), req.clone(), merchant_id.to_owned()).await?;

    let identifier = km_types::Identifier::Merchant(key_store.merchant_id.clone());
    let updated_merchant_account = storage::MerchantAccountUpdate::Update {
        merchant_name: req
            .merchant_name
            .map(Secret::new)
            .async_lift(|inner| {
                domain_types::encrypt_optional(key_manager_state, inner, identifier.clone(), key)
            })
            .await
            .change_context(errors::ApiErrorResponse::InternalServerError)
            .attach_printable("Unable to encrypt merchant name")?,

        merchant_details: req
            .merchant_details
            .as_ref()
            .map(Encode::encode_to_value)
            .transpose()
            .change_context(errors::ApiErrorResponse::InternalServerError)
            .attach_printable("Unable to convert merchant_details to a value")?
            .map(Secret::new)
            .async_lift(|inner| {
                domain_types::encrypt_optional(key_manager_state, inner, identifier.clone(), key)
            })
            .await
            .change_context(errors::ApiErrorResponse::InternalServerError)
            .attach_printable("Unable to encrypt merchant details")?,

        return_url: req.return_url.map(|a| a.to_string()),

        webhook_details: req
            .webhook_details
            .as_ref()
            .map(Encode::encode_to_value)
            .transpose()
            .change_context(errors::ApiErrorResponse::InternalServerError)?,

        routing_algorithm: req.routing_algorithm,
        sub_merchants_enabled: req.sub_merchants_enabled,

        parent_merchant_id: get_parent_merchant(
            &state,
            req.sub_merchants_enabled,
            req.parent_merchant_id.as_ref(),
            &key_store,
        )
        .await?,
        enable_payment_response_hash: req.enable_payment_response_hash,
        payment_response_hash_key: req.payment_response_hash_key,
        redirect_to_merchant_with_http_post: req.redirect_to_merchant_with_http_post,
        locker_id: req.locker_id,
        metadata: req.metadata,
        publishable_key: None,
        primary_business_details,
        frm_routing_algorithm: req.frm_routing_algorithm,
        intent_fulfillment_time: None,
        #[cfg(feature = "payouts")]
        payout_routing_algorithm: req.payout_routing_algorithm,
        #[cfg(not(feature = "payouts"))]
        payout_routing_algorithm: None,
        default_profile: business_profile_id_update,
        payment_link_config: None,
        pm_collect_link_config,
    };

    let response = db
        .update_specific_fields_in_merchant(
            key_manager_state,
            merchant_id,
            updated_merchant_account,
            &key_store,
        )
        .await
        .to_not_found_response(errors::ApiErrorResponse::MerchantAccountNotFound)?;

    // If there are any new business labels generated, create business profile

    Ok(service_api::ApplicationResponse::Json(
        api::MerchantAccountResponse::foreign_try_from(response)
            .change_context(errors::ApiErrorResponse::InternalServerError)
            .attach_printable("Failed while generating response")?,
    ))
}

pub async fn merchant_account_delete(
    state: SessionState,
    merchant_id: id_type::MerchantId,
) -> RouterResponse<api::MerchantAccountDeleteResponse> {
    let mut is_deleted = false;
    let db = state.store.as_ref();
    let key_manager_state = &(&state).into();
    let merchant_key_store = db
        .get_merchant_key_store_by_merchant_id(
            key_manager_state,
            &merchant_id,
            &state.store.get_master_key().to_vec().into(),
        )
        .await
        .to_not_found_response(errors::ApiErrorResponse::MerchantAccountNotFound)?;

    let merchant_account = db
        .find_merchant_account_by_merchant_id(key_manager_state, &merchant_id, &merchant_key_store)
        .await
        .to_not_found_response(errors::ApiErrorResponse::MerchantAccountNotFound)?;

    let is_merchant_account_deleted = db
        .delete_merchant_account_by_merchant_id(&merchant_id)
        .await
        .to_not_found_response(errors::ApiErrorResponse::MerchantAccountNotFound)?;
    if is_merchant_account_deleted {
        let is_merchant_key_store_deleted = db
            .delete_merchant_key_store_by_merchant_id(&merchant_id)
            .await
            .to_not_found_response(errors::ApiErrorResponse::MerchantAccountNotFound)?;
        is_deleted = is_merchant_account_deleted && is_merchant_key_store_deleted;
    }

    let state = state.clone();
    authentication::decision::spawn_tracked_job(
        async move {
            authentication::decision::revoke_api_key(
                &state,
                merchant_account.publishable_key.into(),
            )
            .await
        },
        authentication::decision::REVOKE,
    );

    match db
        .delete_config_by_key(merchant_id.get_requires_cvv_key().as_str())
        .await
    {
        Ok(_) => Ok::<_, errors::ApiErrorResponse>(()),
        Err(err) => {
            if err.current_context().is_db_not_found() {
                crate::logger::error!("requires_cvv config not found in db: {err:?}");
                Ok(())
            } else {
                Err(err
                    .change_context(errors::ApiErrorResponse::InternalServerError)
                    .attach_printable("Failed while deleting requires_cvv config"))?
            }
        }
    }
    .ok();

    let response = api::MerchantAccountDeleteResponse {
        merchant_id,
        deleted: is_deleted,
    };
    Ok(service_api::ApplicationResponse::Json(response))
}

async fn get_parent_merchant(
    state: &SessionState,
    sub_merchants_enabled: Option<bool>,
    parent_merchant: Option<&id_type::MerchantId>,
    key_store: &domain::MerchantKeyStore,
) -> RouterResult<Option<id_type::MerchantId>> {
    Ok(match sub_merchants_enabled {
        Some(true) => {
            Some(
                parent_merchant.ok_or_else(|| {
                    report!(errors::ValidationError::MissingRequiredField {
                        field_name: "parent_merchant_id".to_string()
                    })
                    .change_context(errors::ApiErrorResponse::PreconditionFailed {
                        message: "If `sub_merchants_enabled` is `true`, then `parent_merchant_id` is mandatory".to_string(),
                    })
                })
                .map(|id| validate_merchant_id(state, id,key_store).change_context(
                    errors::ApiErrorResponse::InvalidDataValue { field_name: "parent_merchant_id" }
                ))?
                .await?
                .get_id().to_owned()
            )
        }
        _ => None,
    })
}

async fn validate_merchant_id(
    state: &SessionState,
    merchant_id: &id_type::MerchantId,
    key_store: &domain::MerchantKeyStore,
) -> RouterResult<domain::MerchantAccount> {
    let db = &*state.store;
    db.find_merchant_account_by_merchant_id(&state.into(), merchant_id, key_store)
        .await
        .to_not_found_response(errors::ApiErrorResponse::MerchantAccountNotFound)
}

struct ConnectorAuthTypeAndMetadataValidation<'a> {
    connector_name: &'a api_models::enums::Connector,
    auth_type: &'a types::ConnectorAuthType,
    connector_meta_data: &'a Option<pii::SecretSerdeValue>,
}

impl<'a> ConnectorAuthTypeAndMetadataValidation<'a> {
    pub fn validate_auth_and_metadata_type(
        &self,
    ) -> Result<(), error_stack::Report<errors::ApiErrorResponse>> {
        let connector_auth_type_validation = ConnectorAuthTypeValidation {
            auth_type: self.auth_type,
        };
        connector_auth_type_validation.validate_connector_auth_type()?;
        self.validate_auth_and_metadata_type_with_connector()
            .map_err(|err| match *err.current_context() {
                errors::ConnectorError::InvalidConnectorName => {
                    err.change_context(errors::ApiErrorResponse::InvalidRequestData {
                        message: "The connector name is invalid".to_string(),
                    })
                }
                errors::ConnectorError::InvalidConnectorConfig { config: field_name } => err
                    .change_context(errors::ApiErrorResponse::InvalidRequestData {
                        message: format!("The {} is invalid", field_name),
                    }),
                errors::ConnectorError::FailedToObtainAuthType => {
                    err.change_context(errors::ApiErrorResponse::InvalidRequestData {
                        message: "The auth type is invalid for the connector".to_string(),
                    })
                }
                _ => err.change_context(errors::ApiErrorResponse::InvalidRequestData {
                    message: "The request body is invalid".to_string(),
                }),
            })
    }
<<<<<<< HEAD

    fn validate_auth_and_metadata_type_with_connector(
        &self,
    ) -> Result<(), error_stack::Report<errors::ConnectorError>> {
        use crate::connector::*;

        match self.connector_name {
            api_enums::Connector::Adyenplatform => {
                adyenplatform::transformers::AdyenplatformAuthType::try_from(self.auth_type)?;
                Ok(())
            }
            // api_enums::Connector::Payone => {payone::transformers::PayoneAuthType::try_from(val)?;Ok(())} Added as a template code for future usage
            #[cfg(feature = "dummy_connector")]
            api_enums::Connector::DummyConnector1
            | api_enums::Connector::DummyConnector2
            | api_enums::Connector::DummyConnector3
            | api_enums::Connector::DummyConnector4
            | api_enums::Connector::DummyConnector5
            | api_enums::Connector::DummyConnector6
            | api_enums::Connector::DummyConnector7 => {
                dummyconnector::transformers::DummyConnectorAuthType::try_from(self.auth_type)?;
                Ok(())
            }
            api_enums::Connector::Aci => {
                aci::transformers::AciAuthType::try_from(self.auth_type)?;
                Ok(())
            }
            api_enums::Connector::Adyen => {
                adyen::transformers::AdyenAuthType::try_from(self.auth_type)?;
                adyen::transformers::AdyenConnectorMetadataObject::try_from(
                    self.connector_meta_data,
                )?;
                Ok(())
            }
            api_enums::Connector::Airwallex => {
                airwallex::transformers::AirwallexAuthType::try_from(self.auth_type)?;
                Ok(())
            }
            api_enums::Connector::Authorizedotnet => {
                authorizedotnet::transformers::AuthorizedotnetAuthType::try_from(self.auth_type)?;
                Ok(())
            }
            api_enums::Connector::Bankofamerica => {
                bankofamerica::transformers::BankOfAmericaAuthType::try_from(self.auth_type)?;
                Ok(())
            }
            api_enums::Connector::Billwerk => {
                billwerk::transformers::BillwerkAuthType::try_from(self.auth_type)?;
                Ok(())
            }
            api_enums::Connector::Bitpay => {
                bitpay::transformers::BitpayAuthType::try_from(self.auth_type)?;
                Ok(())
            }
            api_enums::Connector::Bambora => {
                bambora::transformers::BamboraAuthType::try_from(self.auth_type)?;
                Ok(())
            }
            api_enums::Connector::Bamboraapac => {
                bamboraapac::transformers::BamboraapacAuthType::try_from(self.auth_type)?;
                Ok(())
            }
            api_enums::Connector::Boku => {
                boku::transformers::BokuAuthType::try_from(self.auth_type)?;
                Ok(())
            }
            api_enums::Connector::Bluesnap => {
                bluesnap::transformers::BluesnapAuthType::try_from(self.auth_type)?;
                Ok(())
            }
            api_enums::Connector::Braintree => {
                braintree::transformers::BraintreeAuthType::try_from(self.auth_type)?;
                braintree::braintree_graphql_transformers::BraintreeMeta::try_from(
                    self.connector_meta_data,
                )?;
                Ok(())
            }
            api_enums::Connector::Cashtocode => {
                cashtocode::transformers::CashtocodeAuthType::try_from(self.auth_type)?;
                Ok(())
            }
            api_enums::Connector::Checkout => {
                checkout::transformers::CheckoutAuthType::try_from(self.auth_type)?;
                Ok(())
            }
            api_enums::Connector::Coinbase => {
                coinbase::transformers::CoinbaseAuthType::try_from(self.auth_type)?;
                coinbase::transformers::CoinbaseConnectorMeta::try_from(self.connector_meta_data)?;
                Ok(())
            }
            api_enums::Connector::Cryptopay => {
                cryptopay::transformers::CryptopayAuthType::try_from(self.auth_type)?;
                Ok(())
            }
            api_enums::Connector::Cybersource => {
                cybersource::transformers::CybersourceAuthType::try_from(self.auth_type)?;
                Ok(())
            }
            api_enums::Connector::Datatrans => {
                datatrans::transformers::DatatransAuthType::try_from(self.auth_type)?;
                Ok(())
            }
            api_enums::Connector::Dlocal => {
                dlocal::transformers::DlocalAuthType::try_from(self.auth_type)?;
                Ok(())
            }
            api_enums::Connector::Ebanx => {
                ebanx::transformers::EbanxAuthType::try_from(self.auth_type)?;
                Ok(())
            }
            api_enums::Connector::Fiserv => {
                fiserv::transformers::FiservAuthType::try_from(self.auth_type)?;
                fiserv::transformers::FiservSessionObject::try_from(self.connector_meta_data)?;
                Ok(())
            }
            api_enums::Connector::Forte => {
                forte::transformers::ForteAuthType::try_from(self.auth_type)?;
                Ok(())
            }
            api_enums::Connector::Globalpay => {
                globalpay::transformers::GlobalpayAuthType::try_from(self.auth_type)?;
                Ok(())
            }
            api_enums::Connector::Globepay => {
                globepay::transformers::GlobepayAuthType::try_from(self.auth_type)?;
                Ok(())
            }
            api_enums::Connector::Gocardless => {
                gocardless::transformers::GocardlessAuthType::try_from(self.auth_type)?;
                Ok(())
            }
            api_enums::Connector::Gpayments => {
                gpayments::transformers::GpaymentsAuthType::try_from(self.auth_type)?;
                gpayments::transformers::GpaymentsMetaData::try_from(self.connector_meta_data)?;
                Ok(())
            }
            api_enums::Connector::Helcim => {
                helcim::transformers::HelcimAuthType::try_from(self.auth_type)?;
                Ok(())
            }
            api_enums::Connector::Iatapay => {
                iatapay::transformers::IatapayAuthType::try_from(self.auth_type)?;
                Ok(())
            }
            api_enums::Connector::Itaubank => {
                itaubank::transformers::ItaubankAuthType::try_from(self.auth_type)?;
                Ok(())
            }
            api_enums::Connector::Klarna => {
                klarna::transformers::KlarnaAuthType::try_from(self.auth_type)?;
                klarna::transformers::KlarnaConnectorMetadataObject::try_from(
                    self.connector_meta_data,
                )?;
                Ok(())
            }
            api_enums::Connector::Mifinity => {
                mifinity::transformers::MifinityAuthType::try_from(self.auth_type)?;
                mifinity::transformers::MifinityConnectorMetadataObject::try_from(
                    self.connector_meta_data,
                )?;
                Ok(())
            }
            api_enums::Connector::Mollie => {
                mollie::transformers::MollieAuthType::try_from(self.auth_type)?;
                Ok(())
            }
            api_enums::Connector::Multisafepay => {
                multisafepay::transformers::MultisafepayAuthType::try_from(self.auth_type)?;
                Ok(())
            }
            api_enums::Connector::Netcetera => {
                netcetera::transformers::NetceteraAuthType::try_from(self.auth_type)?;
                netcetera::transformers::NetceteraMetaData::try_from(self.connector_meta_data)?;
                Ok(())
            }
            api_enums::Connector::Nexinets => {
                nexinets::transformers::NexinetsAuthType::try_from(self.auth_type)?;
                Ok(())
            }
            api_enums::Connector::Nmi => {
                nmi::transformers::NmiAuthType::try_from(self.auth_type)?;
                Ok(())
            }
            api_enums::Connector::Noon => {
                noon::transformers::NoonAuthType::try_from(self.auth_type)?;
                Ok(())
            }
            api_enums::Connector::Nuvei => {
                nuvei::transformers::NuveiAuthType::try_from(self.auth_type)?;
                Ok(())
            }
            api_enums::Connector::Opennode => {
                opennode::transformers::OpennodeAuthType::try_from(self.auth_type)?;
                Ok(())
            }
            api_enums::Connector::Payme => {
                payme::transformers::PaymeAuthType::try_from(self.auth_type)?;
                Ok(())
            }
            api_enums::Connector::Paypal => {
                paypal::transformers::PaypalAuthType::try_from(self.auth_type)?;
                Ok(())
            }
            api_enums::Connector::Payone => {
                payone::transformers::PayoneAuthType::try_from(self.auth_type)?;
                Ok(())
            }
            api_enums::Connector::Payu => {
                payu::transformers::PayuAuthType::try_from(self.auth_type)?;
                Ok(())
            }
            api_enums::Connector::Placetopay => {
                placetopay::transformers::PlacetopayAuthType::try_from(self.auth_type)?;
                Ok(())
            }
            api_enums::Connector::Powertranz => {
                powertranz::transformers::PowertranzAuthType::try_from(self.auth_type)?;
                Ok(())
            }
            api_enums::Connector::Prophetpay => {
                prophetpay::transformers::ProphetpayAuthType::try_from(self.auth_type)?;
                Ok(())
            }
            api_enums::Connector::Rapyd => {
                rapyd::transformers::RapydAuthType::try_from(self.auth_type)?;
                Ok(())
            }
            api_enums::Connector::Razorpay => {
                razorpay::transformers::RazorpayAuthType::try_from(self.auth_type)?;
                Ok(())
            }
            api_enums::Connector::Shift4 => {
                shift4::transformers::Shift4AuthType::try_from(self.auth_type)?;
                Ok(())
            }
            api_enums::Connector::Square => {
                square::transformers::SquareAuthType::try_from(self.auth_type)?;
                Ok(())
            }
            api_enums::Connector::Stax => {
                stax::transformers::StaxAuthType::try_from(self.auth_type)?;
                Ok(())
            }
            api_enums::Connector::Stripe => {
                stripe::transformers::StripeAuthType::try_from(self.auth_type)?;
                Ok(())
            }
            api_enums::Connector::Trustpay => {
                trustpay::transformers::TrustpayAuthType::try_from(self.auth_type)?;
                Ok(())
            }
            api_enums::Connector::Tsys => {
                tsys::transformers::TsysAuthType::try_from(self.auth_type)?;
                Ok(())
            }
            api_enums::Connector::Volt => {
                volt::transformers::VoltAuthType::try_from(self.auth_type)?;
                Ok(())
            }
            api_enums::Connector::Wise => {
                wise::transformers::WiseAuthType::try_from(self.auth_type)?;
                Ok(())
            }
            api_enums::Connector::Worldline => {
                worldline::transformers::WorldlineAuthType::try_from(self.auth_type)?;
                Ok(())
            }
            api_enums::Connector::Worldpay => {
                worldpay::transformers::WorldpayAuthType::try_from(self.auth_type)?;
                Ok(())
            }
            api_enums::Connector::Zen => {
                zen::transformers::ZenAuthType::try_from(self.auth_type)?;
                Ok(())
            }
            api_enums::Connector::Zsl => {
                zsl::transformers::ZslAuthType::try_from(self.auth_type)?;
                Ok(())
            }
            api_enums::Connector::Signifyd => {
                signifyd::transformers::SignifydAuthType::try_from(self.auth_type)?;
                Ok(())
            }
            api_enums::Connector::Riskified => {
                riskified::transformers::RiskifiedAuthType::try_from(self.auth_type)?;
                Ok(())
            }
            api_enums::Connector::Plaid => {
                PlaidAuthType::foreign_try_from(self.auth_type)?;
                Ok(())
            }
            api_enums::Connector::Threedsecureio => {
                threedsecureio::transformers::ThreedsecureioAuthType::try_from(self.auth_type)?;
                Ok(())
            }
        }
    }
}

struct ConnectorAuthTypeValidation<'a> {
    auth_type: &'a types::ConnectorAuthType,
}

impl<'a> ConnectorAuthTypeValidation<'a> {
    fn validate_connector_auth_type(
        &self,
    ) -> Result<(), error_stack::Report<errors::ApiErrorResponse>> {
        let validate_non_empty_field = |field_value: &str, field_name: &str| {
            if field_value.trim().is_empty() {
                Err(errors::ApiErrorResponse::InvalidDataFormat {
                    field_name: format!("connector_account_details.{}", field_name),
                    expected_format: "a non empty String".to_string(),
                }
                .into())
            } else {
                Ok(())
            }
        };
        match self.auth_type {
            hyperswitch_domain_models::router_data::ConnectorAuthType::TemporaryAuth => Ok(()),
            hyperswitch_domain_models::router_data::ConnectorAuthType::HeaderKey { api_key } => {
                validate_non_empty_field(api_key.peek(), "api_key")
            }
            hyperswitch_domain_models::router_data::ConnectorAuthType::BodyKey {
                api_key,
                key1,
            } => {
                validate_non_empty_field(api_key.peek(), "api_key")?;
                validate_non_empty_field(key1.peek(), "key1")
            }
            hyperswitch_domain_models::router_data::ConnectorAuthType::SignatureKey {
                api_key,
                key1,
                api_secret,
            } => {
                validate_non_empty_field(api_key.peek(), "api_key")?;
                validate_non_empty_field(key1.peek(), "key1")?;
                validate_non_empty_field(api_secret.peek(), "api_secret")
            }
            hyperswitch_domain_models::router_data::ConnectorAuthType::MultiAuthKey {
                api_key,
                key1,
                api_secret,
                key2,
            } => {
                validate_non_empty_field(api_key.peek(), "api_key")?;
                validate_non_empty_field(key1.peek(), "key1")?;
                validate_non_empty_field(api_secret.peek(), "api_secret")?;
                validate_non_empty_field(key2.peek(), "key2")
            }
            hyperswitch_domain_models::router_data::ConnectorAuthType::CurrencyAuthKey {
                auth_key_map,
            } => {
                if auth_key_map.is_empty() {
                    Err(errors::ApiErrorResponse::InvalidDataFormat {
                        field_name: "connector_account_details.auth_key_map".to_string(),
                        expected_format: "a non empty map".to_string(),
                    }
                    .into())
                } else {
                    Ok(())
                }
            }
            hyperswitch_domain_models::router_data::ConnectorAuthType::CertificateAuth {
                certificate,
                private_key,
            } => {
                helpers::create_identity_from_certificate_and_key(
                    certificate.to_owned(),
                    private_key.to_owned(),
                )
                .change_context(errors::ApiErrorResponse::InvalidDataFormat {
                    field_name:
                        "connector_account_details.certificate or connector_account_details.private_key"
                            .to_string(),
                    expected_format:
                        "a valid base64 encoded string of PEM encoded Certificate and Private Key"
                            .to_string(),
                })?;
                Ok(())
            }
            hyperswitch_domain_models::router_data::ConnectorAuthType::NoKey => Ok(()),
        }
    }
}

struct ConnectorStatusAndDisabledValidation<'a> {
    status: &'a Option<api_enums::ConnectorStatus>,
    disabled: &'a Option<bool>,
    auth: &'a types::ConnectorAuthType,
    current_status: &'a api_enums::ConnectorStatus,
}

impl<'a> ConnectorStatusAndDisabledValidation<'a> {
    fn validate_status_and_disabled(
        &self,
    ) -> RouterResult<(api_enums::ConnectorStatus, Option<bool>)> {
        let connector_status = match (self.status, self.auth) {
            (
                Some(common_enums::ConnectorStatus::Active),
                types::ConnectorAuthType::TemporaryAuth,
            ) => {
                return Err(errors::ApiErrorResponse::InvalidRequestData {
                    message: "Connector status cannot be active when using TemporaryAuth"
                        .to_string(),
                }
                .into());
            }
            (Some(status), _) => status,
            (None, types::ConnectorAuthType::TemporaryAuth) => {
                &common_enums::ConnectorStatus::Inactive
            }
            (None, _) => self.current_status,
        };

        let disabled = match (self.disabled, connector_status) {
            (Some(false), common_enums::ConnectorStatus::Inactive) => {
                return Err(errors::ApiErrorResponse::InvalidRequestData {
                    message: "Connector cannot be enabled when connector_status is inactive or when using TemporaryAuth"
                        .to_string(),
                }
                .into());
            }
=======

    fn validate_auth_and_metadata_type_with_connector(
        &self,
    ) -> Result<(), error_stack::Report<errors::ConnectorError>> {
        use crate::connector::*;

        match self.connector_name {
            api_enums::Connector::Adyenplatform => {
                adyenplatform::transformers::AdyenplatformAuthType::try_from(self.auth_type)?;
                Ok(())
            }
            // api_enums::Connector::Payone => {payone::transformers::PayoneAuthType::try_from(val)?;Ok(())} Added as a template code for future usage
            #[cfg(feature = "dummy_connector")]
            api_enums::Connector::DummyConnector1
            | api_enums::Connector::DummyConnector2
            | api_enums::Connector::DummyConnector3
            | api_enums::Connector::DummyConnector4
            | api_enums::Connector::DummyConnector5
            | api_enums::Connector::DummyConnector6
            | api_enums::Connector::DummyConnector7 => {
                dummyconnector::transformers::DummyConnectorAuthType::try_from(self.auth_type)?;
                Ok(())
            }
            api_enums::Connector::Aci => {
                aci::transformers::AciAuthType::try_from(self.auth_type)?;
                Ok(())
            }
            api_enums::Connector::Adyen => {
                adyen::transformers::AdyenAuthType::try_from(self.auth_type)?;
                adyen::transformers::AdyenConnectorMetadataObject::try_from(
                    self.connector_meta_data,
                )?;
                Ok(())
            }
            api_enums::Connector::Airwallex => {
                airwallex::transformers::AirwallexAuthType::try_from(self.auth_type)?;
                Ok(())
            }
            api_enums::Connector::Authorizedotnet => {
                authorizedotnet::transformers::AuthorizedotnetAuthType::try_from(self.auth_type)?;
                Ok(())
            }
            api_enums::Connector::Bankofamerica => {
                bankofamerica::transformers::BankOfAmericaAuthType::try_from(self.auth_type)?;
                Ok(())
            }
            api_enums::Connector::Billwerk => {
                billwerk::transformers::BillwerkAuthType::try_from(self.auth_type)?;
                Ok(())
            }
            api_enums::Connector::Bitpay => {
                bitpay::transformers::BitpayAuthType::try_from(self.auth_type)?;
                Ok(())
            }
            api_enums::Connector::Bambora => {
                bambora::transformers::BamboraAuthType::try_from(self.auth_type)?;
                Ok(())
            }
            api_enums::Connector::Bamboraapac => {
                bamboraapac::transformers::BamboraapacAuthType::try_from(self.auth_type)?;
                Ok(())
            }
            api_enums::Connector::Boku => {
                boku::transformers::BokuAuthType::try_from(self.auth_type)?;
                Ok(())
            }
            api_enums::Connector::Bluesnap => {
                bluesnap::transformers::BluesnapAuthType::try_from(self.auth_type)?;
                Ok(())
            }
            api_enums::Connector::Braintree => {
                braintree::transformers::BraintreeAuthType::try_from(self.auth_type)?;
                braintree::braintree_graphql_transformers::BraintreeMeta::try_from(
                    self.connector_meta_data,
                )?;
                Ok(())
            }
            api_enums::Connector::Cashtocode => {
                cashtocode::transformers::CashtocodeAuthType::try_from(self.auth_type)?;
                Ok(())
            }
            api_enums::Connector::Checkout => {
                checkout::transformers::CheckoutAuthType::try_from(self.auth_type)?;
                Ok(())
            }
            api_enums::Connector::Coinbase => {
                coinbase::transformers::CoinbaseAuthType::try_from(self.auth_type)?;
                coinbase::transformers::CoinbaseConnectorMeta::try_from(self.connector_meta_data)?;
                Ok(())
            }
            api_enums::Connector::Cryptopay => {
                cryptopay::transformers::CryptopayAuthType::try_from(self.auth_type)?;
                Ok(())
            }
            api_enums::Connector::Cybersource => {
                cybersource::transformers::CybersourceAuthType::try_from(self.auth_type)?;
                Ok(())
            }
            api_enums::Connector::Datatrans => {
                datatrans::transformers::DatatransAuthType::try_from(self.auth_type)?;
                Ok(())
            }
            api_enums::Connector::Dlocal => {
                dlocal::transformers::DlocalAuthType::try_from(self.auth_type)?;
                Ok(())
            }
            api_enums::Connector::Ebanx => {
                ebanx::transformers::EbanxAuthType::try_from(self.auth_type)?;
                Ok(())
            }
            api_enums::Connector::Fiserv => {
                fiserv::transformers::FiservAuthType::try_from(self.auth_type)?;
                fiserv::transformers::FiservSessionObject::try_from(self.connector_meta_data)?;
                Ok(())
            }
            api_enums::Connector::Forte => {
                forte::transformers::ForteAuthType::try_from(self.auth_type)?;
                Ok(())
            }
            api_enums::Connector::Globalpay => {
                globalpay::transformers::GlobalpayAuthType::try_from(self.auth_type)?;
                Ok(())
            }
            api_enums::Connector::Globepay => {
                globepay::transformers::GlobepayAuthType::try_from(self.auth_type)?;
                Ok(())
            }
            api_enums::Connector::Gocardless => {
                gocardless::transformers::GocardlessAuthType::try_from(self.auth_type)?;
                Ok(())
            }
            api_enums::Connector::Gpayments => {
                gpayments::transformers::GpaymentsAuthType::try_from(self.auth_type)?;
                gpayments::transformers::GpaymentsMetaData::try_from(self.connector_meta_data)?;
                Ok(())
            }
            api_enums::Connector::Helcim => {
                helcim::transformers::HelcimAuthType::try_from(self.auth_type)?;
                Ok(())
            }
            api_enums::Connector::Iatapay => {
                iatapay::transformers::IatapayAuthType::try_from(self.auth_type)?;
                Ok(())
            }
            api_enums::Connector::Itaubank => {
                itaubank::transformers::ItaubankAuthType::try_from(self.auth_type)?;
                Ok(())
            }
            api_enums::Connector::Klarna => {
                klarna::transformers::KlarnaAuthType::try_from(self.auth_type)?;
                klarna::transformers::KlarnaConnectorMetadataObject::try_from(
                    self.connector_meta_data,
                )?;
                Ok(())
            }
            api_enums::Connector::Mifinity => {
                mifinity::transformers::MifinityAuthType::try_from(self.auth_type)?;
                mifinity::transformers::MifinityConnectorMetadataObject::try_from(
                    self.connector_meta_data,
                )?;
                Ok(())
            }
            api_enums::Connector::Mollie => {
                mollie::transformers::MollieAuthType::try_from(self.auth_type)?;
                Ok(())
            }
            api_enums::Connector::Multisafepay => {
                multisafepay::transformers::MultisafepayAuthType::try_from(self.auth_type)?;
                Ok(())
            }
            api_enums::Connector::Netcetera => {
                netcetera::transformers::NetceteraAuthType::try_from(self.auth_type)?;
                netcetera::transformers::NetceteraMetaData::try_from(self.connector_meta_data)?;
                Ok(())
            }
            api_enums::Connector::Nexinets => {
                nexinets::transformers::NexinetsAuthType::try_from(self.auth_type)?;
                Ok(())
            }
            api_enums::Connector::Nmi => {
                nmi::transformers::NmiAuthType::try_from(self.auth_type)?;
                Ok(())
            }
            api_enums::Connector::Noon => {
                noon::transformers::NoonAuthType::try_from(self.auth_type)?;
                Ok(())
            }
            api_enums::Connector::Nuvei => {
                nuvei::transformers::NuveiAuthType::try_from(self.auth_type)?;
                Ok(())
            }
            api_enums::Connector::Opennode => {
                opennode::transformers::OpennodeAuthType::try_from(self.auth_type)?;
                Ok(())
            }
            api_enums::Connector::Payme => {
                payme::transformers::PaymeAuthType::try_from(self.auth_type)?;
                Ok(())
            }
            api_enums::Connector::Paypal => {
                paypal::transformers::PaypalAuthType::try_from(self.auth_type)?;
                Ok(())
            }
            api_enums::Connector::Payone => {
                payone::transformers::PayoneAuthType::try_from(self.auth_type)?;
                Ok(())
            }
            api_enums::Connector::Payu => {
                payu::transformers::PayuAuthType::try_from(self.auth_type)?;
                Ok(())
            }
            api_enums::Connector::Placetopay => {
                placetopay::transformers::PlacetopayAuthType::try_from(self.auth_type)?;
                Ok(())
            }
            api_enums::Connector::Powertranz => {
                powertranz::transformers::PowertranzAuthType::try_from(self.auth_type)?;
                Ok(())
            }
            api_enums::Connector::Prophetpay => {
                prophetpay::transformers::ProphetpayAuthType::try_from(self.auth_type)?;
                Ok(())
            }
            api_enums::Connector::Rapyd => {
                rapyd::transformers::RapydAuthType::try_from(self.auth_type)?;
                Ok(())
            }
            api_enums::Connector::Razorpay => {
                razorpay::transformers::RazorpayAuthType::try_from(self.auth_type)?;
                Ok(())
            }
            api_enums::Connector::Shift4 => {
                shift4::transformers::Shift4AuthType::try_from(self.auth_type)?;
                Ok(())
            }
            api_enums::Connector::Square => {
                square::transformers::SquareAuthType::try_from(self.auth_type)?;
                Ok(())
            }
            api_enums::Connector::Stax => {
                stax::transformers::StaxAuthType::try_from(self.auth_type)?;
                Ok(())
            }
            api_enums::Connector::Stripe => {
                stripe::transformers::StripeAuthType::try_from(self.auth_type)?;
                Ok(())
            }
            api_enums::Connector::Trustpay => {
                trustpay::transformers::TrustpayAuthType::try_from(self.auth_type)?;
                Ok(())
            }
            api_enums::Connector::Tsys => {
                tsys::transformers::TsysAuthType::try_from(self.auth_type)?;
                Ok(())
            }
            api_enums::Connector::Volt => {
                volt::transformers::VoltAuthType::try_from(self.auth_type)?;
                Ok(())
            }
            // api_enums::Connector::Wellsfargo => {
            //     wellsfargo::transformers::WellsfargoAuthType::try_from(self.auth_type)?;
            //     Ok(())
            // }
            api_enums::Connector::Wise => {
                wise::transformers::WiseAuthType::try_from(self.auth_type)?;
                Ok(())
            }
            api_enums::Connector::Worldline => {
                worldline::transformers::WorldlineAuthType::try_from(self.auth_type)?;
                Ok(())
            }
            api_enums::Connector::Worldpay => {
                worldpay::transformers::WorldpayAuthType::try_from(self.auth_type)?;
                Ok(())
            }
            api_enums::Connector::Zen => {
                zen::transformers::ZenAuthType::try_from(self.auth_type)?;
                Ok(())
            }
            api_enums::Connector::Zsl => {
                zsl::transformers::ZslAuthType::try_from(self.auth_type)?;
                Ok(())
            }
            api_enums::Connector::Signifyd => {
                signifyd::transformers::SignifydAuthType::try_from(self.auth_type)?;
                Ok(())
            }
            api_enums::Connector::Riskified => {
                riskified::transformers::RiskifiedAuthType::try_from(self.auth_type)?;
                Ok(())
            }
            api_enums::Connector::Plaid => {
                PlaidAuthType::foreign_try_from(self.auth_type)?;
                Ok(())
            }
            api_enums::Connector::Threedsecureio => {
                threedsecureio::transformers::ThreedsecureioAuthType::try_from(self.auth_type)?;
                Ok(())
            }
        }
    }
}

struct ConnectorAuthTypeValidation<'a> {
    auth_type: &'a types::ConnectorAuthType,
}

impl<'a> ConnectorAuthTypeValidation<'a> {
    fn validate_connector_auth_type(
        &self,
    ) -> Result<(), error_stack::Report<errors::ApiErrorResponse>> {
        let validate_non_empty_field = |field_value: &str, field_name: &str| {
            if field_value.trim().is_empty() {
                Err(errors::ApiErrorResponse::InvalidDataFormat {
                    field_name: format!("connector_account_details.{}", field_name),
                    expected_format: "a non empty String".to_string(),
                }
                .into())
            } else {
                Ok(())
            }
        };
        match self.auth_type {
            hyperswitch_domain_models::router_data::ConnectorAuthType::TemporaryAuth => Ok(()),
            hyperswitch_domain_models::router_data::ConnectorAuthType::HeaderKey { api_key } => {
                validate_non_empty_field(api_key.peek(), "api_key")
            }
            hyperswitch_domain_models::router_data::ConnectorAuthType::BodyKey {
                api_key,
                key1,
            } => {
                validate_non_empty_field(api_key.peek(), "api_key")?;
                validate_non_empty_field(key1.peek(), "key1")
            }
            hyperswitch_domain_models::router_data::ConnectorAuthType::SignatureKey {
                api_key,
                key1,
                api_secret,
            } => {
                validate_non_empty_field(api_key.peek(), "api_key")?;
                validate_non_empty_field(key1.peek(), "key1")?;
                validate_non_empty_field(api_secret.peek(), "api_secret")
            }
            hyperswitch_domain_models::router_data::ConnectorAuthType::MultiAuthKey {
                api_key,
                key1,
                api_secret,
                key2,
            } => {
                validate_non_empty_field(api_key.peek(), "api_key")?;
                validate_non_empty_field(key1.peek(), "key1")?;
                validate_non_empty_field(api_secret.peek(), "api_secret")?;
                validate_non_empty_field(key2.peek(), "key2")
            }
            hyperswitch_domain_models::router_data::ConnectorAuthType::CurrencyAuthKey {
                auth_key_map,
            } => {
                if auth_key_map.is_empty() {
                    Err(errors::ApiErrorResponse::InvalidDataFormat {
                        field_name: "connector_account_details.auth_key_map".to_string(),
                        expected_format: "a non empty map".to_string(),
                    }
                    .into())
                } else {
                    Ok(())
                }
            }
            hyperswitch_domain_models::router_data::ConnectorAuthType::CertificateAuth {
                certificate,
                private_key,
            } => {
                helpers::create_identity_from_certificate_and_key(
                    certificate.to_owned(),
                    private_key.to_owned(),
                )
                .change_context(errors::ApiErrorResponse::InvalidDataFormat {
                    field_name:
                        "connector_account_details.certificate or connector_account_details.private_key"
                            .to_string(),
                    expected_format:
                        "a valid base64 encoded string of PEM encoded Certificate and Private Key"
                            .to_string(),
                })?;
                Ok(())
            }
            hyperswitch_domain_models::router_data::ConnectorAuthType::NoKey => Ok(()),
        }
    }
}

struct ConnectorStatusAndDisabledValidation<'a> {
    status: &'a Option<api_enums::ConnectorStatus>,
    disabled: &'a Option<bool>,
    auth: &'a types::ConnectorAuthType,
    current_status: &'a api_enums::ConnectorStatus,
}

impl<'a> ConnectorStatusAndDisabledValidation<'a> {
    fn validate_status_and_disabled(
        &self,
    ) -> RouterResult<(api_enums::ConnectorStatus, Option<bool>)> {
        let connector_status = match (self.status, self.auth) {
            (
                Some(common_enums::ConnectorStatus::Active),
                types::ConnectorAuthType::TemporaryAuth,
            ) => {
                return Err(errors::ApiErrorResponse::InvalidRequestData {
                    message: "Connector status cannot be active when using TemporaryAuth"
                        .to_string(),
                }
                .into());
            }
            (Some(status), _) => status,
            (None, types::ConnectorAuthType::TemporaryAuth) => {
                &common_enums::ConnectorStatus::Inactive
            }
            (None, _) => self.current_status,
        };

        let disabled = match (self.disabled, connector_status) {
            (Some(false), common_enums::ConnectorStatus::Inactive) => {
                return Err(errors::ApiErrorResponse::InvalidRequestData {
                    message: "Connector cannot be enabled when connector_status is inactive or when using TemporaryAuth"
                        .to_string(),
                }
                .into());
            }
>>>>>>> 043ea6d8
            (Some(disabled), _) => Some(*disabled),
            (None, common_enums::ConnectorStatus::Inactive) => Some(true),
            (None, _) => None,
        };

        Ok((*connector_status, disabled))
    }
}

struct PaymentMethodsEnabled<'a> {
    payment_methods_enabled: &'a Option<Vec<api_models::admin::PaymentMethodsEnabled>>,
}

impl<'a> PaymentMethodsEnabled<'a> {
    fn get_payment_methods_enabled(&self) -> RouterResult<Option<Vec<serde_json::Value>>> {
        let mut vec = Vec::new();
        let payment_methods_enabled = match self.payment_methods_enabled.clone() {
            Some(val) => {
                for pm in val.into_iter() {
                    let pm_value = pm
                        .encode_to_value()
                        .change_context(errors::ApiErrorResponse::InternalServerError)
                        .attach_printable(
                            "Failed while encoding to serde_json::Value, PaymentMethod",
                        )?;
                    vec.push(pm_value)
                }
                Some(vec)
            }
            None => None,
        };
        Ok(payment_methods_enabled)
    }
}

struct CertificateAndCertificateKey<'a> {
    certificate: &'a Secret<String>,
    certificate_key: &'a Secret<String>,
}

impl<'a> CertificateAndCertificateKey<'a> {
    pub fn create_identity_from_certificate_and_key(
        &self,
    ) -> Result<reqwest::Identity, error_stack::Report<errors::ApiClientError>> {
        let decoded_certificate = BASE64_ENGINE
            .decode(self.certificate.clone().expose())
            .change_context(errors::ApiClientError::CertificateDecodeFailed)?;

        let decoded_certificate_key = BASE64_ENGINE
            .decode(self.certificate_key.clone().expose())
            .change_context(errors::ApiClientError::CertificateDecodeFailed)?;

        let certificate = String::from_utf8(decoded_certificate)
            .change_context(errors::ApiClientError::CertificateDecodeFailed)?;

        let certificate_key = String::from_utf8(decoded_certificate_key)
            .change_context(errors::ApiClientError::CertificateDecodeFailed)?;

        reqwest::Identity::from_pkcs8_pem(certificate.as_bytes(), certificate_key.as_bytes())
            .change_context(errors::ApiClientError::CertificateDecodeFailed)
    }
}

struct ConnectorMetadata<'a> {
    connector_metadata: &'a Option<pii::SecretSerdeValue>,
}

impl<'a> ConnectorMetadata<'a> {
    fn validate_apple_pay_certificates_in_mca_metadata(&self) -> RouterResult<()> {
        self.connector_metadata
            .clone()
            .map(api_models::payments::ConnectorMetadata::from_value)
            .transpose()
            .change_context(errors::ApiErrorResponse::InvalidDataFormat {
                field_name: "metadata".to_string(),
                expected_format: "connector metadata".to_string(),
            })?
            .and_then(|metadata| metadata.get_apple_pay_certificates())
            .map(|(certificate, certificate_key)| {
                let certificate_and_certificate_key = CertificateAndCertificateKey {
                    certificate: &certificate,
                    certificate_key: &certificate_key,
                };
                certificate_and_certificate_key.create_identity_from_certificate_and_key()
            })
            .transpose()
            .change_context(errors::ApiErrorResponse::InvalidDataValue {
                field_name: "certificate/certificate key",
            })?;
        Ok(())
    }
}

struct PMAuthConfigValidation<'a> {
    connector_type: &'a api_enums::ConnectorType,
<<<<<<< HEAD
    pm_auth_config: &'a Option<serde_json::Value>,
    db: &'a dyn StorageInterface,
    merchant_id: &'a String,
=======
    pm_auth_config: &'a Option<pii::SecretSerdeValue>,
    db: &'a dyn StorageInterface,
    merchant_id: &'a id_type::MerchantId,
>>>>>>> 043ea6d8
    profile_id: &'a Option<String>,
    key_store: &'a domain::MerchantKeyStore,
    key_manager_state: &'a KeyManagerState,
}

impl<'a> PMAuthConfigValidation<'a> {
<<<<<<< HEAD
    async fn validate_pm_auth(&self, val: &serde_json::Value) -> RouterResponse<()> {
        let config =
            serde_json::from_value::<api_models::pm_auth::PaymentMethodAuthConfig>(val.clone())
                .change_context(errors::ApiErrorResponse::InvalidRequestData {
                    message: "invalid data received for payment method auth config".to_string(),
                })
                .attach_printable("Failed to deserialize Payment Method Auth config")?;
=======
    async fn validate_pm_auth(&self, val: &pii::SecretSerdeValue) -> RouterResponse<()> {
        let config = serde_json::from_value::<api_models::pm_auth::PaymentMethodAuthConfig>(
            val.clone().expose(),
        )
        .change_context(errors::ApiErrorResponse::InvalidRequestData {
            message: "invalid data received for payment method auth config".to_string(),
        })
        .attach_printable("Failed to deserialize Payment Method Auth config")?;
>>>>>>> 043ea6d8

        let all_mcas = self
            .db
            .find_merchant_connector_account_by_merchant_id_and_disabled_list(
                self.key_manager_state,
                self.merchant_id,
                true,
                self.key_store,
            )
            .await
            .change_context(errors::ApiErrorResponse::MerchantConnectorAccountNotFound {
<<<<<<< HEAD
                id: self.merchant_id.to_owned(),
=======
                id: self.merchant_id.get_string_repr().to_owned(),
>>>>>>> 043ea6d8
            })?;

        for conn_choice in config.enabled_payment_methods {
            let pm_auth_mca = all_mcas
                .clone()
                .into_iter()
<<<<<<< HEAD
                .find(|mca| mca.get_id() == conn_choice.mca_id)
=======
                .find(|mca| mca.merchant_connector_id == conn_choice.mca_id)
>>>>>>> 043ea6d8
                .ok_or(errors::ApiErrorResponse::GenericNotFoundError {
                    message: "payment method auth connector account not found".to_string(),
                })?;

            if &pm_auth_mca.profile_id != self.profile_id {
                return Err(errors::ApiErrorResponse::GenericNotFoundError {
                    message: "payment method auth profile_id differs from connector profile_id"
                        .to_string(),
                }
                .into());
            }
        }

        Ok(services::ApplicationResponse::StatusOk)
    }

    async fn validate_pm_auth_config(&self) -> RouterResult<()> {
        if self.connector_type != &api_enums::ConnectorType::PaymentMethodAuth {
            if let Some(val) = self.pm_auth_config.clone() {
                self.validate_pm_auth(&val).await?;
            }
        }
        Ok(())
    }
}

struct ConnectorTypeAndConnectorName<'a> {
    connector_type: &'a api_enums::ConnectorType,
    connector_name: &'a api_enums::Connector,
}

impl<'a> ConnectorTypeAndConnectorName<'a> {
    fn get_routable_connector(&self) -> RouterResult<Option<api_enums::RoutableConnectors>> {
        let mut routable_connector =
            api_enums::RoutableConnectors::from_str(&self.connector_name.to_string()).ok();

        let pm_auth_connector =
            api_enums::convert_pm_auth_connector(self.connector_name.to_string().as_str());
        let authentication_connector =
            api_enums::convert_authentication_connector(self.connector_name.to_string().as_str());

        if pm_auth_connector.is_some() {
            if self.connector_type != &api_enums::ConnectorType::PaymentMethodAuth
                && self.connector_type != &api_enums::ConnectorType::PaymentProcessor
            {
                return Err(errors::ApiErrorResponse::InvalidRequestData {
                    message: "Invalid connector type given".to_string(),
                }
                .into());
            }
        } else if authentication_connector.is_some() {
            if self.connector_type != &api_enums::ConnectorType::AuthenticationProcessor {
                return Err(errors::ApiErrorResponse::InvalidRequestData {
                    message: "Invalid connector type given".to_string(),
                }
                .into());
            }
        } else {
            let routable_connector_option = self
                .connector_name
                .to_string()
                .parse::<api_enums::RoutableConnectors>()
                .change_context(errors::ApiErrorResponse::InvalidRequestData {
                    message: "Invalid connector name given".to_string(),
                })?;
            routable_connector = Some(routable_connector_option);
        };
        Ok(routable_connector)
    }
}

struct MerchantDefaultConfigUpdate<'a> {
    routable_connector: &'a Option<api_enums::RoutableConnectors>,
    merchant_connector_id: &'a String,
    store: &'a dyn StorageInterface,
<<<<<<< HEAD
    merchant_id: &'a String,
=======
    merchant_id: &'a id_type::MerchantId,
>>>>>>> 043ea6d8
    default_routing_config: &'a Vec<api_models::routing::RoutableConnectorChoice>,
    default_routing_config_for_profile: &'a Vec<api_models::routing::RoutableConnectorChoice>,
    profile_id: &'a String,
    transaction_type: &'a api_enums::TransactionType,
}

impl<'a> MerchantDefaultConfigUpdate<'a> {
    async fn update_merchant_default_config(&self) -> RouterResult<()> {
        let mut default_routing_config = self.default_routing_config.to_owned();
        let mut default_routing_config_for_profile =
            self.default_routing_config_for_profile.to_owned();
        if let Some(routable_connector_val) = self.routable_connector {
            let choice = routing_types::RoutableConnectorChoice {
                choice_kind: routing_types::RoutableChoiceKind::FullStruct,
                connector: *routable_connector_val,
                merchant_connector_id: Some(self.merchant_connector_id.clone()),
            };
            if !default_routing_config.contains(&choice) {
                default_routing_config.push(choice.clone());
                routing_helpers::update_merchant_default_config(
                    self.store,
<<<<<<< HEAD
                    self.merchant_id,
=======
                    self.merchant_id.get_string_repr(),
>>>>>>> 043ea6d8
                    default_routing_config.clone(),
                    self.transaction_type,
                )
                .await?;
            }
            if !default_routing_config_for_profile.contains(&choice.clone()) {
                default_routing_config_for_profile.push(choice);
                routing_helpers::update_merchant_default_config(
                    self.store,
                    self.profile_id,
                    default_routing_config_for_profile.clone(),
                    self.transaction_type,
                )
                .await?;
            }
        }
        Ok(())
    }
}

#[cfg(any(feature = "v1", feature = "v2", feature = "olap"))]
#[async_trait::async_trait]
trait MerchantConnectorAccountCreateBridge {
    async fn create_domain_model_from_request(
        self,
        state: &SessionState,
        key_store: domain::MerchantKeyStore,
        business_profile: &storage::business_profile::BusinessProfile,
        key_manager_state: &KeyManagerState,
    ) -> RouterResult<domain::MerchantConnectorAccount>;

    async fn validate_and_get_profile_id(
        self,
        merchant_account: &domain::MerchantAccount,
        db: &dyn StorageInterface,
        should_validate: bool,
    ) -> RouterResult<String>;
}

#[cfg(all(
    feature = "v2",
    feature = "merchant_connector_account_v2",
    feature = "olap"
))]
#[async_trait::async_trait]
impl MerchantConnectorAccountCreateBridge for api::MerchantConnectorCreate {
    async fn create_domain_model_from_request(
        self,
        state: &SessionState,
        key_store: domain::MerchantKeyStore,
        business_profile: &storage::business_profile::BusinessProfile,
        key_manager_state: &KeyManagerState,
    ) -> RouterResult<domain::MerchantConnectorAccount> {
        // If connector label is not passed in the request, generate one
        let connector_label = self.get_connector_label(business_profile.profile_name.clone());
        let payment_methods_enabled = PaymentMethodsEnabled {
            payment_methods_enabled: &self.payment_methods_enabled,
        };
        let payment_methods_enabled = payment_methods_enabled.get_payment_methods_enabled()?;
        let frm_configs = self.get_frm_config_as_secret();
        // Validate Merchant api details and return error if not in correct format
        let auth = types::ConnectorAuthType::from_option_secret_value(
            self.connector_account_details.clone(),
        )
        .change_context(errors::ApiErrorResponse::InvalidDataFormat {
            field_name: "connector_account_details".to_string(),
            expected_format: "auth_type and api_key".to_string(),
        })?;

        let connector_auth_type_and_metadata_validation = ConnectorAuthTypeAndMetadataValidation {
            connector_name: &self.connector_name,
            auth_type: &auth,
            connector_meta_data: &self.metadata,
        };
        connector_auth_type_and_metadata_validation.validate_auth_and_metadata_type()?;
        let connector_status_and_disabled_validation = ConnectorStatusAndDisabledValidation {
            status: &self.status,
            disabled: &self.disabled,
            auth: &auth,
            current_status: &api_enums::ConnectorStatus::Active,
        };
        let (connector_status, disabled) =
            connector_status_and_disabled_validation.validate_status_and_disabled()?;
        let identifier = km_types::Identifier::Merchant(business_profile.merchant_id.clone());
        let merchant_recipient_data = if let Some(data) = &self.additional_merchant_data {
            Some(
                process_open_banking_connectors(
                    state,
<<<<<<< HEAD
                    business_profile.merchant_id.as_str(),
=======
                    &business_profile.merchant_id,
>>>>>>> 043ea6d8
                    &auth,
                    &self.connector_type,
                    &self.connector_name,
                    types::AdditionalMerchantData::foreign_from(data.clone()),
                )
                .await?,
            )
        } else {
            None
        }
        .map(|data| {
            serde_json::to_value(types::AdditionalMerchantData::OpenBankingRecipientData(
                data,
            ))
        })
        .transpose()
        .change_context(errors::ApiErrorResponse::InternalServerError)
        .attach_printable("Failed to get MerchantRecipientData")?;
        Ok(domain::MerchantConnectorAccount {
<<<<<<< HEAD
            merchant_id: business_profile.merchant_id.to_string(),
            connector_type: self.connector_type,
            connector_name: self.connector_name.to_string(),
=======
            merchant_id: business_profile.merchant_id.clone(),
            connector_type: self.connector_type,
            connector_name: self.connector_name.to_string(),
            merchant_connector_id: utils::generate_id(consts::ID_LENGTH, "mca"),
>>>>>>> 043ea6d8
            connector_account_details: domain_types::encrypt(
                key_manager_state,
                self.connector_account_details.ok_or(
                    errors::ApiErrorResponse::MissingRequiredField {
                        field_name: "connector_account_details",
                    },
                )?,
                identifier.clone(),
                key_store.key.peek(),
            )
            .await
            .change_context(errors::ApiErrorResponse::InternalServerError)
            .attach_printable("Unable to encrypt connector account details")?,
            payment_methods_enabled,
            disabled,
            metadata: self.metadata.clone(),
            frm_configs,
            connector_label: Some(connector_label.clone()),
            created_at: date_time::now(),
            modified_at: date_time::now(),
<<<<<<< HEAD
            id: common_utils::generate_time_ordered_id("mca"),
=======
>>>>>>> 043ea6d8
            connector_webhook_details: match self.connector_webhook_details {
                Some(connector_webhook_details) => {
                    connector_webhook_details.encode_to_value(
                    )
                    .change_context(errors::ApiErrorResponse::InternalServerError)
                    .attach_printable(format!("Failed to serialize api_models::admin::MerchantConnectorWebhookDetails for Merchant: {}", business_profile.merchant_id))
                    .map(Some)?
                    .map(Secret::new)
                }
                None => None,
            },
            profile_id: Some(business_profile.profile_id.clone()),
            applepay_verified_domains: None,
            pm_auth_config: self.pm_auth_config.clone(),
            status: connector_status,
            connector_wallets_details: helpers::get_encrypted_apple_pay_connector_wallets_details(state, &key_store, &self.metadata).await?,
<<<<<<< HEAD
=======
            test_mode: None,
            business_country: None,
            business_label: None,
            business_sub_label: None,
>>>>>>> 043ea6d8
            additional_merchant_data: if let Some(mcd) =  merchant_recipient_data {
                Some(domain_types::encrypt(
                    key_manager_state,
                    Secret::new(mcd),
                    identifier,
                    key_store.key.peek(),
                )
                .await
                .change_context(errors::ApiErrorResponse::InternalServerError)
                .attach_printable("Unable to encrypt additional_merchant_data")?)
            } else {
                None
            },
        })
    }

    /// If profile_id is not passed, use default profile if available
    /// or return a `MissingRequiredField` error
    async fn validate_and_get_profile_id(
        self,
        merchant_account: &domain::MerchantAccount,
        db: &dyn StorageInterface,
        should_validate: bool,
    ) -> RouterResult<String> {
        match self.profile_id {
            Some(profile_id) => {
                // Check whether this business profile belongs to the merchant
                if should_validate {
                    let _ = core_utils::validate_and_get_business_profile(
                        db,
                        Some(&profile_id),
<<<<<<< HEAD
                        &merchant_account.merchant_id,
=======
                        merchant_account.get_id(),
>>>>>>> 043ea6d8
                    )
                    .await?;
                }
                Ok(profile_id.clone())
            }
            None => Err(report!(errors::ApiErrorResponse::MissingRequiredField {
                field_name: "profile_id"
            })),
        }
    }
}

#[cfg(all(
    any(feature = "v1", feature = "v2", feature = "olap"),
    not(feature = "merchant_connector_account_v2")
))]
#[async_trait::async_trait]
impl MerchantConnectorAccountCreateBridge for api::MerchantConnectorCreate {
    async fn create_domain_model_from_request(
        self,
        state: &SessionState,
        key_store: domain::MerchantKeyStore,
        business_profile: &storage::business_profile::BusinessProfile,
        key_manager_state: &KeyManagerState,
    ) -> RouterResult<domain::MerchantConnectorAccount> {
        // If connector label is not passed in the request, generate one
        let connector_label = self
            .connector_label
            .clone()
            .or(core_utils::get_connector_label(
                self.business_country,
                self.business_label.as_ref(),
                self.business_sub_label.as_ref(),
                &self.connector_name.to_string(),
            ))
            .unwrap_or(format!(
                "{}_{}",
                self.connector_name, business_profile.profile_name
            ));
        let payment_methods_enabled = PaymentMethodsEnabled {
            payment_methods_enabled: &self.payment_methods_enabled,
        };
        let payment_methods_enabled = payment_methods_enabled.get_payment_methods_enabled()?;
        let frm_configs = self.get_frm_config_as_secret();
        // Validate Merchant api details and return error if not in correct format
        let auth = types::ConnectorAuthType::from_option_secret_value(
            self.connector_account_details.clone(),
        )
        .change_context(errors::ApiErrorResponse::InvalidDataFormat {
            field_name: "connector_account_details".to_string(),
            expected_format: "auth_type and api_key".to_string(),
        })?;

        let connector_auth_type_and_metadata_validation = ConnectorAuthTypeAndMetadataValidation {
            connector_name: &self.connector_name,
            auth_type: &auth,
            connector_meta_data: &self.metadata,
        };
        connector_auth_type_and_metadata_validation.validate_auth_and_metadata_type()?;
        let connector_status_and_disabled_validation = ConnectorStatusAndDisabledValidation {
            status: &self.status,
            disabled: &self.disabled,
            auth: &auth,
            current_status: &api_enums::ConnectorStatus::Active,
        };
        let (connector_status, disabled) =
            connector_status_and_disabled_validation.validate_status_and_disabled()?;
        let identifier = km_types::Identifier::Merchant(business_profile.merchant_id.clone());
        let merchant_recipient_data = if let Some(data) = &self.additional_merchant_data {
            Some(
                process_open_banking_connectors(
                    state,
<<<<<<< HEAD
                    business_profile.merchant_id.as_str(),
=======
                    &business_profile.merchant_id,
>>>>>>> 043ea6d8
                    &auth,
                    &self.connector_type,
                    &self.connector_name,
                    types::AdditionalMerchantData::foreign_from(data.clone()),
                )
                .await?,
            )
        } else {
            None
        }
        .map(|data| {
            serde_json::to_value(types::AdditionalMerchantData::OpenBankingRecipientData(
                data,
            ))
        })
        .transpose()
        .change_context(errors::ApiErrorResponse::InternalServerError)
        .attach_printable("Failed to get MerchantRecipientData")?;
        Ok(domain::MerchantConnectorAccount {
<<<<<<< HEAD
            merchant_id: business_profile.merchant_id.to_string(),
=======
            merchant_id: business_profile.merchant_id.clone(),
>>>>>>> 043ea6d8
            connector_type: self.connector_type,
            connector_name: self.connector_name.to_string(),
            merchant_connector_id: utils::generate_id(consts::ID_LENGTH, "mca"),
            connector_account_details: domain_types::encrypt(
                key_manager_state,
                self.connector_account_details.ok_or(
                    errors::ApiErrorResponse::MissingRequiredField {
                        field_name: "connector_account_details",
                    },
                )?,
                identifier.clone(),
                key_store.key.peek(),
            )
            .await
            .change_context(errors::ApiErrorResponse::InternalServerError)
            .attach_printable("Unable to encrypt connector account details")?,
            payment_methods_enabled,
            disabled,
            metadata: self.metadata.clone(),
            frm_configs,
            connector_label: Some(connector_label.clone()),
            created_at: date_time::now(),
            modified_at: date_time::now(),
<<<<<<< HEAD
            id: None,
=======
>>>>>>> 043ea6d8
            connector_webhook_details: match self.connector_webhook_details {
                Some(connector_webhook_details) => {
                    connector_webhook_details.encode_to_value(
                    )
                    .change_context(errors::ApiErrorResponse::InternalServerError)
                    .attach_printable(format!("Failed to serialize api_models::admin::MerchantConnectorWebhookDetails for Merchant: {}", business_profile.merchant_id))
                    .map(Some)?
                    .map(Secret::new)
                }
                None => None,
            },
            profile_id: Some(business_profile.profile_id.clone()),
            applepay_verified_domains: None,
            pm_auth_config: self.pm_auth_config.clone(),
            status: connector_status,
            connector_wallets_details: helpers::get_encrypted_apple_pay_connector_wallets_details(state, &key_store, &self.metadata).await?,
            test_mode: self.test_mode,
            business_country: self.business_country,
            business_label: self.business_label.clone(),
            business_sub_label: self.business_sub_label.clone(),
            additional_merchant_data: if let Some(mcd) =  merchant_recipient_data {
                Some(domain_types::encrypt(
                    key_manager_state,
                    Secret::new(mcd),
                    identifier,
                    key_store.key.peek(),
                )
                .await
                .change_context(errors::ApiErrorResponse::InternalServerError)
                .attach_printable("Unable to encrypt additional_merchant_data")?)
            } else {
                None
            },
        })
    }

    /// If profile_id is not passed, use default profile if available, or
    /// If business_details (business_country and business_label) are passed, get the business_profile
    /// or return a `MissingRequiredField` error
    async fn validate_and_get_profile_id(
        self,
        merchant_account: &domain::MerchantAccount,
        db: &dyn StorageInterface,
        should_validate: bool,
    ) -> RouterResult<String> {
        match self.profile_id.or(merchant_account.default_profile.clone()) {
            Some(profile_id) => {
                // Check whether this business profile belongs to the merchant
                if should_validate {
                    let _ = core_utils::validate_and_get_business_profile(
                        db,
                        Some(&profile_id),
<<<<<<< HEAD
                        &merchant_account.merchant_id,
=======
                        merchant_account.get_id(),
>>>>>>> 043ea6d8
                    )
                    .await?;
                }
                Ok(profile_id.clone())
            }
            None => match self.business_country.zip(self.business_label) {
                Some((business_country, business_label)) => {
                    let profile_name = format!("{business_country}_{business_label}");
                    let business_profile = db
                        .find_business_profile_by_profile_name_merchant_id(
                            &profile_name,
<<<<<<< HEAD
                            &merchant_account.merchant_id,
=======
                            merchant_account.get_id(),
>>>>>>> 043ea6d8
                        )
                        .await
                        .to_not_found_response(
                            errors::ApiErrorResponse::BusinessProfileNotFound { id: profile_name },
                        )?;

                    Ok(business_profile.profile_id)
                }
                _ => Err(report!(errors::ApiErrorResponse::MissingRequiredField {
                    field_name: "profile_id or business_country, business_label"
                })),
            },
        }
    }
}

pub async fn create_payment_connector(
    state: SessionState,
    req: api::MerchantConnectorCreate,
<<<<<<< HEAD
    merchant_id: &String,
=======
    merchant_id: &id_type::MerchantId,
>>>>>>> 043ea6d8
) -> RouterResponse<api_models::admin::MerchantConnectorResponse> {
    let store = state.store.as_ref();
    let key_manager_state = &(&state).into();
    #[cfg(feature = "dummy_connector")]
    req.connector_name
        .clone()
        .validate_dummy_connector_enabled(state.conf.dummy_connector.enabled)
        .change_context(errors::ApiErrorResponse::InvalidRequestData {
            message: "Invalid connector name".to_string(),
        })?;

    let key_store = store
        .get_merchant_key_store_by_merchant_id(
            key_manager_state,
            merchant_id,
            &state.store.get_master_key().to_vec().into(),
        )
        .await
        .to_not_found_response(errors::ApiErrorResponse::MerchantAccountNotFound)?;

    let connector_metadata = ConnectorMetadata {
        connector_metadata: &req.metadata,
    };

    connector_metadata.validate_apple_pay_certificates_in_mca_metadata()?;

    let merchant_account = state
        .store
        .find_merchant_account_by_merchant_id(key_manager_state, merchant_id, &key_store)
        .await
        .to_not_found_response(errors::ApiErrorResponse::MerchantAccountNotFound)?;

    #[cfg(all(
        any(feature = "v1", feature = "v2"),
        not(feature = "merchant_connector_account_v2")
    ))]
    helpers::validate_business_details(
        req.business_country,
        req.business_label.as_ref(),
        &merchant_account,
    )?;

    let profile_id = req
        .clone()
        .validate_and_get_profile_id(&merchant_account, store, true)
        .await?;

    let pm_auth_config_validation = PMAuthConfigValidation {
        connector_type: &req.connector_type,
        pm_auth_config: &req.pm_auth_config,
        db: store,
        merchant_id,
        profile_id: &Some(profile_id.clone()),
        key_store: &key_store,
        key_manager_state,
    };
    pm_auth_config_validation.validate_pm_auth_config().await?;

    let business_profile = state
        .store
        .find_business_profile_by_profile_id(&profile_id)
        .await
        .to_not_found_response(errors::ApiErrorResponse::BusinessProfileNotFound {
            id: profile_id.to_owned(),
        })?;

    let connector_type_and_connector_enum = ConnectorTypeAndConnectorName {
        connector_type: &req.connector_type,
        connector_name: &req.connector_name,
    };
    let routable_connector = connector_type_and_connector_enum.get_routable_connector()?;

    // The purpose of this merchant account update is just to update the
    // merchant account `modified_at` field for KGraph cache invalidation
    state
        .store
        .update_specific_fields_in_merchant(
            key_manager_state,
            merchant_id,
            storage::MerchantAccountUpdate::ModifiedAtUpdate,
            &key_store,
<<<<<<< HEAD
        )
        .await
        .change_context(errors::ApiErrorResponse::InternalServerError)
        .attach_printable("error updating the merchant account when creating payment connector")?;

    let merchant_connector_account = req
        .clone()
        .create_domain_model_from_request(
            &state,
            key_store.clone(),
            &business_profile,
            key_manager_state,
        )
        .await?;

    let transaction_type = req.get_transaction_type();
=======
        )
        .await
        .change_context(errors::ApiErrorResponse::InternalServerError)
        .attach_printable("error updating the merchant account when creating payment connector")?;

    let merchant_connector_account = req
        .clone()
        .create_domain_model_from_request(
            &state,
            key_store.clone(),
            &business_profile,
            key_manager_state,
        )
        .await?;
>>>>>>> 043ea6d8

    let transaction_type = req.get_transaction_type();

    let mut default_routing_config = routing_helpers::get_merchant_default_config(
        &*state.store,
        merchant_id.get_string_repr(),
        &transaction_type,
    )
    .await?;

    let mut default_routing_config_for_profile = routing_helpers::get_merchant_default_config(
        &*state.clone().store,
        &profile_id,
        &transaction_type,
    )
    .await?;

    let mca = state
        .store
        .insert_merchant_connector_account(
            key_manager_state,
            merchant_connector_account.clone(),
            &key_store,
        )
        .await
        .to_duplicate_response(
            errors::ApiErrorResponse::DuplicateMerchantConnectorAccount {
                profile_id: profile_id.clone(),
                connector_label: merchant_connector_account
                    .connector_label
                    .unwrap_or_default(),
            },
        )?;

    //update merchant default config
    let merchant_default_config_update = MerchantDefaultConfigUpdate {
        routable_connector: &routable_connector,
<<<<<<< HEAD
        merchant_connector_id: &mca.get_id(),
=======
        merchant_connector_id: &mca.merchant_connector_id,
>>>>>>> 043ea6d8
        store,
        merchant_id,
        default_routing_config: &mut default_routing_config,
        default_routing_config_for_profile: &mut default_routing_config_for_profile,
        profile_id: &profile_id,
        transaction_type: &transaction_type,
    };

    merchant_default_config_update
        .update_merchant_default_config()
        .await?;

    metrics::MCA_CREATE.add(
        &metrics::CONTEXT,
        1,
        &add_attributes([
            ("connector", req.connector_name.to_string()),
            ("merchant", merchant_id.get_string_repr().to_owned()),
        ]),
    );

    let mca_response = mca.foreign_try_into()?;
    Ok(service_api::ApplicationResponse::Json(mca_response))
}

async fn validate_pm_auth(
    val: pii::SecretSerdeValue,
    state: &SessionState,
    merchant_id: &id_type::MerchantId,
    key_store: &domain::MerchantKeyStore,
    merchant_account: domain::MerchantAccount,
    profile_id: &Option<String>,
) -> RouterResponse<()> {
    let config =
        serde_json::from_value::<api_models::pm_auth::PaymentMethodAuthConfig>(val.expose())
            .change_context(errors::ApiErrorResponse::InvalidRequestData {
                message: "invalid data received for payment method auth config".to_string(),
            })
            .attach_printable("Failed to deserialize Payment Method Auth config")?;

    let all_mcas = &*state
        .store
        .find_merchant_connector_account_by_merchant_id_and_disabled_list(
            &state.into(),
            merchant_id,
            true,
            key_store,
        )
        .await
        .change_context(errors::ApiErrorResponse::MerchantConnectorAccountNotFound {
            id: merchant_account.get_id().get_string_repr().to_owned(),
        })?;

    for conn_choice in config.enabled_payment_methods {
        let pm_auth_mca = all_mcas
            .iter()
            .find(|mca| mca.get_id() == conn_choice.mca_id)
            .ok_or(errors::ApiErrorResponse::GenericNotFoundError {
                message: "payment method auth connector account not found".to_string(),
            })?;

        if &pm_auth_mca.profile_id != profile_id {
            return Err(errors::ApiErrorResponse::GenericNotFoundError {
                message: "payment method auth profile_id differs from connector profile_id"
                    .to_string(),
            }
            .into());
        }
    }

    Ok(services::ApplicationResponse::StatusOk)
}

pub async fn retrieve_payment_connector(
    state: SessionState,
    merchant_id: id_type::MerchantId,
    merchant_connector_id: String,
) -> RouterResponse<api_models::admin::MerchantConnectorResponse> {
    let store = state.store.as_ref();
    let key_manager_state = &(&state).into();
    let key_store = store
        .get_merchant_key_store_by_merchant_id(
            key_manager_state,
            &merchant_id,
            &store.get_master_key().to_vec().into(),
        )
        .await
        .to_not_found_response(errors::ApiErrorResponse::MerchantAccountNotFound)?;

    let _merchant_account = store
        .find_merchant_account_by_merchant_id(key_manager_state, &merchant_id, &key_store)
        .await
        .to_not_found_response(errors::ApiErrorResponse::MerchantAccountNotFound)?;

    #[cfg(all(
        any(feature = "v1", feature = "v2"),
        not(feature = "merchant_connector_account_v2")
    ))]
    let mca = store
        .find_by_merchant_connector_account_merchant_id_merchant_connector_id(
            key_manager_state,
            &merchant_id,
            &merchant_connector_id,
            &key_store,
        )
        .await
        .to_not_found_response(errors::ApiErrorResponse::MerchantConnectorAccountNotFound {
            id: merchant_connector_id.clone(),
        })?;

    #[cfg(all(feature = "v2", feature = "merchant_connector_account_v2"))]
    let mca: domain::MerchantConnectorAccount = {
        let _ = &merchant_connector_id;
        todo!()
    };

    Ok(service_api::ApplicationResponse::Json(
        mca.foreign_try_into()?,
    ))
}

pub async fn list_payment_connectors(
    state: SessionState,
    merchant_id: id_type::MerchantId,
) -> RouterResponse<Vec<api_models::admin::MerchantConnectorResponse>> {
    let store = state.store.as_ref();
    let key_manager_state = &(&state).into();
    let key_store = store
        .get_merchant_key_store_by_merchant_id(
            key_manager_state,
            &merchant_id,
            &store.get_master_key().to_vec().into(),
        )
        .await
        .to_not_found_response(errors::ApiErrorResponse::MerchantAccountNotFound)?;

    // Validate merchant account
    store
        .find_merchant_account_by_merchant_id(key_manager_state, &merchant_id, &key_store)
        .await
        .to_not_found_response(errors::ApiErrorResponse::MerchantAccountNotFound)?;

    let merchant_connector_accounts = store
        .find_merchant_connector_account_by_merchant_id_and_disabled_list(
            key_manager_state,
            &merchant_id,
            true,
            &key_store,
        )
        .await
        .to_not_found_response(errors::ApiErrorResponse::InternalServerError)?;
    let mut response = vec![];

    // The can be eliminated once [#79711](https://github.com/rust-lang/rust/issues/79711) is stabilized
    for mca in merchant_connector_accounts.into_iter() {
        response.push(mca.foreign_try_into()?);
    }

    Ok(service_api::ApplicationResponse::Json(response))
}

pub async fn update_payment_connector(
    state: SessionState,
    merchant_id: &id_type::MerchantId,
    merchant_connector_id: &str,
    req: api_models::admin::MerchantConnectorUpdate,
) -> RouterResponse<api_models::admin::MerchantConnectorResponse> {
    let db = state.store.as_ref();
    let key_manager_state = &(&state).into();
    let key_store = db
        .get_merchant_key_store_by_merchant_id(
            key_manager_state,
            merchant_id,
            &db.get_master_key().to_vec().into(),
        )
        .await
        .to_not_found_response(errors::ApiErrorResponse::MerchantAccountNotFound)?;

    let merchant_account = db
        .find_merchant_account_by_merchant_id(key_manager_state, merchant_id, &key_store)
        .await
        .to_not_found_response(errors::ApiErrorResponse::MerchantAccountNotFound)?;

    #[cfg(all(
        any(feature = "v1", feature = "v2"),
        not(feature = "merchant_connector_account_v2")
    ))]
    let mca = db
        .find_by_merchant_connector_account_merchant_id_merchant_connector_id(
            key_manager_state,
            merchant_id,
            merchant_connector_id,
            &key_store,
        )
        .await
        .to_not_found_response(errors::ApiErrorResponse::MerchantConnectorAccountNotFound {
            id: merchant_connector_id.to_string(),
        })?;

    #[cfg(all(feature = "v2", feature = "merchant_connector_account_v2"))]
    let mca: domain::MerchantConnectorAccount = {
        let _ = &merchant_connector_id;
        let _ = &req;
        let _ = &merchant_account;
        todo!()
    };

    let payment_methods_enabled = req.payment_methods_enabled.map(|pm_enabled| {
        pm_enabled
            .iter()
            .flat_map(Encode::encode_to_value)
            .collect::<Vec<serde_json::Value>>()
    });

    let frm_configs = get_frm_config_as_secret(req.frm_configs);

    let auth: types::ConnectorAuthType = req
        .connector_account_details
        .clone()
        .unwrap_or(mca.connector_account_details.clone().into_inner())
        .parse_value("ConnectorAuthType")
        .change_context(errors::ApiErrorResponse::InvalidDataFormat {
            field_name: "connector_account_details".to_string(),
            expected_format: "auth_type and api_key".to_string(),
        })?;
    let metadata = req.metadata.clone().or(mca.metadata.clone());

    let connector_name = mca.connector_name.as_ref();
    let connector_enum = api_models::enums::Connector::from_str(connector_name)
        .change_context(errors::ApiErrorResponse::InvalidDataValue {
            field_name: "connector",
        })
        .attach_printable_lazy(|| format!("unable to parse connector name {connector_name:?}"))?;
    let connector_auth_type_and_metadata_validation = ConnectorAuthTypeAndMetadataValidation {
        connector_name: &connector_enum,
        auth_type: &auth,
        connector_meta_data: &metadata,
    };
    connector_auth_type_and_metadata_validation.validate_auth_and_metadata_type()?;
    let connector_status_and_disabled_validation = ConnectorStatusAndDisabledValidation {
        status: &req.status,
        disabled: &req.disabled,
        auth: &auth,
        current_status: &mca.status,
    };
    let (connector_status, disabled) =
        connector_status_and_disabled_validation.validate_status_and_disabled()?;

    if req.connector_type != api_enums::ConnectorType::PaymentMethodAuth {
        if let Some(val) = req.pm_auth_config.clone() {
            validate_pm_auth(
                val,
                &state,
                merchant_id,
                &key_store,
                merchant_account,
                &mca.profile_id,
            )
            .await?;
        }
    }
    #[cfg(all(
        any(feature = "v1", feature = "v2"),
        not(feature = "merchant_connector_account_v2")
    ))]
    let payment_connector = storage::MerchantConnectorAccountUpdate::Update {
        connector_type: Some(req.connector_type),
        connector_name: None,
        merchant_connector_id: None,
        connector_label: req.connector_label.clone(),
        connector_account_details: req
            .connector_account_details
            .async_lift(|inner| {
                domain_types::encrypt_optional(
                    key_manager_state,
                    inner,
                    km_types::Identifier::Merchant(key_store.merchant_id.clone()),
                    key_store.key.get_inner().peek(),
                )
            })
            .await
            .change_context(errors::ApiErrorResponse::InternalServerError)
            .attach_printable("Failed while encrypting data")?,
        test_mode: req.test_mode,
        disabled,
        payment_methods_enabled,
        metadata: req.metadata,
        frm_configs,
        connector_webhook_details: match &req.connector_webhook_details {
            Some(connector_webhook_details) => connector_webhook_details
                .encode_to_value()
                .change_context(errors::ApiErrorResponse::InternalServerError)
                .map(Some)?
                .map(Secret::new),
            None => None,
        },
        applepay_verified_domains: None,
        pm_auth_config: req.pm_auth_config,
        status: Some(connector_status),
        connector_wallets_details: helpers::get_encrypted_apple_pay_connector_wallets_details(
            &state, &key_store, &metadata,
        )
        .await?,
    };
    #[cfg(all(feature = "v2", feature = "merchant_connector_account_v2"))]
    let payment_connector = storage::MerchantConnectorAccountUpdate::Update {
        merchant_id: None,
        connector_type: Some(req.connector_type),
        connector_name: None,
        connector_label: req.connector_label.clone(),
        connector_account_details: req
            .connector_account_details
            .async_lift(|inner| {
                domain_types::encrypt_optional(
                    key_manager_state,
                    inner,
                    km_types::Identifier::Merchant(key_store.merchant_id.clone()),
                    key_store.key.get_inner().peek(),
                )
            })
            .await
            .change_context(errors::ApiErrorResponse::InternalServerError)
            .attach_printable("Failed while encrypting data")?,
        disabled,
        payment_methods_enabled,
        metadata: req.metadata,
        frm_configs,
        connector_webhook_details: match &req.connector_webhook_details {
            Some(connector_webhook_details) => connector_webhook_details
                .encode_to_value()
                .change_context(errors::ApiErrorResponse::InternalServerError)
                .map(Some)?
                .map(Secret::new),
            None => None,
        },
        applepay_verified_domains: None,
        pm_auth_config: req.pm_auth_config,
        status: Some(connector_status),
        connector_wallets_details: helpers::get_encrypted_apple_pay_connector_wallets_details(
            &state, &key_store, &metadata,
        )
        .await?,
    };

    // Profile id should always be present
    let profile_id = mca
        .profile_id
        .clone()
        .ok_or(errors::ApiErrorResponse::InternalServerError)
        .attach_printable("Missing `profile_id` in merchant connector account")?;

    let request_connector_label = req.connector_label;

    let updated_mca = db
        .update_merchant_connector_account(
            key_manager_state,
            mca,
            payment_connector.into(),
            &key_store,
        )
        .await
        .change_context(
            errors::ApiErrorResponse::DuplicateMerchantConnectorAccount {
                profile_id,
                connector_label: request_connector_label.unwrap_or_default(),
            },
        )
        .attach_printable_lazy(|| {
            format!("Failed while updating MerchantConnectorAccount: id: {merchant_connector_id}")
        })?;

    let response = updated_mca.foreign_try_into()?;

    Ok(service_api::ApplicationResponse::Json(response))
}

pub async fn delete_payment_connector(
    state: SessionState,
    merchant_id: id_type::MerchantId,
    merchant_connector_id: String,
) -> RouterResponse<api::MerchantConnectorDeleteResponse> {
    let db = state.store.as_ref();
    let key_manager_state = &(&state).into();
    let key_store = db
        .get_merchant_key_store_by_merchant_id(
            key_manager_state,
            &merchant_id,
            &db.get_master_key().to_vec().into(),
        )
        .await
        .to_not_found_response(errors::ApiErrorResponse::MerchantAccountNotFound)?;

    let _merchant_account = db
        .find_merchant_account_by_merchant_id(key_manager_state, &merchant_id, &key_store)
        .await
        .to_not_found_response(errors::ApiErrorResponse::MerchantAccountNotFound)?;

    #[cfg(all(
        any(feature = "v1", feature = "v2"),
        not(feature = "merchant_connector_account_v2")
    ))]
    let _mca = db
        .find_by_merchant_connector_account_merchant_id_merchant_connector_id(
            key_manager_state,
            &merchant_id,
            &merchant_connector_id,
            &key_store,
        )
        .await
        .to_not_found_response(errors::ApiErrorResponse::MerchantConnectorAccountNotFound {
            id: merchant_connector_id.clone(),
        })?;

    #[cfg(all(feature = "v2", feature = "merchant_connector_account_v2"))]
    {
        let _ = merchant_connector_id;
        todo!()
    };

    #[cfg(all(
        any(feature = "v1", feature = "v2"),
        not(feature = "merchant_connector_account_v2")
    ))]
    let is_deleted = db
        .delete_merchant_connector_account_by_merchant_id_merchant_connector_id(
            &merchant_id,
            &merchant_connector_id,
        )
        .await
        .to_not_found_response(errors::ApiErrorResponse::MerchantConnectorAccountNotFound {
            id: merchant_connector_id.clone(),
        })?;

    #[cfg(all(feature = "v2", feature = "merchant_connector_account_v2"))]
    let is_deleted = { todo!() };

    let response = api::MerchantConnectorDeleteResponse {
        merchant_id,
        merchant_connector_id,
        deleted: is_deleted,
    };
    Ok(service_api::ApplicationResponse::Json(response))
}

pub async fn kv_for_merchant(
    state: SessionState,
    merchant_id: id_type::MerchantId,
    enable: bool,
) -> RouterResponse<api_models::admin::ToggleKVResponse> {
    let db = state.store.as_ref();
    let key_manager_state = &(&state).into();
    let key_store = db
        .get_merchant_key_store_by_merchant_id(
            key_manager_state,
            &merchant_id,
            &db.get_master_key().to_vec().into(),
        )
        .await
        .to_not_found_response(errors::ApiErrorResponse::MerchantAccountNotFound)?;

    // check if the merchant account exists
    let merchant_account = db
        .find_merchant_account_by_merchant_id(key_manager_state, &merchant_id, &key_store)
        .await
        .to_not_found_response(errors::ApiErrorResponse::MerchantAccountNotFound)?;

    let updated_merchant_account = match (enable, merchant_account.storage_scheme) {
        (true, MerchantStorageScheme::RedisKv) | (false, MerchantStorageScheme::PostgresOnly) => {
            Ok(merchant_account)
        }
        (true, MerchantStorageScheme::PostgresOnly) => {
            if state.conf.as_ref().is_kv_soft_kill_mode() {
                Err(errors::ApiErrorResponse::InvalidRequestData {
                    message: "Kv cannot be enabled when application is in soft_kill_mode"
                        .to_owned(),
                })?
            }

            db.update_merchant(
                key_manager_state,
                merchant_account,
                storage::MerchantAccountUpdate::StorageSchemeUpdate {
                    storage_scheme: MerchantStorageScheme::RedisKv,
                },
                &key_store,
            )
            .await
        }
        (false, MerchantStorageScheme::RedisKv) => {
            db.update_merchant(
                key_manager_state,
                merchant_account,
                storage::MerchantAccountUpdate::StorageSchemeUpdate {
                    storage_scheme: MerchantStorageScheme::PostgresOnly,
                },
                &key_store,
            )
            .await
        }
    }
    .map_err(|error| {
        error
            .change_context(errors::ApiErrorResponse::InternalServerError)
            .attach_printable("failed to switch merchant_storage_scheme")
    })?;
    let kv_status = matches!(
        updated_merchant_account.storage_scheme,
        MerchantStorageScheme::RedisKv
    );

    Ok(service_api::ApplicationResponse::Json(
        api_models::admin::ToggleKVResponse {
            merchant_id: updated_merchant_account.get_id().to_owned(),
            kv_enabled: kv_status,
        },
    ))
}

pub async fn toggle_kv_for_all_merchants(
    state: SessionState,
    enable: bool,
) -> RouterResponse<api_models::admin::ToggleAllKVResponse> {
    let db = state.store.as_ref();
    let storage_scheme = if enable {
        MerchantStorageScheme::RedisKv
    } else {
        MerchantStorageScheme::PostgresOnly
    };

    let total_update = db
        .update_all_merchant_account(storage::MerchantAccountUpdate::StorageSchemeUpdate {
            storage_scheme,
        })
        .await
        .map_err(|error| {
            error
                .change_context(errors::ApiErrorResponse::InternalServerError)
                .attach_printable("Failed to switch merchant_storage_scheme for all merchants")
        })?;

    Ok(service_api::ApplicationResponse::Json(
        api_models::admin::ToggleAllKVResponse {
            total_updated: total_update,
            kv_enabled: enable,
        },
    ))
}

pub async fn check_merchant_account_kv_status(
    state: SessionState,
    merchant_id: id_type::MerchantId,
) -> RouterResponse<api_models::admin::ToggleKVResponse> {
    let db = state.store.as_ref();
    let key_manager_state = &(&state).into();
    let key_store = db
        .get_merchant_key_store_by_merchant_id(
            key_manager_state,
            &merchant_id,
            &db.get_master_key().to_vec().into(),
        )
        .await
        .to_not_found_response(errors::ApiErrorResponse::MerchantAccountNotFound)?;

    // check if the merchant account exists
    let merchant_account = db
        .find_merchant_account_by_merchant_id(key_manager_state, &merchant_id, &key_store)
        .await
        .to_not_found_response(errors::ApiErrorResponse::MerchantAccountNotFound)?;

    let kv_status = matches!(
        merchant_account.storage_scheme,
        MerchantStorageScheme::RedisKv
    );

    Ok(service_api::ApplicationResponse::Json(
        api_models::admin::ToggleKVResponse {
            merchant_id: merchant_account.get_id().to_owned(),
            kv_enabled: kv_status,
        },
    ))
}

pub fn get_frm_config_as_secret(
    frm_configs: Option<Vec<api_models::admin::FrmConfigs>>,
) -> Option<Vec<Secret<serde_json::Value>>> {
    match frm_configs.as_ref() {
        Some(frm_value) => {
            let configs_for_frm_value: Vec<Secret<serde_json::Value>> = frm_value
                .iter()
                .map(|config| {
                    config
                        .encode_to_value()
                        .change_context(errors::ApiErrorResponse::ConfigNotFound)
                        .map(Secret::new)
                })
                .collect::<Result<Vec<_>, _>>()
                .ok()?;
            Some(configs_for_frm_value)
        }
        None => None,
    }
}

#[cfg(any(feature = "v1", feature = "v2"))]
pub async fn create_and_insert_business_profile(
    state: &SessionState,
    request: api::BusinessProfileCreate,
    merchant_account: domain::MerchantAccount,
    key_store: &domain::MerchantKeyStore,
) -> RouterResult<storage::business_profile::BusinessProfile> {
    let business_profile_new =
        admin::create_business_profile(state, merchant_account, request, key_store).await?;

    let profile_name = business_profile_new.profile_name.clone();

    state
        .store
        .insert_business_profile(business_profile_new)
        .await
        .to_duplicate_response(errors::ApiErrorResponse::GenericDuplicateError {
            message: format!(
                "Business Profile with the profile_name {profile_name} already exists"
            ),
        })
        .attach_printable("Failed to insert Business profile because of duplication error")
}

pub async fn create_business_profile(
    state: SessionState,
    request: api::BusinessProfileCreate,
    merchant_id: &id_type::MerchantId,
) -> RouterResponse<api_models::admin::BusinessProfileResponse> {
    if let Some(session_expiry) = &request.session_expiry {
        helpers::validate_session_expiry(session_expiry.to_owned())?;
    }

    if let Some(intent_fulfillment_expiry) = &request.intent_fulfillment_time {
        helpers::validate_intent_fulfillment_expiry(intent_fulfillment_expiry.to_owned())?;
    }

    let db = state.store.as_ref();
    let key_manager_state = &(&state).into();
    let key_store = db
        .get_merchant_key_store_by_merchant_id(
            key_manager_state,
            merchant_id,
            &db.get_master_key().to_vec().into(),
        )
        .await
        .to_not_found_response(errors::ApiErrorResponse::MerchantAccountNotFound)?;

    // Get the merchant account, if few fields are not passed, then they will be inherited from
    // merchant account
    let merchant_account = db
        .find_merchant_account_by_merchant_id(key_manager_state, merchant_id, &key_store)
        .await
        .to_not_found_response(errors::ApiErrorResponse::MerchantAccountNotFound)?;

    if let Some(ref routing_algorithm) = request.routing_algorithm {
        let _: api_models::routing::RoutingAlgorithm = routing_algorithm
            .clone()
            .parse_value("RoutingAlgorithm")
            .change_context(errors::ApiErrorResponse::InvalidDataValue {
                field_name: "routing_algorithm",
            })
            .attach_printable("Invalid routing algorithm given")?;
    }

    let business_profile =
        create_and_insert_business_profile(&state, request, merchant_account.clone(), &key_store)
            .await?;

    if merchant_account.default_profile.is_some() {
        let unset_default_profile = domain::MerchantAccountUpdate::UnsetDefaultProfile;
        db.update_merchant(
            key_manager_state,
            merchant_account,
            unset_default_profile,
            &key_store,
        )
        .await
        .to_not_found_response(errors::ApiErrorResponse::MerchantAccountNotFound)?;
    }

    Ok(service_api::ApplicationResponse::Json(
        admin::business_profile_response(&state, business_profile, &key_store)
            .change_context(errors::ApiErrorResponse::InternalServerError)
            .attach_printable("Failed to parse business profile details")
            .await?,
    ))
}

pub async fn list_business_profile(
    state: SessionState,
    merchant_id: id_type::MerchantId,
) -> RouterResponse<Vec<api_models::admin::BusinessProfileResponse>> {
    let db = state.store.as_ref();
    let key_store = db
        .get_merchant_key_store_by_merchant_id(
            &(&state).into(),
            &merchant_id,
            &db.get_master_key().to_vec().into(),
        )
        .await
        .to_not_found_response(errors::ApiErrorResponse::MerchantAccountNotFound)?;
    let profiles = db
        .list_business_profile_by_merchant_id(&merchant_id)
        .await
        .to_not_found_response(errors::ApiErrorResponse::InternalServerError)?
        .clone();
    let mut business_profiles = Vec::new();
    for profile in profiles {
        let business_profile = admin::business_profile_response(&state, profile, &key_store)
            .await
            .change_context(errors::ApiErrorResponse::InternalServerError)
            .attach_printable("Failed to parse business profile details")?;
        business_profiles.push(business_profile);
    }

    Ok(service_api::ApplicationResponse::Json(business_profiles))
}

pub async fn retrieve_business_profile(
    state: SessionState,
    profile_id: String,
    merchant_id: id_type::MerchantId,
) -> RouterResponse<api_models::admin::BusinessProfileResponse> {
    let db = state.store.as_ref();
    let key_store = db
        .get_merchant_key_store_by_merchant_id(
            &(&state).into(),
            &merchant_id,
            &db.get_master_key().to_vec().into(),
        )
        .await
        .to_not_found_response(errors::ApiErrorResponse::MerchantAccountNotFound)?;
    let business_profile = db
        .find_business_profile_by_profile_id(&profile_id)
        .await
        .to_not_found_response(errors::ApiErrorResponse::BusinessProfileNotFound {
            id: profile_id,
        })?;

    Ok(service_api::ApplicationResponse::Json(
        admin::business_profile_response(&state, business_profile, &key_store)
            .change_context(errors::ApiErrorResponse::InternalServerError)
            .attach_printable("Failed to parse business profile details")
            .await?,
    ))
}

pub async fn delete_business_profile(
    state: SessionState,
    profile_id: String,
    merchant_id: &id_type::MerchantId,
) -> RouterResponse<bool> {
    let db = state.store.as_ref();
    let delete_result = db
        .delete_business_profile_by_profile_id_merchant_id(&profile_id, merchant_id)
        .await
        .to_not_found_response(errors::ApiErrorResponse::BusinessProfileNotFound {
            id: profile_id,
        })?;

    Ok(service_api::ApplicationResponse::Json(delete_result))
}

pub async fn update_business_profile(
    state: SessionState,
    profile_id: &str,
    merchant_id: &id_type::MerchantId,
    request: api::BusinessProfileUpdate,
) -> RouterResponse<api::BusinessProfileResponse> {
    let db = state.store.as_ref();
    let business_profile = db
        .find_business_profile_by_profile_id(profile_id)
        .await
        .to_not_found_response(errors::ApiErrorResponse::BusinessProfileNotFound {
            id: profile_id.to_owned(),
        })?;
    let key_store = db
        .get_merchant_key_store_by_merchant_id(
            &(&state).into(),
            merchant_id,
            &state.store.get_master_key().to_vec().into(),
        )
        .await
        .to_not_found_response(errors::ApiErrorResponse::MerchantAccountNotFound)
        .attach_printable("Error while fetching the key store by merchant_id")?;

    if business_profile.merchant_id != *merchant_id {
        Err(errors::ApiErrorResponse::AccessForbidden {
            resource: profile_id.to_string(),
        })?
    }

    if let Some(session_expiry) = &request.session_expiry {
        helpers::validate_session_expiry(session_expiry.to_owned())?;
    }

    if let Some(intent_fulfillment_expiry) = &request.intent_fulfillment_time {
        helpers::validate_intent_fulfillment_expiry(intent_fulfillment_expiry.to_owned())?;
    }

    let webhook_details = request
        .webhook_details
        .as_ref()
        .map(|webhook_details| {
            webhook_details.encode_to_value().change_context(
                errors::ApiErrorResponse::InvalidDataValue {
                    field_name: "webhook details",
                },
            )
        })
        .transpose()?;

    if let Some(ref routing_algorithm) = request.routing_algorithm {
        let _: api_models::routing::RoutingAlgorithm = routing_algorithm
            .clone()
            .parse_value("RoutingAlgorithm")
            .change_context(errors::ApiErrorResponse::InvalidDataValue {
                field_name: "routing_algorithm",
            })
            .attach_printable("Invalid routing algorithm given")?;
    }

    let payment_link_config = request
        .payment_link_config
        .as_ref()
        .map(|pl_metadata| {
            pl_metadata.encode_to_value().change_context(
                errors::ApiErrorResponse::InvalidDataValue {
                    field_name: "payment_link_config",
                },
            )
        })
        .transpose()?;

    let extended_card_info_config = request
        .extended_card_info_config
        .as_ref()
        .map(|config| {
            config
                .encode_to_value()
                .change_context(errors::ApiErrorResponse::InvalidDataValue {
                    field_name: "extended_card_info_config",
                })
        })
        .transpose()?
        .map(Secret::new);
    let outgoing_webhook_custom_http_headers = request
        .outgoing_webhook_custom_http_headers
        .async_map(|headers| create_encrypted_data(&state, &key_store, headers))
        .await
        .transpose()
        .change_context(errors::ApiErrorResponse::InternalServerError)
        .attach_printable("Unable to encrypt outgoing webhook custom HTTP headers")?;

    let payout_link_config = request
        .payout_link_config
        .as_ref()
        .map(|payout_conf| match payout_conf.config.validate() {
            Ok(_) => payout_conf.encode_to_value().change_context(
                errors::ApiErrorResponse::InvalidDataValue {
                    field_name: "payout_link_config",
                },
            ),
            Err(e) => Err(report!(errors::ApiErrorResponse::InvalidRequestData {
                message: e.to_string()
            })),
        })
        .transpose()?;

    let business_profile_update = storage::business_profile::BusinessProfileUpdate::Update {
        profile_name: request.profile_name,
        modified_at: Some(date_time::now()),
        return_url: request.return_url.map(|return_url| return_url.to_string()),
        enable_payment_response_hash: request.enable_payment_response_hash,
        payment_response_hash_key: request.payment_response_hash_key,
        redirect_to_merchant_with_http_post: request.redirect_to_merchant_with_http_post,
        webhook_details,
        metadata: request.metadata,
        routing_algorithm: request.routing_algorithm,
        intent_fulfillment_time: request.intent_fulfillment_time.map(i64::from),
        frm_routing_algorithm: request.frm_routing_algorithm,
        #[cfg(feature = "payouts")]
        payout_routing_algorithm: request.payout_routing_algorithm,
        #[cfg(not(feature = "payouts"))]
        payout_routing_algorithm: None,
        is_recon_enabled: None,
        applepay_verified_domains: request.applepay_verified_domains,
        payment_link_config,
        session_expiry: request.session_expiry.map(i64::from),
        authentication_connector_details: request
            .authentication_connector_details
            .as_ref()
            .map(Encode::encode_to_value)
            .transpose()
            .change_context(errors::ApiErrorResponse::InvalidDataValue {
                field_name: "authentication_connector_details",
            })?,
        payout_link_config,
        extended_card_info_config,
        use_billing_as_payment_method_billing: request.use_billing_as_payment_method_billing,
        collect_shipping_details_from_wallet_connector: request
            .collect_shipping_details_from_wallet_connector,
        collect_billing_details_from_wallet_connector: request
            .collect_billing_details_from_wallet_connector,
        is_connector_agnostic_mit_enabled: request.is_connector_agnostic_mit_enabled,
        outgoing_webhook_custom_http_headers: outgoing_webhook_custom_http_headers.map(Into::into),
    };

    let updated_business_profile = db
        .update_business_profile_by_profile_id(business_profile, business_profile_update)
        .await
        .to_not_found_response(errors::ApiErrorResponse::BusinessProfileNotFound {
            id: profile_id.to_owned(),
        })?;

    Ok(service_api::ApplicationResponse::Json(
        admin::business_profile_response(&state, updated_business_profile, &key_store)
            .change_context(errors::ApiErrorResponse::InternalServerError)
            .attach_printable("Failed to parse business profile details")
            .await?,
    ))
}

pub async fn extended_card_info_toggle(
    state: SessionState,
    profile_id: &str,
    ext_card_info_choice: admin_types::ExtendedCardInfoChoice,
) -> RouterResponse<admin_types::ExtendedCardInfoChoice> {
    let db = state.store.as_ref();
    let business_profile = db
        .find_business_profile_by_profile_id(profile_id)
        .await
        .to_not_found_response(errors::ApiErrorResponse::BusinessProfileNotFound {
            id: profile_id.to_string(),
        })?;

    if business_profile.is_extended_card_info_enabled.is_none()
        || business_profile
            .is_extended_card_info_enabled
            .is_some_and(|existing_config| existing_config != ext_card_info_choice.enabled)
    {
        let business_profile_update =
            storage::business_profile::BusinessProfileUpdate::ExtendedCardInfoUpdate {
                is_extended_card_info_enabled: Some(ext_card_info_choice.enabled),
            };

        db.update_business_profile_by_profile_id(business_profile, business_profile_update)
            .await
            .to_not_found_response(errors::ApiErrorResponse::BusinessProfileNotFound {
                id: profile_id.to_owned(),
            })?;
    }

    Ok(service_api::ApplicationResponse::Json(ext_card_info_choice))
}

pub async fn connector_agnostic_mit_toggle(
    state: SessionState,
    merchant_id: &id_type::MerchantId,
    profile_id: &str,
    connector_agnostic_mit_choice: admin_types::ConnectorAgnosticMitChoice,
) -> RouterResponse<admin_types::ConnectorAgnosticMitChoice> {
    let db = state.store.as_ref();

    let business_profile = db
        .find_business_profile_by_profile_id(profile_id)
        .await
        .to_not_found_response(errors::ApiErrorResponse::BusinessProfileNotFound {
            id: profile_id.to_string(),
        })?;

    if business_profile.merchant_id != *merchant_id {
        Err(errors::ApiErrorResponse::AccessForbidden {
            resource: profile_id.to_string(),
        })?
    }

    if business_profile.is_connector_agnostic_mit_enabled
        != Some(connector_agnostic_mit_choice.enabled)
    {
        let business_profile_update =
            storage::business_profile::BusinessProfileUpdate::ConnectorAgnosticMitUpdate {
                is_connector_agnostic_mit_enabled: Some(connector_agnostic_mit_choice.enabled),
            };

        db.update_business_profile_by_profile_id(business_profile, business_profile_update)
            .await
            .to_not_found_response(errors::ApiErrorResponse::BusinessProfileNotFound {
                id: profile_id.to_owned(),
            })?;
    }

    Ok(service_api::ApplicationResponse::Json(
        connector_agnostic_mit_choice,
    ))
}

pub async fn transfer_key_store_to_key_manager(
    state: SessionState,
    req: admin_types::MerchantKeyTransferRequest,
) -> RouterResponse<admin_types::TransferKeyResponse> {
    let resp = transfer_encryption_key(&state, req).await?;

    Ok(service_api::ApplicationResponse::Json(
        admin_types::TransferKeyResponse {
            total_transferred: resp,
        },
    ))
}

async fn process_open_banking_connectors(
    state: &SessionState,
    merchant_id: &id_type::MerchantId,
    auth: &types::ConnectorAuthType,
    connector_type: &api_enums::ConnectorType,
    connector: &api_enums::Connector,
    additional_merchant_data: types::AdditionalMerchantData,
) -> RouterResult<types::MerchantRecipientData> {
    let new_merchant_data = match additional_merchant_data {
        types::AdditionalMerchantData::OpenBankingRecipientData(merchant_data) => {
            if connector_type != &api_enums::ConnectorType::PaymentProcessor {
                return Err(errors::ApiErrorResponse::InvalidConnectorConfiguration {
                    config:
                        "OpenBanking connector for Payment Initiation should be a payment processor"
                            .to_string(),
                }
                .into());
            }
            match &merchant_data {
                types::MerchantRecipientData::AccountData(acc_data) => {
                    validate_bank_account_data(acc_data)?;

                    let connector_name = api_enums::Connector::to_string(connector);

                    let recipient_creation_not_supported = state
                        .conf
                        .locker_based_open_banking_connectors
                        .connector_list
                        .contains(connector_name.as_str());

                    let recipient_id = if recipient_creation_not_supported {
                        locker_recipient_create_call(state, merchant_id, acc_data).await
                    } else {
                        connector_recipient_create_call(
                            state,
                            merchant_id,
                            connector_name,
                            auth,
                            acc_data,
                        )
                        .await
                    }
                    .attach_printable("failed to get recipient_id")?;

                    let conn_recipient_id = if recipient_creation_not_supported {
                        Some(types::RecipientIdType::LockerId(Secret::new(recipient_id)))
                    } else {
                        Some(types::RecipientIdType::ConnectorId(Secret::new(
                            recipient_id,
                        )))
                    };

                    let account_data = match &acc_data {
                        types::MerchantAccountData::Iban { iban, name, .. } => {
                            types::MerchantAccountData::Iban {
                                iban: iban.clone(),
                                name: name.clone(),
                                connector_recipient_id: conn_recipient_id.clone(),
                            }
                        }
                        types::MerchantAccountData::Bacs {
                            account_number,
                            sort_code,
                            name,
                            ..
                        } => types::MerchantAccountData::Bacs {
                            account_number: account_number.clone(),
                            sort_code: sort_code.clone(),
                            name: name.clone(),
                            connector_recipient_id: conn_recipient_id.clone(),
                        },
                    };

                    types::MerchantRecipientData::AccountData(account_data)
                }
                _ => merchant_data.clone(),
            }
        }
    };

    Ok(new_merchant_data)
}

fn validate_bank_account_data(data: &types::MerchantAccountData) -> RouterResult<()> {
    match data {
        types::MerchantAccountData::Iban { iban, .. } => {
            // IBAN check algorithm
            if iban.peek().len() > IBAN_MAX_LENGTH {
                return Err(errors::ApiErrorResponse::InvalidRequestData {
                    message: "IBAN length must be up to 34 characters".to_string(),
                }
                .into());
            }
            let pattern = Regex::new(r"^[A-Z0-9]*$")
                .change_context(errors::ApiErrorResponse::InternalServerError)
                .attach_printable("failed to create regex pattern")?;

            let mut iban = iban.peek().to_string();

            if !pattern.is_match(iban.as_str()) {
                return Err(errors::ApiErrorResponse::InvalidRequestData {
                    message: "IBAN data must be alphanumeric".to_string(),
                }
                .into());
            }

            // MOD check
            let first_4 = iban.chars().take(4).collect::<String>();
            iban.push_str(first_4.as_str());
            let len = iban.len();

            let rearranged_iban = iban
                .chars()
                .rev()
                .take(len - 4)
                .collect::<String>()
                .chars()
                .rev()
                .collect::<String>();

            let mut result = String::new();

            rearranged_iban.chars().for_each(|c| {
                if c.is_ascii_uppercase() {
                    let digit = (u32::from(c) - u32::from('A')) + 10;
                    result.push_str(&format!("{:02}", digit));
                } else {
                    result.push(c);
                }
            });

            let num = result
                .parse::<u128>()
                .change_context(errors::ApiErrorResponse::InternalServerError)
                .attach_printable("failed to validate IBAN")?;

            if num % 97 != 1 {
                return Err(errors::ApiErrorResponse::InvalidRequestData {
                    message: "Invalid IBAN".to_string(),
                }
                .into());
            }

            Ok(())
        }
        types::MerchantAccountData::Bacs {
            account_number,
            sort_code,
            ..
        } => {
            if account_number.peek().len() > BACS_MAX_ACCOUNT_NUMBER_LENGTH
                || sort_code.peek().len() != BACS_SORT_CODE_LENGTH
            {
                return Err(errors::ApiErrorResponse::InvalidRequestData {
                    message: "Invalid BACS numbers".to_string(),
                }
                .into());
            }

            Ok(())
        }
    }
}

async fn connector_recipient_create_call(
    state: &SessionState,
    merchant_id: &id_type::MerchantId,
    connector_name: String,
    auth: &types::ConnectorAuthType,
    data: &types::MerchantAccountData,
) -> RouterResult<String> {
    let connector = pm_auth_types::api::PaymentAuthConnectorData::get_connector_by_name(
        connector_name.as_str(),
    )?;

    let auth = pm_auth_types::ConnectorAuthType::foreign_try_from(auth.clone())
        .change_context(errors::ApiErrorResponse::InternalServerError)
        .attach_printable("Failed while converting ConnectorAuthType")?;

    let connector_integration: pm_auth_types::api::BoxedConnectorIntegration<
        '_,
        pm_auth_types::api::auth_service::RecipientCreate,
        pm_auth_types::RecipientCreateRequest,
        pm_auth_types::RecipientCreateResponse,
    > = connector.connector.get_connector_integration();

    let req = match data {
        types::MerchantAccountData::Iban { iban, name, .. } => {
            pm_auth_types::RecipientCreateRequest {
                name: name.clone(),
                account_data: pm_auth_types::RecipientAccountData::Iban(iban.clone()),
                address: None,
            }
        }
        types::MerchantAccountData::Bacs {
            account_number,
            sort_code,
            name,
            ..
        } => pm_auth_types::RecipientCreateRequest {
            name: name.clone(),
            account_data: pm_auth_types::RecipientAccountData::Bacs {
                sort_code: sort_code.clone(),
                account_number: account_number.clone(),
            },
            address: None,
        },
    };

    let router_data = pm_auth_types::RecipientCreateRouterData {
        flow: std::marker::PhantomData,
        merchant_id: Some(merchant_id.to_owned()),
        connector: Some(connector_name),
        request: req,
        response: Err(pm_auth_types::ErrorResponse {
            status_code: http::StatusCode::INTERNAL_SERVER_ERROR.as_u16(),
            code: consts::NO_ERROR_CODE.to_string(),
            message: consts::UNSUPPORTED_ERROR_MESSAGE.to_string(),
            reason: None,
        }),
        connector_http_status_code: None,
        connector_auth_type: auth,
    };

    let resp = payment_initiation_service::execute_connector_processing_step(
        state,
        connector_integration,
        &router_data,
        &connector.connector_name,
    )
    .await
    .change_context(errors::ApiErrorResponse::InternalServerError)
    .attach_printable("Failed while calling recipient create connector api")?;

    let recipient_create_resp =
        resp.response
            .map_err(|err| errors::ApiErrorResponse::ExternalConnectorError {
                code: err.code,
                message: err.message,
                connector: connector.connector_name.to_string(),
                status_code: err.status_code,
                reason: err.reason,
            })?;

    let recipient_id = recipient_create_resp.recipient_id;

    Ok(recipient_id)
}

async fn locker_recipient_create_call(
    state: &SessionState,
    merchant_id: &id_type::MerchantId,
    data: &types::MerchantAccountData,
) -> RouterResult<String> {
    let enc_data = serde_json::to_string(data)
        .change_context(errors::ApiErrorResponse::InternalServerError)
        .attach_printable("Failed to convert to MerchantAccountData json to String")?;

    let merchant_id_string = merchant_id.get_string_repr().to_owned();

    let cust_id = id_type::CustomerId::from(merchant_id_string.into())
        .change_context(errors::ApiErrorResponse::InternalServerError)
        .attach_printable("Failed to convert to CustomerId")?;

    let payload = transformers::StoreLockerReq::LockerGeneric(transformers::StoreGenericReq {
        merchant_id: merchant_id.to_owned(),
        merchant_customer_id: cust_id.clone(),
        enc_data,
        ttl: state.conf.locker.ttl_for_storage_in_secs,
    });

    let store_resp = cards::call_to_locker_hs(
        state,
        &payload,
        &cust_id,
        api_enums::LockerChoice::HyperswitchCardVault,
    )
    .await
    .change_context(errors::ApiErrorResponse::InternalServerError)
    .attach_printable("Failed to encrypt merchant bank account data")?;

    Ok(store_resp.card_reference)
}<|MERGE_RESOLUTION|>--- conflicted
+++ resolved
@@ -47,11 +47,7 @@
             types::{self as domain_types, AsyncLift},
         },
         storage::{self, enums::MerchantStorageScheme},
-<<<<<<< HEAD
         transformers::{ForeignTryFrom, ForeignTryInto},
-=======
-        transformers::ForeignTryFrom,
->>>>>>> 043ea6d8
     },
     utils,
 };
@@ -1227,7 +1223,6 @@
                 }),
             })
     }
-<<<<<<< HEAD
 
     fn validate_auth_and_metadata_type_with_connector(
         &self,
@@ -1487,6 +1482,10 @@
                 volt::transformers::VoltAuthType::try_from(self.auth_type)?;
                 Ok(())
             }
+            // api_enums::Connector::Wellsfargo => {
+            //     wellsfargo::transformers::WellsfargoAuthType::try_from(self.auth_type)?;
+            //     Ok(())
+            // }
             api_enums::Connector::Wise => {
                 wise::transformers::WiseAuthType::try_from(self.auth_type)?;
                 Ok(())
@@ -1651,435 +1650,6 @@
                 }
                 .into());
             }
-=======
-
-    fn validate_auth_and_metadata_type_with_connector(
-        &self,
-    ) -> Result<(), error_stack::Report<errors::ConnectorError>> {
-        use crate::connector::*;
-
-        match self.connector_name {
-            api_enums::Connector::Adyenplatform => {
-                adyenplatform::transformers::AdyenplatformAuthType::try_from(self.auth_type)?;
-                Ok(())
-            }
-            // api_enums::Connector::Payone => {payone::transformers::PayoneAuthType::try_from(val)?;Ok(())} Added as a template code for future usage
-            #[cfg(feature = "dummy_connector")]
-            api_enums::Connector::DummyConnector1
-            | api_enums::Connector::DummyConnector2
-            | api_enums::Connector::DummyConnector3
-            | api_enums::Connector::DummyConnector4
-            | api_enums::Connector::DummyConnector5
-            | api_enums::Connector::DummyConnector6
-            | api_enums::Connector::DummyConnector7 => {
-                dummyconnector::transformers::DummyConnectorAuthType::try_from(self.auth_type)?;
-                Ok(())
-            }
-            api_enums::Connector::Aci => {
-                aci::transformers::AciAuthType::try_from(self.auth_type)?;
-                Ok(())
-            }
-            api_enums::Connector::Adyen => {
-                adyen::transformers::AdyenAuthType::try_from(self.auth_type)?;
-                adyen::transformers::AdyenConnectorMetadataObject::try_from(
-                    self.connector_meta_data,
-                )?;
-                Ok(())
-            }
-            api_enums::Connector::Airwallex => {
-                airwallex::transformers::AirwallexAuthType::try_from(self.auth_type)?;
-                Ok(())
-            }
-            api_enums::Connector::Authorizedotnet => {
-                authorizedotnet::transformers::AuthorizedotnetAuthType::try_from(self.auth_type)?;
-                Ok(())
-            }
-            api_enums::Connector::Bankofamerica => {
-                bankofamerica::transformers::BankOfAmericaAuthType::try_from(self.auth_type)?;
-                Ok(())
-            }
-            api_enums::Connector::Billwerk => {
-                billwerk::transformers::BillwerkAuthType::try_from(self.auth_type)?;
-                Ok(())
-            }
-            api_enums::Connector::Bitpay => {
-                bitpay::transformers::BitpayAuthType::try_from(self.auth_type)?;
-                Ok(())
-            }
-            api_enums::Connector::Bambora => {
-                bambora::transformers::BamboraAuthType::try_from(self.auth_type)?;
-                Ok(())
-            }
-            api_enums::Connector::Bamboraapac => {
-                bamboraapac::transformers::BamboraapacAuthType::try_from(self.auth_type)?;
-                Ok(())
-            }
-            api_enums::Connector::Boku => {
-                boku::transformers::BokuAuthType::try_from(self.auth_type)?;
-                Ok(())
-            }
-            api_enums::Connector::Bluesnap => {
-                bluesnap::transformers::BluesnapAuthType::try_from(self.auth_type)?;
-                Ok(())
-            }
-            api_enums::Connector::Braintree => {
-                braintree::transformers::BraintreeAuthType::try_from(self.auth_type)?;
-                braintree::braintree_graphql_transformers::BraintreeMeta::try_from(
-                    self.connector_meta_data,
-                )?;
-                Ok(())
-            }
-            api_enums::Connector::Cashtocode => {
-                cashtocode::transformers::CashtocodeAuthType::try_from(self.auth_type)?;
-                Ok(())
-            }
-            api_enums::Connector::Checkout => {
-                checkout::transformers::CheckoutAuthType::try_from(self.auth_type)?;
-                Ok(())
-            }
-            api_enums::Connector::Coinbase => {
-                coinbase::transformers::CoinbaseAuthType::try_from(self.auth_type)?;
-                coinbase::transformers::CoinbaseConnectorMeta::try_from(self.connector_meta_data)?;
-                Ok(())
-            }
-            api_enums::Connector::Cryptopay => {
-                cryptopay::transformers::CryptopayAuthType::try_from(self.auth_type)?;
-                Ok(())
-            }
-            api_enums::Connector::Cybersource => {
-                cybersource::transformers::CybersourceAuthType::try_from(self.auth_type)?;
-                Ok(())
-            }
-            api_enums::Connector::Datatrans => {
-                datatrans::transformers::DatatransAuthType::try_from(self.auth_type)?;
-                Ok(())
-            }
-            api_enums::Connector::Dlocal => {
-                dlocal::transformers::DlocalAuthType::try_from(self.auth_type)?;
-                Ok(())
-            }
-            api_enums::Connector::Ebanx => {
-                ebanx::transformers::EbanxAuthType::try_from(self.auth_type)?;
-                Ok(())
-            }
-            api_enums::Connector::Fiserv => {
-                fiserv::transformers::FiservAuthType::try_from(self.auth_type)?;
-                fiserv::transformers::FiservSessionObject::try_from(self.connector_meta_data)?;
-                Ok(())
-            }
-            api_enums::Connector::Forte => {
-                forte::transformers::ForteAuthType::try_from(self.auth_type)?;
-                Ok(())
-            }
-            api_enums::Connector::Globalpay => {
-                globalpay::transformers::GlobalpayAuthType::try_from(self.auth_type)?;
-                Ok(())
-            }
-            api_enums::Connector::Globepay => {
-                globepay::transformers::GlobepayAuthType::try_from(self.auth_type)?;
-                Ok(())
-            }
-            api_enums::Connector::Gocardless => {
-                gocardless::transformers::GocardlessAuthType::try_from(self.auth_type)?;
-                Ok(())
-            }
-            api_enums::Connector::Gpayments => {
-                gpayments::transformers::GpaymentsAuthType::try_from(self.auth_type)?;
-                gpayments::transformers::GpaymentsMetaData::try_from(self.connector_meta_data)?;
-                Ok(())
-            }
-            api_enums::Connector::Helcim => {
-                helcim::transformers::HelcimAuthType::try_from(self.auth_type)?;
-                Ok(())
-            }
-            api_enums::Connector::Iatapay => {
-                iatapay::transformers::IatapayAuthType::try_from(self.auth_type)?;
-                Ok(())
-            }
-            api_enums::Connector::Itaubank => {
-                itaubank::transformers::ItaubankAuthType::try_from(self.auth_type)?;
-                Ok(())
-            }
-            api_enums::Connector::Klarna => {
-                klarna::transformers::KlarnaAuthType::try_from(self.auth_type)?;
-                klarna::transformers::KlarnaConnectorMetadataObject::try_from(
-                    self.connector_meta_data,
-                )?;
-                Ok(())
-            }
-            api_enums::Connector::Mifinity => {
-                mifinity::transformers::MifinityAuthType::try_from(self.auth_type)?;
-                mifinity::transformers::MifinityConnectorMetadataObject::try_from(
-                    self.connector_meta_data,
-                )?;
-                Ok(())
-            }
-            api_enums::Connector::Mollie => {
-                mollie::transformers::MollieAuthType::try_from(self.auth_type)?;
-                Ok(())
-            }
-            api_enums::Connector::Multisafepay => {
-                multisafepay::transformers::MultisafepayAuthType::try_from(self.auth_type)?;
-                Ok(())
-            }
-            api_enums::Connector::Netcetera => {
-                netcetera::transformers::NetceteraAuthType::try_from(self.auth_type)?;
-                netcetera::transformers::NetceteraMetaData::try_from(self.connector_meta_data)?;
-                Ok(())
-            }
-            api_enums::Connector::Nexinets => {
-                nexinets::transformers::NexinetsAuthType::try_from(self.auth_type)?;
-                Ok(())
-            }
-            api_enums::Connector::Nmi => {
-                nmi::transformers::NmiAuthType::try_from(self.auth_type)?;
-                Ok(())
-            }
-            api_enums::Connector::Noon => {
-                noon::transformers::NoonAuthType::try_from(self.auth_type)?;
-                Ok(())
-            }
-            api_enums::Connector::Nuvei => {
-                nuvei::transformers::NuveiAuthType::try_from(self.auth_type)?;
-                Ok(())
-            }
-            api_enums::Connector::Opennode => {
-                opennode::transformers::OpennodeAuthType::try_from(self.auth_type)?;
-                Ok(())
-            }
-            api_enums::Connector::Payme => {
-                payme::transformers::PaymeAuthType::try_from(self.auth_type)?;
-                Ok(())
-            }
-            api_enums::Connector::Paypal => {
-                paypal::transformers::PaypalAuthType::try_from(self.auth_type)?;
-                Ok(())
-            }
-            api_enums::Connector::Payone => {
-                payone::transformers::PayoneAuthType::try_from(self.auth_type)?;
-                Ok(())
-            }
-            api_enums::Connector::Payu => {
-                payu::transformers::PayuAuthType::try_from(self.auth_type)?;
-                Ok(())
-            }
-            api_enums::Connector::Placetopay => {
-                placetopay::transformers::PlacetopayAuthType::try_from(self.auth_type)?;
-                Ok(())
-            }
-            api_enums::Connector::Powertranz => {
-                powertranz::transformers::PowertranzAuthType::try_from(self.auth_type)?;
-                Ok(())
-            }
-            api_enums::Connector::Prophetpay => {
-                prophetpay::transformers::ProphetpayAuthType::try_from(self.auth_type)?;
-                Ok(())
-            }
-            api_enums::Connector::Rapyd => {
-                rapyd::transformers::RapydAuthType::try_from(self.auth_type)?;
-                Ok(())
-            }
-            api_enums::Connector::Razorpay => {
-                razorpay::transformers::RazorpayAuthType::try_from(self.auth_type)?;
-                Ok(())
-            }
-            api_enums::Connector::Shift4 => {
-                shift4::transformers::Shift4AuthType::try_from(self.auth_type)?;
-                Ok(())
-            }
-            api_enums::Connector::Square => {
-                square::transformers::SquareAuthType::try_from(self.auth_type)?;
-                Ok(())
-            }
-            api_enums::Connector::Stax => {
-                stax::transformers::StaxAuthType::try_from(self.auth_type)?;
-                Ok(())
-            }
-            api_enums::Connector::Stripe => {
-                stripe::transformers::StripeAuthType::try_from(self.auth_type)?;
-                Ok(())
-            }
-            api_enums::Connector::Trustpay => {
-                trustpay::transformers::TrustpayAuthType::try_from(self.auth_type)?;
-                Ok(())
-            }
-            api_enums::Connector::Tsys => {
-                tsys::transformers::TsysAuthType::try_from(self.auth_type)?;
-                Ok(())
-            }
-            api_enums::Connector::Volt => {
-                volt::transformers::VoltAuthType::try_from(self.auth_type)?;
-                Ok(())
-            }
-            // api_enums::Connector::Wellsfargo => {
-            //     wellsfargo::transformers::WellsfargoAuthType::try_from(self.auth_type)?;
-            //     Ok(())
-            // }
-            api_enums::Connector::Wise => {
-                wise::transformers::WiseAuthType::try_from(self.auth_type)?;
-                Ok(())
-            }
-            api_enums::Connector::Worldline => {
-                worldline::transformers::WorldlineAuthType::try_from(self.auth_type)?;
-                Ok(())
-            }
-            api_enums::Connector::Worldpay => {
-                worldpay::transformers::WorldpayAuthType::try_from(self.auth_type)?;
-                Ok(())
-            }
-            api_enums::Connector::Zen => {
-                zen::transformers::ZenAuthType::try_from(self.auth_type)?;
-                Ok(())
-            }
-            api_enums::Connector::Zsl => {
-                zsl::transformers::ZslAuthType::try_from(self.auth_type)?;
-                Ok(())
-            }
-            api_enums::Connector::Signifyd => {
-                signifyd::transformers::SignifydAuthType::try_from(self.auth_type)?;
-                Ok(())
-            }
-            api_enums::Connector::Riskified => {
-                riskified::transformers::RiskifiedAuthType::try_from(self.auth_type)?;
-                Ok(())
-            }
-            api_enums::Connector::Plaid => {
-                PlaidAuthType::foreign_try_from(self.auth_type)?;
-                Ok(())
-            }
-            api_enums::Connector::Threedsecureio => {
-                threedsecureio::transformers::ThreedsecureioAuthType::try_from(self.auth_type)?;
-                Ok(())
-            }
-        }
-    }
-}
-
-struct ConnectorAuthTypeValidation<'a> {
-    auth_type: &'a types::ConnectorAuthType,
-}
-
-impl<'a> ConnectorAuthTypeValidation<'a> {
-    fn validate_connector_auth_type(
-        &self,
-    ) -> Result<(), error_stack::Report<errors::ApiErrorResponse>> {
-        let validate_non_empty_field = |field_value: &str, field_name: &str| {
-            if field_value.trim().is_empty() {
-                Err(errors::ApiErrorResponse::InvalidDataFormat {
-                    field_name: format!("connector_account_details.{}", field_name),
-                    expected_format: "a non empty String".to_string(),
-                }
-                .into())
-            } else {
-                Ok(())
-            }
-        };
-        match self.auth_type {
-            hyperswitch_domain_models::router_data::ConnectorAuthType::TemporaryAuth => Ok(()),
-            hyperswitch_domain_models::router_data::ConnectorAuthType::HeaderKey { api_key } => {
-                validate_non_empty_field(api_key.peek(), "api_key")
-            }
-            hyperswitch_domain_models::router_data::ConnectorAuthType::BodyKey {
-                api_key,
-                key1,
-            } => {
-                validate_non_empty_field(api_key.peek(), "api_key")?;
-                validate_non_empty_field(key1.peek(), "key1")
-            }
-            hyperswitch_domain_models::router_data::ConnectorAuthType::SignatureKey {
-                api_key,
-                key1,
-                api_secret,
-            } => {
-                validate_non_empty_field(api_key.peek(), "api_key")?;
-                validate_non_empty_field(key1.peek(), "key1")?;
-                validate_non_empty_field(api_secret.peek(), "api_secret")
-            }
-            hyperswitch_domain_models::router_data::ConnectorAuthType::MultiAuthKey {
-                api_key,
-                key1,
-                api_secret,
-                key2,
-            } => {
-                validate_non_empty_field(api_key.peek(), "api_key")?;
-                validate_non_empty_field(key1.peek(), "key1")?;
-                validate_non_empty_field(api_secret.peek(), "api_secret")?;
-                validate_non_empty_field(key2.peek(), "key2")
-            }
-            hyperswitch_domain_models::router_data::ConnectorAuthType::CurrencyAuthKey {
-                auth_key_map,
-            } => {
-                if auth_key_map.is_empty() {
-                    Err(errors::ApiErrorResponse::InvalidDataFormat {
-                        field_name: "connector_account_details.auth_key_map".to_string(),
-                        expected_format: "a non empty map".to_string(),
-                    }
-                    .into())
-                } else {
-                    Ok(())
-                }
-            }
-            hyperswitch_domain_models::router_data::ConnectorAuthType::CertificateAuth {
-                certificate,
-                private_key,
-            } => {
-                helpers::create_identity_from_certificate_and_key(
-                    certificate.to_owned(),
-                    private_key.to_owned(),
-                )
-                .change_context(errors::ApiErrorResponse::InvalidDataFormat {
-                    field_name:
-                        "connector_account_details.certificate or connector_account_details.private_key"
-                            .to_string(),
-                    expected_format:
-                        "a valid base64 encoded string of PEM encoded Certificate and Private Key"
-                            .to_string(),
-                })?;
-                Ok(())
-            }
-            hyperswitch_domain_models::router_data::ConnectorAuthType::NoKey => Ok(()),
-        }
-    }
-}
-
-struct ConnectorStatusAndDisabledValidation<'a> {
-    status: &'a Option<api_enums::ConnectorStatus>,
-    disabled: &'a Option<bool>,
-    auth: &'a types::ConnectorAuthType,
-    current_status: &'a api_enums::ConnectorStatus,
-}
-
-impl<'a> ConnectorStatusAndDisabledValidation<'a> {
-    fn validate_status_and_disabled(
-        &self,
-    ) -> RouterResult<(api_enums::ConnectorStatus, Option<bool>)> {
-        let connector_status = match (self.status, self.auth) {
-            (
-                Some(common_enums::ConnectorStatus::Active),
-                types::ConnectorAuthType::TemporaryAuth,
-            ) => {
-                return Err(errors::ApiErrorResponse::InvalidRequestData {
-                    message: "Connector status cannot be active when using TemporaryAuth"
-                        .to_string(),
-                }
-                .into());
-            }
-            (Some(status), _) => status,
-            (None, types::ConnectorAuthType::TemporaryAuth) => {
-                &common_enums::ConnectorStatus::Inactive
-            }
-            (None, _) => self.current_status,
-        };
-
-        let disabled = match (self.disabled, connector_status) {
-            (Some(false), common_enums::ConnectorStatus::Inactive) => {
-                return Err(errors::ApiErrorResponse::InvalidRequestData {
-                    message: "Connector cannot be enabled when connector_status is inactive or when using TemporaryAuth"
-                        .to_string(),
-                }
-                .into());
-            }
->>>>>>> 043ea6d8
             (Some(disabled), _) => Some(*disabled),
             (None, common_enums::ConnectorStatus::Inactive) => Some(true),
             (None, _) => None,
@@ -2175,30 +1745,15 @@
 
 struct PMAuthConfigValidation<'a> {
     connector_type: &'a api_enums::ConnectorType,
-<<<<<<< HEAD
-    pm_auth_config: &'a Option<serde_json::Value>,
-    db: &'a dyn StorageInterface,
-    merchant_id: &'a String,
-=======
     pm_auth_config: &'a Option<pii::SecretSerdeValue>,
     db: &'a dyn StorageInterface,
     merchant_id: &'a id_type::MerchantId,
->>>>>>> 043ea6d8
     profile_id: &'a Option<String>,
     key_store: &'a domain::MerchantKeyStore,
     key_manager_state: &'a KeyManagerState,
 }
 
 impl<'a> PMAuthConfigValidation<'a> {
-<<<<<<< HEAD
-    async fn validate_pm_auth(&self, val: &serde_json::Value) -> RouterResponse<()> {
-        let config =
-            serde_json::from_value::<api_models::pm_auth::PaymentMethodAuthConfig>(val.clone())
-                .change_context(errors::ApiErrorResponse::InvalidRequestData {
-                    message: "invalid data received for payment method auth config".to_string(),
-                })
-                .attach_printable("Failed to deserialize Payment Method Auth config")?;
-=======
     async fn validate_pm_auth(&self, val: &pii::SecretSerdeValue) -> RouterResponse<()> {
         let config = serde_json::from_value::<api_models::pm_auth::PaymentMethodAuthConfig>(
             val.clone().expose(),
@@ -2207,7 +1762,6 @@
             message: "invalid data received for payment method auth config".to_string(),
         })
         .attach_printable("Failed to deserialize Payment Method Auth config")?;
->>>>>>> 043ea6d8
 
         let all_mcas = self
             .db
@@ -2219,22 +1773,14 @@
             )
             .await
             .change_context(errors::ApiErrorResponse::MerchantConnectorAccountNotFound {
-<<<<<<< HEAD
-                id: self.merchant_id.to_owned(),
-=======
                 id: self.merchant_id.get_string_repr().to_owned(),
->>>>>>> 043ea6d8
             })?;
 
         for conn_choice in config.enabled_payment_methods {
             let pm_auth_mca = all_mcas
                 .clone()
                 .into_iter()
-<<<<<<< HEAD
                 .find(|mca| mca.get_id() == conn_choice.mca_id)
-=======
-                .find(|mca| mca.merchant_connector_id == conn_choice.mca_id)
->>>>>>> 043ea6d8
                 .ok_or(errors::ApiErrorResponse::GenericNotFoundError {
                     message: "payment method auth connector account not found".to_string(),
                 })?;
@@ -2310,11 +1856,7 @@
     routable_connector: &'a Option<api_enums::RoutableConnectors>,
     merchant_connector_id: &'a String,
     store: &'a dyn StorageInterface,
-<<<<<<< HEAD
-    merchant_id: &'a String,
-=======
     merchant_id: &'a id_type::MerchantId,
->>>>>>> 043ea6d8
     default_routing_config: &'a Vec<api_models::routing::RoutableConnectorChoice>,
     default_routing_config_for_profile: &'a Vec<api_models::routing::RoutableConnectorChoice>,
     profile_id: &'a String,
@@ -2336,11 +1878,7 @@
                 default_routing_config.push(choice.clone());
                 routing_helpers::update_merchant_default_config(
                     self.store,
-<<<<<<< HEAD
-                    self.merchant_id,
-=======
                     self.merchant_id.get_string_repr(),
->>>>>>> 043ea6d8
                     default_routing_config.clone(),
                     self.transaction_type,
                 )
@@ -2429,11 +1967,7 @@
             Some(
                 process_open_banking_connectors(
                     state,
-<<<<<<< HEAD
-                    business_profile.merchant_id.as_str(),
-=======
                     &business_profile.merchant_id,
->>>>>>> 043ea6d8
                     &auth,
                     &self.connector_type,
                     &self.connector_name,
@@ -2453,16 +1987,9 @@
         .change_context(errors::ApiErrorResponse::InternalServerError)
         .attach_printable("Failed to get MerchantRecipientData")?;
         Ok(domain::MerchantConnectorAccount {
-<<<<<<< HEAD
             merchant_id: business_profile.merchant_id.to_string(),
             connector_type: self.connector_type,
             connector_name: self.connector_name.to_string(),
-=======
-            merchant_id: business_profile.merchant_id.clone(),
-            connector_type: self.connector_type,
-            connector_name: self.connector_name.to_string(),
-            merchant_connector_id: utils::generate_id(consts::ID_LENGTH, "mca"),
->>>>>>> 043ea6d8
             connector_account_details: domain_types::encrypt(
                 key_manager_state,
                 self.connector_account_details.ok_or(
@@ -2483,10 +2010,7 @@
             connector_label: Some(connector_label.clone()),
             created_at: date_time::now(),
             modified_at: date_time::now(),
-<<<<<<< HEAD
             id: common_utils::generate_time_ordered_id("mca"),
-=======
->>>>>>> 043ea6d8
             connector_webhook_details: match self.connector_webhook_details {
                 Some(connector_webhook_details) => {
                     connector_webhook_details.encode_to_value(
@@ -2503,13 +2027,6 @@
             pm_auth_config: self.pm_auth_config.clone(),
             status: connector_status,
             connector_wallets_details: helpers::get_encrypted_apple_pay_connector_wallets_details(state, &key_store, &self.metadata).await?,
-<<<<<<< HEAD
-=======
-            test_mode: None,
-            business_country: None,
-            business_label: None,
-            business_sub_label: None,
->>>>>>> 043ea6d8
             additional_merchant_data: if let Some(mcd) =  merchant_recipient_data {
                 Some(domain_types::encrypt(
                     key_manager_state,
@@ -2541,11 +2058,7 @@
                     let _ = core_utils::validate_and_get_business_profile(
                         db,
                         Some(&profile_id),
-<<<<<<< HEAD
-                        &merchant_account.merchant_id,
-=======
                         merchant_account.get_id(),
->>>>>>> 043ea6d8
                     )
                     .await?;
                 }
@@ -2618,11 +2131,7 @@
             Some(
                 process_open_banking_connectors(
                     state,
-<<<<<<< HEAD
-                    business_profile.merchant_id.as_str(),
-=======
                     &business_profile.merchant_id,
->>>>>>> 043ea6d8
                     &auth,
                     &self.connector_type,
                     &self.connector_name,
@@ -2642,11 +2151,7 @@
         .change_context(errors::ApiErrorResponse::InternalServerError)
         .attach_printable("Failed to get MerchantRecipientData")?;
         Ok(domain::MerchantConnectorAccount {
-<<<<<<< HEAD
-            merchant_id: business_profile.merchant_id.to_string(),
-=======
             merchant_id: business_profile.merchant_id.clone(),
->>>>>>> 043ea6d8
             connector_type: self.connector_type,
             connector_name: self.connector_name.to_string(),
             merchant_connector_id: utils::generate_id(consts::ID_LENGTH, "mca"),
@@ -2670,10 +2175,6 @@
             connector_label: Some(connector_label.clone()),
             created_at: date_time::now(),
             modified_at: date_time::now(),
-<<<<<<< HEAD
-            id: None,
-=======
->>>>>>> 043ea6d8
             connector_webhook_details: match self.connector_webhook_details {
                 Some(connector_webhook_details) => {
                     connector_webhook_details.encode_to_value(
@@ -2726,11 +2227,7 @@
                     let _ = core_utils::validate_and_get_business_profile(
                         db,
                         Some(&profile_id),
-<<<<<<< HEAD
-                        &merchant_account.merchant_id,
-=======
                         merchant_account.get_id(),
->>>>>>> 043ea6d8
                     )
                     .await?;
                 }
@@ -2742,11 +2239,7 @@
                     let business_profile = db
                         .find_business_profile_by_profile_name_merchant_id(
                             &profile_name,
-<<<<<<< HEAD
-                            &merchant_account.merchant_id,
-=======
                             merchant_account.get_id(),
->>>>>>> 043ea6d8
                         )
                         .await
                         .to_not_found_response(
@@ -2766,11 +2259,7 @@
 pub async fn create_payment_connector(
     state: SessionState,
     req: api::MerchantConnectorCreate,
-<<<<<<< HEAD
-    merchant_id: &String,
-=======
     merchant_id: &id_type::MerchantId,
->>>>>>> 043ea6d8
 ) -> RouterResponse<api_models::admin::MerchantConnectorResponse> {
     let store = state.store.as_ref();
     let key_manager_state = &(&state).into();
@@ -2852,7 +2341,6 @@
             merchant_id,
             storage::MerchantAccountUpdate::ModifiedAtUpdate,
             &key_store,
-<<<<<<< HEAD
         )
         .await
         .change_context(errors::ApiErrorResponse::InternalServerError)
@@ -2867,24 +2355,6 @@
             key_manager_state,
         )
         .await?;
-
-    let transaction_type = req.get_transaction_type();
-=======
-        )
-        .await
-        .change_context(errors::ApiErrorResponse::InternalServerError)
-        .attach_printable("error updating the merchant account when creating payment connector")?;
-
-    let merchant_connector_account = req
-        .clone()
-        .create_domain_model_from_request(
-            &state,
-            key_store.clone(),
-            &business_profile,
-            key_manager_state,
-        )
-        .await?;
->>>>>>> 043ea6d8
 
     let transaction_type = req.get_transaction_type();
 
@@ -2922,11 +2392,7 @@
     //update merchant default config
     let merchant_default_config_update = MerchantDefaultConfigUpdate {
         routable_connector: &routable_connector,
-<<<<<<< HEAD
         merchant_connector_id: &mca.get_id(),
-=======
-        merchant_connector_id: &mca.merchant_connector_id,
->>>>>>> 043ea6d8
         store,
         merchant_id,
         default_routing_config: &mut default_routing_config,
