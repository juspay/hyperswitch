--- conflicted
+++ resolved
@@ -19,13 +19,8 @@
     types::{
         self, api,
         domain::{
-<<<<<<< HEAD
             self, merchant_account as merchant_domain, merchant_key_store,
-            types::{get_key_and_algo, TypeEncryption},
-=======
-            self, merchant_account as merchant_domain,
             types::{get_key_and_algo, AsyncLift, TypeEncryption},
->>>>>>> 468aac32
         },
         storage,
         transformers::ForeignInto,
@@ -106,7 +101,6 @@
             .attach_printable("Invalid routing algorithm given")?;
     }
 
-<<<<<<< HEAD
     let key_store = merchant_key_store::MerchantKeyStore {
         id: None,
         merchant_id: req.merchant_id.clone(),
@@ -121,7 +115,7 @@
         .map_err(|error| {
             error.to_duplicate_response(errors::ApiErrorResponse::DuplicateMerchantAccount)
         })?;
-=======
+
     let encrypt_string = |inner: Option<masking::Secret<String>>| async {
         inner
             .async_map(|value| crypto::Encryptable::encrypt(value, &key, GcmAes256 {}))
@@ -135,7 +129,6 @@
             .await
             .transpose()
     };
->>>>>>> 468aac32
 
     let parent_merchant_id =
         get_parent_merchant(db, req.sub_merchants_enabled, req.parent_merchant_id).await?;
