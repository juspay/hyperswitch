--- conflicted
+++ resolved
@@ -104,15 +104,10 @@
         .store
         .update_user_role_by_user_id_merchant_id(
             user_to_be_updated.get_user_id(),
-<<<<<<< HEAD
-            user_role_to_be_updated
+            &user_role_to_be_updated
                 .merchant_id
                 .ok_or(UserErrors::InternalServerError)
-                .attach_printable("merchant_id not found in user_role")?
-                .as_str(),
-=======
-            &user_role_to_be_updated.merchant_id,
->>>>>>> fce0ce7f
+                .attach_printable("merchant_id not found in user_role")?,
             UserRoleUpdate::UpdateRole {
                 role_id: req.role_id.clone(),
                 modified_by: user_from_token.user_id,
@@ -349,21 +344,13 @@
         .await
         .change_context(UserErrors::InternalServerError)?;
 
-<<<<<<< HEAD
     for user_role in user_roles.iter() {
         let Some(merchant_id) = user_role.merchant_id.as_ref() else {
             return Err(report!(UserErrors::InternalServerError))
                 .attach_printable("merchant_id not found for user_role");
         };
 
-        if merchant_id == user_from_token.merchant_id.as_str() {
-=======
-    match user_roles
-        .iter()
-        .find(|&role| role.merchant_id == user_from_token.merchant_id)
-    {
-        Some(user_role) => {
->>>>>>> fce0ce7f
+        if merchant_id == &user_from_token.merchant_id {
             let role_info = roles::RoleInfo::from_role_id(
                 &state,
                 &user_role.role_id,
@@ -387,12 +374,8 @@
             .store
             .delete_user_role_by_user_id_merchant_id(
                 user_from_db.get_user_id(),
-<<<<<<< HEAD
-                user_from_token.merchant_id.as_str(),
+                &user_from_token.merchant_id,
                 UserRoleVersion::V1,
-=======
-                &user_from_token.merchant_id,
->>>>>>> fce0ce7f
             )
             .await
             .change_context(UserErrors::InternalServerError)
@@ -409,12 +392,8 @@
             .store
             .delete_user_role_by_user_id_merchant_id(
                 user_from_db.get_user_id(),
-<<<<<<< HEAD
-                user_from_token.merchant_id.as_str(),
+                &user_from_token.merchant_id,
                 UserRoleVersion::V1,
-=======
-                &user_from_token.merchant_id,
->>>>>>> fce0ce7f
             )
             .await
             .change_context(UserErrors::InternalServerError)
