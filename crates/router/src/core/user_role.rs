--- conflicted
+++ resolved
@@ -158,13 +158,11 @@
         .await
         .to_not_found_response(UserErrors::InvalidRoleOperation)?;
 
+    utils::user_role::set_role_permissions_in_cache_by_user_role(&state, &user_role).await;
+
     let token = utils::user::generate_jwt_auth_token(&state, &user_from_db, &user_role).await?;
-<<<<<<< HEAD
     let response =
         utils::user::get_dashboard_entry_response(&state, user_from_db, user_role, token.clone())?;
-=======
-    utils::user_role::set_role_permissions_in_cache_by_user_role(&state, &user_role).await;
->>>>>>> 289b20a8
 
     auth::cookies::set_cookie_response(response, token)
 }
@@ -205,8 +203,10 @@
             .change_context(UserErrors::InternalServerError)?
             .into();
 
+        utils::user_role::set_role_permissions_in_cache_by_user_role(&state, &user_role).await;
+
         let token = utils::user::generate_jwt_auth_token(&state, &user_from_db, &user_role).await?;
-<<<<<<< HEAD
+
         let response = utils::user::get_dashboard_entry_response(
             &state,
             user_from_db,
@@ -214,13 +214,6 @@
             token.clone(),
         )?;
         return auth::cookies::set_cookie_response(response, token);
-=======
-        utils::user_role::set_role_permissions_in_cache_by_user_role(&state, &user_role).await;
-
-        return Ok(ApplicationResponse::Json(
-            utils::user::get_dashboard_entry_response(&state, user_from_db, user_role, token)?,
-        ));
->>>>>>> 289b20a8
     }
 
     Ok(ApplicationResponse::StatusOk)
