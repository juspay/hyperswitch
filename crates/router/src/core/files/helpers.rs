use actix_multipart::Field;
use common_utils::errors::CustomResult;
use error_stack::ResultExt;
use futures::TryStreamExt;
use hyperswitch_domain_models::router_response_types::disputes::FileInfo;

use crate::{
    core::{
        errors::{self, StorageErrorExt},
        payments, utils,
    },
    routes::SessionState,
    services,
    types::{self, api, domain, transformers::ForeignTryFrom},
};

pub async fn read_string(field: &mut Field) -> Option<String> {
    let bytes = field.try_next().await;
    if let Ok(Some(bytes)) = bytes {
        String::from_utf8(bytes.to_vec()).ok()
    } else {
        None
    }
}

pub async fn get_file_purpose(field: &mut Field) -> Option<api::FilePurpose> {
    let purpose = read_string(field).await;
    match purpose.as_deref() {
        Some("dispute_evidence") => Some(api::FilePurpose::DisputeEvidence),
        _ => None,
    }
}

pub async fn validate_file_upload(
    state: &SessionState,
    merchant_account: domain::MerchantAccount,
    create_file_request: api::CreateFileRequest,
) -> CustomResult<(), errors::ApiErrorResponse> {
    //File Validation based on the purpose of file upload
    match create_file_request.purpose {
        api::FilePurpose::DisputeEvidence => {
            let dispute_id = &create_file_request
                .dispute_id
                .ok_or(errors::ApiErrorResponse::MissingDisputeId)?;
            let dispute = state
                .store
                .find_dispute_by_merchant_id_dispute_id(merchant_account.get_id(), dispute_id)
                .await
                .to_not_found_response(errors::ApiErrorResponse::DisputeNotFound {
                    dispute_id: dispute_id.to_string(),
                })?;
            // Connector is not called for validating the file, connector_id can be passed as None safely
            let connector_data = api::ConnectorData::get_connector_by_name(
                &state.conf.connectors,
                &dispute.connector,
                api::GetToken::Connector,
                None,
            )?;

            let validation = connector_data.connector.validate_file_upload(
                create_file_request.purpose,
                create_file_request.file_size,
                create_file_request.file_type.clone(),
            );
            match validation {
                Ok(()) => Ok(()),
                Err(err) => match err.current_context() {
                    errors::ConnectorError::FileValidationFailed { reason } => {
                        Err(errors::ApiErrorResponse::FileValidationFailed {
                            reason: reason.to_string(),
                        }
                        .into())
                    }
                    //We are using parent error and ignoring this
                    _error => Err(err
                        .change_context(errors::ApiErrorResponse::InternalServerError)
                        .attach_printable("File validation failed"))?,
                },
            }
        }
    }
}

pub async fn delete_file_using_file_id(
    state: &SessionState,
    file_key: String,
    merchant_account: &domain::MerchantAccount,
) -> CustomResult<(), errors::ApiErrorResponse> {
    let file_metadata_object = state
        .store
        .find_file_metadata_by_merchant_id_file_id(merchant_account.get_id(), &file_key)
        .await
        .change_context(errors::ApiErrorResponse::FileNotFound)?;
    let (provider, provider_file_id) = match (
        file_metadata_object.file_upload_provider,
        file_metadata_object.provider_file_id,
        file_metadata_object.available,
    ) {
        (Some(provider), Some(provider_file_id), true) => (provider, provider_file_id),
        _ => Err(errors::ApiErrorResponse::FileNotAvailable)
            .attach_printable("File not available")?,
    };
    match provider {
        diesel_models::enums::FileUploadProvider::Router => state
            .file_storage_client
            .delete_file(&provider_file_id)
            .await
            .change_context(errors::ApiErrorResponse::InternalServerError),
        _ => Err(errors::ApiErrorResponse::FileProviderNotSupported {
            message: "Not Supported because provider is not Router".to_string(),
        }
        .into()),
    }
}

pub async fn retrieve_file_from_connector(
    state: &SessionState,
    file_metadata: diesel_models::file::FileMetadata,
    merchant_account: &domain::MerchantAccount,
    key_store: &domain::MerchantKeyStore,
) -> CustomResult<Vec<u8>, errors::ApiErrorResponse> {
    let connector = &types::Connector::foreign_try_from(
        file_metadata
            .file_upload_provider
            .ok_or(errors::ApiErrorResponse::InternalServerError)
            .attach_printable("Missing file upload provider")?,
    )?
    .to_string();
    let connector_data = api::ConnectorData::get_connector_by_name(
        &state.conf.connectors,
        connector,
        api::GetToken::Connector,
        file_metadata.merchant_connector_id.clone(),
    )?;
    let connector_integration: services::BoxedFilesConnectorIntegrationInterface<
        api::Retrieve,
        types::RetrieveFileRequestData,
        types::RetrieveFileResponse,
    > = connector_data.connector.get_connector_integration();
    let router_data = utils::construct_retrieve_file_router_data(
        state,
        merchant_account,
        key_store,
        &file_metadata,
        connector,
    )
    .await
    .change_context(errors::ApiErrorResponse::InternalServerError)
    .attach_printable("Failed constructing the retrieve file router data")?;
    let response = services::execute_connector_processing_step(
        state,
        connector_integration,
        &router_data,
        payments::CallConnectorAction::Trigger,
        None,
    )
    .await
    .change_context(errors::ApiErrorResponse::InternalServerError)
    .attach_printable("Failed while calling retrieve file connector api")?;
    let retrieve_file_response =
        response
            .response
            .map_err(|err| errors::ApiErrorResponse::ExternalConnectorError {
                code: err.code,
                message: err.message,
                connector: connector.to_string(),
                status_code: err.status_code,
                reason: err.reason,
            })?;
    Ok(retrieve_file_response.file_data)
}

pub async fn retrieve_file_and_provider_file_id_from_file_id(
    state: &SessionState,
    file_id: Option<String>,
    merchant_account: &domain::MerchantAccount,
    key_store: &domain::MerchantKeyStore,
    is_connector_file_data_required: api::FileDataRequired,
) -> CustomResult<FileInfo, errors::ApiErrorResponse> {
    match file_id {
        None => Ok(FileInfo {
            file_data: None,
            provider_file_id: None,
            file_type: None,
        }),
        Some(file_key) => {
            let file_metadata_object = state
                .store
                .find_file_metadata_by_merchant_id_file_id(merchant_account.get_id(), &file_key)
                .await
                .change_context(errors::ApiErrorResponse::FileNotFound)?;
            let (provider, provider_file_id) = match (
                file_metadata_object.file_upload_provider,
                file_metadata_object.provider_file_id.clone(),
                file_metadata_object.available,
            ) {
                (Some(provider), Some(provider_file_id), true) => (provider, provider_file_id),
                _ => Err(errors::ApiErrorResponse::FileNotAvailable)
                    .attach_printable("File not available")?,
            };
            match provider {
                diesel_models::enums::FileUploadProvider::Router => Ok(FileInfo {
                    file_data: Some(
                        state
                            .file_storage_client
                            .retrieve_file(&provider_file_id)
                            .await
                            .change_context(errors::ApiErrorResponse::InternalServerError)?,
                    ),
                    provider_file_id: Some(provider_file_id),
                    file_type: Some(file_metadata_object.file_type),
                }),
                _ => {
                    let connector_file_data = match is_connector_file_data_required {
                        api::FileDataRequired::Required => Some(
                            retrieve_file_from_connector(
                                state,
                                file_metadata_object.clone(),
                                merchant_account,
                                key_store,
                            )
                            .await?,
                        ),
                        api::FileDataRequired::NotRequired => None,
                    };
                    Ok(FileInfo {
                        file_data: connector_file_data,
                        provider_file_id: Some(provider_file_id),
                        file_type: Some(file_metadata_object.file_type),
                    })
                }
            }
        }
    }
}

//Upload file to connector if it supports / store it in S3 and return file_upload_provider, provider_file_id accordingly
pub async fn upload_and_get_provider_provider_file_id_profile_id(
    state: &SessionState,
    merchant_account: &domain::MerchantAccount,
    key_store: &domain::MerchantKeyStore,
    create_file_request: &api::CreateFileRequest,
    file_key: String,
) -> CustomResult<
    (
        String,
        api_models::enums::FileUploadProvider,
<<<<<<< HEAD
        Option<String>,
        Option<common_utils::id_type::MerchantConnectorAccountId>,
=======
        Option<common_utils::id_type::ProfileId>,
        Option<String>,
>>>>>>> 4585e162
    ),
    errors::ApiErrorResponse,
> {
    match create_file_request.purpose {
        api::FilePurpose::DisputeEvidence => {
            let dispute_id = create_file_request
                .dispute_id
                .clone()
                .ok_or(errors::ApiErrorResponse::MissingDisputeId)?;
            let dispute = state
                .store
                .find_dispute_by_merchant_id_dispute_id(merchant_account.get_id(), &dispute_id)
                .await
                .to_not_found_response(errors::ApiErrorResponse::DisputeNotFound { dispute_id })?;
            let connector_data = api::ConnectorData::get_connector_by_name(
                &state.conf.connectors,
                &dispute.connector,
                api::GetToken::Connector,
                dispute.merchant_connector_id.clone(),
            )?;
            if connector_data.connector_name.supports_file_storage_module() {
                let payment_intent = state
                    .store
                    .find_payment_intent_by_payment_id_merchant_id(
                        &state.into(),
                        &dispute.payment_id,
                        merchant_account.get_id(),
                        key_store,
                        merchant_account.storage_scheme,
                    )
                    .await
                    .change_context(errors::ApiErrorResponse::PaymentNotFound)?;
                let payment_attempt = state
                    .store
                    .find_payment_attempt_by_attempt_id_merchant_id(
                        &dispute.attempt_id,
                        merchant_account.get_id(),
                        merchant_account.storage_scheme,
                    )
                    .await
                    .change_context(errors::ApiErrorResponse::PaymentNotFound)?;

                let connector_integration: services::BoxedFilesConnectorIntegrationInterface<
                    api::Upload,
                    types::UploadFileRequestData,
                    types::UploadFileResponse,
                > = connector_data.connector.get_connector_integration();
                let router_data = utils::construct_upload_file_router_data(
                    state,
                    &payment_intent,
                    &payment_attempt,
                    merchant_account,
                    key_store,
                    create_file_request,
                    &dispute.connector,
                    file_key,
                )
                .await
                .change_context(errors::ApiErrorResponse::InternalServerError)
                .attach_printable("Failed constructing the upload file router data")?;
                let response = services::execute_connector_processing_step(
                    state,
                    connector_integration,
                    &router_data,
                    payments::CallConnectorAction::Trigger,
                    None,
                )
                .await
                .change_context(errors::ApiErrorResponse::InternalServerError)
                .attach_printable("Failed while calling upload file connector api")?;

                let upload_file_response = response.response.map_err(|err| {
                    errors::ApiErrorResponse::ExternalConnectorError {
                        code: err.code,
                        message: err.message,
                        connector: dispute.connector.clone(),
                        status_code: err.status_code,
                        reason: err.reason,
                    }
                })?;
                Ok((
                    upload_file_response.provider_file_id,
                    api_models::enums::FileUploadProvider::foreign_try_from(
                        &connector_data.connector_name,
                    )?,
                    payment_intent.profile_id,
                    payment_attempt.merchant_connector_id,
                ))
            } else {
                state
                    .file_storage_client
                    .upload_file(&file_key, create_file_request.file.clone())
                    .await
                    .change_context(errors::ApiErrorResponse::InternalServerError)?;
                Ok((
                    file_key,
                    api_models::enums::FileUploadProvider::Router,
                    None,
                    None,
                ))
            }
        }
    }
}<|MERGE_RESOLUTION|>--- conflicted
+++ resolved
@@ -245,13 +245,8 @@
     (
         String,
         api_models::enums::FileUploadProvider,
-<<<<<<< HEAD
-        Option<String>,
+        Option<common_utils::id_type::ProfileId>,
         Option<common_utils::id_type::MerchantConnectorAccountId>,
-=======
-        Option<common_utils::id_type::ProfileId>,
-        Option<String>,
->>>>>>> 4585e162
     ),
     errors::ApiErrorResponse,
 > {
