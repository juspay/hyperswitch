--- conflicted
+++ resolved
@@ -12,14 +12,11 @@
     },
     routes::AppState,
     services,
-<<<<<<< HEAD
     types::{
         self, api,
         domain::{self},
+        transformers::ForeignTryFrom,
     },
-=======
-    types::{self, api, storage, transformers::ForeignTryFrom},
->>>>>>> 6ba580ff
 };
 
 pub async fn read_string(field: &mut Field) -> Option<String> {
@@ -156,7 +153,7 @@
 pub async fn retrieve_file_from_connector(
     state: &AppState,
     file_metadata: storage_models::file::FileMetadata,
-    merchant_account: &storage_models::merchant_account::MerchantAccount,
+    merchant_account: &domain::MerchantAccount,
 ) -> CustomResult<Vec<u8>, errors::ApiErrorResponse> {
     let connector = &types::Connector::foreign_try_from(
         file_metadata
@@ -211,12 +208,8 @@
 pub async fn retrieve_file_and_provider_file_id_from_file_id(
     state: &AppState,
     file_id: Option<String>,
-<<<<<<< HEAD
     merchant_account: &domain::MerchantAccount,
-=======
-    merchant_account: &storage_models::merchant_account::MerchantAccount,
     is_connector_file_data_required: api::FileDataRequired,
->>>>>>> 6ba580ff
 ) -> CustomResult<(Option<Vec<u8>>, Option<String>), errors::ApiErrorResponse> {
     match file_id {
         None => Ok((None, None)),
