use std::fmt::Debug;

use api_models::{admin::FrmConfigs, enums as api_enums, payments::AdditionalPaymentData};
use common_enums::CaptureMethod;
use error_stack::ResultExt;
use masking::{ExposeInterface, PeekInterface};
use router_env::{
    logger,
    tracing::{self, instrument},
};

use self::{
    flows::{self as frm_flows, FeatureFrm},
    types::{
        self as frm_core_types, ConnectorDetailsCore, FrmConfigsObject, FrmData, FrmInfo,
        PaymentDetails, PaymentToFrmData,
    },
};
use super::errors::{ConnectorErrorExt, RouterResponse};
use crate::{
    core::{
        errors::{self, RouterResult},
        payments::{
            self, flows::ConstructFlowSpecificData, helpers::get_additional_payment_data,
            operations::BoxedOperation,
        },
        utils as core_utils,
    },
    db::StorageInterface,
    routes::{app::ReqState, SessionState},
    services,
    types::{
        self as oss_types,
        api::{
            fraud_check as frm_api, routing::FrmRoutingAlgorithm, Connector,
            FraudCheckConnectorData, Fulfillment,
        },
        domain, fraud_check as frm_types,
        storage::{
            enums::{
                AttemptStatus, FraudCheckLastStep, FraudCheckStatus, FraudCheckType, FrmSuggestion,
                IntentStatus,
            },
            fraud_check::{FraudCheck, FraudCheckUpdate},
            PaymentIntent,
        },
    },
    utils::ValueExt,
};
pub mod flows;
pub mod operation;
pub mod types;

#[instrument(skip_all)]
pub async fn call_frm_service<D: Clone, F, Req>(
    state: &SessionState,
    payment_data: &mut payments::PaymentData<D>,
    frm_data: &mut FrmData,
    merchant_account: &domain::MerchantAccount,
    key_store: &domain::MerchantKeyStore,
    customer: &Option<domain::Customer>,
) -> RouterResult<oss_types::RouterData<F, Req, frm_types::FraudCheckResponseData>>
where
    F: Send + Clone,

    // To create connector flow specific interface data
    FrmData: ConstructFlowSpecificData<F, Req, frm_types::FraudCheckResponseData>,
    oss_types::RouterData<F, Req, frm_types::FraudCheckResponseData>: FeatureFrm<F, Req> + Send,

    // To construct connector flow specific api
    dyn Connector: services::api::ConnectorIntegration<F, Req, frm_types::FraudCheckResponseData>,
{
    let merchant_connector_account = payments::construct_profile_id_and_get_mca(
        state,
        merchant_account,
        payment_data,
        &frm_data.connector_details.connector_name,
        None,
        key_store,
        false,
    )
    .await?;

    frm_data
        .payment_attempt
        .connector_transaction_id
        .clone_from(&payment_data.payment_attempt.connector_transaction_id);

    let mut router_data = frm_data
        .construct_router_data(
            state,
            &frm_data.connector_details.connector_name,
            merchant_account,
            key_store,
            customer,
            &merchant_connector_account,
        )
        .await?;

    router_data.status = payment_data.payment_attempt.status;
    if matches!(
        frm_data.fraud_check.frm_transaction_type,
        FraudCheckType::PreFrm
    ) && matches!(
        frm_data.fraud_check.last_step,
        FraudCheckLastStep::CheckoutOrSale
    ) {
        frm_data.fraud_check.last_step = FraudCheckLastStep::TransactionOrRecordRefund
    }

    let connector =
        FraudCheckConnectorData::get_connector_by_name(&frm_data.connector_details.connector_name)?;
    let router_data_res = router_data
        .decide_frm_flows(
            state,
            &connector,
            payments::CallConnectorAction::Trigger,
            merchant_account,
        )
        .await?;

    Ok(router_data_res)
}

pub async fn should_call_frm<F>(
    merchant_account: &domain::MerchantAccount,
    payment_data: &payments::PaymentData<F>,
    db: &dyn StorageInterface,
    key_store: domain::MerchantKeyStore,
) -> RouterResult<(
    bool,
    Option<FrmRoutingAlgorithm>,
    Option<String>,
    Option<FrmConfigsObject>,
)>
where
    F: Send + Clone,
{
    match merchant_account.frm_routing_algorithm.clone() {
        Some(frm_routing_algorithm_value) => {
            let frm_routing_algorithm_struct: FrmRoutingAlgorithm = frm_routing_algorithm_value
                .clone()
                .parse_value("FrmRoutingAlgorithm")
                .change_context(errors::ApiErrorResponse::MissingRequiredField {
                    field_name: "frm_routing_algorithm",
                })
                .attach_printable("Data field not found in frm_routing_algorithm")?;

            let profile_id = core_utils::get_profile_id_from_business_details(
                payment_data.payment_intent.business_country,
                payment_data.payment_intent.business_label.as_ref(),
                merchant_account,
                payment_data.payment_intent.profile_id.as_ref(),
                db,
                false,
            )
            .await
            .attach_printable("Could not find profile id from business details")?;

            let merchant_connector_account_from_db_option = db
                .find_merchant_connector_account_by_profile_id_connector_name(
                    &profile_id,
                    &frm_routing_algorithm_struct.data,
                    &key_store,
                )
                .await
                .change_context(errors::ApiErrorResponse::MerchantConnectorAccountNotFound {
                    id: merchant_account.merchant_id.clone(),
                })
                .ok();

            match merchant_connector_account_from_db_option {
                Some(merchant_connector_account_from_db) => {
                    let frm_configs_option = merchant_connector_account_from_db
                        .frm_configs
                        .ok_or(errors::ApiErrorResponse::MissingRequiredField {
                            field_name: "frm_configs",
                        })
                        .ok();
                    match frm_configs_option {
                        Some(frm_configs_value) => {
                            let frm_configs_struct: Vec<FrmConfigs> = frm_configs_value
                                .into_iter()
                                .map(|config| { config
                                    .expose()
                                    .parse_value("FrmConfigs")
                                    .change_context(errors::ApiErrorResponse::InvalidDataFormat {
                                        field_name: "frm_configs".to_string(),
                                        expected_format: r#"[{ "gateway": "stripe", "payment_methods": [{ "payment_method": "card","payment_method_types": [{"payment_method_type": "credit","card_networks": ["Visa"],"flow": "pre","action": "cancel_txn"}]}]}]"#.to_string(),
                                    })
                                })
                                .collect::<Result<Vec<_>, _>>()?;

                            let mut is_frm_connector_enabled = false;
                            let mut is_frm_pm_enabled = false;
                            let mut is_frm_pmt_enabled = false;
                            let filtered_frm_config = frm_configs_struct
                                .iter()
                                .filter(|frm_config| {
                                    match (
                                        &payment_data.clone().payment_attempt.connector,
                                        &frm_config.gateway,
                                    ) {
                                        (Some(current_connector), Some(configured_connector)) => {
                                            let is_enabled = *current_connector
                                                == configured_connector.to_string();
                                            if is_enabled {
                                                is_frm_connector_enabled = true;
                                            }
                                            is_enabled
                                        }
                                        (None, _) | (_, None) => true,
                                    }
                                })
                                .collect::<Vec<_>>();
                            let filtered_payment_methods = filtered_frm_config
                                .iter()
                                .map(|frm_config| {
                                    let filtered_frm_config_by_pm = frm_config
                                        .payment_methods
                                        .iter()
                                        .filter(|frm_config_pm| {
                                            match (
                                                payment_data.payment_attempt.payment_method,
                                                frm_config_pm.payment_method,
                                            ) {
                                                (
                                                    Some(current_pm),
                                                    Some(configured_connector_pm),
                                                ) => {
                                                    let is_enabled = current_pm.to_string()
                                                        == configured_connector_pm.to_string();
                                                    if is_enabled {
                                                        is_frm_pm_enabled = true;
                                                    }
                                                    is_enabled
                                                }
                                                (None, _) | (_, None) => true,
                                            }
                                        })
                                        .collect::<Vec<_>>();
                                    filtered_frm_config_by_pm
                                })
                                .collect::<Vec<_>>()
                                .concat();

                            let additional_payment_data = match &payment_data.payment_method_data {
                                Some(pmd) => {
                                    let additional_payment_data =
                                        get_additional_payment_data(pmd, db, &profile_id).await;
                                    Some(additional_payment_data)
                                }
                                None => payment_data
                                    .payment_attempt
                                    .payment_method_data
                                    .as_ref()
                                    .map(|pm_data| {
                                        pm_data.clone().parse_value::<AdditionalPaymentData>(
                                            "AdditionalPaymentData",
                                        )
                                    })
                                    .transpose()
                                    .unwrap_or_default(), // Making this default in case of error as we don't want to fail payment for frm errors
                            };
                            let filtered_payment_method_types = filtered_payment_methods
                                .iter()
                                .map(|frm_pm_config| {
                                    let filtered_pm_config_by_pmt = frm_pm_config
                                        .payment_method_types
                                        .iter()
                                        .filter(|frm_pm_config_by_pmt| {
                                            match (
                                                &payment_data
                                                    .clone()
                                                    .payment_attempt
                                                    .payment_method_type,
                                                frm_pm_config_by_pmt.payment_method_type,
                                            ) {
                                                (Some(curr), Some(conf))
                                                    if curr.to_string() == conf.to_string() =>
                                                {
                                                    is_frm_pmt_enabled = true;
                                                    true
                                                }
                                                (None, Some(conf)) => match additional_payment_data
                                                    .clone()
                                                {
                                                    Some(AdditionalPaymentData::Card(card)) => {
                                                        let card_type = card
                                                            .card_type
                                                            .unwrap_or_else(|| "debit".to_string());
                                                        let is_enabled = card_type.to_lowercase()
                                                            == conf.to_string().to_lowercase();
                                                        if is_enabled {
                                                            is_frm_pmt_enabled = true;
                                                        }
                                                        is_enabled
                                                    }
                                                    _ => false,
                                                },
                                                _ => false,
                                            }
                                        })
                                        .collect::<Vec<_>>();
                                    filtered_pm_config_by_pmt
                                })
                                .collect::<Vec<_>>()
                                .concat();
                            let is_frm_enabled =
                                is_frm_connector_enabled && is_frm_pm_enabled && is_frm_pmt_enabled;
                            logger::debug!(
                                "is_frm_connector_enabled {:?}, is_frm_pm_enabled:  {:?},is_frm_pmt_enabled : {:?},  is_frm_enabled :{:?}",
                                is_frm_connector_enabled,
                                is_frm_pm_enabled,
                                is_frm_pmt_enabled,
                                is_frm_enabled
                            );
                            // filtered_frm_config...
                            // Panic Safety: we are first checking if the object is present... only if present, we try to fetch index 0
                            let frm_configs_object = FrmConfigsObject {
                                frm_enabled_gateway: filtered_frm_config
                                    .first()
                                    .and_then(|c| c.gateway),
                                frm_enabled_pm: filtered_payment_methods
                                    .first()
                                    .and_then(|pm| pm.payment_method),
                                frm_enabled_pm_type: filtered_payment_method_types
                                    .first()
                                    .and_then(|pmt| pmt.payment_method_type),
                                frm_action: filtered_payment_method_types
                                    // .clone()
                                    .first()
                                    .map(|pmt| pmt.action.clone())
                                    .unwrap_or(api_enums::FrmAction::ManualReview),
                                frm_preferred_flow_type: filtered_payment_method_types
                                    .first()
                                    .map(|pmt| pmt.flow.clone())
                                    .unwrap_or(api_enums::FrmPreferredFlowTypes::Pre),
                            };
                            logger::debug!(
                                "frm_routing_configs: {:?} {:?} {:?} {:?}",
                                frm_routing_algorithm_struct,
                                profile_id,
                                frm_configs_object,
                                is_frm_enabled
                            );
                            Ok((
                                is_frm_enabled,
                                Some(frm_routing_algorithm_struct),
                                Some(profile_id.to_string()),
                                Some(frm_configs_object),
                            ))
                        }
                        None => {
                            logger::error!("Cannot find frm_configs for FRM provider");
                            Ok((false, None, None, None))
                        }
                    }
                }
                None => {
                    logger::error!("Cannot find merchant connector account for FRM provider");
                    Ok((false, None, None, None))
                }
            }
        }
        _ => Ok((false, None, None, None)),
    }
}

#[allow(clippy::too_many_arguments)]
pub async fn make_frm_data_and_fraud_check_operation<'a, F>(
    _db: &dyn StorageInterface,
    state: &SessionState,
    merchant_account: &domain::MerchantAccount,
    payment_data: payments::PaymentData<F>,
    frm_routing_algorithm: FrmRoutingAlgorithm,
    profile_id: String,
    frm_configs: FrmConfigsObject,
    _customer: &Option<domain::Customer>,
) -> RouterResult<FrmInfo<F>>
where
    F: Send + Clone,
{
    let order_details = payment_data
        .payment_intent
        .order_details
        .clone()
        .or_else(||
            // when the order_details are present within the meta_data, we need to take those to support backward compatibility
            payment_data.payment_intent.metadata.clone().and_then(|meta| {
                let order_details = meta.peek().get("order_details").to_owned();
                order_details.map(|order| vec![masking::Secret::new(order.to_owned())])
            }))
        .map(|order_details_value| {
            order_details_value
                .into_iter()
                .map(|data| {
                    data.peek()
                        .to_owned()
                        .parse_value("OrderDetailsWithAmount")
                        .attach_printable("unable to parse OrderDetailsWithAmount")
                })
                .collect::<Result<Vec<_>, _>>()
                .unwrap_or_default()
        });

    let frm_connector_details = ConnectorDetailsCore {
        connector_name: frm_routing_algorithm.data,
        profile_id,
    };

    let payment_to_frm_data = PaymentToFrmData {
        amount: payment_data.amount,
        payment_intent: payment_data.payment_intent,
        payment_attempt: payment_data.payment_attempt,
        merchant_account: merchant_account.to_owned(),
        address: payment_data.address.clone(),
        connector_details: frm_connector_details.clone(),
        order_details,
        frm_metadata: payment_data.frm_metadata.clone(),
    };

    let fraud_check_operation: operation::BoxedFraudCheckOperation<F> =
        match frm_configs.frm_preferred_flow_type {
            api_enums::FrmPreferredFlowTypes::Pre => Box::new(operation::FraudCheckPre),
            api_enums::FrmPreferredFlowTypes::Post => Box::new(operation::FraudCheckPost),
        };
    let frm_data = fraud_check_operation
        .to_get_tracker()?
        .get_trackers(state, payment_to_frm_data, frm_connector_details)
        .await?;
    Ok(FrmInfo {
        fraud_check_operation,
        frm_data,
        suggested_action: None,
    })
}

#[allow(clippy::too_many_arguments)]
<<<<<<< HEAD
pub async fn pre_payment_frm_core<'a, F, Req, Ctx>(
    state: &SessionState,
=======
pub async fn pre_payment_frm_core<'a, F, Req>(
    state: &AppState,
>>>>>>> ff1c2ddf
    merchant_account: &domain::MerchantAccount,
    payment_data: &mut payments::PaymentData<F>,
    frm_info: &mut FrmInfo<F>,
    frm_configs: FrmConfigsObject,
    customer: &Option<domain::Customer>,
    should_continue_transaction: &mut bool,
    should_continue_capture: &mut bool,
    key_store: domain::MerchantKeyStore,
    operation: &BoxedOperation<'_, F, Req>,
) -> RouterResult<Option<FrmData>>
where
    F: Send + Clone,
{
    let mut frm_data = None;
    if is_operation_allowed(operation) {
        frm_data = if let Some(frm_data) = &mut frm_info.frm_data {
            if matches!(
                frm_configs.frm_preferred_flow_type,
                api_enums::FrmPreferredFlowTypes::Pre
            ) {
                let fraud_check_operation = &mut frm_info.fraud_check_operation;

                let frm_router_data = fraud_check_operation
                    .to_domain()?
                    .pre_payment_frm(
                        state,
                        payment_data,
                        frm_data,
                        merchant_account,
                        customer,
                        key_store.clone(),
                    )
                    .await?;
                let _router_data = call_frm_service::<F, frm_api::Transaction, _>(
                    state,
                    payment_data,
                    frm_data,
                    merchant_account,
                    &key_store,
                    customer,
                )
                .await?;
                let frm_data_updated = fraud_check_operation
                    .to_update_tracker()?
                    .update_tracker(
                        &*state.store,
                        frm_data.clone(),
                        payment_data,
                        None,
                        frm_router_data,
                    )
                    .await?;
                let frm_fraud_check = frm_data_updated.fraud_check.clone();
                payment_data.frm_message = Some(frm_fraud_check.clone());
                if matches!(frm_fraud_check.frm_status, FraudCheckStatus::Fraud) {
                    *should_continue_transaction = false;
                    if matches!(frm_configs.frm_action, api_enums::FrmAction::CancelTxn) {
                        frm_info.suggested_action = Some(FrmSuggestion::FrmCancelTransaction);
                    } else if matches!(frm_configs.frm_action, api_enums::FrmAction::ManualReview) {
                        *should_continue_capture = false;
                        frm_info.suggested_action = Some(FrmSuggestion::FrmManualReview);
                    }
                }
                logger::debug!(
                    "frm_updated_data: {:?} {:?}",
                    frm_info.fraud_check_operation,
                    frm_info.suggested_action
                );
                Some(frm_data_updated)
            } else if matches!(
                frm_configs.frm_preferred_flow_type,
                api_enums::FrmPreferredFlowTypes::Post
            ) {
                *should_continue_capture = false;
                Some(frm_data.to_owned())
            } else {
                Some(frm_data.to_owned())
            }
        } else {
            None
        };
    }
    Ok(frm_data)
}

#[allow(clippy::too_many_arguments)]
pub async fn post_payment_frm_core<'a, F>(
    state: &SessionState,
    req_state: ReqState,
    merchant_account: &domain::MerchantAccount,
    payment_data: &mut payments::PaymentData<F>,
    frm_info: &mut FrmInfo<F>,
    frm_configs: FrmConfigsObject,
    customer: &Option<domain::Customer>,
    key_store: domain::MerchantKeyStore,
    should_continue_capture: &mut bool,
) -> RouterResult<Option<FrmData>>
where
    F: Send + Clone,
{
    if let Some(frm_data) = &mut frm_info.frm_data {
        // Allow the Post flow only if the payment is authorized,
        // this logic has to be removed if we are going to call /sale or /transaction after failed transaction
        let fraud_check_operation = &mut frm_info.fraud_check_operation;
        if payment_data.payment_attempt.status == AttemptStatus::Authorized {
            let frm_router_data_opt = fraud_check_operation
                .to_domain()?
                .post_payment_frm(
                    state,
                    req_state.clone(),
                    payment_data,
                    frm_data,
                    merchant_account,
                    customer,
                    key_store.clone(),
                )
                .await?;
            if let Some(frm_router_data) = frm_router_data_opt {
                let mut frm_data = fraud_check_operation
                    .to_update_tracker()?
                    .update_tracker(
                        &*state.store,
                        frm_data.to_owned(),
                        payment_data,
                        None,
                        frm_router_data.to_owned(),
                    )
                    .await?;
                let frm_fraud_check = frm_data.fraud_check.clone();
                let mut frm_suggestion = None;
                payment_data.frm_message = Some(frm_fraud_check.clone());
                if matches!(frm_fraud_check.frm_status, FraudCheckStatus::Fraud) {
                    if matches!(frm_configs.frm_action, api_enums::FrmAction::CancelTxn) {
                        frm_info.suggested_action = Some(FrmSuggestion::FrmCancelTransaction);
                    } else if matches!(frm_configs.frm_action, api_enums::FrmAction::ManualReview) {
                        frm_info.suggested_action = Some(FrmSuggestion::FrmManualReview);
                    }
                } else if matches!(frm_fraud_check.frm_status, FraudCheckStatus::ManualReview) {
                    frm_info.suggested_action = Some(FrmSuggestion::FrmManualReview);
                }
                fraud_check_operation
                    .to_domain()?
                    .execute_post_tasks(
                        state,
                        req_state,
                        &mut frm_data,
                        merchant_account,
                        frm_configs,
                        &mut frm_suggestion,
                        key_store,
                        payment_data,
                        customer,
                        should_continue_capture,
                    )
                    .await?;
                logger::debug!("frm_post_tasks_data: {:?}", frm_data);
                let updated_frm_data = fraud_check_operation
                    .to_update_tracker()?
                    .update_tracker(
                        &*state.store,
                        frm_data.to_owned(),
                        payment_data,
                        frm_suggestion,
                        frm_router_data.to_owned(),
                    )
                    .await?;
                return Ok(Some(updated_frm_data));
            }
        }

        Ok(Some(frm_data.to_owned()))
    } else {
        Ok(None)
    }
}

#[allow(clippy::too_many_arguments)]
pub async fn call_frm_before_connector_call<'a, F, Req>(
    db: &dyn StorageInterface,
    operation: &BoxedOperation<'_, F, Req>,
    merchant_account: &domain::MerchantAccount,
    payment_data: &mut payments::PaymentData<F>,
    state: &SessionState,
    frm_info: &mut Option<FrmInfo<F>>,
    customer: &Option<domain::Customer>,
    should_continue_transaction: &mut bool,
    should_continue_capture: &mut bool,
    key_store: domain::MerchantKeyStore,
) -> RouterResult<Option<FrmConfigsObject>>
where
    F: Send + Clone,
{
    let (is_frm_enabled, frm_routing_algorithm, frm_connector_label, frm_configs) =
        should_call_frm(merchant_account, payment_data, db, key_store.clone()).await?;
    if let Some((frm_routing_algorithm_val, profile_id)) =
        frm_routing_algorithm.zip(frm_connector_label)
    {
        if let Some(frm_configs) = frm_configs.clone() {
            let mut updated_frm_info = make_frm_data_and_fraud_check_operation(
                db,
                state,
                merchant_account,
                payment_data.to_owned(),
                frm_routing_algorithm_val,
                profile_id,
                frm_configs.clone(),
                customer,
            )
            .await?;

            if is_frm_enabled {
                pre_payment_frm_core(
                    state,
                    merchant_account,
                    payment_data,
                    &mut updated_frm_info,
                    frm_configs,
                    customer,
                    should_continue_transaction,
                    should_continue_capture,
                    key_store,
                    operation,
                )
                .await?;
            }
            *frm_info = Some(updated_frm_info);
        }
    }
    let fraud_capture_method = frm_info.as_ref().and_then(|frm_info| {
        frm_info
            .frm_data
            .as_ref()
            .map(|frm_data| frm_data.fraud_check.payment_capture_method)
    });
    if matches!(fraud_capture_method, Some(Some(CaptureMethod::Manual)))
        && matches!(
            payment_data.payment_attempt.status,
            AttemptStatus::Unresolved
        )
    {
        if let Some(info) = frm_info {
            info.suggested_action = Some(FrmSuggestion::FrmAuthorizeTransaction)
        };
        *should_continue_transaction = false;
        logger::debug!(
            "skipping connector call since payment_capture_method is already {:?}",
            fraud_capture_method
        );
    };
    logger::debug!("frm_configs: {:?} {:?}", frm_configs, is_frm_enabled);
    Ok(frm_configs)
}

pub fn is_operation_allowed<Op: Debug>(operation: &Op) -> bool {
    ![
        "PaymentSession",
        "PaymentApprove",
        "PaymentReject",
        "PaymentCapture",
        "PaymentsCancel",
    ]
    .contains(&format!("{operation:?}").as_str())
}

impl From<PaymentToFrmData> for PaymentDetails {
    fn from(payment_data: PaymentToFrmData) -> Self {
        Self {
            amount: payment_data.amount.into(),
            currency: payment_data.payment_attempt.currency,
            payment_method: payment_data.payment_attempt.payment_method,
            payment_method_type: payment_data.payment_attempt.payment_method_type,
            refund_transaction_id: None,
        }
    }
}

#[instrument(skip_all)]
pub async fn frm_fulfillment_core(
    state: SessionState,
    merchant_account: domain::MerchantAccount,
    key_store: domain::MerchantKeyStore,
    req: frm_core_types::FrmFulfillmentRequest,
) -> RouterResponse<frm_types::FraudCheckResponseData> {
    let db = &*state.clone().store;
    let payment_intent = db
        .find_payment_intent_by_payment_id_merchant_id(
            &req.payment_id.clone(),
            &merchant_account.merchant_id,
            merchant_account.storage_scheme,
        )
        .await
        .change_context(errors::ApiErrorResponse::PaymentNotFound)?;
    match payment_intent.status {
        IntentStatus::Succeeded => {
            let invalid_request_error = errors::ApiErrorResponse::InvalidRequestData {
                message: "no fraud check entry found for this payment_id".to_string(),
            };
            let existing_fraud_check = db
                .find_fraud_check_by_payment_id_if_present(
                    req.payment_id.clone(),
                    merchant_account.merchant_id.clone(),
                )
                .await
                .change_context(invalid_request_error.to_owned())?;
            match existing_fraud_check {
                Some(fraud_check) => {
                    if (matches!(fraud_check.frm_transaction_type, FraudCheckType::PreFrm)
                        && fraud_check.last_step == FraudCheckLastStep::TransactionOrRecordRefund)
                        || (matches!(fraud_check.frm_transaction_type, FraudCheckType::PostFrm)
                            && fraud_check.last_step == FraudCheckLastStep::CheckoutOrSale)
                    {
                        Box::pin(make_fulfillment_api_call(
                            db,
                            fraud_check,
                            payment_intent,
                            state,
                            merchant_account,
                            key_store,
                            req,
                        ))
                        .await
                    } else {
                        Err(errors::ApiErrorResponse::PreconditionFailed {message:"Frm pre/post flow hasn't terminated yet, so fulfillment cannot be called".to_string(),}.into())
                    }
                }
                None => Err(invalid_request_error.into()),
            }
        }
        _ => Err(errors::ApiErrorResponse::PreconditionFailed {
            message: "Fulfillment can be performed only for succeeded payment".to_string(),
        }
        .into()),
    }
}

#[instrument(skip_all)]
pub async fn make_fulfillment_api_call(
    db: &dyn StorageInterface,
    fraud_check: FraudCheck,
    payment_intent: PaymentIntent,
    state: SessionState,
    merchant_account: domain::MerchantAccount,
    key_store: domain::MerchantKeyStore,
    req: frm_core_types::FrmFulfillmentRequest,
) -> RouterResponse<frm_types::FraudCheckResponseData> {
    let payment_attempt = db
        .find_payment_attempt_by_attempt_id_merchant_id(
            &payment_intent.active_attempt.get_id(),
            &merchant_account.merchant_id,
            merchant_account.storage_scheme,
        )
        .await
        .change_context(errors::ApiErrorResponse::PaymentNotFound)?;
    let connector_data = FraudCheckConnectorData::get_connector_by_name(&fraud_check.frm_name)?;
    let connector_integration: services::BoxedConnectorIntegration<
        '_,
        Fulfillment,
        frm_types::FraudCheckFulfillmentData,
        frm_types::FraudCheckResponseData,
    > = connector_data.connector.get_connector_integration();
    let router_data = frm_flows::fulfillment_flow::construct_fulfillment_router_data(
        &state,
        &payment_intent,
        &payment_attempt,
        &merchant_account,
        &key_store,
        fraud_check.frm_name.clone(),
        req,
    )
    .await?;
    let response = services::execute_connector_processing_step(
        &state,
        connector_integration,
        &router_data,
        payments::CallConnectorAction::Trigger,
        None,
    )
    .await
    .to_payment_failed_response()?;
    let fraud_check_copy = fraud_check.clone();
    let fraud_check_update = FraudCheckUpdate::ResponseUpdate {
        frm_status: fraud_check.frm_status,
        frm_transaction_id: fraud_check.frm_transaction_id,
        frm_reason: fraud_check.frm_reason,
        frm_score: fraud_check.frm_score,
        metadata: fraud_check.metadata,
        modified_at: common_utils::date_time::now(),
        last_step: FraudCheckLastStep::Fulfillment,
        payment_capture_method: fraud_check.payment_capture_method,
    };
    let _updated = db
        .update_fraud_check_response_with_attempt_id(fraud_check_copy, fraud_check_update)
        .await
        .map_err(|error| error.change_context(errors::ApiErrorResponse::PaymentNotFound))?;
    let fulfillment_response =
        response
            .response
            .map_err(|err| errors::ApiErrorResponse::ExternalConnectorError {
                code: err.code,
                message: err.message,
                connector: connector_data.connector_name.clone().to_string(),
                status_code: err.status_code,
                reason: err.reason,
            })?;
    Ok(services::ApplicationResponse::Json(fulfillment_response))
}<|MERGE_RESOLUTION|>--- conflicted
+++ resolved
@@ -437,13 +437,8 @@
 }
 
 #[allow(clippy::too_many_arguments)]
-<<<<<<< HEAD
-pub async fn pre_payment_frm_core<'a, F, Req, Ctx>(
+pub async fn pre_payment_frm_core<'a, F, Req>(
     state: &SessionState,
-=======
-pub async fn pre_payment_frm_core<'a, F, Req>(
-    state: &AppState,
->>>>>>> ff1c2ddf
     merchant_account: &domain::MerchantAccount,
     payment_data: &mut payments::PaymentData<F>,
     frm_info: &mut FrmInfo<F>,
