use std::fmt::Debug;

use api_models::{admin::FrmConfigs, enums as api_enums};
use common_enums::CaptureMethod;
use common_utils::ext_traits::OptionExt;
use error_stack::ResultExt;
use masking::{ExposeInterface, PeekInterface};
use router_env::{
    logger,
    tracing::{self, instrument},
};

use self::{
    flows::{self as frm_flows, FeatureFrm},
    types::{
        self as frm_core_types, ConnectorDetailsCore, FrmConfigsObject, FrmData, FrmInfo,
        PaymentDetails, PaymentToFrmData,
    },
};
use super::errors::{ConnectorErrorExt, RouterResponse};
use crate::{
    core::{
        errors::{self, RouterResult},
        payments::{self, flows::ConstructFlowSpecificData, operations::BoxedOperation},
    },
    db::StorageInterface,
    routes::{app::ReqState, SessionState},
    services,
    types::{
        self as oss_types,
        api::{
            fraud_check as frm_api, routing::FrmRoutingAlgorithm, Connector,
            FraudCheckConnectorData, Fulfillment,
        },
        domain, fraud_check as frm_types,
        storage::{
            enums::{
                AttemptStatus, FraudCheckLastStep, FraudCheckStatus, FraudCheckType, FrmSuggestion,
                IntentStatus,
            },
            fraud_check::{FraudCheck, FraudCheckUpdate},
            PaymentIntent,
        },
    },
    utils::ValueExt,
};
pub mod flows;
pub mod operation;
pub mod types;

#[instrument(skip_all)]
pub async fn call_frm_service<D: Clone, F, Req>(
    state: &SessionState,
    payment_data: &mut payments::PaymentData<D>,
    frm_data: &mut FrmData,
    merchant_account: &domain::MerchantAccount,
    key_store: &domain::MerchantKeyStore,
    customer: &Option<domain::Customer>,
) -> RouterResult<oss_types::RouterData<F, Req, frm_types::FraudCheckResponseData>>
where
    F: Send + Clone,

    // To create connector flow specific interface data
    FrmData: ConstructFlowSpecificData<F, Req, frm_types::FraudCheckResponseData>,
    oss_types::RouterData<F, Req, frm_types::FraudCheckResponseData>: FeatureFrm<F, Req> + Send,

    // To construct connector flow specific api
    dyn Connector: services::api::ConnectorIntegration<F, Req, frm_types::FraudCheckResponseData>,
{
    let merchant_connector_account = payments::construct_profile_id_and_get_mca(
        state,
        merchant_account,
        payment_data,
        &frm_data.connector_details.connector_name,
        None,
        key_store,
        false,
    )
    .await?;

    frm_data
        .payment_attempt
        .connector_transaction_id
        .clone_from(&payment_data.payment_attempt.connector_transaction_id);

    let mut router_data = frm_data
        .construct_router_data(
            state,
            &frm_data.connector_details.connector_name,
            merchant_account,
            key_store,
            customer,
            &merchant_connector_account,
            None,
        )
        .await?;

    router_data.status = payment_data.payment_attempt.status;
    if matches!(
        frm_data.fraud_check.frm_transaction_type,
        FraudCheckType::PreFrm
    ) && matches!(
        frm_data.fraud_check.last_step,
        FraudCheckLastStep::CheckoutOrSale
    ) {
        frm_data.fraud_check.last_step = FraudCheckLastStep::TransactionOrRecordRefund
    }

    let connector =
        FraudCheckConnectorData::get_connector_by_name(&frm_data.connector_details.connector_name)?;
    let router_data_res = router_data
        .decide_frm_flows(
            state,
            &connector,
            payments::CallConnectorAction::Trigger,
            merchant_account,
        )
        .await?;

    Ok(router_data_res)
}

pub async fn should_call_frm<F>(
    merchant_account: &domain::MerchantAccount,
    payment_data: &payments::PaymentData<F>,
    state: &SessionState,
    key_store: domain::MerchantKeyStore,
) -> RouterResult<(
    bool,
    Option<FrmRoutingAlgorithm>,
    Option<String>,
    Option<FrmConfigsObject>,
)>
where
    F: Send + Clone,
{
    match merchant_account.frm_routing_algorithm.clone() {
        Some(frm_routing_algorithm_value) => {
            let db = &*state.store;
            let frm_routing_algorithm_struct: FrmRoutingAlgorithm = frm_routing_algorithm_value
                .clone()
                .parse_value("FrmRoutingAlgorithm")
                .change_context(errors::ApiErrorResponse::MissingRequiredField {
                    field_name: "frm_routing_algorithm",
                })
                .attach_printable("Data field not found in frm_routing_algorithm")?;

            let profile_id = payment_data
                .payment_intent
                .profile_id
                .as_ref()
                .get_required_value("profile_id")
                .change_context(errors::ApiErrorResponse::InternalServerError)
                .attach_printable("profile_id is not set in payment_intent")?
                .clone();

            #[cfg(all(
                any(feature = "v1", feature = "v2"),
                not(feature = "merchant_connector_account_v2")
            ))]
            let merchant_connector_account_from_db_option = db
                .find_merchant_connector_account_by_profile_id_connector_name(
                    &state.into(),
                    &profile_id,
                    &frm_routing_algorithm_struct.data,
                    &key_store,
                )
                .await
                .change_context(errors::ApiErrorResponse::MerchantConnectorAccountNotFound {
                    id: merchant_account.get_id().get_string_repr().to_owned(),
                })
                .ok();
            let enabled_merchant_connector_account_from_db_option =
                merchant_connector_account_from_db_option.and_then(|mca| {
                    if mca.disabled.unwrap_or(true) {
                        None
                    } else {
                        Some(mca)
                    }
                });

<<<<<<< HEAD
            match enabled_merchant_connector_account_from_db_option {
=======
            #[cfg(all(feature = "v2", feature = "merchant_connector_account_v2"))]
            let merchant_connector_account_from_db_option: Option<
                domain::MerchantConnectorAccount,
            > = {
                let _ = key_store;
                let _ = frm_routing_algorithm_struct;
                let _ = profile_id;
                todo!()
            };

            match merchant_connector_account_from_db_option {
>>>>>>> baaa73cf
                Some(merchant_connector_account_from_db) => {
                    let frm_configs_option = merchant_connector_account_from_db
                        .frm_configs
                        .ok_or(errors::ApiErrorResponse::MissingRequiredField {
                            field_name: "frm_configs",
                        })
                        .ok();
                    match frm_configs_option {
                        Some(frm_configs_value) => {
                            let frm_configs_struct: Vec<FrmConfigs> = frm_configs_value
                                .into_iter()
                                .map(|config| { config
                                    .expose()
                                    .parse_value("FrmConfigs")
                                    .change_context(errors::ApiErrorResponse::InvalidDataFormat {
                                            field_name: "frm_configs".to_string(),
                                            expected_format: r#"[{ "gateway": "stripe", "payment_methods": [{ "payment_method": "card","flow": "post"}]}]"#.to_string(),
                                        })
                                })
                                .collect::<Result<Vec<_>, _>>()?;

                            let mut is_frm_connector_enabled = false;
                            let mut is_frm_pm_enabled = false;
                            let filtered_frm_config = frm_configs_struct
                                .iter()
                                .filter(|frm_config| {
                                    match (
                                        &payment_data.clone().payment_attempt.connector,
                                        &frm_config.gateway,
                                    ) {
                                        (Some(current_connector), Some(configured_connector)) => {
                                            let is_enabled = *current_connector
                                                == configured_connector.to_string();
                                            if is_enabled {
                                                is_frm_connector_enabled = true;
                                            }
                                            is_enabled
                                        }
                                        (None, _) | (_, None) => true,
                                    }
                                })
                                .collect::<Vec<_>>();
                            let filtered_payment_methods = filtered_frm_config
                                .iter()
                                .map(|frm_config| {
                                    let filtered_frm_config_by_pm = frm_config
                                        .payment_methods
                                        .iter()
                                        .filter(|frm_config_pm| {
                                            match (
                                                payment_data.payment_attempt.payment_method,
                                                frm_config_pm.payment_method,
                                            ) {
                                                (
                                                    Some(current_pm),
                                                    Some(configured_connector_pm),
                                                ) => {
                                                    let is_enabled = current_pm.to_string()
                                                        == configured_connector_pm.to_string();
                                                    if is_enabled {
                                                        is_frm_pm_enabled = true;
                                                    }
                                                    is_enabled
                                                }
                                                (None, _) | (_, None) => true,
                                            }
                                        })
                                        .collect::<Vec<_>>();
                                    filtered_frm_config_by_pm
                                })
                                .collect::<Vec<_>>()
                                .concat();
                            let is_frm_enabled = is_frm_connector_enabled && is_frm_pm_enabled;
                            logger::debug!(
                                "is_frm_connector_enabled {:?}, is_frm_pm_enabled:  {:?}, is_frm_enabled :{:?}",
                                is_frm_connector_enabled,
                                is_frm_pm_enabled,
                                is_frm_enabled
                            );
                            // filtered_frm_config...
                            // Panic Safety: we are first checking if the object is present... only if present, we try to fetch index 0
                            let frm_configs_object = FrmConfigsObject {
                                frm_enabled_gateway: filtered_frm_config
                                    .first()
                                    .and_then(|c| c.gateway),
                                frm_enabled_pm: filtered_payment_methods
                                    .first()
                                    .and_then(|pm| pm.payment_method),
                                // flow type should be consumed from payment_method.flow. To provide backward compatibility, if we don't find it there, we consume it from payment_method.payment_method_types[0].flow_type.
                                frm_preferred_flow_type: filtered_payment_methods
                                    .first()
                                    .and_then(|pm| pm.flow.clone())
                                    .or(filtered_payment_methods.first().and_then(|pm| {
                                        pm.payment_method_types.as_ref().and_then(|pmt| {
                                            pmt.first().map(|pmts| pmts.flow.clone())
                                        })
                                    }))
                                    .ok_or(errors::ApiErrorResponse::InvalidDataFormat {
                                            field_name: "frm_configs".to_string(),
                                            expected_format: r#"[{ "gateway": "stripe", "payment_methods": [{ "payment_method": "card","flow": "post"}]}]"#.to_string(),
                                    })?,
                            };
                            logger::debug!(
                                "frm_routing_configs: {:?} {:?} {:?} {:?}",
                                frm_routing_algorithm_struct,
                                profile_id,
                                frm_configs_object,
                                is_frm_enabled
                            );
                            Ok((
                                is_frm_enabled,
                                Some(frm_routing_algorithm_struct),
                                Some(profile_id.to_string()),
                                Some(frm_configs_object),
                            ))
                        }
                        None => {
                            logger::error!("Cannot find frm_configs for FRM provider");
                            Ok((false, None, None, None))
                        }
                    }
                }
                None => {
                    logger::error!("Cannot find merchant connector account for FRM provider");
                    Ok((false, None, None, None))
                }
            }
        }
        _ => Ok((false, None, None, None)),
    }
}

#[allow(clippy::too_many_arguments)]
pub async fn make_frm_data_and_fraud_check_operation<'a, F>(
    _db: &dyn StorageInterface,
    state: &SessionState,
    merchant_account: &domain::MerchantAccount,
    payment_data: payments::PaymentData<F>,
    frm_routing_algorithm: FrmRoutingAlgorithm,
    profile_id: String,
    frm_configs: FrmConfigsObject,
    _customer: &Option<domain::Customer>,
) -> RouterResult<FrmInfo<F>>
where
    F: Send + Clone,
{
    let order_details = payment_data
        .payment_intent
        .order_details
        .clone()
        .or_else(||
            // when the order_details are present within the meta_data, we need to take those to support backward compatibility
            payment_data.payment_intent.metadata.clone().and_then(|meta| {
                let order_details = meta.get("order_details").to_owned();
                order_details.map(|order| vec![masking::Secret::new(order.to_owned())])
            }))
        .map(|order_details_value| {
            order_details_value
                .into_iter()
                .map(|data| {
                    data.peek()
                        .to_owned()
                        .parse_value("OrderDetailsWithAmount")
                        .attach_printable("unable to parse OrderDetailsWithAmount")
                })
                .collect::<Result<Vec<_>, _>>()
                .unwrap_or_default()
        });

    let frm_connector_details = ConnectorDetailsCore {
        connector_name: frm_routing_algorithm.data,
        profile_id,
    };

    let payment_to_frm_data = PaymentToFrmData {
        amount: payment_data.amount,
        payment_intent: payment_data.payment_intent.to_owned(),
        payment_attempt: payment_data.payment_attempt,
        merchant_account: merchant_account.to_owned(),
        address: payment_data.address.clone(),
        connector_details: frm_connector_details.clone(),
        order_details,
        frm_metadata: payment_data.payment_intent.frm_metadata,
    };

    let fraud_check_operation: operation::BoxedFraudCheckOperation<F> =
        match frm_configs.frm_preferred_flow_type {
            api_enums::FrmPreferredFlowTypes::Pre => Box::new(operation::FraudCheckPre),
            api_enums::FrmPreferredFlowTypes::Post => Box::new(operation::FraudCheckPost),
        };
    let frm_data = fraud_check_operation
        .to_get_tracker()?
        .get_trackers(state, payment_to_frm_data, frm_connector_details)
        .await?;
    Ok(FrmInfo {
        fraud_check_operation,
        frm_data,
        suggested_action: None,
    })
}

#[allow(clippy::too_many_arguments)]
pub async fn pre_payment_frm_core<'a, F, Req>(
    state: &SessionState,
    merchant_account: &domain::MerchantAccount,
    payment_data: &mut payments::PaymentData<F>,
    frm_info: &mut FrmInfo<F>,
    frm_configs: FrmConfigsObject,
    customer: &Option<domain::Customer>,
    should_continue_transaction: &mut bool,
    should_continue_capture: &mut bool,
    key_store: domain::MerchantKeyStore,
    operation: &BoxedOperation<'_, F, Req>,
) -> RouterResult<Option<FrmData>>
where
    F: Send + Clone,
{
    let mut frm_data = None;
    if is_operation_allowed(operation) {
        frm_data = if let Some(frm_data) = &mut frm_info.frm_data {
            if matches!(
                frm_configs.frm_preferred_flow_type,
                api_enums::FrmPreferredFlowTypes::Pre
            ) {
                let fraud_check_operation = &mut frm_info.fraud_check_operation;

                let frm_router_data = fraud_check_operation
                    .to_domain()?
                    .pre_payment_frm(
                        state,
                        payment_data,
                        frm_data,
                        merchant_account,
                        customer,
                        key_store.clone(),
                    )
                    .await?;
                let _router_data = call_frm_service::<F, frm_api::Transaction, _>(
                    state,
                    payment_data,
                    frm_data,
                    merchant_account,
                    &key_store,
                    customer,
                )
                .await?;
                let frm_data_updated = fraud_check_operation
                    .to_update_tracker()?
                    .update_tracker(
                        state,
                        &key_store,
                        frm_data.clone(),
                        payment_data,
                        None,
                        frm_router_data,
                    )
                    .await?;
                let frm_fraud_check = frm_data_updated.fraud_check.clone();
                payment_data.frm_message = Some(frm_fraud_check.clone());
                if matches!(frm_fraud_check.frm_status, FraudCheckStatus::Fraud) {
                    *should_continue_transaction = false;
                    frm_info.suggested_action = Some(FrmSuggestion::FrmCancelTransaction);
                }
                logger::debug!(
                    "frm_updated_data: {:?} {:?}",
                    frm_info.fraud_check_operation,
                    frm_info.suggested_action
                );
                Some(frm_data_updated)
            } else if matches!(
                frm_configs.frm_preferred_flow_type,
                api_enums::FrmPreferredFlowTypes::Post
            ) && !matches!(
                frm_data.fraud_check.frm_status,
                FraudCheckStatus::TransactionFailure // Incase of TransactionFailure frm status(No frm decision is taken by frm processor), if capture method is automatic we should not change it to manual.
            ) {
                *should_continue_capture = false;
                Some(frm_data.to_owned())
            } else {
                Some(frm_data.to_owned())
            }
        } else {
            None
        };
    }
    Ok(frm_data)
}

#[allow(clippy::too_many_arguments)]
pub async fn post_payment_frm_core<'a, F>(
    state: &SessionState,
    req_state: ReqState,
    merchant_account: &domain::MerchantAccount,
    payment_data: &mut payments::PaymentData<F>,
    frm_info: &mut FrmInfo<F>,
    frm_configs: FrmConfigsObject,
    customer: &Option<domain::Customer>,
    key_store: domain::MerchantKeyStore,
    should_continue_capture: &mut bool,
) -> RouterResult<Option<FrmData>>
where
    F: Send + Clone,
{
    if let Some(frm_data) = &mut frm_info.frm_data {
        // Allow the Post flow only if the payment is authorized,
        // this logic has to be removed if we are going to call /sale or /transaction after failed transaction
        let fraud_check_operation = &mut frm_info.fraud_check_operation;
        if payment_data.payment_attempt.status == AttemptStatus::Authorized {
            let frm_router_data_opt = fraud_check_operation
                .to_domain()?
                .post_payment_frm(
                    state,
                    req_state.clone(),
                    payment_data,
                    frm_data,
                    merchant_account,
                    customer,
                    key_store.clone(),
                )
                .await?;
            if let Some(frm_router_data) = frm_router_data_opt {
                let mut frm_data = fraud_check_operation
                    .to_update_tracker()?
                    .update_tracker(
                        state,
                        &key_store,
                        frm_data.to_owned(),
                        payment_data,
                        None,
                        frm_router_data.to_owned(),
                    )
                    .await?;
                let frm_fraud_check = frm_data.fraud_check.clone();
                let mut frm_suggestion = None;
                payment_data.frm_message = Some(frm_fraud_check.clone());
                if matches!(frm_fraud_check.frm_status, FraudCheckStatus::Fraud) {
                    frm_info.suggested_action = Some(FrmSuggestion::FrmCancelTransaction);
                } else if matches!(frm_fraud_check.frm_status, FraudCheckStatus::ManualReview) {
                    frm_info.suggested_action = Some(FrmSuggestion::FrmManualReview);
                }
                fraud_check_operation
                    .to_domain()?
                    .execute_post_tasks(
                        state,
                        req_state,
                        &mut frm_data,
                        merchant_account,
                        frm_configs,
                        &mut frm_suggestion,
                        key_store.clone(),
                        payment_data,
                        customer,
                        should_continue_capture,
                    )
                    .await?;
                logger::debug!("frm_post_tasks_data: {:?}", frm_data);
                let updated_frm_data = fraud_check_operation
                    .to_update_tracker()?
                    .update_tracker(
                        state,
                        &key_store,
                        frm_data.to_owned(),
                        payment_data,
                        frm_suggestion,
                        frm_router_data.to_owned(),
                    )
                    .await?;
                return Ok(Some(updated_frm_data));
            }
        }

        Ok(Some(frm_data.to_owned()))
    } else {
        Ok(None)
    }
}

#[allow(clippy::too_many_arguments)]
pub async fn call_frm_before_connector_call<'a, F, Req>(
    operation: &BoxedOperation<'_, F, Req>,
    merchant_account: &domain::MerchantAccount,
    payment_data: &mut payments::PaymentData<F>,
    state: &SessionState,
    frm_info: &mut Option<FrmInfo<F>>,
    customer: &Option<domain::Customer>,
    should_continue_transaction: &mut bool,
    should_continue_capture: &mut bool,
    key_store: domain::MerchantKeyStore,
) -> RouterResult<Option<FrmConfigsObject>>
where
    F: Send + Clone,
{
    let (is_frm_enabled, frm_routing_algorithm, frm_connector_label, frm_configs) =
        should_call_frm(merchant_account, payment_data, state, key_store.clone()).await?;
    if let Some((frm_routing_algorithm_val, profile_id)) =
        frm_routing_algorithm.zip(frm_connector_label)
    {
        if let Some(frm_configs) = frm_configs.clone() {
            let mut updated_frm_info = Box::pin(make_frm_data_and_fraud_check_operation(
                &*state.store,
                state,
                merchant_account,
                payment_data.to_owned(),
                frm_routing_algorithm_val,
                profile_id,
                frm_configs.clone(),
                customer,
            ))
            .await?;

            if is_frm_enabled {
                pre_payment_frm_core(
                    state,
                    merchant_account,
                    payment_data,
                    &mut updated_frm_info,
                    frm_configs,
                    customer,
                    should_continue_transaction,
                    should_continue_capture,
                    key_store,
                    operation,
                )
                .await?;
            }
            *frm_info = Some(updated_frm_info);
        }
    }
    let fraud_capture_method = frm_info.as_ref().and_then(|frm_info| {
        frm_info
            .frm_data
            .as_ref()
            .map(|frm_data| frm_data.fraud_check.payment_capture_method)
    });
    if matches!(fraud_capture_method, Some(Some(CaptureMethod::Manual)))
        && matches!(
            payment_data.payment_attempt.status,
            AttemptStatus::Unresolved
        )
    {
        if let Some(info) = frm_info {
            info.suggested_action = Some(FrmSuggestion::FrmAuthorizeTransaction)
        };
        *should_continue_transaction = false;
        logger::debug!(
            "skipping connector call since payment_capture_method is already {:?}",
            fraud_capture_method
        );
    };
    logger::debug!("frm_configs: {:?} {:?}", frm_configs, is_frm_enabled);
    Ok(frm_configs)
}

pub fn is_operation_allowed<Op: Debug>(operation: &Op) -> bool {
    ![
        "PaymentSession",
        "PaymentApprove",
        "PaymentReject",
        "PaymentCapture",
        "PaymentsCancel",
    ]
    .contains(&format!("{operation:?}").as_str())
}

impl From<PaymentToFrmData> for PaymentDetails {
    fn from(payment_data: PaymentToFrmData) -> Self {
        Self {
            amount: common_utils::types::MinorUnit::from(payment_data.amount).get_amount_as_i64(),
            currency: payment_data.payment_attempt.currency,
            payment_method: payment_data.payment_attempt.payment_method,
            payment_method_type: payment_data.payment_attempt.payment_method_type,
            refund_transaction_id: None,
        }
    }
}

#[instrument(skip_all)]
pub async fn frm_fulfillment_core(
    state: SessionState,
    merchant_account: domain::MerchantAccount,
    key_store: domain::MerchantKeyStore,
    req: frm_core_types::FrmFulfillmentRequest,
) -> RouterResponse<frm_types::FraudCheckResponseData> {
    let db = &*state.clone().store;
    let payment_intent = db
        .find_payment_intent_by_payment_id_merchant_id(
            &(&state).into(),
            &req.payment_id.clone(),
            merchant_account.get_id(),
            &key_store,
            merchant_account.storage_scheme,
        )
        .await
        .change_context(errors::ApiErrorResponse::PaymentNotFound)?;
    match payment_intent.status {
        IntentStatus::Succeeded => {
            let invalid_request_error = errors::ApiErrorResponse::InvalidRequestData {
                message: "no fraud check entry found for this payment_id".to_string(),
            };
            let existing_fraud_check = db
                .find_fraud_check_by_payment_id_if_present(
                    req.payment_id.clone(),
                    merchant_account.get_id().clone(),
                )
                .await
                .change_context(invalid_request_error.to_owned())?;
            match existing_fraud_check {
                Some(fraud_check) => {
                    if (matches!(fraud_check.frm_transaction_type, FraudCheckType::PreFrm)
                        && fraud_check.last_step == FraudCheckLastStep::TransactionOrRecordRefund)
                        || (matches!(fraud_check.frm_transaction_type, FraudCheckType::PostFrm)
                            && fraud_check.last_step == FraudCheckLastStep::CheckoutOrSale)
                    {
                        Box::pin(make_fulfillment_api_call(
                            db,
                            fraud_check,
                            payment_intent,
                            state,
                            merchant_account,
                            key_store,
                            req,
                        ))
                        .await
                    } else {
                        Err(errors::ApiErrorResponse::PreconditionFailed {message:"Frm pre/post flow hasn't terminated yet, so fulfillment cannot be called".to_string(),}.into())
                    }
                }
                None => Err(invalid_request_error.into()),
            }
        }
        _ => Err(errors::ApiErrorResponse::PreconditionFailed {
            message: "Fulfillment can be performed only for succeeded payment".to_string(),
        }
        .into()),
    }
}

#[instrument(skip_all)]
pub async fn make_fulfillment_api_call(
    db: &dyn StorageInterface,
    fraud_check: FraudCheck,
    payment_intent: PaymentIntent,
    state: SessionState,
    merchant_account: domain::MerchantAccount,
    key_store: domain::MerchantKeyStore,
    req: frm_core_types::FrmFulfillmentRequest,
) -> RouterResponse<frm_types::FraudCheckResponseData> {
    let payment_attempt = db
        .find_payment_attempt_by_attempt_id_merchant_id(
            &payment_intent.active_attempt.get_id(),
            merchant_account.get_id(),
            merchant_account.storage_scheme,
        )
        .await
        .change_context(errors::ApiErrorResponse::PaymentNotFound)?;
    let connector_data = FraudCheckConnectorData::get_connector_by_name(&fraud_check.frm_name)?;
    let connector_integration: services::BoxedFrmConnectorIntegrationInterface<
        Fulfillment,
        frm_types::FraudCheckFulfillmentData,
        frm_types::FraudCheckResponseData,
    > = connector_data.connector.get_connector_integration();
    let router_data = frm_flows::fulfillment_flow::construct_fulfillment_router_data(
        &state,
        &payment_intent,
        &payment_attempt,
        &merchant_account,
        &key_store,
        fraud_check.frm_name.clone(),
        req,
    )
    .await?;
    let response = services::execute_connector_processing_step(
        &state,
        connector_integration,
        &router_data,
        payments::CallConnectorAction::Trigger,
        None,
    )
    .await
    .to_payment_failed_response()?;
    let fraud_check_copy = fraud_check.clone();
    let fraud_check_update = FraudCheckUpdate::ResponseUpdate {
        frm_status: fraud_check.frm_status,
        frm_transaction_id: fraud_check.frm_transaction_id,
        frm_reason: fraud_check.frm_reason,
        frm_score: fraud_check.frm_score,
        metadata: fraud_check.metadata,
        modified_at: common_utils::date_time::now(),
        last_step: FraudCheckLastStep::Fulfillment,
        payment_capture_method: fraud_check.payment_capture_method,
    };
    let _updated = db
        .update_fraud_check_response_with_attempt_id(fraud_check_copy, fraud_check_update)
        .await
        .map_err(|error| error.change_context(errors::ApiErrorResponse::PaymentNotFound))?;
    let fulfillment_response =
        response
            .response
            .map_err(|err| errors::ApiErrorResponse::ExternalConnectorError {
                code: err.code,
                message: err.message,
                connector: connector_data.connector_name.clone().to_string(),
                status_code: err.status_code,
                reason: err.reason,
            })?;
    Ok(services::ApplicationResponse::Json(fulfillment_response))
}<|MERGE_RESOLUTION|>--- conflicted
+++ resolved
@@ -179,9 +179,6 @@
                     }
                 });
 
-<<<<<<< HEAD
-            match enabled_merchant_connector_account_from_db_option {
-=======
             #[cfg(all(feature = "v2", feature = "merchant_connector_account_v2"))]
             let merchant_connector_account_from_db_option: Option<
                 domain::MerchantConnectorAccount,
@@ -192,8 +189,7 @@
                 todo!()
             };
 
-            match merchant_connector_account_from_db_option {
->>>>>>> baaa73cf
+            match enabled_merchant_connector_account_from_db_option {
                 Some(merchant_connector_account_from_db) => {
                     let frm_configs_option = merchant_connector_account_from_db
                         .frm_configs
