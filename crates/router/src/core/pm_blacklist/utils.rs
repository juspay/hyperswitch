--- conflicted
+++ resolved
@@ -41,8 +41,6 @@
     let (unblocked_from_blocklist, fingerprint_lookup) =
         tokio::join!(blacklist_futures, fingerprint_lookup_futures);
 
-<<<<<<< HEAD
-
     // Delete entries from lookup based on fingerprint results
     let mut lookup_entries = Vec::new();
 
@@ -63,32 +61,6 @@
     }
 
     let unblocked_from_lookup = futures::future::join_all(lookup_entries.into_iter().map(|(future, _)| future)).await;
-=======
-    let lookup_entries = fingerprint_lookup
-        .into_iter()
-        .map(
-            |fingerprint| {
-                state
-                    .store
-                    .delete_blocklist_lookup_entry_by_merchant_id_kms_decrypted_hash(
-                        merchant_id.clone(),
-                        fingerprint.unwrap().kms_hash,
-                    )
-            }, // match fingerprint_result {
-               //     Ok(fingerprint) => state.store.delete_blocklist_lookup_entry_by_merchant_id_kms_decrypted_hash(
-               //         merchant_id.clone(),
-               //         fingerprint.kms_hash,
-               //     ),
-               //     Err(e) => {
-               //         logger::error!("Unblocking pm failed {e:?}");
-               //         // Can we return a dummy PmFingerprint or handle the error accordingly
-               //         e.into()
-               //     }
-               // }
-        )
-        .collect::<Vec<_>>();
-    let unblocked_from_lookup = futures::future::join_all(lookup_entries).await;
->>>>>>> 0c762548
 
     let unblocked_from_blocklist = unblocked_from_blocklist
         .into_iter()
@@ -106,12 +78,9 @@
             result.unwrap_or_else(|e| {
                 logger::error!("Unblocking pm failed {e:?}");
                 false // Assume it's not unblocked in case of an error
-<<<<<<< HEAD
-        }))
-=======
-            })
         })
->>>>>>> 0c762548
+        }
+    )
         .collect::<Vec<_>>();
 
     let mut unblocked_pm = Vec::new();
@@ -451,4 +420,4 @@
             }
         })
         .collect()
-}+}
