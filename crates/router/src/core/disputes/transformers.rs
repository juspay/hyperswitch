--- conflicted
+++ resolved
@@ -6,13 +6,9 @@
     core::{errors, files::helpers::retrieve_file_and_provider_file_id_from_file_id},
     routes::AppState,
     types::{
-<<<<<<< HEAD
-        domain::{self},
-=======
         api::{self, DisputeEvidence},
-        storage,
+        domain,
         transformers::ForeignFrom,
->>>>>>> 6ba580ff
         SubmitEvidenceRequestData,
     },
 };
@@ -197,7 +193,7 @@
 
 pub async fn get_dispute_evidence_block(
     state: &AppState,
-    merchant_account: &storage::MerchantAccount,
+    merchant_account: &domain::MerchantAccount,
     evidence_type: EvidenceType,
     file_id: String,
 ) -> CustomResult<api_models::disputes::DisputeEvidenceBlock, errors::ApiErrorResponse> {
@@ -217,7 +213,7 @@
 
 pub async fn get_dispute_evidence_vec(
     state: &AppState,
-    merchant_account: storage::MerchantAccount,
+    merchant_account: domain::MerchantAccount,
     dispute_evidence: DisputeEvidence,
 ) -> CustomResult<Vec<api_models::disputes::DisputeEvidenceBlock>, errors::ApiErrorResponse> {
     let mut dispute_evidence_blocks: Vec<api_models::disputes::DisputeEvidenceBlock> = vec![];
