use api_models::disputes::EvidenceType;
use common_utils::errors::CustomResult;
use error_stack::ResultExt;

use crate::{
    core::{errors, files::helpers::retrieve_file_and_provider_file_id_from_file_id},
    routes::AppState,
<<<<<<< HEAD
    types::{api, storage, transformers::ForeignFrom, SubmitEvidenceRequestData},
=======
    types::{
        api::{self, DisputeEvidence},
        SubmitEvidenceRequestData,
    },
>>>>>>> d7cfb4a1
};

pub async fn get_evidence_request_data(
    state: &AppState,
    merchant_account: &storage_models::merchant_account::MerchantAccount,
    evidence_request: api_models::disputes::SubmitEvidenceRequest,
    dispute: &storage_models::dispute::Dispute,
) -> CustomResult<SubmitEvidenceRequestData, errors::ApiErrorResponse> {
    let (cancellation_policy, cancellation_policy_provider_file_id) =
        retrieve_file_and_provider_file_id_from_file_id(
            state,
            evidence_request.cancellation_policy,
            merchant_account,
            api::FileDataRequired::NotRequired,
        )
        .await?;
    let (customer_communication, customer_communication_provider_file_id) =
        retrieve_file_and_provider_file_id_from_file_id(
            state,
            evidence_request.customer_communication,
            merchant_account,
            api::FileDataRequired::NotRequired,
        )
        .await?;
    let (customer_signature, customer_signature_provider_file_id) =
        retrieve_file_and_provider_file_id_from_file_id(
            state,
            evidence_request.customer_signature,
            merchant_account,
            api::FileDataRequired::NotRequired,
        )
        .await?;
    let (receipt, receipt_provider_file_id) = retrieve_file_and_provider_file_id_from_file_id(
        state,
        evidence_request.receipt,
        merchant_account,
        api::FileDataRequired::NotRequired,
    )
    .await?;
    let (refund_policy, refund_policy_provider_file_id) =
        retrieve_file_and_provider_file_id_from_file_id(
            state,
            evidence_request.refund_policy,
            merchant_account,
            api::FileDataRequired::NotRequired,
        )
        .await?;
    let (service_documentation, service_documentation_provider_file_id) =
        retrieve_file_and_provider_file_id_from_file_id(
            state,
            evidence_request.service_documentation,
            merchant_account,
            api::FileDataRequired::NotRequired,
        )
        .await?;
    let (shipping_documentation, shipping_documentation_provider_file_id) =
        retrieve_file_and_provider_file_id_from_file_id(
            state,
            evidence_request.shipping_documentation,
            merchant_account,
            api::FileDataRequired::NotRequired,
        )
        .await?;
    let (
        invoice_showing_distinct_transactions,
        invoice_showing_distinct_transactions_provider_file_id,
    ) = retrieve_file_and_provider_file_id_from_file_id(
        state,
        evidence_request.invoice_showing_distinct_transactions,
        merchant_account,
        api::FileDataRequired::NotRequired,
    )
    .await?;
    let (recurring_transaction_agreement, recurring_transaction_agreement_provider_file_id) =
        retrieve_file_and_provider_file_id_from_file_id(
            state,
            evidence_request.recurring_transaction_agreement,
            merchant_account,
            api::FileDataRequired::NotRequired,
        )
        .await?;
    let (uncategorized_file, uncategorized_file_provider_file_id) =
        retrieve_file_and_provider_file_id_from_file_id(
            state,
            evidence_request.uncategorized_file,
            merchant_account,
            api::FileDataRequired::NotRequired,
        )
        .await?;
    Ok(SubmitEvidenceRequestData {
        dispute_id: dispute.dispute_id.clone(),
        connector_dispute_id: dispute.connector_dispute_id.clone(),
        access_activity_log: evidence_request.access_activity_log,
        billing_address: evidence_request.billing_address,
        cancellation_policy,
        cancellation_policy_provider_file_id,
        cancellation_policy_disclosure: evidence_request.cancellation_policy_disclosure,
        cancellation_rebuttal: evidence_request.cancellation_rebuttal,
        customer_communication,
        customer_communication_provider_file_id,
        customer_email_address: evidence_request.customer_email_address,
        customer_name: evidence_request.customer_name,
        customer_purchase_ip: evidence_request.customer_purchase_ip,
        customer_signature,
        customer_signature_provider_file_id,
        product_description: evidence_request.product_description,
        receipt,
        receipt_provider_file_id,
        refund_policy,
        refund_policy_provider_file_id,
        refund_policy_disclosure: evidence_request.refund_policy_disclosure,
        refund_refusal_explanation: evidence_request.refund_refusal_explanation,
        service_date: evidence_request.service_date,
        service_documentation,
        service_documentation_provider_file_id,
        shipping_address: evidence_request.shipping_address,
        shipping_carrier: evidence_request.shipping_carrier,
        shipping_date: evidence_request.shipping_date,
        shipping_documentation,
        shipping_documentation_provider_file_id,
        shipping_tracking_number: evidence_request.shipping_tracking_number,
        invoice_showing_distinct_transactions,
        invoice_showing_distinct_transactions_provider_file_id,
        recurring_transaction_agreement,
        recurring_transaction_agreement_provider_file_id,
        uncategorized_file,
        uncategorized_file_provider_file_id,
        uncategorized_text: evidence_request.uncategorized_text,
    })
}

pub fn update_dispute_evidence(
<<<<<<< HEAD
    dispute_evidence: api::DisputeEvidence,
    evidence_type: EvidenceType,
    file_id: String,
) -> api::DisputeEvidence {
    match evidence_type {
        api_models::disputes::EvidenceType::CancellationPolicy => api::DisputeEvidence {
            cancellation_policy: Some(file_id),
            ..dispute_evidence
        },
        api_models::disputes::EvidenceType::CustomerCommunication => api::DisputeEvidence {
            customer_communication: Some(file_id),
            ..dispute_evidence
        },
        api_models::disputes::EvidenceType::CustomerSignature => api::DisputeEvidence {
            customer_signature: Some(file_id),
            ..dispute_evidence
        },
        api_models::disputes::EvidenceType::Receipt => api::DisputeEvidence {
            receipt: Some(file_id),
            ..dispute_evidence
        },
        api_models::disputes::EvidenceType::RefundPolicy => api::DisputeEvidence {
            refund_policy: Some(file_id),
            ..dispute_evidence
        },
        api_models::disputes::EvidenceType::ServiceDocumentation => api::DisputeEvidence {
            service_documentation: Some(file_id),
            ..dispute_evidence
        },
        api_models::disputes::EvidenceType::ShippingDocumentation => api::DisputeEvidence {
            shipping_documentation: Some(file_id),
            ..dispute_evidence
        },
        api_models::disputes::EvidenceType::InvoiceShowingDistinctTransactions => {
            api::DisputeEvidence {
                invoice_showing_distinct_transactions: Some(file_id),
                ..dispute_evidence
            }
        }
        api_models::disputes::EvidenceType::RecurringTransactionAgreement => api::DisputeEvidence {
            recurring_transaction_agreement: Some(file_id),
            ..dispute_evidence
        },
        api_models::disputes::EvidenceType::UncategorizedFile => api::DisputeEvidence {
=======
    dispute_evidence: DisputeEvidence,
    evidence_type: api::EvidenceType,
    file_id: String,
) -> DisputeEvidence {
    match evidence_type {
        api::EvidenceType::CancellationPolicy => DisputeEvidence {
            cancellation_policy: Some(file_id),
            ..dispute_evidence
        },
        api::EvidenceType::CustomerCommunication => DisputeEvidence {
            customer_communication: Some(file_id),
            ..dispute_evidence
        },
        api::EvidenceType::CustomerSignature => DisputeEvidence {
            customer_signature: Some(file_id),
            ..dispute_evidence
        },
        api::EvidenceType::Receipt => DisputeEvidence {
            receipt: Some(file_id),
            ..dispute_evidence
        },
        api::EvidenceType::RefundPolicy => DisputeEvidence {
            refund_policy: Some(file_id),
            ..dispute_evidence
        },
        api::EvidenceType::ServiceDocumentation => DisputeEvidence {
            service_documentation: Some(file_id),
            ..dispute_evidence
        },
        api::EvidenceType::ShippingDocumentation => DisputeEvidence {
            shipping_documentation: Some(file_id),
            ..dispute_evidence
        },
        api::EvidenceType::InvoiceShowingDistinctTransactions => DisputeEvidence {
            invoice_showing_distinct_transactions: Some(file_id),
            ..dispute_evidence
        },
        api::EvidenceType::RecurringTransactionAgreement => DisputeEvidence {
            recurring_transaction_agreement: Some(file_id),
            ..dispute_evidence
        },
        api::EvidenceType::UncategorizedFile => DisputeEvidence {
>>>>>>> d7cfb4a1
            uncategorized_file: Some(file_id),
            ..dispute_evidence
        },
    }
<<<<<<< HEAD
}

pub async fn get_dispute_evidence_block(
    state: &AppState,
    merchant_account: &storage::MerchantAccount,
    evidence_type: EvidenceType,
    file_id: String,
) -> CustomResult<api_models::disputes::DisputeEvidenceBlock, errors::ApiErrorResponse> {
    let file_metadata = state
        .store
        .find_file_metadata_by_merchant_id_file_id(&merchant_account.merchant_id, &file_id)
        .await
        .change_context(errors::ApiErrorResponse::FileNotFound)
        .attach_printable("Unable to retrieve file_metadata")?;
    let file_metadata_response =
        api_models::files::FileMetadataResponse::foreign_from(file_metadata);
    Ok(api_models::disputes::DisputeEvidenceBlock {
        evidence_type,
        file_metadata_response,
    })
}

pub async fn get_dispute_evidence_vec(
    state: &AppState,
    merchant_account: storage::MerchantAccount,
    dispute_evidence: api::DisputeEvidence,
) -> CustomResult<Vec<api_models::disputes::DisputeEvidenceBlock>, errors::ApiErrorResponse> {
    let mut dispute_evidence_blocks: Vec<api_models::disputes::DisputeEvidenceBlock> = vec![];
    if let Some(cancellation_policy_block) = dispute_evidence.cancellation_policy {
        dispute_evidence_blocks.push(
            get_dispute_evidence_block(
                state,
                &merchant_account,
                EvidenceType::CancellationPolicy,
                cancellation_policy_block,
            )
            .await?,
        )
    }
    if let Some(customer_communication_block) = dispute_evidence.customer_communication {
        dispute_evidence_blocks.push(
            get_dispute_evidence_block(
                state,
                &merchant_account,
                EvidenceType::CustomerCommunication,
                customer_communication_block,
            )
            .await?,
        )
    }
    if let Some(customer_signature_block) = dispute_evidence.customer_signature {
        dispute_evidence_blocks.push(
            get_dispute_evidence_block(
                state,
                &merchant_account,
                EvidenceType::CustomerSignature,
                customer_signature_block,
            )
            .await?,
        )
    }
    if let Some(receipt_block) = dispute_evidence.receipt {
        dispute_evidence_blocks.push(
            get_dispute_evidence_block(
                state,
                &merchant_account,
                EvidenceType::Receipt,
                receipt_block,
            )
            .await?,
        )
    }
    if let Some(refund_policy_block) = dispute_evidence.refund_policy {
        dispute_evidence_blocks.push(
            get_dispute_evidence_block(
                state,
                &merchant_account,
                EvidenceType::RefundPolicy,
                refund_policy_block,
            )
            .await?,
        )
    }
    if let Some(service_documentation_block) = dispute_evidence.service_documentation {
        dispute_evidence_blocks.push(
            get_dispute_evidence_block(
                state,
                &merchant_account,
                EvidenceType::ServiceDocumentation,
                service_documentation_block,
            )
            .await?,
        )
    }
    if let Some(shipping_documentation_block) = dispute_evidence.shipping_documentation {
        dispute_evidence_blocks.push(
            get_dispute_evidence_block(
                state,
                &merchant_account,
                EvidenceType::ShippingDocumentation,
                shipping_documentation_block,
            )
            .await?,
        )
    }
    if let Some(invoice_showing_distinct_transactions_block) =
        dispute_evidence.invoice_showing_distinct_transactions
    {
        dispute_evidence_blocks.push(
            get_dispute_evidence_block(
                state,
                &merchant_account,
                EvidenceType::InvoiceShowingDistinctTransactions,
                invoice_showing_distinct_transactions_block,
            )
            .await?,
        )
    }
    if let Some(recurring_transaction_agreement_block) =
        dispute_evidence.recurring_transaction_agreement
    {
        dispute_evidence_blocks.push(
            get_dispute_evidence_block(
                state,
                &merchant_account,
                EvidenceType::RecurringTransactionAgreement,
                recurring_transaction_agreement_block,
            )
            .await?,
        )
    }
    if let Some(uncategorized_file_block) = dispute_evidence.uncategorized_file {
        dispute_evidence_blocks.push(
            get_dispute_evidence_block(
                state,
                &merchant_account,
                EvidenceType::UncategorizedFile,
                uncategorized_file_block,
            )
            .await?,
        )
    }
    Ok(dispute_evidence_blocks)
=======
>>>>>>> d7cfb4a1
}<|MERGE_RESOLUTION|>--- conflicted
+++ resolved
@@ -5,14 +5,12 @@
 use crate::{
     core::{errors, files::helpers::retrieve_file_and_provider_file_id_from_file_id},
     routes::AppState,
-<<<<<<< HEAD
-    types::{api, storage, transformers::ForeignFrom, SubmitEvidenceRequestData},
-=======
     types::{
         api::{self, DisputeEvidence},
+        storage,
+        transformers::ForeignFrom,
         SubmitEvidenceRequestData,
     },
->>>>>>> d7cfb4a1
 };
 
 pub async fn get_evidence_request_data(
@@ -145,52 +143,6 @@
 }
 
 pub fn update_dispute_evidence(
-<<<<<<< HEAD
-    dispute_evidence: api::DisputeEvidence,
-    evidence_type: EvidenceType,
-    file_id: String,
-) -> api::DisputeEvidence {
-    match evidence_type {
-        api_models::disputes::EvidenceType::CancellationPolicy => api::DisputeEvidence {
-            cancellation_policy: Some(file_id),
-            ..dispute_evidence
-        },
-        api_models::disputes::EvidenceType::CustomerCommunication => api::DisputeEvidence {
-            customer_communication: Some(file_id),
-            ..dispute_evidence
-        },
-        api_models::disputes::EvidenceType::CustomerSignature => api::DisputeEvidence {
-            customer_signature: Some(file_id),
-            ..dispute_evidence
-        },
-        api_models::disputes::EvidenceType::Receipt => api::DisputeEvidence {
-            receipt: Some(file_id),
-            ..dispute_evidence
-        },
-        api_models::disputes::EvidenceType::RefundPolicy => api::DisputeEvidence {
-            refund_policy: Some(file_id),
-            ..dispute_evidence
-        },
-        api_models::disputes::EvidenceType::ServiceDocumentation => api::DisputeEvidence {
-            service_documentation: Some(file_id),
-            ..dispute_evidence
-        },
-        api_models::disputes::EvidenceType::ShippingDocumentation => api::DisputeEvidence {
-            shipping_documentation: Some(file_id),
-            ..dispute_evidence
-        },
-        api_models::disputes::EvidenceType::InvoiceShowingDistinctTransactions => {
-            api::DisputeEvidence {
-                invoice_showing_distinct_transactions: Some(file_id),
-                ..dispute_evidence
-            }
-        }
-        api_models::disputes::EvidenceType::RecurringTransactionAgreement => api::DisputeEvidence {
-            recurring_transaction_agreement: Some(file_id),
-            ..dispute_evidence
-        },
-        api_models::disputes::EvidenceType::UncategorizedFile => api::DisputeEvidence {
-=======
     dispute_evidence: DisputeEvidence,
     evidence_type: api::EvidenceType,
     file_id: String,
@@ -233,12 +185,10 @@
             ..dispute_evidence
         },
         api::EvidenceType::UncategorizedFile => DisputeEvidence {
->>>>>>> d7cfb4a1
             uncategorized_file: Some(file_id),
             ..dispute_evidence
         },
     }
-<<<<<<< HEAD
 }
 
 pub async fn get_dispute_evidence_block(
@@ -264,7 +214,7 @@
 pub async fn get_dispute_evidence_vec(
     state: &AppState,
     merchant_account: storage::MerchantAccount,
-    dispute_evidence: api::DisputeEvidence,
+    dispute_evidence: DisputeEvidence,
 ) -> CustomResult<Vec<api_models::disputes::DisputeEvidenceBlock>, errors::ApiErrorResponse> {
     let mut dispute_evidence_blocks: Vec<api_models::disputes::DisputeEvidenceBlock> = vec![];
     if let Some(cancellation_policy_block) = dispute_evidence.cancellation_policy {
@@ -382,6 +332,4 @@
         )
     }
     Ok(dispute_evidence_blocks)
-=======
->>>>>>> d7cfb4a1
 }