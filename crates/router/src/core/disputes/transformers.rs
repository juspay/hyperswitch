--- conflicted
+++ resolved
@@ -3,14 +3,10 @@
 use crate::{
     core::{errors, files::helpers::retrieve_file_and_provider_file_id_from_file_id},
     routes::AppState,
-<<<<<<< HEAD
     types::{
         api::{self, DisputeEvidence},
         SubmitEvidenceRequestData,
     },
-=======
-    types::{api, SubmitEvidenceRequestData},
->>>>>>> 7f796a67
 };
 
 pub async fn get_evidence_request_data(
