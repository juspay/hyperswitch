use api_models::disputes::EvidenceType;
use common_utils::errors::CustomResult;
use error_stack::ResultExt;

use crate::{
    core::{errors, files::helpers::retrieve_file_and_provider_file_id_from_file_id},
    routes::AppState,
<<<<<<< HEAD
    types::{api::DisputeEvidence, storage, transformers::ForeignFrom, SubmitEvidenceRequestData},
=======
    types::{api, SubmitEvidenceRequestData},
>>>>>>> 2fa0aa16
};

pub async fn get_evidence_request_data(
    state: &AppState,
    merchant_account: &storage_models::merchant_account::MerchantAccount,
    evidence_request: api_models::disputes::SubmitEvidenceRequest,
    dispute: &storage_models::dispute::Dispute,
) -> CustomResult<SubmitEvidenceRequestData, errors::ApiErrorResponse> {
    let (cancellation_policy, cancellation_policy_provider_file_id) =
        retrieve_file_and_provider_file_id_from_file_id(
            state,
            evidence_request.cancellation_policy,
            merchant_account,
            api::FileDataRequired::NotRequired,
        )
        .await?;
    let (customer_communication, customer_communication_provider_file_id) =
        retrieve_file_and_provider_file_id_from_file_id(
            state,
            evidence_request.customer_communication,
            merchant_account,
            api::FileDataRequired::NotRequired,
        )
        .await?;
    let (customer_signature, customer_signature_provider_file_id) =
        retrieve_file_and_provider_file_id_from_file_id(
            state,
            evidence_request.customer_signature,
            merchant_account,
            api::FileDataRequired::NotRequired,
        )
        .await?;
    let (receipt, receipt_provider_file_id) = retrieve_file_and_provider_file_id_from_file_id(
        state,
        evidence_request.receipt,
        merchant_account,
        api::FileDataRequired::NotRequired,
    )
    .await?;
    let (refund_policy, refund_policy_provider_file_id) =
        retrieve_file_and_provider_file_id_from_file_id(
            state,
            evidence_request.refund_policy,
            merchant_account,
            api::FileDataRequired::NotRequired,
        )
        .await?;
    let (service_documentation, service_documentation_provider_file_id) =
        retrieve_file_and_provider_file_id_from_file_id(
            state,
            evidence_request.service_documentation,
            merchant_account,
            api::FileDataRequired::NotRequired,
        )
        .await?;
    let (shipping_documentation, shipping_documentation_provider_file_id) =
        retrieve_file_and_provider_file_id_from_file_id(
            state,
            evidence_request.shipping_documentation,
            merchant_account,
            api::FileDataRequired::NotRequired,
        )
        .await?;
    let (
        invoice_showing_distinct_transactions,
        invoice_showing_distinct_transactions_provider_file_id,
    ) = retrieve_file_and_provider_file_id_from_file_id(
        state,
        evidence_request.invoice_showing_distinct_transactions,
        merchant_account,
        api::FileDataRequired::NotRequired,
    )
    .await?;
    let (recurring_transaction_agreement, recurring_transaction_agreement_provider_file_id) =
        retrieve_file_and_provider_file_id_from_file_id(
            state,
            evidence_request.recurring_transaction_agreement,
            merchant_account,
            api::FileDataRequired::NotRequired,
        )
        .await?;
    let (uncategorized_file, uncategorized_file_provider_file_id) =
        retrieve_file_and_provider_file_id_from_file_id(
            state,
            evidence_request.uncategorized_file,
            merchant_account,
            api::FileDataRequired::NotRequired,
        )
        .await?;
    Ok(SubmitEvidenceRequestData {
        dispute_id: dispute.dispute_id.clone(),
        connector_dispute_id: dispute.connector_dispute_id.clone(),
        access_activity_log: evidence_request.access_activity_log,
        billing_address: evidence_request.billing_address,
        cancellation_policy,
        cancellation_policy_provider_file_id,
        cancellation_policy_disclosure: evidence_request.cancellation_policy_disclosure,
        cancellation_rebuttal: evidence_request.cancellation_rebuttal,
        customer_communication,
        customer_communication_provider_file_id,
        customer_email_address: evidence_request.customer_email_address,
        customer_name: evidence_request.customer_name,
        customer_purchase_ip: evidence_request.customer_purchase_ip,
        customer_signature,
        customer_signature_provider_file_id,
        product_description: evidence_request.product_description,
        receipt,
        receipt_provider_file_id,
        refund_policy,
        refund_policy_provider_file_id,
        refund_policy_disclosure: evidence_request.refund_policy_disclosure,
        refund_refusal_explanation: evidence_request.refund_refusal_explanation,
        service_date: evidence_request.service_date,
        service_documentation,
        service_documentation_provider_file_id,
        shipping_address: evidence_request.shipping_address,
        shipping_carrier: evidence_request.shipping_carrier,
        shipping_date: evidence_request.shipping_date,
        shipping_documentation,
        shipping_documentation_provider_file_id,
        shipping_tracking_number: evidence_request.shipping_tracking_number,
        invoice_showing_distinct_transactions,
        invoice_showing_distinct_transactions_provider_file_id,
        recurring_transaction_agreement,
        recurring_transaction_agreement_provider_file_id,
        uncategorized_file,
        uncategorized_file_provider_file_id,
        uncategorized_text: evidence_request.uncategorized_text,
    })
}

pub fn update_dispute_evidence(
    dispute_evidence: DisputeEvidence,
    evidence_type: EvidenceType,
    file_id: String,
) -> DisputeEvidence {
    match evidence_type {
        api_models::disputes::EvidenceType::CancellationPolicy => DisputeEvidence {
            cancellation_policy: Some(file_id),
            ..dispute_evidence
        },
        api_models::disputes::EvidenceType::CustomerCommunication => DisputeEvidence {
            customer_communication: Some(file_id),
            ..dispute_evidence
        },
        api_models::disputes::EvidenceType::CustomerSignature => DisputeEvidence {
            customer_signature: Some(file_id),
            ..dispute_evidence
        },
        api_models::disputes::EvidenceType::Receipt => DisputeEvidence {
            receipt: Some(file_id),
            ..dispute_evidence
        },
        api_models::disputes::EvidenceType::RefundPolicy => DisputeEvidence {
            refund_policy: Some(file_id),
            ..dispute_evidence
        },
        api_models::disputes::EvidenceType::ServiceDocumentation => DisputeEvidence {
            service_documentation: Some(file_id),
            ..dispute_evidence
        },
        api_models::disputes::EvidenceType::ShippingDocumentation => DisputeEvidence {
            shipping_documentation: Some(file_id),
            ..dispute_evidence
        },
        api_models::disputes::EvidenceType::InvoiceShowingDistinctTransactions => DisputeEvidence {
            invoice_showing_distinct_transactions: Some(file_id),
            ..dispute_evidence
        },
        api_models::disputes::EvidenceType::RecurringTransactionAgreement => DisputeEvidence {
            recurring_transaction_agreement: Some(file_id),
            ..dispute_evidence
        },
        api_models::disputes::EvidenceType::UncategorizedFile => DisputeEvidence {
            uncategorized_file: Some(file_id),
            ..dispute_evidence
        },
    }
}

pub async fn get_dispute_evidence_block(
    state: &AppState,
    merchant_account: &storage::MerchantAccount,
    evidence_type: EvidenceType,
    file_id: String,
) -> CustomResult<api_models::disputes::DisputeEvidenceBlock, errors::ApiErrorResponse> {
    let file_metadata = state
        .store
        .find_file_metadata_by_merchant_id_file_id(&merchant_account.merchant_id, &file_id)
        .await
        .change_context(errors::ApiErrorResponse::FileNotFound)
        .attach_printable("Unable to retrieve file_metadata")?;
    let file_metadata_response =
        api_models::files::FileMetadataResponse::foreign_from(file_metadata);
    Ok(api_models::disputes::DisputeEvidenceBlock {
        evidence_type,
        file_metadata_response,
    })
}

pub async fn get_dispute_evidence_vec(
    state: &AppState,
    merchant_account: storage::MerchantAccount,
    dispute_evidence: DisputeEvidence,
) -> CustomResult<Vec<api_models::disputes::DisputeEvidenceBlock>, errors::ApiErrorResponse> {
    let mut dispute_evidence_blocks: Vec<api_models::disputes::DisputeEvidenceBlock> = vec![];
    if let Some(cancellation_policy_block) = dispute_evidence.cancellation_policy {
        dispute_evidence_blocks.push(
            get_dispute_evidence_block(
                state,
                &merchant_account,
                EvidenceType::CancellationPolicy,
                cancellation_policy_block,
            )
            .await?,
        )
    }
    if let Some(customer_communication_block) = dispute_evidence.customer_communication {
        dispute_evidence_blocks.push(
            get_dispute_evidence_block(
                state,
                &merchant_account,
                EvidenceType::CustomerCommunication,
                customer_communication_block,
            )
            .await?,
        )
    }
    if let Some(customer_signature_block) = dispute_evidence.customer_signature {
        dispute_evidence_blocks.push(
            get_dispute_evidence_block(
                state,
                &merchant_account,
                EvidenceType::CustomerSignature,
                customer_signature_block,
            )
            .await?,
        )
    }
    if let Some(receipt_block) = dispute_evidence.receipt {
        dispute_evidence_blocks.push(
            get_dispute_evidence_block(
                state,
                &merchant_account,
                EvidenceType::Receipt,
                receipt_block,
            )
            .await?,
        )
    }
    if let Some(refund_policy_block) = dispute_evidence.refund_policy {
        dispute_evidence_blocks.push(
            get_dispute_evidence_block(
                state,
                &merchant_account,
                EvidenceType::RefundPolicy,
                refund_policy_block,
            )
            .await?,
        )
    }
    if let Some(service_documentation_block) = dispute_evidence.service_documentation {
        dispute_evidence_blocks.push(
            get_dispute_evidence_block(
                state,
                &merchant_account,
                EvidenceType::ServiceDocumentation,
                service_documentation_block,
            )
            .await?,
        )
    }
    if let Some(shipping_documentation_block) = dispute_evidence.shipping_documentation {
        dispute_evidence_blocks.push(
            get_dispute_evidence_block(
                state,
                &merchant_account,
                EvidenceType::ShippingDocumentation,
                shipping_documentation_block,
            )
            .await?,
        )
    }
    if let Some(invoice_showing_distinct_transactions_block) =
        dispute_evidence.invoice_showing_distinct_transactions
    {
        dispute_evidence_blocks.push(
            get_dispute_evidence_block(
                state,
                &merchant_account,
                EvidenceType::InvoiceShowingDistinctTransactions,
                invoice_showing_distinct_transactions_block,
            )
            .await?,
        )
    }
    if let Some(recurring_transaction_agreement_block) =
        dispute_evidence.recurring_transaction_agreement
    {
        dispute_evidence_blocks.push(
            get_dispute_evidence_block(
                state,
                &merchant_account,
                EvidenceType::RecurringTransactionAgreement,
                recurring_transaction_agreement_block,
            )
            .await?,
        )
    }
    if let Some(uncategorized_file_block) = dispute_evidence.uncategorized_file {
        dispute_evidence_blocks.push(
            get_dispute_evidence_block(
                state,
                &merchant_account,
                EvidenceType::UncategorizedFile,
                uncategorized_file_block,
            )
            .await?,
        )
    }
    Ok(dispute_evidence_blocks)
}<|MERGE_RESOLUTION|>--- conflicted
+++ resolved
@@ -5,11 +5,7 @@
 use crate::{
     core::{errors, files::helpers::retrieve_file_and_provider_file_id_from_file_id},
     routes::AppState,
-<<<<<<< HEAD
-    types::{api::DisputeEvidence, storage, transformers::ForeignFrom, SubmitEvidenceRequestData},
-=======
-    types::{api, SubmitEvidenceRequestData},
->>>>>>> 2fa0aa16
+    types::{api, storage, transformers::ForeignFrom, SubmitEvidenceRequestData},
 };
 
 pub async fn get_evidence_request_data(
@@ -142,48 +138,50 @@
 }
 
 pub fn update_dispute_evidence(
-    dispute_evidence: DisputeEvidence,
+    dispute_evidence: api::DisputeEvidence,
     evidence_type: EvidenceType,
     file_id: String,
-) -> DisputeEvidence {
+) -> api::DisputeEvidence {
     match evidence_type {
-        api_models::disputes::EvidenceType::CancellationPolicy => DisputeEvidence {
+        api_models::disputes::EvidenceType::CancellationPolicy => api::DisputeEvidence {
             cancellation_policy: Some(file_id),
             ..dispute_evidence
         },
-        api_models::disputes::EvidenceType::CustomerCommunication => DisputeEvidence {
+        api_models::disputes::EvidenceType::CustomerCommunication => api::DisputeEvidence {
             customer_communication: Some(file_id),
             ..dispute_evidence
         },
-        api_models::disputes::EvidenceType::CustomerSignature => DisputeEvidence {
+        api_models::disputes::EvidenceType::CustomerSignature => api::DisputeEvidence {
             customer_signature: Some(file_id),
             ..dispute_evidence
         },
-        api_models::disputes::EvidenceType::Receipt => DisputeEvidence {
+        api_models::disputes::EvidenceType::Receipt => api::DisputeEvidence {
             receipt: Some(file_id),
             ..dispute_evidence
         },
-        api_models::disputes::EvidenceType::RefundPolicy => DisputeEvidence {
+        api_models::disputes::EvidenceType::RefundPolicy => api::DisputeEvidence {
             refund_policy: Some(file_id),
             ..dispute_evidence
         },
-        api_models::disputes::EvidenceType::ServiceDocumentation => DisputeEvidence {
+        api_models::disputes::EvidenceType::ServiceDocumentation => api::DisputeEvidence {
             service_documentation: Some(file_id),
             ..dispute_evidence
         },
-        api_models::disputes::EvidenceType::ShippingDocumentation => DisputeEvidence {
+        api_models::disputes::EvidenceType::ShippingDocumentation => api::DisputeEvidence {
             shipping_documentation: Some(file_id),
             ..dispute_evidence
         },
-        api_models::disputes::EvidenceType::InvoiceShowingDistinctTransactions => DisputeEvidence {
-            invoice_showing_distinct_transactions: Some(file_id),
-            ..dispute_evidence
-        },
-        api_models::disputes::EvidenceType::RecurringTransactionAgreement => DisputeEvidence {
+        api_models::disputes::EvidenceType::InvoiceShowingDistinctTransactions => {
+            api::DisputeEvidence {
+                invoice_showing_distinct_transactions: Some(file_id),
+                ..dispute_evidence
+            }
+        }
+        api_models::disputes::EvidenceType::RecurringTransactionAgreement => api::DisputeEvidence {
             recurring_transaction_agreement: Some(file_id),
             ..dispute_evidence
         },
-        api_models::disputes::EvidenceType::UncategorizedFile => DisputeEvidence {
+        api_models::disputes::EvidenceType::UncategorizedFile => api::DisputeEvidence {
             uncategorized_file: Some(file_id),
             ..dispute_evidence
         },
@@ -213,7 +211,7 @@
 pub async fn get_dispute_evidence_vec(
     state: &AppState,
     merchant_account: storage::MerchantAccount,
-    dispute_evidence: DisputeEvidence,
+    dispute_evidence: api::DisputeEvidence,
 ) -> CustomResult<Vec<api_models::disputes::DisputeEvidenceBlock>, errors::ApiErrorResponse> {
     let mut dispute_evidence_blocks: Vec<api_models::disputes::DisputeEvidenceBlock> = vec![];
     if let Some(cancellation_policy_block) = dispute_evidence.cancellation_policy {
