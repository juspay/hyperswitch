--- conflicted
+++ resolved
@@ -253,11 +253,7 @@
         return Ok(());
     }
 
-<<<<<<< HEAD
-    let api_key_expiry_tracker = storage::ApiKeyExpiryWorkflow {
-=======
-    let api_key_expiry_tracker = &storage::ApiKeyExpiryTrackingData {
->>>>>>> df739a30
+    let api_key_expiry_tracker = storage::ApiKeyExpiryTrackingData {
         key_id: api_key.key_id.clone(),
         merchant_id: api_key.merchant_id.clone(),
         // We need API key expiry too, because we need to decide on the schedule_time in
