pub mod cards;
pub mod network_tokenization;
pub mod surcharge_decision_configs;
#[cfg(feature = "v1")]
pub mod tokenize;
pub mod transformers;
pub mod utils;
mod validator;
pub mod vault;
use std::borrow::Cow;
#[cfg(feature = "v1")]
use std::collections::HashSet;
#[cfg(feature = "v2")]
use std::str::FromStr;

#[cfg(feature = "v2")]
pub use api_models::enums as api_enums;
pub use api_models::enums::Connector;
use api_models::payment_methods;
#[cfg(feature = "payouts")]
pub use api_models::{enums::PayoutConnectors, payouts as payout_types};
#[cfg(feature = "v1")]
use common_utils::{consts::DEFAULT_LOCALE, ext_traits::OptionExt};
#[cfg(feature = "v2")]
use common_utils::{
    crypto::Encryptable,
    errors::CustomResult,
    ext_traits::{AsyncExt, ValueExt},
    fp_utils::when,
    generate_id, types as util_types,
};
use common_utils::{ext_traits::Encode, id_type};
use diesel_models::{
    enums, GenericLinkNew, PaymentMethodCollectLink, PaymentMethodCollectLinkData,
};
use error_stack::{report, ResultExt};
#[cfg(feature = "v2")]
use futures::TryStreamExt;
#[cfg(feature = "v1")]
use hyperswitch_domain_models::api::{GenericLinks, GenericLinksData};
use hyperswitch_domain_models::payments::{
    payment_attempt::PaymentAttempt, PaymentIntent, VaultData,
};
#[cfg(feature = "v2")]
use hyperswitch_domain_models::{
    payment_method_data, payment_methods as domain_payment_methods,
    router_data_v2::flow_common_types::VaultConnectorFlowData,
    router_flow_types::ExternalVaultInsertFlow, types::VaultRouterData,
};
use masking::{PeekInterface, Secret};
use router_env::{instrument, tracing};
use time::Duration;

#[cfg(feature = "v2")]
use super::payments::tokenization;
use super::{
    errors::{RouterResponse, StorageErrorExt},
    pm_auth,
};
#[cfg(feature = "v2")]
use crate::{
    configs::settings,
    core::{
        payment_methods::transformers as pm_transforms, payments as payments_core,
        tokenization as tokenization_core, utils as core_utils,
    },
    db::errors::ConnectorErrorExt,
    headers, logger,
    routes::{self, payment_methods as pm_routes},
    services::{connector_integration_interface::RouterDataConversion, encryption},
    types::{
        self,
        api::{self, payment_methods::PaymentMethodCreateExt},
        domain::types as domain_types,
        payment_methods as pm_types,
        storage::{ephemeral_key, PaymentMethodListContext},
        transformers::{ForeignFrom, ForeignTryFrom},
        Tokenizable,
    },
    utils::ext_traits::OptionExt,
};
use crate::{
    consts,
    core::{
        errors::{ProcessTrackerError, RouterResult},
        payments::helpers as payment_helpers,
    },
    errors,
    routes::{app::StorageInterface, SessionState},
    services,
    types::{
        domain,
        storage::{self, enums as storage_enums},
    },
};

const PAYMENT_METHOD_STATUS_UPDATE_TASK: &str = "PAYMENT_METHOD_STATUS_UPDATE";
const PAYMENT_METHOD_STATUS_TAG: &str = "PAYMENT_METHOD_STATUS";

#[instrument(skip_all)]
pub async fn retrieve_payment_method_core(
    pm_data: &Option<domain::PaymentMethodData>,
    state: &SessionState,
    payment_intent: &PaymentIntent,
    payment_attempt: &PaymentAttempt,
    merchant_key_store: &domain::MerchantKeyStore,
    business_profile: Option<&domain::Profile>,
) -> RouterResult<(Option<domain::PaymentMethodData>, Option<String>)> {
    match pm_data {
        pm_opt @ Some(pm @ domain::PaymentMethodData::Card(_)) => {
            let payment_token = payment_helpers::store_payment_method_data_in_vault(
                state,
                payment_attempt,
                payment_intent,
                enums::PaymentMethod::Card,
                pm,
                merchant_key_store,
                business_profile,
            )
            .await?;
            Ok((pm_opt.to_owned(), payment_token))
        }
        pm_opt @ Some(pm @ domain::PaymentMethodData::BankDebit(_)) => {
            let payment_token = payment_helpers::store_payment_method_data_in_vault(
                state,
                payment_attempt,
                payment_intent,
                enums::PaymentMethod::BankDebit,
                pm,
                merchant_key_store,
                business_profile,
            )
            .await?;

            Ok((pm_opt.to_owned(), payment_token))
        }
        pm @ Some(domain::PaymentMethodData::PayLater(_)) => Ok((pm.to_owned(), None)),
        pm @ Some(domain::PaymentMethodData::Crypto(_)) => Ok((pm.to_owned(), None)),
        pm @ Some(domain::PaymentMethodData::Upi(_)) => Ok((pm.to_owned(), None)),
        pm @ Some(domain::PaymentMethodData::Voucher(_)) => Ok((pm.to_owned(), None)),
        pm @ Some(domain::PaymentMethodData::Reward) => Ok((pm.to_owned(), None)),
        pm @ Some(domain::PaymentMethodData::RealTimePayment(_)) => Ok((pm.to_owned(), None)),
        pm @ Some(domain::PaymentMethodData::CardRedirect(_)) => Ok((pm.to_owned(), None)),
        pm @ Some(domain::PaymentMethodData::GiftCard(_)) => Ok((pm.to_owned(), None)),
        pm @ Some(domain::PaymentMethodData::OpenBanking(_)) => Ok((pm.to_owned(), None)),
        pm @ Some(domain::PaymentMethodData::MobilePayment(_)) => Ok((pm.to_owned(), None)),
        pm @ Some(domain::PaymentMethodData::NetworkToken(_)) => Ok((pm.to_owned(), None)),
        pm_opt @ Some(pm @ domain::PaymentMethodData::BankTransfer(_)) => {
            let payment_token = payment_helpers::store_payment_method_data_in_vault(
                state,
                payment_attempt,
                payment_intent,
                enums::PaymentMethod::BankTransfer,
                pm,
                merchant_key_store,
                business_profile,
            )
            .await?;

            Ok((pm_opt.to_owned(), payment_token))
        }
        pm_opt @ Some(pm @ domain::PaymentMethodData::Wallet(_)) => {
            let payment_token = payment_helpers::store_payment_method_data_in_vault(
                state,
                payment_attempt,
                payment_intent,
                enums::PaymentMethod::Wallet,
                pm,
                merchant_key_store,
                business_profile,
            )
            .await?;

            Ok((pm_opt.to_owned(), payment_token))
        }
        pm_opt @ Some(pm @ domain::PaymentMethodData::BankRedirect(_)) => {
            let payment_token = payment_helpers::store_payment_method_data_in_vault(
                state,
                payment_attempt,
                payment_intent,
                enums::PaymentMethod::BankRedirect,
                pm,
                merchant_key_store,
                business_profile,
            )
            .await?;

            Ok((pm_opt.to_owned(), payment_token))
        }
        _ => Ok((None, None)),
    }
}

pub async fn initiate_pm_collect_link(
    state: SessionState,
    merchant_context: domain::MerchantContext,
    req: payment_methods::PaymentMethodCollectLinkRequest,
) -> RouterResponse<payment_methods::PaymentMethodCollectLinkResponse> {
    // Validate request and initiate flow
    let pm_collect_link_data =
        validator::validate_request_and_initiate_payment_method_collect_link(
            &state,
            &merchant_context,
            &req,
        )
        .await?;

    // Create DB entry
    let pm_collect_link = create_pm_collect_db_entry(
        &state,
        &merchant_context,
        &pm_collect_link_data,
        req.return_url.clone(),
    )
    .await?;
    let customer_id = id_type::CustomerId::try_from(Cow::from(pm_collect_link.primary_reference))
        .change_context(errors::ApiErrorResponse::InvalidDataValue {
        field_name: "customer_id",
    })?;

    // Return response
    let url = pm_collect_link.url.peek();
    let response = payment_methods::PaymentMethodCollectLinkResponse {
        pm_collect_link_id: pm_collect_link.link_id,
        customer_id,
        expiry: pm_collect_link.expiry,
        link: url::Url::parse(url)
            .change_context(errors::ApiErrorResponse::InternalServerError)
            .attach_printable_lazy(|| {
                format!("Failed to parse the payment method collect link - {url}")
            })?
            .into(),
        return_url: pm_collect_link.return_url,
        ui_config: pm_collect_link.link_data.ui_config,
        enabled_payment_methods: pm_collect_link.link_data.enabled_payment_methods,
    };
    Ok(services::ApplicationResponse::Json(response))
}

pub async fn create_pm_collect_db_entry(
    state: &SessionState,
    merchant_context: &domain::MerchantContext,
    pm_collect_link_data: &PaymentMethodCollectLinkData,
    return_url: Option<String>,
) -> RouterResult<PaymentMethodCollectLink> {
    let db: &dyn StorageInterface = &*state.store;

    let link_data = serde_json::to_value(pm_collect_link_data)
        .map_err(|_| report!(errors::ApiErrorResponse::InternalServerError))
        .attach_printable("Failed to convert PaymentMethodCollectLinkData to Value")?;

    let pm_collect_link = GenericLinkNew {
        link_id: pm_collect_link_data.pm_collect_link_id.to_string(),
        primary_reference: pm_collect_link_data
            .customer_id
            .get_string_repr()
            .to_string(),
        merchant_id: merchant_context.get_merchant_account().get_id().to_owned(),
        link_type: common_enums::GenericLinkType::PaymentMethodCollect,
        link_data,
        url: pm_collect_link_data.link.clone(),
        return_url,
        expiry: common_utils::date_time::now()
            + Duration::seconds(pm_collect_link_data.session_expiry.into()),
        ..Default::default()
    };

    db.insert_pm_collect_link(pm_collect_link)
        .await
        .to_duplicate_response(errors::ApiErrorResponse::GenericDuplicateError {
            message: "payment method collect link already exists".to_string(),
        })
}

#[cfg(feature = "v2")]
pub async fn render_pm_collect_link(
    _state: SessionState,
    _merchant_context: domain::MerchantContext,
    _req: payment_methods::PaymentMethodCollectLinkRenderRequest,
) -> RouterResponse<services::GenericLinkFormData> {
    todo!()
}

#[cfg(feature = "v1")]
pub async fn render_pm_collect_link(
    state: SessionState,
    merchant_context: domain::MerchantContext,
    req: payment_methods::PaymentMethodCollectLinkRenderRequest,
) -> RouterResponse<services::GenericLinkFormData> {
    let db: &dyn StorageInterface = &*state.store;

    // Fetch pm collect link
    let pm_collect_link = db
        .find_pm_collect_link_by_link_id(&req.pm_collect_link_id)
        .await
        .to_not_found_response(errors::ApiErrorResponse::GenericNotFoundError {
            message: "payment method collect link not found".to_string(),
        })?;

    // Check status and return form data accordingly
    let has_expired = common_utils::date_time::now() > pm_collect_link.expiry;
    let status = pm_collect_link.link_status;
    let link_data = pm_collect_link.link_data;
    let default_config = &state.conf.generic_link.payment_method_collect;
    let default_ui_config = default_config.ui_config.clone();
    let ui_config_data = common_utils::link_utils::GenericLinkUiConfigFormData {
        merchant_name: link_data
            .ui_config
            .merchant_name
            .unwrap_or(default_ui_config.merchant_name),
        logo: link_data.ui_config.logo.unwrap_or(default_ui_config.logo),
        theme: link_data
            .ui_config
            .theme
            .clone()
            .unwrap_or(default_ui_config.theme.clone()),
    };
    match status {
        common_utils::link_utils::PaymentMethodCollectStatus::Initiated => {
            // if expired, send back expired status page
            if has_expired {
                let expired_link_data = services::GenericExpiredLinkData {
                    title: "Payment collect link has expired".to_string(),
                    message: "This payment collect link has expired.".to_string(),
                    theme: link_data.ui_config.theme.unwrap_or(default_ui_config.theme),
                };
                Ok(services::ApplicationResponse::GenericLinkForm(Box::new(
                    GenericLinks {
                        allowed_domains: HashSet::from([]),
                        data: GenericLinksData::ExpiredLink(expired_link_data),
                        locale: DEFAULT_LOCALE.to_string(),
                    },
                )))

            // else, send back form link
            } else {
                let customer_id = id_type::CustomerId::try_from(Cow::from(
                    pm_collect_link.primary_reference.clone(),
                ))
                .change_context(errors::ApiErrorResponse::InvalidDataValue {
                    field_name: "customer_id",
                })?;
                // Fetch customer

                let customer = db
                    .find_customer_by_customer_id_merchant_id(
                        &(&state).into(),
                        &customer_id,
                        &req.merchant_id,
                        merchant_context.get_merchant_key_store(),
                        merchant_context.get_merchant_account().storage_scheme,
                    )
                    .await
                    .change_context(errors::ApiErrorResponse::InvalidRequestData {
                        message: format!(
                            "Customer [{}] not found for link_id - {}",
                            pm_collect_link.primary_reference, pm_collect_link.link_id
                        ),
                    })
                    .attach_printable(format!(
                        "customer [{}] not found",
                        pm_collect_link.primary_reference
                    ))?;

                let js_data = payment_methods::PaymentMethodCollectLinkDetails {
                    publishable_key: Secret::new(
                        merchant_context
                            .get_merchant_account()
                            .clone()
                            .publishable_key,
                    ),
                    client_secret: link_data.client_secret.clone(),
                    pm_collect_link_id: pm_collect_link.link_id,
                    customer_id: customer.customer_id,
                    session_expiry: pm_collect_link.expiry,
                    return_url: pm_collect_link.return_url,
                    ui_config: ui_config_data,
                    enabled_payment_methods: link_data.enabled_payment_methods,
                };

                let serialized_css_content = String::new();

                let serialized_js_content = format!(
                    "window.__PM_COLLECT_DETAILS = {}",
                    js_data
                        .encode_to_string_of_json()
                        .change_context(errors::ApiErrorResponse::InternalServerError)
                        .attach_printable("Failed to serialize PaymentMethodCollectLinkDetails")?
                );

                let generic_form_data = services::GenericLinkFormData {
                    js_data: serialized_js_content,
                    css_data: serialized_css_content,
                    sdk_url: default_config.sdk_url.clone(),
                    html_meta_tags: String::new(),
                };
                Ok(services::ApplicationResponse::GenericLinkForm(Box::new(
                    GenericLinks {
                        allowed_domains: HashSet::from([]),
                        data: GenericLinksData::PaymentMethodCollect(generic_form_data),
                        locale: DEFAULT_LOCALE.to_string(),
                    },
                )))
            }
        }

        // Send back status page
        status => {
            let js_data = payment_methods::PaymentMethodCollectLinkStatusDetails {
                pm_collect_link_id: pm_collect_link.link_id,
                customer_id: link_data.customer_id,
                session_expiry: pm_collect_link.expiry,
                return_url: pm_collect_link
                    .return_url
                    .as_ref()
                    .map(|url| url::Url::parse(url))
                    .transpose()
                    .change_context(errors::ApiErrorResponse::InternalServerError)
                    .attach_printable(
                        "Failed to parse return URL for payment method collect's status link",
                    )?,
                ui_config: ui_config_data,
                status,
            };

            let serialized_css_content = String::new();

            let serialized_js_content = format!(
                "window.__PM_COLLECT_DETAILS = {}",
                js_data
                    .encode_to_string_of_json()
                    .change_context(errors::ApiErrorResponse::InternalServerError)
                    .attach_printable(
                        "Failed to serialize PaymentMethodCollectLinkStatusDetails"
                    )?
            );

            let generic_status_data = services::GenericLinkStatusData {
                js_data: serialized_js_content,
                css_data: serialized_css_content,
            };
            Ok(services::ApplicationResponse::GenericLinkForm(Box::new(
                GenericLinks {
                    allowed_domains: HashSet::from([]),
                    data: GenericLinksData::PaymentMethodCollectStatus(generic_status_data),
                    locale: DEFAULT_LOCALE.to_string(),
                },
            )))
        }
    }
}

fn generate_task_id_for_payment_method_status_update_workflow(
    key_id: &str,
    runner: storage::ProcessTrackerRunner,
    task: &str,
) -> String {
    format!("{runner}_{task}_{key_id}")
}

#[cfg(feature = "v1")]
pub async fn add_payment_method_status_update_task(
    db: &dyn StorageInterface,
    payment_method: &domain::PaymentMethod,
    prev_status: enums::PaymentMethodStatus,
    curr_status: enums::PaymentMethodStatus,
    merchant_id: &id_type::MerchantId,
) -> Result<(), ProcessTrackerError> {
    let created_at = payment_method.created_at;
    let schedule_time =
        created_at.saturating_add(Duration::seconds(consts::DEFAULT_SESSION_EXPIRY));

    let tracking_data = storage::PaymentMethodStatusTrackingData {
        payment_method_id: payment_method.get_id().clone(),
        prev_status,
        curr_status,
        merchant_id: merchant_id.to_owned(),
    };

    let runner = storage::ProcessTrackerRunner::PaymentMethodStatusUpdateWorkflow;
    let task = PAYMENT_METHOD_STATUS_UPDATE_TASK;
    let tag = [PAYMENT_METHOD_STATUS_TAG];

    let process_tracker_id = generate_task_id_for_payment_method_status_update_workflow(
        payment_method.get_id().as_str(),
        runner,
        task,
    );
    let process_tracker_entry = storage::ProcessTrackerNew::new(
        process_tracker_id,
        task,
        runner,
        tag,
        tracking_data,
        None,
        schedule_time,
        common_types::consts::API_VERSION,
    )
    .change_context(errors::ApiErrorResponse::InternalServerError)
    .attach_printable("Failed to construct PAYMENT_METHOD_STATUS_UPDATE process tracker task")?;

    db
        .insert_process(process_tracker_entry)
        .await
        .change_context(errors::ApiErrorResponse::InternalServerError)
        .attach_printable_lazy(|| {
            format!(
                "Failed while inserting PAYMENT_METHOD_STATUS_UPDATE reminder to process_tracker for payment_method_id: {}",
                payment_method.get_id().clone()
            )
        })?;

    Ok(())
}

#[cfg(feature = "v2")]
#[allow(clippy::too_many_arguments)]
#[instrument(skip_all)]
pub async fn retrieve_payment_method_with_token(
    _state: &SessionState,
    _merchant_key_store: &domain::MerchantKeyStore,
    _token_data: &storage::PaymentTokenData,
    _payment_intent: &PaymentIntent,
    _card_token_data: Option<&domain::CardToken>,
    _customer: &Option<domain::Customer>,
    _storage_scheme: common_enums::enums::MerchantStorageScheme,
    _mandate_id: Option<api_models::payments::MandateIds>,
    _payment_method_info: Option<domain::PaymentMethod>,
    _business_profile: &domain::Profile,
) -> RouterResult<storage::PaymentMethodDataWithId> {
    todo!()
}

#[cfg(feature = "v1")]
#[instrument(skip_all)]
#[allow(clippy::too_many_arguments)]
pub async fn retrieve_payment_method_with_token(
    state: &SessionState,
    merchant_key_store: &domain::MerchantKeyStore,
    token_data: &storage::PaymentTokenData,
    payment_intent: &PaymentIntent,
    payment_attempt: &PaymentAttempt,
    card_token_data: Option<&domain::CardToken>,
    customer: &Option<domain::Customer>,
    storage_scheme: common_enums::enums::MerchantStorageScheme,
    mandate_id: Option<api_models::payments::MandateIds>,
    payment_method_info: Option<domain::PaymentMethod>,
    business_profile: &domain::Profile,
    should_retry_with_pan: bool,
    vault_data: Option<&VaultData>,
) -> RouterResult<storage::PaymentMethodDataWithId> {
    let token = match token_data {
        storage::PaymentTokenData::TemporaryGeneric(generic_token) => {
            payment_helpers::retrieve_payment_method_with_temporary_token(
                state,
                &generic_token.token,
                payment_intent,
                payment_attempt,
                merchant_key_store,
                card_token_data,
            )
            .await?
            .map(
                |(payment_method_data, payment_method)| storage::PaymentMethodDataWithId {
                    payment_method_data: Some(payment_method_data),
                    payment_method: Some(payment_method),
                    payment_method_id: None,
                },
            )
            .unwrap_or_default()
        }

        storage::PaymentTokenData::Temporary(generic_token) => {
            payment_helpers::retrieve_payment_method_with_temporary_token(
                state,
                &generic_token.token,
                payment_intent,
                payment_attempt,
                merchant_key_store,
                card_token_data,
            )
            .await?
            .map(
                |(payment_method_data, payment_method)| storage::PaymentMethodDataWithId {
                    payment_method_data: Some(payment_method_data),
                    payment_method: Some(payment_method),
                    payment_method_id: None,
                },
            )
            .unwrap_or_default()
        }

        storage::PaymentTokenData::Permanent(card_token) => {
            payment_helpers::retrieve_payment_method_data_with_permanent_token(
                state,
                card_token.locker_id.as_ref().unwrap_or(&card_token.token),
                card_token
                    .payment_method_id
                    .as_ref()
                    .unwrap_or(&card_token.token),
                payment_intent,
                card_token_data,
                merchant_key_store,
                storage_scheme,
                mandate_id,
                payment_method_info
                    .get_required_value("PaymentMethod")
                    .change_context(errors::ApiErrorResponse::InternalServerError)
                    .attach_printable("PaymentMethod not found")?,
                business_profile,
                payment_attempt.connector.clone(),
                should_retry_with_pan,
                vault_data,
            )
            .await
            .map(|card| Some((card, enums::PaymentMethod::Card)))?
            .map(
                |(payment_method_data, payment_method)| storage::PaymentMethodDataWithId {
                    payment_method_data: Some(payment_method_data),
                    payment_method: Some(payment_method),
                    payment_method_id: Some(
                        card_token
                            .payment_method_id
                            .as_ref()
                            .unwrap_or(&card_token.token)
                            .to_string(),
                    ),
                },
            )
            .unwrap_or_default()
        }

        storage::PaymentTokenData::PermanentCard(card_token) => {
            payment_helpers::retrieve_payment_method_data_with_permanent_token(
                state,
                card_token.locker_id.as_ref().unwrap_or(&card_token.token),
                card_token
                    .payment_method_id
                    .as_ref()
                    .unwrap_or(&card_token.token),
                payment_intent,
                card_token_data,
                merchant_key_store,
                storage_scheme,
                mandate_id,
                payment_method_info
                    .get_required_value("PaymentMethod")
                    .change_context(errors::ApiErrorResponse::InternalServerError)
                    .attach_printable("PaymentMethod not found")?,
                business_profile,
                payment_attempt.connector.clone(),
                should_retry_with_pan,
                vault_data,
            )
            .await
            .map(|card| Some((card, enums::PaymentMethod::Card)))?
            .map(
                |(payment_method_data, payment_method)| storage::PaymentMethodDataWithId {
                    payment_method_data: Some(payment_method_data),
                    payment_method: Some(payment_method),
                    payment_method_id: Some(
                        card_token
                            .payment_method_id
                            .as_ref()
                            .unwrap_or(&card_token.token)
                            .to_string(),
                    ),
                },
            )
            .unwrap_or_default()
        }

        storage::PaymentTokenData::AuthBankDebit(auth_token) => {
            pm_auth::retrieve_payment_method_from_auth_service(
                state,
                merchant_key_store,
                auth_token,
                payment_intent,
                customer,
            )
            .await?
            .map(
                |(payment_method_data, payment_method)| storage::PaymentMethodDataWithId {
                    payment_method_data: Some(payment_method_data),
                    payment_method: Some(payment_method),
                    payment_method_id: None,
                },
            )
            .unwrap_or_default()
        }

        storage::PaymentTokenData::WalletToken(_) => storage::PaymentMethodDataWithId {
            payment_method: None,
            payment_method_data: None,
            payment_method_id: None,
        },
    };
    Ok(token)
}

#[cfg(feature = "v2")]
#[instrument(skip_all)]
pub(crate) fn get_payment_method_create_request(
    payment_method_data: &api_models::payments::PaymentMethodData,
    payment_method_type: storage_enums::PaymentMethod,
    payment_method_subtype: storage_enums::PaymentMethodType,
    customer_id: id_type::GlobalCustomerId,
    billing_address: Option<&api_models::payments::Address>,
    payment_method_session: Option<&domain::payment_methods::PaymentMethodSession>,
) -> RouterResult<payment_methods::PaymentMethodCreate> {
    match payment_method_data {
        api_models::payments::PaymentMethodData::Card(card) => {
            let card_detail = payment_methods::CardDetail {
                card_number: card.card_number.clone(),
                card_exp_month: card.card_exp_month.clone(),
                card_exp_year: card.card_exp_year.clone(),
                card_holder_name: card.card_holder_name.clone(),
                nick_name: card.nick_name.clone(),
                card_issuing_country: card
                    .card_issuing_country
                    .as_ref()
                    .map(|c| api_enums::CountryAlpha2::from_str(c))
                    .transpose()
                    .ok()
                    .flatten(),
                card_network: card.card_network.clone(),
                card_issuer: card.card_issuer.clone(),
                card_type: card
                    .card_type
                    .as_ref()
                    .map(|c| payment_methods::CardType::from_str(c))
                    .transpose()
                    .ok()
                    .flatten(),
                card_cvc: Some(card.card_cvc.clone()),
            };
            let payment_method_request = payment_methods::PaymentMethodCreate {
                payment_method_type,
                payment_method_subtype,
                metadata: None,
                customer_id: customer_id.clone(),
                payment_method_data: payment_methods::PaymentMethodCreateData::Card(card_detail),
                billing: billing_address.map(ToOwned::to_owned),
                psp_tokenization: payment_method_session
                    .and_then(|pm_session| pm_session.psp_tokenization.clone()),
                network_tokenization: payment_method_session
                    .and_then(|pm_session| pm_session.network_tokenization.clone()),
            };
            Ok(payment_method_request)
        }
        _ => Err(report!(errors::ApiErrorResponse::UnprocessableEntity {
            message: "only card payment methods are supported for tokenization".to_string()
        })
        .attach_printable("Payment method data is incorrect")),
    }
}

#[cfg(feature = "v1")]
#[instrument(skip_all)]
pub(crate) async fn get_payment_method_create_request(
    payment_method_data: Option<&domain::PaymentMethodData>,
    payment_method: Option<storage_enums::PaymentMethod>,
    payment_method_type: Option<storage_enums::PaymentMethodType>,
    customer_id: &Option<id_type::CustomerId>,
    billing_name: Option<Secret<String>>,
    payment_method_billing_address: Option<&hyperswitch_domain_models::address::Address>,
) -> RouterResult<payment_methods::PaymentMethodCreate> {
    match payment_method_data {
        Some(pm_data) => match payment_method {
            Some(payment_method) => match pm_data {
                domain::PaymentMethodData::Card(card) => {
                    let card_network = get_card_network_with_us_local_debit_network_override(
                        card.card_network.clone(),
                        card.co_badged_card_data.as_ref(),
                    );

                    let card_detail = payment_methods::CardDetail {
                        card_number: card.card_number.clone(),
                        card_exp_month: card.card_exp_month.clone(),
                        card_exp_year: card.card_exp_year.clone(),
                        card_holder_name: billing_name,
                        nick_name: card.nick_name.clone(),
                        card_issuing_country: card.card_issuing_country.clone(),
                        card_network: card_network.clone(),
                        card_issuer: card.card_issuer.clone(),
                        card_type: card.card_type.clone(),
                    };
                    let payment_method_request = payment_methods::PaymentMethodCreate {
                        payment_method: Some(payment_method),
                        payment_method_type,
                        payment_method_issuer: card.card_issuer.clone(),
                        payment_method_issuer_code: None,
                        #[cfg(feature = "payouts")]
                        bank_transfer: None,
                        #[cfg(feature = "payouts")]
                        wallet: None,
                        card: Some(card_detail),
                        metadata: None,
                        customer_id: customer_id.clone(),
                        card_network: card_network
                            .clone()
                            .as_ref()
                            .map(|card_network| card_network.to_string()),
                        client_secret: None,
                        payment_method_data: None,
                        //TODO: why are we using api model in router internally
                        billing: payment_method_billing_address.cloned().map(From::from),
                        connector_mandate_details: None,
                        network_transaction_id: None,
                    };
                    Ok(payment_method_request)
                }
                _ => {
                    let payment_method_request = payment_methods::PaymentMethodCreate {
                        payment_method: Some(payment_method),
                        payment_method_type,
                        payment_method_issuer: None,
                        payment_method_issuer_code: None,
                        #[cfg(feature = "payouts")]
                        bank_transfer: None,
                        #[cfg(feature = "payouts")]
                        wallet: None,
                        card: None,
                        metadata: None,
                        customer_id: customer_id.clone(),
                        card_network: None,
                        client_secret: None,
                        payment_method_data: None,
                        billing: None,
                        connector_mandate_details: None,
                        network_transaction_id: None,
                    };

                    Ok(payment_method_request)
                }
            },
            None => Err(report!(errors::ApiErrorResponse::MissingRequiredField {
                field_name: "payment_method_type"
            })
            .attach_printable("PaymentMethodType Required")),
        },
        None => Err(report!(errors::ApiErrorResponse::MissingRequiredField {
            field_name: "payment_method_data"
        })
        .attach_printable("PaymentMethodData required Or Card is already saved")),
    }
}

/// Determines the appropriate card network to to be stored.
///
/// If the provided card network is a US local network, this function attempts to
/// override it with the first global network from the co-badged card data, if available.
/// Otherwise, it returns the original card network as-is.
///
fn get_card_network_with_us_local_debit_network_override(
    card_network: Option<common_enums::CardNetwork>,
    co_badged_card_data: Option<&payment_methods::CoBadgedCardData>,
) -> Option<common_enums::CardNetwork> {
    if let Some(true) = card_network
        .as_ref()
        .map(|network| network.is_us_local_network())
    {
        services::logger::debug!("Card network is a US local network, checking for global network in co-badged card data");
        let info: Option<api_models::open_router::CoBadgedCardNetworksInfo> = co_badged_card_data
            .and_then(|data| {
                data.co_badged_card_networks_info
                    .0
                    .iter()
                    .find(|info| info.network.is_global_network())
                    .cloned()
            });
        info.map(|data| data.network)
    } else {
        card_network
    }
}

#[cfg(feature = "v2")]
#[instrument(skip_all)]
pub async fn create_payment_method(
    state: &SessionState,
    request_state: &routes::app::ReqState,
    req: api::PaymentMethodCreate,
    merchant_context: &domain::MerchantContext,
    profile: &domain::Profile,
) -> RouterResponse<api::PaymentMethodResponse> {
    // payment_method is for internal use, can never be populated in response
    let (response, _payment_method) =
        create_payment_method_core(state, request_state, req, merchant_context, profile).await?;

    Ok(services::ApplicationResponse::Json(response))
}

#[cfg(feature = "v2")]
#[instrument(skip_all)]
pub async fn create_payment_method_core(
    state: &SessionState,
    _request_state: &routes::app::ReqState,
    req: api::PaymentMethodCreate,
    merchant_context: &domain::MerchantContext,
    profile: &domain::Profile,
) -> RouterResult<(api::PaymentMethodResponse, domain::PaymentMethod)> {
    use common_utils::ext_traits::ValueExt;

    req.validate()?;

    let db = &*state.store;
    let merchant_id = merchant_context.get_merchant_account().get_id();
    let customer_id = req.customer_id.to_owned();
    let key_manager_state = &(state).into();

    db.find_customer_by_global_id(
        key_manager_state,
        &customer_id,
        merchant_context.get_merchant_key_store(),
        merchant_context.get_merchant_account().storage_scheme,
    )
    .await
    .to_not_found_response(errors::ApiErrorResponse::CustomerNotFound)
    .attach_printable("Customer not found for the payment method")?;

    let payment_method_billing_address = req
        .billing
        .clone()
        .async_map(|billing| {
            cards::create_encrypted_data(
                key_manager_state,
                merchant_context.get_merchant_key_store(),
                billing,
            )
        })
        .await
        .transpose()
        .change_context(errors::ApiErrorResponse::InternalServerError)
        .attach_printable("Unable to encrypt Payment method billing address")?
        .map(|encoded_address| {
            encoded_address.deserialize_inner_value(|value| value.parse_value("address"))
        })
        .transpose()
        .change_context(errors::ApiErrorResponse::InternalServerError)
        .attach_printable("Unable to parse Payment method billing address")?;

    let payment_method_id =
        id_type::GlobalPaymentMethodId::generate(&state.conf.cell_information.id)
            .change_context(errors::ApiErrorResponse::InternalServerError)
            .attach_printable("Unable to generate GlobalPaymentMethodId")?;

    let payment_method = create_payment_method_for_intent(
        state,
        req.metadata.clone(),
        &customer_id,
        payment_method_id,
        merchant_id,
        merchant_context.get_merchant_key_store(),
        merchant_context.get_merchant_account().storage_scheme,
        payment_method_billing_address,
    )
    .await
    .attach_printable("failed to add payment method to db")?;

    let payment_method_data = domain::PaymentMethodVaultingData::from(req.payment_method_data)
        .populate_bin_details_for_payment_method(state)
        .await;

    let vaulting_result = vault_payment_method(
        state,
        &payment_method_data,
        merchant_context,
        profile,
        None,
        &customer_id,
    )
    .await;

    let network_tokenization_resp = network_tokenize_and_vault_the_pmd(
        state,
        &payment_method_data,
        merchant_context,
        req.network_tokenization.clone(),
        profile.is_network_tokenization_enabled,
        &customer_id,
    )
    .await;

    let (response, payment_method) = match vaulting_result {
        Ok(pm_types::AddVaultResponse {
            vault_id,
            fingerprint_id,
            ..
        }) => {
            let pm_update = create_pm_additional_data_update(
                Some(&payment_method_data),
                state,
                merchant_context.get_merchant_key_store(),
                Some(vault_id.get_string_repr().clone()),
                fingerprint_id,
                &payment_method,
                None,
                network_tokenization_resp,
                Some(req.payment_method_type),
                Some(req.payment_method_subtype),
                None,
            )
            .await
            .attach_printable("unable to create payment method data")?;

            let payment_method = db
                .update_payment_method(
                    &(state.into()),
                    merchant_context.get_merchant_key_store(),
                    payment_method,
                    pm_update,
                    merchant_context.get_merchant_account().storage_scheme,
                )
                .await
                .change_context(errors::ApiErrorResponse::InternalServerError)
                .attach_printable("Failed to update payment method in db")?;

            let resp = pm_transforms::generate_payment_method_response(&payment_method, &None)?;

            Ok((resp, payment_method))
        }
        Err(e) => {
            let pm_update = storage::PaymentMethodUpdate::StatusUpdate {
                status: Some(enums::PaymentMethodStatus::Inactive),
            };

            db.update_payment_method(
                &(state.into()),
                merchant_context.get_merchant_key_store(),
                payment_method,
                pm_update,
                merchant_context.get_merchant_account().storage_scheme,
            )
            .await
            .change_context(errors::ApiErrorResponse::InternalServerError)
            .attach_printable("Failed to update payment method in db")?;

            Err(e)
        }
    }?;

    Ok((response, payment_method))
}

#[cfg(feature = "v2")]
#[derive(Clone, Debug)]
pub struct NetworkTokenPaymentMethodDetails {
    network_token_requestor_reference_id: String,
    network_token_locker_id: String,
    network_token_pmd: Encryptable<Secret<serde_json::Value>>,
}

#[cfg(feature = "v2")]
pub async fn network_tokenize_and_vault_the_pmd(
    state: &SessionState,
    payment_method_data: &domain::PaymentMethodVaultingData,
    merchant_context: &domain::MerchantContext,
    network_tokenization: Option<common_types::payment_methods::NetworkTokenization>,
    network_tokenization_enabled_for_profile: bool,
    customer_id: &id_type::GlobalCustomerId,
) -> Option<NetworkTokenPaymentMethodDetails> {
    let network_token_pm_details_result: CustomResult<
        NetworkTokenPaymentMethodDetails,
        errors::NetworkTokenizationError,
    > = async {
        when(!network_tokenization_enabled_for_profile, || {
            Err(report!(
                errors::NetworkTokenizationError::NetworkTokenizationNotEnabledForProfile
            ))
        })?;

        let is_network_tokenization_enabled_for_pm = network_tokenization
            .as_ref()
            .map(|nt| matches!(nt.enable, common_enums::NetworkTokenizationToggle::Enable))
            .unwrap_or(false);

        let card_data = payment_method_data
            .get_card()
            .and_then(|card| is_network_tokenization_enabled_for_pm.then_some(card))
            .ok_or_else(|| {
                report!(errors::NetworkTokenizationError::NotSupported {
                    message: "Payment method".to_string(),
                })
            })?;

        let (resp, network_token_req_ref_id) =
            network_tokenization::make_card_network_tokenization_request(
                state,
                card_data,
                customer_id,
            )
            .await?;

        let network_token_vaulting_data = domain::PaymentMethodVaultingData::NetworkToken(resp);
        let vaulting_resp = vault::add_payment_method_to_vault(
            state,
            merchant_context,
            &network_token_vaulting_data,
            None,
            customer_id,
        )
        .await
        .change_context(errors::NetworkTokenizationError::SaveNetworkTokenFailed)
        .attach_printable("Failed to vault network token")?;

        let key_manager_state = &(state).into();
        let network_token_pmd = cards::create_encrypted_data(
            key_manager_state,
            merchant_context.get_merchant_key_store(),
            network_token_vaulting_data.get_payment_methods_data(),
        )
        .await
        .change_context(errors::NetworkTokenizationError::NetworkTokenDetailsEncryptionFailed)
        .attach_printable("Failed to encrypt PaymentMethodsData")?;

        Ok(NetworkTokenPaymentMethodDetails {
            network_token_requestor_reference_id: network_token_req_ref_id,
            network_token_locker_id: vaulting_resp.vault_id.get_string_repr().clone(),
            network_token_pmd,
        })
    }
    .await;
    network_token_pm_details_result.ok()
}

#[cfg(feature = "v2")]
pub async fn populate_bin_details_for_payment_method(
    state: &SessionState,
    payment_method_data: &domain::PaymentMethodVaultingData,
) -> domain::PaymentMethodVaultingData {
    match payment_method_data {
        domain::PaymentMethodVaultingData::Card(card) => {
            let card_isin = card.card_number.get_card_isin();

            if card.card_issuer.is_some()
                && card.card_network.is_some()
                && card.card_type.is_some()
                && card.card_issuing_country.is_some()
            {
                domain::PaymentMethodVaultingData::Card(card.clone())
            } else {
                let card_info = state
                    .store
                    .get_card_info(&card_isin)
                    .await
                    .map_err(|error| services::logger::error!(card_info_error=?error))
                    .ok()
                    .flatten();

                domain::PaymentMethodVaultingData::Card(payment_methods::CardDetail {
                    card_number: card.card_number.clone(),
                    card_exp_month: card.card_exp_month.clone(),
                    card_exp_year: card.card_exp_year.clone(),
                    card_holder_name: card.card_holder_name.clone(),
                    nick_name: card.nick_name.clone(),
                    card_issuing_country: card_info.as_ref().and_then(|val| {
                        val.card_issuing_country
                            .as_ref()
                            .map(|c| api_enums::CountryAlpha2::from_str(c))
                            .transpose()
                            .ok()
                            .flatten()
                    }),
                    card_network: card_info.as_ref().and_then(|val| val.card_network.clone()),
                    card_issuer: card_info.as_ref().and_then(|val| val.card_issuer.clone()),
                    card_type: card_info.as_ref().and_then(|val| {
                        val.card_type
                            .as_ref()
                            .map(|c| payment_methods::CardType::from_str(c))
                            .transpose()
                            .ok()
                            .flatten()
                    }),
                    card_cvc: card.card_cvc.clone(),
                })
            }
        }
        _ => payment_method_data.clone(),
    }
}
#[cfg(feature = "v2")]
#[async_trait::async_trait]
pub trait PaymentMethodExt {
    async fn populate_bin_details_for_payment_method(&self, state: &SessionState) -> Self;
}

#[cfg(feature = "v2")]
#[async_trait::async_trait]
impl PaymentMethodExt for domain::PaymentMethodVaultingData {
    async fn populate_bin_details_for_payment_method(&self, state: &SessionState) -> Self {
        match self {
            Self::Card(card) => {
                let card_isin = card.card_number.get_card_isin();

                if card.card_issuer.is_some()
                    && card.card_network.is_some()
                    && card.card_type.is_some()
                    && card.card_issuing_country.is_some()
                {
                    Self::Card(card.clone())
                } else {
                    let card_info = state
                        .store
                        .get_card_info(&card_isin)
                        .await
                        .map_err(|error| services::logger::error!(card_info_error=?error))
                        .ok()
                        .flatten();

                    Self::Card(payment_methods::CardDetail {
                        card_number: card.card_number.clone(),
                        card_exp_month: card.card_exp_month.clone(),
                        card_exp_year: card.card_exp_year.clone(),
                        card_holder_name: card.card_holder_name.clone(),
                        nick_name: card.nick_name.clone(),
                        card_issuing_country: card_info.as_ref().and_then(|val| {
                            val.card_issuing_country
                                .as_ref()
                                .map(|c| api_enums::CountryAlpha2::from_str(c))
                                .transpose()
                                .ok()
                                .flatten()
                        }),
                        card_network: card_info.as_ref().and_then(|val| val.card_network.clone()),
                        card_issuer: card_info.as_ref().and_then(|val| val.card_issuer.clone()),
                        card_type: card_info.as_ref().and_then(|val| {
                            val.card_type
                                .as_ref()
                                .map(|c| payment_methods::CardType::from_str(c))
                                .transpose()
                                .ok()
                                .flatten()
                        }),
                        card_cvc: card.card_cvc.clone(),
                    })
                }
            }
            _ => self.clone(),
        }
    }
}

#[cfg(feature = "v2")]
#[instrument(skip_all)]
pub async fn payment_method_intent_create(
    state: &SessionState,
    req: api::PaymentMethodIntentCreate,
    merchant_context: &domain::MerchantContext,
) -> RouterResponse<api::PaymentMethodResponse> {
    let db = &*state.store;
    let merchant_id = merchant_context.get_merchant_account().get_id();
    let customer_id = req.customer_id.to_owned();
    let key_manager_state = &(state).into();

    db.find_customer_by_global_id(
        key_manager_state,
        &customer_id,
        merchant_context.get_merchant_key_store(),
        merchant_context.get_merchant_account().storage_scheme,
    )
    .await
    .to_not_found_response(errors::ApiErrorResponse::CustomerNotFound)
    .attach_printable("Customer not found for the payment method")?;

    let payment_method_billing_address = req
        .billing
        .clone()
        .async_map(|billing| {
            cards::create_encrypted_data(
                key_manager_state,
                merchant_context.get_merchant_key_store(),
                billing,
            )
        })
        .await
        .transpose()
        .change_context(errors::ApiErrorResponse::InternalServerError)
        .attach_printable("Unable to encrypt Payment method billing address")?
        .map(|encoded_address| {
            encoded_address.deserialize_inner_value(|value| value.parse_value("Address"))
        })
        .transpose()
        .change_context(errors::ApiErrorResponse::InternalServerError)
        .attach_printable("Unable to parse Payment method billing address")?;

    // create pm entry

    let payment_method_id =
        id_type::GlobalPaymentMethodId::generate(&state.conf.cell_information.id)
            .change_context(errors::ApiErrorResponse::InternalServerError)
            .attach_printable("Unable to generate GlobalPaymentMethodId")?;

    let payment_method = create_payment_method_for_intent(
        state,
        req.metadata.clone(),
        &customer_id,
        payment_method_id,
        merchant_id,
        merchant_context.get_merchant_key_store(),
        merchant_context.get_merchant_account().storage_scheme,
        payment_method_billing_address,
    )
    .await
    .attach_printable("Failed to add Payment method to DB")?;

    let resp = pm_transforms::generate_payment_method_response(&payment_method, &None)?;

    Ok(services::ApplicationResponse::Json(resp))
}

#[cfg(feature = "v2")]
trait PerformFilteringOnEnabledPaymentMethods {
    fn perform_filtering(self) -> FilteredPaymentMethodsEnabled;
}

#[cfg(feature = "v2")]
impl PerformFilteringOnEnabledPaymentMethods
    for hyperswitch_domain_models::merchant_connector_account::FlattenedPaymentMethodsEnabled
{
    fn perform_filtering(self) -> FilteredPaymentMethodsEnabled {
        FilteredPaymentMethodsEnabled(self.payment_methods_enabled)
    }
}

#[cfg(feature = "v2")]
#[instrument(skip_all)]
pub async fn list_payment_methods_for_session(
    state: SessionState,
    merchant_context: domain::MerchantContext,
    profile: domain::Profile,
    payment_method_session_id: id_type::GlobalPaymentMethodSessionId,
) -> RouterResponse<api::PaymentMethodListResponseForSession> {
    let key_manager_state = &(&state).into();

    let db = &*state.store;

    let payment_method_session = db
        .get_payment_methods_session(
            key_manager_state,
            merchant_context.get_merchant_key_store(),
            &payment_method_session_id,
        )
        .await
        .change_context(errors::ApiErrorResponse::PaymentMethodNotFound)
        .attach_printable("Unable to find payment method")?;

    let payment_connector_accounts = db
        .list_enabled_connector_accounts_by_profile_id(
            key_manager_state,
            profile.get_id(),
            merchant_context.get_merchant_key_store(),
            common_enums::ConnectorType::PaymentProcessor,
        )
        .await
        .change_context(errors::ApiErrorResponse::InternalServerError)
        .attach_printable("error when fetching merchant connector accounts")?;

    let customer_payment_methods = list_customer_payment_methods_core(
        &state,
        &merchant_context,
        &payment_method_session.customer_id,
    )
    .await?;

    let response =
        hyperswitch_domain_models::merchant_connector_account::FlattenedPaymentMethodsEnabled::from_payment_connectors_list(payment_connector_accounts)
            .perform_filtering()
            .get_required_fields(RequiredFieldsInput::new(state.conf.required_fields.clone()))
            .generate_response_for_session(customer_payment_methods);

    Ok(hyperswitch_domain_models::api::ApplicationResponse::Json(
        response,
    ))
}

#[cfg(all(feature = "v2", feature = "olap"))]
#[instrument(skip_all)]
pub async fn list_saved_payment_methods_for_customer(
    state: SessionState,
    merchant_context: domain::MerchantContext,
    customer_id: id_type::GlobalCustomerId,
) -> RouterResponse<payment_methods::CustomerPaymentMethodsListResponse> {
    let customer_payment_methods =
        list_payment_methods_core(&state, &merchant_context, &customer_id).await?;

    Ok(hyperswitch_domain_models::api::ApplicationResponse::Json(
        customer_payment_methods,
    ))
}

#[cfg(all(feature = "v2", feature = "olap"))]
#[instrument(skip_all)]
pub async fn get_token_data_for_payment_method(
    state: SessionState,
    merchant_account: domain::MerchantAccount,
    key_store: domain::MerchantKeyStore,
    profile: domain::Profile,
    request: payment_methods::GetTokenDataRequest,
    payment_method_id: id_type::GlobalPaymentMethodId,
) -> RouterResponse<api::TokenDataResponse> {
    let key_manager_state = &(&state).into();

    let db = &*state.store;

    let payment_method = db
        .find_payment_method(
            key_manager_state,
            &key_store,
            &payment_method_id,
            merchant_account.storage_scheme,
        )
        .await
        .to_not_found_response(errors::ApiErrorResponse::PaymentMethodNotFound)?;

    let token_data_response =
        generate_token_data_response(&state, request, profile, &payment_method).await?;

    Ok(hyperswitch_domain_models::api::ApplicationResponse::Json(
        token_data_response,
    ))
}

#[cfg(all(feature = "v2", feature = "olap"))]
#[instrument(skip_all)]
pub async fn generate_token_data_response(
    state: &SessionState,
    request: payment_methods::GetTokenDataRequest,
    profile: domain::Profile,
    payment_method: &domain_payment_methods::PaymentMethod,
) -> RouterResult<api::TokenDataResponse> {
    let token_details = match request.token_type {
        common_enums::TokenDataType::NetworkToken => {
            let is_network_tokenization_enabled = profile.is_network_tokenization_enabled;
            if !is_network_tokenization_enabled {
                return Err(errors::ApiErrorResponse::UnprocessableEntity {
                    message: "Network tokenization is not enabled for this profile".to_string(),
                }
                .into());
            }
            let network_token_requestor_ref_id = payment_method
                .network_token_requestor_reference_id
                .clone()
                .ok_or(errors::ApiErrorResponse::GenericNotFoundError {
                    message: "NetworkTokenRequestorReferenceId is not present".to_string(),
                })?;

            let network_token = network_tokenization::get_token_from_tokenization_service(
                state,
                network_token_requestor_ref_id,
                payment_method,
            )
            .await
            .change_context(errors::ApiErrorResponse::InternalServerError)
            .attach_printable("failed to fetch network token data from tokenization service")?;

            api::TokenDetailsResponse::NetworkTokenDetails(api::NetworkTokenDetailsResponse {
                network_token: network_token.network_token,
                network_token_exp_month: network_token.network_token_exp_month,
                network_token_exp_year: network_token.network_token_exp_year,
                cryptogram: network_token.cryptogram,
                card_issuer: network_token.card_issuer,
                card_network: network_token.card_network,
                card_type: network_token.card_type,
                card_issuing_country: network_token.card_issuing_country,
                bank_code: network_token.bank_code,
                card_holder_name: network_token.card_holder_name,
                nick_name: network_token.nick_name,
                eci: network_token.eci,
            })
        }
        common_enums::TokenDataType::SingleUseToken
        | common_enums::TokenDataType::MultiUseToken => {
            return Err(errors::ApiErrorResponse::UnprocessableEntity {
                message: "Token type not supported".to_string(),
            }
            .into());
        }
    };

    Ok(api::TokenDataResponse {
        payment_method_id: payment_method.id.clone(),
        token_type: request.token_type,
        token_details,
    })
}

#[cfg(all(feature = "v2", feature = "olap"))]
#[instrument(skip_all)]
pub async fn get_total_saved_payment_methods_for_merchant(
    state: SessionState,
    merchant_context: domain::MerchantContext,
) -> RouterResponse<api::TotalPaymentMethodCountResponse> {
    let total_payment_method_count =
        get_total_payment_method_count_core(&state, &merchant_context).await?;

    Ok(hyperswitch_domain_models::api::ApplicationResponse::Json(
        total_payment_method_count,
    ))
}

#[cfg(feature = "v2")]
/// Container for the inputs required for the required fields
struct RequiredFieldsInput {
    required_fields_config: settings::RequiredFields,
}

#[cfg(feature = "v2")]
impl RequiredFieldsInput {
    fn new(required_fields_config: settings::RequiredFields) -> Self {
        Self {
            required_fields_config,
        }
    }
}

#[cfg(feature = "v2")]
/// Container for the filtered payment methods
struct FilteredPaymentMethodsEnabled(
    Vec<hyperswitch_domain_models::merchant_connector_account::PaymentMethodsEnabledForConnector>,
);

#[cfg(feature = "v2")]
trait GetRequiredFields {
    fn get_required_fields(
        &self,
        payment_method_enabled: &hyperswitch_domain_models::merchant_connector_account::PaymentMethodsEnabledForConnector,
    ) -> Option<&settings::RequiredFieldFinal>;
}

#[cfg(feature = "v2")]
impl GetRequiredFields for settings::RequiredFields {
    fn get_required_fields(
        &self,
        payment_method_enabled: &hyperswitch_domain_models::merchant_connector_account::PaymentMethodsEnabledForConnector,
    ) -> Option<&settings::RequiredFieldFinal> {
        self.0
            .get(&payment_method_enabled.payment_method)
            .and_then(|required_fields_for_payment_method| {
                required_fields_for_payment_method.0.get(
                    &payment_method_enabled
                        .payment_methods_enabled
                        .payment_method_subtype,
                )
            })
            .map(|connector_fields| &connector_fields.fields)
            .and_then(|connector_hashmap| connector_hashmap.get(&payment_method_enabled.connector))
    }
}

#[cfg(feature = "v2")]
impl FilteredPaymentMethodsEnabled {
    fn get_required_fields(
        self,
        input: RequiredFieldsInput,
    ) -> RequiredFieldsForEnabledPaymentMethodTypes {
        let required_fields_config = input.required_fields_config;

        let required_fields_info = self
            .0
            .into_iter()
            .map(|payment_methods_enabled| {
                let required_fields =
                    required_fields_config.get_required_fields(&payment_methods_enabled);

                let required_fields = required_fields
                    .map(|required_fields| {
                        let common_required_fields = required_fields
                            .common
                            .iter()
                            .flatten()
                            .map(ToOwned::to_owned);

                        // Collect mandate required fields because this is for zero auth mandates only
                        let mandate_required_fields = required_fields
                            .mandate
                            .iter()
                            .flatten()
                            .map(ToOwned::to_owned);

                        // Combine both common and mandate required fields
                        common_required_fields
                            .chain(mandate_required_fields)
                            .collect::<Vec<_>>()
                    })
                    .unwrap_or_default();

                RequiredFieldsForEnabledPaymentMethod {
                    required_fields,
                    payment_method_type: payment_methods_enabled.payment_method,
                    payment_method_subtype: payment_methods_enabled
                        .payment_methods_enabled
                        .payment_method_subtype,
                }
            })
            .collect();

        RequiredFieldsForEnabledPaymentMethodTypes(required_fields_info)
    }
}

#[cfg(feature = "v2")]
/// Element container to hold the filtered payment methods with required fields
struct RequiredFieldsForEnabledPaymentMethod {
    required_fields: Vec<payment_methods::RequiredFieldInfo>,
    payment_method_subtype: common_enums::PaymentMethodType,
    payment_method_type: common_enums::PaymentMethod,
}

#[cfg(feature = "v2")]
/// Container to hold the filtered payment methods enabled with required fields
struct RequiredFieldsForEnabledPaymentMethodTypes(Vec<RequiredFieldsForEnabledPaymentMethod>);

#[cfg(feature = "v2")]
impl RequiredFieldsForEnabledPaymentMethodTypes {
    fn generate_response_for_session(
        self,
        customer_payment_methods: Vec<payment_methods::CustomerPaymentMethodResponseItem>,
    ) -> payment_methods::PaymentMethodListResponseForSession {
        let response_payment_methods = self
            .0
            .into_iter()
            .map(
                |payment_methods_enabled| payment_methods::ResponsePaymentMethodTypes {
                    payment_method_type: payment_methods_enabled.payment_method_type,
                    payment_method_subtype: payment_methods_enabled.payment_method_subtype,
                    required_fields: payment_methods_enabled.required_fields,
                    extra_information: None,
                },
            )
            .collect();

        payment_methods::PaymentMethodListResponseForSession {
            payment_methods_enabled: response_payment_methods,
            customer_payment_methods,
        }
    }
}

#[cfg(feature = "v2")]
#[instrument(skip_all)]
#[allow(clippy::too_many_arguments)]
pub async fn create_payment_method_for_intent(
    state: &SessionState,
    metadata: Option<common_utils::pii::SecretSerdeValue>,
    customer_id: &id_type::GlobalCustomerId,
    payment_method_id: id_type::GlobalPaymentMethodId,
    merchant_id: &id_type::MerchantId,
    key_store: &domain::MerchantKeyStore,
    storage_scheme: enums::MerchantStorageScheme,
    payment_method_billing_address: Option<
        Encryptable<hyperswitch_domain_models::address::Address>,
    >,
) -> CustomResult<domain::PaymentMethod, errors::ApiErrorResponse> {
    let db = &*state.store;

    let current_time = common_utils::date_time::now();

    let response = db
        .insert_payment_method(
            &state.into(),
            key_store,
            domain::PaymentMethod {
                customer_id: customer_id.to_owned(),
                merchant_id: merchant_id.to_owned(),
                id: payment_method_id,
                locker_id: None,
                payment_method_type: None,
                payment_method_subtype: None,
                payment_method_data: None,
                connector_mandate_details: None,
                customer_acceptance: None,
                client_secret: None,
                status: enums::PaymentMethodStatus::AwaitingData,
                network_transaction_id: None,
                created_at: current_time,
                last_modified: current_time,
                last_used_at: current_time,
                payment_method_billing_address,
                updated_by: None,
                version: common_types::consts::API_VERSION,
                locker_fingerprint_id: None,
                network_token_locker_id: None,
                network_token_payment_method_data: None,
                network_token_requestor_reference_id: None,
                external_vault_source: None,
            },
            storage_scheme,
        )
        .await
        .change_context(errors::ApiErrorResponse::InternalServerError)
        .attach_printable("Failed to add payment method in db")?;

    Ok(response)
}

#[cfg(feature = "v2")]
/// Update the connector_mandate_details of the payment method with
/// new token details for the payment
fn create_connector_token_details_update(
    token_details: payment_methods::ConnectorTokenDetails,
    payment_method: &domain::PaymentMethod,
) -> hyperswitch_domain_models::mandates::CommonMandateReference {
    let connector_id = token_details.connector_id.clone();

    let reference_record =
        hyperswitch_domain_models::mandates::ConnectorTokenReferenceRecord::foreign_from(
            token_details,
        );

    let connector_token_details = payment_method.connector_mandate_details.clone();

    match connector_token_details {
        Some(mut connector_mandate_reference) => {
            connector_mandate_reference
                .insert_payment_token_reference_record(&connector_id, reference_record);

            connector_mandate_reference
        }
        None => {
            let reference_record_hash_map =
                std::collections::HashMap::from([(connector_id, reference_record)]);
            let payments_mandate_reference =
                hyperswitch_domain_models::mandates::PaymentsTokenReference(
                    reference_record_hash_map,
                );
            hyperswitch_domain_models::mandates::CommonMandateReference {
                payments: Some(payments_mandate_reference),
                payouts: None,
            }
        }
    }
}

#[cfg(feature = "v2")]
#[allow(clippy::too_many_arguments)]
pub async fn create_pm_additional_data_update(
    pmd: Option<&domain::PaymentMethodVaultingData>,
    state: &SessionState,
    key_store: &domain::MerchantKeyStore,
    vault_id: Option<String>,
    vault_fingerprint_id: Option<String>,
    payment_method: &domain::PaymentMethod,
    connector_token_details: Option<payment_methods::ConnectorTokenDetails>,
    nt_data: Option<NetworkTokenPaymentMethodDetails>,
    payment_method_type: Option<common_enums::PaymentMethod>,
    payment_method_subtype: Option<common_enums::PaymentMethodType>,
    external_vault_source: Option<id_type::MerchantConnectorAccountId>,
) -> RouterResult<storage::PaymentMethodUpdate> {
    let encrypted_payment_method_data = pmd
        .map(
            |payment_method_vaulting_data| match payment_method_vaulting_data {
                domain::PaymentMethodVaultingData::Card(card) => {
                    payment_method_data::PaymentMethodsData::Card(
                        payment_method_data::CardDetailsPaymentMethod::from(card.clone()),
                    )
                }
                domain::PaymentMethodVaultingData::NetworkToken(network_token) => {
                    payment_method_data::PaymentMethodsData::NetworkToken(
                        payment_method_data::NetworkTokenDetailsPaymentMethod::from(
                            network_token.clone(),
                        ),
                    )
                }
            },
        )
        .async_map(|payment_method_details| async {
            let key_manager_state = &(state).into();

            cards::create_encrypted_data(key_manager_state, key_store, payment_method_details)
                .await
                .change_context(errors::ApiErrorResponse::InternalServerError)
                .attach_printable("Unable to encrypt Payment method data")
        })
        .await
        .transpose()?
        .map(From::from);

    let connector_mandate_details_update = connector_token_details
        .map(|connector_token| {
            create_connector_token_details_update(connector_token, payment_method)
        })
        .map(From::from);

    let pm_update = storage::PaymentMethodUpdate::GenericUpdate {
        // A new payment method is created with inactive state
        // It will be marked active after payment succeeds
        status: Some(enums::PaymentMethodStatus::Inactive),
        locker_id: vault_id,
        payment_method_type_v2: payment_method_type,
        payment_method_subtype,
        payment_method_data: encrypted_payment_method_data,
        network_token_requestor_reference_id: nt_data
            .clone()
            .map(|data| data.network_token_requestor_reference_id),
        network_token_locker_id: nt_data.clone().map(|data| data.network_token_locker_id),
        network_token_payment_method_data: nt_data.map(|data| data.network_token_pmd.into()),
        connector_mandate_details: connector_mandate_details_update,
        locker_fingerprint_id: vault_fingerprint_id,
        external_vault_source,
    };

    Ok(pm_update)
}

#[cfg(feature = "v2")]
#[instrument(skip_all)]
pub async fn vault_payment_method_internal(
    state: &SessionState,
    pmd: &domain::PaymentMethodVaultingData,
    merchant_context: &domain::MerchantContext,
    existing_vault_id: Option<domain::VaultId>,
    customer_id: &id_type::GlobalCustomerId,
) -> RouterResult<pm_types::AddVaultResponse> {
    let db = &*state.store;

    // get fingerprint_id from vault
    let fingerprint_id_from_vault =
        vault::get_fingerprint_id_from_vault(state, pmd, customer_id.get_string_repr().to_owned())
            .await
            .change_context(errors::ApiErrorResponse::InternalServerError)
            .attach_printable("Failed to get fingerprint_id from vault")?;

    // throw back error if payment method is duplicated
    when(
        db.find_payment_method_by_fingerprint_id(
            &(state.into()),
            merchant_context.get_merchant_key_store(),
            &fingerprint_id_from_vault,
        )
        .await
        .change_context(errors::ApiErrorResponse::InternalServerError)
        .attach_printable("Failed to find payment method by fingerprint_id")
        .inspect_err(|e| logger::error!("Vault Fingerprint_id error: {:?}", e))
        .is_ok(),
        || {
            Err(report!(errors::ApiErrorResponse::DuplicatePaymentMethod)
                .attach_printable("Cannot vault duplicate payment method"))
        },
    )?;

    let mut resp_from_vault = vault::add_payment_method_to_vault(
        state,
        merchant_context,
        pmd,
        existing_vault_id,
        customer_id,
    )
    .await
    .change_context(errors::ApiErrorResponse::InternalServerError)
    .attach_printable("Failed to add payment method in vault")?;

    // add fingerprint_id to the response
    resp_from_vault.fingerprint_id = Some(fingerprint_id_from_vault);

    Ok(resp_from_vault)
}

#[cfg(feature = "v2")]
#[instrument(skip_all)]
pub async fn vault_payment_method_external(
    state: &SessionState,
    pmd: &domain::PaymentMethodVaultingData,
    merchant_account: &domain::MerchantAccount,
    merchant_connector_account: domain::MerchantConnectorAccountTypeDetails,
) -> RouterResult<pm_types::AddVaultResponse> {
    let router_data = core_utils::construct_vault_router_data(
        state,
        merchant_account,
        &merchant_connector_account,
        Some(pmd.clone()),
        None,
        None,
    )
    .await?;

    let mut old_router_data = VaultConnectorFlowData::to_old_router_data(router_data)
        .change_context(errors::ApiErrorResponse::InternalServerError)
        .attach_printable(
            "Cannot construct router data for making the external vault insert api call",
        )?;

    let connector_name = merchant_connector_account
        .get_connector_name()
        .ok_or(errors::ApiErrorResponse::InternalServerError)
        .attach_printable("Connector name not present for external vault")?; // always get the connector name from this call

    let connector_data = api::ConnectorData::get_external_vault_connector_by_name(
        &state.conf.connectors,
        &connector_name,
        api::GetToken::Connector,
        merchant_connector_account.get_mca_id(),
    )
    .change_context(errors::ApiErrorResponse::InternalServerError)
    .attach_printable("Failed to get the connector data")?;

    let connector_integration: services::BoxedVaultConnectorIntegrationInterface<
        ExternalVaultInsertFlow,
        types::VaultRequestData,
        types::VaultResponseData,
    > = connector_data.connector.get_connector_integration();

    let router_data_resp = services::execute_connector_processing_step(
        state,
        connector_integration,
        &old_router_data,
        payments_core::CallConnectorAction::Trigger,
        None,
        None,
    )
    .await
    .to_vault_failed_response()?;

    get_vault_response_for_insert_payment_method_data(router_data_resp)
}

#[cfg(feature = "v2")]
pub fn get_vault_response_for_insert_payment_method_data<F>(
    router_data: VaultRouterData<F>,
) -> RouterResult<pm_types::AddVaultResponse> {
    match router_data.response {
        Ok(response) => match response {
            types::VaultResponseData::ExternalVaultInsertResponse {
                connector_vault_id,
                fingerprint_id,
            } => Ok(pm_types::AddVaultResponse {
                vault_id: domain::VaultId::generate(connector_vault_id),
                fingerprint_id: Some(fingerprint_id),
                entity_id: None,
            }),
            types::VaultResponseData::ExternalVaultRetrieveResponse { .. }
            | types::VaultResponseData::ExternalVaultDeleteResponse { .. }
            | types::VaultResponseData::ExternalVaultCreateResponse { .. } => {
                Err(report!(errors::ApiErrorResponse::InternalServerError)
                    .attach_printable("Invalid Vault Response"))
            }
        },
        Err(err) => {
            logger::error!("Error vaulting payment method: {:?}", err);
            Err(report!(errors::ApiErrorResponse::InternalServerError)
                .attach_printable("Failed to vault payment method"))
        }
    }
}

#[cfg(feature = "v2")]
#[instrument(skip_all)]
pub async fn vault_payment_method(
    state: &SessionState,
    pmd: &domain::PaymentMethodVaultingData,
    merchant_context: &domain::MerchantContext,
    profile: &domain::Profile,
    existing_vault_id: Option<domain::VaultId>,
    customer_id: &id_type::GlobalCustomerId,
) -> RouterResult<pm_types::AddVaultResponse> {
    let is_external_vault_enabled = profile.is_external_vault_enabled();

    match is_external_vault_enabled {
        true => {
            let external_vault_source: id_type::MerchantConnectorAccountId = profile
                .external_vault_connector_details
                .clone()
                .map(|connector_details| connector_details.vault_connector_id.clone())
                .ok_or(errors::ApiErrorResponse::InternalServerError)
                .attach_printable("mca_id not present for external vault")?;

            let merchant_connector_account =
                domain::MerchantConnectorAccountTypeDetails::MerchantConnectorAccount(Box::new(
                    payments_core::helpers::get_merchant_connector_account_v2(
                        state,
                        merchant_context.get_merchant_key_store(),
                        Some(&external_vault_source),
                    )
                    .await
                    .attach_printable(
                        "failed to fetch merchant connector account for external vault insert",
                    )?,
                ));

            vault_payment_method_external(
                state,
                pmd,
                merchant_context.get_merchant_account(),
                merchant_connector_account,
            )
            .await
        }
        false => {
            vault_payment_method_internal(
                state,
                pmd,
                merchant_context,
                existing_vault_id,
                customer_id,
            )
            .await
        }
    }
}

#[cfg(feature = "v2")]
fn get_pm_list_context(
    payment_method_type: enums::PaymentMethod,
    payment_method: &domain::PaymentMethod,
    is_payment_associated: bool,
) -> Result<Option<PaymentMethodListContext>, error_stack::Report<errors::ApiErrorResponse>> {
    let payment_method_data = payment_method
        .payment_method_data
        .clone()
        .map(|payment_method_data| payment_method_data.into_inner());

    let payment_method_retrieval_context = match payment_method_data {
        Some(payment_methods::PaymentMethodsData::Card(card)) => {
            Some(PaymentMethodListContext::Card {
                card_details: api::CardDetailFromLocker::from(card),
                token_data: is_payment_associated.then_some(
                    storage::PaymentTokenData::permanent_card(
                        payment_method.get_id().clone(),
                        payment_method
                            .locker_id
                            .as_ref()
                            .map(|id| id.get_string_repr().to_owned())
                            .or_else(|| Some(payment_method.get_id().get_string_repr().to_owned())),
                        payment_method
                            .locker_id
                            .as_ref()
                            .map(|id| id.get_string_repr().to_owned())
                            .unwrap_or_else(|| {
                                payment_method.get_id().get_string_repr().to_owned()
                            }),
                    ),
                ),
            })
        }
        Some(payment_methods::PaymentMethodsData::BankDetails(bank_details)) => {
            let get_bank_account_token_data =
                || -> CustomResult<payment_methods::BankAccountTokenData,errors::ApiErrorResponse> {
                    let connector_details = bank_details
                        .connector_details
                        .first()
                        .cloned()
                        .ok_or(errors::ApiErrorResponse::InternalServerError)
                        .attach_printable("Failed to obtain bank account connector details")?;

                    let payment_method_subtype = payment_method
                        .get_payment_method_subtype()
                        .get_required_value("payment_method_subtype")
                        .attach_printable("PaymentMethodType not found")?;

                    Ok(payment_methods::BankAccountTokenData {
                        payment_method_type: payment_method_subtype,
                        payment_method: payment_method_type,
                        connector_details,
                    })
                };

            // Retrieve the pm_auth connector details so that it can be tokenized
            let bank_account_token_data = get_bank_account_token_data()
                .inspect_err(|error| logger::error!(?error))
                .ok();
            bank_account_token_data.map(|data| {
                let token_data = storage::PaymentTokenData::AuthBankDebit(data);

                PaymentMethodListContext::Bank {
                    token_data: is_payment_associated.then_some(token_data),
                }
            })
        }
        Some(payment_methods::PaymentMethodsData::WalletDetails(_)) | None => {
            Some(PaymentMethodListContext::TemporaryToken {
                token_data: is_payment_associated.then_some(
                    storage::PaymentTokenData::temporary_generic(generate_id(
                        consts::ID_LENGTH,
                        "token",
                    )),
                ),
            })
        }
    };

    Ok(payment_method_retrieval_context)
}

#[cfg(feature = "v2")]
fn get_pm_list_token_data(
    payment_method_type: enums::PaymentMethod,
    payment_method: &domain::PaymentMethod,
) -> Result<Option<storage::PaymentTokenData>, error_stack::Report<errors::ApiErrorResponse>> {
    let pm_list_context = get_pm_list_context(payment_method_type, payment_method, true)?
        .get_required_value("PaymentMethodListContext")?;

    match pm_list_context {
        PaymentMethodListContext::Card {
            card_details: _,
            token_data,
        } => Ok(token_data),
        PaymentMethodListContext::Bank { token_data } => Ok(token_data),
        PaymentMethodListContext::BankTransfer {
            bank_transfer_details: _,
            token_data,
        } => Ok(token_data),
        PaymentMethodListContext::TemporaryToken { token_data } => Ok(token_data),
    }
}

#[cfg(all(feature = "v2", feature = "olap"))]
pub async fn list_payment_methods_core(
    state: &SessionState,
    merchant_context: &domain::MerchantContext,
    customer_id: &id_type::GlobalCustomerId,
) -> RouterResult<payment_methods::CustomerPaymentMethodsListResponse> {
    let db = &*state.store;
    let key_manager_state = &(state).into();

    let saved_payment_methods = db
        .find_payment_method_by_global_customer_id_merchant_id_status(
            key_manager_state,
            merchant_context.get_merchant_key_store(),
            customer_id,
            merchant_context.get_merchant_account().get_id(),
            common_enums::PaymentMethodStatus::Active,
            None,
            merchant_context.get_merchant_account().storage_scheme,
        )
        .await
        .to_not_found_response(errors::ApiErrorResponse::PaymentMethodNotFound)?;

    let customer_payment_methods = saved_payment_methods
        .into_iter()
        .map(ForeignTryFrom::foreign_try_from)
        .collect::<Result<Vec<payment_methods::PaymentMethodResponseItem>, _>>()
        .change_context(errors::ApiErrorResponse::InternalServerError)?;

    let response = payment_methods::CustomerPaymentMethodsListResponse {
        customer_payment_methods,
    };

    Ok(response)
}

#[cfg(all(feature = "v2", feature = "oltp"))]
pub async fn list_customer_payment_methods_core(
    state: &SessionState,
    merchant_context: &domain::MerchantContext,
    customer_id: &id_type::GlobalCustomerId,
) -> RouterResult<Vec<payment_methods::CustomerPaymentMethodResponseItem>> {
    let db = &*state.store;
    let key_manager_state = &(state).into();

    let saved_payment_methods = db
        .find_payment_method_by_global_customer_id_merchant_id_status(
            key_manager_state,
            merchant_context.get_merchant_key_store(),
            customer_id,
            merchant_context.get_merchant_account().get_id(),
            common_enums::PaymentMethodStatus::Active,
            None,
            merchant_context.get_merchant_account().storage_scheme,
        )
        .await
        .to_not_found_response(errors::ApiErrorResponse::PaymentMethodNotFound)?;

    let mut customer_payment_methods = Vec::new();

    let payment_method_results: Result<Vec<_>, error_stack::Report<errors::ApiErrorResponse>> =
        saved_payment_methods
            .into_iter()
            .map(|pm| async move {
                let parent_payment_method_token = generate_id(consts::ID_LENGTH, "token");

                // For payment methods that are active we should always have the payment method type
                let payment_method_type = pm
                    .payment_method_type
                    .get_required_value("payment_method_type")?;

                let intent_fulfillment_time = common_utils::consts::DEFAULT_INTENT_FULFILLMENT_TIME;

                let token_data = get_pm_list_token_data(payment_method_type, &pm)?;

                if let Some(token_data) = token_data {
                    pm_routes::ParentPaymentMethodToken::create_key_for_token((
                        &parent_payment_method_token,
                        payment_method_type,
                    ))
                    .insert(intent_fulfillment_time, token_data, state)
                    .await?;

                    let final_pm = api::CustomerPaymentMethodResponseItem::foreign_try_from((
                        pm,
                        parent_payment_method_token,
                    ))
                    .change_context(errors::ApiErrorResponse::InternalServerError)
                    .attach_printable("Failed to convert payment method to response format")?;

                    Ok(Some(final_pm))
                } else {
                    Ok(None)
                }
            })
            .collect::<futures::stream::FuturesUnordered<_>>()
            .try_collect::<Vec<_>>()
            .await;

    customer_payment_methods.extend(payment_method_results?.into_iter().flatten());

    Ok(customer_payment_methods)
}

#[cfg(all(feature = "v2", feature = "olap"))]
pub async fn get_total_payment_method_count_core(
    state: &SessionState,
    merchant_context: &domain::MerchantContext,
) -> RouterResult<api::TotalPaymentMethodCountResponse> {
    let db = &*state.store;

    let total_count = db
        .get_payment_method_count_by_merchant_id_status(
            merchant_context.get_merchant_account().get_id(),
            common_enums::PaymentMethodStatus::Active,
        )
        .await
        .change_context(errors::ApiErrorResponse::InternalServerError)
        .attach_printable("Unable to get total payment method count")?;

    let response = api::TotalPaymentMethodCountResponse { total_count };

    Ok(response)
}

#[cfg(feature = "v2")]
#[instrument(skip_all)]
pub async fn retrieve_payment_method(
    state: SessionState,
    pm: api::PaymentMethodId,
    merchant_context: domain::MerchantContext,
) -> RouterResponse<api::PaymentMethodResponse> {
    let db = state.store.as_ref();
    let pm_id = id_type::GlobalPaymentMethodId::generate_from_string(pm.payment_method_id)
        .change_context(errors::ApiErrorResponse::InternalServerError)
        .attach_printable("Unable to generate GlobalPaymentMethodId")?;

    let payment_method = db
        .find_payment_method(
            &((&state).into()),
            merchant_context.get_merchant_key_store(),
            &pm_id,
            merchant_context.get_merchant_account().storage_scheme,
        )
        .await
        .to_not_found_response(errors::ApiErrorResponse::PaymentMethodNotFound)?;

    let single_use_token_in_cache = get_single_use_token_from_store(
        &state.clone(),
        payment_method_data::SingleUseTokenKey::store_key(&pm_id.clone()),
    )
    .await
    .unwrap_or_default();

    transformers::generate_payment_method_response(&payment_method, &single_use_token_in_cache)
        .map(services::ApplicationResponse::Json)
}

// TODO: When we separate out microservices, this function will be an endpoint in payment_methods
#[cfg(feature = "v2")]
#[instrument(skip_all)]
pub async fn update_payment_method_status_internal(
    state: &SessionState,
    key_store: &domain::MerchantKeyStore,
    storage_scheme: enums::MerchantStorageScheme,
    status: enums::PaymentMethodStatus,
    payment_method_id: &id_type::GlobalPaymentMethodId,
) -> RouterResult<domain::PaymentMethod> {
    let db = &*state.store;
    let key_manager_state = &state.into();

    let payment_method = db
        .find_payment_method(
            &((state).into()),
            key_store,
            payment_method_id,
            storage_scheme,
        )
        .await
        .to_not_found_response(errors::ApiErrorResponse::PaymentMethodNotFound)?;

    let pm_update = storage::PaymentMethodUpdate::StatusUpdate {
        status: Some(status),
    };

    let updated_pm = db
        .update_payment_method(
            key_manager_state,
            key_store,
            payment_method.clone(),
            pm_update,
            storage_scheme,
        )
        .await
        .change_context(errors::ApiErrorResponse::InternalServerError)
        .attach_printable("Failed to update payment method in db")?;

    Ok(updated_pm)
}

#[cfg(feature = "v2")]
#[instrument(skip_all)]
pub async fn update_payment_method(
    state: SessionState,
    merchant_context: domain::MerchantContext,
    profile: domain::Profile,
    req: api::PaymentMethodUpdate,
    payment_method_id: &id_type::GlobalPaymentMethodId,
) -> RouterResponse<api::PaymentMethodResponse> {
    let response =
        update_payment_method_core(&state, &merchant_context, &profile, req, payment_method_id)
            .await?;

    Ok(services::ApplicationResponse::Json(response))
}

#[cfg(feature = "v2")]
#[instrument(skip_all)]
pub async fn update_payment_method_core(
    state: &SessionState,
    merchant_context: &domain::MerchantContext,
    profile: &domain::Profile,
    request: api::PaymentMethodUpdate,
    payment_method_id: &id_type::GlobalPaymentMethodId,
) -> RouterResult<api::PaymentMethodResponse> {
    let db = state.store.as_ref();

    let payment_method = db
        .find_payment_method(
            &((state).into()),
            merchant_context.get_merchant_key_store(),
            payment_method_id,
            merchant_context.get_merchant_account().storage_scheme,
        )
        .await
        .to_not_found_response(errors::ApiErrorResponse::PaymentMethodNotFound)?;
    let current_vault_id = payment_method.locker_id.clone();

    when(
        payment_method.status == enums::PaymentMethodStatus::AwaitingData,
        || {
            Err(errors::ApiErrorResponse::InvalidRequestData {
                message: "This Payment method is awaiting data and hence cannot be updated"
                    .to_string(),
            })
        },
    )?;

    let pmd: domain::PaymentMethodVaultingData = vault::retrieve_payment_method_from_vault(
        state,
        merchant_context,
        profile,
        &payment_method,
    )
    .await
    .change_context(errors::ApiErrorResponse::InternalServerError)
    .attach_printable("Failed to retrieve payment method from vault")?
    .data;

    let vault_request_data = request.payment_method_data.map(|payment_method_data| {
        pm_transforms::generate_pm_vaulting_req_from_update_request(pmd, payment_method_data)
    });

    let vaulting_response = match vault_request_data {
        // cannot use async map because of problems related to lifetimes
        // to overcome this, we will have to use a move closure and add some clones
        Some(ref vault_request_data) => {
            Some(
                vault_payment_method(
                    state,
                    vault_request_data,
                    merchant_context,
                    profile,
                    // using current vault_id for now,
                    // will have to refactor this to generate new one on each vaulting later on
                    current_vault_id,
                    &payment_method.customer_id,
                )
                .await
                .attach_printable("Failed to add payment method in vault")?,
            )
        }
        None => None,
    };

    let (vault_id, fingerprint_id) = match vaulting_response {
        Some(vaulting_response) => {
            let vault_id = vaulting_response.vault_id.get_string_repr().to_owned();
            (Some(vault_id), vaulting_response.fingerprint_id)
        }
        None => (None, None),
    };

    let pm_update = create_pm_additional_data_update(
        vault_request_data.as_ref(),
        state,
        merchant_context.get_merchant_key_store(),
        vault_id,
        fingerprint_id,
        &payment_method,
        request.connector_token_details,
        None,
        None,
        None,
        None,
    )
    .await
    .attach_printable("Unable to create Payment method data")?;

    let payment_method = db
        .update_payment_method(
            &((state).into()),
            merchant_context.get_merchant_key_store(),
            payment_method,
            pm_update,
            merchant_context.get_merchant_account().storage_scheme,
        )
        .await
        .change_context(errors::ApiErrorResponse::InternalServerError)
        .attach_printable("Failed to update payment method in db")?;

    let response = pm_transforms::generate_payment_method_response(&payment_method, &None)?;

    // Add a PT task to handle payment_method delete from vault

    Ok(response)
}

#[cfg(feature = "v2")]
#[instrument(skip_all)]
pub async fn delete_payment_method(
    state: SessionState,
    pm_id: api::PaymentMethodId,
    merchant_context: domain::MerchantContext,
    profile: domain::Profile,
) -> RouterResponse<api::PaymentMethodDeleteResponse> {
    let pm_id = id_type::GlobalPaymentMethodId::generate_from_string(pm_id.payment_method_id)
        .change_context(errors::ApiErrorResponse::InternalServerError)
        .attach_printable("Unable to generate GlobalPaymentMethodId")?;
    let response = delete_payment_method_core(&state, pm_id, &merchant_context, &profile).await?;

    Ok(services::ApplicationResponse::Json(response))
}

#[cfg(feature = "v2")]
#[instrument(skip_all)]
pub async fn delete_payment_method_core(
    state: &SessionState,
    pm_id: id_type::GlobalPaymentMethodId,
    merchant_context: &domain::MerchantContext,
    profile: &domain::Profile,
) -> RouterResult<api::PaymentMethodDeleteResponse> {
    let db = state.store.as_ref();
    let key_manager_state = &(state).into();

    let payment_method = db
        .find_payment_method(
            &(state.into()),
            merchant_context.get_merchant_key_store(),
            &pm_id,
            merchant_context.get_merchant_account().storage_scheme,
        )
        .await
        .to_not_found_response(errors::ApiErrorResponse::PaymentMethodNotFound)?;

    when(
        payment_method.status == enums::PaymentMethodStatus::Inactive,
        || Err(errors::ApiErrorResponse::PaymentMethodNotFound),
    )?;

    let _customer = db
        .find_customer_by_global_id(
            key_manager_state,
            &payment_method.customer_id,
            merchant_context.get_merchant_key_store(),
            merchant_context.get_merchant_account().storage_scheme,
        )
        .await
        .to_not_found_response(errors::ApiErrorResponse::InternalServerError)
        .attach_printable("Customer not found for the payment method")?;

    // Soft delete
    let pm_update = storage::PaymentMethodUpdate::StatusUpdate {
        status: Some(enums::PaymentMethodStatus::Inactive),
    };

    db.update_payment_method(
        &(state.into()),
        merchant_context.get_merchant_key_store(),
        payment_method.clone(),
        pm_update,
        merchant_context.get_merchant_account().storage_scheme,
    )
    .await
    .change_context(errors::ApiErrorResponse::InternalServerError)
    .attach_printable("Failed to update payment method in db")?;

    vault::delete_payment_method_data_from_vault(state, merchant_context, profile, &payment_method)
        .await
        .change_context(errors::ApiErrorResponse::InternalServerError)
        .attach_printable("Failed to delete payment method from vault")?;

    let response = api::PaymentMethodDeleteResponse { id: pm_id };

    Ok(response)
}

#[cfg(feature = "v2")]
#[async_trait::async_trait]
trait EncryptableData {
    type Output;
    async fn encrypt_data(
        &self,
        key_manager_state: &common_utils::types::keymanager::KeyManagerState,
        key_store: &domain::MerchantKeyStore,
    ) -> RouterResult<Self::Output>;
}

#[cfg(feature = "v2")]
#[async_trait::async_trait]
impl EncryptableData for payment_methods::PaymentMethodSessionRequest {
    type Output = hyperswitch_domain_models::payment_methods::DecryptedPaymentMethodSession;

    async fn encrypt_data(
        &self,
        key_manager_state: &common_utils::types::keymanager::KeyManagerState,
        key_store: &domain::MerchantKeyStore,
    ) -> RouterResult<Self::Output> {
        use common_utils::types::keymanager::ToEncryptable;

        let encrypted_billing_address = self
            .billing
            .clone()
            .map(|address| address.encode_to_value())
            .transpose()
            .change_context(errors::ApiErrorResponse::InternalServerError)
            .attach_printable("Failed to encode billing address")?
            .map(Secret::new);

        let batch_encrypted_data = domain_types::crypto_operation(
            key_manager_state,
            common_utils::type_name!(hyperswitch_domain_models::payment_methods::PaymentMethodSession),
            domain_types::CryptoOperation::BatchEncrypt(
                hyperswitch_domain_models::payment_methods::FromRequestEncryptablePaymentMethodSession::to_encryptable(
                    hyperswitch_domain_models::payment_methods::FromRequestEncryptablePaymentMethodSession {
                       billing: encrypted_billing_address,
                    },
                ),
            ),
            common_utils::types::keymanager::Identifier::Merchant(key_store.merchant_id.clone()),
            key_store.key.peek(),
        )
        .await
        .and_then(|val| val.try_into_batchoperation())
        .change_context(errors::ApiErrorResponse::InternalServerError)
        .attach_printable("Failed while encrypting payment methods session details".to_string())?;

        let encrypted_data =
        hyperswitch_domain_models::payment_methods::FromRequestEncryptablePaymentMethodSession::from_encryptable(
            batch_encrypted_data,
        )
        .change_context(errors::ApiErrorResponse::InternalServerError)
        .attach_printable("Failed while encrypting payment methods session detailss")?;

        Ok(encrypted_data)
    }
}

#[cfg(feature = "v2")]
#[async_trait::async_trait]
impl EncryptableData for payment_methods::PaymentMethodsSessionUpdateRequest {
    type Output = hyperswitch_domain_models::payment_methods::DecryptedPaymentMethodSession;

    async fn encrypt_data(
        &self,
        key_manager_state: &common_utils::types::keymanager::KeyManagerState,
        key_store: &domain::MerchantKeyStore,
    ) -> RouterResult<Self::Output> {
        use common_utils::types::keymanager::ToEncryptable;

        let encrypted_billing_address = self
            .billing
            .clone()
            .map(|address| address.encode_to_value())
            .transpose()
            .change_context(errors::ApiErrorResponse::InternalServerError)
            .attach_printable("Failed to encode billing address")?
            .map(Secret::new);

        let batch_encrypted_data = domain_types::crypto_operation(
            key_manager_state,
            common_utils::type_name!(hyperswitch_domain_models::payment_methods::PaymentMethodSession),
            domain_types::CryptoOperation::BatchEncrypt(
                hyperswitch_domain_models::payment_methods::FromRequestEncryptablePaymentMethodSession::to_encryptable(
                    hyperswitch_domain_models::payment_methods::FromRequestEncryptablePaymentMethodSession {
                       billing: encrypted_billing_address,
                    },
                ),
            ),
            common_utils::types::keymanager::Identifier::Merchant(key_store.merchant_id.clone()),
            key_store.key.peek(),
        )
        .await
        .and_then(|val| val.try_into_batchoperation())
        .change_context(errors::ApiErrorResponse::InternalServerError)
        .attach_printable("Failed while encrypting payment methods session details".to_string())?;

        let encrypted_data =
        hyperswitch_domain_models::payment_methods::FromRequestEncryptablePaymentMethodSession::from_encryptable(
            batch_encrypted_data,
        )
        .change_context(errors::ApiErrorResponse::InternalServerError)
        .attach_printable("Failed while encrypting payment methods session detailss")?;

        Ok(encrypted_data)
    }
}

#[cfg(feature = "v2")]
pub async fn payment_methods_session_create(
    state: SessionState,
    merchant_context: domain::MerchantContext,
    request: payment_methods::PaymentMethodSessionRequest,
) -> RouterResponse<payment_methods::PaymentMethodSessionResponse> {
    let db = state.store.as_ref();
    let key_manager_state = &(&state).into();

    db.find_customer_by_global_id(
        key_manager_state,
        &request.customer_id,
        merchant_context.get_merchant_key_store(),
        merchant_context.get_merchant_account().storage_scheme,
    )
    .await
    .to_not_found_response(errors::ApiErrorResponse::CustomerNotFound)?;

    let payment_methods_session_id =
        id_type::GlobalPaymentMethodSessionId::generate(&state.conf.cell_information.id)
            .change_context(errors::ApiErrorResponse::InternalServerError)
            .attach_printable("Unable to generate GlobalPaymentMethodSessionId")?;

    let encrypted_data = request
        .encrypt_data(key_manager_state, merchant_context.get_merchant_key_store())
        .await
        .change_context(errors::ApiErrorResponse::InternalServerError)
        .attach_printable("Failed to encrypt payment methods session data")?;

    let billing = encrypted_data
        .billing
        .as_ref()
        .map(|data| {
            data.clone()
                .deserialize_inner_value(|value| value.parse_value("Address"))
        })
        .transpose()
        .change_context(errors::ApiErrorResponse::InternalServerError)
        .attach_printable("Unable to decode billing address")?;

    // If not passed in the request, use the default value from constants
    let expires_in = request
        .expires_in
        .unwrap_or(consts::DEFAULT_PAYMENT_METHOD_SESSION_EXPIRY)
        .into();

    let expires_at = common_utils::date_time::now().saturating_add(Duration::seconds(expires_in));

    let client_secret = payment_helpers::create_client_secret(
        &state,
        merchant_context.get_merchant_account().get_id(),
        util_types::authentication::ResourceId::PaymentMethodSession(
            payment_methods_session_id.clone(),
        ),
    )
    .await
    .change_context(errors::ApiErrorResponse::InternalServerError)
    .attach_printable("Unable to create client secret")?;

    let payment_method_session_domain_model =
        hyperswitch_domain_models::payment_methods::PaymentMethodSession {
            id: payment_methods_session_id,
            customer_id: request.customer_id,
            billing,
            psp_tokenization: request.psp_tokenization,
            network_tokenization: request.network_tokenization,
            tokenization_data: request.tokenization_data,
            expires_at,
            return_url: request.return_url,
            associated_payment_methods: None,
            associated_payment: None,
            associated_token_id: None,
        };

    db.insert_payment_methods_session(
        key_manager_state,
        merchant_context.get_merchant_key_store(),
        payment_method_session_domain_model.clone(),
        expires_in,
    )
    .await
    .change_context(errors::ApiErrorResponse::InternalServerError)
    .attach_printable("Failed to insert payment methods session in db")?;

    let response = transformers::generate_payment_method_session_response(
        payment_method_session_domain_model,
        client_secret.secret,
        None,
        None,
    );

    Ok(services::ApplicationResponse::Json(response))
}

#[cfg(feature = "v2")]
pub async fn payment_methods_session_update(
    state: SessionState,
    merchant_context: domain::MerchantContext,
    payment_method_session_id: id_type::GlobalPaymentMethodSessionId,
    request: payment_methods::PaymentMethodsSessionUpdateRequest,
) -> RouterResponse<payment_methods::PaymentMethodSessionResponse> {
    let db = state.store.as_ref();
    let key_manager_state = &(&state).into();

    let existing_payment_method_session_state = db
        .get_payment_methods_session(
            key_manager_state,
            merchant_context.get_merchant_key_store(),
            &payment_method_session_id,
        )
        .await
        .to_not_found_response(errors::ApiErrorResponse::GenericNotFoundError {
            message: "payment methods session does not exist or has expired".to_string(),
        })
        .attach_printable("Failed to retrieve payment methods session from db")?;

    let encrypted_data = request
        .encrypt_data(key_manager_state, merchant_context.get_merchant_key_store())
        .await
        .change_context(errors::ApiErrorResponse::InternalServerError)
        .attach_printable("Failed to encrypt payment methods session data")?;

    let billing = encrypted_data
        .billing
        .as_ref()
        .map(|data| {
            data.clone()
                .deserialize_inner_value(|value| value.parse_value("Address"))
        })
        .transpose()
        .change_context(errors::ApiErrorResponse::InternalServerError)
        .attach_printable("Unable to decode billing address")?;

    let payment_method_session_domain_model =
        hyperswitch_domain_models::payment_methods::PaymentMethodsSessionUpdateEnum::GeneralUpdate{
            billing: Box::new(billing),
            psp_tokenization: request.psp_tokenization,
            network_tokenization: request.network_tokenization,
            tokenization_data: request.tokenization_data,
        };

    let update_state_change = db
        .update_payment_method_session(
            key_manager_state,
            merchant_context.get_merchant_key_store(),
            &payment_method_session_id,
            payment_method_session_domain_model,
            existing_payment_method_session_state.clone(),
        )
        .await
        .change_context(errors::ApiErrorResponse::InternalServerError)
        .attach_printable("Failed to update payment methods session in db")?;

    let response = transformers::generate_payment_method_session_response(
        update_state_change,
        Secret::new("CLIENT_SECRET_REDACTED".to_string()),
        None, // TODO: send associated payments response based on the expandable param
        None,
    );

    Ok(services::ApplicationResponse::Json(response))
}
#[cfg(feature = "v2")]
pub async fn payment_methods_session_retrieve(
    state: SessionState,
    merchant_context: domain::MerchantContext,
    payment_method_session_id: id_type::GlobalPaymentMethodSessionId,
) -> RouterResponse<payment_methods::PaymentMethodSessionResponse> {
    let db = state.store.as_ref();
    let key_manager_state = &(&state).into();

    let payment_method_session_domain_model = db
        .get_payment_methods_session(
            key_manager_state,
            merchant_context.get_merchant_key_store(),
            &payment_method_session_id,
        )
        .await
        .to_not_found_response(errors::ApiErrorResponse::GenericNotFoundError {
            message: "payment methods session does not exist or has expired".to_string(),
        })
        .attach_printable("Failed to retrieve payment methods session from db")?;

    let response = transformers::generate_payment_method_session_response(
        payment_method_session_domain_model,
        Secret::new("CLIENT_SECRET_REDACTED".to_string()),
        None, // TODO: send associated payments response based on the expandable param
        None,
    );

    Ok(services::ApplicationResponse::Json(response))
}

#[cfg(feature = "v2")]
pub async fn payment_methods_session_update_payment_method(
    state: SessionState,
    merchant_context: domain::MerchantContext,
    profile: domain::Profile,
    payment_method_session_id: id_type::GlobalPaymentMethodSessionId,
    request: payment_methods::PaymentMethodSessionUpdateSavedPaymentMethod,
) -> RouterResponse<payment_methods::PaymentMethodResponse> {
    let db = state.store.as_ref();
    let key_manager_state = &(&state).into();

    // Validate if the session still exists
    db.get_payment_methods_session(
        key_manager_state,
        merchant_context.get_merchant_key_store(),
        &payment_method_session_id,
    )
    .await
    .to_not_found_response(errors::ApiErrorResponse::GenericNotFoundError {
        message: "payment methods session does not exist or has expired".to_string(),
    })
    .attach_printable("Failed to retrieve payment methods session from db")?;

    let payment_method_update_request = request.payment_method_update_request;

    let updated_payment_method = update_payment_method_core(
        &state,
        &merchant_context,
        &profile,
        payment_method_update_request,
        &request.payment_method_id,
    )
    .await
    .attach_printable("Failed to update saved payment method")?;

    Ok(services::ApplicationResponse::Json(updated_payment_method))
}

#[cfg(feature = "v2")]
pub async fn payment_methods_session_delete_payment_method(
    state: SessionState,
    merchant_context: domain::MerchantContext,
    profile: domain::Profile,
    pm_id: id_type::GlobalPaymentMethodId,
    payment_method_session_id: id_type::GlobalPaymentMethodSessionId,
) -> RouterResponse<api::PaymentMethodDeleteResponse> {
    let db = state.store.as_ref();
    let key_manager_state = &(&state).into();

    // Validate if the session still exists
    db.get_payment_methods_session(
        key_manager_state,
        merchant_context.get_merchant_key_store(),
        &payment_method_session_id,
    )
    .await
    .to_not_found_response(errors::ApiErrorResponse::GenericNotFoundError {
        message: "payment methods session does not exist or has expired".to_string(),
    })
    .attach_printable("Failed to retrieve payment methods session from db")?;

    let response = delete_payment_method_core(&state, pm_id, &merchant_context, &profile)
        .await
        .attach_printable("Failed to delete saved payment method")?;

    Ok(services::ApplicationResponse::Json(response))
}

#[cfg(feature = "v2")]
fn construct_zero_auth_payments_request(
    confirm_request: &payment_methods::PaymentMethodSessionConfirmRequest,
    payment_method_session: &hyperswitch_domain_models::payment_methods::PaymentMethodSession,
    payment_method: &payment_methods::PaymentMethodResponse,
) -> RouterResult<api_models::payments::PaymentsRequest> {
    use api_models::payments;

    Ok(payments::PaymentsRequest {
        amount_details: payments::AmountDetails::new_for_zero_auth_payment(
            common_enums::Currency::USD,
        ),
        payment_method_data: confirm_request.payment_method_data.clone(),
        payment_method_type: confirm_request.payment_method_type,
        payment_method_subtype: confirm_request.payment_method_subtype,
        customer_id: Some(payment_method_session.customer_id.clone()),
        customer_present: Some(enums::PresenceOfCustomerDuringPayment::Present),
        setup_future_usage: Some(common_enums::FutureUsage::OffSession),
        payment_method_id: Some(payment_method.id.clone()),
        merchant_reference_id: None,
        routing_algorithm_id: None,
        capture_method: None,
        authentication_type: None,
        // We have already passed payment method billing address
        billing: None,
        shipping: None,
        description: None,
        return_url: payment_method_session.return_url.clone(),
        apply_mit_exemption: None,
        statement_descriptor: None,
        order_details: None,
        allowed_payment_method_types: None,
        metadata: None,
        connector_metadata: None,
        feature_metadata: None,
        payment_link_enabled: None,
        payment_link_config: None,
        request_incremental_authorization: None,
        session_expiry: None,
        frm_metadata: None,
        request_external_three_ds_authentication: None,
        customer_acceptance: None,
        browser_info: None,
        force_3ds_challenge: None,
        is_iframe_redirection_enabled: None,
        merchant_connector_details: None,
        return_raw_connector_response: None,
    })
}

#[cfg(feature = "v2")]
async fn create_zero_auth_payment(
    state: SessionState,
    req_state: routes::app::ReqState,
    merchant_context: domain::MerchantContext,
    profile: domain::Profile,
    request: api_models::payments::PaymentsRequest,
) -> RouterResult<api_models::payments::PaymentsResponse> {
    let response = Box::pin(payments_core::payments_create_and_confirm_intent(
        state,
        req_state,
        merchant_context,
        profile,
        request,
        hyperswitch_domain_models::payments::HeaderPayload::default(),
    ))
    .await?;

    logger::info!(associated_payments_response=?response);

    response
        .get_json_body()
        .change_context(errors::ApiErrorResponse::InternalServerError)
        .attach_printable("Unexpected response from payments core")
}

#[cfg(feature = "v2")]
pub async fn payment_methods_session_confirm(
    state: SessionState,
    req_state: routes::app::ReqState,
    merchant_context: domain::MerchantContext,
    profile: domain::Profile,
    payment_method_session_id: id_type::GlobalPaymentMethodSessionId,
    request: payment_methods::PaymentMethodSessionConfirmRequest,
) -> RouterResponse<payment_methods::PaymentMethodSessionResponse> {
    let db: &dyn StorageInterface = state.store.as_ref();
    let key_manager_state = &(&state).into();

    // Validate if the session still exists
    let payment_method_session = db
        .get_payment_methods_session(
            key_manager_state,
            merchant_context.get_merchant_key_store(),
            &payment_method_session_id,
        )
        .await
        .to_not_found_response(errors::ApiErrorResponse::GenericNotFoundError {
            message: "payment methods session does not exist or has expired".to_string(),
        })
        .attach_printable("Failed to retrieve payment methods session from db")?;

    let payment_method_session_billing = payment_method_session
        .billing
        .clone()
        .map(|billing| billing.into_inner())
        .map(From::from);

    // Unify the billing address that we receive from the session and from the confirm request
    let unified_billing_address = request
        .payment_method_data
        .billing
        .clone()
        .map(|payment_method_billing| {
            payment_method_billing.unify_address(payment_method_session_billing.as_ref())
        })
        .or_else(|| payment_method_session_billing.clone());

    let customer_id = payment_method_session.customer_id.clone();

    let create_payment_method_request = get_payment_method_create_request(
        request
            .payment_method_data
            .payment_method_data
            .as_ref()
            .get_required_value("payment_method_data")?,
        request.payment_method_type,
        request.payment_method_subtype,
        customer_id.clone(),
        unified_billing_address.as_ref(),
        Some(&payment_method_session),
    )
    .attach_printable("Failed to create payment method request")?;

    let (payment_method_response, payment_method) = create_payment_method_core(
        &state,
        &req_state,
        create_payment_method_request.clone(),
        &merchant_context,
        &profile,
    )
    .await?;

    let parent_payment_method_token = generate_id(consts::ID_LENGTH, "token");

    let token_data = get_pm_list_token_data(request.payment_method_type, &payment_method)?;

    let intent_fulfillment_time = common_utils::consts::DEFAULT_INTENT_FULFILLMENT_TIME;

    // insert the token data into redis
    if let Some(token_data) = token_data {
        pm_routes::ParentPaymentMethodToken::create_key_for_token((
            &parent_payment_method_token,
            request.payment_method_type,
        ))
        .insert(intent_fulfillment_time, token_data, &state)
        .await?;
    };

    let update_payment_method_session = hyperswitch_domain_models::payment_methods::PaymentMethodsSessionUpdateEnum::UpdateAssociatedPaymentMethods {
        associated_payment_methods:  Some(vec![parent_payment_method_token.clone()])
    };

    vault::insert_cvc_using_payment_token(
        &state,
        &parent_payment_method_token,
        create_payment_method_request.payment_method_data.clone(),
        request.payment_method_type,
        intent_fulfillment_time,
        merchant_context.get_merchant_key_store().key.get_inner(),
    )
    .await?;

    let payment_method_session = db
        .update_payment_method_session(
            key_manager_state,
            merchant_context.get_merchant_key_store(),
            &payment_method_session_id,
            update_payment_method_session,
            payment_method_session,
        )
        .await
        .to_not_found_response(errors::ApiErrorResponse::GenericNotFoundError {
            message: "payment methods session does not exist or has expired".to_string(),
        })
        .attach_printable("Failed to update payment methods session from db")?;

    let payments_response = match &payment_method_session.psp_tokenization {
        Some(common_types::payment_methods::PspTokenization {
            tokenization_type: common_enums::TokenizationType::MultiUse,
            ..
        }) => {
            let zero_auth_request = construct_zero_auth_payments_request(
                &request,
                &payment_method_session,
                &payment_method_response,
            )?;
            let payments_response = Box::pin(create_zero_auth_payment(
                state.clone(),
                req_state,
                merchant_context.clone(),
                profile.clone(),
                zero_auth_request,
            ))
            .await?;

            Some(payments_response)
        }
        Some(common_types::payment_methods::PspTokenization {
            tokenization_type: common_enums::TokenizationType::SingleUse,
            ..
        }) => {
            Box::pin(create_single_use_tokenization_flow(
                state.clone(),
                req_state.clone(),
                merchant_context.clone(),
                profile.clone(),
                &create_payment_method_request.clone(),
                &payment_method_response,
                &payment_method_session,
            ))
            .await?;
            None
        }
        None => None,
    };

    let tokenization_response = match payment_method_session.tokenization_data.clone() {
        Some(tokenization_data) => {
            let tokenization_response = tokenization_core::create_vault_token_core(
                state.clone(),
                &merchant_context.get_merchant_account().clone(),
                &merchant_context.get_merchant_key_store().clone(),
                api_models::tokenization::GenericTokenizationRequest {
                    customer_id: customer_id.clone(),
                    token_request: tokenization_data,
                },
            )
            .await?;
            let token = match tokenization_response {
                services::ApplicationResponse::Json(response) => Some(response),
                _ => None,
            };
            Some(token)
        }
        None => None,
    };

    logger::debug!(?tokenization_response, "Tokenization response");

    //TODO: update the payment method session with the payment id and payment method id
    let payment_method_session_response = transformers::generate_payment_method_session_response(
        payment_method_session,
        Secret::new("CLIENT_SECRET_REDACTED".to_string()),
        payments_response,
        (tokenization_response.flatten()),
    );

    Ok(services::ApplicationResponse::Json(
        payment_method_session_response,
    ))
}

#[cfg(feature = "v2")]
impl pm_types::SavedPMLPaymentsInfo {
    pub async fn form_payments_info(
        payment_intent: PaymentIntent,
        merchant_context: &domain::MerchantContext,
        profile: domain::Profile,
        db: &dyn StorageInterface,
        key_manager_state: &util_types::keymanager::KeyManagerState,
    ) -> RouterResult<Self> {
        let collect_cvv_during_payment = profile.should_collect_cvv_during_payment;

        let off_session_payment_flag = matches!(
            payment_intent.setup_future_usage,
            common_enums::FutureUsage::OffSession
        );

        let is_connector_agnostic_mit_enabled =
            profile.is_connector_agnostic_mit_enabled.unwrap_or(false);

        Ok(Self {
            payment_intent,
            profile,
            collect_cvv_during_payment,
            off_session_payment_flag,
            is_connector_agnostic_mit_enabled,
        })
    }

    pub async fn perform_payment_ops(
        &self,
        state: &SessionState,
        parent_payment_method_token: Option<String>,
        pma: &api::CustomerPaymentMethodResponseItem,
        pm_list_context: PaymentMethodListContext,
    ) -> RouterResult<()> {
        let token = parent_payment_method_token
            .as_ref()
            .get_required_value("parent_payment_method_token")?;
        let token_data = pm_list_context
            .get_token_data()
            .get_required_value("PaymentTokenData")?;

        let intent_fulfillment_time = self
            .profile
            .get_order_fulfillment_time()
            .unwrap_or(common_utils::consts::DEFAULT_INTENT_FULFILLMENT_TIME);

        pm_routes::ParentPaymentMethodToken::create_key_for_token((token, pma.payment_method_type))
            .insert(intent_fulfillment_time, token_data, state)
            .await?;

        Ok(())
    }
}

#[cfg(feature = "v2")]
#[allow(clippy::too_many_arguments)]
async fn create_single_use_tokenization_flow(
    state: SessionState,
    req_state: routes::app::ReqState,
    merchant_context: domain::MerchantContext,
    profile: domain::Profile,
    payment_method_create_request: &payment_methods::PaymentMethodCreate,
    payment_method: &api::PaymentMethodResponse,
    payment_method_session: &domain::payment_methods::PaymentMethodSession,
) -> RouterResult<()> {
    let customer_id = payment_method_create_request.customer_id.to_owned();
    let connector_id = payment_method_create_request
        .get_tokenize_connector_id()
        .change_context(errors::ApiErrorResponse::MissingRequiredField {
            field_name: "psp_tokenization.connector_id",
        })
        .attach_printable("Failed to get tokenize connector id")?;

    let db = &state.store;

    let merchant_connector_account_details = db
        .find_merchant_connector_account_by_id(
            &(&state).into(),
            &connector_id,
            merchant_context.get_merchant_key_store(),
        )
        .await
        .to_not_found_response(errors::ApiErrorResponse::MerchantConnectorAccountNotFound {
            id: connector_id.get_string_repr().to_owned(),
        })
        .attach_printable("error while fetching merchant_connector_account from connector_id")?;
    let auth_type = merchant_connector_account_details
        .get_connector_account_details()
        .change_context(errors::ApiErrorResponse::InternalServerError)
        .attach_printable("Failed while parsing value for ConnectorAuthType")?;

    let payment_method_data_request = types::PaymentMethodTokenizationData {
        payment_method_data: payment_method_data::PaymentMethodData::try_from(
            payment_method_create_request.payment_method_data.clone(),
        )
        .change_context(errors::ApiErrorResponse::MissingRequiredField {
            field_name: "card_cvc",
        })
        .attach_printable(
            "Failed to convert type from Payment Method Create Data to Payment Method Data",
        )?,
        browser_info: None,
        currency: api_models::enums::Currency::default(),
        amount: None,
        split_payments: None,
        mandate_id: None,
        setup_future_usage: None,
        customer_acceptance: None,
        setup_mandate_details: None,
    };

    let payment_method_session_address = types::PaymentAddress::new(
        None,
        payment_method_session
            .billing
            .clone()
            .map(|address| address.into_inner()),
        None,
        None,
    );

    let mut router_data =
        types::RouterData::<api::PaymentMethodToken, _, types::PaymentsResponseData> {
            flow: std::marker::PhantomData,
            merchant_id: merchant_context.get_merchant_account().get_id().clone(),
            customer_id: None,
            connector_customer: None,
            connector: merchant_connector_account_details
                .connector_name
                .to_string(),
            payment_id: consts::IRRELEVANT_PAYMENT_INTENT_ID.to_string(), //Static
            attempt_id: consts::IRRELEVANT_PAYMENT_ATTEMPT_ID.to_string(), //Static
            tenant_id: state.tenant.tenant_id.clone(),
            status: common_enums::enums::AttemptStatus::default(),
            payment_method: common_enums::enums::PaymentMethod::Card,
            connector_auth_type: auth_type,
            description: None,
            address: payment_method_session_address,
            auth_type: common_enums::enums::AuthenticationType::default(),
            connector_meta_data: None,
            connector_wallets_details: None,
            amount_captured: None,
            access_token: None,
            session_token: None,
            reference_id: None,
            payment_method_token: None,
            recurring_mandate_payment_data: None,
            preprocessing_id: None,
            payment_method_balance: None,
            connector_api_version: None,
            request: payment_method_data_request.clone(),
            response: Err(hyperswitch_domain_models::router_data::ErrorResponse::default()),
            connector_request_reference_id: payment_method_session.id.get_string_repr().to_string(),
            #[cfg(feature = "payouts")]
            payout_method_data: None,
            #[cfg(feature = "payouts")]
            quote_id: None,
            test_mode: None,
            connector_http_status_code: None,
            external_latency: None,
            apple_pay_flow: None,
            frm_metadata: None,
            dispute_id: None,
            refund_id: None,
            connector_response: None,
            payment_method_status: None,
            minor_amount_captured: None,
            integrity_check: Ok(()),
            additional_merchant_data: None,
            header_payload: None,
            connector_mandate_request_reference_id: None,
            authentication_id: None,
            psd2_sca_exemption_type: None,
            raw_connector_response: None,
            is_payment_id_from_merchant: None,
<<<<<<< HEAD
            amount_capturable: None,
            minor_amount_capturable: None,
=======
            l2_l3_data: None,
>>>>>>> 640d0552
        };

    let payment_method_token_response = Box::pin(tokenization::add_token_for_payment_method(
        &mut router_data,
        payment_method_data_request.clone(),
        state.clone(),
        &merchant_connector_account_details.clone(),
    ))
    .await?;

    let token_response = payment_method_token_response.token.map_err(|err| {
        errors::ApiErrorResponse::ExternalConnectorError {
            code: err.code,
            message: err.message,
            connector: (merchant_connector_account_details.clone())
                .connector_name
                .to_string(),
            status_code: err.status_code,
            reason: err.reason,
        }
    })?;

    let value = payment_method_data::SingleUsePaymentMethodToken::get_single_use_token_from_payment_method_token(
                                                       token_response.clone().into(),
                                                connector_id.clone()
                                            );

    let key = payment_method_data::SingleUseTokenKey::store_key(&payment_method.id);

    add_single_use_token_to_store(&state, key, value)
        .await
        .change_context(errors::ApiErrorResponse::InternalServerError)
        .attach_printable("Failed to store single use token")?;

    Ok(())
}

#[cfg(feature = "v2")]
async fn add_single_use_token_to_store(
    state: &SessionState,
    key: payment_method_data::SingleUseTokenKey,
    value: payment_method_data::SingleUsePaymentMethodToken,
) -> CustomResult<(), errors::StorageError> {
    let redis_connection = state
        .store
        .get_redis_conn()
        .map_err(Into::<errors::StorageError>::into)?;

    redis_connection
        .serialize_and_set_key_with_expiry(
            &payment_method_data::SingleUseTokenKey::get_store_key(&key).into(),
            value,
            consts::DEFAULT_PAYMENT_METHOD_STORE_TTL,
        )
        .await
        .change_context(errors::StorageError::KVError)
        .attach_printable("Failed to insert payment method token to redis")?;
    Ok(())
}

#[cfg(feature = "v2")]
async fn get_single_use_token_from_store(
    state: &SessionState,
    key: payment_method_data::SingleUseTokenKey,
) -> CustomResult<Option<payment_method_data::SingleUsePaymentMethodToken>, errors::StorageError> {
    let redis_connection = state
        .store
        .get_redis_conn()
        .map_err(Into::<errors::StorageError>::into)?;

    redis_connection
        .get_and_deserialize_key::<Option<payment_method_data::SingleUsePaymentMethodToken>>(
            &payment_method_data::SingleUseTokenKey::get_store_key(&key).into(),
            "SingleUsePaymentMethodToken",
        )
        .await
        .change_context(errors::StorageError::KVError)
        .attach_printable("Failed to get payment method token from redis")
}<|MERGE_RESOLUTION|>--- conflicted
+++ resolved
@@ -3319,12 +3319,8 @@
             psd2_sca_exemption_type: None,
             raw_connector_response: None,
             is_payment_id_from_merchant: None,
-<<<<<<< HEAD
-            amount_capturable: None,
+            l2_l3_data: None,
             minor_amount_capturable: None,
-=======
-            l2_l3_data: None,
->>>>>>> 640d0552
         };
 
     let payment_method_token_response = Box::pin(tokenization::add_token_for_payment_method(
