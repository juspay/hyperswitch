--- conflicted
+++ resolved
@@ -39,10 +39,7 @@
     ext_traits::{AsyncExt, Encode, ValueExt},
     fp_utils::when,
     generate_id, types as util_types,
-<<<<<<< HEAD
     errors::CustomResult,
-=======
->>>>>>> 29a38075
 };
 use diesel_models::{
     enums, GenericLinkNew, PaymentMethodCollectLink, PaymentMethodCollectLinkData,
