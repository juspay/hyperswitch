--- conflicted
+++ resolved
@@ -3029,11 +3029,7 @@
 
     let intent_fulfillment_time = common_utils::consts::DEFAULT_INTENT_FULFILLMENT_TIME;
 
-<<<<<<< HEAD
-    // insert the parent payment method token into the database
-=======
     // insert the token data into redis
->>>>>>> eaf668ea
     if let Some(token_data) = token_data {
         pm_routes::ParentPaymentMethodToken::create_key_for_token((
             &parent_payment_method_token,
@@ -3053,10 +3049,7 @@
         create_payment_method_request.payment_method_data.clone(),
         request.payment_method_type,
         intent_fulfillment_time,
-<<<<<<< HEAD
-=======
         merchant_context.get_merchant_key_store().key.get_inner(),
->>>>>>> eaf668ea
     )
     .await?;
 
