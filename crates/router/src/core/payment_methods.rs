--- conflicted
+++ resolved
@@ -215,14 +215,10 @@
                 }
             }
 
-<<<<<<< HEAD
-            storage::PaymentTokenData::WalletToken(_) => Ok(None),
-=======
             storage::PaymentTokenData::WalletToken(_) => storage::PaymentMethodDataWithId {
                 payment_method_data: None,
                 payment_method_id: None,
             },
->>>>>>> 933db1a6
         })
     }
 }