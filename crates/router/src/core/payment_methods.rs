--- conflicted
+++ resolved
@@ -34,13 +34,9 @@
     enums, GenericLinkNew, PaymentMethodCollectLink, PaymentMethodCollectLinkData,
 };
 use error_stack::{report, ResultExt};
-<<<<<<< HEAD
+#[cfg(feature = "v2")]
+use futures::TryStreamExt;
 #[cfg(feature = "v1")]
-=======
-#[cfg(all(feature = "v2", feature = "payment_methods_v2"))]
-use futures::TryStreamExt;
-#[cfg(all(any(feature = "v1", feature = "v2"), not(feature = "customer_v2")))]
->>>>>>> 4c73d748
 use hyperswitch_domain_models::api::{GenericLinks, GenericLinksData};
 #[cfg(feature = "v2")]
 use hyperswitch_domain_models::mandates::CommonMandateReference;
@@ -2001,17 +1997,7 @@
     }
 }
 
-<<<<<<< HEAD
-// TODO: check if this function will be used for listing the customer payment methods for payments
-#[allow(unused)]
-#[cfg(feature = "v2")]
-=======
-#[cfg(all(
-    feature = "v2",
-    feature = "payment_methods_v2",
-    feature = "customer_v2"
-))]
->>>>>>> 4c73d748
+#[cfg(feature = "v2")]
 fn get_pm_list_context(
     payment_method_type: enums::PaymentMethod,
     payment_method: &domain::PaymentMethod,
@@ -2277,11 +2263,8 @@
         .map(services::ApplicationResponse::Json)
 }
 
-<<<<<<< HEAD
-#[cfg(feature = "v2")]
-=======
 // TODO: When we separate out microservices, this function will be an endpoint in payment_methods
-#[cfg(all(feature = "v2", feature = "payment_methods_v2"))]
+#[cfg(feature = "v2")]
 #[instrument(skip_all)]
 pub async fn update_payment_method_status_internal(
     state: &SessionState,
@@ -2322,8 +2305,7 @@
     Ok(updated_pm)
 }
 
-#[cfg(all(feature = "v2", feature = "payment_methods_v2"))]
->>>>>>> 4c73d748
+#[cfg(feature = "v2")]
 #[instrument(skip_all)]
 pub async fn update_payment_method(
     state: SessionState,
