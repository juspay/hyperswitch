--- conflicted
+++ resolved
@@ -2603,13 +2603,8 @@
 
             vault_payment_method_external(
                 state,
-<<<<<<< HEAD
                 &payment_method_custom_data,
-                merchant_context.get_merchant_account(),
-=======
-                pmd,
                 platform.get_processor().get_account(),
->>>>>>> 902cdc67
                 merchant_connector_account,
             )
             .await
@@ -2937,19 +2932,14 @@
     req: api::PaymentMethodUpdate,
     payment_method_id: &id_type::GlobalPaymentMethodId,
 ) -> RouterResponse<api::PaymentMethodResponse> {
-<<<<<<< HEAD
     let response = Box::pin(update_payment_method_core(
         &state,
-        &merchant_context,
+        &platform,
         &profile,
         req,
         payment_method_id,
     ))
     .await?;
-=======
-    let response =
-        update_payment_method_core(&state, &platform, &profile, req, payment_method_id).await?;
->>>>>>> 902cdc67
 
     Ok(services::ApplicationResponse::Json(response))
 }
