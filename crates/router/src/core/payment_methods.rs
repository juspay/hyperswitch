--- conflicted
+++ resolved
@@ -580,7 +580,6 @@
         }
 
         storage::PaymentTokenData::Permanent(card_token) => {
-<<<<<<< HEAD
                 payment_helpers::retrieve_card_with_permanent_token(
                     state,
                     card_token.locker_id.as_ref().unwrap_or(&card_token.token),
@@ -595,6 +594,7 @@
                     mandate_id,
                     payment_method_info,
                     business_profile,
+                payment_attempt.connector.clone(),
                     should_retry_with_pan,
                     vault_data, 
                 )
@@ -614,7 +614,9 @@
                     },
                 )
                 .unwrap_or_default()
-=======
+        }
+
+        storage::PaymentTokenData::PermanentCard(card_token) => {
             payment_helpers::retrieve_card_with_permanent_token(
                 state,
                 card_token.locker_id.as_ref().unwrap_or(&card_token.token),
@@ -630,47 +632,8 @@
                 payment_method_info,
                 business_profile,
                 payment_attempt.connector.clone(),
-            )
-            .await
-            .map(|card| Some((card, enums::PaymentMethod::Card)))?
-            .map(
-                |(payment_method_data, payment_method)| storage::PaymentMethodDataWithId {
-                    payment_method_data: Some(payment_method_data),
-                    payment_method: Some(payment_method),
-                    payment_method_id: Some(
-                        card_token
-                            .payment_method_id
-                            .as_ref()
-                            .unwrap_or(&card_token.token)
-                            .to_string(),
-                    ),
-                },
-            )
-            .unwrap_or_default()
->>>>>>> db51ec43
-        }
-
-        storage::PaymentTokenData::PermanentCard(card_token) => {
-            payment_helpers::retrieve_card_with_permanent_token(
-                state,
-                card_token.locker_id.as_ref().unwrap_or(&card_token.token),
-                card_token
-                    .payment_method_id
-                    .as_ref()
-                    .unwrap_or(&card_token.token),
-                payment_intent,
-                card_token_data,
-                merchant_key_store,
-                storage_scheme,
-                mandate_id,
-                payment_method_info,
-                business_profile,
-<<<<<<< HEAD
                 should_retry_with_pan,
                 vault_data,
-=======
-                payment_attempt.connector.clone(),
->>>>>>> db51ec43
             )
             .await
             .map(|card| Some((card, enums::PaymentMethod::Card)))?
