pub mod cards;
pub mod migration;
pub mod surcharge_decision_configs;
pub mod transformers;
pub mod utils;
mod validator;
pub mod vault;

use std::borrow::Cow;
#[cfg(all(any(feature = "v1", feature = "v2"), not(feature = "customer_v2")))]
use std::collections::HashSet;
#[cfg(all(feature = "v2", feature = "payment_methods_v2"))]
use std::str::FromStr;

#[cfg(all(feature = "v2", feature = "payment_methods_v2"))]
pub use api_models::enums as api_enums;
pub use api_models::enums::Connector;
use api_models::payment_methods;
#[cfg(feature = "payouts")]
pub use api_models::{enums::PayoutConnectors, payouts as payout_types};
#[cfg(all(any(feature = "v1", feature = "v2"), not(feature = "customer_v2")))]
use common_utils::ext_traits::Encode;
#[cfg(all(feature = "v2", feature = "payment_methods_v2"))]
use common_utils::ext_traits::OptionExt;
use common_utils::{consts::DEFAULT_LOCALE, id_type::CustomerId};
use diesel_models::{
    enums, GenericLinkNew, PaymentMethodCollectLink, PaymentMethodCollectLinkData,
};
use error_stack::{report, ResultExt};
#[cfg(all(any(feature = "v1", feature = "v2"), not(feature = "customer_v2")))]
use hyperswitch_domain_models::api::{GenericLinks, GenericLinksData};
use hyperswitch_domain_models::payments::{payment_attempt::PaymentAttempt, PaymentIntent};
use masking::PeekInterface;
use router_env::{instrument, tracing};
use time::Duration;

use super::errors::{RouterResponse, StorageErrorExt};
use crate::{
    consts,
    core::{
        errors::{self, RouterResult},
        payments::helpers,
        pm_auth as core_pm_auth,
    },
    routes::{app::StorageInterface, SessionState},
    services,
    types::{
        domain,
        storage::{self, enums as storage_enums},
    },
};

const PAYMENT_METHOD_STATUS_UPDATE_TASK: &str = "PAYMENT_METHOD_STATUS_UPDATE";
const PAYMENT_METHOD_STATUS_TAG: &str = "PAYMENT_METHOD_STATUS";

#[instrument(skip_all)]
pub async fn retrieve_payment_method(
    pm_data: &Option<domain::PaymentMethodData>,
    state: &SessionState,
    payment_intent: &PaymentIntent,
    payment_attempt: &PaymentAttempt,
    merchant_key_store: &domain::MerchantKeyStore,
    business_profile: Option<&domain::BusinessProfile>,
) -> RouterResult<(Option<domain::PaymentMethodData>, Option<String>)> {
    match pm_data {
        pm_opt @ Some(pm @ domain::PaymentMethodData::Card(_)) => {
            let payment_token = helpers::store_payment_method_data_in_vault(
                state,
                payment_attempt,
                payment_intent,
                enums::PaymentMethod::Card,
                pm,
                merchant_key_store,
                business_profile,
            )
            .await?;

            Ok((pm_opt.to_owned(), payment_token))
        }
        pm @ Some(domain::PaymentMethodData::PayLater(_)) => Ok((pm.to_owned(), None)),
        pm @ Some(domain::PaymentMethodData::Crypto(_)) => Ok((pm.to_owned(), None)),
        pm @ Some(domain::PaymentMethodData::BankDebit(_)) => Ok((pm.to_owned(), None)),
        pm @ Some(domain::PaymentMethodData::Upi(_)) => Ok((pm.to_owned(), None)),
        pm @ Some(domain::PaymentMethodData::Voucher(_)) => Ok((pm.to_owned(), None)),
        pm @ Some(domain::PaymentMethodData::Reward) => Ok((pm.to_owned(), None)),
        pm @ Some(domain::PaymentMethodData::RealTimePayment(_)) => Ok((pm.to_owned(), None)),
        pm @ Some(domain::PaymentMethodData::CardRedirect(_)) => Ok((pm.to_owned(), None)),
        pm @ Some(domain::PaymentMethodData::GiftCard(_)) => Ok((pm.to_owned(), None)),
        pm @ Some(domain::PaymentMethodData::OpenBanking(_)) => Ok((pm.to_owned(), None)),
        pm_opt @ Some(pm @ domain::PaymentMethodData::BankTransfer(_)) => {
            let payment_token = helpers::store_payment_method_data_in_vault(
                state,
                payment_attempt,
                payment_intent,
                enums::PaymentMethod::BankTransfer,
                pm,
                merchant_key_store,
                business_profile,
            )
            .await?;

            Ok((pm_opt.to_owned(), payment_token))
        }
        pm_opt @ Some(pm @ domain::PaymentMethodData::Wallet(_)) => {
            let payment_token = helpers::store_payment_method_data_in_vault(
                state,
                payment_attempt,
                payment_intent,
                enums::PaymentMethod::Wallet,
                pm,
                merchant_key_store,
                business_profile,
            )
            .await?;

            Ok((pm_opt.to_owned(), payment_token))
        }
        pm_opt @ Some(pm @ domain::PaymentMethodData::BankRedirect(_)) => {
            let payment_token = helpers::store_payment_method_data_in_vault(
                state,
                payment_attempt,
                payment_intent,
                enums::PaymentMethod::BankRedirect,
                pm,
                merchant_key_store,
                business_profile,
            )
            .await?;

            Ok((pm_opt.to_owned(), payment_token))
        }
        _ => Ok((None, None)),
    }
}

pub async fn initiate_pm_collect_link(
    state: SessionState,
    merchant_account: domain::MerchantAccount,
    key_store: domain::MerchantKeyStore,
    req: payment_methods::PaymentMethodCollectLinkRequest,
) -> RouterResponse<payment_methods::PaymentMethodCollectLinkResponse> {
    // Validate request and initiate flow
    let pm_collect_link_data =
        validator::validate_request_and_initiate_payment_method_collect_link(
            &state,
            &merchant_account,
            &key_store,
            &req,
        )
        .await?;

    // Create DB entries
    let pm_collect_link = create_pm_collect_db_entry(
        &state,
        &merchant_account,
        &pm_collect_link_data,
        req.return_url.clone(),
    )
    .await?;
    let customer_id = CustomerId::try_from(Cow::from(pm_collect_link.primary_reference))
        .change_context(errors::ApiErrorResponse::InvalidDataValue {
            field_name: "customer_id",
        })?;

    // Return response
    let url = pm_collect_link.url.peek();
    let response = payment_methods::PaymentMethodCollectLinkResponse {
        pm_collect_link_id: pm_collect_link.link_id,
        customer_id,
        expiry: pm_collect_link.expiry,
        link: url::Url::parse(url)
            .change_context(errors::ApiErrorResponse::InternalServerError)
            .attach_printable_lazy(|| {
                format!("Failed to parse the payment method collect link - {}", url)
            })?
            .into(),
        return_url: pm_collect_link.return_url,
        ui_config: pm_collect_link.link_data.ui_config,
        enabled_payment_methods: pm_collect_link.link_data.enabled_payment_methods,
    };
    Ok(services::ApplicationResponse::Json(response))
}

pub async fn create_pm_collect_db_entry(
    state: &SessionState,
    merchant_account: &domain::MerchantAccount,
    pm_collect_link_data: &PaymentMethodCollectLinkData,
    return_url: Option<String>,
) -> RouterResult<PaymentMethodCollectLink> {
    let db: &dyn StorageInterface = &*state.store;

    let link_data = serde_json::to_value(pm_collect_link_data)
        .map_err(|_| report!(errors::ApiErrorResponse::InternalServerError))
        .attach_printable("Failed to convert PaymentMethodCollectLinkData to Value")?;

    let pm_collect_link = GenericLinkNew {
        link_id: pm_collect_link_data.pm_collect_link_id.to_string(),
        primary_reference: pm_collect_link_data
            .customer_id
            .get_string_repr()
            .to_string(),
        merchant_id: merchant_account.get_id().to_owned(),
        link_type: common_enums::GenericLinkType::PaymentMethodCollect,
        link_data,
        url: pm_collect_link_data.link.clone(),
        return_url,
        expiry: common_utils::date_time::now()
            + Duration::seconds(pm_collect_link_data.session_expiry.into()),
        ..Default::default()
    };

    db.insert_pm_collect_link(pm_collect_link)
        .await
        .to_duplicate_response(errors::ApiErrorResponse::GenericDuplicateError {
            message: "payment method collect link already exists".to_string(),
        })
}

#[cfg(all(feature = "v2", feature = "customer_v2"))]
pub async fn render_pm_collect_link(
    _state: SessionState,
    _merchant_account: domain::MerchantAccount,
    _key_store: domain::MerchantKeyStore,
    _req: payment_methods::PaymentMethodCollectLinkRenderRequest,
) -> RouterResponse<services::GenericLinkFormData> {
    todo!()
}

#[cfg(all(any(feature = "v1", feature = "v2"), not(feature = "customer_v2")))]
pub async fn render_pm_collect_link(
    state: SessionState,
    merchant_account: domain::MerchantAccount,
    key_store: domain::MerchantKeyStore,
    req: payment_methods::PaymentMethodCollectLinkRenderRequest,
) -> RouterResponse<services::GenericLinkFormData> {
    let db: &dyn StorageInterface = &*state.store;

    // Fetch pm collect link
    let pm_collect_link = db
        .find_pm_collect_link_by_link_id(&req.pm_collect_link_id)
        .await
        .to_not_found_response(errors::ApiErrorResponse::GenericNotFoundError {
            message: "payment method collect link not found".to_string(),
        })?;

    // Check status and return form data accordingly
    let has_expired = common_utils::date_time::now() > pm_collect_link.expiry;
    let status = pm_collect_link.link_status;
    let link_data = pm_collect_link.link_data;
    let default_config = &state.conf.generic_link.payment_method_collect;
    let default_ui_config = default_config.ui_config.clone();
    let ui_config_data = common_utils::link_utils::GenericLinkUiConfigFormData {
        merchant_name: link_data
            .ui_config
            .merchant_name
            .unwrap_or(default_ui_config.merchant_name),
        logo: link_data.ui_config.logo.unwrap_or(default_ui_config.logo),
        theme: link_data
            .ui_config
            .theme
            .clone()
            .unwrap_or(default_ui_config.theme.clone()),
    };
    match status {
        common_utils::link_utils::PaymentMethodCollectStatus::Initiated => {
            // if expired, send back expired status page
            if has_expired {
                let expired_link_data = services::GenericExpiredLinkData {
                    title: "Payment collect link has expired".to_string(),
                    message: "This payment collect link has expired.".to_string(),
                    theme: link_data.ui_config.theme.unwrap_or(default_ui_config.theme),
                };
                Ok(services::ApplicationResponse::GenericLinkForm(Box::new(
                    GenericLinks {
                        allowed_domains: HashSet::from([]),
                        data: GenericLinksData::ExpiredLink(expired_link_data),
                        locale: DEFAULT_LOCALE.to_string(),
                    },
                )))

            // else, send back form link
            } else {
                let customer_id =
                    CustomerId::try_from(Cow::from(pm_collect_link.primary_reference.clone()))
                        .change_context(errors::ApiErrorResponse::InvalidDataValue {
                            field_name: "customer_id",
                        })?;
                // Fetch customer

                let customer = db
                    .find_customer_by_customer_id_merchant_id(
                        &(&state).into(),
                        &customer_id,
                        &req.merchant_id,
                        &key_store,
                        merchant_account.storage_scheme,
                    )
                    .await
                    .change_context(errors::ApiErrorResponse::InvalidRequestData {
                        message: format!(
                            "Customer [{}] not found for link_id - {}",
                            pm_collect_link.primary_reference, pm_collect_link.link_id
                        ),
                    })
                    .attach_printable(format!(
                        "customer [{}] not found",
                        pm_collect_link.primary_reference
                    ))?;

                let js_data = payment_methods::PaymentMethodCollectLinkDetails {
                    publishable_key: masking::Secret::new(merchant_account.publishable_key),
                    client_secret: link_data.client_secret.clone(),
                    pm_collect_link_id: pm_collect_link.link_id,
                    customer_id: customer.customer_id,
                    session_expiry: pm_collect_link.expiry,
                    return_url: pm_collect_link.return_url,
                    ui_config: ui_config_data,
                    enabled_payment_methods: link_data.enabled_payment_methods,
                };

                let serialized_css_content = String::new();

                let serialized_js_content = format!(
                    "window.__PM_COLLECT_DETAILS = {}",
                    js_data
                        .encode_to_string_of_json()
                        .change_context(errors::ApiErrorResponse::InternalServerError)
                        .attach_printable("Failed to serialize PaymentMethodCollectLinkDetails")?
                );

                let generic_form_data = services::GenericLinkFormData {
                    js_data: serialized_js_content,
                    css_data: serialized_css_content,
                    sdk_url: default_config.sdk_url.to_string(),
                    html_meta_tags: String::new(),
                };
                Ok(services::ApplicationResponse::GenericLinkForm(Box::new(
                    GenericLinks {
                        allowed_domains: HashSet::from([]),
                        data: GenericLinksData::PaymentMethodCollect(generic_form_data),
                        locale: DEFAULT_LOCALE.to_string(),
                    },
                )))
            }
        }

        // Send back status page
        status => {
            let js_data = payment_methods::PaymentMethodCollectLinkStatusDetails {
                pm_collect_link_id: pm_collect_link.link_id,
                customer_id: link_data.customer_id,
                session_expiry: pm_collect_link.expiry,
                return_url: pm_collect_link
                    .return_url
                    .as_ref()
                    .map(|url| url::Url::parse(url))
                    .transpose()
                    .change_context(errors::ApiErrorResponse::InternalServerError)
                    .attach_printable(
                        "Failed to parse return URL for payment method collect's status link",
                    )?,
                ui_config: ui_config_data,
                status,
            };

            let serialized_css_content = String::new();

            let serialized_js_content = format!(
                "window.__PM_COLLECT_DETAILS = {}",
                js_data
                    .encode_to_string_of_json()
                    .change_context(errors::ApiErrorResponse::InternalServerError)
                    .attach_printable(
                        "Failed to serialize PaymentMethodCollectLinkStatusDetails"
                    )?
            );

            let generic_status_data = services::GenericLinkStatusData {
                js_data: serialized_js_content,
                css_data: serialized_css_content,
            };
            Ok(services::ApplicationResponse::GenericLinkForm(Box::new(
                GenericLinks {
                    allowed_domains: HashSet::from([]),
                    data: GenericLinksData::PaymentMethodCollectStatus(generic_status_data),
                    locale: DEFAULT_LOCALE.to_string(),
                },
            )))
        }
    }
}

fn generate_task_id_for_payment_method_status_update_workflow(
    key_id: &str,
    runner: &storage::ProcessTrackerRunner,
    task: &str,
) -> String {
    format!("{runner}_{task}_{key_id}")
}

pub async fn add_payment_method_status_update_task(
    db: &dyn StorageInterface,
    payment_method: &diesel_models::PaymentMethod,
    prev_status: enums::PaymentMethodStatus,
    curr_status: enums::PaymentMethodStatus,
    merchant_id: &common_utils::id_type::MerchantId,
) -> Result<(), errors::ProcessTrackerError> {
    let created_at = payment_method.created_at;
    let schedule_time =
        created_at.saturating_add(Duration::seconds(consts::DEFAULT_SESSION_EXPIRY));

    let tracking_data = storage::PaymentMethodStatusTrackingData {
        payment_method_id: payment_method.payment_method_id.clone(),
        prev_status,
        curr_status,
        merchant_id: merchant_id.to_owned(),
    };

    let runner = storage::ProcessTrackerRunner::PaymentMethodStatusUpdateWorkflow;
    let task = PAYMENT_METHOD_STATUS_UPDATE_TASK;
    let tag = [PAYMENT_METHOD_STATUS_TAG];

    let process_tracker_id = generate_task_id_for_payment_method_status_update_workflow(
        payment_method.payment_method_id.as_str(),
        &runner,
        task,
    );
    let process_tracker_entry = storage::ProcessTrackerNew::new(
        process_tracker_id,
        task,
        runner,
        tag,
        tracking_data,
        schedule_time,
    )
    .change_context(errors::ApiErrorResponse::InternalServerError)
    .attach_printable("Failed to construct PAYMENT_METHOD_STATUS_UPDATE process tracker task")?;

    db
        .insert_process(process_tracker_entry)
        .await
        .change_context(errors::ApiErrorResponse::InternalServerError)
        .attach_printable_lazy(|| {
            format!(
                "Failed while inserting PAYMENT_METHOD_STATUS_UPDATE reminder to process_tracker for payment_method_id: {}",
                payment_method.payment_method_id.clone()
            )
        })?;

    Ok(())
}

#[instrument(skip_all)]
pub async fn retrieve_payment_method_with_token(
    state: &SessionState,
    merchant_key_store: &domain::MerchantKeyStore,
    token_data: &storage::PaymentTokenData,
    payment_intent: &PaymentIntent,
    card_token_data: Option<&domain::CardToken>,
    customer: &Option<domain::Customer>,
    storage_scheme: common_enums::enums::MerchantStorageScheme,
) -> RouterResult<storage::PaymentMethodDataWithId> {
    let token = match token_data {
        storage::PaymentTokenData::TemporaryGeneric(generic_token) => {
            helpers::retrieve_payment_method_with_temporary_token(
                state,
                &generic_token.token,
                payment_intent,
                merchant_key_store,
                card_token_data,
            )
            .await?
            .map(
                |(payment_method_data, payment_method)| storage::PaymentMethodDataWithId {
                    payment_method_data: Some(payment_method_data),
                    payment_method: Some(payment_method),
                    payment_method_id: None,
                },
            )
            .unwrap_or_default()
        }

        storage::PaymentTokenData::Temporary(generic_token) => {
            helpers::retrieve_payment_method_with_temporary_token(
                state,
                &generic_token.token,
                payment_intent,
                merchant_key_store,
                card_token_data,
            )
            .await?
            .map(
                |(payment_method_data, payment_method)| storage::PaymentMethodDataWithId {
                    payment_method_data: Some(payment_method_data),
                    payment_method: Some(payment_method),
                    payment_method_id: None,
                },
            )
            .unwrap_or_default()
        }

        storage::PaymentTokenData::Permanent(card_token) => {
            helpers::retrieve_card_with_permanent_token(
                state,
                card_token.locker_id.as_ref().unwrap_or(&card_token.token),
                card_token
                    .payment_method_id
                    .as_ref()
                    .unwrap_or(&card_token.token),
                payment_intent,
                card_token_data,
                merchant_key_store,
                storage_scheme,
            )
            .await
            .map(|card| Some((card, enums::PaymentMethod::Card)))?
            .map(
                |(payment_method_data, payment_method)| storage::PaymentMethodDataWithId {
                    payment_method_data: Some(payment_method_data),
                    payment_method: Some(payment_method),
                    payment_method_id: Some(
                        card_token
                            .payment_method_id
                            .as_ref()
                            .unwrap_or(&card_token.token)
                            .to_string(),
                    ),
                },
            )
            .unwrap_or_default()
        }

        storage::PaymentTokenData::PermanentCard(card_token) => {
            helpers::retrieve_card_with_permanent_token(
                state,
                card_token.locker_id.as_ref().unwrap_or(&card_token.token),
                card_token
                    .payment_method_id
                    .as_ref()
                    .unwrap_or(&card_token.token),
                payment_intent,
                card_token_data,
                merchant_key_store,
                storage_scheme,
            )
            .await
            .map(|card| Some((card, enums::PaymentMethod::Card)))?
            .map(
                |(payment_method_data, payment_method)| storage::PaymentMethodDataWithId {
                    payment_method_data: Some(payment_method_data),
                    payment_method: Some(payment_method),
                    payment_method_id: Some(
                        card_token
                            .payment_method_id
                            .as_ref()
                            .unwrap_or(&card_token.token)
                            .to_string(),
                    ),
                },
            )
            .unwrap_or_default()
        }

        storage::PaymentTokenData::AuthBankDebit(auth_token) => {
            core_pm_auth::retrieve_payment_method_from_auth_service(
                state,
                merchant_key_store,
                auth_token,
                payment_intent,
                customer,
            )
            .await?
            .map(
                |(payment_method_data, payment_method)| storage::PaymentMethodDataWithId {
                    payment_method_data: Some(payment_method_data),
                    payment_method: Some(payment_method),
                    payment_method_id: None,
                },
            )
            .unwrap_or_default()
        }

        storage::PaymentTokenData::WalletToken(_) => storage::PaymentMethodDataWithId {
            payment_method: None,
            payment_method_data: None,
            payment_method_id: None,
        },
    };
    Ok(token)
}

#[cfg(all(feature = "v2", feature = "payment_methods_v2"))]
#[instrument(skip_all)]
pub(crate) async fn get_payment_method_create_request(
    payment_method_data: Option<&domain::PaymentMethodData>,
    payment_method: Option<storage_enums::PaymentMethod>,
    payment_method_type: Option<storage_enums::PaymentMethodType>,
    customer_id: &Option<CustomerId>,
    billing_name: Option<masking::Secret<String>>,
) -> RouterResult<payment_methods::PaymentMethodCreate> {
    match payment_method_data {
        Some(pm_data) => match payment_method {
            Some(payment_method) => match pm_data {
                domain::PaymentMethodData::Card(card) => {
                    let card_detail = payment_methods::CardDetail {
                        card_number: card.card_number.clone(),
                        card_exp_month: card.card_exp_month.clone(),
                        card_exp_year: card.card_exp_year.clone(),
                        card_holder_name: billing_name,
                        nick_name: card.nick_name.clone(),
                        card_issuing_country: card
                            .card_issuing_country
                            .as_ref()
                            .map(|c| api_enums::CountryAlpha2::from_str(c))
                            .transpose()
                            .ok()
                            .flatten(),
                        card_network: card.card_network.clone(),
                        card_issuer: card.card_issuer.clone(),
                        card_type: card
                            .card_type
                            .as_ref()
                            .map(|c| payment_methods::CardType::from_str(c))
                            .transpose()
                            .ok()
                            .flatten(),
                    };
                    let payment_method_request = payment_methods::PaymentMethodCreate {
<<<<<<< HEAD
                        payment_method: payment_method,
=======
                        payment_method,
>>>>>>> f8227309
                        payment_method_type: payment_method_type
                            .get_required_value("Payment_method_type")
                            .change_context(errors::ApiErrorResponse::MissingRequiredField {
                                field_name: "payment_method_data",
                            })?,
                        metadata: None,
                        customer_id: customer_id
                            .clone()
                            .get_required_value("customer_id")
                            .change_context(errors::ApiErrorResponse::MissingRequiredField {
                                field_name: "customer_id",
                            })?,
                        payment_method_data: payment_methods::PaymentMethodCreateData::Card(
                            card_detail,
                        ),
                        billing: None,
                    };
                    Ok(payment_method_request)
                }
                _ => Err(report!(errors::ApiErrorResponse::MissingRequiredField {
                    field_name: "payment_method_data"
                })
                .attach_printable("Payment method data is incorrect")),
            },
            None => Err(report!(errors::ApiErrorResponse::MissingRequiredField {
                field_name: "payment_method_type"
            })
            .attach_printable("PaymentMethodType Required")),
        },
        None => Err(report!(errors::ApiErrorResponse::MissingRequiredField {
            field_name: "payment_method_data"
        })
        .attach_printable("PaymentMethodData required Or Card is already saved")),
    }
}

#[cfg(all(
    any(feature = "v1", feature = "v2"),
    not(feature = "payment_methods_v2")
))]
#[instrument(skip_all)]
pub(crate) async fn get_payment_method_create_request(
    payment_method_data: Option<&domain::PaymentMethodData>,
    payment_method: Option<storage_enums::PaymentMethod>,
    payment_method_type: Option<storage_enums::PaymentMethodType>,
    customer_id: &Option<CustomerId>,
    billing_name: Option<masking::Secret<String>>,
) -> RouterResult<payment_methods::PaymentMethodCreate> {
    match payment_method_data {
        Some(pm_data) => match payment_method {
            Some(payment_method) => match pm_data {
                domain::PaymentMethodData::Card(card) => {
                    let card_detail = payment_methods::CardDetail {
                        card_number: card.card_number.clone(),
                        card_exp_month: card.card_exp_month.clone(),
                        card_exp_year: card.card_exp_year.clone(),
                        card_holder_name: billing_name,
                        nick_name: card.nick_name.clone(),
                        card_issuing_country: card.card_issuing_country.clone(),
                        card_network: card.card_network.clone(),
                        card_issuer: card.card_issuer.clone(),
                        card_type: card.card_type.clone(),
                    };
                    let payment_method_request = payment_methods::PaymentMethodCreate {
                        payment_method: Some(payment_method),
                        payment_method_type,
                        payment_method_issuer: card.card_issuer.clone(),
                        payment_method_issuer_code: None,
                        #[cfg(feature = "payouts")]
                        bank_transfer: None,
                        #[cfg(feature = "payouts")]
                        wallet: None,
                        card: Some(card_detail),
                        metadata: None,
                        customer_id: customer_id.clone(),
                        card_network: card
                            .card_network
                            .as_ref()
                            .map(|card_network| card_network.to_string()),
                        client_secret: None,
                        payment_method_data: None,
                        billing: None,
                        connector_mandate_details: None,
                        network_transaction_id: None,
                    };
                    Ok(payment_method_request)
                }
                _ => {
                    let payment_method_request = payment_methods::PaymentMethodCreate {
                        payment_method: Some(payment_method),
                        payment_method_type,
                        payment_method_issuer: None,
                        payment_method_issuer_code: None,
                        #[cfg(feature = "payouts")]
                        bank_transfer: None,
                        #[cfg(feature = "payouts")]
                        wallet: None,
                        card: None,
                        metadata: None,
                        customer_id: customer_id.clone(),
                        card_network: None,
                        client_secret: None,
                        payment_method_data: None,
                        billing: None,
                        connector_mandate_details: None,
                        network_transaction_id: None,
                    };

                    Ok(payment_method_request)
                }
            },
            None => Err(report!(errors::ApiErrorResponse::MissingRequiredField {
                field_name: "payment_method_type"
            })
            .attach_printable("PaymentMethodType Required")),
        },
        None => Err(report!(errors::ApiErrorResponse::MissingRequiredField {
            field_name: "payment_method_data"
        })
        .attach_printable("PaymentMethodData required Or Card is already saved")),
    }
}<|MERGE_RESOLUTION|>--- conflicted
+++ resolved
@@ -626,11 +626,7 @@
                             .flatten(),
                     };
                     let payment_method_request = payment_methods::PaymentMethodCreate {
-<<<<<<< HEAD
-                        payment_method: payment_method,
-=======
                         payment_method,
->>>>>>> f8227309
                         payment_method_type: payment_method_type
                             .get_required_value("Payment_method_type")
                             .change_context(errors::ApiErrorResponse::MissingRequiredField {
