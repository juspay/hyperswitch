--- conflicted
+++ resolved
@@ -927,17 +927,9 @@
     .await
     .attach_printable("Failed to add Payment method to DB")?;
 
-<<<<<<< HEAD
     let payment_method_data = domain::PaymentMethodVaultingData::from(req.payment_method_data)
         .populate_bin_details_for_payment_method(state)
         .await;
-=======
-    let payment_method_data =
-        pm_types::PaymentMethodVaultingData::from(req.payment_method_data.clone());
-
-    let payment_method_data =
-        populate_bin_details_for_payment_method(state, &payment_method_data).await;
->>>>>>> 1ff273e1
 
     let vaulting_result = vault_payment_method(
         state,
@@ -1591,11 +1583,7 @@
 #[cfg(all(feature = "v2", feature = "payment_methods_v2"))]
 #[allow(clippy::too_many_arguments)]
 pub async fn create_pm_additional_data_update(
-<<<<<<< HEAD
     pmd: &domain::PaymentMethodVaultingData,
-=======
-    payment_method_vaulting_data: Option<&pm_types::PaymentMethodVaultingData>,
->>>>>>> 1ff273e1
     state: &SessionState,
     key_store: &domain::MerchantKeyStore,
     vault_id: Option<String>,
@@ -1604,35 +1592,15 @@
     connector_token_details: Option<payment_methods::ConnectorTokenDetails>,
     nt_data: Option<NetworkTokenPaymentMethodDetails>,
 ) -> RouterResult<storage::PaymentMethodUpdate> {
-<<<<<<< HEAD
-    let card = match pmd {
-        domain::PaymentMethodVaultingData::Card(card) => {
-            payment_method_data::PaymentMethodsData::Card(
-                payment_method_data::CardDetailsPaymentMethod::from(card.clone()),
-            )
-        }
-        domain::PaymentMethodVaultingData::NetworkToken(network_token) => {
-            payment_method_data::PaymentMethodsData::NetworkToken(
-                payment_method_data::NetworkTokenDetailsPaymentMethod::from(network_token.clone()),
-            )
-        }
-    };
-    let key_manager_state = &(state).into();
-    let pmd: Encryptable<Secret<serde_json::Value>> =
-        cards::create_encrypted_data(key_manager_state, key_store, card)
-            .await
-            .change_context(errors::ApiErrorResponse::InternalServerError)
-            .attach_printable("Unable to encrypt Payment method data")?;
-=======
     let encrypted_payment_method_data = payment_method_vaulting_data
         .map(
             |payment_method_vaulting_data| match payment_method_vaulting_data {
-                pm_types::PaymentMethodVaultingData::Card(card) => {
+                domain::PaymentMethodVaultingData::Card(card) => {
                     payment_method_data::PaymentMethodsData::Card(
                         payment_method_data::CardDetailsPaymentMethod::from(card.clone()),
                     )
                 }
-                pm_types::PaymentMethodVaultingData::NetworkToken(network_token) => {
+                domain::PaymentMethodVaultingData::NetworkToken(network_token) => {
                     payment_method_data::PaymentMethodsData::NetworkToken(
                         payment_method_data::NetworkTokenDetailsPaymentMethod::from(
                             network_token.clone(),
@@ -1643,7 +1611,6 @@
         )
         .async_map(|payment_method_details| async {
             let key_manager_state = &(state).into();
->>>>>>> 1ff273e1
 
             cards::create_encrypted_data(key_manager_state, key_store, payment_method_details)
                 .await
@@ -1930,22 +1897,12 @@
         },
     )?;
 
-<<<<<<< HEAD
     let pmd: domain::PaymentMethodVaultingData =
         vault::retrieve_payment_method_from_vault(&state, &merchant_account, &payment_method)
             .await
             .change_context(errors::ApiErrorResponse::InternalServerError)
             .attach_printable("Failed to retrieve payment method from vault")?
             .data;
-
-    let vault_request_data =
-        pm_transforms::generate_pm_vaulting_req_from_update_request(pmd, req.payment_method_data);
-=======
-    let pmd = vault::retrieve_payment_method_from_vault(state, merchant_account, &payment_method)
-        .await
-        .change_context(errors::ApiErrorResponse::InternalServerError)
-        .attach_printable("Failed to retrieve payment method from vault")?
-        .data;
 
     let vault_request_data = request.payment_method_data.map(|payment_method_data| {
         pm_transforms::generate_pm_vaulting_req_from_update_request(pmd, payment_method_data)
@@ -1973,7 +1930,6 @@
         None => None,
     }
     .unzip();
->>>>>>> 1ff273e1
 
     let vault_id = vaulting_response
         .map(|vaulting_response| vaulting_response.vault_id.get_string_repr().clone());
