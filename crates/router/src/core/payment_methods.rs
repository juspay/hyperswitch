pub mod cards;
#[cfg(all(
    any(feature = "v1", feature = "v2"),
    not(feature = "payment_methods_v2")
))]
pub mod migration;
pub mod network_tokenization;
pub mod surcharge_decision_configs;
pub mod transformers;
pub mod utils;
mod validator;
pub mod vault;

use std::borrow::Cow;
#[cfg(all(any(feature = "v1", feature = "v2"), not(feature = "customer_v2")))]
use std::collections::HashSet;
#[cfg(all(feature = "v2", feature = "payment_methods_v2"))]
use std::str::FromStr;

#[cfg(all(feature = "v2", feature = "payment_methods_v2"))]
pub use api_models::enums as api_enums;
pub use api_models::enums::Connector;
use api_models::payment_methods;
#[cfg(feature = "payouts")]
pub use api_models::{enums::PayoutConnectors, payouts as payout_types};
#[cfg(all(any(feature = "v1", feature = "v2"), not(feature = "customer_v2")))]
use common_utils::ext_traits::Encode;
use common_utils::{consts::DEFAULT_LOCALE, id_type};
#[cfg(all(feature = "v2", feature = "payment_methods_v2"))]
use common_utils::{
    crypto::Encryptable,
    ext_traits::{AsyncExt, Encode, ValueExt},
    fp_utils::when,
    generate_id, types as util_types,
};
use diesel_models::{
    enums, GenericLinkNew, PaymentMethodCollectLink, PaymentMethodCollectLinkData,
};
use error_stack::{report, ResultExt};
#[cfg(all(any(feature = "v1", feature = "v2"), not(feature = "customer_v2")))]
use hyperswitch_domain_models::api::{GenericLinks, GenericLinksData};
#[cfg(all(
    feature = "v2",
    feature = "payment_methods_v2",
    feature = "customer_v2"
))]
use hyperswitch_domain_models::mandates::CommonMandateReference;
#[cfg(all(feature = "v2", feature = "payment_methods_v2"))]
use hyperswitch_domain_models::payment_method_data;
use hyperswitch_domain_models::payments::{payment_attempt::PaymentAttempt, PaymentIntent};
use masking::{PeekInterface, Secret};
use router_env::{instrument, tracing};
use time::Duration;

use super::{
    errors::{RouterResponse, StorageErrorExt},
    pm_auth,
};
#[cfg(all(feature = "v2", feature = "payment_methods_v2"))]
use crate::{
    configs::settings,
    core::{payment_methods::transformers as pm_transforms, payments as payments_core},
    headers, logger,
    routes::{self, payment_methods as pm_routes},
    services::encryption,
    types::{
        api::{self, payment_methods::PaymentMethodCreateExt},
        domain::types as domain_types,
        payment_methods as pm_types,
        storage::{ephemeral_key, PaymentMethodListContext},
        transformers::{ForeignFrom, ForeignTryFrom},
    },
    utils::ext_traits::OptionExt,
};
use crate::{
    consts,
    core::{
        errors::{self, RouterResult},
        payments::helpers as payment_helpers,
    },
    routes::{app::StorageInterface, SessionState},
    services,
    types::{
        domain,
        storage::{self, enums as storage_enums},
    },
};

const PAYMENT_METHOD_STATUS_UPDATE_TASK: &str = "PAYMENT_METHOD_STATUS_UPDATE";
const PAYMENT_METHOD_STATUS_TAG: &str = "PAYMENT_METHOD_STATUS";

#[instrument(skip_all)]
pub async fn retrieve_payment_method_core(
    pm_data: &Option<domain::PaymentMethodData>,
    state: &SessionState,
    payment_intent: &PaymentIntent,
    payment_attempt: &PaymentAttempt,
    merchant_key_store: &domain::MerchantKeyStore,
    business_profile: Option<&domain::Profile>,
) -> RouterResult<(Option<domain::PaymentMethodData>, Option<String>)> {
    match pm_data {
        pm_opt @ Some(pm @ domain::PaymentMethodData::Card(_)) => {
            let payment_token = payment_helpers::store_payment_method_data_in_vault(
                state,
                payment_attempt,
                payment_intent,
                enums::PaymentMethod::Card,
                pm,
                merchant_key_store,
                business_profile,
            )
            .await?;
            Ok((pm_opt.to_owned(), payment_token))
        }
        pm_opt @ Some(pm @ domain::PaymentMethodData::BankDebit(_)) => {
            let payment_token = payment_helpers::store_payment_method_data_in_vault(
                state,
                payment_attempt,
                payment_intent,
                enums::PaymentMethod::BankDebit,
                pm,
                merchant_key_store,
                business_profile,
            )
            .await?;

            Ok((pm_opt.to_owned(), payment_token))
        }
        pm @ Some(domain::PaymentMethodData::PayLater(_)) => Ok((pm.to_owned(), None)),
        pm @ Some(domain::PaymentMethodData::Crypto(_)) => Ok((pm.to_owned(), None)),
        pm @ Some(domain::PaymentMethodData::Upi(_)) => Ok((pm.to_owned(), None)),
        pm @ Some(domain::PaymentMethodData::Voucher(_)) => Ok((pm.to_owned(), None)),
        pm @ Some(domain::PaymentMethodData::Reward) => Ok((pm.to_owned(), None)),
        pm @ Some(domain::PaymentMethodData::RealTimePayment(_)) => Ok((pm.to_owned(), None)),
        pm @ Some(domain::PaymentMethodData::CardRedirect(_)) => Ok((pm.to_owned(), None)),
        pm @ Some(domain::PaymentMethodData::GiftCard(_)) => Ok((pm.to_owned(), None)),
        pm @ Some(domain::PaymentMethodData::OpenBanking(_)) => Ok((pm.to_owned(), None)),
        pm @ Some(domain::PaymentMethodData::MobilePayment(_)) => Ok((pm.to_owned(), None)),
        pm @ Some(domain::PaymentMethodData::NetworkToken(_)) => Ok((pm.to_owned(), None)),
        pm_opt @ Some(pm @ domain::PaymentMethodData::BankTransfer(_)) => {
            let payment_token = payment_helpers::store_payment_method_data_in_vault(
                state,
                payment_attempt,
                payment_intent,
                enums::PaymentMethod::BankTransfer,
                pm,
                merchant_key_store,
                business_profile,
            )
            .await?;

            Ok((pm_opt.to_owned(), payment_token))
        }
        pm_opt @ Some(pm @ domain::PaymentMethodData::Wallet(_)) => {
            let payment_token = payment_helpers::store_payment_method_data_in_vault(
                state,
                payment_attempt,
                payment_intent,
                enums::PaymentMethod::Wallet,
                pm,
                merchant_key_store,
                business_profile,
            )
            .await?;

            Ok((pm_opt.to_owned(), payment_token))
        }
        pm_opt @ Some(pm @ domain::PaymentMethodData::BankRedirect(_)) => {
            let payment_token = payment_helpers::store_payment_method_data_in_vault(
                state,
                payment_attempt,
                payment_intent,
                enums::PaymentMethod::BankRedirect,
                pm,
                merchant_key_store,
                business_profile,
            )
            .await?;

            Ok((pm_opt.to_owned(), payment_token))
        }
        _ => Ok((None, None)),
    }
}

pub async fn initiate_pm_collect_link(
    state: SessionState,
    merchant_account: domain::MerchantAccount,
    key_store: domain::MerchantKeyStore,
    req: payment_methods::PaymentMethodCollectLinkRequest,
) -> RouterResponse<payment_methods::PaymentMethodCollectLinkResponse> {
    // Validate request and initiate flow
    let pm_collect_link_data =
        validator::validate_request_and_initiate_payment_method_collect_link(
            &state,
            &merchant_account,
            &key_store,
            &req,
        )
        .await?;

    // Create DB entries
    let pm_collect_link = create_pm_collect_db_entry(
        &state,
        &merchant_account,
        &pm_collect_link_data,
        req.return_url.clone(),
    )
    .await?;
    let customer_id = id_type::CustomerId::try_from(Cow::from(pm_collect_link.primary_reference))
        .change_context(errors::ApiErrorResponse::InvalidDataValue {
        field_name: "customer_id",
    })?;

    // Return response
    let url = pm_collect_link.url.peek();
    let response = payment_methods::PaymentMethodCollectLinkResponse {
        pm_collect_link_id: pm_collect_link.link_id,
        customer_id,
        expiry: pm_collect_link.expiry,
        link: url::Url::parse(url)
            .change_context(errors::ApiErrorResponse::InternalServerError)
            .attach_printable_lazy(|| {
                format!("Failed to parse the payment method collect link - {}", url)
            })?
            .into(),
        return_url: pm_collect_link.return_url,
        ui_config: pm_collect_link.link_data.ui_config,
        enabled_payment_methods: pm_collect_link.link_data.enabled_payment_methods,
    };
    Ok(services::ApplicationResponse::Json(response))
}

pub async fn create_pm_collect_db_entry(
    state: &SessionState,
    merchant_account: &domain::MerchantAccount,
    pm_collect_link_data: &PaymentMethodCollectLinkData,
    return_url: Option<String>,
) -> RouterResult<PaymentMethodCollectLink> {
    let db: &dyn StorageInterface = &*state.store;

    let link_data = serde_json::to_value(pm_collect_link_data)
        .map_err(|_| report!(errors::ApiErrorResponse::InternalServerError))
        .attach_printable("Failed to convert PaymentMethodCollectLinkData to Value")?;

    let pm_collect_link = GenericLinkNew {
        link_id: pm_collect_link_data.pm_collect_link_id.to_string(),
        primary_reference: pm_collect_link_data
            .customer_id
            .get_string_repr()
            .to_string(),
        merchant_id: merchant_account.get_id().to_owned(),
        link_type: common_enums::GenericLinkType::PaymentMethodCollect,
        link_data,
        url: pm_collect_link_data.link.clone(),
        return_url,
        expiry: common_utils::date_time::now()
            + Duration::seconds(pm_collect_link_data.session_expiry.into()),
        ..Default::default()
    };

    db.insert_pm_collect_link(pm_collect_link)
        .await
        .to_duplicate_response(errors::ApiErrorResponse::GenericDuplicateError {
            message: "payment method collect link already exists".to_string(),
        })
}

#[cfg(all(feature = "v2", feature = "customer_v2"))]
pub async fn render_pm_collect_link(
    _state: SessionState,
    _merchant_account: domain::MerchantAccount,
    _key_store: domain::MerchantKeyStore,
    _req: payment_methods::PaymentMethodCollectLinkRenderRequest,
) -> RouterResponse<services::GenericLinkFormData> {
    todo!()
}

#[cfg(all(any(feature = "v1", feature = "v2"), not(feature = "customer_v2")))]
pub async fn render_pm_collect_link(
    state: SessionState,
    merchant_account: domain::MerchantAccount,
    key_store: domain::MerchantKeyStore,
    req: payment_methods::PaymentMethodCollectLinkRenderRequest,
) -> RouterResponse<services::GenericLinkFormData> {
    let db: &dyn StorageInterface = &*state.store;

    // Fetch pm collect link
    let pm_collect_link = db
        .find_pm_collect_link_by_link_id(&req.pm_collect_link_id)
        .await
        .to_not_found_response(errors::ApiErrorResponse::GenericNotFoundError {
            message: "payment method collect link not found".to_string(),
        })?;

    // Check status and return form data accordingly
    let has_expired = common_utils::date_time::now() > pm_collect_link.expiry;
    let status = pm_collect_link.link_status;
    let link_data = pm_collect_link.link_data;
    let default_config = &state.conf.generic_link.payment_method_collect;
    let default_ui_config = default_config.ui_config.clone();
    let ui_config_data = common_utils::link_utils::GenericLinkUiConfigFormData {
        merchant_name: link_data
            .ui_config
            .merchant_name
            .unwrap_or(default_ui_config.merchant_name),
        logo: link_data.ui_config.logo.unwrap_or(default_ui_config.logo),
        theme: link_data
            .ui_config
            .theme
            .clone()
            .unwrap_or(default_ui_config.theme.clone()),
    };
    match status {
        common_utils::link_utils::PaymentMethodCollectStatus::Initiated => {
            // if expired, send back expired status page
            if has_expired {
                let expired_link_data = services::GenericExpiredLinkData {
                    title: "Payment collect link has expired".to_string(),
                    message: "This payment collect link has expired.".to_string(),
                    theme: link_data.ui_config.theme.unwrap_or(default_ui_config.theme),
                };
                Ok(services::ApplicationResponse::GenericLinkForm(Box::new(
                    GenericLinks {
                        allowed_domains: HashSet::from([]),
                        data: GenericLinksData::ExpiredLink(expired_link_data),
                        locale: DEFAULT_LOCALE.to_string(),
                    },
                )))

            // else, send back form link
            } else {
                let customer_id = id_type::CustomerId::try_from(Cow::from(
                    pm_collect_link.primary_reference.clone(),
                ))
                .change_context(errors::ApiErrorResponse::InvalidDataValue {
                    field_name: "customer_id",
                })?;
                // Fetch customer

                let customer = db
                    .find_customer_by_customer_id_merchant_id(
                        &(&state).into(),
                        &customer_id,
                        &req.merchant_id,
                        &key_store,
                        merchant_account.storage_scheme,
                    )
                    .await
                    .change_context(errors::ApiErrorResponse::InvalidRequestData {
                        message: format!(
                            "Customer [{}] not found for link_id - {}",
                            pm_collect_link.primary_reference, pm_collect_link.link_id
                        ),
                    })
                    .attach_printable(format!(
                        "customer [{}] not found",
                        pm_collect_link.primary_reference
                    ))?;

                let js_data = payment_methods::PaymentMethodCollectLinkDetails {
                    publishable_key: Secret::new(merchant_account.publishable_key),
                    client_secret: link_data.client_secret.clone(),
                    pm_collect_link_id: pm_collect_link.link_id,
                    customer_id: customer.customer_id,
                    session_expiry: pm_collect_link.expiry,
                    return_url: pm_collect_link.return_url,
                    ui_config: ui_config_data,
                    enabled_payment_methods: link_data.enabled_payment_methods,
                };

                let serialized_css_content = String::new();

                let serialized_js_content = format!(
                    "window.__PM_COLLECT_DETAILS = {}",
                    js_data
                        .encode_to_string_of_json()
                        .change_context(errors::ApiErrorResponse::InternalServerError)
                        .attach_printable("Failed to serialize PaymentMethodCollectLinkDetails")?
                );

                let generic_form_data = services::GenericLinkFormData {
                    js_data: serialized_js_content,
                    css_data: serialized_css_content,
                    sdk_url: default_config.sdk_url.to_string(),
                    html_meta_tags: String::new(),
                };
                Ok(services::ApplicationResponse::GenericLinkForm(Box::new(
                    GenericLinks {
                        allowed_domains: HashSet::from([]),
                        data: GenericLinksData::PaymentMethodCollect(generic_form_data),
                        locale: DEFAULT_LOCALE.to_string(),
                    },
                )))
            }
        }

        // Send back status page
        status => {
            let js_data = payment_methods::PaymentMethodCollectLinkStatusDetails {
                pm_collect_link_id: pm_collect_link.link_id,
                customer_id: link_data.customer_id,
                session_expiry: pm_collect_link.expiry,
                return_url: pm_collect_link
                    .return_url
                    .as_ref()
                    .map(|url| url::Url::parse(url))
                    .transpose()
                    .change_context(errors::ApiErrorResponse::InternalServerError)
                    .attach_printable(
                        "Failed to parse return URL for payment method collect's status link",
                    )?,
                ui_config: ui_config_data,
                status,
            };

            let serialized_css_content = String::new();

            let serialized_js_content = format!(
                "window.__PM_COLLECT_DETAILS = {}",
                js_data
                    .encode_to_string_of_json()
                    .change_context(errors::ApiErrorResponse::InternalServerError)
                    .attach_printable(
                        "Failed to serialize PaymentMethodCollectLinkStatusDetails"
                    )?
            );

            let generic_status_data = services::GenericLinkStatusData {
                js_data: serialized_js_content,
                css_data: serialized_css_content,
            };
            Ok(services::ApplicationResponse::GenericLinkForm(Box::new(
                GenericLinks {
                    allowed_domains: HashSet::from([]),
                    data: GenericLinksData::PaymentMethodCollectStatus(generic_status_data),
                    locale: DEFAULT_LOCALE.to_string(),
                },
            )))
        }
    }
}

fn generate_task_id_for_payment_method_status_update_workflow(
    key_id: &str,
    runner: storage::ProcessTrackerRunner,
    task: &str,
) -> String {
    format!("{runner}_{task}_{key_id}")
}

#[cfg(all(
    any(feature = "v1", feature = "v2"),
    not(feature = "payment_methods_v2")
))]
pub async fn add_payment_method_status_update_task(
    db: &dyn StorageInterface,
    payment_method: &domain::PaymentMethod,
    prev_status: enums::PaymentMethodStatus,
    curr_status: enums::PaymentMethodStatus,
    merchant_id: &id_type::MerchantId,
) -> Result<(), errors::ProcessTrackerError> {
    let created_at = payment_method.created_at;
    let schedule_time =
        created_at.saturating_add(Duration::seconds(consts::DEFAULT_SESSION_EXPIRY));

    let tracking_data = storage::PaymentMethodStatusTrackingData {
        payment_method_id: payment_method.get_id().clone(),
        prev_status,
        curr_status,
        merchant_id: merchant_id.to_owned(),
    };

    let runner = storage::ProcessTrackerRunner::PaymentMethodStatusUpdateWorkflow;
    let task = PAYMENT_METHOD_STATUS_UPDATE_TASK;
    let tag = [PAYMENT_METHOD_STATUS_TAG];

    let process_tracker_id = generate_task_id_for_payment_method_status_update_workflow(
        payment_method.get_id().as_str(),
        runner,
        task,
    );
    let process_tracker_entry = storage::ProcessTrackerNew::new(
        process_tracker_id,
        task,
        runner,
        tag,
        tracking_data,
        schedule_time,
    )
    .change_context(errors::ApiErrorResponse::InternalServerError)
    .attach_printable("Failed to construct PAYMENT_METHOD_STATUS_UPDATE process tracker task")?;

    db
        .insert_process(process_tracker_entry)
        .await
        .change_context(errors::ApiErrorResponse::InternalServerError)
        .attach_printable_lazy(|| {
            format!(
                "Failed while inserting PAYMENT_METHOD_STATUS_UPDATE reminder to process_tracker for payment_method_id: {}",
                payment_method.get_id().clone()
            )
        })?;

    Ok(())
}

#[cfg(feature = "v2")]
#[allow(clippy::too_many_arguments)]
#[instrument(skip_all)]
pub async fn retrieve_payment_method_with_token(
    _state: &SessionState,
    _merchant_key_store: &domain::MerchantKeyStore,
    _token_data: &storage::PaymentTokenData,
    _payment_intent: &PaymentIntent,
    _card_token_data: Option<&domain::CardToken>,
    _customer: &Option<domain::Customer>,
    _storage_scheme: common_enums::enums::MerchantStorageScheme,
    _mandate_id: Option<api_models::payments::MandateIds>,
    _payment_method_info: Option<domain::PaymentMethod>,
    _business_profile: &domain::Profile,
) -> RouterResult<storage::PaymentMethodDataWithId> {
    todo!()
}

#[cfg(all(
    any(feature = "v1", feature = "v2"),
    not(feature = "payment_methods_v2")
))]
#[instrument(skip_all)]
#[allow(clippy::too_many_arguments)]
pub async fn retrieve_payment_method_with_token(
    state: &SessionState,
    merchant_key_store: &domain::MerchantKeyStore,
    token_data: &storage::PaymentTokenData,
    payment_intent: &PaymentIntent,
    payment_attempt: &PaymentAttempt,
    card_token_data: Option<&domain::CardToken>,
    customer: &Option<domain::Customer>,
    storage_scheme: common_enums::enums::MerchantStorageScheme,
    mandate_id: Option<api_models::payments::MandateIds>,
    payment_method_info: Option<domain::PaymentMethod>,
    business_profile: &domain::Profile,
) -> RouterResult<storage::PaymentMethodDataWithId> {
    let token = match token_data {
        storage::PaymentTokenData::TemporaryGeneric(generic_token) => {
            payment_helpers::retrieve_payment_method_with_temporary_token(
                state,
                &generic_token.token,
                payment_intent,
                payment_attempt,
                merchant_key_store,
                card_token_data,
            )
            .await?
            .map(
                |(payment_method_data, payment_method)| storage::PaymentMethodDataWithId {
                    payment_method_data: Some(payment_method_data),
                    payment_method: Some(payment_method),
                    payment_method_id: None,
                },
            )
            .unwrap_or_default()
        }

        storage::PaymentTokenData::Temporary(generic_token) => {
            payment_helpers::retrieve_payment_method_with_temporary_token(
                state,
                &generic_token.token,
                payment_intent,
                payment_attempt,
                merchant_key_store,
                card_token_data,
            )
            .await?
            .map(
                |(payment_method_data, payment_method)| storage::PaymentMethodDataWithId {
                    payment_method_data: Some(payment_method_data),
                    payment_method: Some(payment_method),
                    payment_method_id: None,
                },
            )
            .unwrap_or_default()
        }

        storage::PaymentTokenData::Permanent(card_token) => {
            payment_helpers::retrieve_card_with_permanent_token(
                state,
                card_token.locker_id.as_ref().unwrap_or(&card_token.token),
                card_token
                    .payment_method_id
                    .as_ref()
                    .unwrap_or(&card_token.token),
                payment_intent,
                card_token_data,
                merchant_key_store,
                storage_scheme,
                mandate_id,
                payment_method_info,
                business_profile,
                payment_attempt.connector.clone(),
            )
            .await
            .map(|card| Some((card, enums::PaymentMethod::Card)))?
            .map(
                |(payment_method_data, payment_method)| storage::PaymentMethodDataWithId {
                    payment_method_data: Some(payment_method_data),
                    payment_method: Some(payment_method),
                    payment_method_id: Some(
                        card_token
                            .payment_method_id
                            .as_ref()
                            .unwrap_or(&card_token.token)
                            .to_string(),
                    ),
                },
            )
            .unwrap_or_default()
        }

        storage::PaymentTokenData::PermanentCard(card_token) => {
            payment_helpers::retrieve_card_with_permanent_token(
                state,
                card_token.locker_id.as_ref().unwrap_or(&card_token.token),
                card_token
                    .payment_method_id
                    .as_ref()
                    .unwrap_or(&card_token.token),
                payment_intent,
                card_token_data,
                merchant_key_store,
                storage_scheme,
                mandate_id,
                payment_method_info,
                business_profile,
                payment_attempt.connector.clone(),
            )
            .await
            .map(|card| Some((card, enums::PaymentMethod::Card)))?
            .map(
                |(payment_method_data, payment_method)| storage::PaymentMethodDataWithId {
                    payment_method_data: Some(payment_method_data),
                    payment_method: Some(payment_method),
                    payment_method_id: Some(
                        card_token
                            .payment_method_id
                            .as_ref()
                            .unwrap_or(&card_token.token)
                            .to_string(),
                    ),
                },
            )
            .unwrap_or_default()
        }

        storage::PaymentTokenData::AuthBankDebit(auth_token) => {
            pm_auth::retrieve_payment_method_from_auth_service(
                state,
                merchant_key_store,
                auth_token,
                payment_intent,
                customer,
            )
            .await?
            .map(
                |(payment_method_data, payment_method)| storage::PaymentMethodDataWithId {
                    payment_method_data: Some(payment_method_data),
                    payment_method: Some(payment_method),
                    payment_method_id: None,
                },
            )
            .unwrap_or_default()
        }

        storage::PaymentTokenData::WalletToken(_) => storage::PaymentMethodDataWithId {
            payment_method: None,
            payment_method_data: None,
            payment_method_id: None,
        },
    };
    Ok(token)
}

#[cfg(all(feature = "v2", feature = "payment_methods_v2"))]
#[instrument(skip_all)]
pub(crate) fn get_payment_method_create_request(
    payment_method_data: &api_models::payments::PaymentMethodData,
    payment_method_type: storage_enums::PaymentMethod,
    payment_method_subtype: storage_enums::PaymentMethodType,
    customer_id: id_type::GlobalCustomerId,
    billing_address: Option<&api_models::payments::Address>,
    payment_method_session: Option<&domain::payment_methods::PaymentMethodSession>,
) -> RouterResult<payment_methods::PaymentMethodCreate> {
    match payment_method_data {
        api_models::payments::PaymentMethodData::Card(card) => {
            let card_detail = payment_methods::CardDetail {
                card_number: card.card_number.clone(),
                card_exp_month: card.card_exp_month.clone(),
                card_exp_year: card.card_exp_year.clone(),
                card_holder_name: card.card_holder_name.clone(),
                nick_name: card.nick_name.clone(),
                card_issuing_country: card
                    .card_issuing_country
                    .as_ref()
                    .map(|c| api_enums::CountryAlpha2::from_str(c))
                    .transpose()
                    .ok()
                    .flatten(),
                card_network: card.card_network.clone(),
                card_issuer: card.card_issuer.clone(),
                card_type: card
                    .card_type
                    .as_ref()
                    .map(|c| payment_methods::CardType::from_str(c))
                    .transpose()
                    .ok()
                    .flatten(),
                card_cvc: Some(card.card_cvc.clone()),
            };
            let payment_method_request = payment_methods::PaymentMethodCreate {
                payment_method_type,
                payment_method_subtype,
                metadata: None,
                customer_id: customer_id.clone(),
                payment_method_data: payment_methods::PaymentMethodCreateData::Card(card_detail),
                billing: billing_address.map(ToOwned::to_owned),
                psp_tokenization: payment_method_session
                    .and_then(|pm_session| pm_session.psp_tokenization.clone()),
                network_tokenization: payment_method_session
                    .and_then(|pm_session| pm_session.network_tokenization.clone()),
            };
            Ok(payment_method_request)
        }
        _ => Err(report!(errors::ApiErrorResponse::UnprocessableEntity {
            message: "only card payment methods are supported for tokenization".to_string()
        })
        .attach_printable("Payment method data is incorrect")),
    }
}

#[cfg(all(
    any(feature = "v1", feature = "v2"),
    not(feature = "payment_methods_v2")
))]
#[instrument(skip_all)]
pub(crate) async fn get_payment_method_create_request(
    payment_method_data: Option<&domain::PaymentMethodData>,
    payment_method: Option<storage_enums::PaymentMethod>,
    payment_method_type: Option<storage_enums::PaymentMethodType>,
    customer_id: &Option<id_type::CustomerId>,
    billing_name: Option<Secret<String>>,
    payment_method_billing_address: Option<&hyperswitch_domain_models::address::Address>,
) -> RouterResult<payment_methods::PaymentMethodCreate> {
    match payment_method_data {
        Some(pm_data) => match payment_method {
            Some(payment_method) => match pm_data {
                domain::PaymentMethodData::Card(card) => {
                    let card_detail = payment_methods::CardDetail {
                        card_number: card.card_number.clone(),
                        card_exp_month: card.card_exp_month.clone(),
                        card_exp_year: card.card_exp_year.clone(),
                        card_holder_name: billing_name,
                        nick_name: card.nick_name.clone(),
                        card_issuing_country: card.card_issuing_country.clone(),
                        card_network: card.card_network.clone(),
                        card_issuer: card.card_issuer.clone(),
                        card_type: card.card_type.clone(),
                    };
                    let payment_method_request = payment_methods::PaymentMethodCreate {
                        payment_method: Some(payment_method),
                        payment_method_type,
                        payment_method_issuer: card.card_issuer.clone(),
                        payment_method_issuer_code: None,
                        #[cfg(feature = "payouts")]
                        bank_transfer: None,
                        #[cfg(feature = "payouts")]
                        wallet: None,
                        card: Some(card_detail),
                        metadata: None,
                        customer_id: customer_id.clone(),
                        card_network: card
                            .card_network
                            .as_ref()
                            .map(|card_network| card_network.to_string()),
                        client_secret: None,
                        payment_method_data: None,
                        //TODO: why are we using api model in router internally
                        billing: payment_method_billing_address.cloned().map(From::from),
                        connector_mandate_details: None,
                        network_transaction_id: None,
                    };
                    Ok(payment_method_request)
                }
                _ => {
                    let payment_method_request = payment_methods::PaymentMethodCreate {
                        payment_method: Some(payment_method),
                        payment_method_type,
                        payment_method_issuer: None,
                        payment_method_issuer_code: None,
                        #[cfg(feature = "payouts")]
                        bank_transfer: None,
                        #[cfg(feature = "payouts")]
                        wallet: None,
                        card: None,
                        metadata: None,
                        customer_id: customer_id.clone(),
                        card_network: None,
                        client_secret: None,
                        payment_method_data: None,
                        billing: None,
                        connector_mandate_details: None,
                        network_transaction_id: None,
                    };

                    Ok(payment_method_request)
                }
            },
            None => Err(report!(errors::ApiErrorResponse::MissingRequiredField {
                field_name: "payment_method_type"
            })
            .attach_printable("PaymentMethodType Required")),
        },
        None => Err(report!(errors::ApiErrorResponse::MissingRequiredField {
            field_name: "payment_method_data"
        })
        .attach_printable("PaymentMethodData required Or Card is already saved")),
    }
}

#[cfg(all(feature = "v2", feature = "payment_methods_v2"))]
#[instrument(skip_all)]
pub async fn create_payment_method(
    state: &SessionState,
    request_state: &routes::app::ReqState,
    req: api::PaymentMethodCreate,
    merchant_account: &domain::MerchantAccount,
    key_store: &domain::MerchantKeyStore,
    profile: &domain::Profile,
) -> RouterResponse<api::PaymentMethodResponse> {
    let response = create_payment_method_core(
        state,
        request_state,
        req,
        merchant_account,
        key_store,
        profile,
    )
    .await?;

    Ok(services::ApplicationResponse::Json(response))
}

#[cfg(all(feature = "v2", feature = "payment_methods_v2"))]
#[instrument(skip_all)]
pub async fn create_payment_method_core(
    state: &SessionState,
    _request_state: &routes::app::ReqState,
    req: api::PaymentMethodCreate,
    merchant_account: &domain::MerchantAccount,
    key_store: &domain::MerchantKeyStore,
    profile: &domain::Profile,
) -> RouterResult<api::PaymentMethodResponse> {
    use common_utils::ext_traits::ValueExt;

    req.validate()?;

    let db = &*state.store;
    let merchant_id = merchant_account.get_id();
    let customer_id = req.customer_id.to_owned();
    let key_manager_state = &(state).into();

    db.find_customer_by_global_id(
        key_manager_state,
        &customer_id,
        merchant_account.get_id(),
        key_store,
        merchant_account.storage_scheme,
    )
    .await
    .to_not_found_response(errors::ApiErrorResponse::CustomerNotFound)
    .attach_printable("Customer not found for the payment method")?;

    let payment_method_billing_address = req
        .billing
        .clone()
        .async_map(|billing| cards::create_encrypted_data(key_manager_state, key_store, billing))
        .await
        .transpose()
        .change_context(errors::ApiErrorResponse::InternalServerError)
        .attach_printable("Unable to encrypt Payment method billing address")?
        .map(|encoded_address| {
            encoded_address.deserialize_inner_value(|value| value.parse_value("Address"))
        })
        .transpose()
        .change_context(errors::ApiErrorResponse::InternalServerError)
        .attach_printable("Unable to parse Payment method billing address")?;

    let payment_method_id =
        id_type::GlobalPaymentMethodId::generate(&state.conf.cell_information.id)
            .change_context(errors::ApiErrorResponse::InternalServerError)
            .attach_printable("Unable to generate GlobalPaymentMethodId")?;

    let mut payment_method = create_payment_method_for_intent(
        state,
        req.metadata.clone(),
        &customer_id,
        payment_method_id,
        merchant_id,
        key_store,
        merchant_account.storage_scheme,
        payment_method_billing_address.map(Into::into),
    )
    .await
    .attach_printable("Failed to add Payment method to DB")?;

    let payment_method_data =
        pm_types::PaymentMethodVaultingData::from(req.payment_method_data.clone());

    let payment_method_data =
        populate_bin_details_for_payment_method(state, &payment_method_data).await;

    let vaulting_result = vault_payment_method(
        state,
        &payment_method_data,
        merchant_account,
        key_store,
        None,
        &customer_id,
    )
    .await;

    let network_tokenization_resp = network_tokenize_and_vault_the_pmd(
        state,
        &payment_method_data,
        merchant_account,
        key_store,
        req.network_tokenization.clone(),
        profile.is_network_tokenization_enabled,
        &customer_id,
    )
    .await
    .map_err(|e| {
        services::logger::error!(
            "Failed to network tokenize the payment method for customer: {}. Error: {} ",
            customer_id.get_string_repr(),
            e
        );
    })
    .ok();

    let (response, payment_method) = match vaulting_result {
        Ok((vaulting_resp, fingerprint_id)) => {
            payment_method.set_payment_method_type(req.payment_method_type);
            payment_method.set_payment_method_subtype(req.payment_method_subtype);

            let pm_update = create_pm_additional_data_update(
                Some(&payment_method_data),
                state,
                key_store,
                Some(vaulting_resp.vault_id.get_string_repr().clone()),
                Some(fingerprint_id),
                &payment_method,
                None,
                network_tokenization_resp,
            )
            .await
            .attach_printable("Unable to create Payment method data")?;

            let payment_method = db
                .update_payment_method(
                    &(state.into()),
                    key_store,
                    payment_method,
                    pm_update,
                    merchant_account.storage_scheme,
                )
                .await
                .change_context(errors::ApiErrorResponse::InternalServerError)
                .attach_printable("Failed to update payment method in db")?;

            let resp = pm_transforms::generate_payment_method_response(&payment_method)?;

            Ok((resp, payment_method))
        }
        Err(e) => {
            let pm_update = storage::PaymentMethodUpdate::StatusUpdate {
                status: Some(enums::PaymentMethodStatus::Inactive),
            };

            db.update_payment_method(
                &(state.into()),
                key_store,
                payment_method,
                pm_update,
                merchant_account.storage_scheme,
            )
            .await
            .change_context(errors::ApiErrorResponse::InternalServerError)
            .attach_printable("Failed to update payment method in db")?;

            Err(e)
        }
    }?;

    Ok(response)
}

#[cfg(all(feature = "v2", feature = "payment_methods_v2"))]
#[derive(Clone, Debug)]
pub struct NetworkTokenPaymentMethodDetails {
    network_token_requestor_reference_id: String,
    network_token_locker_id: String,
    network_token_pmd: Encryptable<Secret<serde_json::Value>>,
}

#[cfg(all(feature = "v2", feature = "payment_methods_v2"))]
pub async fn network_tokenize_and_vault_the_pmd(
    state: &SessionState,
    payment_method_data: &pm_types::PaymentMethodVaultingData,
    merchant_account: &domain::MerchantAccount,
    key_store: &domain::MerchantKeyStore,
    network_tokenization: Option<common_types::payment_methods::NetworkTokenization>,
    network_tokenization_enabled_for_profile: bool,
    customer_id: &id_type::GlobalCustomerId,
) -> RouterResult<NetworkTokenPaymentMethodDetails> {
    when(!network_tokenization_enabled_for_profile, || {
        Err(report!(errors::ApiErrorResponse::NotSupported {
            message: "Network Tokenization is not enabled for this payment method".to_string()
        }))
    })?;

    let is_network_tokenization_enabled_for_pm = network_tokenization
        .as_ref()
        .map(|nt| matches!(nt.enable, common_enums::NetworkTokenizationToggle::Enable))
        .unwrap_or(false);

    let card_data = match payment_method_data {
        pm_types::PaymentMethodVaultingData::Card(data)
            if is_network_tokenization_enabled_for_pm =>
        {
            Ok(data)
        }
        _ => Err(report!(errors::ApiErrorResponse::NotSupported {
            message: "Network Tokenization is not supported for this payment method".to_string()
        })),
    }?;

    let (resp, network_token_req_ref_id) =
        network_tokenization::make_card_network_tokenization_request(state, card_data, customer_id)
            .await
            .change_context(errors::ApiErrorResponse::InternalServerError)
            .attach_printable("Failed to generate network token")?;

    let network_token_vaulting_data = pm_types::PaymentMethodVaultingData::NetworkToken(resp);
    let vaulting_resp = vault::add_payment_method_to_vault(
        state,
        merchant_account,
        &network_token_vaulting_data,
        None,
    )
    .await
    .change_context(errors::ApiErrorResponse::InternalServerError)
    .attach_printable("Failed to vault the network token data")?;

    let key_manager_state = &(state).into();
    let network_token = match network_token_vaulting_data {
        pm_types::PaymentMethodVaultingData::Card(card) => {
            payment_method_data::PaymentMethodsData::Card(
                payment_method_data::CardDetailsPaymentMethod::from(card.clone()),
            )
        }
        pm_types::PaymentMethodVaultingData::NetworkToken(network_token) => {
            payment_method_data::PaymentMethodsData::NetworkToken(
                payment_method_data::NetworkTokenDetailsPaymentMethod::from(network_token.clone()),
            )
        }
    };

    let network_token_pmd =
        cards::create_encrypted_data(key_manager_state, key_store, network_token)
            .await
            .change_context(errors::ApiErrorResponse::InternalServerError)
            .attach_printable("Unable to encrypt Payment method data")?;

    Ok(NetworkTokenPaymentMethodDetails {
        network_token_requestor_reference_id: network_token_req_ref_id,
        network_token_locker_id: vaulting_resp.vault_id.get_string_repr().clone(),
        network_token_pmd,
    })
}

#[cfg(all(feature = "v2", feature = "payment_methods_v2"))]
pub async fn populate_bin_details_for_payment_method(
    state: &SessionState,
    payment_method_data: &pm_types::PaymentMethodVaultingData,
) -> pm_types::PaymentMethodVaultingData {
    match payment_method_data {
        pm_types::PaymentMethodVaultingData::Card(card) => {
            let card_isin = card.card_number.get_card_isin();

            if card.card_issuer.is_some()
                && card.card_network.is_some()
                && card.card_type.is_some()
                && card.card_issuing_country.is_some()
            {
                pm_types::PaymentMethodVaultingData::Card(card.clone())
            } else {
                let card_info = state
                    .store
                    .get_card_info(&card_isin)
                    .await
                    .map_err(|error| services::logger::error!(card_info_error=?error))
                    .ok()
                    .flatten();

                pm_types::PaymentMethodVaultingData::Card(payment_methods::CardDetail {
                    card_number: card.card_number.clone(),
                    card_exp_month: card.card_exp_month.clone(),
                    card_exp_year: card.card_exp_year.clone(),
                    card_holder_name: card.card_holder_name.clone(),
                    nick_name: card.nick_name.clone(),
                    card_issuing_country: card_info.as_ref().and_then(|val| {
                        val.card_issuing_country
                            .as_ref()
                            .map(|c| api_enums::CountryAlpha2::from_str(c))
                            .transpose()
                            .ok()
                            .flatten()
                    }),
                    card_network: card_info.as_ref().and_then(|val| val.card_network.clone()),
                    card_issuer: card_info.as_ref().and_then(|val| val.card_issuer.clone()),
                    card_type: card_info.as_ref().and_then(|val| {
                        val.card_type
                            .as_ref()
                            .map(|c| payment_methods::CardType::from_str(c))
                            .transpose()
                            .ok()
                            .flatten()
                    }),
                    card_cvc: card.card_cvc.clone(),
                })
            }
        }
        _ => payment_method_data.clone(),
    }
}

#[cfg(all(feature = "v2", feature = "payment_methods_v2"))]
#[instrument(skip_all)]
pub async fn payment_method_intent_create(
    state: &SessionState,
    req: api::PaymentMethodIntentCreate,
    merchant_account: &domain::MerchantAccount,
    key_store: &domain::MerchantKeyStore,
) -> RouterResponse<api::PaymentMethodResponse> {
    let db = &*state.store;
    let merchant_id = merchant_account.get_id();
    let customer_id = req.customer_id.to_owned();
    let key_manager_state = &(state).into();

    db.find_customer_by_global_id(
        key_manager_state,
        &customer_id,
        merchant_account.get_id(),
        key_store,
        merchant_account.storage_scheme,
    )
    .await
    .to_not_found_response(errors::ApiErrorResponse::CustomerNotFound)
    .attach_printable("Customer not found for the payment method")?;

    let payment_method_billing_address = req
        .billing
        .clone()
        .async_map(|billing| cards::create_encrypted_data(key_manager_state, key_store, billing))
        .await
        .transpose()
        .change_context(errors::ApiErrorResponse::InternalServerError)
        .attach_printable("Unable to encrypt Payment method billing address")?
        .map(|encoded_address| {
            encoded_address.deserialize_inner_value(|value| value.parse_value("Address"))
        })
        .transpose()
        .change_context(errors::ApiErrorResponse::InternalServerError)
        .attach_printable("Unable to parse Payment method billing address")?;

    // create pm entry

    let payment_method_id =
        id_type::GlobalPaymentMethodId::generate(&state.conf.cell_information.id)
            .change_context(errors::ApiErrorResponse::InternalServerError)
            .attach_printable("Unable to generate GlobalPaymentMethodId")?;

    let payment_method = create_payment_method_for_intent(
        state,
        req.metadata.clone(),
        &customer_id,
        payment_method_id,
        merchant_id,
        key_store,
        merchant_account.storage_scheme,
        payment_method_billing_address.map(Into::into),
    )
    .await
    .attach_printable("Failed to add Payment method to DB")?;

    let resp = pm_transforms::generate_payment_method_response(&payment_method)?;

    Ok(services::ApplicationResponse::Json(resp))
}

#[cfg(feature = "v2")]
trait PerformFilteringOnEnabledPaymentMethods {
    fn perform_filtering(self) -> FilteredPaymentMethodsEnabled;
}

#[cfg(feature = "v2")]
impl PerformFilteringOnEnabledPaymentMethods
    for hyperswitch_domain_models::merchant_connector_account::FlattenedPaymentMethodsEnabled
{
    fn perform_filtering(self) -> FilteredPaymentMethodsEnabled {
        FilteredPaymentMethodsEnabled(self.payment_methods_enabled)
    }
}

#[cfg(all(feature = "v2", feature = "payment_methods_v2"))]
#[instrument(skip_all)]
pub async fn list_payment_methods_for_session(
    state: SessionState,
    merchant_account: domain::MerchantAccount,
    key_store: domain::MerchantKeyStore,
    profile: domain::Profile,
    payment_method_session_id: id_type::GlobalPaymentMethodSessionId,
) -> RouterResponse<api::PaymentMethodListResponse> {
    let key_manager_state = &(&state).into();

    let db = &*state.store;

    let payment_method_session = db
        .get_payment_methods_session(key_manager_state, &key_store, &payment_method_session_id)
        .await
        .change_context(errors::ApiErrorResponse::PaymentMethodNotFound)
        .attach_printable("Unable to find payment method")?;

    let payment_connector_accounts = db
        .list_enabled_connector_accounts_by_profile_id(
            key_manager_state,
            profile.get_id(),
            &key_store,
            common_enums::ConnectorType::PaymentProcessor,
        )
        .await
        .change_context(errors::ApiErrorResponse::InternalServerError)
        .attach_printable("error when fetching merchant connector accounts")?;

    let customer_payment_methods = list_customer_payment_method_core(
        &state,
        &merchant_account,
        &key_store,
        &payment_method_session.customer_id,
    )
    .await?;

    let response =
        hyperswitch_domain_models::merchant_connector_account::FlattenedPaymentMethodsEnabled::from_payment_connectors_list(payment_connector_accounts)
            .perform_filtering()
            .get_required_fields(RequiredFieldsInput::new(state.conf.required_fields.clone()))
            .generate_response(customer_payment_methods.customer_payment_methods);

    Ok(hyperswitch_domain_models::api::ApplicationResponse::Json(
        response,
    ))
}

#[cfg(all(feature = "v2", feature = "olap"))]
#[instrument(skip_all)]
pub async fn list_saved_payment_methods_for_customer(
    state: SessionState,
    merchant_account: domain::MerchantAccount,
    key_store: domain::MerchantKeyStore,
    customer_id: id_type::GlobalCustomerId,
) -> RouterResponse<api::CustomerPaymentMethodsListResponse> {
    let customer_payment_methods =
        list_customer_payment_method_core(&state, &merchant_account, &key_store, &customer_id)
            .await?;

    Ok(hyperswitch_domain_models::api::ApplicationResponse::Json(
        customer_payment_methods,
    ))
}

#[cfg(feature = "v2")]
/// Container for the inputs required for the required fields
struct RequiredFieldsInput {
    required_fields_config: settings::RequiredFields,
}

#[cfg(feature = "v2")]
impl RequiredFieldsInput {
    fn new(required_fields_config: settings::RequiredFields) -> Self {
        Self {
            required_fields_config,
        }
    }
}

#[cfg(feature = "v2")]
/// Container for the filtered payment methods
struct FilteredPaymentMethodsEnabled(
    Vec<hyperswitch_domain_models::merchant_connector_account::PaymentMethodsEnabledForConnector>,
);

#[cfg(feature = "v2")]
trait GetRequiredFields {
    fn get_required_fields(
        &self,
        payment_method_enabled: &hyperswitch_domain_models::merchant_connector_account::PaymentMethodsEnabledForConnector,
    ) -> Option<&settings::RequiredFieldFinal>;
}

#[cfg(feature = "v2")]
impl GetRequiredFields for settings::RequiredFields {
    fn get_required_fields(
        &self,
        payment_method_enabled: &hyperswitch_domain_models::merchant_connector_account::PaymentMethodsEnabledForConnector,
    ) -> Option<&settings::RequiredFieldFinal> {
        self.0
            .get(&payment_method_enabled.payment_method)
            .and_then(|required_fields_for_payment_method| {
                required_fields_for_payment_method.0.get(
                    &payment_method_enabled
                        .payment_methods_enabled
                        .payment_method_subtype,
                )
            })
            .map(|connector_fields| &connector_fields.fields)
            .and_then(|connector_hashmap| connector_hashmap.get(&payment_method_enabled.connector))
    }
}

#[cfg(feature = "v2")]
impl FilteredPaymentMethodsEnabled {
    fn get_required_fields(
        self,
        input: RequiredFieldsInput,
    ) -> RequiredFieldsForEnabledPaymentMethodTypes {
        let required_fields_config = input.required_fields_config;

        let required_fields_info = self
            .0
            .into_iter()
            .map(|payment_methods_enabled| {
                let required_fields =
                    required_fields_config.get_required_fields(&payment_methods_enabled);

                let required_fields = required_fields
                    .map(|required_fields| {
                        let common_required_fields = required_fields
                            .common
                            .iter()
                            .flatten()
                            .map(ToOwned::to_owned);

                        // Collect mandate required fields because this is for zero auth mandates only
                        let mandate_required_fields = required_fields
                            .mandate
                            .iter()
                            .flatten()
                            .map(ToOwned::to_owned);

                        // Combine both common and mandate required fields
                        common_required_fields
                            .chain(mandate_required_fields)
                            .collect::<Vec<_>>()
                    })
                    .unwrap_or_default();

                RequiredFieldsForEnabledPaymentMethod {
                    required_fields,
                    payment_method_type: payment_methods_enabled.payment_method,
                    payment_method_subtype: payment_methods_enabled
                        .payment_methods_enabled
                        .payment_method_subtype,
                }
            })
            .collect();

        RequiredFieldsForEnabledPaymentMethodTypes(required_fields_info)
    }
}

#[cfg(feature = "v2")]
/// Element container to hold the filtered payment methods with required fields
struct RequiredFieldsForEnabledPaymentMethod {
    required_fields: Vec<payment_methods::RequiredFieldInfo>,
    payment_method_subtype: common_enums::PaymentMethodType,
    payment_method_type: common_enums::PaymentMethod,
}

#[cfg(feature = "v2")]
/// Container to hold the filtered payment methods enabled with required fields
struct RequiredFieldsForEnabledPaymentMethodTypes(Vec<RequiredFieldsForEnabledPaymentMethod>);

#[cfg(feature = "v2")]
impl RequiredFieldsForEnabledPaymentMethodTypes {
    fn generate_response(
        self,
        customer_payment_methods: Vec<payment_methods::CustomerPaymentMethod>,
    ) -> payment_methods::PaymentMethodListResponse {
        let response_payment_methods = self
            .0
            .into_iter()
            .map(
                |payment_methods_enabled| payment_methods::ResponsePaymentMethodTypes {
                    payment_method_type: payment_methods_enabled.payment_method_type,
                    payment_method_subtype: payment_methods_enabled.payment_method_subtype,
                    required_fields: payment_methods_enabled.required_fields,
                    extra_information: None,
                },
            )
            .collect();

        payment_methods::PaymentMethodListResponse {
            payment_methods_enabled: response_payment_methods,
            customer_payment_methods,
        }
    }
}

#[cfg(all(feature = "v2", feature = "payment_methods_v2"))]
#[instrument(skip_all)]
#[allow(clippy::too_many_arguments)]
pub async fn create_payment_method_for_intent(
    state: &SessionState,
    metadata: Option<common_utils::pii::SecretSerdeValue>,
    customer_id: &id_type::GlobalCustomerId,
    payment_method_id: id_type::GlobalPaymentMethodId,
    merchant_id: &id_type::MerchantId,
    key_store: &domain::MerchantKeyStore,
    storage_scheme: enums::MerchantStorageScheme,
    payment_method_billing_address: Option<
        Encryptable<hyperswitch_domain_models::address::Address>,
    >,
) -> errors::CustomResult<domain::PaymentMethod, errors::ApiErrorResponse> {
    let db = &*state.store;

    let current_time = common_utils::date_time::now();

    let response = db
        .insert_payment_method(
            &state.into(),
            key_store,
            domain::PaymentMethod {
                customer_id: customer_id.to_owned(),
                merchant_id: merchant_id.to_owned(),
                id: payment_method_id,
                locker_id: None,
                payment_method_type: None,
                payment_method_subtype: None,
                payment_method_data: None,
                connector_mandate_details: None,
                customer_acceptance: None,
                client_secret: None,
                status: enums::PaymentMethodStatus::AwaitingData,
                network_transaction_id: None,
                created_at: current_time,
                last_modified: current_time,
                last_used_at: current_time,
                payment_method_billing_address,
                updated_by: None,
                version: domain::consts::API_VERSION,
                locker_fingerprint_id: None,
                network_token_locker_id: None,
                network_token_payment_method_data: None,
                network_token_requestor_reference_id: None,
            },
            storage_scheme,
        )
        .await
        .change_context(errors::ApiErrorResponse::InternalServerError)
        .attach_printable("Failed to add payment method in db")?;

    Ok(response)
}

#[cfg(feature = "v2")]
/// Update the connector_mandate_details of the payment method with
/// new token details for the payment
fn create_connector_token_details_update(
    token_details: payment_methods::ConnectorTokenDetails,
    payment_method: &domain::PaymentMethod,
) -> hyperswitch_domain_models::mandates::CommonMandateReference {
    let connector_id = token_details.connector_id.clone();

    let reference_record =
        hyperswitch_domain_models::mandates::ConnectorTokenReferenceRecord::foreign_from(
            token_details,
        );

    let connector_token_details = payment_method.connector_mandate_details.clone();

    match connector_token_details {
        Some(mut connector_mandate_reference) => {
            connector_mandate_reference
                .insert_payment_token_reference_record(&connector_id, reference_record);

            connector_mandate_reference
        }
        None => {
            let reference_record_hash_map =
                std::collections::HashMap::from([(connector_id, reference_record)]);
            let payments_mandate_reference =
                hyperswitch_domain_models::mandates::PaymentsTokenReference(
                    reference_record_hash_map,
                );
            hyperswitch_domain_models::mandates::CommonMandateReference {
                payments: Some(payments_mandate_reference),
                payouts: None,
            }
        }
    }
}

#[cfg(all(feature = "v2", feature = "payment_methods_v2"))]
#[allow(clippy::too_many_arguments)]
pub async fn create_pm_additional_data_update(
    payment_method_vaulting_data: Option<&pm_types::PaymentMethodVaultingData>,
    state: &SessionState,
    key_store: &domain::MerchantKeyStore,
    vault_id: Option<String>,
    vault_fingerprint_id: Option<String>,
    payment_method: &domain::PaymentMethod,
    connector_token_details: Option<payment_methods::ConnectorTokenDetails>,
    nt_data: Option<NetworkTokenPaymentMethodDetails>,
) -> RouterResult<storage::PaymentMethodUpdate> {
    let encrypted_payment_method_data = payment_method_vaulting_data
        .map(
            |payment_method_vaulting_data| match payment_method_vaulting_data {
                pm_types::PaymentMethodVaultingData::Card(card) => {
                    payment_method_data::PaymentMethodsData::Card(
                        payment_method_data::CardDetailsPaymentMethod::from(card.clone()),
                    )
                }
                pm_types::PaymentMethodVaultingData::NetworkToken(network_token) => {
                    payment_method_data::PaymentMethodsData::NetworkToken(
                        payment_method_data::NetworkTokenDetailsPaymentMethod::from(
                            network_token.clone(),
                        ),
                    )
                }
            },
        )
        .async_map(|payment_method_details| async {
            let key_manager_state = &(state).into();

            cards::create_encrypted_data(key_manager_state, key_store, payment_method_details)
                .await
                .change_context(errors::ApiErrorResponse::InternalServerError)
                .attach_printable("Unable to encrypt Payment method data")
        })
        .await
        .transpose()?
        .map(From::from);

    let connector_mandate_details_update = connector_token_details
        .map(|connector_token| {
            create_connector_token_details_update(connector_token, payment_method)
        })
        .map(From::from);

    let pm_update = storage::PaymentMethodUpdate::GenericUpdate {
        status: Some(enums::PaymentMethodStatus::Active),
        locker_id: vault_id,
        // Payment method type remains the same, only card details are updated
        payment_method_type_v2: None,
        payment_method_subtype: None,
        payment_method_data: encrypted_payment_method_data,
        network_token_requestor_reference_id: nt_data
            .clone()
            .map(|data| data.network_token_requestor_reference_id),
        network_token_locker_id: nt_data.clone().map(|data| data.network_token_locker_id),
        network_token_payment_method_data: nt_data.map(|data| data.network_token_pmd.into()),
        connector_mandate_details: connector_mandate_details_update,
        locker_fingerprint_id: vault_fingerprint_id,
    };

    Ok(pm_update)
}

#[cfg(all(feature = "v2", feature = "payment_methods_v2"))]
#[instrument(skip_all)]
pub async fn vault_payment_method(
    state: &SessionState,
    pmd: &pm_types::PaymentMethodVaultingData,
    merchant_account: &domain::MerchantAccount,
    key_store: &domain::MerchantKeyStore,
    existing_vault_id: Option<domain::VaultId>,
    customer_id: &id_type::GlobalCustomerId,
) -> RouterResult<(pm_types::AddVaultResponse, String)> {
    let db = &*state.store;

    // get fingerprint_id from vault
    let fingerprint_id_from_vault =
        vault::get_fingerprint_id_from_vault(state, pmd, customer_id.get_string_repr().to_owned())
            .await
            .change_context(errors::ApiErrorResponse::InternalServerError)
            .attach_printable("Failed to get fingerprint_id from vault")?;

    // throw back error if payment method is duplicated
    when(
        db.find_payment_method_by_fingerprint_id(
            &(state.into()),
            key_store,
            &fingerprint_id_from_vault,
        )
        .await
        .change_context(errors::ApiErrorResponse::InternalServerError)
        .attach_printable("Failed to find payment method by fingerprint_id")
        .inspect_err(|e| logger::error!("Vault Fingerprint_id error: {:?}", e))
        .is_ok(),
        || {
            Err(report!(errors::ApiErrorResponse::DuplicatePaymentMethod)
                .attach_printable("Cannot vault duplicate payment method"))
        },
    )?;

    let resp_from_vault =
        vault::add_payment_method_to_vault(state, merchant_account, pmd, existing_vault_id)
            .await
            .change_context(errors::ApiErrorResponse::InternalServerError)
            .attach_printable("Failed to add payment method in vault")?;

    Ok((resp_from_vault, fingerprint_id_from_vault))
}

// TODO: check if this function will be used for listing the customer payment methods for payments
#[allow(unused)]
#[cfg(all(
    feature = "v2",
    feature = "payment_methods_v2",
    feature = "customer_v2"
))]
fn get_pm_list_context(
    payment_method_type: enums::PaymentMethod,
    payment_method: &domain::PaymentMethod,
    is_payment_associated: bool,
) -> Result<Option<PaymentMethodListContext>, error_stack::Report<errors::ApiErrorResponse>> {
    let payment_method_data = payment_method
        .payment_method_data
        .clone()
        .map(|payment_method_data| payment_method_data.into_inner());

    let payment_method_retrieval_context = match payment_method_data {
        Some(payment_methods::PaymentMethodsData::Card(card)) => {
            Some(PaymentMethodListContext::Card {
                card_details: api::CardDetailFromLocker::from(card),
                token_data: is_payment_associated.then_some(
                    storage::PaymentTokenData::permanent_card(
                        Some(payment_method.get_id().clone()),
                        payment_method
                            .locker_id
                            .as_ref()
                            .map(|id| id.get_string_repr().to_owned())
                            .or_else(|| Some(payment_method.get_id().get_string_repr().to_owned())),
                        payment_method
                            .locker_id
                            .as_ref()
                            .map(|id| id.get_string_repr().to_owned())
                            .unwrap_or_else(|| {
                                payment_method.get_id().get_string_repr().to_owned()
                            }),
                    ),
                ),
            })
        }
        Some(payment_methods::PaymentMethodsData::BankDetails(bank_details)) => {
            let get_bank_account_token_data =
                || -> errors::CustomResult<payment_methods::BankAccountTokenData, errors::ApiErrorResponse> {
                    let connector_details = bank_details
                        .connector_details
                        .first()
                        .cloned()
                        .ok_or(errors::ApiErrorResponse::InternalServerError)
                        .attach_printable("Failed to obtain bank account connector details")?;

                    let payment_method_subtype = payment_method
                        .get_payment_method_subtype()
                        .get_required_value("payment_method_subtype")
                        .attach_printable("PaymentMethodType not found")?;

                    Ok(payment_methods::BankAccountTokenData {
                        payment_method_type: payment_method_subtype,
                        payment_method: payment_method_type,
                        connector_details,
                    })
                };

            // Retrieve the pm_auth connector details so that it can be tokenized
            let bank_account_token_data = get_bank_account_token_data()
                .inspect_err(|error| logger::error!(?error))
                .ok();
            bank_account_token_data.map(|data| {
                let token_data = storage::PaymentTokenData::AuthBankDebit(data);

                PaymentMethodListContext::Bank {
                    token_data: is_payment_associated.then_some(token_data),
                }
            })
        }
        Some(payment_methods::PaymentMethodsData::WalletDetails(_)) | None => {
            Some(PaymentMethodListContext::TemporaryToken {
                token_data: is_payment_associated.then_some(
                    storage::PaymentTokenData::temporary_generic(generate_id(
                        consts::ID_LENGTH,
                        "token",
                    )),
                ),
            })
        }
    };

    Ok(payment_method_retrieval_context)
}

#[cfg(all(feature = "v2", feature = "olap"))]
pub async fn list_customer_payment_method_core(
    state: &SessionState,
    merchant_account: &domain::MerchantAccount,
    key_store: &domain::MerchantKeyStore,
    customer_id: &id_type::GlobalCustomerId,
) -> RouterResult<api::CustomerPaymentMethodsListResponse> {
    let db = &*state.store;
    let key_manager_state = &(state).into();

    let saved_payment_methods = db
        .find_payment_method_by_global_customer_id_merchant_id_status(
            key_manager_state,
            key_store,
            customer_id,
            merchant_account.get_id(),
            common_enums::PaymentMethodStatus::Active,
            None,
            merchant_account.storage_scheme,
        )
        .await
        .to_not_found_response(errors::ApiErrorResponse::PaymentMethodNotFound)?;

    let customer_payment_methods = saved_payment_methods
        .into_iter()
        .map(ForeignTryFrom::foreign_try_from)
        .collect::<Result<Vec<api::CustomerPaymentMethod>, _>>()
        .change_context(errors::ApiErrorResponse::InternalServerError)?;

    let response = api::CustomerPaymentMethodsListResponse {
        customer_payment_methods,
    };

    Ok(response)
}

#[cfg(all(feature = "v2", feature = "payment_methods_v2"))]
#[instrument(skip_all)]
pub async fn retrieve_payment_method(
    state: SessionState,
    pm: api::PaymentMethodId,
    key_store: domain::MerchantKeyStore,
    merchant_account: domain::MerchantAccount,
) -> RouterResponse<api::PaymentMethodResponse> {
    let db = state.store.as_ref();
    let pm_id = id_type::GlobalPaymentMethodId::generate_from_string(pm.payment_method_id)
        .change_context(errors::ApiErrorResponse::InternalServerError)
        .attach_printable("Unable to generate GlobalPaymentMethodId")?;

    let payment_method = db
        .find_payment_method(
            &((&state).into()),
            &key_store,
            &pm_id,
            merchant_account.storage_scheme,
        )
        .await
        .to_not_found_response(errors::ApiErrorResponse::PaymentMethodNotFound)?;

    transformers::generate_payment_method_response(&payment_method)
        .map(services::ApplicationResponse::Json)
}

#[cfg(all(feature = "v2", feature = "payment_methods_v2"))]
#[instrument(skip_all)]
pub async fn update_payment_method(
    state: SessionState,
    merchant_account: domain::MerchantAccount,
    key_store: domain::MerchantKeyStore,
    req: api::PaymentMethodUpdate,
    payment_method_id: &id_type::GlobalPaymentMethodId,
) -> RouterResponse<api::PaymentMethodResponse> {
    let response = update_payment_method_core(
        &state,
        &merchant_account,
        &key_store,
        req,
        payment_method_id,
    )
    .await?;

    Ok(services::ApplicationResponse::Json(response))
}

#[cfg(all(feature = "v2", feature = "payment_methods_v2"))]
#[instrument(skip_all)]
pub async fn update_payment_method_core(
    state: &SessionState,
    merchant_account: &domain::MerchantAccount,
    key_store: &domain::MerchantKeyStore,
    request: api::PaymentMethodUpdate,
    payment_method_id: &id_type::GlobalPaymentMethodId,
) -> RouterResult<api::PaymentMethodResponse> {
    let db = state.store.as_ref();

    let payment_method = db
        .find_payment_method(
            &((state).into()),
            key_store,
            payment_method_id,
            merchant_account.storage_scheme,
        )
        .await
        .to_not_found_response(errors::ApiErrorResponse::PaymentMethodNotFound)?;
    let current_vault_id = payment_method.locker_id.clone();

    when(
        payment_method.status == enums::PaymentMethodStatus::AwaitingData,
        || {
            Err(errors::ApiErrorResponse::InvalidRequestData {
                message: "This Payment method is awaiting data and hence cannot be updated"
                    .to_string(),
            })
        },
    )?;

    let pmd = vault::retrieve_payment_method_from_vault(state, merchant_account, &payment_method)
        .await
        .change_context(errors::ApiErrorResponse::InternalServerError)
        .attach_printable("Failed to retrieve payment method from vault")?
        .data;

    let vault_request_data = request.payment_method_data.map(|payment_method_data| {
        pm_transforms::generate_pm_vaulting_req_from_update_request(pmd, payment_method_data)
    });

    let (vaulting_response, fingerprint_id) = match vault_request_data {
        // cannot use async map because of problems related to lifetimes
        // to overcome this, we will have to use a move closure and add some clones
        Some(ref vault_request_data) => {
            Some(
                vault_payment_method(
                    state,
                    vault_request_data,
                    merchant_account,
                    key_store,
                    // using current vault_id for now,
                    // will have to refactor this to generate new one on each vaulting later on
                    current_vault_id,
                    &payment_method.customer_id,
                )
                .await
                .attach_printable("Failed to add payment method in vault")?,
            )
        }
        None => None,
    }
    .unzip();

    let vault_id = vaulting_response
        .map(|vaulting_response| vaulting_response.vault_id.get_string_repr().clone());

    let pm_update = create_pm_additional_data_update(
        vault_request_data.as_ref(),
        state,
        key_store,
        vault_id,
        fingerprint_id,
        &payment_method,
        request.connector_token_details,
        None,
    )
    .await
    .attach_printable("Unable to create Payment method data")?;

    let payment_method = db
        .update_payment_method(
            &((state).into()),
            key_store,
            payment_method,
            pm_update,
            merchant_account.storage_scheme,
        )
        .await
        .change_context(errors::ApiErrorResponse::InternalServerError)
        .attach_printable("Failed to update payment method in db")?;

    let response = pm_transforms::generate_payment_method_response(&payment_method)?;

    // Add a PT task to handle payment_method delete from vault

    Ok(response)
}

#[cfg(all(feature = "v2", feature = "payment_methods_v2"))]
#[instrument(skip_all)]
pub async fn delete_payment_method(
    state: SessionState,
    pm_id: api::PaymentMethodId,
    key_store: domain::MerchantKeyStore,
    merchant_account: domain::MerchantAccount,
) -> RouterResponse<api::PaymentMethodDeleteResponse> {
    let db = state.store.as_ref();
    let key_manager_state = &(&state).into();

    let pm_id = id_type::GlobalPaymentMethodId::generate_from_string(pm_id.payment_method_id)
        .change_context(errors::ApiErrorResponse::InternalServerError)
        .attach_printable("Unable to generate GlobalPaymentMethodId")?;

    let payment_method = db
        .find_payment_method(
            &((&state).into()),
            &key_store,
            &pm_id,
            merchant_account.storage_scheme,
        )
        .await
        .to_not_found_response(errors::ApiErrorResponse::PaymentMethodNotFound)?;

    when(
        payment_method.status == enums::PaymentMethodStatus::Inactive,
        || Err(errors::ApiErrorResponse::PaymentMethodNotFound),
    )?;

    let vault_id = payment_method
        .locker_id
        .clone()
        .get_required_value("locker_id")
        .attach_printable("Missing locker_id in PaymentMethod")?;

    let _customer = db
        .find_customer_by_global_id(
            key_manager_state,
            &payment_method.customer_id,
            merchant_account.get_id(),
            &key_store,
            merchant_account.storage_scheme,
        )
        .await
        .to_not_found_response(errors::ApiErrorResponse::InternalServerError)
        .attach_printable("Customer not found for the payment method")?;

    // Soft delete
    let pm_update = storage::PaymentMethodUpdate::StatusUpdate {
        status: Some(enums::PaymentMethodStatus::Inactive),
    };

    db.update_payment_method(
        &((&state).into()),
        &key_store,
        payment_method,
        pm_update,
        merchant_account.storage_scheme,
    )
    .await
    .change_context(errors::ApiErrorResponse::InternalServerError)
    .attach_printable("Failed to update payment method in db")?;

    vault::delete_payment_method_data_from_vault(&state, &merchant_account, vault_id)
        .await
        .change_context(errors::ApiErrorResponse::InternalServerError)
        .attach_printable("Failed to delete payment method from vault")?;

    let response = api::PaymentMethodDeleteResponse { id: pm_id };

    Ok(services::ApplicationResponse::Json(response))
}

#[cfg(feature = "v2")]
#[async_trait::async_trait]
trait EncryptableData {
    type Output;
    async fn encrypt_data(
        &self,
        key_manager_state: &common_utils::types::keymanager::KeyManagerState,
        key_store: &domain::MerchantKeyStore,
    ) -> RouterResult<Self::Output>;
}

#[cfg(feature = "v2")]
#[async_trait::async_trait]
impl EncryptableData for payment_methods::PaymentMethodSessionRequest {
    type Output = hyperswitch_domain_models::payment_methods::DecryptedPaymentMethodSession;
<<<<<<< HEAD
=======

    async fn encrypt_data(
        &self,
        key_manager_state: &common_utils::types::keymanager::KeyManagerState,
        key_store: &domain::MerchantKeyStore,
    ) -> RouterResult<Self::Output> {
        use common_utils::types::keymanager::ToEncryptable;

        let encrypted_billing_address = self
            .billing
            .clone()
            .map(|address| address.encode_to_value())
            .transpose()
            .change_context(errors::ApiErrorResponse::InternalServerError)
            .attach_printable("Failed to encode billing address")?
            .map(Secret::new);

        let batch_encrypted_data = domain_types::crypto_operation(
            key_manager_state,
            common_utils::type_name!(hyperswitch_domain_models::payment_methods::PaymentMethodSession),
            domain_types::CryptoOperation::BatchEncrypt(
                hyperswitch_domain_models::payment_methods::FromRequestEncryptablePaymentMethodSession::to_encryptable(
                    hyperswitch_domain_models::payment_methods::FromRequestEncryptablePaymentMethodSession {
                       billing: encrypted_billing_address,
                    },
                ),
            ),
            common_utils::types::keymanager::Identifier::Merchant(key_store.merchant_id.clone()),
            key_store.key.peek(),
        )
        .await
        .and_then(|val| val.try_into_batchoperation())
        .change_context(errors::ApiErrorResponse::InternalServerError)
        .attach_printable("Failed while encrypting payment methods session details".to_string())?;

        let encrypted_data =
        hyperswitch_domain_models::payment_methods::FromRequestEncryptablePaymentMethodSession::from_encryptable(
            batch_encrypted_data,
        )
        .change_context(errors::ApiErrorResponse::InternalServerError)
        .attach_printable("Failed while encrypting payment methods session detailss")?;

        Ok(encrypted_data)
    }
}

#[cfg(feature = "v2")]
#[async_trait::async_trait]
impl EncryptableData for payment_methods::PaymentMethodsSessionUpdateRequest {
    type Output = hyperswitch_domain_models::payment_methods::DecryptedPaymentMethodSession;
>>>>>>> d945da63

    async fn encrypt_data(
        &self,
        key_manager_state: &common_utils::types::keymanager::KeyManagerState,
        key_store: &domain::MerchantKeyStore,
    ) -> RouterResult<Self::Output> {
        use common_utils::types::keymanager::ToEncryptable;

        let encrypted_billing_address = self
            .billing
            .clone()
            .map(|address| address.encode_to_value())
            .transpose()
            .change_context(errors::ApiErrorResponse::InternalServerError)
            .attach_printable("Failed to encode billing address")?
            .map(Secret::new);

        let batch_encrypted_data = domain_types::crypto_operation(
            key_manager_state,
            common_utils::type_name!(hyperswitch_domain_models::payment_methods::PaymentMethodSession),
            domain_types::CryptoOperation::BatchEncrypt(
                hyperswitch_domain_models::payment_methods::FromRequestEncryptablePaymentMethodSession::to_encryptable(
                    hyperswitch_domain_models::payment_methods::FromRequestEncryptablePaymentMethodSession {
                       billing: encrypted_billing_address,
                    },
                ),
            ),
            common_utils::types::keymanager::Identifier::Merchant(key_store.merchant_id.clone()),
            key_store.key.peek(),
        )
        .await
        .and_then(|val| val.try_into_batchoperation())
        .change_context(errors::ApiErrorResponse::InternalServerError)
        .attach_printable("Failed while encrypting payment methods session details".to_string())?;

        let encrypted_data =
        hyperswitch_domain_models::payment_methods::FromRequestEncryptablePaymentMethodSession::from_encryptable(
<<<<<<< HEAD
            batch_encrypted_data,
        )
        .change_context(errors::ApiErrorResponse::InternalServerError)
        .attach_printable("Failed while encrypting payment methods session detailss")?;

        Ok(encrypted_data)
    }
}

#[cfg(feature = "v2")]
#[async_trait::async_trait]
impl EncryptableData for payment_methods::PaymentMethodsSessionUpdateRequest {
    type Output = hyperswitch_domain_models::payment_methods::DecryptedPaymentMethodSession;

    async fn encrypt_data(
        &self,
        key_manager_state: &common_utils::types::keymanager::KeyManagerState,
        key_store: &domain::MerchantKeyStore,
    ) -> RouterResult<Self::Output> {
        use common_utils::types::keymanager::ToEncryptable;

        let encrypted_billing_address = self
            .billing
            .clone()
            .map(|address| address.encode_to_value())
            .transpose()
            .change_context(errors::ApiErrorResponse::InternalServerError)
            .attach_printable("Failed to encode billing address")?
            .map(Secret::new);

        let batch_encrypted_data = domain_types::crypto_operation(
            key_manager_state,
            common_utils::type_name!(hyperswitch_domain_models::payment_methods::PaymentMethodSession),
            domain_types::CryptoOperation::BatchEncrypt(
                hyperswitch_domain_models::payment_methods::FromRequestEncryptablePaymentMethodSession::to_encryptable(
                    hyperswitch_domain_models::payment_methods::FromRequestEncryptablePaymentMethodSession {
                       billing: encrypted_billing_address,
                    },
                ),
            ),
            common_utils::types::keymanager::Identifier::Merchant(key_store.merchant_id.clone()),
            key_store.key.peek(),
        )
        .await
        .and_then(|val| val.try_into_batchoperation())
        .change_context(errors::ApiErrorResponse::InternalServerError)
        .attach_printable("Failed while encrypting payment methods session details".to_string())?;

        let encrypted_data =
        hyperswitch_domain_models::payment_methods::FromRequestEncryptablePaymentMethodSession::from_encryptable(
=======
>>>>>>> d945da63
            batch_encrypted_data,
        )
        .change_context(errors::ApiErrorResponse::InternalServerError)
        .attach_printable("Failed while encrypting payment methods session detailss")?;

        Ok(encrypted_data)
    }
}

#[cfg(feature = "v2")]
pub async fn payment_methods_session_create(
    state: SessionState,
    merchant_account: domain::MerchantAccount,
    key_store: domain::MerchantKeyStore,
    request: payment_methods::PaymentMethodSessionRequest,
) -> RouterResponse<payment_methods::PaymentMethodSessionResponse> {
    let db = state.store.as_ref();
    let key_manager_state = &(&state).into();

    db.find_customer_by_global_id(
        key_manager_state,
        &request.customer_id,
        merchant_account.get_id(),
        &key_store,
        merchant_account.storage_scheme,
    )
    .await
    .to_not_found_response(errors::ApiErrorResponse::CustomerNotFound)?;

    let payment_methods_session_id =
        id_type::GlobalPaymentMethodSessionId::generate(&state.conf.cell_information.id)
            .change_context(errors::ApiErrorResponse::InternalServerError)
            .attach_printable("Unable to generate GlobalPaymentMethodSessionId")?;

    let encrypted_data = request
        .encrypt_data(key_manager_state, &key_store)
        .await
        .change_context(errors::ApiErrorResponse::InternalServerError)
        .attach_printable("Failed to encrypt payment methods session data")?;

    let billing = encrypted_data
        .billing
        .as_ref()
        .map(|data| {
            data.clone()
                .deserialize_inner_value(|value| value.parse_value("Address"))
        })
        .transpose()
        .change_context(errors::ApiErrorResponse::InternalServerError)
        .attach_printable("Unable to decode billing address")?;

    // If not passed in the request, use the default value from constants
    let expires_in = request
        .expires_in
        .unwrap_or(consts::DEFAULT_PAYMENT_METHOD_SESSION_EXPIRY)
        .into();

    let expires_at = common_utils::date_time::now().saturating_add(Duration::seconds(expires_in));

    let client_secret = payment_helpers::create_client_secret(
        &state,
        merchant_account.get_id(),
        util_types::authentication::ResourceId::PaymentMethodSession(
            payment_methods_session_id.clone(),
        ),
    )
    .await
    .change_context(errors::ApiErrorResponse::InternalServerError)
    .attach_printable("Unable to create client secret")?;

    let payment_method_session_domain_model =
        hyperswitch_domain_models::payment_methods::PaymentMethodSession {
            id: payment_methods_session_id,
            customer_id: request.customer_id,
            billing,
            psp_tokenization: request.psp_tokenization,
            network_tokenization: request.network_tokenization,
            expires_at,
            return_url: request.return_url,
            associated_payment_methods: None,
            associated_payment: None,
        };

    db.insert_payment_methods_session(
        key_manager_state,
        &key_store,
        payment_method_session_domain_model.clone(),
        expires_in,
    )
    .await
    .change_context(errors::ApiErrorResponse::InternalServerError)
    .attach_printable("Failed to insert payment methods session in db")?;

    let response = transformers::generate_payment_method_session_response(
        payment_method_session_domain_model,
        client_secret.secret,
        None,
    );

    Ok(services::ApplicationResponse::Json(response))
}

#[cfg(feature = "v2")]
pub async fn payment_methods_session_update(
    state: SessionState,
    merchant_account: domain::MerchantAccount,
    key_store: domain::MerchantKeyStore,
    payment_method_session_id: id_type::GlobalPaymentMethodSessionId,
    request: payment_methods::PaymentMethodsSessionUpdateRequest,
) -> RouterResponse<payment_methods::PaymentMethodSessionResponse> {
    let db = state.store.as_ref();
    let key_manager_state = &(&state).into();

    let existing_payment_method_session_state = db
        .get_payment_methods_session(key_manager_state, &key_store, &payment_method_session_id)
        .await
        .to_not_found_response(errors::ApiErrorResponse::GenericNotFoundError {
            message: "payment methods session does not exist or has expired".to_string(),
        })
        .attach_printable("Failed to retrieve payment methods session from db")?;

    let encrypted_data = request
        .encrypt_data(key_manager_state, &key_store)
        .await
        .change_context(errors::ApiErrorResponse::InternalServerError)
        .attach_printable("Failed to encrypt payment methods session data")?;

    let billing = encrypted_data
        .billing
        .as_ref()
        .map(|data| {
            data.clone()
                .deserialize_inner_value(|value| value.parse_value("Address"))
        })
        .transpose()
        .change_context(errors::ApiErrorResponse::InternalServerError)
        .attach_printable("Unable to decode billing address")?;

    let payment_method_session_domain_model =
        hyperswitch_domain_models::payment_methods::PaymentMethodsSessionUpdateEnum::GeneralUpdate{
            billing,
            psp_tokenization: request.psp_tokenization,
            network_tokenization: request.network_tokenization,
        };

    let update_state_change = db
        .update_payment_method_session(
            key_manager_state,
            &key_store,
            &payment_method_session_id,
            payment_method_session_domain_model,
            existing_payment_method_session_state.clone(),
        )
        .await
        .change_context(errors::ApiErrorResponse::InternalServerError)
        .attach_printable("Failed to update payment methods session in db")?;

    let response = transformers::generate_payment_method_session_response(
        update_state_change,
        Secret::new("CLIENT_SECRET_REDACTED".to_string()),
        None, // TODO: send associated payments response based on the expandable param
    );

    Ok(services::ApplicationResponse::Json(response))
}
#[cfg(feature = "v2")]
pub async fn payment_methods_session_retrieve(
    state: SessionState,
    _merchant_account: domain::MerchantAccount,
    key_store: domain::MerchantKeyStore,
    payment_method_session_id: id_type::GlobalPaymentMethodSessionId,
) -> RouterResponse<payment_methods::PaymentMethodSessionResponse> {
    let db = state.store.as_ref();
    let key_manager_state = &(&state).into();

    let payment_method_session_domain_model = db
        .get_payment_methods_session(key_manager_state, &key_store, &payment_method_session_id)
        .await
        .to_not_found_response(errors::ApiErrorResponse::GenericNotFoundError {
            message: "payment methods session does not exist or has expired".to_string(),
        })
        .attach_printable("Failed to retrieve payment methods session from db")?;

    let response = transformers::generate_payment_method_session_response(
        payment_method_session_domain_model,
        Secret::new("CLIENT_SECRET_REDACTED".to_string()),
        None, // TODO: send associated payments response based on the expandable param
    );

    Ok(services::ApplicationResponse::Json(response))
}

#[cfg(feature = "v2")]
pub async fn payment_methods_session_update_payment_method(
    state: SessionState,
    merchant_account: domain::MerchantAccount,
    key_store: domain::MerchantKeyStore,
    payment_method_session_id: id_type::GlobalPaymentMethodSessionId,
    request: payment_methods::PaymentMethodSessionUpdateSavedPaymentMethod,
) -> RouterResponse<payment_methods::PaymentMethodResponse> {
    let db = state.store.as_ref();
    let key_manager_state = &(&state).into();

    // Validate if the session still exists
    db.get_payment_methods_session(key_manager_state, &key_store, &payment_method_session_id)
        .await
        .to_not_found_response(errors::ApiErrorResponse::GenericNotFoundError {
            message: "payment methods session does not exist or has expired".to_string(),
        })
        .attach_printable("Failed to retrieve payment methods session from db")?;

    let payment_method_update_request = request.payment_method_update_request;

    let updated_payment_method = update_payment_method_core(
        &state,
        &merchant_account,
        &key_store,
        payment_method_update_request,
        &request.payment_method_id,
    )
    .await
    .attach_printable("Failed to update saved payment method")?;

    Ok(services::ApplicationResponse::Json(updated_payment_method))
}

#[cfg(feature = "v2")]
fn construct_zero_auth_payments_request(
    confirm_request: &payment_methods::PaymentMethodSessionConfirmRequest,
    payment_method_session: &hyperswitch_domain_models::payment_methods::PaymentMethodSession,
    payment_method: &payment_methods::PaymentMethodResponse,
) -> RouterResult<api_models::payments::PaymentsRequest> {
    use api_models::payments;

    Ok(payments::PaymentsRequest {
        amount_details: payments::AmountDetails::new_for_zero_auth_payment(
            common_enums::Currency::USD,
        ),
        payment_method_data: confirm_request.payment_method_data.clone(),
        payment_method_type: confirm_request.payment_method_type,
        payment_method_subtype: confirm_request.payment_method_subtype,
        customer_id: Some(payment_method_session.customer_id.clone()),
        customer_present: Some(enums::PresenceOfCustomerDuringPayment::Present),
        setup_future_usage: Some(common_enums::FutureUsage::OffSession),
        payment_method_id: Some(payment_method.id.clone()),
        merchant_reference_id: None,
        routing_algorithm_id: None,
        capture_method: None,
        authentication_type: None,
        // We have already passed payment method billing address
        billing: None,
        shipping: None,
        description: None,
        return_url: payment_method_session.return_url.clone(),
        apply_mit_exemption: None,
        statement_descriptor: None,
        order_details: None,
        allowed_payment_method_types: None,
        metadata: None,
        connector_metadata: None,
        feature_metadata: None,
        payment_link_enabled: None,
        payment_link_config: None,
        request_incremental_authorization: None,
        session_expiry: None,
        frm_metadata: None,
        request_external_three_ds_authentication: None,
        customer_acceptance: None,
        browser_info: None,
    })
}

#[cfg(feature = "v2")]
async fn create_zero_auth_payment(
    state: SessionState,
    req_state: routes::app::ReqState,
    merchant_account: domain::MerchantAccount,
    profile: domain::Profile,
    key_store: domain::MerchantKeyStore,
    request: api_models::payments::PaymentsRequest,
) -> RouterResult<api_models::payments::PaymentsResponse> {
    let response = Box::pin(payments_core::payments_create_and_confirm_intent(
        state,
        req_state,
        merchant_account,
        profile,
        key_store,
        request,
        hyperswitch_domain_models::payments::HeaderPayload::default(),
        None,
    ))
    .await?;

    logger::info!(associated_payments_response=?response);

    response
        .get_json_body()
        .change_context(errors::ApiErrorResponse::InternalServerError)
        .attach_printable("Unexpected response from payments core")
}

#[cfg(feature = "v2")]
pub async fn payment_methods_session_confirm(
    state: SessionState,
    req_state: routes::app::ReqState,
    merchant_account: domain::MerchantAccount,
    key_store: domain::MerchantKeyStore,
    profile: domain::Profile,
    payment_method_session_id: id_type::GlobalPaymentMethodSessionId,
    request: payment_methods::PaymentMethodSessionConfirmRequest,
) -> RouterResponse<payment_methods::PaymentMethodSessionResponse> {
    let db: &dyn StorageInterface = state.store.as_ref();
    let key_manager_state = &(&state).into();

    // Validate if the session still exists
    let payment_method_session = db
        .get_payment_methods_session(key_manager_state, &key_store, &payment_method_session_id)
        .await
        .to_not_found_response(errors::ApiErrorResponse::GenericNotFoundError {
            message: "payment methods session does not exist or has expired".to_string(),
        })
        .attach_printable("Failed to retrieve payment methods session from db")?;

    let payment_method_session_billing = payment_method_session
        .billing
        .clone()
        .map(|billing| billing.into_inner())
        .map(From::from);

    // Unify the billing address that we receive from the session and from the confirm request
    let unified_billing_address = request
        .payment_method_data
        .billing
        .clone()
        .map(|payment_method_billing| {
            payment_method_billing.unify_address(payment_method_session_billing.as_ref())
        })
        .or_else(|| payment_method_session_billing.clone());

    let create_payment_method_request = get_payment_method_create_request(
        request
            .payment_method_data
            .payment_method_data
            .as_ref()
            .get_required_value("payment_method_data")?,
        request.payment_method_type,
        request.payment_method_subtype,
        payment_method_session.customer_id.clone(),
        unified_billing_address.as_ref(),
        Some(&payment_method_session),
    )
    .attach_printable("Failed to create payment method request")?;

    let payment_method = create_payment_method_core(
        &state,
        &req_state,
        create_payment_method_request,
        &merchant_account,
        &key_store,
        &profile,
    )
    .await?;

    let payments_response = match &payment_method_session.psp_tokenization {
        Some(common_types::payment_methods::PspTokenization {
            tokenization_type: common_enums::TokenizationType::MultiUse,
            ..
        }) => {
            let zero_auth_request = construct_zero_auth_payments_request(
                &request,
                &payment_method_session,
                &payment_method,
            )?;
            let payments_response = Box::pin(create_zero_auth_payment(
                state.clone(),
                req_state,
                merchant_account.clone(),
                profile.clone(),
                key_store.clone(),
                zero_auth_request,
            ))
            .await?;

            Some(payments_response)
        }
        Some(common_types::payment_methods::PspTokenization {
            tokenization_type: common_enums::TokenizationType::SingleUse,
            ..
        }) => {
            todo!("single use tokenization are not implemented")
        }
        None => None,
    };

    //TODO: update the payment method session with the payment id and payment method id
    let payment_method_session_response = transformers::generate_payment_method_session_response(
        payment_method_session,
        Secret::new("CLIENT_SECRET_REDACTED".to_string()),
        payments_response,
    );

    Ok(services::ApplicationResponse::Json(
        payment_method_session_response,
    ))
}

#[cfg(all(feature = "v2", feature = "payment_methods_v2"))]
impl pm_types::SavedPMLPaymentsInfo {
    pub async fn form_payments_info(
        payment_intent: PaymentIntent,
        merchant_account: &domain::MerchantAccount,
        profile: domain::Profile,
        db: &dyn StorageInterface,
        key_manager_state: &util_types::keymanager::KeyManagerState,
        key_store: &domain::MerchantKeyStore,
    ) -> RouterResult<Self> {
        let collect_cvv_during_payment = profile.should_collect_cvv_during_payment;

        let off_session_payment_flag = matches!(
            payment_intent.setup_future_usage,
            common_enums::FutureUsage::OffSession
        );

        let is_connector_agnostic_mit_enabled =
            profile.is_connector_agnostic_mit_enabled.unwrap_or(false);

        Ok(Self {
            payment_intent,
            profile,
            collect_cvv_during_payment,
            off_session_payment_flag,
            is_connector_agnostic_mit_enabled,
        })
    }

    pub async fn perform_payment_ops(
        &self,
        state: &SessionState,
        parent_payment_method_token: Option<String>,
        pma: &api::CustomerPaymentMethod,
        pm_list_context: PaymentMethodListContext,
    ) -> RouterResult<()> {
        let token = parent_payment_method_token
            .as_ref()
            .get_required_value("parent_payment_method_token")?;
        let token_data = pm_list_context
            .get_token_data()
            .get_required_value("PaymentTokenData")?;

        let intent_fulfillment_time = self
            .profile
            .get_order_fulfillment_time()
            .unwrap_or(common_utils::consts::DEFAULT_INTENT_FULFILLMENT_TIME);

        pm_routes::ParentPaymentMethodToken::create_key_for_token((token, pma.payment_method_type))
            .insert(intent_fulfillment_time, token_data, state)
            .await?;

        Ok(())
    }
}<|MERGE_RESOLUTION|>--- conflicted
+++ resolved
@@ -1995,8 +1995,6 @@
 #[async_trait::async_trait]
 impl EncryptableData for payment_methods::PaymentMethodSessionRequest {
     type Output = hyperswitch_domain_models::payment_methods::DecryptedPaymentMethodSession;
-<<<<<<< HEAD
-=======
 
     async fn encrypt_data(
         &self,
@@ -2047,7 +2045,6 @@
 #[async_trait::async_trait]
 impl EncryptableData for payment_methods::PaymentMethodsSessionUpdateRequest {
     type Output = hyperswitch_domain_models::payment_methods::DecryptedPaymentMethodSession;
->>>>>>> d945da63
 
     async fn encrypt_data(
         &self,
@@ -2085,59 +2082,6 @@
 
         let encrypted_data =
         hyperswitch_domain_models::payment_methods::FromRequestEncryptablePaymentMethodSession::from_encryptable(
-<<<<<<< HEAD
-            batch_encrypted_data,
-        )
-        .change_context(errors::ApiErrorResponse::InternalServerError)
-        .attach_printable("Failed while encrypting payment methods session detailss")?;
-
-        Ok(encrypted_data)
-    }
-}
-
-#[cfg(feature = "v2")]
-#[async_trait::async_trait]
-impl EncryptableData for payment_methods::PaymentMethodsSessionUpdateRequest {
-    type Output = hyperswitch_domain_models::payment_methods::DecryptedPaymentMethodSession;
-
-    async fn encrypt_data(
-        &self,
-        key_manager_state: &common_utils::types::keymanager::KeyManagerState,
-        key_store: &domain::MerchantKeyStore,
-    ) -> RouterResult<Self::Output> {
-        use common_utils::types::keymanager::ToEncryptable;
-
-        let encrypted_billing_address = self
-            .billing
-            .clone()
-            .map(|address| address.encode_to_value())
-            .transpose()
-            .change_context(errors::ApiErrorResponse::InternalServerError)
-            .attach_printable("Failed to encode billing address")?
-            .map(Secret::new);
-
-        let batch_encrypted_data = domain_types::crypto_operation(
-            key_manager_state,
-            common_utils::type_name!(hyperswitch_domain_models::payment_methods::PaymentMethodSession),
-            domain_types::CryptoOperation::BatchEncrypt(
-                hyperswitch_domain_models::payment_methods::FromRequestEncryptablePaymentMethodSession::to_encryptable(
-                    hyperswitch_domain_models::payment_methods::FromRequestEncryptablePaymentMethodSession {
-                       billing: encrypted_billing_address,
-                    },
-                ),
-            ),
-            common_utils::types::keymanager::Identifier::Merchant(key_store.merchant_id.clone()),
-            key_store.key.peek(),
-        )
-        .await
-        .and_then(|val| val.try_into_batchoperation())
-        .change_context(errors::ApiErrorResponse::InternalServerError)
-        .attach_printable("Failed while encrypting payment methods session details".to_string())?;
-
-        let encrypted_data =
-        hyperswitch_domain_models::payment_methods::FromRequestEncryptablePaymentMethodSession::from_encryptable(
-=======
->>>>>>> d945da63
             batch_encrypted_data,
         )
         .change_context(errors::ApiErrorResponse::InternalServerError)
