pub mod cards;
pub mod network_tokenization;
pub mod surcharge_decision_configs;
#[cfg(all(
    any(feature = "v1", feature = "v2"),
    not(feature = "payment_methods_v2")
))]
pub mod tokenize;
pub mod transformers;
pub mod utils;
mod validator;
pub mod vault;
use std::borrow::Cow;
#[cfg(all(any(feature = "v1", feature = "v2"), not(feature = "customer_v2")))]
use std::collections::HashSet;
#[cfg(all(feature = "v2", feature = "payment_methods_v2"))]
use std::str::FromStr;

#[cfg(all(feature = "v2", feature = "payment_methods_v2"))]
pub use api_models::enums as api_enums;
pub use api_models::enums::Connector;
use api_models::payment_methods;
#[cfg(feature = "payouts")]
pub use api_models::{enums::PayoutConnectors, payouts as payout_types};
#[cfg(all(any(feature = "v1", feature = "v2"), not(feature = "customer_v2")))]
use common_utils::ext_traits::{Encode, OptionExt};
use common_utils::{consts::DEFAULT_LOCALE, id_type};
#[cfg(all(feature = "v2", feature = "payment_methods_v2"))]
use common_utils::{
    crypto::Encryptable,
    errors::CustomResult,
    ext_traits::{AsyncExt, Encode, ValueExt},
    fp_utils::when,
    generate_id, types as util_types,
};
use diesel_models::{
    enums, GenericLinkNew, PaymentMethodCollectLink, PaymentMethodCollectLinkData,
};
use error_stack::{report, ResultExt};
#[cfg(all(feature = "v2", feature = "payment_methods_v2"))]
use futures::TryStreamExt;
#[cfg(all(any(feature = "v1", feature = "v2"), not(feature = "customer_v2")))]
use hyperswitch_domain_models::api::{GenericLinks, GenericLinksData};
#[cfg(all(
    feature = "v2",
    feature = "payment_methods_v2",
    feature = "customer_v2"
))]
use hyperswitch_domain_models::mandates::CommonMandateReference;
use hyperswitch_domain_models::payments::{
    payment_attempt::PaymentAttempt, PaymentIntent, VaultData,
};
#[cfg(all(feature = "v2", feature = "payment_methods_v2"))]
use hyperswitch_domain_models::{
    payment_method_data, payment_methods as domain_payment_methods,
    router_data_v2::flow_common_types::VaultConnectorFlowData,
    router_flow_types::ExternalVaultInsertFlow, types::VaultRouterData,
};
#[cfg(all(feature = "v2", feature = "payment_methods_v2"))]
use masking::ExposeOptionInterface;
use masking::{PeekInterface, Secret};
use router_env::{instrument, tracing};
use time::Duration;

#[cfg(feature = "v2")]
use super::payments::tokenization;
use super::{
    errors::{RouterResponse, StorageErrorExt},
    pm_auth,
};
#[cfg(all(feature = "v2", feature = "payment_methods_v2"))]
use crate::{
    configs::settings,
    core::{
        payment_methods::transformers as pm_transforms, payments as payments_core,
        tokenization as tokenization_core, utils as core_utils,
    },
    db::errors::ConnectorErrorExt,
    headers, logger,
    routes::{self, payment_methods as pm_routes},
    services::{connector_integration_interface::RouterDataConversion, encryption},
    types::{
        self,
        api::{self, payment_methods::PaymentMethodCreateExt},
        domain::types as domain_types,
        payment_methods as pm_types,
        storage::{ephemeral_key, PaymentMethodListContext},
        transformers::{ForeignFrom, ForeignTryFrom},
        Tokenizable,
    },
    utils::ext_traits::OptionExt,
};
use crate::{
    consts,
    core::{
        errors::{ProcessTrackerError, RouterResult},
        payments::helpers as payment_helpers,
    },
    errors,
    routes::{app::StorageInterface, SessionState},
    services,
    types::{
        domain,
        storage::{self, enums as storage_enums},
    },
};

const PAYMENT_METHOD_STATUS_UPDATE_TASK: &str = "PAYMENT_METHOD_STATUS_UPDATE";
const PAYMENT_METHOD_STATUS_TAG: &str = "PAYMENT_METHOD_STATUS";

#[instrument(skip_all)]
pub async fn retrieve_payment_method_core(
    pm_data: &Option<domain::PaymentMethodData>,
    state: &SessionState,
    payment_intent: &PaymentIntent,
    payment_attempt: &PaymentAttempt,
    merchant_key_store: &domain::MerchantKeyStore,
    business_profile: Option<&domain::Profile>,
) -> RouterResult<(Option<domain::PaymentMethodData>, Option<String>)> {
    match pm_data {
        pm_opt @ Some(pm @ domain::PaymentMethodData::Card(_)) => {
            let payment_token = payment_helpers::store_payment_method_data_in_vault(
                state,
                payment_attempt,
                payment_intent,
                enums::PaymentMethod::Card,
                pm,
                merchant_key_store,
                business_profile,
            )
            .await?;
            Ok((pm_opt.to_owned(), payment_token))
        }
        pm_opt @ Some(pm @ domain::PaymentMethodData::BankDebit(_)) => {
            let payment_token = payment_helpers::store_payment_method_data_in_vault(
                state,
                payment_attempt,
                payment_intent,
                enums::PaymentMethod::BankDebit,
                pm,
                merchant_key_store,
                business_profile,
            )
            .await?;

            Ok((pm_opt.to_owned(), payment_token))
        }
        pm @ Some(domain::PaymentMethodData::PayLater(_)) => Ok((pm.to_owned(), None)),
        pm @ Some(domain::PaymentMethodData::Crypto(_)) => Ok((pm.to_owned(), None)),
        pm @ Some(domain::PaymentMethodData::Upi(_)) => Ok((pm.to_owned(), None)),
        pm @ Some(domain::PaymentMethodData::Voucher(_)) => Ok((pm.to_owned(), None)),
        pm @ Some(domain::PaymentMethodData::Reward) => Ok((pm.to_owned(), None)),
        pm @ Some(domain::PaymentMethodData::RealTimePayment(_)) => Ok((pm.to_owned(), None)),
        pm @ Some(domain::PaymentMethodData::CardRedirect(_)) => Ok((pm.to_owned(), None)),
        pm @ Some(domain::PaymentMethodData::GiftCard(_)) => Ok((pm.to_owned(), None)),
        pm @ Some(domain::PaymentMethodData::OpenBanking(_)) => Ok((pm.to_owned(), None)),
        pm @ Some(domain::PaymentMethodData::MobilePayment(_)) => Ok((pm.to_owned(), None)),
        pm @ Some(domain::PaymentMethodData::NetworkToken(_)) => Ok((pm.to_owned(), None)),
        pm_opt @ Some(pm @ domain::PaymentMethodData::BankTransfer(_)) => {
            let payment_token = payment_helpers::store_payment_method_data_in_vault(
                state,
                payment_attempt,
                payment_intent,
                enums::PaymentMethod::BankTransfer,
                pm,
                merchant_key_store,
                business_profile,
            )
            .await?;

            Ok((pm_opt.to_owned(), payment_token))
        }
        pm_opt @ Some(pm @ domain::PaymentMethodData::Wallet(_)) => {
            let payment_token = payment_helpers::store_payment_method_data_in_vault(
                state,
                payment_attempt,
                payment_intent,
                enums::PaymentMethod::Wallet,
                pm,
                merchant_key_store,
                business_profile,
            )
            .await?;

            Ok((pm_opt.to_owned(), payment_token))
        }
        pm_opt @ Some(pm @ domain::PaymentMethodData::BankRedirect(_)) => {
            let payment_token = payment_helpers::store_payment_method_data_in_vault(
                state,
                payment_attempt,
                payment_intent,
                enums::PaymentMethod::BankRedirect,
                pm,
                merchant_key_store,
                business_profile,
            )
            .await?;

            Ok((pm_opt.to_owned(), payment_token))
        }
        _ => Ok((None, None)),
    }
}

pub async fn initiate_pm_collect_link(
    state: SessionState,
    merchant_context: domain::MerchantContext,
    req: payment_methods::PaymentMethodCollectLinkRequest,
) -> RouterResponse<payment_methods::PaymentMethodCollectLinkResponse> {
    // Validate request and initiate flow
    let pm_collect_link_data =
        validator::validate_request_and_initiate_payment_method_collect_link(
            &state,
            &merchant_context,
            &req,
        )
        .await?;

    // Create DB entry
    let pm_collect_link = create_pm_collect_db_entry(
        &state,
        &merchant_context,
        &pm_collect_link_data,
        req.return_url.clone(),
    )
    .await?;
    let customer_id = id_type::CustomerId::try_from(Cow::from(pm_collect_link.primary_reference))
        .change_context(errors::ApiErrorResponse::InvalidDataValue {
        field_name: "customer_id",
    })?;

    // Return response
    let url = pm_collect_link.url.peek();
    let response = payment_methods::PaymentMethodCollectLinkResponse {
        pm_collect_link_id: pm_collect_link.link_id,
        customer_id,
        expiry: pm_collect_link.expiry,
        link: url::Url::parse(url)
            .change_context(errors::ApiErrorResponse::InternalServerError)
            .attach_printable_lazy(|| {
                format!("Failed to parse the payment method collect link - {}", url)
            })?
            .into(),
        return_url: pm_collect_link.return_url,
        ui_config: pm_collect_link.link_data.ui_config,
        enabled_payment_methods: pm_collect_link.link_data.enabled_payment_methods,
    };
    Ok(services::ApplicationResponse::Json(response))
}

pub async fn create_pm_collect_db_entry(
    state: &SessionState,
    merchant_context: &domain::MerchantContext,
    pm_collect_link_data: &PaymentMethodCollectLinkData,
    return_url: Option<String>,
) -> RouterResult<PaymentMethodCollectLink> {
    let db: &dyn StorageInterface = &*state.store;

    let link_data = serde_json::to_value(pm_collect_link_data)
        .map_err(|_| report!(errors::ApiErrorResponse::InternalServerError))
        .attach_printable("Failed to convert PaymentMethodCollectLinkData to Value")?;

    let pm_collect_link = GenericLinkNew {
        link_id: pm_collect_link_data.pm_collect_link_id.to_string(),
        primary_reference: pm_collect_link_data
            .customer_id
            .get_string_repr()
            .to_string(),
        merchant_id: merchant_context
            .get_owner_merchant_account()
            .get_id()
            .to_owned(),
        link_type: common_enums::GenericLinkType::PaymentMethodCollect,
        link_data,
        url: pm_collect_link_data.link.clone(),
        return_url,
        expiry: common_utils::date_time::now()
            + Duration::seconds(pm_collect_link_data.session_expiry.into()),
        ..Default::default()
    };

    db.insert_pm_collect_link(pm_collect_link)
        .await
        .to_duplicate_response(errors::ApiErrorResponse::GenericDuplicateError {
            message: "payment method collect link already exists".to_string(),
        })
}

#[cfg(all(feature = "v2", feature = "customer_v2"))]
pub async fn render_pm_collect_link(
    _state: SessionState,
    _merchant_context: domain::MerchantContext,
    _req: payment_methods::PaymentMethodCollectLinkRenderRequest,
) -> RouterResponse<services::GenericLinkFormData> {
    todo!()
}

#[cfg(all(any(feature = "v1", feature = "v2"), not(feature = "customer_v2")))]
pub async fn render_pm_collect_link(
    state: SessionState,
    merchant_context: domain::MerchantContext,
    req: payment_methods::PaymentMethodCollectLinkRenderRequest,
) -> RouterResponse<services::GenericLinkFormData> {
    let db: &dyn StorageInterface = &*state.store;

    // Fetch pm collect link
    let pm_collect_link = db
        .find_pm_collect_link_by_link_id(&req.pm_collect_link_id)
        .await
        .to_not_found_response(errors::ApiErrorResponse::GenericNotFoundError {
            message: "payment method collect link not found".to_string(),
        })?;

    // Check status and return form data accordingly
    let has_expired = common_utils::date_time::now() > pm_collect_link.expiry;
    let status = pm_collect_link.link_status;
    let link_data = pm_collect_link.link_data;
    let default_config = &state.conf.generic_link.payment_method_collect;
    let default_ui_config = default_config.ui_config.clone();
    let ui_config_data = common_utils::link_utils::GenericLinkUiConfigFormData {
        merchant_name: link_data
            .ui_config
            .merchant_name
            .unwrap_or(default_ui_config.merchant_name),
        logo: link_data.ui_config.logo.unwrap_or(default_ui_config.logo),
        theme: link_data
            .ui_config
            .theme
            .clone()
            .unwrap_or(default_ui_config.theme.clone()),
    };
    match status {
        common_utils::link_utils::PaymentMethodCollectStatus::Initiated => {
            // if expired, send back expired status page
            if has_expired {
                let expired_link_data = services::GenericExpiredLinkData {
                    title: "Payment collect link has expired".to_string(),
                    message: "This payment collect link has expired.".to_string(),
                    theme: link_data.ui_config.theme.unwrap_or(default_ui_config.theme),
                };
                Ok(services::ApplicationResponse::GenericLinkForm(Box::new(
                    GenericLinks {
                        allowed_domains: HashSet::from([]),
                        data: GenericLinksData::ExpiredLink(expired_link_data),
                        locale: DEFAULT_LOCALE.to_string(),
                    },
                )))

            // else, send back form link
            } else {
                let customer_id = id_type::CustomerId::try_from(Cow::from(
                    pm_collect_link.primary_reference.clone(),
                ))
                .change_context(errors::ApiErrorResponse::InvalidDataValue {
                    field_name: "customer_id",
                })?;
                // Fetch customer

                let customer = db
                    .find_customer_by_customer_id_merchant_id(
                        &(&state).into(),
                        &customer_id,
                        &req.merchant_id,
                        merchant_context.get_owner_merchant_key_store(),
                        merchant_context.get_owner_merchant_account().storage_scheme,
                    )
                    .await
                    .change_context(errors::ApiErrorResponse::InvalidRequestData {
                        message: format!(
                            "Customer [{}] not found for link_id - {}",
                            pm_collect_link.primary_reference, pm_collect_link.link_id
                        ),
                    })
                    .attach_printable(format!(
                        "customer [{}] not found",
                        pm_collect_link.primary_reference
                    ))?;

                let js_data = payment_methods::PaymentMethodCollectLinkDetails {
                    publishable_key: Secret::new(
                        merchant_context
                            .get_owner_merchant_account()
                            .clone()
                            .publishable_key,
                    ),
                    client_secret: link_data.client_secret.clone(),
                    pm_collect_link_id: pm_collect_link.link_id,
                    customer_id: customer.customer_id,
                    session_expiry: pm_collect_link.expiry,
                    return_url: pm_collect_link.return_url,
                    ui_config: ui_config_data,
                    enabled_payment_methods: link_data.enabled_payment_methods,
                };

                let serialized_css_content = String::new();

                let serialized_js_content = format!(
                    "window.__PM_COLLECT_DETAILS = {}",
                    js_data
                        .encode_to_string_of_json()
                        .change_context(errors::ApiErrorResponse::InternalServerError)
                        .attach_printable("Failed to serialize PaymentMethodCollectLinkDetails")?
                );

                let generic_form_data = services::GenericLinkFormData {
                    js_data: serialized_js_content,
                    css_data: serialized_css_content,
                    sdk_url: default_config.sdk_url.clone(),
                    html_meta_tags: String::new(),
                };
                Ok(services::ApplicationResponse::GenericLinkForm(Box::new(
                    GenericLinks {
                        allowed_domains: HashSet::from([]),
                        data: GenericLinksData::PaymentMethodCollect(generic_form_data),
                        locale: DEFAULT_LOCALE.to_string(),
                    },
                )))
            }
        }

        // Send back status page
        status => {
            let js_data = payment_methods::PaymentMethodCollectLinkStatusDetails {
                pm_collect_link_id: pm_collect_link.link_id,
                customer_id: link_data.customer_id,
                session_expiry: pm_collect_link.expiry,
                return_url: pm_collect_link
                    .return_url
                    .as_ref()
                    .map(|url| url::Url::parse(url))
                    .transpose()
                    .change_context(errors::ApiErrorResponse::InternalServerError)
                    .attach_printable(
                        "Failed to parse return URL for payment method collect's status link",
                    )?,
                ui_config: ui_config_data,
                status,
            };

            let serialized_css_content = String::new();

            let serialized_js_content = format!(
                "window.__PM_COLLECT_DETAILS = {}",
                js_data
                    .encode_to_string_of_json()
                    .change_context(errors::ApiErrorResponse::InternalServerError)
                    .attach_printable(
                        "Failed to serialize PaymentMethodCollectLinkStatusDetails"
                    )?
            );

            let generic_status_data = services::GenericLinkStatusData {
                js_data: serialized_js_content,
                css_data: serialized_css_content,
            };
            Ok(services::ApplicationResponse::GenericLinkForm(Box::new(
                GenericLinks {
                    allowed_domains: HashSet::from([]),
                    data: GenericLinksData::PaymentMethodCollectStatus(generic_status_data),
                    locale: DEFAULT_LOCALE.to_string(),
                },
            )))
        }
    }
}

fn generate_task_id_for_payment_method_status_update_workflow(
    key_id: &str,
    runner: storage::ProcessTrackerRunner,
    task: &str,
) -> String {
    format!("{runner}_{task}_{key_id}")
}

#[cfg(all(
    any(feature = "v1", feature = "v2"),
    not(feature = "payment_methods_v2")
))]
pub async fn add_payment_method_status_update_task(
    db: &dyn StorageInterface,
    payment_method: &domain::PaymentMethod,
    prev_status: enums::PaymentMethodStatus,
    curr_status: enums::PaymentMethodStatus,
    merchant_id: &id_type::MerchantId,
) -> Result<(), ProcessTrackerError> {
    let created_at = payment_method.created_at;
    let schedule_time =
        created_at.saturating_add(Duration::seconds(consts::DEFAULT_SESSION_EXPIRY));

    let tracking_data = storage::PaymentMethodStatusTrackingData {
        payment_method_id: payment_method.get_id().clone(),
        prev_status,
        curr_status,
        merchant_id: merchant_id.to_owned(),
    };

    let runner = storage::ProcessTrackerRunner::PaymentMethodStatusUpdateWorkflow;
    let task = PAYMENT_METHOD_STATUS_UPDATE_TASK;
    let tag = [PAYMENT_METHOD_STATUS_TAG];

    let process_tracker_id = generate_task_id_for_payment_method_status_update_workflow(
        payment_method.get_id().as_str(),
        runner,
        task,
    );
    let process_tracker_entry = storage::ProcessTrackerNew::new(
        process_tracker_id,
        task,
        runner,
        tag,
        tracking_data,
        None,
        schedule_time,
        common_types::consts::API_VERSION,
    )
    .change_context(errors::ApiErrorResponse::InternalServerError)
    .attach_printable("Failed to construct PAYMENT_METHOD_STATUS_UPDATE process tracker task")?;

    db
        .insert_process(process_tracker_entry)
        .await
        .change_context(errors::ApiErrorResponse::InternalServerError)
        .attach_printable_lazy(|| {
            format!(
                "Failed while inserting PAYMENT_METHOD_STATUS_UPDATE reminder to process_tracker for payment_method_id: {}",
                payment_method.get_id().clone()
            )
        })?;

    Ok(())
}

#[cfg(feature = "v2")]
#[allow(clippy::too_many_arguments)]
#[instrument(skip_all)]
pub async fn retrieve_payment_method_with_token(
    _state: &SessionState,
    _merchant_key_store: &domain::MerchantKeyStore,
    _token_data: &storage::PaymentTokenData,
    _payment_intent: &PaymentIntent,
    _card_token_data: Option<&domain::CardToken>,
    _customer: &Option<domain::Customer>,
    _storage_scheme: common_enums::enums::MerchantStorageScheme,
    _mandate_id: Option<api_models::payments::MandateIds>,
    _payment_method_info: Option<domain::PaymentMethod>,
    _business_profile: &domain::Profile,
) -> RouterResult<storage::PaymentMethodDataWithId> {
    todo!()
}

#[cfg(all(
    any(feature = "v1", feature = "v2"),
    not(feature = "payment_methods_v2")
))]
#[instrument(skip_all)]
#[allow(clippy::too_many_arguments)]
pub async fn retrieve_payment_method_with_token(
    state: &SessionState,
    merchant_key_store: &domain::MerchantKeyStore,
    token_data: &storage::PaymentTokenData,
    payment_intent: &PaymentIntent,
    payment_attempt: &PaymentAttempt,
    card_token_data: Option<&domain::CardToken>,
    customer: &Option<domain::Customer>,
    storage_scheme: common_enums::enums::MerchantStorageScheme,
    mandate_id: Option<api_models::payments::MandateIds>,
    payment_method_info: Option<domain::PaymentMethod>,
    business_profile: &domain::Profile,
    should_retry_with_pan: bool,
    vault_data: Option<&VaultData>,
) -> RouterResult<storage::PaymentMethodDataWithId> {
    let token = match token_data {
        storage::PaymentTokenData::TemporaryGeneric(generic_token) => {
            payment_helpers::retrieve_payment_method_with_temporary_token(
                state,
                &generic_token.token,
                payment_intent,
                payment_attempt,
                merchant_key_store,
                card_token_data,
            )
            .await?
            .map(
                |(payment_method_data, payment_method)| storage::PaymentMethodDataWithId {
                    payment_method_data: Some(payment_method_data),
                    payment_method: Some(payment_method),
                    payment_method_id: None,
                },
            )
            .unwrap_or_default()
        }

        storage::PaymentTokenData::Temporary(generic_token) => {
            payment_helpers::retrieve_payment_method_with_temporary_token(
                state,
                &generic_token.token,
                payment_intent,
                payment_attempt,
                merchant_key_store,
                card_token_data,
            )
            .await?
            .map(
                |(payment_method_data, payment_method)| storage::PaymentMethodDataWithId {
                    payment_method_data: Some(payment_method_data),
                    payment_method: Some(payment_method),
                    payment_method_id: None,
                },
            )
            .unwrap_or_default()
        }

        storage::PaymentTokenData::Permanent(card_token) => {
            payment_helpers::retrieve_payment_method_data_with_permanent_token(
                state,
                card_token.locker_id.as_ref().unwrap_or(&card_token.token),
                card_token
                    .payment_method_id
                    .as_ref()
                    .unwrap_or(&card_token.token),
                payment_intent,
                card_token_data,
                merchant_key_store,
                storage_scheme,
                mandate_id,
                payment_method_info
                    .get_required_value("PaymentMethod")
                    .change_context(errors::ApiErrorResponse::InternalServerError)
                    .attach_printable("PaymentMethod not found")?,
                business_profile,
                payment_attempt.connector.clone(),
                should_retry_with_pan,
                vault_data,
            )
            .await
            .map(|card| Some((card, enums::PaymentMethod::Card)))?
            .map(
                |(payment_method_data, payment_method)| storage::PaymentMethodDataWithId {
                    payment_method_data: Some(payment_method_data),
                    payment_method: Some(payment_method),
                    payment_method_id: Some(
                        card_token
                            .payment_method_id
                            .as_ref()
                            .unwrap_or(&card_token.token)
                            .to_string(),
                    ),
                },
            )
            .unwrap_or_default()
        }

        storage::PaymentTokenData::PermanentCard(card_token) => {
            payment_helpers::retrieve_payment_method_data_with_permanent_token(
                state,
                card_token.locker_id.as_ref().unwrap_or(&card_token.token),
                card_token
                    .payment_method_id
                    .as_ref()
                    .unwrap_or(&card_token.token),
                payment_intent,
                card_token_data,
                merchant_key_store,
                storage_scheme,
                mandate_id,
                payment_method_info
                    .get_required_value("PaymentMethod")
                    .change_context(errors::ApiErrorResponse::InternalServerError)
                    .attach_printable("PaymentMethod not found")?,
                business_profile,
                payment_attempt.connector.clone(),
                should_retry_with_pan,
                vault_data,
            )
            .await
            .map(|card| Some((card, enums::PaymentMethod::Card)))?
            .map(
                |(payment_method_data, payment_method)| storage::PaymentMethodDataWithId {
                    payment_method_data: Some(payment_method_data),
                    payment_method: Some(payment_method),
                    payment_method_id: Some(
                        card_token
                            .payment_method_id
                            .as_ref()
                            .unwrap_or(&card_token.token)
                            .to_string(),
                    ),
                },
            )
            .unwrap_or_default()
        }

        storage::PaymentTokenData::AuthBankDebit(auth_token) => {
            pm_auth::retrieve_payment_method_from_auth_service(
                state,
                merchant_key_store,
                auth_token,
                payment_intent,
                customer,
            )
            .await?
            .map(
                |(payment_method_data, payment_method)| storage::PaymentMethodDataWithId {
                    payment_method_data: Some(payment_method_data),
                    payment_method: Some(payment_method),
                    payment_method_id: None,
                },
            )
            .unwrap_or_default()
        }

        storage::PaymentTokenData::WalletToken(_) => storage::PaymentMethodDataWithId {
            payment_method: None,
            payment_method_data: None,
            payment_method_id: None,
        },
    };
    Ok(token)
}

#[cfg(all(feature = "v2", feature = "payment_methods_v2"))]
#[instrument(skip_all)]
pub(crate) fn get_payment_method_create_request(
    payment_method_data: &api_models::payments::PaymentMethodData,
    payment_method_type: storage_enums::PaymentMethod,
    payment_method_subtype: storage_enums::PaymentMethodType,
    customer_id: id_type::GlobalCustomerId,
    billing_address: Option<&api_models::payments::Address>,
    payment_method_session: Option<&domain::payment_methods::PaymentMethodSession>,
) -> RouterResult<payment_methods::PaymentMethodCreate> {
    match payment_method_data {
        api_models::payments::PaymentMethodData::Card(card) => {
            let card_detail = payment_methods::CardDetail {
                card_number: card.card_number.clone(),
                card_exp_month: card.card_exp_month.clone(),
                card_exp_year: card.card_exp_year.clone(),
                card_holder_name: card.card_holder_name.clone(),
                nick_name: card.nick_name.clone(),
                card_issuing_country: card
                    .card_issuing_country
                    .as_ref()
                    .map(|c| api_enums::CountryAlpha2::from_str(c))
                    .transpose()
                    .ok()
                    .flatten(),
                card_network: card.card_network.clone(),
                card_issuer: card.card_issuer.clone(),
                card_type: card
                    .card_type
                    .as_ref()
                    .map(|c| payment_methods::CardType::from_str(c))
                    .transpose()
                    .ok()
                    .flatten(),
                card_cvc: Some(card.card_cvc.clone()),
            };
            let payment_method_request = payment_methods::PaymentMethodCreate {
                payment_method_type,
                payment_method_subtype,
                metadata: None,
                customer_id: customer_id.clone(),
                payment_method_data: payment_methods::PaymentMethodCreateData::Card(card_detail),
                billing: billing_address.map(ToOwned::to_owned),
                psp_tokenization: payment_method_session
                    .and_then(|pm_session| pm_session.psp_tokenization.clone()),
                network_tokenization: payment_method_session
                    .and_then(|pm_session| pm_session.network_tokenization.clone()),
            };
            Ok(payment_method_request)
        }
        _ => Err(report!(errors::ApiErrorResponse::UnprocessableEntity {
            message: "only card payment methods are supported for tokenization".to_string()
        })
        .attach_printable("Payment method data is incorrect")),
    }
}

#[cfg(all(
    any(feature = "v1", feature = "v2"),
    not(feature = "payment_methods_v2")
))]
#[instrument(skip_all)]
pub(crate) async fn get_payment_method_create_request(
    payment_method_data: Option<&domain::PaymentMethodData>,
    payment_method: Option<storage_enums::PaymentMethod>,
    payment_method_type: Option<storage_enums::PaymentMethodType>,
    customer_id: &Option<id_type::CustomerId>,
    billing_name: Option<Secret<String>>,
    payment_method_billing_address: Option<&hyperswitch_domain_models::address::Address>,
) -> RouterResult<payment_methods::PaymentMethodCreate> {
    match payment_method_data {
        Some(pm_data) => match payment_method {
            Some(payment_method) => match pm_data {
                domain::PaymentMethodData::Card(card) => {
                    let card_network = get_card_network_with_us_local_debit_network_override(
                        card.card_network.clone(),
                        card.co_badged_card_data.as_ref(),
                    );

                    let card_detail = payment_methods::CardDetail {
                        card_number: card.card_number.clone(),
                        card_exp_month: card.card_exp_month.clone(),
                        card_exp_year: card.card_exp_year.clone(),
                        card_holder_name: billing_name,
                        nick_name: card.nick_name.clone(),
                        card_issuing_country: card.card_issuing_country.clone(),
                        card_network: card_network.clone(),
                        card_issuer: card.card_issuer.clone(),
                        card_type: card.card_type.clone(),
                    };
                    let payment_method_request = payment_methods::PaymentMethodCreate {
                        payment_method: Some(payment_method),
                        payment_method_type,
                        payment_method_issuer: card.card_issuer.clone(),
                        payment_method_issuer_code: None,
                        #[cfg(feature = "payouts")]
                        bank_transfer: None,
                        #[cfg(feature = "payouts")]
                        wallet: None,
                        card: Some(card_detail),
                        metadata: None,
                        customer_id: customer_id.clone(),
                        card_network: card_network
                            .clone()
                            .as_ref()
                            .map(|card_network| card_network.to_string()),
                        client_secret: None,
                        payment_method_data: None,
                        //TODO: why are we using api model in router internally
                        billing: payment_method_billing_address.cloned().map(From::from),
                        connector_mandate_details: None,
                        network_transaction_id: None,
                    };
                    Ok(payment_method_request)
                }
                _ => {
                    let payment_method_request = payment_methods::PaymentMethodCreate {
                        payment_method: Some(payment_method),
                        payment_method_type,
                        payment_method_issuer: None,
                        payment_method_issuer_code: None,
                        #[cfg(feature = "payouts")]
                        bank_transfer: None,
                        #[cfg(feature = "payouts")]
                        wallet: None,
                        card: None,
                        metadata: None,
                        customer_id: customer_id.clone(),
                        card_network: None,
                        client_secret: None,
                        payment_method_data: None,
                        billing: None,
                        connector_mandate_details: None,
                        network_transaction_id: None,
                    };

                    Ok(payment_method_request)
                }
            },
            None => Err(report!(errors::ApiErrorResponse::MissingRequiredField {
                field_name: "payment_method_type"
            })
            .attach_printable("PaymentMethodType Required")),
        },
        None => Err(report!(errors::ApiErrorResponse::MissingRequiredField {
            field_name: "payment_method_data"
        })
        .attach_printable("PaymentMethodData required Or Card is already saved")),
    }
}

/// Determines the appropriate card network to to be stored.
///
/// If the provided card network is a US local network, this function attempts to
/// override it with the first global network from the co-badged card data, if available.
/// Otherwise, it returns the original card network as-is.
///
fn get_card_network_with_us_local_debit_network_override(
    card_network: Option<common_enums::CardNetwork>,
    co_badged_card_data: Option<&payment_methods::CoBadgedCardData>,
) -> Option<common_enums::CardNetwork> {
    if let Some(true) = card_network
        .as_ref()
        .map(|network| network.is_us_local_network())
    {
        services::logger::debug!("Card network is a US local network, checking for global network in co-badged card data");
        co_badged_card_data.and_then(|data| {
            data.co_badged_card_networks
                .iter()
                .find(|network| network.is_global_network())
                .cloned()
        })
    } else {
        card_network
    }
}

#[cfg(all(feature = "v2", feature = "payment_methods_v2"))]
#[instrument(skip_all)]
pub async fn create_payment_method(
    state: &SessionState,
    request_state: &routes::app::ReqState,
    req: api::PaymentMethodCreate,
    merchant_context: &domain::MerchantContext,
    profile: &domain::Profile,
) -> RouterResponse<api::PaymentMethodResponse> {
    // payment_method is for internal use, can never be populated in response
    let (response, _payment_method) =
        create_payment_method_core(state, request_state, req, merchant_context, profile).await?;

    Ok(services::ApplicationResponse::Json(response))
}

#[cfg(all(feature = "v2", feature = "payment_methods_v2"))]
#[instrument(skip_all)]
pub async fn create_payment_method_core(
    state: &SessionState,
    _request_state: &routes::app::ReqState,
    req: api::PaymentMethodCreate,
    merchant_context: &domain::MerchantContext,
    profile: &domain::Profile,
) -> RouterResult<(api::PaymentMethodResponse, domain::PaymentMethod)> {
    use common_utils::ext_traits::ValueExt;

    req.validate()?;

    let db = &*state.store;
    let merchant_id = merchant_context.get_owner_merchant_account().get_id();
    let customer_id = req.customer_id.to_owned();
    let key_manager_state = &(state).into();

    db.find_customer_by_global_id(
        key_manager_state,
        &customer_id,
        merchant_context.get_owner_merchant_account().get_id(),
        merchant_context.get_owner_merchant_key_store(),
        merchant_context.get_owner_merchant_account().storage_scheme,
    )
    .await
    .to_not_found_response(errors::ApiErrorResponse::CustomerNotFound)
    .attach_printable("Customer not found for the payment method")?;

    let payment_method_billing_address = req
        .billing
        .clone()
        .async_map(|billing| {
            cards::create_encrypted_data(
                key_manager_state,
                merchant_context.get_owner_merchant_key_store(),
                billing,
            )
        })
        .await
        .transpose()
        .change_context(errors::ApiErrorResponse::InternalServerError)
        .attach_printable("Unable to encrypt Payment method billing address")?
        .map(|encoded_address| {
            encoded_address.deserialize_inner_value(|value| value.parse_value("address"))
        })
        .transpose()
        .change_context(errors::ApiErrorResponse::InternalServerError)
        .attach_printable("Unable to parse Payment method billing address")?;

    let payment_method_id =
        id_type::GlobalPaymentMethodId::generate(&state.conf.cell_information.id)
            .change_context(errors::ApiErrorResponse::InternalServerError)
            .attach_printable("Unable to generate GlobalPaymentMethodId")?;

    let payment_method = create_payment_method_for_intent(
        state,
        req.metadata.clone(),
        &customer_id,
        payment_method_id,
        merchant_id,
        merchant_context.get_owner_merchant_key_store(),
        merchant_context.get_owner_merchant_account().storage_scheme,
        payment_method_billing_address,
    )
    .await
    .attach_printable("failed to add payment method to db")?;

    let payment_method_data = domain::PaymentMethodVaultingData::from(req.payment_method_data)
        .populate_bin_details_for_payment_method(state)
        .await;

    let vaulting_result = vault_payment_method(
        state,
        &payment_method_data,
        merchant_context,
        profile,
        None,
        &customer_id,
    )
    .await;

    let network_tokenization_resp = network_tokenize_and_vault_the_pmd(
        state,
        &payment_method_data,
        merchant_context,
        req.network_tokenization.clone(),
        profile.is_network_tokenization_enabled,
        &customer_id,
    )
    .await;

    let (response, payment_method) = match vaulting_result {
        Ok(pm_types::AddVaultResponse {
            vault_id,
            fingerprint_id,
            ..
        }) => {
            let pm_update = create_pm_additional_data_update(
                Some(&payment_method_data),
                state,
<<<<<<< HEAD
                merchant_context.get_owner_merchant_key_store(),
                Some(vaulting_resp.vault_id.get_string_repr().clone()),
                Some(fingerprint_id),
=======
                merchant_context.get_merchant_key_store(),
                Some(vault_id.get_string_repr().clone()),
                fingerprint_id,
>>>>>>> d7499c3f
                &payment_method,
                None,
                network_tokenization_resp,
                Some(req.payment_method_type),
                Some(req.payment_method_subtype),
                None,
            )
            .await
            .attach_printable("unable to create payment method data")?;

            let payment_method = db
                .update_payment_method(
                    &(state.into()),
                    merchant_context.get_owner_merchant_key_store(),
                    payment_method,
                    pm_update,
                    merchant_context.get_owner_merchant_account().storage_scheme,
                )
                .await
                .change_context(errors::ApiErrorResponse::InternalServerError)
                .attach_printable("Failed to update payment method in db")?;

            let resp = pm_transforms::generate_payment_method_response(&payment_method, &None)?;

            Ok((resp, payment_method))
        }
        Err(e) => {
            let pm_update = storage::PaymentMethodUpdate::StatusUpdate {
                status: Some(enums::PaymentMethodStatus::Inactive),
            };

            db.update_payment_method(
                &(state.into()),
                merchant_context.get_owner_merchant_key_store(),
                payment_method,
                pm_update,
                merchant_context.get_owner_merchant_account().storage_scheme,
            )
            .await
            .change_context(errors::ApiErrorResponse::InternalServerError)
            .attach_printable("Failed to update payment method in db")?;

            Err(e)
        }
    }?;

    Ok((response, payment_method))
}

#[cfg(all(feature = "v2", feature = "payment_methods_v2"))]
#[derive(Clone, Debug)]
pub struct NetworkTokenPaymentMethodDetails {
    network_token_requestor_reference_id: String,
    network_token_locker_id: String,
    network_token_pmd: Encryptable<Secret<serde_json::Value>>,
}

#[cfg(all(feature = "v2", feature = "payment_methods_v2"))]
pub async fn network_tokenize_and_vault_the_pmd(
    state: &SessionState,
    payment_method_data: &domain::PaymentMethodVaultingData,
    merchant_context: &domain::MerchantContext,
    network_tokenization: Option<common_types::payment_methods::NetworkTokenization>,
    network_tokenization_enabled_for_profile: bool,
    customer_id: &id_type::GlobalCustomerId,
) -> Option<NetworkTokenPaymentMethodDetails> {
    let network_token_pm_details_result: CustomResult<
        NetworkTokenPaymentMethodDetails,
        errors::NetworkTokenizationError,
    > = async {
        when(!network_tokenization_enabled_for_profile, || {
            Err(report!(
                errors::NetworkTokenizationError::NetworkTokenizationNotEnabledForProfile
            ))
        })?;

        let is_network_tokenization_enabled_for_pm = network_tokenization
            .as_ref()
            .map(|nt| matches!(nt.enable, common_enums::NetworkTokenizationToggle::Enable))
            .unwrap_or(false);

        let card_data = payment_method_data
            .get_card()
            .and_then(|card| is_network_tokenization_enabled_for_pm.then_some(card))
            .ok_or_else(|| {
                report!(errors::NetworkTokenizationError::NotSupported {
                    message: "Payment method".to_string(),
                })
            })?;

        let (resp, network_token_req_ref_id) =
            network_tokenization::make_card_network_tokenization_request(
                state,
                card_data,
                customer_id,
            )
            .await?;

        let network_token_vaulting_data = domain::PaymentMethodVaultingData::NetworkToken(resp);
        let vaulting_resp = vault::add_payment_method_to_vault(
            state,
            merchant_context,
            &network_token_vaulting_data,
            None,
        )
        .await
        .change_context(errors::NetworkTokenizationError::SaveNetworkTokenFailed)
        .attach_printable("Failed to vault network token")?;

        let key_manager_state = &(state).into();
        let network_token_pmd = cards::create_encrypted_data(
            key_manager_state,
            merchant_context.get_owner_merchant_key_store(),
            network_token_vaulting_data.get_payment_methods_data(),
        )
        .await
        .change_context(errors::NetworkTokenizationError::NetworkTokenDetailsEncryptionFailed)
        .attach_printable("Failed to encrypt PaymentMethodsData")?;

        Ok(NetworkTokenPaymentMethodDetails {
            network_token_requestor_reference_id: network_token_req_ref_id,
            network_token_locker_id: vaulting_resp.vault_id.get_string_repr().clone(),
            network_token_pmd,
        })
    }
    .await;
    network_token_pm_details_result.ok()
}

#[cfg(all(feature = "v2", feature = "payment_methods_v2"))]
pub async fn populate_bin_details_for_payment_method(
    state: &SessionState,
    payment_method_data: &domain::PaymentMethodVaultingData,
) -> domain::PaymentMethodVaultingData {
    match payment_method_data {
        domain::PaymentMethodVaultingData::Card(card) => {
            let card_isin = card.card_number.get_card_isin();

            if card.card_issuer.is_some()
                && card.card_network.is_some()
                && card.card_type.is_some()
                && card.card_issuing_country.is_some()
            {
                domain::PaymentMethodVaultingData::Card(card.clone())
            } else {
                let card_info = state
                    .store
                    .get_card_info(&card_isin)
                    .await
                    .map_err(|error| services::logger::error!(card_info_error=?error))
                    .ok()
                    .flatten();

                domain::PaymentMethodVaultingData::Card(payment_methods::CardDetail {
                    card_number: card.card_number.clone(),
                    card_exp_month: card.card_exp_month.clone(),
                    card_exp_year: card.card_exp_year.clone(),
                    card_holder_name: card.card_holder_name.clone(),
                    nick_name: card.nick_name.clone(),
                    card_issuing_country: card_info.as_ref().and_then(|val| {
                        val.card_issuing_country
                            .as_ref()
                            .map(|c| api_enums::CountryAlpha2::from_str(c))
                            .transpose()
                            .ok()
                            .flatten()
                    }),
                    card_network: card_info.as_ref().and_then(|val| val.card_network.clone()),
                    card_issuer: card_info.as_ref().and_then(|val| val.card_issuer.clone()),
                    card_type: card_info.as_ref().and_then(|val| {
                        val.card_type
                            .as_ref()
                            .map(|c| payment_methods::CardType::from_str(c))
                            .transpose()
                            .ok()
                            .flatten()
                    }),
                    card_cvc: card.card_cvc.clone(),
                })
            }
        }
        _ => payment_method_data.clone(),
    }
}
#[cfg(all(feature = "v2", feature = "payment_methods_v2"))]
#[async_trait::async_trait]
pub trait PaymentMethodExt {
    async fn populate_bin_details_for_payment_method(&self, state: &SessionState) -> Self;
}

#[cfg(all(feature = "v2", feature = "payment_methods_v2"))]
#[async_trait::async_trait]
impl PaymentMethodExt for domain::PaymentMethodVaultingData {
    async fn populate_bin_details_for_payment_method(&self, state: &SessionState) -> Self {
        match self {
            Self::Card(card) => {
                let card_isin = card.card_number.get_card_isin();

                if card.card_issuer.is_some()
                    && card.card_network.is_some()
                    && card.card_type.is_some()
                    && card.card_issuing_country.is_some()
                {
                    Self::Card(card.clone())
                } else {
                    let card_info = state
                        .store
                        .get_card_info(&card_isin)
                        .await
                        .map_err(|error| services::logger::error!(card_info_error=?error))
                        .ok()
                        .flatten();

                    Self::Card(payment_methods::CardDetail {
                        card_number: card.card_number.clone(),
                        card_exp_month: card.card_exp_month.clone(),
                        card_exp_year: card.card_exp_year.clone(),
                        card_holder_name: card.card_holder_name.clone(),
                        nick_name: card.nick_name.clone(),
                        card_issuing_country: card_info.as_ref().and_then(|val| {
                            val.card_issuing_country
                                .as_ref()
                                .map(|c| api_enums::CountryAlpha2::from_str(c))
                                .transpose()
                                .ok()
                                .flatten()
                        }),
                        card_network: card_info.as_ref().and_then(|val| val.card_network.clone()),
                        card_issuer: card_info.as_ref().and_then(|val| val.card_issuer.clone()),
                        card_type: card_info.as_ref().and_then(|val| {
                            val.card_type
                                .as_ref()
                                .map(|c| payment_methods::CardType::from_str(c))
                                .transpose()
                                .ok()
                                .flatten()
                        }),
                        card_cvc: card.card_cvc.clone(),
                    })
                }
            }
            _ => self.clone(),
        }
    }
}

#[cfg(all(feature = "v2", feature = "payment_methods_v2"))]
#[instrument(skip_all)]
pub async fn payment_method_intent_create(
    state: &SessionState,
    req: api::PaymentMethodIntentCreate,
    merchant_context: &domain::MerchantContext,
) -> RouterResponse<api::PaymentMethodResponse> {
    let db = &*state.store;
    let merchant_id = merchant_context.get_owner_merchant_account().get_id();
    let customer_id = req.customer_id.to_owned();
    let key_manager_state = &(state).into();

    db.find_customer_by_global_id(
        key_manager_state,
        &customer_id,
        merchant_context.get_owner_merchant_account().get_id(),
        merchant_context.get_owner_merchant_key_store(),
        merchant_context.get_owner_merchant_account().storage_scheme,
    )
    .await
    .to_not_found_response(errors::ApiErrorResponse::CustomerNotFound)
    .attach_printable("Customer not found for the payment method")?;

    let payment_method_billing_address = req
        .billing
        .clone()
        .async_map(|billing| {
            cards::create_encrypted_data(
                key_manager_state,
                merchant_context.get_owner_merchant_key_store(),
                billing,
            )
        })
        .await
        .transpose()
        .change_context(errors::ApiErrorResponse::InternalServerError)
        .attach_printable("Unable to encrypt Payment method billing address")?
        .map(|encoded_address| {
            encoded_address.deserialize_inner_value(|value| value.parse_value("Address"))
        })
        .transpose()
        .change_context(errors::ApiErrorResponse::InternalServerError)
        .attach_printable("Unable to parse Payment method billing address")?;

    // create pm entry

    let payment_method_id =
        id_type::GlobalPaymentMethodId::generate(&state.conf.cell_information.id)
            .change_context(errors::ApiErrorResponse::InternalServerError)
            .attach_printable("Unable to generate GlobalPaymentMethodId")?;

    let payment_method = create_payment_method_for_intent(
        state,
        req.metadata.clone(),
        &customer_id,
        payment_method_id,
        merchant_id,
        merchant_context.get_owner_merchant_key_store(),
        merchant_context.get_owner_merchant_account().storage_scheme,
        payment_method_billing_address,
    )
    .await
    .attach_printable("Failed to add Payment method to DB")?;

    let resp = pm_transforms::generate_payment_method_response(&payment_method, &None)?;

    Ok(services::ApplicationResponse::Json(resp))
}

#[cfg(feature = "v2")]
trait PerformFilteringOnEnabledPaymentMethods {
    fn perform_filtering(self) -> FilteredPaymentMethodsEnabled;
}

#[cfg(feature = "v2")]
impl PerformFilteringOnEnabledPaymentMethods
    for hyperswitch_domain_models::merchant_connector_account::FlattenedPaymentMethodsEnabled
{
    fn perform_filtering(self) -> FilteredPaymentMethodsEnabled {
        FilteredPaymentMethodsEnabled(self.payment_methods_enabled)
    }
}

#[cfg(all(feature = "v2", feature = "payment_methods_v2"))]
#[instrument(skip_all)]
pub async fn list_payment_methods_for_session(
    state: SessionState,
    merchant_context: domain::MerchantContext,
    profile: domain::Profile,
    payment_method_session_id: id_type::GlobalPaymentMethodSessionId,
) -> RouterResponse<api::PaymentMethodListResponseForSession> {
    let key_manager_state = &(&state).into();

    let db = &*state.store;

    let payment_method_session = db
        .get_payment_methods_session(
            key_manager_state,
            merchant_context.get_owner_merchant_key_store(),
            &payment_method_session_id,
        )
        .await
        .change_context(errors::ApiErrorResponse::PaymentMethodNotFound)
        .attach_printable("Unable to find payment method")?;

    let payment_connector_accounts = db
        .list_enabled_connector_accounts_by_profile_id(
            key_manager_state,
            profile.get_id(),
            merchant_context.get_processor_merchant_key_store(),
            common_enums::ConnectorType::PaymentProcessor,
        )
        .await
        .change_context(errors::ApiErrorResponse::InternalServerError)
        .attach_printable("error when fetching merchant connector accounts")?;

    let customer_payment_methods = list_customer_payment_methods_core(
        &state,
        &merchant_context,
        &payment_method_session.customer_id,
    )
    .await?;

    let response =
        hyperswitch_domain_models::merchant_connector_account::FlattenedPaymentMethodsEnabled::from_payment_connectors_list(payment_connector_accounts)
            .perform_filtering()
            .get_required_fields(RequiredFieldsInput::new(state.conf.required_fields.clone()))
            .generate_response_for_session(customer_payment_methods);

    Ok(hyperswitch_domain_models::api::ApplicationResponse::Json(
        response,
    ))
}

#[cfg(all(feature = "v2", feature = "olap"))]
#[instrument(skip_all)]
pub async fn list_saved_payment_methods_for_customer(
    state: SessionState,
    merchant_context: domain::MerchantContext,
    customer_id: id_type::GlobalCustomerId,
) -> RouterResponse<payment_methods::CustomerPaymentMethodsListResponse> {
    let customer_payment_methods =
        list_payment_methods_core(&state, &merchant_context, &customer_id).await?;

    Ok(hyperswitch_domain_models::api::ApplicationResponse::Json(
        customer_payment_methods,
    ))
}

#[cfg(all(feature = "v2", feature = "olap"))]
#[instrument(skip_all)]
pub async fn get_token_data_for_payment_method(
    state: SessionState,
    merchant_account: domain::MerchantAccount,
    key_store: domain::MerchantKeyStore,
    profile: domain::Profile,
    request: payment_methods::GetTokenDataRequest,
    payment_method_id: id_type::GlobalPaymentMethodId,
) -> RouterResponse<api::TokenDataResponse> {
    let key_manager_state = &(&state).into();

    let db = &*state.store;

    let payment_method = db
        .find_payment_method(
            key_manager_state,
            &key_store,
            &payment_method_id,
            merchant_account.storage_scheme,
        )
        .await
        .to_not_found_response(errors::ApiErrorResponse::PaymentMethodNotFound)?;

    let token_data_response =
        generate_token_data_response(&state, request, profile, &payment_method).await?;

    Ok(hyperswitch_domain_models::api::ApplicationResponse::Json(
        token_data_response,
    ))
}

#[cfg(all(feature = "v2", feature = "olap"))]
#[instrument(skip_all)]
pub async fn generate_token_data_response(
    state: &SessionState,
    request: payment_methods::GetTokenDataRequest,
    profile: domain::Profile,
    payment_method: &domain_payment_methods::PaymentMethod,
) -> RouterResult<api::TokenDataResponse> {
    let token_details = match request.token_type {
        common_enums::TokenDataType::NetworkToken => {
            let is_network_tokenization_enabled = profile.is_network_tokenization_enabled;
            if !is_network_tokenization_enabled {
                return Err(errors::ApiErrorResponse::UnprocessableEntity {
                    message: "Network tokenization is not enabled for this profile".to_string(),
                }
                .into());
            }
            let network_token_requestor_ref_id = payment_method
                .network_token_requestor_reference_id
                .clone()
                .ok_or(errors::ApiErrorResponse::GenericNotFoundError {
                    message: "NetworkTokenRequestorReferenceId is not present".to_string(),
                })?;

            let network_token = network_tokenization::get_token_from_tokenization_service(
                state,
                network_token_requestor_ref_id,
                payment_method,
            )
            .await
            .change_context(errors::ApiErrorResponse::InternalServerError)
            .attach_printable("failed to fetch network token data from tokenization service")?;

            api::TokenDetailsResponse::NetworkTokenDetails(api::NetworkTokenDetailsResponse {
                network_token: network_token.network_token,
                network_token_exp_month: network_token.network_token_exp_month,
                network_token_exp_year: network_token.network_token_exp_year,
                cryptogram: network_token.cryptogram,
                card_issuer: network_token.card_issuer,
                card_network: network_token.card_network,
                card_type: network_token.card_type,
                card_issuing_country: network_token.card_issuing_country,
                bank_code: network_token.bank_code,
                card_holder_name: network_token.card_holder_name,
                nick_name: network_token.nick_name,
                eci: network_token.eci,
            })
        }
        common_enums::TokenDataType::SingleUseToken
        | common_enums::TokenDataType::MultiUseToken => {
            return Err(errors::ApiErrorResponse::UnprocessableEntity {
                message: "Token type not supported".to_string(),
            }
            .into());
        }
    };

    Ok(api::TokenDataResponse {
        payment_method_id: payment_method.id.clone(),
        token_type: request.token_type,
        token_details,
    })
}

#[cfg(all(feature = "v2", feature = "olap"))]
#[instrument(skip_all)]
pub async fn get_total_saved_payment_methods_for_merchant(
    state: SessionState,
    merchant_context: domain::MerchantContext,
) -> RouterResponse<api::TotalPaymentMethodCountResponse> {
    let total_payment_method_count =
        get_total_payment_method_count_core(&state, &merchant_context).await?;

    Ok(hyperswitch_domain_models::api::ApplicationResponse::Json(
        total_payment_method_count,
    ))
}

#[cfg(feature = "v2")]
/// Container for the inputs required for the required fields
struct RequiredFieldsInput {
    required_fields_config: settings::RequiredFields,
}

#[cfg(feature = "v2")]
impl RequiredFieldsInput {
    fn new(required_fields_config: settings::RequiredFields) -> Self {
        Self {
            required_fields_config,
        }
    }
}

#[cfg(feature = "v2")]
/// Container for the filtered payment methods
struct FilteredPaymentMethodsEnabled(
    Vec<hyperswitch_domain_models::merchant_connector_account::PaymentMethodsEnabledForConnector>,
);

#[cfg(feature = "v2")]
trait GetRequiredFields {
    fn get_required_fields(
        &self,
        payment_method_enabled: &hyperswitch_domain_models::merchant_connector_account::PaymentMethodsEnabledForConnector,
    ) -> Option<&settings::RequiredFieldFinal>;
}

#[cfg(feature = "v2")]
impl GetRequiredFields for settings::RequiredFields {
    fn get_required_fields(
        &self,
        payment_method_enabled: &hyperswitch_domain_models::merchant_connector_account::PaymentMethodsEnabledForConnector,
    ) -> Option<&settings::RequiredFieldFinal> {
        self.0
            .get(&payment_method_enabled.payment_method)
            .and_then(|required_fields_for_payment_method| {
                required_fields_for_payment_method.0.get(
                    &payment_method_enabled
                        .payment_methods_enabled
                        .payment_method_subtype,
                )
            })
            .map(|connector_fields| &connector_fields.fields)
            .and_then(|connector_hashmap| connector_hashmap.get(&payment_method_enabled.connector))
    }
}

#[cfg(feature = "v2")]
impl FilteredPaymentMethodsEnabled {
    fn get_required_fields(
        self,
        input: RequiredFieldsInput,
    ) -> RequiredFieldsForEnabledPaymentMethodTypes {
        let required_fields_config = input.required_fields_config;

        let required_fields_info = self
            .0
            .into_iter()
            .map(|payment_methods_enabled| {
                let required_fields =
                    required_fields_config.get_required_fields(&payment_methods_enabled);

                let required_fields = required_fields
                    .map(|required_fields| {
                        let common_required_fields = required_fields
                            .common
                            .iter()
                            .flatten()
                            .map(ToOwned::to_owned);

                        // Collect mandate required fields because this is for zero auth mandates only
                        let mandate_required_fields = required_fields
                            .mandate
                            .iter()
                            .flatten()
                            .map(ToOwned::to_owned);

                        // Combine both common and mandate required fields
                        common_required_fields
                            .chain(mandate_required_fields)
                            .collect::<Vec<_>>()
                    })
                    .unwrap_or_default();

                RequiredFieldsForEnabledPaymentMethod {
                    required_fields,
                    payment_method_type: payment_methods_enabled.payment_method,
                    payment_method_subtype: payment_methods_enabled
                        .payment_methods_enabled
                        .payment_method_subtype,
                }
            })
            .collect();

        RequiredFieldsForEnabledPaymentMethodTypes(required_fields_info)
    }
}

#[cfg(feature = "v2")]
/// Element container to hold the filtered payment methods with required fields
struct RequiredFieldsForEnabledPaymentMethod {
    required_fields: Vec<payment_methods::RequiredFieldInfo>,
    payment_method_subtype: common_enums::PaymentMethodType,
    payment_method_type: common_enums::PaymentMethod,
}

#[cfg(feature = "v2")]
/// Container to hold the filtered payment methods enabled with required fields
struct RequiredFieldsForEnabledPaymentMethodTypes(Vec<RequiredFieldsForEnabledPaymentMethod>);

#[cfg(feature = "v2")]
impl RequiredFieldsForEnabledPaymentMethodTypes {
    fn generate_response_for_session(
        self,
        customer_payment_methods: Vec<payment_methods::CustomerPaymentMethodResponseItem>,
    ) -> payment_methods::PaymentMethodListResponseForSession {
        let response_payment_methods = self
            .0
            .into_iter()
            .map(
                |payment_methods_enabled| payment_methods::ResponsePaymentMethodTypes {
                    payment_method_type: payment_methods_enabled.payment_method_type,
                    payment_method_subtype: payment_methods_enabled.payment_method_subtype,
                    required_fields: payment_methods_enabled.required_fields,
                    extra_information: None,
                },
            )
            .collect();

        payment_methods::PaymentMethodListResponseForSession {
            payment_methods_enabled: response_payment_methods,
            customer_payment_methods,
        }
    }
}

#[cfg(all(feature = "v2", feature = "payment_methods_v2"))]
#[instrument(skip_all)]
#[allow(clippy::too_many_arguments)]
pub async fn create_payment_method_for_intent(
    state: &SessionState,
    metadata: Option<common_utils::pii::SecretSerdeValue>,
    customer_id: &id_type::GlobalCustomerId,
    payment_method_id: id_type::GlobalPaymentMethodId,
    merchant_id: &id_type::MerchantId,
    key_store: &domain::MerchantKeyStore,
    storage_scheme: enums::MerchantStorageScheme,
    payment_method_billing_address: Option<
        Encryptable<hyperswitch_domain_models::address::Address>,
    >,
) -> CustomResult<domain::PaymentMethod, errors::ApiErrorResponse> {
    let db = &*state.store;

    let current_time = common_utils::date_time::now();

    let response = db
        .insert_payment_method(
            &state.into(),
            key_store,
            domain::PaymentMethod {
                customer_id: customer_id.to_owned(),
                merchant_id: merchant_id.to_owned(),
                id: payment_method_id,
                locker_id: None,
                payment_method_type: None,
                payment_method_subtype: None,
                payment_method_data: None,
                connector_mandate_details: None,
                customer_acceptance: None,
                client_secret: None,
                status: enums::PaymentMethodStatus::AwaitingData,
                network_transaction_id: None,
                created_at: current_time,
                last_modified: current_time,
                last_used_at: current_time,
                payment_method_billing_address,
                updated_by: None,
                version: common_types::consts::API_VERSION,
                locker_fingerprint_id: None,
                network_token_locker_id: None,
                network_token_payment_method_data: None,
                network_token_requestor_reference_id: None,
                external_vault_source: None,
            },
            storage_scheme,
        )
        .await
        .change_context(errors::ApiErrorResponse::InternalServerError)
        .attach_printable("Failed to add payment method in db")?;

    Ok(response)
}

#[cfg(feature = "v2")]
/// Update the connector_mandate_details of the payment method with
/// new token details for the payment
fn create_connector_token_details_update(
    token_details: payment_methods::ConnectorTokenDetails,
    payment_method: &domain::PaymentMethod,
) -> hyperswitch_domain_models::mandates::CommonMandateReference {
    let connector_id = token_details.connector_id.clone();

    let reference_record =
        hyperswitch_domain_models::mandates::ConnectorTokenReferenceRecord::foreign_from(
            token_details,
        );

    let connector_token_details = payment_method.connector_mandate_details.clone();

    match connector_token_details {
        Some(mut connector_mandate_reference) => {
            connector_mandate_reference
                .insert_payment_token_reference_record(&connector_id, reference_record);

            connector_mandate_reference
        }
        None => {
            let reference_record_hash_map =
                std::collections::HashMap::from([(connector_id, reference_record)]);
            let payments_mandate_reference =
                hyperswitch_domain_models::mandates::PaymentsTokenReference(
                    reference_record_hash_map,
                );
            hyperswitch_domain_models::mandates::CommonMandateReference {
                payments: Some(payments_mandate_reference),
                payouts: None,
            }
        }
    }
}

#[cfg(all(feature = "v2", feature = "payment_methods_v2"))]
#[allow(clippy::too_many_arguments)]
pub async fn create_pm_additional_data_update(
    pmd: Option<&domain::PaymentMethodVaultingData>,
    state: &SessionState,
    key_store: &domain::MerchantKeyStore,
    vault_id: Option<String>,
    vault_fingerprint_id: Option<String>,
    payment_method: &domain::PaymentMethod,
    connector_token_details: Option<payment_methods::ConnectorTokenDetails>,
    nt_data: Option<NetworkTokenPaymentMethodDetails>,
    payment_method_type: Option<common_enums::PaymentMethod>,
    payment_method_subtype: Option<common_enums::PaymentMethodType>,
    external_vault_source: Option<id_type::MerchantConnectorAccountId>,
) -> RouterResult<storage::PaymentMethodUpdate> {
    let encrypted_payment_method_data = pmd
        .map(
            |payment_method_vaulting_data| match payment_method_vaulting_data {
                domain::PaymentMethodVaultingData::Card(card) => {
                    payment_method_data::PaymentMethodsData::Card(
                        payment_method_data::CardDetailsPaymentMethod::from(card.clone()),
                    )
                }
                domain::PaymentMethodVaultingData::NetworkToken(network_token) => {
                    payment_method_data::PaymentMethodsData::NetworkToken(
                        payment_method_data::NetworkTokenDetailsPaymentMethod::from(
                            network_token.clone(),
                        ),
                    )
                }
            },
        )
        .async_map(|payment_method_details| async {
            let key_manager_state = &(state).into();

            cards::create_encrypted_data(key_manager_state, key_store, payment_method_details)
                .await
                .change_context(errors::ApiErrorResponse::InternalServerError)
                .attach_printable("Unable to encrypt Payment method data")
        })
        .await
        .transpose()?
        .map(From::from);

    let connector_mandate_details_update = connector_token_details
        .map(|connector_token| {
            create_connector_token_details_update(connector_token, payment_method)
        })
        .map(From::from);

    let pm_update = storage::PaymentMethodUpdate::GenericUpdate {
        // A new payment method is created with inactive state
        // It will be marked active after payment succeeds
        status: Some(enums::PaymentMethodStatus::Inactive),
        locker_id: vault_id,
        payment_method_type_v2: payment_method_type,
        payment_method_subtype,
        payment_method_data: encrypted_payment_method_data,
        network_token_requestor_reference_id: nt_data
            .clone()
            .map(|data| data.network_token_requestor_reference_id),
        network_token_locker_id: nt_data.clone().map(|data| data.network_token_locker_id),
        network_token_payment_method_data: nt_data.map(|data| data.network_token_pmd.into()),
        connector_mandate_details: connector_mandate_details_update,
        locker_fingerprint_id: vault_fingerprint_id,
        external_vault_source,
    };

    Ok(pm_update)
}

#[cfg(all(feature = "v2", feature = "payment_methods_v2"))]
#[instrument(skip_all)]
pub async fn vault_payment_method_internal(
    state: &SessionState,
    pmd: &domain::PaymentMethodVaultingData,
    merchant_context: &domain::MerchantContext,
    existing_vault_id: Option<domain::VaultId>,
    customer_id: &id_type::GlobalCustomerId,
) -> RouterResult<pm_types::AddVaultResponse> {
    let db = &*state.store;

    // get fingerprint_id from vault
    let fingerprint_id_from_vault =
        vault::get_fingerprint_id_from_vault(state, pmd, customer_id.get_string_repr().to_owned())
            .await
            .change_context(errors::ApiErrorResponse::InternalServerError)
            .attach_printable("Failed to get fingerprint_id from vault")?;

    // throw back error if payment method is duplicated
    when(
        db.find_payment_method_by_fingerprint_id(
            &(state.into()),
            merchant_context.get_owner_merchant_key_store(),
            &fingerprint_id_from_vault,
        )
        .await
        .change_context(errors::ApiErrorResponse::InternalServerError)
        .attach_printable("Failed to find payment method by fingerprint_id")
        .inspect_err(|e| logger::error!("Vault Fingerprint_id error: {:?}", e))
        .is_ok(),
        || {
            Err(report!(errors::ApiErrorResponse::DuplicatePaymentMethod)
                .attach_printable("Cannot vault duplicate payment method"))
        },
    )?;

    let mut resp_from_vault =
        vault::add_payment_method_to_vault(state, merchant_context, pmd, existing_vault_id)
            .await
            .change_context(errors::ApiErrorResponse::InternalServerError)
            .attach_printable("Failed to add payment method in vault")?;

    // add fingerprint_id to the response
    resp_from_vault.fingerprint_id = Some(fingerprint_id_from_vault);

    Ok(resp_from_vault)
}

#[cfg(all(feature = "v2", feature = "payment_methods_v2"))]
#[instrument(skip_all)]
pub async fn vault_payment_method_external(
    state: &SessionState,
    pmd: &domain::PaymentMethodVaultingData,
    merchant_account: &domain::MerchantAccount,
    merchant_connector_account: payment_helpers::MerchantConnectorAccountType,
) -> RouterResult<pm_types::AddVaultResponse> {
    let router_data = core_utils::construct_vault_router_data(
        state,
        merchant_account,
        &merchant_connector_account,
        Some(pmd.clone()),
        None,
        None,
    )
    .await?;

    let mut old_router_data = VaultConnectorFlowData::to_old_router_data(router_data)
        .change_context(errors::ApiErrorResponse::InternalServerError)
        .attach_printable(
            "Cannot construct router data for making the external vault insert api call",
        )?;

    let connector_name = merchant_connector_account
        .get_connector_name()
        .ok_or(errors::ApiErrorResponse::InternalServerError)
        .attach_printable("Connector name not present for external vault")?; // always get the connector name from this call

    let connector_data = api::ConnectorData::get_external_vault_connector_by_name(
        &state.conf.connectors,
        &connector_name,
        api::GetToken::Connector,
        merchant_connector_account.get_mca_id(),
    )
    .change_context(errors::ApiErrorResponse::InternalServerError)
    .attach_printable("Failed to get the connector data")?;

    let connector_integration: services::BoxedVaultConnectorIntegrationInterface<
        ExternalVaultInsertFlow,
        types::VaultRequestData,
        types::VaultResponseData,
    > = connector_data.connector.get_connector_integration();

    let router_data_resp = services::execute_connector_processing_step(
        state,
        connector_integration,
        &old_router_data,
        payments_core::CallConnectorAction::Trigger,
        None,
        None,
    )
    .await
    .to_vault_failed_response()?;

    get_vault_response_for_insert_payment_method_data(router_data_resp)
}

#[cfg(all(feature = "v2", feature = "payment_methods_v2"))]
pub fn get_vault_response_for_insert_payment_method_data<F>(
    router_data: VaultRouterData<F>,
) -> RouterResult<pm_types::AddVaultResponse> {
    match router_data.response {
        Ok(response) => match response {
            types::VaultResponseData::ExternalVaultInsertResponse {
                connector_vault_id,
                fingerprint_id,
            } => Ok(pm_types::AddVaultResponse {
                vault_id: domain::VaultId::generate(connector_vault_id),
                fingerprint_id: Some(fingerprint_id),
                entity_id: None,
            }),
            types::VaultResponseData::ExternalVaultRetrieveResponse { .. }
            | types::VaultResponseData::ExternalVaultDeleteResponse { .. }
            | types::VaultResponseData::ExternalVaultCreateResponse { .. } => {
                Err(report!(errors::ApiErrorResponse::InternalServerError)
                    .attach_printable("Invalid Vault Response"))
            }
        },
        Err(err) => {
            logger::error!("Error vaulting payment method: {:?}", err);
            Err(report!(errors::ApiErrorResponse::InternalServerError)
                .attach_printable("Failed to vault payment method"))
        }
    }
}

#[cfg(all(feature = "v2", feature = "payment_methods_v2"))]
#[instrument(skip_all)]
pub async fn vault_payment_method(
    state: &SessionState,
    pmd: &domain::PaymentMethodVaultingData,
    merchant_context: &domain::MerchantContext,
    profile: &domain::Profile,
    existing_vault_id: Option<domain::VaultId>,
    customer_id: &id_type::GlobalCustomerId,
) -> RouterResult<pm_types::AddVaultResponse> {
    let is_external_vault_enabled = profile.is_external_vault_enabled();

    match is_external_vault_enabled {
        true => {
            let external_vault_source: id_type::MerchantConnectorAccountId = profile
                .external_vault_connector_details
                .clone()
                .map(|connector_details| connector_details.vault_connector_id.clone())
                .ok_or(errors::ApiErrorResponse::InternalServerError)
                .attach_printable("mca_id not present for external vault")?;

            let merchant_connector_account =
                payments_core::helpers::get_merchant_connector_account(
                    state,
                    merchant_context.get_merchant_account().get_id(),
                    None,
                    merchant_context.get_merchant_key_store(),
                    profile.get_id(),
                    "",
                    Some(&external_vault_source),
                )
                .await
                .attach_printable(
                    "failed to fetch merchant connector account for external vault insert",
                )?;

            vault_payment_method_external(
                state,
                pmd,
                merchant_context.get_merchant_account(),
                merchant_connector_account,
            )
            .await
        }
        false => {
            vault_payment_method_internal(
                state,
                pmd,
                merchant_context,
                existing_vault_id,
                customer_id,
            )
            .await
        }
    }
}

#[cfg(all(
    feature = "v2",
    feature = "payment_methods_v2",
    feature = "customer_v2"
))]
fn get_pm_list_context(
    payment_method_type: enums::PaymentMethod,
    payment_method: &domain::PaymentMethod,
    is_payment_associated: bool,
) -> Result<Option<PaymentMethodListContext>, error_stack::Report<errors::ApiErrorResponse>> {
    let payment_method_data = payment_method
        .payment_method_data
        .clone()
        .map(|payment_method_data| payment_method_data.into_inner());

    let payment_method_retrieval_context = match payment_method_data {
        Some(payment_methods::PaymentMethodsData::Card(card)) => {
            Some(PaymentMethodListContext::Card {
                card_details: api::CardDetailFromLocker::from(card),
                token_data: is_payment_associated.then_some(
                    storage::PaymentTokenData::permanent_card(
                        payment_method.get_id().clone(),
                        payment_method
                            .locker_id
                            .as_ref()
                            .map(|id| id.get_string_repr().to_owned())
                            .or_else(|| Some(payment_method.get_id().get_string_repr().to_owned())),
                        payment_method
                            .locker_id
                            .as_ref()
                            .map(|id| id.get_string_repr().to_owned())
                            .unwrap_or_else(|| {
                                payment_method.get_id().get_string_repr().to_owned()
                            }),
                    ),
                ),
            })
        }
        Some(payment_methods::PaymentMethodsData::BankDetails(bank_details)) => {
            let get_bank_account_token_data =
                || -> CustomResult<payment_methods::BankAccountTokenData,errors::ApiErrorResponse> {
                    let connector_details = bank_details
                        .connector_details
                        .first()
                        .cloned()
                        .ok_or(errors::ApiErrorResponse::InternalServerError)
                        .attach_printable("Failed to obtain bank account connector details")?;

                    let payment_method_subtype = payment_method
                        .get_payment_method_subtype()
                        .get_required_value("payment_method_subtype")
                        .attach_printable("PaymentMethodType not found")?;

                    Ok(payment_methods::BankAccountTokenData {
                        payment_method_type: payment_method_subtype,
                        payment_method: payment_method_type,
                        connector_details,
                    })
                };

            // Retrieve the pm_auth connector details so that it can be tokenized
            let bank_account_token_data = get_bank_account_token_data()
                .inspect_err(|error| logger::error!(?error))
                .ok();
            bank_account_token_data.map(|data| {
                let token_data = storage::PaymentTokenData::AuthBankDebit(data);

                PaymentMethodListContext::Bank {
                    token_data: is_payment_associated.then_some(token_data),
                }
            })
        }
        Some(payment_methods::PaymentMethodsData::WalletDetails(_)) | None => {
            Some(PaymentMethodListContext::TemporaryToken {
                token_data: is_payment_associated.then_some(
                    storage::PaymentTokenData::temporary_generic(generate_id(
                        consts::ID_LENGTH,
                        "token",
                    )),
                ),
            })
        }
    };

    Ok(payment_method_retrieval_context)
}

#[cfg(all(
    feature = "v2",
    feature = "payment_methods_v2",
    feature = "customer_v2"
))]
fn get_pm_list_token_data(
    payment_method_type: enums::PaymentMethod,
    payment_method: &domain::PaymentMethod,
) -> Result<Option<storage::PaymentTokenData>, error_stack::Report<errors::ApiErrorResponse>> {
    let pm_list_context = get_pm_list_context(payment_method_type, payment_method, true)?
        .get_required_value("PaymentMethodListContext")?;

    match pm_list_context {
        PaymentMethodListContext::Card {
            card_details: _,
            token_data,
        } => Ok(token_data),
        PaymentMethodListContext::Bank { token_data } => Ok(token_data),
        PaymentMethodListContext::BankTransfer {
            bank_transfer_details: _,
            token_data,
        } => Ok(token_data),
        PaymentMethodListContext::TemporaryToken { token_data } => Ok(token_data),
    }
}

#[cfg(all(feature = "v2", feature = "olap"))]
pub async fn list_payment_methods_core(
    state: &SessionState,
    merchant_context: &domain::MerchantContext,
    customer_id: &id_type::GlobalCustomerId,
) -> RouterResult<payment_methods::CustomerPaymentMethodsListResponse> {
    let db = &*state.store;
    let key_manager_state = &(state).into();

    let saved_payment_methods = db
        .find_payment_method_by_global_customer_id_merchant_id_status(
            key_manager_state,
            merchant_context.get_owner_merchant_key_store(),
            customer_id,
            merchant_context.get_owner_merchant_account().get_id(),
            common_enums::PaymentMethodStatus::Active,
            None,
            merchant_context.get_owner_merchant_account().storage_scheme,
        )
        .await
        .to_not_found_response(errors::ApiErrorResponse::PaymentMethodNotFound)?;

    let customer_payment_methods = saved_payment_methods
        .into_iter()
        .map(ForeignTryFrom::foreign_try_from)
        .collect::<Result<Vec<payment_methods::PaymentMethodResponseItem>, _>>()
        .change_context(errors::ApiErrorResponse::InternalServerError)?;

    let response = payment_methods::CustomerPaymentMethodsListResponse {
        customer_payment_methods,
    };

    Ok(response)
}

#[cfg(all(feature = "v2", feature = "oltp"))]
pub async fn list_customer_payment_methods_core(
    state: &SessionState,
    merchant_context: &domain::MerchantContext,
    customer_id: &id_type::GlobalCustomerId,
) -> RouterResult<Vec<payment_methods::CustomerPaymentMethodResponseItem>> {
    let db = &*state.store;
    let key_manager_state = &(state).into();

    let saved_payment_methods = db
        .find_payment_method_by_global_customer_id_merchant_id_status(
            key_manager_state,
            merchant_context.get_merchant_key_store(),
            customer_id,
            merchant_context.get_merchant_account().get_id(),
            common_enums::PaymentMethodStatus::Active,
            None,
            merchant_context.get_merchant_account().storage_scheme,
        )
        .await
        .to_not_found_response(errors::ApiErrorResponse::PaymentMethodNotFound)?;

    let mut customer_payment_methods = Vec::new();

    let payment_method_results: Result<Vec<_>, error_stack::Report<errors::ApiErrorResponse>> =
        saved_payment_methods
            .into_iter()
            .map(|pm| async move {
                let parent_payment_method_token = generate_id(consts::ID_LENGTH, "token");

                // For payment methods that are active we should always have the payment method type
                let payment_method_type = pm
                    .payment_method_type
                    .get_required_value("payment_method_type")?;

                let intent_fulfillment_time = common_utils::consts::DEFAULT_INTENT_FULFILLMENT_TIME;

                let token_data = get_pm_list_token_data(payment_method_type, &pm)?;

                if let Some(token_data) = token_data {
                    pm_routes::ParentPaymentMethodToken::create_key_for_token((
                        &parent_payment_method_token,
                        payment_method_type,
                    ))
                    .insert(intent_fulfillment_time, token_data, state)
                    .await?;

                    let final_pm = api::CustomerPaymentMethodResponseItem::foreign_try_from((
                        pm,
                        parent_payment_method_token,
                    ))
                    .change_context(errors::ApiErrorResponse::InternalServerError)
                    .attach_printable("Failed to convert payment method to response format")?;

                    Ok(Some(final_pm))
                } else {
                    Ok(None)
                }
            })
            .collect::<futures::stream::FuturesUnordered<_>>()
            .try_collect::<Vec<_>>()
            .await;

    customer_payment_methods.extend(payment_method_results?.into_iter().flatten());

    Ok(customer_payment_methods)
}

#[cfg(all(feature = "v2", feature = "olap"))]
pub async fn get_total_payment_method_count_core(
    state: &SessionState,
    merchant_context: &domain::MerchantContext,
) -> RouterResult<api::TotalPaymentMethodCountResponse> {
    let db = &*state.store;

    let total_count = db
        .get_payment_method_count_by_merchant_id_status(
            merchant_context.get_owner_merchant_account().get_id(),
            common_enums::PaymentMethodStatus::Active,
        )
        .await
        .change_context(errors::ApiErrorResponse::InternalServerError)
        .attach_printable("Unable to get total payment method count")?;

    let response = api::TotalPaymentMethodCountResponse { total_count };

    Ok(response)
}

#[cfg(all(feature = "v2", feature = "payment_methods_v2"))]
#[instrument(skip_all)]
pub async fn retrieve_payment_method(
    state: SessionState,
    pm: api::PaymentMethodId,
    merchant_context: domain::MerchantContext,
) -> RouterResponse<api::PaymentMethodResponse> {
    let db = state.store.as_ref();
    let pm_id = id_type::GlobalPaymentMethodId::generate_from_string(pm.payment_method_id)
        .change_context(errors::ApiErrorResponse::InternalServerError)
        .attach_printable("Unable to generate GlobalPaymentMethodId")?;

    let payment_method = db
        .find_payment_method(
            &((&state).into()),
            merchant_context.get_owner_merchant_key_store(),
            &pm_id,
            merchant_context.get_owner_merchant_account().storage_scheme,
        )
        .await
        .to_not_found_response(errors::ApiErrorResponse::PaymentMethodNotFound)?;

    let single_use_token_in_cache = get_single_use_token_from_store(
        &state.clone(),
        payment_method_data::SingleUseTokenKey::store_key(&pm_id.clone()),
    )
    .await
    .unwrap_or_default();

    transformers::generate_payment_method_response(&payment_method, &single_use_token_in_cache)
        .map(services::ApplicationResponse::Json)
}

// TODO: When we separate out microservices, this function will be an endpoint in payment_methods
#[cfg(all(feature = "v2", feature = "payment_methods_v2"))]
#[instrument(skip_all)]
pub async fn update_payment_method_status_internal(
    state: &SessionState,
    key_store: &domain::MerchantKeyStore,
    storage_scheme: enums::MerchantStorageScheme,
    status: enums::PaymentMethodStatus,
    payment_method_id: &id_type::GlobalPaymentMethodId,
) -> RouterResult<domain::PaymentMethod> {
    let db = &*state.store;
    let key_manager_state = &state.into();

    let payment_method = db
        .find_payment_method(
            &((state).into()),
            key_store,
            payment_method_id,
            storage_scheme,
        )
        .await
        .to_not_found_response(errors::ApiErrorResponse::PaymentMethodNotFound)?;

    let pm_update = storage::PaymentMethodUpdate::StatusUpdate {
        status: Some(status),
    };

    let updated_pm = db
        .update_payment_method(
            key_manager_state,
            key_store,
            payment_method.clone(),
            pm_update,
            storage_scheme,
        )
        .await
        .change_context(errors::ApiErrorResponse::InternalServerError)
        .attach_printable("Failed to update payment method in db")?;

    Ok(updated_pm)
}

#[cfg(all(feature = "v2", feature = "payment_methods_v2"))]
#[instrument(skip_all)]
pub async fn update_payment_method(
    state: SessionState,
    merchant_context: domain::MerchantContext,
    profile: domain::Profile,
    req: api::PaymentMethodUpdate,
    payment_method_id: &id_type::GlobalPaymentMethodId,
) -> RouterResponse<api::PaymentMethodResponse> {
    let response =
        update_payment_method_core(&state, &merchant_context, &profile, req, payment_method_id)
            .await?;

    Ok(services::ApplicationResponse::Json(response))
}

#[cfg(all(feature = "v2", feature = "payment_methods_v2"))]
#[instrument(skip_all)]
pub async fn update_payment_method_core(
    state: &SessionState,
    merchant_context: &domain::MerchantContext,
    profile: &domain::Profile,
    request: api::PaymentMethodUpdate,
    payment_method_id: &id_type::GlobalPaymentMethodId,
) -> RouterResult<api::PaymentMethodResponse> {
    let db = state.store.as_ref();

    let payment_method = db
        .find_payment_method(
            &((state).into()),
            merchant_context.get_owner_merchant_key_store(),
            payment_method_id,
            merchant_context.get_owner_merchant_account().storage_scheme,
        )
        .await
        .to_not_found_response(errors::ApiErrorResponse::PaymentMethodNotFound)?;
    let current_vault_id = payment_method.locker_id.clone();

    when(
        payment_method.status == enums::PaymentMethodStatus::AwaitingData,
        || {
            Err(errors::ApiErrorResponse::InvalidRequestData {
                message: "This Payment method is awaiting data and hence cannot be updated"
                    .to_string(),
            })
        },
    )?;

    let pmd: domain::PaymentMethodVaultingData = vault::retrieve_payment_method_from_vault(
        state,
        merchant_context,
        profile,
        &payment_method,
    )
    .await
    .change_context(errors::ApiErrorResponse::InternalServerError)
    .attach_printable("Failed to retrieve payment method from vault")?
    .data;

    let vault_request_data = request.payment_method_data.map(|payment_method_data| {
        pm_transforms::generate_pm_vaulting_req_from_update_request(pmd, payment_method_data)
    });

    let vaulting_response = match vault_request_data {
        // cannot use async map because of problems related to lifetimes
        // to overcome this, we will have to use a move closure and add some clones
        Some(ref vault_request_data) => {
            Some(
                vault_payment_method(
                    state,
                    vault_request_data,
                    merchant_context,
                    profile,
                    // using current vault_id for now,
                    // will have to refactor this to generate new one on each vaulting later on
                    current_vault_id,
                    &payment_method.customer_id,
                )
                .await
                .attach_printable("Failed to add payment method in vault")?,
            )
        }
        None => None,
    };

    let (vault_id, fingerprint_id) = match vaulting_response {
        Some(vaulting_response) => {
            let vault_id = vaulting_response.vault_id.get_string_repr().to_owned();
            (Some(vault_id), vaulting_response.fingerprint_id)
        }
        None => (None, None),
    };

    let pm_update = create_pm_additional_data_update(
        vault_request_data.as_ref(),
        state,
        merchant_context.get_owner_merchant_key_store(),
        vault_id,
        fingerprint_id,
        &payment_method,
        request.connector_token_details,
        None,
        None,
        None,
        None,
    )
    .await
    .attach_printable("Unable to create Payment method data")?;

    let payment_method = db
        .update_payment_method(
            &((state).into()),
            merchant_context.get_owner_merchant_key_store(),
            payment_method,
            pm_update,
            merchant_context.get_owner_merchant_account().storage_scheme,
        )
        .await
        .change_context(errors::ApiErrorResponse::InternalServerError)
        .attach_printable("Failed to update payment method in db")?;

    let response = pm_transforms::generate_payment_method_response(&payment_method, &None)?;

    // Add a PT task to handle payment_method delete from vault

    Ok(response)
}

#[cfg(all(feature = "v2", feature = "payment_methods_v2"))]
#[instrument(skip_all)]
pub async fn delete_payment_method(
    state: SessionState,
    pm_id: api::PaymentMethodId,
    merchant_context: domain::MerchantContext,
    profile: domain::Profile,
) -> RouterResponse<api::PaymentMethodDeleteResponse> {
    let pm_id = id_type::GlobalPaymentMethodId::generate_from_string(pm_id.payment_method_id)
        .change_context(errors::ApiErrorResponse::InternalServerError)
        .attach_printable("Unable to generate GlobalPaymentMethodId")?;
    let response = delete_payment_method_core(&state, pm_id, &merchant_context, &profile).await?;

    Ok(services::ApplicationResponse::Json(response))
}

#[cfg(all(feature = "v2", feature = "payment_methods_v2"))]
#[instrument(skip_all)]
pub async fn delete_payment_method_core(
    state: &SessionState,
    pm_id: id_type::GlobalPaymentMethodId,
    merchant_context: &domain::MerchantContext,
    profile: &domain::Profile,
) -> RouterResult<api::PaymentMethodDeleteResponse> {
    let db = state.store.as_ref();
    let key_manager_state = &(state).into();

    let payment_method = db
        .find_payment_method(
<<<<<<< HEAD
            &((&state).into()),
            merchant_context.get_owner_merchant_key_store(),
=======
            &(state.into()),
            merchant_context.get_merchant_key_store(),
>>>>>>> d7499c3f
            &pm_id,
            merchant_context.get_owner_merchant_account().storage_scheme,
        )
        .await
        .to_not_found_response(errors::ApiErrorResponse::PaymentMethodNotFound)?;

    when(
        payment_method.status == enums::PaymentMethodStatus::Inactive,
        || Err(errors::ApiErrorResponse::PaymentMethodNotFound),
    )?;

    let _customer = db
        .find_customer_by_global_id(
            key_manager_state,
            &payment_method.customer_id,
            merchant_context.get_owner_merchant_account().get_id(),
            merchant_context.get_owner_merchant_key_store(),
            merchant_context.get_owner_merchant_account().storage_scheme,
        )
        .await
        .to_not_found_response(errors::ApiErrorResponse::InternalServerError)
        .attach_printable("Customer not found for the payment method")?;

    // Soft delete
    let pm_update = storage::PaymentMethodUpdate::StatusUpdate {
        status: Some(enums::PaymentMethodStatus::Inactive),
    };

    db.update_payment_method(
<<<<<<< HEAD
        &((&state).into()),
        merchant_context.get_owner_merchant_key_store(),
        payment_method,
=======
        &(state.into()),
        merchant_context.get_merchant_key_store(),
        payment_method.clone(),
>>>>>>> d7499c3f
        pm_update,
        merchant_context.get_owner_merchant_account().storage_scheme,
    )
    .await
    .change_context(errors::ApiErrorResponse::InternalServerError)
    .attach_printable("Failed to update payment method in db")?;

    vault::delete_payment_method_data_from_vault(state, merchant_context, profile, &payment_method)
        .await
        .change_context(errors::ApiErrorResponse::InternalServerError)
        .attach_printable("Failed to delete payment method from vault")?;

    let response = api::PaymentMethodDeleteResponse { id: pm_id };

    Ok(response)
}

#[cfg(feature = "v2")]
#[async_trait::async_trait]
trait EncryptableData {
    type Output;
    async fn encrypt_data(
        &self,
        key_manager_state: &common_utils::types::keymanager::KeyManagerState,
        key_store: &domain::MerchantKeyStore,
    ) -> RouterResult<Self::Output>;
}

#[cfg(feature = "v2")]
#[async_trait::async_trait]
impl EncryptableData for payment_methods::PaymentMethodSessionRequest {
    type Output = hyperswitch_domain_models::payment_methods::DecryptedPaymentMethodSession;

    async fn encrypt_data(
        &self,
        key_manager_state: &common_utils::types::keymanager::KeyManagerState,
        key_store: &domain::MerchantKeyStore,
    ) -> RouterResult<Self::Output> {
        use common_utils::types::keymanager::ToEncryptable;

        let encrypted_billing_address = self
            .billing
            .clone()
            .map(|address| address.encode_to_value())
            .transpose()
            .change_context(errors::ApiErrorResponse::InternalServerError)
            .attach_printable("Failed to encode billing address")?
            .map(Secret::new);

        let batch_encrypted_data = domain_types::crypto_operation(
            key_manager_state,
            common_utils::type_name!(hyperswitch_domain_models::payment_methods::PaymentMethodSession),
            domain_types::CryptoOperation::BatchEncrypt(
                hyperswitch_domain_models::payment_methods::FromRequestEncryptablePaymentMethodSession::to_encryptable(
                    hyperswitch_domain_models::payment_methods::FromRequestEncryptablePaymentMethodSession {
                       billing: encrypted_billing_address,
                    },
                ),
            ),
            common_utils::types::keymanager::Identifier::Merchant(key_store.merchant_id.clone()),
            key_store.key.peek(),
        )
        .await
        .and_then(|val| val.try_into_batchoperation())
        .change_context(errors::ApiErrorResponse::InternalServerError)
        .attach_printable("Failed while encrypting payment methods session details".to_string())?;

        let encrypted_data =
        hyperswitch_domain_models::payment_methods::FromRequestEncryptablePaymentMethodSession::from_encryptable(
            batch_encrypted_data,
        )
        .change_context(errors::ApiErrorResponse::InternalServerError)
        .attach_printable("Failed while encrypting payment methods session detailss")?;

        Ok(encrypted_data)
    }
}

#[cfg(feature = "v2")]
#[async_trait::async_trait]
impl EncryptableData for payment_methods::PaymentMethodsSessionUpdateRequest {
    type Output = hyperswitch_domain_models::payment_methods::DecryptedPaymentMethodSession;

    async fn encrypt_data(
        &self,
        key_manager_state: &common_utils::types::keymanager::KeyManagerState,
        key_store: &domain::MerchantKeyStore,
    ) -> RouterResult<Self::Output> {
        use common_utils::types::keymanager::ToEncryptable;

        let encrypted_billing_address = self
            .billing
            .clone()
            .map(|address| address.encode_to_value())
            .transpose()
            .change_context(errors::ApiErrorResponse::InternalServerError)
            .attach_printable("Failed to encode billing address")?
            .map(Secret::new);

        let batch_encrypted_data = domain_types::crypto_operation(
            key_manager_state,
            common_utils::type_name!(hyperswitch_domain_models::payment_methods::PaymentMethodSession),
            domain_types::CryptoOperation::BatchEncrypt(
                hyperswitch_domain_models::payment_methods::FromRequestEncryptablePaymentMethodSession::to_encryptable(
                    hyperswitch_domain_models::payment_methods::FromRequestEncryptablePaymentMethodSession {
                       billing: encrypted_billing_address,
                    },
                ),
            ),
            common_utils::types::keymanager::Identifier::Merchant(key_store.merchant_id.clone()),
            key_store.key.peek(),
        )
        .await
        .and_then(|val| val.try_into_batchoperation())
        .change_context(errors::ApiErrorResponse::InternalServerError)
        .attach_printable("Failed while encrypting payment methods session details".to_string())?;

        let encrypted_data =
        hyperswitch_domain_models::payment_methods::FromRequestEncryptablePaymentMethodSession::from_encryptable(
            batch_encrypted_data,
        )
        .change_context(errors::ApiErrorResponse::InternalServerError)
        .attach_printable("Failed while encrypting payment methods session detailss")?;

        Ok(encrypted_data)
    }
}

#[cfg(feature = "v2")]
pub async fn payment_methods_session_create(
    state: SessionState,
    merchant_context: domain::MerchantContext,
    request: payment_methods::PaymentMethodSessionRequest,
) -> RouterResponse<payment_methods::PaymentMethodSessionResponse> {
    let db = state.store.as_ref();
    let key_manager_state = &(&state).into();

    db.find_customer_by_global_id(
        key_manager_state,
        &request.customer_id,
        merchant_context.get_owner_merchant_account().get_id(),
        merchant_context.get_owner_merchant_key_store(),
        merchant_context.get_owner_merchant_account().storage_scheme,
    )
    .await
    .to_not_found_response(errors::ApiErrorResponse::CustomerNotFound)?;

    let payment_methods_session_id =
        id_type::GlobalPaymentMethodSessionId::generate(&state.conf.cell_information.id)
            .change_context(errors::ApiErrorResponse::InternalServerError)
            .attach_printable("Unable to generate GlobalPaymentMethodSessionId")?;

    let encrypted_data = request
        .encrypt_data(
            key_manager_state,
            merchant_context.get_owner_merchant_key_store(),
        )
        .await
        .change_context(errors::ApiErrorResponse::InternalServerError)
        .attach_printable("Failed to encrypt payment methods session data")?;

    let billing = encrypted_data
        .billing
        .as_ref()
        .map(|data| {
            data.clone()
                .deserialize_inner_value(|value| value.parse_value("Address"))
        })
        .transpose()
        .change_context(errors::ApiErrorResponse::InternalServerError)
        .attach_printable("Unable to decode billing address")?;

    // If not passed in the request, use the default value from constants
    let expires_in = request
        .expires_in
        .unwrap_or(consts::DEFAULT_PAYMENT_METHOD_SESSION_EXPIRY)
        .into();

    let expires_at = common_utils::date_time::now().saturating_add(Duration::seconds(expires_in));

    let client_secret = payment_helpers::create_client_secret(
        &state,
        merchant_context.get_owner_merchant_account().get_id(),
        util_types::authentication::ResourceId::PaymentMethodSession(
            payment_methods_session_id.clone(),
        ),
    )
    .await
    .change_context(errors::ApiErrorResponse::InternalServerError)
    .attach_printable("Unable to create client secret")?;

    let payment_method_session_domain_model =
        hyperswitch_domain_models::payment_methods::PaymentMethodSession {
            id: payment_methods_session_id,
            customer_id: request.customer_id,
            billing,
            psp_tokenization: request.psp_tokenization,
            network_tokenization: request.network_tokenization,
            tokenization_data: request.tokenization_data,
            expires_at,
            return_url: request.return_url,
            associated_payment_methods: None,
            associated_payment: None,
            associated_token_id: None,
        };

    db.insert_payment_methods_session(
        key_manager_state,
        merchant_context.get_owner_merchant_key_store(),
        payment_method_session_domain_model.clone(),
        expires_in,
    )
    .await
    .change_context(errors::ApiErrorResponse::InternalServerError)
    .attach_printable("Failed to insert payment methods session in db")?;

    let response = transformers::generate_payment_method_session_response(
        payment_method_session_domain_model,
        client_secret.secret,
        None,
        None,
    );

    Ok(services::ApplicationResponse::Json(response))
}

#[cfg(feature = "v2")]
pub async fn payment_methods_session_update(
    state: SessionState,
    merchant_context: domain::MerchantContext,
    payment_method_session_id: id_type::GlobalPaymentMethodSessionId,
    request: payment_methods::PaymentMethodsSessionUpdateRequest,
) -> RouterResponse<payment_methods::PaymentMethodSessionResponse> {
    let db = state.store.as_ref();
    let key_manager_state = &(&state).into();

    let existing_payment_method_session_state = db
        .get_payment_methods_session(
            key_manager_state,
            merchant_context.get_owner_merchant_key_store(),
            &payment_method_session_id,
        )
        .await
        .to_not_found_response(errors::ApiErrorResponse::GenericNotFoundError {
            message: "payment methods session does not exist or has expired".to_string(),
        })
        .attach_printable("Failed to retrieve payment methods session from db")?;

    let encrypted_data = request
        .encrypt_data(
            key_manager_state,
            merchant_context.get_owner_merchant_key_store(),
        )
        .await
        .change_context(errors::ApiErrorResponse::InternalServerError)
        .attach_printable("Failed to encrypt payment methods session data")?;

    let billing = encrypted_data
        .billing
        .as_ref()
        .map(|data| {
            data.clone()
                .deserialize_inner_value(|value| value.parse_value("Address"))
        })
        .transpose()
        .change_context(errors::ApiErrorResponse::InternalServerError)
        .attach_printable("Unable to decode billing address")?;

    let payment_method_session_domain_model =
        hyperswitch_domain_models::payment_methods::PaymentMethodsSessionUpdateEnum::GeneralUpdate{
            billing,
            psp_tokenization: request.psp_tokenization,
            network_tokenization: request.network_tokenization,
            tokenization_data: request.tokenization_data,
        };

    let update_state_change = db
        .update_payment_method_session(
            key_manager_state,
            merchant_context.get_owner_merchant_key_store(),
            &payment_method_session_id,
            payment_method_session_domain_model,
            existing_payment_method_session_state.clone(),
        )
        .await
        .change_context(errors::ApiErrorResponse::InternalServerError)
        .attach_printable("Failed to update payment methods session in db")?;

    let response = transformers::generate_payment_method_session_response(
        update_state_change,
        Secret::new("CLIENT_SECRET_REDACTED".to_string()),
        None, // TODO: send associated payments response based on the expandable param
        None,
    );

    Ok(services::ApplicationResponse::Json(response))
}
#[cfg(feature = "v2")]
pub async fn payment_methods_session_retrieve(
    state: SessionState,
    merchant_context: domain::MerchantContext,
    payment_method_session_id: id_type::GlobalPaymentMethodSessionId,
) -> RouterResponse<payment_methods::PaymentMethodSessionResponse> {
    let db = state.store.as_ref();
    let key_manager_state = &(&state).into();

    let payment_method_session_domain_model = db
        .get_payment_methods_session(
            key_manager_state,
            merchant_context.get_owner_merchant_key_store(),
            &payment_method_session_id,
        )
        .await
        .to_not_found_response(errors::ApiErrorResponse::GenericNotFoundError {
            message: "payment methods session does not exist or has expired".to_string(),
        })
        .attach_printable("Failed to retrieve payment methods session from db")?;

    let response = transformers::generate_payment_method_session_response(
        payment_method_session_domain_model,
        Secret::new("CLIENT_SECRET_REDACTED".to_string()),
        None, // TODO: send associated payments response based on the expandable param
        None,
    );

    Ok(services::ApplicationResponse::Json(response))
}

#[cfg(feature = "v2")]
pub async fn payment_methods_session_update_payment_method(
    state: SessionState,
    merchant_context: domain::MerchantContext,
    profile: domain::Profile,
    payment_method_session_id: id_type::GlobalPaymentMethodSessionId,
    request: payment_methods::PaymentMethodSessionUpdateSavedPaymentMethod,
) -> RouterResponse<payment_methods::PaymentMethodResponse> {
    let db = state.store.as_ref();
    let key_manager_state = &(&state).into();

    // Validate if the session still exists
    db.get_payment_methods_session(
        key_manager_state,
        merchant_context.get_owner_merchant_key_store(),
        &payment_method_session_id,
    )
    .await
    .to_not_found_response(errors::ApiErrorResponse::GenericNotFoundError {
        message: "payment methods session does not exist or has expired".to_string(),
    })
    .attach_printable("Failed to retrieve payment methods session from db")?;

    let payment_method_update_request = request.payment_method_update_request;

    let updated_payment_method = update_payment_method_core(
        &state,
        &merchant_context,
        &profile,
        payment_method_update_request,
        &request.payment_method_id,
    )
    .await
    .attach_printable("Failed to update saved payment method")?;

    Ok(services::ApplicationResponse::Json(updated_payment_method))
}

#[cfg(feature = "v2")]
pub async fn payment_methods_session_delete_payment_method(
    state: SessionState,
    merchant_context: domain::MerchantContext,
    profile: domain::Profile,
    pm_id: id_type::GlobalPaymentMethodId,
    payment_method_session_id: id_type::GlobalPaymentMethodSessionId,
) -> RouterResponse<api::PaymentMethodDeleteResponse> {
    let db = state.store.as_ref();
    let key_manager_state = &(&state).into();

    // Validate if the session still exists
    db.get_payment_methods_session(
        key_manager_state,
        merchant_context.get_owner_merchant_key_store(),
        &payment_method_session_id,
    )
    .await
    .to_not_found_response(errors::ApiErrorResponse::GenericNotFoundError {
        message: "payment methods session does not exist or has expired".to_string(),
    })
    .attach_printable("Failed to retrieve payment methods session from db")?;

    let response = delete_payment_method_core(&state, pm_id, &merchant_context, &profile)
        .await
        .attach_printable("Failed to delete saved payment method")?;

    Ok(services::ApplicationResponse::Json(response))
}

#[cfg(feature = "v2")]
fn construct_zero_auth_payments_request(
    confirm_request: &payment_methods::PaymentMethodSessionConfirmRequest,
    payment_method_session: &hyperswitch_domain_models::payment_methods::PaymentMethodSession,
    payment_method: &payment_methods::PaymentMethodResponse,
) -> RouterResult<api_models::payments::PaymentsRequest> {
    use api_models::payments;

    Ok(payments::PaymentsRequest {
        amount_details: payments::AmountDetails::new_for_zero_auth_payment(
            common_enums::Currency::USD,
        ),
        payment_method_data: confirm_request.payment_method_data.clone(),
        payment_method_type: confirm_request.payment_method_type,
        payment_method_subtype: confirm_request.payment_method_subtype,
        customer_id: Some(payment_method_session.customer_id.clone()),
        customer_present: Some(enums::PresenceOfCustomerDuringPayment::Present),
        setup_future_usage: Some(common_enums::FutureUsage::OffSession),
        payment_method_id: Some(payment_method.id.clone()),
        merchant_reference_id: None,
        routing_algorithm_id: None,
        capture_method: None,
        authentication_type: None,
        // We have already passed payment method billing address
        billing: None,
        shipping: None,
        description: None,
        return_url: payment_method_session.return_url.clone(),
        apply_mit_exemption: None,
        statement_descriptor: None,
        order_details: None,
        allowed_payment_method_types: None,
        metadata: None,
        connector_metadata: None,
        feature_metadata: None,
        payment_link_enabled: None,
        payment_link_config: None,
        request_incremental_authorization: None,
        session_expiry: None,
        frm_metadata: None,
        request_external_three_ds_authentication: None,
        customer_acceptance: None,
        browser_info: None,
        force_3ds_challenge: None,
        is_iframe_redirection_enabled: None,
    })
}

#[cfg(feature = "v2")]
async fn create_zero_auth_payment(
    state: SessionState,
    req_state: routes::app::ReqState,
    merchant_context: domain::MerchantContext,
    profile: domain::Profile,
    request: api_models::payments::PaymentsRequest,
) -> RouterResult<api_models::payments::PaymentsResponse> {
    let response = Box::pin(payments_core::payments_create_and_confirm_intent(
        state,
        req_state,
        merchant_context,
        profile,
        request,
        hyperswitch_domain_models::payments::HeaderPayload::default(),
    ))
    .await?;

    logger::info!(associated_payments_response=?response);

    response
        .get_json_body()
        .change_context(errors::ApiErrorResponse::InternalServerError)
        .attach_printable("Unexpected response from payments core")
}

#[cfg(feature = "v2")]
pub async fn payment_methods_session_confirm(
    state: SessionState,
    req_state: routes::app::ReqState,
    merchant_context: domain::MerchantContext,
    profile: domain::Profile,
    payment_method_session_id: id_type::GlobalPaymentMethodSessionId,
    request: payment_methods::PaymentMethodSessionConfirmRequest,
) -> RouterResponse<payment_methods::PaymentMethodSessionResponse> {
    let db: &dyn StorageInterface = state.store.as_ref();
    let key_manager_state = &(&state).into();

    // Validate if the session still exists
    let payment_method_session = db
        .get_payment_methods_session(
            key_manager_state,
            merchant_context.get_owner_merchant_key_store(),
            &payment_method_session_id,
        )
        .await
        .to_not_found_response(errors::ApiErrorResponse::GenericNotFoundError {
            message: "payment methods session does not exist or has expired".to_string(),
        })
        .attach_printable("Failed to retrieve payment methods session from db")?;

    let payment_method_session_billing = payment_method_session
        .billing
        .clone()
        .map(|billing| billing.into_inner())
        .map(From::from);

    // Unify the billing address that we receive from the session and from the confirm request
    let unified_billing_address = request
        .payment_method_data
        .billing
        .clone()
        .map(|payment_method_billing| {
            payment_method_billing.unify_address(payment_method_session_billing.as_ref())
        })
        .or_else(|| payment_method_session_billing.clone());

    let customer_id = payment_method_session.customer_id.clone();

    let create_payment_method_request = get_payment_method_create_request(
        request
            .payment_method_data
            .payment_method_data
            .as_ref()
            .get_required_value("payment_method_data")?,
        request.payment_method_type,
        request.payment_method_subtype,
        customer_id.clone(),
        unified_billing_address.as_ref(),
        Some(&payment_method_session),
    )
    .attach_printable("Failed to create payment method request")?;

    let (payment_method_response, _payment_method) = create_payment_method_core(
        &state,
        &req_state,
        create_payment_method_request.clone(),
        &merchant_context,
        &profile,
    )
    .await?;

    let payments_response = match &payment_method_session.psp_tokenization {
        Some(common_types::payment_methods::PspTokenization {
            tokenization_type: common_enums::TokenizationType::MultiUse,
            ..
        }) => {
            let zero_auth_request = construct_zero_auth_payments_request(
                &request,
                &payment_method_session,
                &payment_method_response,
            )?;
            let payments_response = Box::pin(create_zero_auth_payment(
                state.clone(),
                req_state,
                merchant_context.clone(),
                profile.clone(),
                zero_auth_request,
            ))
            .await?;

            Some(payments_response)
        }
        Some(common_types::payment_methods::PspTokenization {
            tokenization_type: common_enums::TokenizationType::SingleUse,
            ..
        }) => {
            Box::pin(create_single_use_tokenization_flow(
                state.clone(),
                req_state.clone(),
                merchant_context.clone(),
                profile.clone(),
                &create_payment_method_request.clone(),
                &payment_method_response,
                &payment_method_session,
            ))
            .await?;
            None
        }
        None => None,
    };

    let tokenization_response = match payment_method_session.tokenization_data.clone() {
        Some(tokenization_data) => {
            let tokenization_response = tokenization_core::create_vault_token_core(
                state.clone(),
                &merchant_context.get_merchant_account().clone(),
                &merchant_context.get_merchant_key_store().clone(),
                api_models::tokenization::GenericTokenizationRequest {
                    customer_id: customer_id.clone(),
                    token_request: tokenization_data,
                },
            )
            .await?;
            let token = match tokenization_response {
                services::ApplicationResponse::Json(response) => Some(response),
                _ => None,
            };
            Some(token)
        }
        None => None,
    };

    logger::debug!(?tokenization_response, "Tokenization response");

    //TODO: update the payment method session with the payment id and payment method id
    let payment_method_session_response = transformers::generate_payment_method_session_response(
        payment_method_session,
        Secret::new("CLIENT_SECRET_REDACTED".to_string()),
        payments_response,
        (tokenization_response.flatten()),
    );

    Ok(services::ApplicationResponse::Json(
        payment_method_session_response,
    ))
}

#[cfg(all(feature = "v2", feature = "payment_methods_v2"))]
impl pm_types::SavedPMLPaymentsInfo {
    pub async fn form_payments_info(
        payment_intent: PaymentIntent,
        merchant_context: &domain::MerchantContext,
        profile: domain::Profile,
        db: &dyn StorageInterface,
        key_manager_state: &util_types::keymanager::KeyManagerState,
    ) -> RouterResult<Self> {
        let collect_cvv_during_payment = profile.should_collect_cvv_during_payment;

        let off_session_payment_flag = matches!(
            payment_intent.setup_future_usage,
            common_enums::FutureUsage::OffSession
        );

        let is_connector_agnostic_mit_enabled =
            profile.is_connector_agnostic_mit_enabled.unwrap_or(false);

        Ok(Self {
            payment_intent,
            profile,
            collect_cvv_during_payment,
            off_session_payment_flag,
            is_connector_agnostic_mit_enabled,
        })
    }

    pub async fn perform_payment_ops(
        &self,
        state: &SessionState,
        parent_payment_method_token: Option<String>,
        pma: &api::CustomerPaymentMethodResponseItem,
        pm_list_context: PaymentMethodListContext,
    ) -> RouterResult<()> {
        let token = parent_payment_method_token
            .as_ref()
            .get_required_value("parent_payment_method_token")?;
        let token_data = pm_list_context
            .get_token_data()
            .get_required_value("PaymentTokenData")?;

        let intent_fulfillment_time = self
            .profile
            .get_order_fulfillment_time()
            .unwrap_or(common_utils::consts::DEFAULT_INTENT_FULFILLMENT_TIME);

        pm_routes::ParentPaymentMethodToken::create_key_for_token((token, pma.payment_method_type))
            .insert(intent_fulfillment_time, token_data, state)
            .await?;

        Ok(())
    }
}

#[cfg(all(feature = "v2", feature = "payment_methods_v2"))]
#[allow(clippy::too_many_arguments)]
async fn create_single_use_tokenization_flow(
    state: SessionState,
    req_state: routes::app::ReqState,
    merchant_context: domain::MerchantContext,
    profile: domain::Profile,
    payment_method_create_request: &payment_methods::PaymentMethodCreate,
    payment_method: &api::PaymentMethodResponse,
    payment_method_session: &domain::payment_methods::PaymentMethodSession,
) -> RouterResult<()> {
    let customer_id = payment_method_create_request.customer_id.to_owned();
    let connector_id = payment_method_create_request
        .get_tokenize_connector_id()
        .change_context(errors::ApiErrorResponse::MissingRequiredField {
            field_name: "psp_tokenization.connector_id",
        })
        .attach_printable("Failed to get tokenize connector id")?;

    let db = &state.store;

    let merchant_connector_account_details = db
        .find_merchant_connector_account_by_id(
            &(&state).into(),
            &connector_id,
            merchant_context.get_processor_merchant_key_store(),
        )
        .await
        .to_not_found_response(errors::ApiErrorResponse::MerchantConnectorAccountNotFound {
            id: connector_id.get_string_repr().to_owned(),
        })
        .attach_printable("error while fetching merchant_connector_account from connector_id")?;
    let auth_type = merchant_connector_account_details
        .get_connector_account_details()
        .change_context(errors::ApiErrorResponse::InternalServerError)
        .attach_printable("Failed while parsing value for ConnectorAuthType")?;

    let payment_method_data_request = types::PaymentMethodTokenizationData {
        payment_method_data: payment_method_data::PaymentMethodData::try_from(
            payment_method_create_request.payment_method_data.clone(),
        )
        .change_context(errors::ApiErrorResponse::MissingRequiredField {
            field_name: "card_cvc",
        })
        .attach_printable(
            "Failed to convert type from Payment Method Create Data to Payment Method Data",
        )?,
        browser_info: None,
        currency: api_models::enums::Currency::default(),
        amount: None,
        split_payments: None,
    };

    let payment_method_session_address = types::PaymentAddress::new(
        None,
        payment_method_session
            .billing
            .clone()
            .map(|address| address.into_inner()),
        None,
        None,
    );

    let mut router_data =
        types::RouterData::<api::PaymentMethodToken, _, types::PaymentsResponseData> {
            flow: std::marker::PhantomData,
            merchant_id: merchant_context
                .get_owner_merchant_account()
                .get_id()
                .clone(),
            customer_id: None,
            connector_customer: None,
            connector: merchant_connector_account_details
                .connector_name
                .to_string(),
            payment_id: consts::IRRELEVANT_PAYMENT_INTENT_ID.to_string(), //Static
            attempt_id: consts::IRRELEVANT_PAYMENT_ATTEMPT_ID.to_string(), //Static
            tenant_id: state.tenant.tenant_id.clone(),
            status: common_enums::enums::AttemptStatus::default(),
            payment_method: common_enums::enums::PaymentMethod::Card,
            connector_auth_type: auth_type,
            description: None,
            address: payment_method_session_address,
            auth_type: common_enums::enums::AuthenticationType::default(),
            connector_meta_data: None,
            connector_wallets_details: None,
            amount_captured: None,
            access_token: None,
            session_token: None,
            reference_id: None,
            payment_method_token: None,
            recurring_mandate_payment_data: None,
            preprocessing_id: None,
            payment_method_balance: None,
            connector_api_version: None,
            request: payment_method_data_request.clone(),
            response: Err(hyperswitch_domain_models::router_data::ErrorResponse::default()),
            connector_request_reference_id: payment_method_session.id.get_string_repr().to_string(),
            #[cfg(feature = "payouts")]
            payout_method_data: None,
            #[cfg(feature = "payouts")]
            quote_id: None,
            test_mode: None,
            connector_http_status_code: None,
            external_latency: None,
            apple_pay_flow: None,
            frm_metadata: None,
            dispute_id: None,
            refund_id: None,
            connector_response: None,
            payment_method_status: None,
            minor_amount_captured: None,
            integrity_check: Ok(()),
            additional_merchant_data: None,
            header_payload: None,
            connector_mandate_request_reference_id: None,
            authentication_id: None,
            psd2_sca_exemption_type: None,
            whole_connector_response: None,
        };

    let payment_method_token_response = tokenization::add_token_for_payment_method(
        &mut router_data,
        payment_method_data_request.clone(),
        state.clone(),
        &merchant_connector_account_details.clone(),
    )
    .await?;

    let token_response = payment_method_token_response.token.map_err(|err| {
        errors::ApiErrorResponse::ExternalConnectorError {
            code: err.code,
            message: err.message,
            connector: (merchant_connector_account_details.clone())
                .connector_name
                .to_string(),
            status_code: err.status_code,
            reason: err.reason,
        }
    })?;

    let value = payment_method_data::SingleUsePaymentMethodToken::get_single_use_token_from_payment_method_token(
                                                       token_response.clone().into(),
                                                connector_id.clone()
                                            );

    let key = payment_method_data::SingleUseTokenKey::store_key(&payment_method.id);

    add_single_use_token_to_store(&state, key, value)
        .await
        .change_context(errors::ApiErrorResponse::InternalServerError)
        .attach_printable("Failed to store single use token")?;

    Ok(())
}

#[cfg(all(feature = "v2", feature = "payment_methods_v2"))]
async fn add_single_use_token_to_store(
    state: &SessionState,
    key: payment_method_data::SingleUseTokenKey,
    value: payment_method_data::SingleUsePaymentMethodToken,
) -> CustomResult<(), errors::StorageError> {
    let redis_connection = state
        .store
        .get_redis_conn()
        .map_err(Into::<errors::StorageError>::into)?;

    redis_connection
        .serialize_and_set_key_with_expiry(
            &payment_method_data::SingleUseTokenKey::get_store_key(&key).into(),
            value,
            consts::DEFAULT_PAYMENT_METHOD_STORE_TTL,
        )
        .await
        .change_context(errors::StorageError::KVError)
        .attach_printable("Failed to insert payment method token to redis")?;
    Ok(())
}

#[cfg(all(feature = "v2", feature = "payment_methods_v2"))]
async fn get_single_use_token_from_store(
    state: &SessionState,
    key: payment_method_data::SingleUseTokenKey,
) -> CustomResult<Option<payment_method_data::SingleUsePaymentMethodToken>, errors::StorageError> {
    let redis_connection = state
        .store
        .get_redis_conn()
        .map_err(Into::<errors::StorageError>::into)?;

    redis_connection
        .get_and_deserialize_key::<Option<payment_method_data::SingleUsePaymentMethodToken>>(
            &payment_method_data::SingleUseTokenKey::get_store_key(&key).into(),
            "SingleUsePaymentMethodToken",
        )
        .await
        .change_context(errors::StorageError::KVError)
        .attach_printable("Failed to get payment method token from redis")
}<|MERGE_RESOLUTION|>--- conflicted
+++ resolved
@@ -1012,15 +1012,9 @@
             let pm_update = create_pm_additional_data_update(
                 Some(&payment_method_data),
                 state,
-<<<<<<< HEAD
                 merchant_context.get_owner_merchant_key_store(),
-                Some(vaulting_resp.vault_id.get_string_repr().clone()),
-                Some(fingerprint_id),
-=======
-                merchant_context.get_merchant_key_store(),
                 Some(vault_id.get_string_repr().clone()),
                 fingerprint_id,
->>>>>>> d7499c3f
                 &payment_method,
                 None,
                 network_tokenization_resp,
@@ -2491,13 +2485,8 @@
 
     let payment_method = db
         .find_payment_method(
-<<<<<<< HEAD
-            &((&state).into()),
+            &(state.into()),
             merchant_context.get_owner_merchant_key_store(),
-=======
-            &(state.into()),
-            merchant_context.get_merchant_key_store(),
->>>>>>> d7499c3f
             &pm_id,
             merchant_context.get_owner_merchant_account().storage_scheme,
         )
@@ -2527,15 +2516,9 @@
     };
 
     db.update_payment_method(
-<<<<<<< HEAD
-        &((&state).into()),
+        &(state.into()),
         merchant_context.get_owner_merchant_key_store(),
-        payment_method,
-=======
-        &(state.into()),
-        merchant_context.get_merchant_key_store(),
         payment_method.clone(),
->>>>>>> d7499c3f
         pm_update,
         merchant_context.get_owner_merchant_account().storage_scheme,
     )
