pub mod cards;
pub mod network_tokenization;
pub mod surcharge_decision_configs;
#[cfg(feature = "v1")]
pub mod tokenize;
pub mod transformers;
pub mod utils;
mod validator;
pub mod vault;
use std::borrow::Cow;
#[cfg(feature = "v1")]
use std::collections::HashSet;
#[cfg(feature = "v2")]
use std::str::FromStr;

#[cfg(feature = "v2")]
pub use api_models::enums as api_enums;
pub use api_models::enums::Connector;
use api_models::payment_methods;
#[cfg(feature = "payouts")]
pub use api_models::{enums::PayoutConnectors, payouts as payout_types};
#[cfg(feature = "v1")]
use common_utils::ext_traits::{Encode, OptionExt};
use common_utils::{consts::DEFAULT_LOCALE, id_type};
#[cfg(feature = "v2")]
use common_utils::{
    crypto::Encryptable,
    errors::CustomResult,
    ext_traits::{AsyncExt, Encode, ValueExt},
    fp_utils::when,
    generate_id, types as util_types,
};
use diesel_models::{
    enums, GenericLinkNew, PaymentMethodCollectLink, PaymentMethodCollectLinkData,
};
use error_stack::{report, ResultExt};
#[cfg(feature = "v2")]
use futures::TryStreamExt;
#[cfg(feature = "v1")]
use hyperswitch_domain_models::api::{GenericLinks, GenericLinksData};
#[cfg(feature = "v2")]
use hyperswitch_domain_models::mandates::CommonMandateReference;
use hyperswitch_domain_models::payments::{
    payment_attempt::PaymentAttempt, PaymentIntent, VaultData,
};
#[cfg(feature = "v2")]
use hyperswitch_domain_models::{
    payment_method_data, payment_methods as domain_payment_methods,
    router_data_v2::flow_common_types::VaultConnectorFlowData,
    router_flow_types::ExternalVaultInsertFlow, types::VaultRouterData,
};
#[cfg(feature = "v2")]
use masking::ExposeOptionInterface;
use masking::{PeekInterface, Secret};
use router_env::{instrument, tracing};
use time::Duration;

#[cfg(feature = "v2")]
use super::payments::tokenization;
use super::{
    errors::{RouterResponse, StorageErrorExt},
    pm_auth,
};
#[cfg(feature = "v2")]
use crate::{
    configs::settings,
    core::{
        payment_methods::transformers as pm_transforms, payments as payments_core,
        tokenization as tokenization_core, utils as core_utils,
    },
    db::errors::ConnectorErrorExt,
    headers, logger,
    routes::{self, payment_methods as pm_routes},
    services::{connector_integration_interface::RouterDataConversion, encryption},
    types::{
        self,
        api::{self, payment_methods::PaymentMethodCreateExt},
        domain::types as domain_types,
        payment_methods as pm_types,
        storage::{ephemeral_key, PaymentMethodListContext},
        transformers::{ForeignFrom, ForeignTryFrom},
        Tokenizable,
    },
    utils::ext_traits::OptionExt,
};
use crate::{
    consts,
    core::{
        errors::{ProcessTrackerError, RouterResult},
        payments::helpers as payment_helpers,
    },
    errors,
    routes::{app::StorageInterface, SessionState},
    services,
    types::{
        domain,
        storage::{self, enums as storage_enums},
    },
};

const PAYMENT_METHOD_STATUS_UPDATE_TASK: &str = "PAYMENT_METHOD_STATUS_UPDATE";
const PAYMENT_METHOD_STATUS_TAG: &str = "PAYMENT_METHOD_STATUS";

#[instrument(skip_all)]
pub async fn retrieve_payment_method_core(
    pm_data: &Option<domain::PaymentMethodData>,
    state: &SessionState,
    payment_intent: &PaymentIntent,
    payment_attempt: &PaymentAttempt,
    merchant_key_store: &domain::MerchantKeyStore,
    business_profile: Option<&domain::Profile>,
) -> RouterResult<(Option<domain::PaymentMethodData>, Option<String>)> {
    match pm_data {
        pm_opt @ Some(pm @ domain::PaymentMethodData::Card(_)) => {
            let payment_token = payment_helpers::store_payment_method_data_in_vault(
                state,
                payment_attempt,
                payment_intent,
                enums::PaymentMethod::Card,
                pm,
                merchant_key_store,
                business_profile,
            )
            .await?;
            Ok((pm_opt.to_owned(), payment_token))
        }
        pm_opt @ Some(pm @ domain::PaymentMethodData::BankDebit(_)) => {
            let payment_token = payment_helpers::store_payment_method_data_in_vault(
                state,
                payment_attempt,
                payment_intent,
                enums::PaymentMethod::BankDebit,
                pm,
                merchant_key_store,
                business_profile,
            )
            .await?;

            Ok((pm_opt.to_owned(), payment_token))
        }
        pm @ Some(domain::PaymentMethodData::PayLater(_)) => Ok((pm.to_owned(), None)),
        pm @ Some(domain::PaymentMethodData::Crypto(_)) => Ok((pm.to_owned(), None)),
        pm @ Some(domain::PaymentMethodData::Upi(_)) => Ok((pm.to_owned(), None)),
        pm @ Some(domain::PaymentMethodData::Voucher(_)) => Ok((pm.to_owned(), None)),
        pm @ Some(domain::PaymentMethodData::Reward) => Ok((pm.to_owned(), None)),
        pm @ Some(domain::PaymentMethodData::RealTimePayment(_)) => Ok((pm.to_owned(), None)),
        pm @ Some(domain::PaymentMethodData::CardRedirect(_)) => Ok((pm.to_owned(), None)),
        pm @ Some(domain::PaymentMethodData::GiftCard(_)) => Ok((pm.to_owned(), None)),
        pm @ Some(domain::PaymentMethodData::OpenBanking(_)) => Ok((pm.to_owned(), None)),
        pm @ Some(domain::PaymentMethodData::MobilePayment(_)) => Ok((pm.to_owned(), None)),
        pm @ Some(domain::PaymentMethodData::NetworkToken(_)) => Ok((pm.to_owned(), None)),
        pm_opt @ Some(pm @ domain::PaymentMethodData::BankTransfer(_)) => {
            let payment_token = payment_helpers::store_payment_method_data_in_vault(
                state,
                payment_attempt,
                payment_intent,
                enums::PaymentMethod::BankTransfer,
                pm,
                merchant_key_store,
                business_profile,
            )
            .await?;

            Ok((pm_opt.to_owned(), payment_token))
        }
        pm_opt @ Some(pm @ domain::PaymentMethodData::Wallet(_)) => {
            let payment_token = payment_helpers::store_payment_method_data_in_vault(
                state,
                payment_attempt,
                payment_intent,
                enums::PaymentMethod::Wallet,
                pm,
                merchant_key_store,
                business_profile,
            )
            .await?;

            Ok((pm_opt.to_owned(), payment_token))
        }
        pm_opt @ Some(pm @ domain::PaymentMethodData::BankRedirect(_)) => {
            let payment_token = payment_helpers::store_payment_method_data_in_vault(
                state,
                payment_attempt,
                payment_intent,
                enums::PaymentMethod::BankRedirect,
                pm,
                merchant_key_store,
                business_profile,
            )
            .await?;

            Ok((pm_opt.to_owned(), payment_token))
        }
        _ => Ok((None, None)),
    }
}

pub async fn initiate_pm_collect_link(
    state: SessionState,
    merchant_context: domain::MerchantContext,
    req: payment_methods::PaymentMethodCollectLinkRequest,
) -> RouterResponse<payment_methods::PaymentMethodCollectLinkResponse> {
    // Validate request and initiate flow
    let pm_collect_link_data =
        validator::validate_request_and_initiate_payment_method_collect_link(
            &state,
            &merchant_context,
            &req,
        )
        .await?;

    // Create DB entry
    let pm_collect_link = create_pm_collect_db_entry(
        &state,
        &merchant_context,
        &pm_collect_link_data,
        req.return_url.clone(),
    )
    .await?;
    let customer_id = id_type::CustomerId::try_from(Cow::from(pm_collect_link.primary_reference))
        .change_context(errors::ApiErrorResponse::InvalidDataValue {
        field_name: "customer_id",
    })?;

    // Return response
    let url = pm_collect_link.url.peek();
    let response = payment_methods::PaymentMethodCollectLinkResponse {
        pm_collect_link_id: pm_collect_link.link_id,
        customer_id,
        expiry: pm_collect_link.expiry,
        link: url::Url::parse(url)
            .change_context(errors::ApiErrorResponse::InternalServerError)
            .attach_printable_lazy(|| {
                format!("Failed to parse the payment method collect link - {}", url)
            })?
            .into(),
        return_url: pm_collect_link.return_url,
        ui_config: pm_collect_link.link_data.ui_config,
        enabled_payment_methods: pm_collect_link.link_data.enabled_payment_methods,
    };
    Ok(services::ApplicationResponse::Json(response))
}

pub async fn create_pm_collect_db_entry(
    state: &SessionState,
    merchant_context: &domain::MerchantContext,
    pm_collect_link_data: &PaymentMethodCollectLinkData,
    return_url: Option<String>,
) -> RouterResult<PaymentMethodCollectLink> {
    let db: &dyn StorageInterface = &*state.store;

    let link_data = serde_json::to_value(pm_collect_link_data)
        .map_err(|_| report!(errors::ApiErrorResponse::InternalServerError))
        .attach_printable("Failed to convert PaymentMethodCollectLinkData to Value")?;

    let pm_collect_link = GenericLinkNew {
        link_id: pm_collect_link_data.pm_collect_link_id.to_string(),
        primary_reference: pm_collect_link_data
            .customer_id
            .get_string_repr()
            .to_string(),
        merchant_id: merchant_context.get_merchant_account().get_id().to_owned(),
        link_type: common_enums::GenericLinkType::PaymentMethodCollect,
        link_data,
        url: pm_collect_link_data.link.clone(),
        return_url,
        expiry: common_utils::date_time::now()
            + Duration::seconds(pm_collect_link_data.session_expiry.into()),
        ..Default::default()
    };

    db.insert_pm_collect_link(pm_collect_link)
        .await
        .to_duplicate_response(errors::ApiErrorResponse::GenericDuplicateError {
            message: "payment method collect link already exists".to_string(),
        })
}

#[cfg(feature = "v2")]
pub async fn render_pm_collect_link(
    _state: SessionState,
    _merchant_context: domain::MerchantContext,
    _req: payment_methods::PaymentMethodCollectLinkRenderRequest,
) -> RouterResponse<services::GenericLinkFormData> {
    todo!()
}

#[cfg(feature = "v1")]
pub async fn render_pm_collect_link(
    state: SessionState,
    merchant_context: domain::MerchantContext,
    req: payment_methods::PaymentMethodCollectLinkRenderRequest,
) -> RouterResponse<services::GenericLinkFormData> {
    let db: &dyn StorageInterface = &*state.store;

    // Fetch pm collect link
    let pm_collect_link = db
        .find_pm_collect_link_by_link_id(&req.pm_collect_link_id)
        .await
        .to_not_found_response(errors::ApiErrorResponse::GenericNotFoundError {
            message: "payment method collect link not found".to_string(),
        })?;

    // Check status and return form data accordingly
    let has_expired = common_utils::date_time::now() > pm_collect_link.expiry;
    let status = pm_collect_link.link_status;
    let link_data = pm_collect_link.link_data;
    let default_config = &state.conf.generic_link.payment_method_collect;
    let default_ui_config = default_config.ui_config.clone();
    let ui_config_data = common_utils::link_utils::GenericLinkUiConfigFormData {
        merchant_name: link_data
            .ui_config
            .merchant_name
            .unwrap_or(default_ui_config.merchant_name),
        logo: link_data.ui_config.logo.unwrap_or(default_ui_config.logo),
        theme: link_data
            .ui_config
            .theme
            .clone()
            .unwrap_or(default_ui_config.theme.clone()),
    };
    match status {
        common_utils::link_utils::PaymentMethodCollectStatus::Initiated => {
            // if expired, send back expired status page
            if has_expired {
                let expired_link_data = services::GenericExpiredLinkData {
                    title: "Payment collect link has expired".to_string(),
                    message: "This payment collect link has expired.".to_string(),
                    theme: link_data.ui_config.theme.unwrap_or(default_ui_config.theme),
                };
                Ok(services::ApplicationResponse::GenericLinkForm(Box::new(
                    GenericLinks {
                        allowed_domains: HashSet::from([]),
                        data: GenericLinksData::ExpiredLink(expired_link_data),
                        locale: DEFAULT_LOCALE.to_string(),
                    },
                )))

            // else, send back form link
            } else {
                let customer_id = id_type::CustomerId::try_from(Cow::from(
                    pm_collect_link.primary_reference.clone(),
                ))
                .change_context(errors::ApiErrorResponse::InvalidDataValue {
                    field_name: "customer_id",
                })?;
                // Fetch customer

                let customer = db
                    .find_customer_by_customer_id_merchant_id(
                        &(&state).into(),
                        &customer_id,
                        &req.merchant_id,
                        merchant_context.get_merchant_key_store(),
                        merchant_context.get_merchant_account().storage_scheme,
                    )
                    .await
                    .change_context(errors::ApiErrorResponse::InvalidRequestData {
                        message: format!(
                            "Customer [{}] not found for link_id - {}",
                            pm_collect_link.primary_reference, pm_collect_link.link_id
                        ),
                    })
                    .attach_printable(format!(
                        "customer [{}] not found",
                        pm_collect_link.primary_reference
                    ))?;

                let js_data = payment_methods::PaymentMethodCollectLinkDetails {
                    publishable_key: Secret::new(
                        merchant_context
                            .get_merchant_account()
                            .clone()
                            .publishable_key,
                    ),
                    client_secret: link_data.client_secret.clone(),
                    pm_collect_link_id: pm_collect_link.link_id,
                    customer_id: customer.customer_id,
                    session_expiry: pm_collect_link.expiry,
                    return_url: pm_collect_link.return_url,
                    ui_config: ui_config_data,
                    enabled_payment_methods: link_data.enabled_payment_methods,
                };

                let serialized_css_content = String::new();

                let serialized_js_content = format!(
                    "window.__PM_COLLECT_DETAILS = {}",
                    js_data
                        .encode_to_string_of_json()
                        .change_context(errors::ApiErrorResponse::InternalServerError)
                        .attach_printable("Failed to serialize PaymentMethodCollectLinkDetails")?
                );

                let generic_form_data = services::GenericLinkFormData {
                    js_data: serialized_js_content,
                    css_data: serialized_css_content,
                    sdk_url: default_config.sdk_url.clone(),
                    html_meta_tags: String::new(),
                };
                Ok(services::ApplicationResponse::GenericLinkForm(Box::new(
                    GenericLinks {
                        allowed_domains: HashSet::from([]),
                        data: GenericLinksData::PaymentMethodCollect(generic_form_data),
                        locale: DEFAULT_LOCALE.to_string(),
                    },
                )))
            }
        }

        // Send back status page
        status => {
            let js_data = payment_methods::PaymentMethodCollectLinkStatusDetails {
                pm_collect_link_id: pm_collect_link.link_id,
                customer_id: link_data.customer_id,
                session_expiry: pm_collect_link.expiry,
                return_url: pm_collect_link
                    .return_url
                    .as_ref()
                    .map(|url| url::Url::parse(url))
                    .transpose()
                    .change_context(errors::ApiErrorResponse::InternalServerError)
                    .attach_printable(
                        "Failed to parse return URL for payment method collect's status link",
                    )?,
                ui_config: ui_config_data,
                status,
            };

            let serialized_css_content = String::new();

            let serialized_js_content = format!(
                "window.__PM_COLLECT_DETAILS = {}",
                js_data
                    .encode_to_string_of_json()
                    .change_context(errors::ApiErrorResponse::InternalServerError)
                    .attach_printable(
                        "Failed to serialize PaymentMethodCollectLinkStatusDetails"
                    )?
            );

            let generic_status_data = services::GenericLinkStatusData {
                js_data: serialized_js_content,
                css_data: serialized_css_content,
            };
            Ok(services::ApplicationResponse::GenericLinkForm(Box::new(
                GenericLinks {
                    allowed_domains: HashSet::from([]),
                    data: GenericLinksData::PaymentMethodCollectStatus(generic_status_data),
                    locale: DEFAULT_LOCALE.to_string(),
                },
            )))
        }
    }
}

fn generate_task_id_for_payment_method_status_update_workflow(
    key_id: &str,
    runner: storage::ProcessTrackerRunner,
    task: &str,
) -> String {
    format!("{runner}_{task}_{key_id}")
}

#[cfg(feature = "v1")]
pub async fn add_payment_method_status_update_task(
    db: &dyn StorageInterface,
    payment_method: &domain::PaymentMethod,
    prev_status: enums::PaymentMethodStatus,
    curr_status: enums::PaymentMethodStatus,
    merchant_id: &id_type::MerchantId,
) -> Result<(), ProcessTrackerError> {
    let created_at = payment_method.created_at;
    let schedule_time =
        created_at.saturating_add(Duration::seconds(consts::DEFAULT_SESSION_EXPIRY));

    let tracking_data = storage::PaymentMethodStatusTrackingData {
        payment_method_id: payment_method.get_id().clone(),
        prev_status,
        curr_status,
        merchant_id: merchant_id.to_owned(),
    };

    let runner = storage::ProcessTrackerRunner::PaymentMethodStatusUpdateWorkflow;
    let task = PAYMENT_METHOD_STATUS_UPDATE_TASK;
    let tag = [PAYMENT_METHOD_STATUS_TAG];

    let process_tracker_id = generate_task_id_for_payment_method_status_update_workflow(
        payment_method.get_id().as_str(),
        runner,
        task,
    );
    let process_tracker_entry = storage::ProcessTrackerNew::new(
        process_tracker_id,
        task,
        runner,
        tag,
        tracking_data,
        None,
        schedule_time,
        common_types::consts::API_VERSION,
    )
    .change_context(errors::ApiErrorResponse::InternalServerError)
    .attach_printable("Failed to construct PAYMENT_METHOD_STATUS_UPDATE process tracker task")?;

    db
        .insert_process(process_tracker_entry)
        .await
        .change_context(errors::ApiErrorResponse::InternalServerError)
        .attach_printable_lazy(|| {
            format!(
                "Failed while inserting PAYMENT_METHOD_STATUS_UPDATE reminder to process_tracker for payment_method_id: {}",
                payment_method.get_id().clone()
            )
        })?;

    Ok(())
}

#[cfg(feature = "v2")]
#[allow(clippy::too_many_arguments)]
#[instrument(skip_all)]
pub async fn retrieve_payment_method_with_token(
    _state: &SessionState,
    _merchant_key_store: &domain::MerchantKeyStore,
    _token_data: &storage::PaymentTokenData,
    _payment_intent: &PaymentIntent,
    _card_token_data: Option<&domain::CardToken>,
    _customer: &Option<domain::Customer>,
    _storage_scheme: common_enums::enums::MerchantStorageScheme,
    _mandate_id: Option<api_models::payments::MandateIds>,
    _payment_method_info: Option<domain::PaymentMethod>,
    _business_profile: &domain::Profile,
) -> RouterResult<storage::PaymentMethodDataWithId> {
    todo!()
}

#[cfg(feature = "v1")]
#[instrument(skip_all)]
#[allow(clippy::too_many_arguments)]
pub async fn retrieve_payment_method_with_token(
    state: &SessionState,
    merchant_key_store: &domain::MerchantKeyStore,
    token_data: &storage::PaymentTokenData,
    payment_intent: &PaymentIntent,
    payment_attempt: &PaymentAttempt,
    card_token_data: Option<&domain::CardToken>,
    customer: &Option<domain::Customer>,
    storage_scheme: common_enums::enums::MerchantStorageScheme,
    mandate_id: Option<api_models::payments::MandateIds>,
    payment_method_info: Option<domain::PaymentMethod>,
    business_profile: &domain::Profile,
    should_retry_with_pan: bool,
    vault_data: Option<&VaultData>,
) -> RouterResult<storage::PaymentMethodDataWithId> {
    let token = match token_data {
        storage::PaymentTokenData::TemporaryGeneric(generic_token) => {
            payment_helpers::retrieve_payment_method_with_temporary_token(
                state,
                &generic_token.token,
                payment_intent,
                payment_attempt,
                merchant_key_store,
                card_token_data,
            )
            .await?
            .map(
                |(payment_method_data, payment_method)| storage::PaymentMethodDataWithId {
                    payment_method_data: Some(payment_method_data),
                    payment_method: Some(payment_method),
                    payment_method_id: None,
                },
            )
            .unwrap_or_default()
        }

        storage::PaymentTokenData::Temporary(generic_token) => {
            payment_helpers::retrieve_payment_method_with_temporary_token(
                state,
                &generic_token.token,
                payment_intent,
                payment_attempt,
                merchant_key_store,
                card_token_data,
            )
            .await?
            .map(
                |(payment_method_data, payment_method)| storage::PaymentMethodDataWithId {
                    payment_method_data: Some(payment_method_data),
                    payment_method: Some(payment_method),
                    payment_method_id: None,
                },
            )
            .unwrap_or_default()
        }

        storage::PaymentTokenData::Permanent(card_token) => {
            payment_helpers::retrieve_payment_method_data_with_permanent_token(
                state,
                card_token.locker_id.as_ref().unwrap_or(&card_token.token),
                card_token
                    .payment_method_id
                    .as_ref()
                    .unwrap_or(&card_token.token),
                payment_intent,
                card_token_data,
                merchant_key_store,
                storage_scheme,
                mandate_id,
                payment_method_info
                    .get_required_value("PaymentMethod")
                    .change_context(errors::ApiErrorResponse::InternalServerError)
                    .attach_printable("PaymentMethod not found")?,
                business_profile,
                payment_attempt.connector.clone(),
                should_retry_with_pan,
                vault_data,
            )
            .await
            .map(|card| Some((card, enums::PaymentMethod::Card)))?
            .map(
                |(payment_method_data, payment_method)| storage::PaymentMethodDataWithId {
                    payment_method_data: Some(payment_method_data),
                    payment_method: Some(payment_method),
                    payment_method_id: Some(
                        card_token
                            .payment_method_id
                            .as_ref()
                            .unwrap_or(&card_token.token)
                            .to_string(),
                    ),
                },
            )
            .unwrap_or_default()
        }

        storage::PaymentTokenData::PermanentCard(card_token) => {
            payment_helpers::retrieve_payment_method_data_with_permanent_token(
                state,
                card_token.locker_id.as_ref().unwrap_or(&card_token.token),
                card_token
                    .payment_method_id
                    .as_ref()
                    .unwrap_or(&card_token.token),
                payment_intent,
                card_token_data,
                merchant_key_store,
                storage_scheme,
                mandate_id,
                payment_method_info
                    .get_required_value("PaymentMethod")
                    .change_context(errors::ApiErrorResponse::InternalServerError)
                    .attach_printable("PaymentMethod not found")?,
                business_profile,
                payment_attempt.connector.clone(),
                should_retry_with_pan,
                vault_data,
            )
            .await
            .map(|card| Some((card, enums::PaymentMethod::Card)))?
            .map(
                |(payment_method_data, payment_method)| storage::PaymentMethodDataWithId {
                    payment_method_data: Some(payment_method_data),
                    payment_method: Some(payment_method),
                    payment_method_id: Some(
                        card_token
                            .payment_method_id
                            .as_ref()
                            .unwrap_or(&card_token.token)
                            .to_string(),
                    ),
                },
            )
            .unwrap_or_default()
        }

        storage::PaymentTokenData::AuthBankDebit(auth_token) => {
            pm_auth::retrieve_payment_method_from_auth_service(
                state,
                merchant_key_store,
                auth_token,
                payment_intent,
                customer,
            )
            .await?
            .map(
                |(payment_method_data, payment_method)| storage::PaymentMethodDataWithId {
                    payment_method_data: Some(payment_method_data),
                    payment_method: Some(payment_method),
                    payment_method_id: None,
                },
            )
            .unwrap_or_default()
        }

        storage::PaymentTokenData::WalletToken(_) => storage::PaymentMethodDataWithId {
            payment_method: None,
            payment_method_data: None,
            payment_method_id: None,
        },
    };
    Ok(token)
}

#[cfg(feature = "v2")]
#[instrument(skip_all)]
pub(crate) fn get_payment_method_create_request(
    payment_method_data: &api_models::payments::PaymentMethodData,
    payment_method_type: storage_enums::PaymentMethod,
    payment_method_subtype: storage_enums::PaymentMethodType,
    customer_id: id_type::GlobalCustomerId,
    billing_address: Option<&api_models::payments::Address>,
    payment_method_session: Option<&domain::payment_methods::PaymentMethodSession>,
) -> RouterResult<payment_methods::PaymentMethodCreate> {
    match payment_method_data {
        api_models::payments::PaymentMethodData::Card(card) => {
            let card_detail = payment_methods::CardDetail {
                card_number: card.card_number.clone(),
                card_exp_month: card.card_exp_month.clone(),
                card_exp_year: card.card_exp_year.clone(),
                card_holder_name: card.card_holder_name.clone(),
                nick_name: card.nick_name.clone(),
                card_issuing_country: card
                    .card_issuing_country
                    .as_ref()
                    .map(|c| api_enums::CountryAlpha2::from_str(c))
                    .transpose()
                    .ok()
                    .flatten(),
                card_network: card.card_network.clone(),
                card_issuer: card.card_issuer.clone(),
                card_type: card
                    .card_type
                    .as_ref()
                    .map(|c| payment_methods::CardType::from_str(c))
                    .transpose()
                    .ok()
                    .flatten(),
                card_cvc: Some(card.card_cvc.clone()),
            };
            let payment_method_request = payment_methods::PaymentMethodCreate {
                payment_method_type,
                payment_method_subtype,
                metadata: None,
                customer_id: customer_id.clone(),
                payment_method_data: payment_methods::PaymentMethodCreateData::Card(card_detail),
                billing: billing_address.map(ToOwned::to_owned),
                psp_tokenization: payment_method_session
                    .and_then(|pm_session| pm_session.psp_tokenization.clone()),
                network_tokenization: payment_method_session
                    .and_then(|pm_session| pm_session.network_tokenization.clone()),
            };
            Ok(payment_method_request)
        }
        _ => Err(report!(errors::ApiErrorResponse::UnprocessableEntity {
            message: "only card payment methods are supported for tokenization".to_string()
        })
        .attach_printable("Payment method data is incorrect")),
    }
}

#[cfg(feature = "v1")]
#[instrument(skip_all)]
pub(crate) async fn get_payment_method_create_request(
    payment_method_data: Option<&domain::PaymentMethodData>,
    payment_method: Option<storage_enums::PaymentMethod>,
    payment_method_type: Option<storage_enums::PaymentMethodType>,
    customer_id: &Option<id_type::CustomerId>,
    billing_name: Option<Secret<String>>,
    payment_method_billing_address: Option<&hyperswitch_domain_models::address::Address>,
) -> RouterResult<payment_methods::PaymentMethodCreate> {
    match payment_method_data {
        Some(pm_data) => match payment_method {
            Some(payment_method) => match pm_data {
                domain::PaymentMethodData::Card(card) => {
                    let card_network = get_card_network_with_us_local_debit_network_override(
                        card.card_network.clone(),
                        card.co_badged_card_data.as_ref(),
                    );

                    let card_detail = payment_methods::CardDetail {
                        card_number: card.card_number.clone(),
                        card_exp_month: card.card_exp_month.clone(),
                        card_exp_year: card.card_exp_year.clone(),
                        card_holder_name: billing_name,
                        nick_name: card.nick_name.clone(),
                        card_issuing_country: card.card_issuing_country.clone(),
                        card_network: card_network.clone(),
                        card_issuer: card.card_issuer.clone(),
                        card_type: card.card_type.clone(),
                    };
                    let payment_method_request = payment_methods::PaymentMethodCreate {
                        payment_method: Some(payment_method),
                        payment_method_type,
                        payment_method_issuer: card.card_issuer.clone(),
                        payment_method_issuer_code: None,
                        #[cfg(feature = "payouts")]
                        bank_transfer: None,
                        #[cfg(feature = "payouts")]
                        wallet: None,
                        card: Some(card_detail),
                        metadata: None,
                        customer_id: customer_id.clone(),
                        card_network: card_network
                            .clone()
                            .as_ref()
                            .map(|card_network| card_network.to_string()),
                        client_secret: None,
                        payment_method_data: None,
                        //TODO: why are we using api model in router internally
                        billing: payment_method_billing_address.cloned().map(From::from),
                        connector_mandate_details: None,
                        network_transaction_id: None,
                    };
                    Ok(payment_method_request)
                }
                _ => {
                    let payment_method_request = payment_methods::PaymentMethodCreate {
                        payment_method: Some(payment_method),
                        payment_method_type,
                        payment_method_issuer: None,
                        payment_method_issuer_code: None,
                        #[cfg(feature = "payouts")]
                        bank_transfer: None,
                        #[cfg(feature = "payouts")]
                        wallet: None,
                        card: None,
                        metadata: None,
                        customer_id: customer_id.clone(),
                        card_network: None,
                        client_secret: None,
                        payment_method_data: None,
                        billing: None,
                        connector_mandate_details: None,
                        network_transaction_id: None,
                    };

                    Ok(payment_method_request)
                }
            },
            None => Err(report!(errors::ApiErrorResponse::MissingRequiredField {
                field_name: "payment_method_type"
            })
            .attach_printable("PaymentMethodType Required")),
        },
        None => Err(report!(errors::ApiErrorResponse::MissingRequiredField {
            field_name: "payment_method_data"
        })
        .attach_printable("PaymentMethodData required Or Card is already saved")),
    }
}

/// Determines the appropriate card network to to be stored.
///
/// If the provided card network is a US local network, this function attempts to
/// override it with the first global network from the co-badged card data, if available.
/// Otherwise, it returns the original card network as-is.
///
fn get_card_network_with_us_local_debit_network_override(
    card_network: Option<common_enums::CardNetwork>,
    co_badged_card_data: Option<&payment_methods::CoBadgedCardData>,
) -> Option<common_enums::CardNetwork> {
    if let Some(true) = card_network
        .as_ref()
        .map(|network| network.is_us_local_network())
    {
        services::logger::debug!("Card network is a US local network, checking for global network in co-badged card data");
        co_badged_card_data.and_then(|data| {
            data.co_badged_card_networks
                .iter()
                .find(|network| network.is_global_network())
                .cloned()
        })
    } else {
        card_network
    }
}

#[cfg(feature = "v2")]
#[instrument(skip_all)]
pub async fn create_payment_method(
    state: &SessionState,
    request_state: &routes::app::ReqState,
    req: api::PaymentMethodCreate,
    merchant_context: &domain::MerchantContext,
    profile: &domain::Profile,
) -> RouterResponse<api::PaymentMethodResponse> {
    // payment_method is for internal use, can never be populated in response
    let (response, _payment_method) =
        create_payment_method_core(state, request_state, req, merchant_context, profile).await?;

    Ok(services::ApplicationResponse::Json(response))
}

#[cfg(feature = "v2")]
#[instrument(skip_all)]
pub async fn create_payment_method_core(
    state: &SessionState,
    _request_state: &routes::app::ReqState,
    req: api::PaymentMethodCreate,
    merchant_context: &domain::MerchantContext,
    profile: &domain::Profile,
) -> RouterResult<(api::PaymentMethodResponse, domain::PaymentMethod)> {
    use common_utils::ext_traits::ValueExt;

    req.validate()?;

    let db = &*state.store;
    let merchant_id = merchant_context.get_merchant_account().get_id();
    let customer_id = req.customer_id.to_owned();
    let key_manager_state = &(state).into();

    db.find_customer_by_global_id(
        key_manager_state,
        &customer_id,
        merchant_context.get_merchant_account().get_id(),
        merchant_context.get_merchant_key_store(),
        merchant_context.get_merchant_account().storage_scheme,
    )
    .await
    .to_not_found_response(errors::ApiErrorResponse::CustomerNotFound)
    .attach_printable("Customer not found for the payment method")?;

    let payment_method_billing_address = req
        .billing
        .clone()
        .async_map(|billing| {
            cards::create_encrypted_data(
                key_manager_state,
                merchant_context.get_merchant_key_store(),
                billing,
            )
        })
        .await
        .transpose()
        .change_context(errors::ApiErrorResponse::InternalServerError)
        .attach_printable("Unable to encrypt Payment method billing address")?
        .map(|encoded_address| {
            encoded_address.deserialize_inner_value(|value| value.parse_value("address"))
        })
        .transpose()
        .change_context(errors::ApiErrorResponse::InternalServerError)
        .attach_printable("Unable to parse Payment method billing address")?;

    let payment_method_id =
        id_type::GlobalPaymentMethodId::generate(&state.conf.cell_information.id)
            .change_context(errors::ApiErrorResponse::InternalServerError)
            .attach_printable("Unable to generate GlobalPaymentMethodId")?;

    let payment_method = create_payment_method_for_intent(
        state,
        req.metadata.clone(),
        &customer_id,
        payment_method_id,
        merchant_id,
        merchant_context.get_merchant_key_store(),
        merchant_context.get_merchant_account().storage_scheme,
        payment_method_billing_address,
    )
    .await
    .attach_printable("failed to add payment method to db")?;

    let payment_method_data = domain::PaymentMethodVaultingData::from(req.payment_method_data)
        .populate_bin_details_for_payment_method(state)
        .await;

    let vaulting_result = vault_payment_method(
        state,
        &payment_method_data,
        merchant_context,
        profile,
        None,
        &customer_id,
    )
    .await;

    let network_tokenization_resp = network_tokenize_and_vault_the_pmd(
        state,
        &payment_method_data,
        merchant_context,
        req.network_tokenization.clone(),
        profile.is_network_tokenization_enabled,
        &customer_id,
    )
    .await;

    let (response, payment_method) = match vaulting_result {
        Ok(pm_types::AddVaultResponse {
            vault_id,
            fingerprint_id,
            ..
        }) => {
            let pm_update = create_pm_additional_data_update(
                Some(&payment_method_data),
                state,
                merchant_context.get_merchant_key_store(),
                Some(vault_id.get_string_repr().clone()),
                fingerprint_id,
                &payment_method,
                None,
                network_tokenization_resp,
                Some(req.payment_method_type),
                Some(req.payment_method_subtype),
                None,
            )
            .await
            .attach_printable("unable to create payment method data")?;

            let payment_method = db
                .update_payment_method(
                    &(state.into()),
                    merchant_context.get_merchant_key_store(),
                    payment_method,
                    pm_update,
                    merchant_context.get_merchant_account().storage_scheme,
                )
                .await
                .change_context(errors::ApiErrorResponse::InternalServerError)
                .attach_printable("Failed to update payment method in db")?;

            let resp = pm_transforms::generate_payment_method_response(&payment_method, &None)?;

            Ok((resp, payment_method))
        }
        Err(e) => {
            let pm_update = storage::PaymentMethodUpdate::StatusUpdate {
                status: Some(enums::PaymentMethodStatus::Inactive),
            };

            db.update_payment_method(
                &(state.into()),
                merchant_context.get_merchant_key_store(),
                payment_method,
                pm_update,
                merchant_context.get_merchant_account().storage_scheme,
            )
            .await
            .change_context(errors::ApiErrorResponse::InternalServerError)
            .attach_printable("Failed to update payment method in db")?;

            Err(e)
        }
    }?;

    Ok((response, payment_method))
}

#[cfg(feature = "v2")]
#[derive(Clone, Debug)]
pub struct NetworkTokenPaymentMethodDetails {
    network_token_requestor_reference_id: String,
    network_token_locker_id: String,
    network_token_pmd: Encryptable<Secret<serde_json::Value>>,
}

#[cfg(feature = "v2")]
pub async fn network_tokenize_and_vault_the_pmd(
    state: &SessionState,
    payment_method_data: &domain::PaymentMethodVaultingData,
    merchant_context: &domain::MerchantContext,
    network_tokenization: Option<common_types::payment_methods::NetworkTokenization>,
    network_tokenization_enabled_for_profile: bool,
    customer_id: &id_type::GlobalCustomerId,
) -> Option<NetworkTokenPaymentMethodDetails> {
    let network_token_pm_details_result: CustomResult<
        NetworkTokenPaymentMethodDetails,
        errors::NetworkTokenizationError,
    > = async {
        when(!network_tokenization_enabled_for_profile, || {
            Err(report!(
                errors::NetworkTokenizationError::NetworkTokenizationNotEnabledForProfile
            ))
        })?;

        let is_network_tokenization_enabled_for_pm = network_tokenization
            .as_ref()
            .map(|nt| matches!(nt.enable, common_enums::NetworkTokenizationToggle::Enable))
            .unwrap_or(false);

        let card_data = payment_method_data
            .get_card()
            .and_then(|card| is_network_tokenization_enabled_for_pm.then_some(card))
            .ok_or_else(|| {
                report!(errors::NetworkTokenizationError::NotSupported {
                    message: "Payment method".to_string(),
                })
            })?;

        let (resp, network_token_req_ref_id) =
            network_tokenization::make_card_network_tokenization_request(
                state,
                card_data,
                customer_id,
            )
            .await?;

        let network_token_vaulting_data = domain::PaymentMethodVaultingData::NetworkToken(resp);
        let vaulting_resp = vault::add_payment_method_to_vault(
            state,
            merchant_context,
            &network_token_vaulting_data,
            None,
        )
        .await
        .change_context(errors::NetworkTokenizationError::SaveNetworkTokenFailed)
        .attach_printable("Failed to vault network token")?;

        let key_manager_state = &(state).into();
        let network_token_pmd = cards::create_encrypted_data(
            key_manager_state,
            merchant_context.get_merchant_key_store(),
            network_token_vaulting_data.get_payment_methods_data(),
        )
        .await
        .change_context(errors::NetworkTokenizationError::NetworkTokenDetailsEncryptionFailed)
        .attach_printable("Failed to encrypt PaymentMethodsData")?;

        Ok(NetworkTokenPaymentMethodDetails {
            network_token_requestor_reference_id: network_token_req_ref_id,
            network_token_locker_id: vaulting_resp.vault_id.get_string_repr().clone(),
            network_token_pmd,
        })
    }
    .await;
    network_token_pm_details_result.ok()
}

#[cfg(feature = "v2")]
pub async fn populate_bin_details_for_payment_method(
    state: &SessionState,
    payment_method_data: &domain::PaymentMethodVaultingData,
) -> domain::PaymentMethodVaultingData {
    match payment_method_data {
        domain::PaymentMethodVaultingData::Card(card) => {
            let card_isin = card.card_number.get_card_isin();

            if card.card_issuer.is_some()
                && card.card_network.is_some()
                && card.card_type.is_some()
                && card.card_issuing_country.is_some()
            {
                domain::PaymentMethodVaultingData::Card(card.clone())
            } else {
                let card_info = state
                    .store
                    .get_card_info(&card_isin)
                    .await
                    .map_err(|error| services::logger::error!(card_info_error=?error))
                    .ok()
                    .flatten();

                domain::PaymentMethodVaultingData::Card(payment_methods::CardDetail {
                    card_number: card.card_number.clone(),
                    card_exp_month: card.card_exp_month.clone(),
                    card_exp_year: card.card_exp_year.clone(),
                    card_holder_name: card.card_holder_name.clone(),
                    nick_name: card.nick_name.clone(),
                    card_issuing_country: card_info.as_ref().and_then(|val| {
                        val.card_issuing_country
                            .as_ref()
                            .map(|c| api_enums::CountryAlpha2::from_str(c))
                            .transpose()
                            .ok()
                            .flatten()
                    }),
                    card_network: card_info.as_ref().and_then(|val| val.card_network.clone()),
                    card_issuer: card_info.as_ref().and_then(|val| val.card_issuer.clone()),
                    card_type: card_info.as_ref().and_then(|val| {
                        val.card_type
                            .as_ref()
                            .map(|c| payment_methods::CardType::from_str(c))
                            .transpose()
                            .ok()
                            .flatten()
                    }),
                    card_cvc: card.card_cvc.clone(),
                })
            }
        }
        _ => payment_method_data.clone(),
    }
}
#[cfg(feature = "v2")]
#[async_trait::async_trait]
pub trait PaymentMethodExt {
    async fn populate_bin_details_for_payment_method(&self, state: &SessionState) -> Self;
}

#[cfg(feature = "v2")]
#[async_trait::async_trait]
impl PaymentMethodExt for domain::PaymentMethodVaultingData {
    async fn populate_bin_details_for_payment_method(&self, state: &SessionState) -> Self {
        match self {
            Self::Card(card) => {
                let card_isin = card.card_number.get_card_isin();

                if card.card_issuer.is_some()
                    && card.card_network.is_some()
                    && card.card_type.is_some()
                    && card.card_issuing_country.is_some()
                {
                    Self::Card(card.clone())
                } else {
                    let card_info = state
                        .store
                        .get_card_info(&card_isin)
                        .await
                        .map_err(|error| services::logger::error!(card_info_error=?error))
                        .ok()
                        .flatten();

                    Self::Card(payment_methods::CardDetail {
                        card_number: card.card_number.clone(),
                        card_exp_month: card.card_exp_month.clone(),
                        card_exp_year: card.card_exp_year.clone(),
                        card_holder_name: card.card_holder_name.clone(),
                        nick_name: card.nick_name.clone(),
                        card_issuing_country: card_info.as_ref().and_then(|val| {
                            val.card_issuing_country
                                .as_ref()
                                .map(|c| api_enums::CountryAlpha2::from_str(c))
                                .transpose()
                                .ok()
                                .flatten()
                        }),
                        card_network: card_info.as_ref().and_then(|val| val.card_network.clone()),
                        card_issuer: card_info.as_ref().and_then(|val| val.card_issuer.clone()),
                        card_type: card_info.as_ref().and_then(|val| {
                            val.card_type
                                .as_ref()
                                .map(|c| payment_methods::CardType::from_str(c))
                                .transpose()
                                .ok()
                                .flatten()
                        }),
                        card_cvc: card.card_cvc.clone(),
                    })
                }
            }
            _ => self.clone(),
        }
    }
}

#[cfg(feature = "v2")]
#[instrument(skip_all)]
pub async fn payment_method_intent_create(
    state: &SessionState,
    req: api::PaymentMethodIntentCreate,
    merchant_context: &domain::MerchantContext,
) -> RouterResponse<api::PaymentMethodResponse> {
    let db = &*state.store;
    let merchant_id = merchant_context.get_merchant_account().get_id();
    let customer_id = req.customer_id.to_owned();
    let key_manager_state = &(state).into();

    db.find_customer_by_global_id(
        key_manager_state,
        &customer_id,
        merchant_context.get_merchant_account().get_id(),
        merchant_context.get_merchant_key_store(),
        merchant_context.get_merchant_account().storage_scheme,
    )
    .await
    .to_not_found_response(errors::ApiErrorResponse::CustomerNotFound)
    .attach_printable("Customer not found for the payment method")?;

    let payment_method_billing_address = req
        .billing
        .clone()
        .async_map(|billing| {
            cards::create_encrypted_data(
                key_manager_state,
                merchant_context.get_merchant_key_store(),
                billing,
            )
        })
        .await
        .transpose()
        .change_context(errors::ApiErrorResponse::InternalServerError)
        .attach_printable("Unable to encrypt Payment method billing address")?
        .map(|encoded_address| {
            encoded_address.deserialize_inner_value(|value| value.parse_value("Address"))
        })
        .transpose()
        .change_context(errors::ApiErrorResponse::InternalServerError)
        .attach_printable("Unable to parse Payment method billing address")?;

    // create pm entry

    let payment_method_id =
        id_type::GlobalPaymentMethodId::generate(&state.conf.cell_information.id)
            .change_context(errors::ApiErrorResponse::InternalServerError)
            .attach_printable("Unable to generate GlobalPaymentMethodId")?;

    let payment_method = create_payment_method_for_intent(
        state,
        req.metadata.clone(),
        &customer_id,
        payment_method_id,
        merchant_id,
        merchant_context.get_merchant_key_store(),
        merchant_context.get_merchant_account().storage_scheme,
        payment_method_billing_address,
    )
    .await
    .attach_printable("Failed to add Payment method to DB")?;

    let resp = pm_transforms::generate_payment_method_response(&payment_method, &None)?;

    Ok(services::ApplicationResponse::Json(resp))
}

#[cfg(feature = "v2")]
trait PerformFilteringOnEnabledPaymentMethods {
    fn perform_filtering(self) -> FilteredPaymentMethodsEnabled;
}

#[cfg(feature = "v2")]
impl PerformFilteringOnEnabledPaymentMethods
    for hyperswitch_domain_models::merchant_connector_account::FlattenedPaymentMethodsEnabled
{
    fn perform_filtering(self) -> FilteredPaymentMethodsEnabled {
        FilteredPaymentMethodsEnabled(self.payment_methods_enabled)
    }
}

#[cfg(feature = "v2")]
#[instrument(skip_all)]
pub async fn list_payment_methods_for_session(
    state: SessionState,
    merchant_context: domain::MerchantContext,
    profile: domain::Profile,
    payment_method_session_id: id_type::GlobalPaymentMethodSessionId,
) -> RouterResponse<api::PaymentMethodListResponseForSession> {
    let key_manager_state = &(&state).into();

    let db = &*state.store;

    let payment_method_session = db
        .get_payment_methods_session(
            key_manager_state,
            merchant_context.get_merchant_key_store(),
            &payment_method_session_id,
        )
        .await
        .change_context(errors::ApiErrorResponse::PaymentMethodNotFound)
        .attach_printable("Unable to find payment method")?;

    let payment_connector_accounts = db
        .list_enabled_connector_accounts_by_profile_id(
            key_manager_state,
            profile.get_id(),
            merchant_context.get_merchant_key_store(),
            common_enums::ConnectorType::PaymentProcessor,
        )
        .await
        .change_context(errors::ApiErrorResponse::InternalServerError)
        .attach_printable("error when fetching merchant connector accounts")?;

    let customer_payment_methods = list_customer_payment_methods_core(
        &state,
        &merchant_context,
        &payment_method_session.customer_id,
    )
    .await?;

    let response =
        hyperswitch_domain_models::merchant_connector_account::FlattenedPaymentMethodsEnabled::from_payment_connectors_list(payment_connector_accounts)
            .perform_filtering()
            .get_required_fields(RequiredFieldsInput::new(state.conf.required_fields.clone()))
            .generate_response_for_session(customer_payment_methods);

    Ok(hyperswitch_domain_models::api::ApplicationResponse::Json(
        response,
    ))
}

#[cfg(all(feature = "v2", feature = "olap"))]
#[instrument(skip_all)]
pub async fn list_saved_payment_methods_for_customer(
    state: SessionState,
    merchant_context: domain::MerchantContext,
    customer_id: id_type::GlobalCustomerId,
) -> RouterResponse<payment_methods::CustomerPaymentMethodsListResponse> {
    let customer_payment_methods =
        list_payment_methods_core(&state, &merchant_context, &customer_id).await?;

    Ok(hyperswitch_domain_models::api::ApplicationResponse::Json(
        customer_payment_methods,
    ))
}

#[cfg(all(feature = "v2", feature = "olap"))]
#[instrument(skip_all)]
pub async fn get_token_data_for_payment_method(
    state: SessionState,
    merchant_account: domain::MerchantAccount,
    key_store: domain::MerchantKeyStore,
    profile: domain::Profile,
    request: payment_methods::GetTokenDataRequest,
    payment_method_id: id_type::GlobalPaymentMethodId,
) -> RouterResponse<api::TokenDataResponse> {
    let key_manager_state = &(&state).into();

    let db = &*state.store;

    let payment_method = db
        .find_payment_method(
            key_manager_state,
            &key_store,
            &payment_method_id,
            merchant_account.storage_scheme,
        )
        .await
        .to_not_found_response(errors::ApiErrorResponse::PaymentMethodNotFound)?;

    let token_data_response =
        generate_token_data_response(&state, request, profile, &payment_method).await?;

    Ok(hyperswitch_domain_models::api::ApplicationResponse::Json(
        token_data_response,
    ))
}

#[cfg(all(feature = "v2", feature = "olap"))]
#[instrument(skip_all)]
pub async fn generate_token_data_response(
    state: &SessionState,
    request: payment_methods::GetTokenDataRequest,
    profile: domain::Profile,
    payment_method: &domain_payment_methods::PaymentMethod,
) -> RouterResult<api::TokenDataResponse> {
    let token_details = match request.token_type {
        common_enums::TokenDataType::NetworkToken => {
            let is_network_tokenization_enabled = profile.is_network_tokenization_enabled;
            if !is_network_tokenization_enabled {
                return Err(errors::ApiErrorResponse::UnprocessableEntity {
                    message: "Network tokenization is not enabled for this profile".to_string(),
                }
                .into());
            }
            let network_token_requestor_ref_id = payment_method
                .network_token_requestor_reference_id
                .clone()
                .ok_or(errors::ApiErrorResponse::GenericNotFoundError {
                    message: "NetworkTokenRequestorReferenceId is not present".to_string(),
                })?;

            let network_token = network_tokenization::get_token_from_tokenization_service(
                state,
                network_token_requestor_ref_id,
                payment_method,
            )
            .await
            .change_context(errors::ApiErrorResponse::InternalServerError)
            .attach_printable("failed to fetch network token data from tokenization service")?;

            api::TokenDetailsResponse::NetworkTokenDetails(api::NetworkTokenDetailsResponse {
                network_token: network_token.network_token,
                network_token_exp_month: network_token.network_token_exp_month,
                network_token_exp_year: network_token.network_token_exp_year,
                cryptogram: network_token.cryptogram,
                card_issuer: network_token.card_issuer,
                card_network: network_token.card_network,
                card_type: network_token.card_type,
                card_issuing_country: network_token.card_issuing_country,
                bank_code: network_token.bank_code,
                card_holder_name: network_token.card_holder_name,
                nick_name: network_token.nick_name,
                eci: network_token.eci,
            })
        }
        common_enums::TokenDataType::SingleUseToken
        | common_enums::TokenDataType::MultiUseToken => {
            return Err(errors::ApiErrorResponse::UnprocessableEntity {
                message: "Token type not supported".to_string(),
            }
            .into());
        }
    };

    Ok(api::TokenDataResponse {
        payment_method_id: payment_method.id.clone(),
        token_type: request.token_type,
        token_details,
    })
}

#[cfg(all(feature = "v2", feature = "olap"))]
#[instrument(skip_all)]
pub async fn get_total_saved_payment_methods_for_merchant(
    state: SessionState,
    merchant_context: domain::MerchantContext,
) -> RouterResponse<api::TotalPaymentMethodCountResponse> {
    let total_payment_method_count =
        get_total_payment_method_count_core(&state, &merchant_context).await?;

    Ok(hyperswitch_domain_models::api::ApplicationResponse::Json(
        total_payment_method_count,
    ))
}

#[cfg(feature = "v2")]
/// Container for the inputs required for the required fields
struct RequiredFieldsInput {
    required_fields_config: settings::RequiredFields,
}

#[cfg(feature = "v2")]
impl RequiredFieldsInput {
    fn new(required_fields_config: settings::RequiredFields) -> Self {
        Self {
            required_fields_config,
        }
    }
}

#[cfg(feature = "v2")]
/// Container for the filtered payment methods
struct FilteredPaymentMethodsEnabled(
    Vec<hyperswitch_domain_models::merchant_connector_account::PaymentMethodsEnabledForConnector>,
);

#[cfg(feature = "v2")]
trait GetRequiredFields {
    fn get_required_fields(
        &self,
        payment_method_enabled: &hyperswitch_domain_models::merchant_connector_account::PaymentMethodsEnabledForConnector,
    ) -> Option<&settings::RequiredFieldFinal>;
}

#[cfg(feature = "v2")]
impl GetRequiredFields for settings::RequiredFields {
    fn get_required_fields(
        &self,
        payment_method_enabled: &hyperswitch_domain_models::merchant_connector_account::PaymentMethodsEnabledForConnector,
    ) -> Option<&settings::RequiredFieldFinal> {
        self.0
            .get(&payment_method_enabled.payment_method)
            .and_then(|required_fields_for_payment_method| {
                required_fields_for_payment_method.0.get(
                    &payment_method_enabled
                        .payment_methods_enabled
                        .payment_method_subtype,
                )
            })
            .map(|connector_fields| &connector_fields.fields)
            .and_then(|connector_hashmap| connector_hashmap.get(&payment_method_enabled.connector))
    }
}

#[cfg(feature = "v2")]
impl FilteredPaymentMethodsEnabled {
    fn get_required_fields(
        self,
        input: RequiredFieldsInput,
    ) -> RequiredFieldsForEnabledPaymentMethodTypes {
        let required_fields_config = input.required_fields_config;

        let required_fields_info = self
            .0
            .into_iter()
            .map(|payment_methods_enabled| {
                let required_fields =
                    required_fields_config.get_required_fields(&payment_methods_enabled);

                let required_fields = required_fields
                    .map(|required_fields| {
                        let common_required_fields = required_fields
                            .common
                            .iter()
                            .flatten()
                            .map(ToOwned::to_owned);

                        // Collect mandate required fields because this is for zero auth mandates only
                        let mandate_required_fields = required_fields
                            .mandate
                            .iter()
                            .flatten()
                            .map(ToOwned::to_owned);

                        // Combine both common and mandate required fields
                        common_required_fields
                            .chain(mandate_required_fields)
                            .collect::<Vec<_>>()
                    })
                    .unwrap_or_default();

                RequiredFieldsForEnabledPaymentMethod {
                    required_fields,
                    payment_method_type: payment_methods_enabled.payment_method,
                    payment_method_subtype: payment_methods_enabled
                        .payment_methods_enabled
                        .payment_method_subtype,
                }
            })
            .collect();

        RequiredFieldsForEnabledPaymentMethodTypes(required_fields_info)
    }
}

#[cfg(feature = "v2")]
/// Element container to hold the filtered payment methods with required fields
struct RequiredFieldsForEnabledPaymentMethod {
    required_fields: Vec<payment_methods::RequiredFieldInfo>,
    payment_method_subtype: common_enums::PaymentMethodType,
    payment_method_type: common_enums::PaymentMethod,
}

#[cfg(feature = "v2")]
/// Container to hold the filtered payment methods enabled with required fields
struct RequiredFieldsForEnabledPaymentMethodTypes(Vec<RequiredFieldsForEnabledPaymentMethod>);

#[cfg(feature = "v2")]
impl RequiredFieldsForEnabledPaymentMethodTypes {
    fn generate_response_for_session(
        self,
        customer_payment_methods: Vec<payment_methods::CustomerPaymentMethodResponseItem>,
    ) -> payment_methods::PaymentMethodListResponseForSession {
        let response_payment_methods = self
            .0
            .into_iter()
            .map(
                |payment_methods_enabled| payment_methods::ResponsePaymentMethodTypes {
                    payment_method_type: payment_methods_enabled.payment_method_type,
                    payment_method_subtype: payment_methods_enabled.payment_method_subtype,
                    required_fields: payment_methods_enabled.required_fields,
                    extra_information: None,
                },
            )
            .collect();

        payment_methods::PaymentMethodListResponseForSession {
            payment_methods_enabled: response_payment_methods,
            customer_payment_methods,
        }
    }
}

#[cfg(feature = "v2")]
#[instrument(skip_all)]
#[allow(clippy::too_many_arguments)]
pub async fn create_payment_method_for_intent(
    state: &SessionState,
    metadata: Option<common_utils::pii::SecretSerdeValue>,
    customer_id: &id_type::GlobalCustomerId,
    payment_method_id: id_type::GlobalPaymentMethodId,
    merchant_id: &id_type::MerchantId,
    key_store: &domain::MerchantKeyStore,
    storage_scheme: enums::MerchantStorageScheme,
    payment_method_billing_address: Option<
        Encryptable<hyperswitch_domain_models::address::Address>,
    >,
) -> CustomResult<domain::PaymentMethod, errors::ApiErrorResponse> {
    let db = &*state.store;

    let current_time = common_utils::date_time::now();

    let response = db
        .insert_payment_method(
            &state.into(),
            key_store,
            domain::PaymentMethod {
                customer_id: customer_id.to_owned(),
                merchant_id: merchant_id.to_owned(),
                id: payment_method_id,
                locker_id: None,
                payment_method_type: None,
                payment_method_subtype: None,
                payment_method_data: None,
                connector_mandate_details: None,
                customer_acceptance: None,
                client_secret: None,
                status: enums::PaymentMethodStatus::AwaitingData,
                network_transaction_id: None,
                created_at: current_time,
                last_modified: current_time,
                last_used_at: current_time,
                payment_method_billing_address,
                updated_by: None,
                version: common_types::consts::API_VERSION,
                locker_fingerprint_id: None,
                network_token_locker_id: None,
                network_token_payment_method_data: None,
                network_token_requestor_reference_id: None,
                external_vault_source: None,
            },
            storage_scheme,
        )
        .await
        .change_context(errors::ApiErrorResponse::InternalServerError)
        .attach_printable("Failed to add payment method in db")?;

    Ok(response)
}

#[cfg(feature = "v2")]
/// Update the connector_mandate_details of the payment method with
/// new token details for the payment
fn create_connector_token_details_update(
    token_details: payment_methods::ConnectorTokenDetails,
    payment_method: &domain::PaymentMethod,
) -> hyperswitch_domain_models::mandates::CommonMandateReference {
    let connector_id = token_details.connector_id.clone();

    let reference_record =
        hyperswitch_domain_models::mandates::ConnectorTokenReferenceRecord::foreign_from(
            token_details,
        );

    let connector_token_details = payment_method.connector_mandate_details.clone();

    match connector_token_details {
        Some(mut connector_mandate_reference) => {
            connector_mandate_reference
                .insert_payment_token_reference_record(&connector_id, reference_record);

            connector_mandate_reference
        }
        None => {
            let reference_record_hash_map =
                std::collections::HashMap::from([(connector_id, reference_record)]);
            let payments_mandate_reference =
                hyperswitch_domain_models::mandates::PaymentsTokenReference(
                    reference_record_hash_map,
                );
            hyperswitch_domain_models::mandates::CommonMandateReference {
                payments: Some(payments_mandate_reference),
                payouts: None,
            }
        }
    }
}

#[cfg(feature = "v2")]
#[allow(clippy::too_many_arguments)]
pub async fn create_pm_additional_data_update(
    pmd: Option<&domain::PaymentMethodVaultingData>,
    state: &SessionState,
    key_store: &domain::MerchantKeyStore,
    vault_id: Option<String>,
    vault_fingerprint_id: Option<String>,
    payment_method: &domain::PaymentMethod,
    connector_token_details: Option<payment_methods::ConnectorTokenDetails>,
    nt_data: Option<NetworkTokenPaymentMethodDetails>,
    payment_method_type: Option<common_enums::PaymentMethod>,
    payment_method_subtype: Option<common_enums::PaymentMethodType>,
    external_vault_source: Option<id_type::MerchantConnectorAccountId>,
) -> RouterResult<storage::PaymentMethodUpdate> {
    let encrypted_payment_method_data = pmd
        .map(
            |payment_method_vaulting_data| match payment_method_vaulting_data {
                domain::PaymentMethodVaultingData::Card(card) => {
                    payment_method_data::PaymentMethodsData::Card(
                        payment_method_data::CardDetailsPaymentMethod::from(card.clone()),
                    )
                }
                domain::PaymentMethodVaultingData::NetworkToken(network_token) => {
                    payment_method_data::PaymentMethodsData::NetworkToken(
                        payment_method_data::NetworkTokenDetailsPaymentMethod::from(
                            network_token.clone(),
                        ),
                    )
                }
            },
        )
        .async_map(|payment_method_details| async {
            let key_manager_state = &(state).into();

            cards::create_encrypted_data(key_manager_state, key_store, payment_method_details)
                .await
                .change_context(errors::ApiErrorResponse::InternalServerError)
                .attach_printable("Unable to encrypt Payment method data")
        })
        .await
        .transpose()?
        .map(From::from);

    let connector_mandate_details_update = connector_token_details
        .map(|connector_token| {
            create_connector_token_details_update(connector_token, payment_method)
        })
        .map(From::from);

    let pm_update = storage::PaymentMethodUpdate::GenericUpdate {
        // A new payment method is created with inactive state
        // It will be marked active after payment succeeds
        status: Some(enums::PaymentMethodStatus::Inactive),
        locker_id: vault_id,
        payment_method_type_v2: payment_method_type,
        payment_method_subtype,
        payment_method_data: encrypted_payment_method_data,
        network_token_requestor_reference_id: nt_data
            .clone()
            .map(|data| data.network_token_requestor_reference_id),
        network_token_locker_id: nt_data.clone().map(|data| data.network_token_locker_id),
        network_token_payment_method_data: nt_data.map(|data| data.network_token_pmd.into()),
        connector_mandate_details: connector_mandate_details_update,
        locker_fingerprint_id: vault_fingerprint_id,
        external_vault_source,
    };

    Ok(pm_update)
}

#[cfg(feature = "v2")]
#[instrument(skip_all)]
pub async fn vault_payment_method_internal(
    state: &SessionState,
    pmd: &domain::PaymentMethodVaultingData,
    merchant_context: &domain::MerchantContext,
    existing_vault_id: Option<domain::VaultId>,
    customer_id: &id_type::GlobalCustomerId,
) -> RouterResult<pm_types::AddVaultResponse> {
    let db = &*state.store;

    // get fingerprint_id from vault
    let fingerprint_id_from_vault =
        vault::get_fingerprint_id_from_vault(state, pmd, customer_id.get_string_repr().to_owned())
            .await
            .change_context(errors::ApiErrorResponse::InternalServerError)
            .attach_printable("Failed to get fingerprint_id from vault")?;

    // throw back error if payment method is duplicated
    when(
        db.find_payment_method_by_fingerprint_id(
            &(state.into()),
            merchant_context.get_merchant_key_store(),
            &fingerprint_id_from_vault,
        )
        .await
        .change_context(errors::ApiErrorResponse::InternalServerError)
        .attach_printable("Failed to find payment method by fingerprint_id")
        .inspect_err(|e| logger::error!("Vault Fingerprint_id error: {:?}", e))
        .is_ok(),
        || {
            Err(report!(errors::ApiErrorResponse::DuplicatePaymentMethod)
                .attach_printable("Cannot vault duplicate payment method"))
        },
    )?;

    let mut resp_from_vault =
        vault::add_payment_method_to_vault(state, merchant_context, pmd, existing_vault_id)
            .await
            .change_context(errors::ApiErrorResponse::InternalServerError)
            .attach_printable("Failed to add payment method in vault")?;

    // add fingerprint_id to the response
    resp_from_vault.fingerprint_id = Some(fingerprint_id_from_vault);

    Ok(resp_from_vault)
}

#[cfg(feature = "v2")]
#[instrument(skip_all)]
pub async fn vault_payment_method_external(
    state: &SessionState,
    pmd: &domain::PaymentMethodVaultingData,
    merchant_account: &domain::MerchantAccount,
    merchant_connector_account: domain::MerchantConnectorAccountTypeDetails,
) -> RouterResult<pm_types::AddVaultResponse> {
    let router_data = core_utils::construct_vault_router_data(
        state,
        merchant_account,
        &merchant_connector_account,
        Some(pmd.clone()),
        None,
        None,
    )
    .await?;

    let mut old_router_data = VaultConnectorFlowData::to_old_router_data(router_data)
        .change_context(errors::ApiErrorResponse::InternalServerError)
        .attach_printable(
            "Cannot construct router data for making the external vault insert api call",
        )?;

    let connector_name = merchant_connector_account
        .get_connector_name()
        .ok_or(errors::ApiErrorResponse::InternalServerError)
        .attach_printable("Connector name not present for external vault")?; // always get the connector name from this call

    let connector_data = api::ConnectorData::get_external_vault_connector_by_name(
        &state.conf.connectors,
        &connector_name,
        api::GetToken::Connector,
        merchant_connector_account.get_mca_id(),
    )
    .change_context(errors::ApiErrorResponse::InternalServerError)
    .attach_printable("Failed to get the connector data")?;

    let connector_integration: services::BoxedVaultConnectorIntegrationInterface<
        ExternalVaultInsertFlow,
        types::VaultRequestData,
        types::VaultResponseData,
    > = connector_data.connector.get_connector_integration();

    let router_data_resp = services::execute_connector_processing_step(
        state,
        connector_integration,
        &old_router_data,
        payments_core::CallConnectorAction::Trigger,
        None,
        None,
    )
    .await
    .to_vault_failed_response()?;

    get_vault_response_for_insert_payment_method_data(router_data_resp)
}

#[cfg(feature = "v2")]
pub fn get_vault_response_for_insert_payment_method_data<F>(
    router_data: VaultRouterData<F>,
) -> RouterResult<pm_types::AddVaultResponse> {
    match router_data.response {
        Ok(response) => match response {
            types::VaultResponseData::ExternalVaultInsertResponse {
                connector_vault_id,
                fingerprint_id,
            } => Ok(pm_types::AddVaultResponse {
                vault_id: domain::VaultId::generate(connector_vault_id),
                fingerprint_id: Some(fingerprint_id),
                entity_id: None,
            }),
            types::VaultResponseData::ExternalVaultRetrieveResponse { .. }
            | types::VaultResponseData::ExternalVaultDeleteResponse { .. }
            | types::VaultResponseData::ExternalVaultCreateResponse { .. } => {
                Err(report!(errors::ApiErrorResponse::InternalServerError)
                    .attach_printable("Invalid Vault Response"))
            }
        },
        Err(err) => {
            logger::error!("Error vaulting payment method: {:?}", err);
            Err(report!(errors::ApiErrorResponse::InternalServerError)
                .attach_printable("Failed to vault payment method"))
        }
    }
}

#[cfg(feature = "v2")]
#[instrument(skip_all)]
pub async fn vault_payment_method(
    state: &SessionState,
    pmd: &domain::PaymentMethodVaultingData,
    merchant_context: &domain::MerchantContext,
    profile: &domain::Profile,
    existing_vault_id: Option<domain::VaultId>,
    customer_id: &id_type::GlobalCustomerId,
) -> RouterResult<pm_types::AddVaultResponse> {
    let is_external_vault_enabled = profile.is_external_vault_enabled();

    match is_external_vault_enabled {
        true => {
            let external_vault_source: id_type::MerchantConnectorAccountId = profile
                .external_vault_connector_details
                .clone()
                .map(|connector_details| connector_details.vault_connector_id.clone())
                .ok_or(errors::ApiErrorResponse::InternalServerError)
                .attach_printable("mca_id not present for external vault")?;

            let merchant_connector_account =
                domain::MerchantConnectorAccountTypeDetails::MerchantConnectorAccount(Box::new(
                    payments_core::helpers::get_merchant_connector_account_v2(
                        state,
                        merchant_context.get_merchant_key_store(),
                        Some(&external_vault_source),
                    )
                    .await
                    .attach_printable(
                        "failed to fetch merchant connector account for external vault insert",
                    )?,
                ));

            vault_payment_method_external(
                state,
                pmd,
                merchant_context.get_merchant_account(),
                merchant_connector_account,
            )
            .await
        }
        false => {
            vault_payment_method_internal(
                state,
                pmd,
                merchant_context,
                existing_vault_id,
                customer_id,
            )
            .await
        }
    }
}

#[cfg(feature = "v2")]
fn get_pm_list_context(
    payment_method_type: enums::PaymentMethod,
    payment_method: &domain::PaymentMethod,
    is_payment_associated: bool,
) -> Result<Option<PaymentMethodListContext>, error_stack::Report<errors::ApiErrorResponse>> {
    let payment_method_data = payment_method
        .payment_method_data
        .clone()
        .map(|payment_method_data| payment_method_data.into_inner());

    let payment_method_retrieval_context = match payment_method_data {
        Some(payment_methods::PaymentMethodsData::Card(card)) => {
            Some(PaymentMethodListContext::Card {
                card_details: api::CardDetailFromLocker::from(card),
                token_data: is_payment_associated.then_some(
                    storage::PaymentTokenData::permanent_card(
                        payment_method.get_id().clone(),
                        payment_method
                            .locker_id
                            .as_ref()
                            .map(|id| id.get_string_repr().to_owned())
                            .or_else(|| Some(payment_method.get_id().get_string_repr().to_owned())),
                        payment_method
                            .locker_id
                            .as_ref()
                            .map(|id| id.get_string_repr().to_owned())
                            .unwrap_or_else(|| {
                                payment_method.get_id().get_string_repr().to_owned()
                            }),
                    ),
                ),
            })
        }
        Some(payment_methods::PaymentMethodsData::BankDetails(bank_details)) => {
            let get_bank_account_token_data =
                || -> CustomResult<payment_methods::BankAccountTokenData,errors::ApiErrorResponse> {
                    let connector_details = bank_details
                        .connector_details
                        .first()
                        .cloned()
                        .ok_or(errors::ApiErrorResponse::InternalServerError)
                        .attach_printable("Failed to obtain bank account connector details")?;

                    let payment_method_subtype = payment_method
                        .get_payment_method_subtype()
                        .get_required_value("payment_method_subtype")
                        .attach_printable("PaymentMethodType not found")?;

                    Ok(payment_methods::BankAccountTokenData {
                        payment_method_type: payment_method_subtype,
                        payment_method: payment_method_type,
                        connector_details,
                    })
                };

            // Retrieve the pm_auth connector details so that it can be tokenized
            let bank_account_token_data = get_bank_account_token_data()
                .inspect_err(|error| logger::error!(?error))
                .ok();
            bank_account_token_data.map(|data| {
                let token_data = storage::PaymentTokenData::AuthBankDebit(data);

                PaymentMethodListContext::Bank {
                    token_data: is_payment_associated.then_some(token_data),
                }
            })
        }
        Some(payment_methods::PaymentMethodsData::WalletDetails(_)) | None => {
            Some(PaymentMethodListContext::TemporaryToken {
                token_data: is_payment_associated.then_some(
                    storage::PaymentTokenData::temporary_generic(generate_id(
                        consts::ID_LENGTH,
                        "token",
                    )),
                ),
            })
        }
    };

    Ok(payment_method_retrieval_context)
}

#[cfg(feature = "v2")]
fn get_pm_list_token_data(
    payment_method_type: enums::PaymentMethod,
    payment_method: &domain::PaymentMethod,
) -> Result<Option<storage::PaymentTokenData>, error_stack::Report<errors::ApiErrorResponse>> {
    let pm_list_context = get_pm_list_context(payment_method_type, payment_method, true)?
        .get_required_value("PaymentMethodListContext")?;

    match pm_list_context {
        PaymentMethodListContext::Card {
            card_details: _,
            token_data,
        } => Ok(token_data),
        PaymentMethodListContext::Bank { token_data } => Ok(token_data),
        PaymentMethodListContext::BankTransfer {
            bank_transfer_details: _,
            token_data,
        } => Ok(token_data),
        PaymentMethodListContext::TemporaryToken { token_data } => Ok(token_data),
    }
}

#[cfg(all(feature = "v2", feature = "olap"))]
pub async fn list_payment_methods_core(
    state: &SessionState,
    merchant_context: &domain::MerchantContext,
    customer_id: &id_type::GlobalCustomerId,
) -> RouterResult<payment_methods::CustomerPaymentMethodsListResponse> {
    let db = &*state.store;
    let key_manager_state = &(state).into();

    let saved_payment_methods = db
        .find_payment_method_by_global_customer_id_merchant_id_status(
            key_manager_state,
            merchant_context.get_merchant_key_store(),
            customer_id,
            merchant_context.get_merchant_account().get_id(),
            common_enums::PaymentMethodStatus::Active,
            None,
            merchant_context.get_merchant_account().storage_scheme,
        )
        .await
        .to_not_found_response(errors::ApiErrorResponse::PaymentMethodNotFound)?;

    let customer_payment_methods = saved_payment_methods
        .into_iter()
        .map(ForeignTryFrom::foreign_try_from)
        .collect::<Result<Vec<payment_methods::PaymentMethodResponseItem>, _>>()
        .change_context(errors::ApiErrorResponse::InternalServerError)?;

    let response = payment_methods::CustomerPaymentMethodsListResponse {
        customer_payment_methods,
    };

    Ok(response)
}

#[cfg(all(feature = "v2", feature = "oltp"))]
pub async fn list_customer_payment_methods_core(
    state: &SessionState,
    merchant_context: &domain::MerchantContext,
    customer_id: &id_type::GlobalCustomerId,
) -> RouterResult<Vec<payment_methods::CustomerPaymentMethodResponseItem>> {
    let db = &*state.store;
    let key_manager_state = &(state).into();

    let saved_payment_methods = db
        .find_payment_method_by_global_customer_id_merchant_id_status(
            key_manager_state,
            merchant_context.get_merchant_key_store(),
            customer_id,
            merchant_context.get_merchant_account().get_id(),
            common_enums::PaymentMethodStatus::Active,
            None,
            merchant_context.get_merchant_account().storage_scheme,
        )
        .await
        .to_not_found_response(errors::ApiErrorResponse::PaymentMethodNotFound)?;

    let mut customer_payment_methods = Vec::new();

    let payment_method_results: Result<Vec<_>, error_stack::Report<errors::ApiErrorResponse>> =
        saved_payment_methods
            .into_iter()
            .map(|pm| async move {
                let parent_payment_method_token = generate_id(consts::ID_LENGTH, "token");

                // For payment methods that are active we should always have the payment method type
                let payment_method_type = pm
                    .payment_method_type
                    .get_required_value("payment_method_type")?;

                let intent_fulfillment_time = common_utils::consts::DEFAULT_INTENT_FULFILLMENT_TIME;

                let token_data = get_pm_list_token_data(payment_method_type, &pm)?;

                if let Some(token_data) = token_data {
                    pm_routes::ParentPaymentMethodToken::create_key_for_token((
                        &parent_payment_method_token,
                        payment_method_type,
                    ))
                    .insert(intent_fulfillment_time, token_data, state)
                    .await?;

                    let final_pm = api::CustomerPaymentMethodResponseItem::foreign_try_from((
                        pm,
                        parent_payment_method_token,
                    ))
                    .change_context(errors::ApiErrorResponse::InternalServerError)
                    .attach_printable("Failed to convert payment method to response format")?;

                    Ok(Some(final_pm))
                } else {
                    Ok(None)
                }
            })
            .collect::<futures::stream::FuturesUnordered<_>>()
            .try_collect::<Vec<_>>()
            .await;

    customer_payment_methods.extend(payment_method_results?.into_iter().flatten());

    Ok(customer_payment_methods)
}

#[cfg(all(feature = "v2", feature = "olap"))]
pub async fn get_total_payment_method_count_core(
    state: &SessionState,
    merchant_context: &domain::MerchantContext,
) -> RouterResult<api::TotalPaymentMethodCountResponse> {
    let db = &*state.store;

    let total_count = db
        .get_payment_method_count_by_merchant_id_status(
            merchant_context.get_merchant_account().get_id(),
            common_enums::PaymentMethodStatus::Active,
        )
        .await
        .change_context(errors::ApiErrorResponse::InternalServerError)
        .attach_printable("Unable to get total payment method count")?;

    let response = api::TotalPaymentMethodCountResponse { total_count };

    Ok(response)
}

#[cfg(feature = "v2")]
#[instrument(skip_all)]
pub async fn retrieve_payment_method(
    state: SessionState,
    pm: api::PaymentMethodId,
    merchant_context: domain::MerchantContext,
) -> RouterResponse<api::PaymentMethodResponse> {
    let db = state.store.as_ref();
    let pm_id = id_type::GlobalPaymentMethodId::generate_from_string(pm.payment_method_id)
        .change_context(errors::ApiErrorResponse::InternalServerError)
        .attach_printable("Unable to generate GlobalPaymentMethodId")?;

    let payment_method = db
        .find_payment_method(
            &((&state).into()),
            merchant_context.get_merchant_key_store(),
            &pm_id,
            merchant_context.get_merchant_account().storage_scheme,
        )
        .await
        .to_not_found_response(errors::ApiErrorResponse::PaymentMethodNotFound)?;

    let single_use_token_in_cache = get_single_use_token_from_store(
        &state.clone(),
        payment_method_data::SingleUseTokenKey::store_key(&pm_id.clone()),
    )
    .await
    .unwrap_or_default();

    transformers::generate_payment_method_response(&payment_method, &single_use_token_in_cache)
        .map(services::ApplicationResponse::Json)
}

// TODO: When we separate out microservices, this function will be an endpoint in payment_methods
#[cfg(feature = "v2")]
#[instrument(skip_all)]
pub async fn update_payment_method_status_internal(
    state: &SessionState,
    key_store: &domain::MerchantKeyStore,
    storage_scheme: enums::MerchantStorageScheme,
    status: enums::PaymentMethodStatus,
    payment_method_id: &id_type::GlobalPaymentMethodId,
) -> RouterResult<domain::PaymentMethod> {
    let db = &*state.store;
    let key_manager_state = &state.into();

    let payment_method = db
        .find_payment_method(
            &((state).into()),
            key_store,
            payment_method_id,
            storage_scheme,
        )
        .await
        .to_not_found_response(errors::ApiErrorResponse::PaymentMethodNotFound)?;

    let pm_update = storage::PaymentMethodUpdate::StatusUpdate {
        status: Some(status),
    };

    let updated_pm = db
        .update_payment_method(
            key_manager_state,
            key_store,
            payment_method.clone(),
            pm_update,
            storage_scheme,
        )
        .await
        .change_context(errors::ApiErrorResponse::InternalServerError)
        .attach_printable("Failed to update payment method in db")?;

    Ok(updated_pm)
}

#[cfg(feature = "v2")]
#[instrument(skip_all)]
pub async fn update_payment_method(
    state: SessionState,
    merchant_context: domain::MerchantContext,
    profile: domain::Profile,
    req: api::PaymentMethodUpdate,
    payment_method_id: &id_type::GlobalPaymentMethodId,
) -> RouterResponse<api::PaymentMethodResponse> {
    let response =
        update_payment_method_core(&state, &merchant_context, &profile, req, payment_method_id)
            .await?;

    Ok(services::ApplicationResponse::Json(response))
}

#[cfg(feature = "v2")]
#[instrument(skip_all)]
pub async fn update_payment_method_core(
    state: &SessionState,
    merchant_context: &domain::MerchantContext,
    profile: &domain::Profile,
    request: api::PaymentMethodUpdate,
    payment_method_id: &id_type::GlobalPaymentMethodId,
) -> RouterResult<api::PaymentMethodResponse> {
    let db = state.store.as_ref();

    let payment_method = db
        .find_payment_method(
            &((state).into()),
            merchant_context.get_merchant_key_store(),
            payment_method_id,
            merchant_context.get_merchant_account().storage_scheme,
        )
        .await
        .to_not_found_response(errors::ApiErrorResponse::PaymentMethodNotFound)?;
    let current_vault_id = payment_method.locker_id.clone();

    when(
        payment_method.status == enums::PaymentMethodStatus::AwaitingData,
        || {
            Err(errors::ApiErrorResponse::InvalidRequestData {
                message: "This Payment method is awaiting data and hence cannot be updated"
                    .to_string(),
            })
        },
    )?;

    let pmd: domain::PaymentMethodVaultingData = vault::retrieve_payment_method_from_vault(
        state,
        merchant_context,
        profile,
        &payment_method,
    )
    .await
    .change_context(errors::ApiErrorResponse::InternalServerError)
    .attach_printable("Failed to retrieve payment method from vault")?
    .data;

    let vault_request_data = request.payment_method_data.map(|payment_method_data| {
        pm_transforms::generate_pm_vaulting_req_from_update_request(pmd, payment_method_data)
    });

    let vaulting_response = match vault_request_data {
        // cannot use async map because of problems related to lifetimes
        // to overcome this, we will have to use a move closure and add some clones
        Some(ref vault_request_data) => {
            Some(
                vault_payment_method(
                    state,
                    vault_request_data,
                    merchant_context,
                    profile,
                    // using current vault_id for now,
                    // will have to refactor this to generate new one on each vaulting later on
                    current_vault_id,
                    &payment_method.customer_id,
                )
                .await
                .attach_printable("Failed to add payment method in vault")?,
            )
        }
        None => None,
    };

    let (vault_id, fingerprint_id) = match vaulting_response {
        Some(vaulting_response) => {
            let vault_id = vaulting_response.vault_id.get_string_repr().to_owned();
            (Some(vault_id), vaulting_response.fingerprint_id)
        }
        None => (None, None),
    };

    let pm_update = create_pm_additional_data_update(
        vault_request_data.as_ref(),
        state,
        merchant_context.get_merchant_key_store(),
        vault_id,
        fingerprint_id,
        &payment_method,
        request.connector_token_details,
        None,
        None,
        None,
        None,
    )
    .await
    .attach_printable("Unable to create Payment method data")?;

    let payment_method = db
        .update_payment_method(
            &((state).into()),
            merchant_context.get_merchant_key_store(),
            payment_method,
            pm_update,
            merchant_context.get_merchant_account().storage_scheme,
        )
        .await
        .change_context(errors::ApiErrorResponse::InternalServerError)
        .attach_printable("Failed to update payment method in db")?;

    let response = pm_transforms::generate_payment_method_response(&payment_method, &None)?;

    // Add a PT task to handle payment_method delete from vault

    Ok(response)
}

#[cfg(feature = "v2")]
#[instrument(skip_all)]
pub async fn delete_payment_method(
    state: SessionState,
    pm_id: api::PaymentMethodId,
    merchant_context: domain::MerchantContext,
    profile: domain::Profile,
) -> RouterResponse<api::PaymentMethodDeleteResponse> {
    let pm_id = id_type::GlobalPaymentMethodId::generate_from_string(pm_id.payment_method_id)
        .change_context(errors::ApiErrorResponse::InternalServerError)
        .attach_printable("Unable to generate GlobalPaymentMethodId")?;
    let response = delete_payment_method_core(&state, pm_id, &merchant_context, &profile).await?;

    Ok(services::ApplicationResponse::Json(response))
}

#[cfg(feature = "v2")]
#[instrument(skip_all)]
pub async fn delete_payment_method_core(
    state: &SessionState,
    pm_id: id_type::GlobalPaymentMethodId,
    merchant_context: &domain::MerchantContext,
    profile: &domain::Profile,
) -> RouterResult<api::PaymentMethodDeleteResponse> {
    let db = state.store.as_ref();
    let key_manager_state = &(state).into();

    let payment_method = db
        .find_payment_method(
            &(state.into()),
            merchant_context.get_merchant_key_store(),
            &pm_id,
            merchant_context.get_merchant_account().storage_scheme,
        )
        .await
        .to_not_found_response(errors::ApiErrorResponse::PaymentMethodNotFound)?;

    when(
        payment_method.status == enums::PaymentMethodStatus::Inactive,
        || Err(errors::ApiErrorResponse::PaymentMethodNotFound),
    )?;

    let _customer = db
        .find_customer_by_global_id(
            key_manager_state,
            &payment_method.customer_id,
            merchant_context.get_merchant_account().get_id(),
            merchant_context.get_merchant_key_store(),
            merchant_context.get_merchant_account().storage_scheme,
        )
        .await
        .to_not_found_response(errors::ApiErrorResponse::InternalServerError)
        .attach_printable("Customer not found for the payment method")?;

    // Soft delete
    let pm_update = storage::PaymentMethodUpdate::StatusUpdate {
        status: Some(enums::PaymentMethodStatus::Inactive),
    };

    db.update_payment_method(
        &(state.into()),
        merchant_context.get_merchant_key_store(),
        payment_method.clone(),
        pm_update,
        merchant_context.get_merchant_account().storage_scheme,
    )
    .await
    .change_context(errors::ApiErrorResponse::InternalServerError)
    .attach_printable("Failed to update payment method in db")?;

    vault::delete_payment_method_data_from_vault(state, merchant_context, profile, &payment_method)
        .await
        .change_context(errors::ApiErrorResponse::InternalServerError)
        .attach_printable("Failed to delete payment method from vault")?;

    let response = api::PaymentMethodDeleteResponse { id: pm_id };

    Ok(response)
}

#[cfg(feature = "v2")]
#[async_trait::async_trait]
trait EncryptableData {
    type Output;
    async fn encrypt_data(
        &self,
        key_manager_state: &common_utils::types::keymanager::KeyManagerState,
        key_store: &domain::MerchantKeyStore,
    ) -> RouterResult<Self::Output>;
}

#[cfg(feature = "v2")]
#[async_trait::async_trait]
impl EncryptableData for payment_methods::PaymentMethodSessionRequest {
    type Output = hyperswitch_domain_models::payment_methods::DecryptedPaymentMethodSession;

    async fn encrypt_data(
        &self,
        key_manager_state: &common_utils::types::keymanager::KeyManagerState,
        key_store: &domain::MerchantKeyStore,
    ) -> RouterResult<Self::Output> {
        use common_utils::types::keymanager::ToEncryptable;

        let encrypted_billing_address = self
            .billing
            .clone()
            .map(|address| address.encode_to_value())
            .transpose()
            .change_context(errors::ApiErrorResponse::InternalServerError)
            .attach_printable("Failed to encode billing address")?
            .map(Secret::new);

        let batch_encrypted_data = domain_types::crypto_operation(
            key_manager_state,
            common_utils::type_name!(hyperswitch_domain_models::payment_methods::PaymentMethodSession),
            domain_types::CryptoOperation::BatchEncrypt(
                hyperswitch_domain_models::payment_methods::FromRequestEncryptablePaymentMethodSession::to_encryptable(
                    hyperswitch_domain_models::payment_methods::FromRequestEncryptablePaymentMethodSession {
                       billing: encrypted_billing_address,
                    },
                ),
            ),
            common_utils::types::keymanager::Identifier::Merchant(key_store.merchant_id.clone()),
            key_store.key.peek(),
        )
        .await
        .and_then(|val| val.try_into_batchoperation())
        .change_context(errors::ApiErrorResponse::InternalServerError)
        .attach_printable("Failed while encrypting payment methods session details".to_string())?;

        let encrypted_data =
        hyperswitch_domain_models::payment_methods::FromRequestEncryptablePaymentMethodSession::from_encryptable(
            batch_encrypted_data,
        )
        .change_context(errors::ApiErrorResponse::InternalServerError)
        .attach_printable("Failed while encrypting payment methods session detailss")?;

        Ok(encrypted_data)
    }
}

#[cfg(feature = "v2")]
#[async_trait::async_trait]
impl EncryptableData for payment_methods::PaymentMethodsSessionUpdateRequest {
    type Output = hyperswitch_domain_models::payment_methods::DecryptedPaymentMethodSession;

    async fn encrypt_data(
        &self,
        key_manager_state: &common_utils::types::keymanager::KeyManagerState,
        key_store: &domain::MerchantKeyStore,
    ) -> RouterResult<Self::Output> {
        use common_utils::types::keymanager::ToEncryptable;

        let encrypted_billing_address = self
            .billing
            .clone()
            .map(|address| address.encode_to_value())
            .transpose()
            .change_context(errors::ApiErrorResponse::InternalServerError)
            .attach_printable("Failed to encode billing address")?
            .map(Secret::new);

        let batch_encrypted_data = domain_types::crypto_operation(
            key_manager_state,
            common_utils::type_name!(hyperswitch_domain_models::payment_methods::PaymentMethodSession),
            domain_types::CryptoOperation::BatchEncrypt(
                hyperswitch_domain_models::payment_methods::FromRequestEncryptablePaymentMethodSession::to_encryptable(
                    hyperswitch_domain_models::payment_methods::FromRequestEncryptablePaymentMethodSession {
                       billing: encrypted_billing_address,
                    },
                ),
            ),
            common_utils::types::keymanager::Identifier::Merchant(key_store.merchant_id.clone()),
            key_store.key.peek(),
        )
        .await
        .and_then(|val| val.try_into_batchoperation())
        .change_context(errors::ApiErrorResponse::InternalServerError)
        .attach_printable("Failed while encrypting payment methods session details".to_string())?;

        let encrypted_data =
        hyperswitch_domain_models::payment_methods::FromRequestEncryptablePaymentMethodSession::from_encryptable(
            batch_encrypted_data,
        )
        .change_context(errors::ApiErrorResponse::InternalServerError)
        .attach_printable("Failed while encrypting payment methods session detailss")?;

        Ok(encrypted_data)
    }
}

#[cfg(feature = "v2")]
pub async fn payment_methods_session_create(
    state: SessionState,
    merchant_context: domain::MerchantContext,
    request: payment_methods::PaymentMethodSessionRequest,
) -> RouterResponse<payment_methods::PaymentMethodSessionResponse> {
    let db = state.store.as_ref();
    let key_manager_state = &(&state).into();

    db.find_customer_by_global_id(
        key_manager_state,
        &request.customer_id,
        merchant_context.get_merchant_account().get_id(),
        merchant_context.get_merchant_key_store(),
        merchant_context.get_merchant_account().storage_scheme,
    )
    .await
    .to_not_found_response(errors::ApiErrorResponse::CustomerNotFound)?;

    let payment_methods_session_id =
        id_type::GlobalPaymentMethodSessionId::generate(&state.conf.cell_information.id)
            .change_context(errors::ApiErrorResponse::InternalServerError)
            .attach_printable("Unable to generate GlobalPaymentMethodSessionId")?;

    let encrypted_data = request
        .encrypt_data(key_manager_state, merchant_context.get_merchant_key_store())
        .await
        .change_context(errors::ApiErrorResponse::InternalServerError)
        .attach_printable("Failed to encrypt payment methods session data")?;

    let billing = encrypted_data
        .billing
        .as_ref()
        .map(|data| {
            data.clone()
                .deserialize_inner_value(|value| value.parse_value("Address"))
        })
        .transpose()
        .change_context(errors::ApiErrorResponse::InternalServerError)
        .attach_printable("Unable to decode billing address")?;

    // If not passed in the request, use the default value from constants
    let expires_in = request
        .expires_in
        .unwrap_or(consts::DEFAULT_PAYMENT_METHOD_SESSION_EXPIRY)
        .into();

    let expires_at = common_utils::date_time::now().saturating_add(Duration::seconds(expires_in));

    let client_secret = payment_helpers::create_client_secret(
        &state,
        merchant_context.get_merchant_account().get_id(),
        util_types::authentication::ResourceId::PaymentMethodSession(
            payment_methods_session_id.clone(),
        ),
    )
    .await
    .change_context(errors::ApiErrorResponse::InternalServerError)
    .attach_printable("Unable to create client secret")?;

    let payment_method_session_domain_model =
        hyperswitch_domain_models::payment_methods::PaymentMethodSession {
            id: payment_methods_session_id,
            customer_id: request.customer_id,
            billing,
            psp_tokenization: request.psp_tokenization,
            network_tokenization: request.network_tokenization,
            tokenization_data: request.tokenization_data,
            expires_at,
            return_url: request.return_url,
            associated_payment_methods: None,
            associated_payment: None,
            associated_token_id: None,
        };

    db.insert_payment_methods_session(
        key_manager_state,
        merchant_context.get_merchant_key_store(),
        payment_method_session_domain_model.clone(),
        expires_in,
    )
    .await
    .change_context(errors::ApiErrorResponse::InternalServerError)
    .attach_printable("Failed to insert payment methods session in db")?;

    let response = transformers::generate_payment_method_session_response(
        payment_method_session_domain_model,
        client_secret.secret,
        None,
        None,
    );

    Ok(services::ApplicationResponse::Json(response))
}

#[cfg(feature = "v2")]
pub async fn payment_methods_session_update(
    state: SessionState,
    merchant_context: domain::MerchantContext,
    payment_method_session_id: id_type::GlobalPaymentMethodSessionId,
    request: payment_methods::PaymentMethodsSessionUpdateRequest,
) -> RouterResponse<payment_methods::PaymentMethodSessionResponse> {
    let db = state.store.as_ref();
    let key_manager_state = &(&state).into();

    let existing_payment_method_session_state = db
        .get_payment_methods_session(
            key_manager_state,
            merchant_context.get_merchant_key_store(),
            &payment_method_session_id,
        )
        .await
        .to_not_found_response(errors::ApiErrorResponse::GenericNotFoundError {
            message: "payment methods session does not exist or has expired".to_string(),
        })
        .attach_printable("Failed to retrieve payment methods session from db")?;

    let encrypted_data = request
        .encrypt_data(key_manager_state, merchant_context.get_merchant_key_store())
        .await
        .change_context(errors::ApiErrorResponse::InternalServerError)
        .attach_printable("Failed to encrypt payment methods session data")?;

    let billing = encrypted_data
        .billing
        .as_ref()
        .map(|data| {
            data.clone()
                .deserialize_inner_value(|value| value.parse_value("Address"))
        })
        .transpose()
        .change_context(errors::ApiErrorResponse::InternalServerError)
        .attach_printable("Unable to decode billing address")?;

    let payment_method_session_domain_model =
        hyperswitch_domain_models::payment_methods::PaymentMethodsSessionUpdateEnum::GeneralUpdate{
            billing: Box::new(billing),
            psp_tokenization: request.psp_tokenization,
            network_tokenization: request.network_tokenization,
            tokenization_data: request.tokenization_data,
        };

    let update_state_change = db
        .update_payment_method_session(
            key_manager_state,
            merchant_context.get_merchant_key_store(),
            &payment_method_session_id,
            payment_method_session_domain_model,
            existing_payment_method_session_state.clone(),
        )
        .await
        .change_context(errors::ApiErrorResponse::InternalServerError)
        .attach_printable("Failed to update payment methods session in db")?;

    let response = transformers::generate_payment_method_session_response(
        update_state_change,
        Secret::new("CLIENT_SECRET_REDACTED".to_string()),
        None, // TODO: send associated payments response based on the expandable param
        None,
    );

    Ok(services::ApplicationResponse::Json(response))
}
#[cfg(feature = "v2")]
pub async fn payment_methods_session_retrieve(
    state: SessionState,
    merchant_context: domain::MerchantContext,
    payment_method_session_id: id_type::GlobalPaymentMethodSessionId,
) -> RouterResponse<payment_methods::PaymentMethodSessionResponse> {
    let db = state.store.as_ref();
    let key_manager_state = &(&state).into();

    let payment_method_session_domain_model = db
        .get_payment_methods_session(
            key_manager_state,
            merchant_context.get_merchant_key_store(),
            &payment_method_session_id,
        )
        .await
        .to_not_found_response(errors::ApiErrorResponse::GenericNotFoundError {
            message: "payment methods session does not exist or has expired".to_string(),
        })
        .attach_printable("Failed to retrieve payment methods session from db")?;

    let response = transformers::generate_payment_method_session_response(
        payment_method_session_domain_model,
        Secret::new("CLIENT_SECRET_REDACTED".to_string()),
        None, // TODO: send associated payments response based on the expandable param
        None,
    );

    Ok(services::ApplicationResponse::Json(response))
}

#[cfg(feature = "v2")]
pub async fn payment_methods_session_update_payment_method(
    state: SessionState,
    merchant_context: domain::MerchantContext,
    profile: domain::Profile,
    payment_method_session_id: id_type::GlobalPaymentMethodSessionId,
    request: payment_methods::PaymentMethodSessionUpdateSavedPaymentMethod,
) -> RouterResponse<payment_methods::PaymentMethodResponse> {
    let db = state.store.as_ref();
    let key_manager_state = &(&state).into();

    // Validate if the session still exists
    db.get_payment_methods_session(
        key_manager_state,
        merchant_context.get_merchant_key_store(),
        &payment_method_session_id,
    )
    .await
    .to_not_found_response(errors::ApiErrorResponse::GenericNotFoundError {
        message: "payment methods session does not exist or has expired".to_string(),
    })
    .attach_printable("Failed to retrieve payment methods session from db")?;

    let payment_method_update_request = request.payment_method_update_request;

    let updated_payment_method = update_payment_method_core(
        &state,
        &merchant_context,
        &profile,
        payment_method_update_request,
        &request.payment_method_id,
    )
    .await
    .attach_printable("Failed to update saved payment method")?;

    Ok(services::ApplicationResponse::Json(updated_payment_method))
}

#[cfg(feature = "v2")]
pub async fn payment_methods_session_delete_payment_method(
    state: SessionState,
    merchant_context: domain::MerchantContext,
    profile: domain::Profile,
    pm_id: id_type::GlobalPaymentMethodId,
    payment_method_session_id: id_type::GlobalPaymentMethodSessionId,
) -> RouterResponse<api::PaymentMethodDeleteResponse> {
    let db = state.store.as_ref();
    let key_manager_state = &(&state).into();

    // Validate if the session still exists
    db.get_payment_methods_session(
        key_manager_state,
        merchant_context.get_merchant_key_store(),
        &payment_method_session_id,
    )
    .await
    .to_not_found_response(errors::ApiErrorResponse::GenericNotFoundError {
        message: "payment methods session does not exist or has expired".to_string(),
    })
    .attach_printable("Failed to retrieve payment methods session from db")?;

    let response = delete_payment_method_core(&state, pm_id, &merchant_context, &profile)
        .await
        .attach_printable("Failed to delete saved payment method")?;

    Ok(services::ApplicationResponse::Json(response))
}

#[cfg(feature = "v2")]
fn construct_zero_auth_payments_request(
    confirm_request: &payment_methods::PaymentMethodSessionConfirmRequest,
    payment_method_session: &hyperswitch_domain_models::payment_methods::PaymentMethodSession,
    payment_method: &payment_methods::PaymentMethodResponse,
) -> RouterResult<api_models::payments::PaymentsRequest> {
    use api_models::payments;

    Ok(payments::PaymentsRequest {
        amount_details: payments::AmountDetails::new_for_zero_auth_payment(
            common_enums::Currency::USD,
        ),
        payment_method_data: confirm_request.payment_method_data.clone(),
        payment_method_type: confirm_request.payment_method_type,
        payment_method_subtype: confirm_request.payment_method_subtype,
        customer_id: Some(payment_method_session.customer_id.clone()),
        customer_present: Some(enums::PresenceOfCustomerDuringPayment::Present),
        setup_future_usage: Some(common_enums::FutureUsage::OffSession),
        payment_method_id: Some(payment_method.id.clone()),
        merchant_reference_id: None,
        routing_algorithm_id: None,
        capture_method: None,
        authentication_type: None,
        // We have already passed payment method billing address
        billing: None,
        shipping: None,
        description: None,
        return_url: payment_method_session.return_url.clone(),
        apply_mit_exemption: None,
        statement_descriptor: None,
        order_details: None,
        allowed_payment_method_types: None,
        metadata: None,
        connector_metadata: None,
        feature_metadata: None,
        payment_link_enabled: None,
        payment_link_config: None,
        request_incremental_authorization: None,
        session_expiry: None,
        frm_metadata: None,
        request_external_three_ds_authentication: None,
        customer_acceptance: None,
        browser_info: None,
        force_3ds_challenge: None,
        is_iframe_redirection_enabled: None,
        merchant_connector_details: None,
    })
}

#[cfg(feature = "v2")]
async fn create_zero_auth_payment(
    state: SessionState,
    req_state: routes::app::ReqState,
    merchant_context: domain::MerchantContext,
    profile: domain::Profile,
    request: api_models::payments::PaymentsRequest,
) -> RouterResult<api_models::payments::PaymentsResponse> {
    let response = Box::pin(payments_core::payments_create_and_confirm_intent(
        state,
        req_state,
        merchant_context,
        profile,
        request,
        hyperswitch_domain_models::payments::HeaderPayload::default(),
    ))
    .await?;

    logger::info!(associated_payments_response=?response);

    response
        .get_json_body()
        .change_context(errors::ApiErrorResponse::InternalServerError)
        .attach_printable("Unexpected response from payments core")
}

#[cfg(feature = "v2")]
pub async fn payment_methods_session_confirm(
    state: SessionState,
    req_state: routes::app::ReqState,
    merchant_context: domain::MerchantContext,
    profile: domain::Profile,
    payment_method_session_id: id_type::GlobalPaymentMethodSessionId,
    request: payment_methods::PaymentMethodSessionConfirmRequest,
) -> RouterResponse<payment_methods::PaymentMethodSessionResponse> {
    let db: &dyn StorageInterface = state.store.as_ref();
    let key_manager_state = &(&state).into();

    // Validate if the session still exists
    let payment_method_session = db
        .get_payment_methods_session(
            key_manager_state,
            merchant_context.get_merchant_key_store(),
            &payment_method_session_id,
        )
        .await
        .to_not_found_response(errors::ApiErrorResponse::GenericNotFoundError {
            message: "payment methods session does not exist or has expired".to_string(),
        })
        .attach_printable("Failed to retrieve payment methods session from db")?;

    let payment_method_session_billing = payment_method_session
        .billing
        .clone()
        .map(|billing| billing.into_inner())
        .map(From::from);

    // Unify the billing address that we receive from the session and from the confirm request
    let unified_billing_address = request
        .payment_method_data
        .billing
        .clone()
        .map(|payment_method_billing| {
            payment_method_billing.unify_address(payment_method_session_billing.as_ref())
        })
        .or_else(|| payment_method_session_billing.clone());

    let customer_id = payment_method_session.customer_id.clone();

    let create_payment_method_request = get_payment_method_create_request(
        request
            .payment_method_data
            .payment_method_data
            .as_ref()
            .get_required_value("payment_method_data")?,
        request.payment_method_type,
        request.payment_method_subtype,
        customer_id.clone(),
        unified_billing_address.as_ref(),
        Some(&payment_method_session),
    )
    .attach_printable("Failed to create payment method request")?;

    let (payment_method_response, payment_method) = create_payment_method_core(
        &state,
        &req_state,
        create_payment_method_request.clone(),
        &merchant_context,
        &profile,
    )
    .await?;

    let parent_payment_method_token = generate_id(consts::ID_LENGTH, "token");

    let token_data = get_pm_list_token_data(request.payment_method_type, &payment_method)?;

    let intent_fulfillment_time = common_utils::consts::DEFAULT_INTENT_FULFILLMENT_TIME;

    // insert the parent payment method token into the database
    if let Some(token_data) = token_data {
        pm_routes::ParentPaymentMethodToken::create_key_for_token((
            &parent_payment_method_token,
            request.payment_method_type,
        ))
        .insert(intent_fulfillment_time, token_data, &state)
        .await?;
    };

    let update_payment_method_session = hyperswitch_domain_models::payment_methods::PaymentMethodsSessionUpdateEnum::UpdateAssociatedPaymentMethods {
<<<<<<< HEAD
        associated_payment_methods:  Some(vec![parent_payment_method_token.clone()])
    };

    vault::insert_cvc_using_payment_token(
        &state,
        &parent_payment_method_token,
        create_payment_method_request.payment_method_data.clone(),
        request.payment_method_type,
        intent_fulfillment_time,
    )
    .await?;

=======
        associated_payment_methods:  Some(vec![parent_payment_method_token])
    };

>>>>>>> e36724ca
    let payment_method_session = db
        .update_payment_method_session(
            key_manager_state,
            merchant_context.get_merchant_key_store(),
            &payment_method_session_id,
            update_payment_method_session,
            payment_method_session,
        )
        .await
        .to_not_found_response(errors::ApiErrorResponse::GenericNotFoundError {
            message: "payment methods session does not exist or has expired".to_string(),
        })
        .attach_printable("Failed to update payment methods session from db")?;

    let payments_response = match &payment_method_session.psp_tokenization {
        Some(common_types::payment_methods::PspTokenization {
            tokenization_type: common_enums::TokenizationType::MultiUse,
            ..
        }) => {
            let zero_auth_request = construct_zero_auth_payments_request(
                &request,
                &payment_method_session,
                &payment_method_response,
            )?;
            let payments_response = Box::pin(create_zero_auth_payment(
                state.clone(),
                req_state,
                merchant_context.clone(),
                profile.clone(),
                zero_auth_request,
            ))
            .await?;

            Some(payments_response)
        }
        Some(common_types::payment_methods::PspTokenization {
            tokenization_type: common_enums::TokenizationType::SingleUse,
            ..
        }) => {
            Box::pin(create_single_use_tokenization_flow(
                state.clone(),
                req_state.clone(),
                merchant_context.clone(),
                profile.clone(),
                &create_payment_method_request.clone(),
                &payment_method_response,
                &payment_method_session,
            ))
            .await?;
            None
        }
        None => None,
    };

    let tokenization_response = match payment_method_session.tokenization_data.clone() {
        Some(tokenization_data) => {
            let tokenization_response = tokenization_core::create_vault_token_core(
                state.clone(),
                &merchant_context.get_merchant_account().clone(),
                &merchant_context.get_merchant_key_store().clone(),
                api_models::tokenization::GenericTokenizationRequest {
                    customer_id: customer_id.clone(),
                    token_request: tokenization_data,
                },
            )
            .await?;
            let token = match tokenization_response {
                services::ApplicationResponse::Json(response) => Some(response),
                _ => None,
            };
            Some(token)
        }
        None => None,
    };

    logger::debug!(?tokenization_response, "Tokenization response");

    //TODO: update the payment method session with the payment id and payment method id
    let payment_method_session_response = transformers::generate_payment_method_session_response(
        payment_method_session,
        Secret::new("CLIENT_SECRET_REDACTED".to_string()),
        payments_response,
        (tokenization_response.flatten()),
    );

    Ok(services::ApplicationResponse::Json(
        payment_method_session_response,
    ))
}

#[cfg(feature = "v2")]
impl pm_types::SavedPMLPaymentsInfo {
    pub async fn form_payments_info(
        payment_intent: PaymentIntent,
        merchant_context: &domain::MerchantContext,
        profile: domain::Profile,
        db: &dyn StorageInterface,
        key_manager_state: &util_types::keymanager::KeyManagerState,
    ) -> RouterResult<Self> {
        let collect_cvv_during_payment = profile.should_collect_cvv_during_payment;

        let off_session_payment_flag = matches!(
            payment_intent.setup_future_usage,
            common_enums::FutureUsage::OffSession
        );

        let is_connector_agnostic_mit_enabled =
            profile.is_connector_agnostic_mit_enabled.unwrap_or(false);

        Ok(Self {
            payment_intent,
            profile,
            collect_cvv_during_payment,
            off_session_payment_flag,
            is_connector_agnostic_mit_enabled,
        })
    }

    pub async fn perform_payment_ops(
        &self,
        state: &SessionState,
        parent_payment_method_token: Option<String>,
        pma: &api::CustomerPaymentMethodResponseItem,
        pm_list_context: PaymentMethodListContext,
    ) -> RouterResult<()> {
        let token = parent_payment_method_token
            .as_ref()
            .get_required_value("parent_payment_method_token")?;
        let token_data = pm_list_context
            .get_token_data()
            .get_required_value("PaymentTokenData")?;

        let intent_fulfillment_time = self
            .profile
            .get_order_fulfillment_time()
            .unwrap_or(common_utils::consts::DEFAULT_INTENT_FULFILLMENT_TIME);

        pm_routes::ParentPaymentMethodToken::create_key_for_token((token, pma.payment_method_type))
            .insert(intent_fulfillment_time, token_data, state)
            .await?;

        Ok(())
    }
}

#[cfg(feature = "v2")]
#[allow(clippy::too_many_arguments)]
async fn create_single_use_tokenization_flow(
    state: SessionState,
    req_state: routes::app::ReqState,
    merchant_context: domain::MerchantContext,
    profile: domain::Profile,
    payment_method_create_request: &payment_methods::PaymentMethodCreate,
    payment_method: &api::PaymentMethodResponse,
    payment_method_session: &domain::payment_methods::PaymentMethodSession,
) -> RouterResult<()> {
    let customer_id = payment_method_create_request.customer_id.to_owned();
    let connector_id = payment_method_create_request
        .get_tokenize_connector_id()
        .change_context(errors::ApiErrorResponse::MissingRequiredField {
            field_name: "psp_tokenization.connector_id",
        })
        .attach_printable("Failed to get tokenize connector id")?;

    let db = &state.store;

    let merchant_connector_account_details = db
        .find_merchant_connector_account_by_id(
            &(&state).into(),
            &connector_id,
            merchant_context.get_merchant_key_store(),
        )
        .await
        .to_not_found_response(errors::ApiErrorResponse::MerchantConnectorAccountNotFound {
            id: connector_id.get_string_repr().to_owned(),
        })
        .attach_printable("error while fetching merchant_connector_account from connector_id")?;
    let auth_type = merchant_connector_account_details
        .get_connector_account_details()
        .change_context(errors::ApiErrorResponse::InternalServerError)
        .attach_printable("Failed while parsing value for ConnectorAuthType")?;

    let payment_method_data_request = types::PaymentMethodTokenizationData {
        payment_method_data: payment_method_data::PaymentMethodData::try_from(
            payment_method_create_request.payment_method_data.clone(),
        )
        .change_context(errors::ApiErrorResponse::MissingRequiredField {
            field_name: "card_cvc",
        })
        .attach_printable(
            "Failed to convert type from Payment Method Create Data to Payment Method Data",
        )?,
        browser_info: None,
        currency: api_models::enums::Currency::default(),
        amount: None,
        split_payments: None,
    };

    let payment_method_session_address = types::PaymentAddress::new(
        None,
        payment_method_session
            .billing
            .clone()
            .map(|address| address.into_inner()),
        None,
        None,
    );

    let mut router_data =
        types::RouterData::<api::PaymentMethodToken, _, types::PaymentsResponseData> {
            flow: std::marker::PhantomData,
            merchant_id: merchant_context.get_merchant_account().get_id().clone(),
            customer_id: None,
            connector_customer: None,
            connector: merchant_connector_account_details
                .connector_name
                .to_string(),
            payment_id: consts::IRRELEVANT_PAYMENT_INTENT_ID.to_string(), //Static
            attempt_id: consts::IRRELEVANT_PAYMENT_ATTEMPT_ID.to_string(), //Static
            tenant_id: state.tenant.tenant_id.clone(),
            status: common_enums::enums::AttemptStatus::default(),
            payment_method: common_enums::enums::PaymentMethod::Card,
            connector_auth_type: auth_type,
            description: None,
            address: payment_method_session_address,
            auth_type: common_enums::enums::AuthenticationType::default(),
            connector_meta_data: None,
            connector_wallets_details: None,
            amount_captured: None,
            access_token: None,
            session_token: None,
            reference_id: None,
            payment_method_token: None,
            recurring_mandate_payment_data: None,
            preprocessing_id: None,
            payment_method_balance: None,
            connector_api_version: None,
            request: payment_method_data_request.clone(),
            response: Err(hyperswitch_domain_models::router_data::ErrorResponse::default()),
            connector_request_reference_id: payment_method_session.id.get_string_repr().to_string(),
            #[cfg(feature = "payouts")]
            payout_method_data: None,
            #[cfg(feature = "payouts")]
            quote_id: None,
            test_mode: None,
            connector_http_status_code: None,
            external_latency: None,
            apple_pay_flow: None,
            frm_metadata: None,
            dispute_id: None,
            refund_id: None,
            connector_response: None,
            payment_method_status: None,
            minor_amount_captured: None,
            integrity_check: Ok(()),
            additional_merchant_data: None,
            header_payload: None,
            connector_mandate_request_reference_id: None,
            authentication_id: None,
            psd2_sca_exemption_type: None,
            whole_connector_response: None,
        };

    let payment_method_token_response = tokenization::add_token_for_payment_method(
        &mut router_data,
        payment_method_data_request.clone(),
        state.clone(),
        &merchant_connector_account_details.clone(),
    )
    .await?;

    let token_response = payment_method_token_response.token.map_err(|err| {
        errors::ApiErrorResponse::ExternalConnectorError {
            code: err.code,
            message: err.message,
            connector: (merchant_connector_account_details.clone())
                .connector_name
                .to_string(),
            status_code: err.status_code,
            reason: err.reason,
        }
    })?;

    let value = payment_method_data::SingleUsePaymentMethodToken::get_single_use_token_from_payment_method_token(
                                                       token_response.clone().into(),
                                                connector_id.clone()
                                            );

    let key = payment_method_data::SingleUseTokenKey::store_key(&payment_method.id);

    add_single_use_token_to_store(&state, key, value)
        .await
        .change_context(errors::ApiErrorResponse::InternalServerError)
        .attach_printable("Failed to store single use token")?;

    Ok(())
}

#[cfg(feature = "v2")]
async fn add_single_use_token_to_store(
    state: &SessionState,
    key: payment_method_data::SingleUseTokenKey,
    value: payment_method_data::SingleUsePaymentMethodToken,
) -> CustomResult<(), errors::StorageError> {
    let redis_connection = state
        .store
        .get_redis_conn()
        .map_err(Into::<errors::StorageError>::into)?;

    redis_connection
        .serialize_and_set_key_with_expiry(
            &payment_method_data::SingleUseTokenKey::get_store_key(&key).into(),
            value,
            consts::DEFAULT_PAYMENT_METHOD_STORE_TTL,
        )
        .await
        .change_context(errors::StorageError::KVError)
        .attach_printable("Failed to insert payment method token to redis")?;
    Ok(())
}

#[cfg(feature = "v2")]
async fn get_single_use_token_from_store(
    state: &SessionState,
    key: payment_method_data::SingleUseTokenKey,
) -> CustomResult<Option<payment_method_data::SingleUsePaymentMethodToken>, errors::StorageError> {
    let redis_connection = state
        .store
        .get_redis_conn()
        .map_err(Into::<errors::StorageError>::into)?;

    redis_connection
        .get_and_deserialize_key::<Option<payment_method_data::SingleUsePaymentMethodToken>>(
            &payment_method_data::SingleUseTokenKey::get_store_key(&key).into(),
            "SingleUsePaymentMethodToken",
        )
        .await
        .change_context(errors::StorageError::KVError)
        .attach_printable("Failed to get payment method token from redis")
}<|MERGE_RESOLUTION|>--- conflicted
+++ resolved
@@ -3038,7 +3038,6 @@
     };
 
     let update_payment_method_session = hyperswitch_domain_models::payment_methods::PaymentMethodsSessionUpdateEnum::UpdateAssociatedPaymentMethods {
-<<<<<<< HEAD
         associated_payment_methods:  Some(vec![parent_payment_method_token.clone()])
     };
 
@@ -3051,11 +3050,6 @@
     )
     .await?;
 
-=======
-        associated_payment_methods:  Some(vec![parent_payment_method_token])
-    };
-
->>>>>>> e36724ca
     let payment_method_session = db
         .update_payment_method_session(
             key_manager_state,
