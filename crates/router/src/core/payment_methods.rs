--- conflicted
+++ resolved
@@ -5,39 +5,26 @@
 pub use api_models::enums::Connector;
 #[cfg(feature = "payouts")]
 pub use api_models::{enums::PayoutConnectors, payouts as payout_types};
-<<<<<<< HEAD
 use api_models::{payment_methods, payments::CardToken};
 use common_utils::id_type::CustomerId;
 use diesel_models::{
     enums, GenericLinkNew, PaymentMethodCollectLink, PaymentMethodCollectLinkData,
 };
 use error_stack::{report, ResultExt};
-=======
-use diesel_models::enums;
-use error_stack::ResultExt;
->>>>>>> b8784059
 use hyperswitch_domain_models::payments::{payment_attempt::PaymentAttempt, PaymentIntent};
 use router_env::{instrument, tracing};
 use time::Duration;
 
 use super::errors::{RouterResponse, StorageErrorExt};
 use crate::{
-<<<<<<< HEAD
-=======
     consts,
->>>>>>> b8784059
     core::{
         errors::{self, RouterResult},
         payments::helpers,
         pm_auth as core_pm_auth,
     },
-<<<<<<< HEAD
     routes::{app::StorageInterface, SessionState},
     services::{self, GenericLinks},
-=======
-    db,
-    routes::SessionState,
->>>>>>> b8784059
     types::{
         api::{self, payments},
         domain, storage,
@@ -123,7 +110,6 @@
     }
 }
 
-<<<<<<< HEAD
 pub async fn initiate_pm_collect_link(
     state: SessionState,
     merchant_account: domain::MerchantAccount,
@@ -327,7 +313,8 @@
             "Failed to serialize {}",
             std::any::type_name::<D>()
         ))
-=======
+}
+
 fn generate_task_id_for_payment_method_status_update_workflow(
     key_id: &str,
     runner: &storage::ProcessTrackerRunner,
@@ -337,7 +324,7 @@
 }
 
 pub async fn add_payment_method_status_update_task(
-    db: &dyn db::StorageInterface,
+    db: &dyn StorageInterface,
     payment_method: &diesel_models::PaymentMethod,
     prev_status: enums::PaymentMethodStatus,
     curr_status: enums::PaymentMethodStatus,
@@ -386,7 +373,6 @@
         })?;
 
     Ok(())
->>>>>>> b8784059
 }
 
 #[instrument(skip_all)]
