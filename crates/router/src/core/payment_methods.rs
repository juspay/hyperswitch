pub mod cards;
#[cfg(all(
    any(feature = "v1", feature = "v2"),
    not(feature = "payment_methods_v2")
))]
pub mod migration;
pub mod network_tokenization;
pub mod surcharge_decision_configs;
pub mod transformers;
pub mod utils;
mod validator;
pub mod vault;

use std::borrow::Cow;
#[cfg(all(any(feature = "v1", feature = "v2"), not(feature = "customer_v2")))]
use std::collections::HashSet;
#[cfg(all(feature = "v2", feature = "payment_methods_v2"))]
use std::str::FromStr;

#[cfg(all(feature = "v2", feature = "payment_methods_v2"))]
pub use api_models::enums as api_enums;
pub use api_models::enums::Connector;
use api_models::payment_methods;
#[cfg(feature = "payouts")]
pub use api_models::{enums::PayoutConnectors, payouts as payout_types};
#[cfg(all(any(feature = "v1", feature = "v2"), not(feature = "customer_v2")))]
use common_utils::ext_traits::{Encode, OptionExt};
use common_utils::{consts::DEFAULT_LOCALE, id_type};
#[cfg(all(feature = "v2", feature = "payment_methods_v2"))]
use common_utils::{
    crypto::Encryptable,
    ext_traits::{AsyncExt, Encode, ValueExt},
    fp_utils::when,
    generate_id, types as util_types,
};
use diesel_models::{
    enums, GenericLinkNew, PaymentMethodCollectLink, PaymentMethodCollectLinkData,
};
use error_stack::{report, ResultExt};
#[cfg(all(any(feature = "v1", feature = "v2"), not(feature = "customer_v2")))]
use hyperswitch_domain_models::api::{GenericLinks, GenericLinksData};
#[cfg(all(
    feature = "v2",
    feature = "payment_methods_v2",
    feature = "customer_v2"
))]
use hyperswitch_domain_models::mandates::CommonMandateReference;
#[cfg(all(feature = "v2", feature = "payment_methods_v2"))]
use hyperswitch_domain_models::payment_method_data;
use hyperswitch_domain_models::payments::{
    payment_attempt::PaymentAttempt, PaymentIntent, VaultData,
};
use masking::{PeekInterface, Secret};
use router_env::{instrument, tracing};
use time::Duration;

use super::{
    errors::{RouterResponse, StorageErrorExt},
    pm_auth,
};
#[cfg(all(feature = "v2", feature = "payment_methods_v2"))]
use crate::{
    configs::settings,
    core::{payment_methods::transformers as pm_transforms, payments as payments_core},
    headers, logger,
    routes::{self, payment_methods as pm_routes},
    services::encryption,
    types::{
        api::{self, payment_methods::PaymentMethodCreateExt},
        domain::types as domain_types,
        payment_methods as pm_types,
        storage::{ephemeral_key, PaymentMethodListContext},
        transformers::{ForeignFrom, ForeignTryFrom},
    },
    utils::ext_traits::OptionExt,
};
use crate::{
    consts,
    core::{
        errors::{self, RouterResult},
        payments::helpers as payment_helpers,
    },
    routes::{app::StorageInterface, SessionState},
    services,
    types::{
        domain,
        storage::{self, enums as storage_enums},
    },
};

const PAYMENT_METHOD_STATUS_UPDATE_TASK: &str = "PAYMENT_METHOD_STATUS_UPDATE";
const PAYMENT_METHOD_STATUS_TAG: &str = "PAYMENT_METHOD_STATUS";

#[instrument(skip_all)]
pub async fn retrieve_payment_method_core(
    pm_data: &Option<domain::PaymentMethodData>,
    state: &SessionState,
    payment_intent: &PaymentIntent,
    payment_attempt: &PaymentAttempt,
    merchant_key_store: &domain::MerchantKeyStore,
    business_profile: Option<&domain::Profile>,
) -> RouterResult<(Option<domain::PaymentMethodData>, Option<String>)> {
    match pm_data {
        pm_opt @ Some(pm @ domain::PaymentMethodData::Card(_)) => {
            let payment_token = payment_helpers::store_payment_method_data_in_vault(
                state,
                payment_attempt,
                payment_intent,
                enums::PaymentMethod::Card,
                pm,
                merchant_key_store,
                business_profile,
            )
            .await?;
            Ok((pm_opt.to_owned(), payment_token))
        }
        pm_opt @ Some(pm @ domain::PaymentMethodData::BankDebit(_)) => {
            let payment_token = payment_helpers::store_payment_method_data_in_vault(
                state,
                payment_attempt,
                payment_intent,
                enums::PaymentMethod::BankDebit,
                pm,
                merchant_key_store,
                business_profile,
            )
            .await?;

            Ok((pm_opt.to_owned(), payment_token))
        }
        pm @ Some(domain::PaymentMethodData::PayLater(_)) => Ok((pm.to_owned(), None)),
        pm @ Some(domain::PaymentMethodData::Crypto(_)) => Ok((pm.to_owned(), None)),
        pm @ Some(domain::PaymentMethodData::Upi(_)) => Ok((pm.to_owned(), None)),
        pm @ Some(domain::PaymentMethodData::Voucher(_)) => Ok((pm.to_owned(), None)),
        pm @ Some(domain::PaymentMethodData::Reward) => Ok((pm.to_owned(), None)),
        pm @ Some(domain::PaymentMethodData::RealTimePayment(_)) => Ok((pm.to_owned(), None)),
        pm @ Some(domain::PaymentMethodData::CardRedirect(_)) => Ok((pm.to_owned(), None)),
        pm @ Some(domain::PaymentMethodData::GiftCard(_)) => Ok((pm.to_owned(), None)),
        pm @ Some(domain::PaymentMethodData::OpenBanking(_)) => Ok((pm.to_owned(), None)),
        pm @ Some(domain::PaymentMethodData::MobilePayment(_)) => Ok((pm.to_owned(), None)),
        pm @ Some(domain::PaymentMethodData::NetworkToken(_)) => Ok((pm.to_owned(), None)),
        pm_opt @ Some(pm @ domain::PaymentMethodData::BankTransfer(_)) => {
            let payment_token = payment_helpers::store_payment_method_data_in_vault(
                state,
                payment_attempt,
                payment_intent,
                enums::PaymentMethod::BankTransfer,
                pm,
                merchant_key_store,
                business_profile,
            )
            .await?;

            Ok((pm_opt.to_owned(), payment_token))
        }
        pm_opt @ Some(pm @ domain::PaymentMethodData::Wallet(_)) => {
            let payment_token = payment_helpers::store_payment_method_data_in_vault(
                state,
                payment_attempt,
                payment_intent,
                enums::PaymentMethod::Wallet,
                pm,
                merchant_key_store,
                business_profile,
            )
            .await?;

            Ok((pm_opt.to_owned(), payment_token))
        }
        pm_opt @ Some(pm @ domain::PaymentMethodData::BankRedirect(_)) => {
            let payment_token = payment_helpers::store_payment_method_data_in_vault(
                state,
                payment_attempt,
                payment_intent,
                enums::PaymentMethod::BankRedirect,
                pm,
                merchant_key_store,
                business_profile,
            )
            .await?;

            Ok((pm_opt.to_owned(), payment_token))
        }
        _ => Ok((None, None)),
    }
}

pub async fn initiate_pm_collect_link(
    state: SessionState,
    merchant_account: domain::MerchantAccount,
    key_store: domain::MerchantKeyStore,
    req: payment_methods::PaymentMethodCollectLinkRequest,
) -> RouterResponse<payment_methods::PaymentMethodCollectLinkResponse> {
    // Validate request and initiate flow
    let pm_collect_link_data =
        validator::validate_request_and_initiate_payment_method_collect_link(
            &state,
            &merchant_account,
            &key_store,
            &req,
        )
        .await?;

    // Create DB entries
    let pm_collect_link = create_pm_collect_db_entry(
        &state,
        &merchant_account,
        &pm_collect_link_data,
        req.return_url.clone(),
    )
    .await?;
    let customer_id = id_type::CustomerId::try_from(Cow::from(pm_collect_link.primary_reference))
        .change_context(errors::ApiErrorResponse::InvalidDataValue {
        field_name: "customer_id",
    })?;

    // Return response
    let url = pm_collect_link.url.peek();
    let response = payment_methods::PaymentMethodCollectLinkResponse {
        pm_collect_link_id: pm_collect_link.link_id,
        customer_id,
        expiry: pm_collect_link.expiry,
        link: url::Url::parse(url)
            .change_context(errors::ApiErrorResponse::InternalServerError)
            .attach_printable_lazy(|| {
                format!("Failed to parse the payment method collect link - {}", url)
            })?
            .into(),
        return_url: pm_collect_link.return_url,
        ui_config: pm_collect_link.link_data.ui_config,
        enabled_payment_methods: pm_collect_link.link_data.enabled_payment_methods,
    };
    Ok(services::ApplicationResponse::Json(response))
}

pub async fn create_pm_collect_db_entry(
    state: &SessionState,
    merchant_account: &domain::MerchantAccount,
    pm_collect_link_data: &PaymentMethodCollectLinkData,
    return_url: Option<String>,
) -> RouterResult<PaymentMethodCollectLink> {
    let db: &dyn StorageInterface = &*state.store;

    let link_data = serde_json::to_value(pm_collect_link_data)
        .map_err(|_| report!(errors::ApiErrorResponse::InternalServerError))
        .attach_printable("Failed to convert PaymentMethodCollectLinkData to Value")?;

    let pm_collect_link = GenericLinkNew {
        link_id: pm_collect_link_data.pm_collect_link_id.to_string(),
        primary_reference: pm_collect_link_data
            .customer_id
            .get_string_repr()
            .to_string(),
        merchant_id: merchant_account.get_id().to_owned(),
        link_type: common_enums::GenericLinkType::PaymentMethodCollect,
        link_data,
        url: pm_collect_link_data.link.clone(),
        return_url,
        expiry: common_utils::date_time::now()
            + Duration::seconds(pm_collect_link_data.session_expiry.into()),
        ..Default::default()
    };

    db.insert_pm_collect_link(pm_collect_link)
        .await
        .to_duplicate_response(errors::ApiErrorResponse::GenericDuplicateError {
            message: "payment method collect link already exists".to_string(),
        })
}

#[cfg(all(feature = "v2", feature = "customer_v2"))]
pub async fn render_pm_collect_link(
    _state: SessionState,
    _merchant_account: domain::MerchantAccount,
    _key_store: domain::MerchantKeyStore,
    _req: payment_methods::PaymentMethodCollectLinkRenderRequest,
) -> RouterResponse<services::GenericLinkFormData> {
    todo!()
}

#[cfg(all(any(feature = "v1", feature = "v2"), not(feature = "customer_v2")))]
pub async fn render_pm_collect_link(
    state: SessionState,
    merchant_account: domain::MerchantAccount,
    key_store: domain::MerchantKeyStore,
    req: payment_methods::PaymentMethodCollectLinkRenderRequest,
) -> RouterResponse<services::GenericLinkFormData> {
    let db: &dyn StorageInterface = &*state.store;

    // Fetch pm collect link
    let pm_collect_link = db
        .find_pm_collect_link_by_link_id(&req.pm_collect_link_id)
        .await
        .to_not_found_response(errors::ApiErrorResponse::GenericNotFoundError {
            message: "payment method collect link not found".to_string(),
        })?;

    // Check status and return form data accordingly
    let has_expired = common_utils::date_time::now() > pm_collect_link.expiry;
    let status = pm_collect_link.link_status;
    let link_data = pm_collect_link.link_data;
    let default_config = &state.conf.generic_link.payment_method_collect;
    let default_ui_config = default_config.ui_config.clone();
    let ui_config_data = common_utils::link_utils::GenericLinkUiConfigFormData {
        merchant_name: link_data
            .ui_config
            .merchant_name
            .unwrap_or(default_ui_config.merchant_name),
        logo: link_data.ui_config.logo.unwrap_or(default_ui_config.logo),
        theme: link_data
            .ui_config
            .theme
            .clone()
            .unwrap_or(default_ui_config.theme.clone()),
    };
    match status {
        common_utils::link_utils::PaymentMethodCollectStatus::Initiated => {
            // if expired, send back expired status page
            if has_expired {
                let expired_link_data = services::GenericExpiredLinkData {
                    title: "Payment collect link has expired".to_string(),
                    message: "This payment collect link has expired.".to_string(),
                    theme: link_data.ui_config.theme.unwrap_or(default_ui_config.theme),
                };
                Ok(services::ApplicationResponse::GenericLinkForm(Box::new(
                    GenericLinks {
                        allowed_domains: HashSet::from([]),
                        data: GenericLinksData::ExpiredLink(expired_link_data),
                        locale: DEFAULT_LOCALE.to_string(),
                    },
                )))

            // else, send back form link
            } else {
                let customer_id = id_type::CustomerId::try_from(Cow::from(
                    pm_collect_link.primary_reference.clone(),
                ))
                .change_context(errors::ApiErrorResponse::InvalidDataValue {
                    field_name: "customer_id",
                })?;
                // Fetch customer

                let customer = db
                    .find_customer_by_customer_id_merchant_id(
                        &(&state).into(),
                        &customer_id,
                        &req.merchant_id,
                        &key_store,
                        merchant_account.storage_scheme,
                    )
                    .await
                    .change_context(errors::ApiErrorResponse::InvalidRequestData {
                        message: format!(
                            "Customer [{}] not found for link_id - {}",
                            pm_collect_link.primary_reference, pm_collect_link.link_id
                        ),
                    })
                    .attach_printable(format!(
                        "customer [{}] not found",
                        pm_collect_link.primary_reference
                    ))?;

                let js_data = payment_methods::PaymentMethodCollectLinkDetails {
                    publishable_key: Secret::new(merchant_account.publishable_key),
                    client_secret: link_data.client_secret.clone(),
                    pm_collect_link_id: pm_collect_link.link_id,
                    customer_id: customer.customer_id,
                    session_expiry: pm_collect_link.expiry,
                    return_url: pm_collect_link.return_url,
                    ui_config: ui_config_data,
                    enabled_payment_methods: link_data.enabled_payment_methods,
                };

                let serialized_css_content = String::new();

                let serialized_js_content = format!(
                    "window.__PM_COLLECT_DETAILS = {}",
                    js_data
                        .encode_to_string_of_json()
                        .change_context(errors::ApiErrorResponse::InternalServerError)
                        .attach_printable("Failed to serialize PaymentMethodCollectLinkDetails")?
                );

                let generic_form_data = services::GenericLinkFormData {
                    js_data: serialized_js_content,
                    css_data: serialized_css_content,
                    sdk_url: default_config.sdk_url.to_string(),
                    html_meta_tags: String::new(),
                };
                Ok(services::ApplicationResponse::GenericLinkForm(Box::new(
                    GenericLinks {
                        allowed_domains: HashSet::from([]),
                        data: GenericLinksData::PaymentMethodCollect(generic_form_data),
                        locale: DEFAULT_LOCALE.to_string(),
                    },
                )))
            }
        }

        // Send back status page
        status => {
            let js_data = payment_methods::PaymentMethodCollectLinkStatusDetails {
                pm_collect_link_id: pm_collect_link.link_id,
                customer_id: link_data.customer_id,
                session_expiry: pm_collect_link.expiry,
                return_url: pm_collect_link
                    .return_url
                    .as_ref()
                    .map(|url| url::Url::parse(url))
                    .transpose()
                    .change_context(errors::ApiErrorResponse::InternalServerError)
                    .attach_printable(
                        "Failed to parse return URL for payment method collect's status link",
                    )?,
                ui_config: ui_config_data,
                status,
            };

            let serialized_css_content = String::new();

            let serialized_js_content = format!(
                "window.__PM_COLLECT_DETAILS = {}",
                js_data
                    .encode_to_string_of_json()
                    .change_context(errors::ApiErrorResponse::InternalServerError)
                    .attach_printable(
                        "Failed to serialize PaymentMethodCollectLinkStatusDetails"
                    )?
            );

            let generic_status_data = services::GenericLinkStatusData {
                js_data: serialized_js_content,
                css_data: serialized_css_content,
            };
            Ok(services::ApplicationResponse::GenericLinkForm(Box::new(
                GenericLinks {
                    allowed_domains: HashSet::from([]),
                    data: GenericLinksData::PaymentMethodCollectStatus(generic_status_data),
                    locale: DEFAULT_LOCALE.to_string(),
                },
            )))
        }
    }
}

fn generate_task_id_for_payment_method_status_update_workflow(
    key_id: &str,
    runner: storage::ProcessTrackerRunner,
    task: &str,
) -> String {
    format!("{runner}_{task}_{key_id}")
}

#[cfg(all(
    any(feature = "v1", feature = "v2"),
    not(feature = "payment_methods_v2")
))]
pub async fn add_payment_method_status_update_task(
    db: &dyn StorageInterface,
    payment_method: &domain::PaymentMethod,
    prev_status: enums::PaymentMethodStatus,
    curr_status: enums::PaymentMethodStatus,
    merchant_id: &id_type::MerchantId,
) -> Result<(), errors::ProcessTrackerError> {
    let created_at = payment_method.created_at;
    let schedule_time =
        created_at.saturating_add(Duration::seconds(consts::DEFAULT_SESSION_EXPIRY));

    let tracking_data = storage::PaymentMethodStatusTrackingData {
        payment_method_id: payment_method.get_id().clone(),
        prev_status,
        curr_status,
        merchant_id: merchant_id.to_owned(),
    };

    let runner = storage::ProcessTrackerRunner::PaymentMethodStatusUpdateWorkflow;
    let task = PAYMENT_METHOD_STATUS_UPDATE_TASK;
    let tag = [PAYMENT_METHOD_STATUS_TAG];

    let process_tracker_id = generate_task_id_for_payment_method_status_update_workflow(
        payment_method.get_id().as_str(),
        runner,
        task,
    );
    let process_tracker_entry = storage::ProcessTrackerNew::new(
        process_tracker_id,
        task,
        runner,
        tag,
        tracking_data,
        schedule_time,
    )
    .change_context(errors::ApiErrorResponse::InternalServerError)
    .attach_printable("Failed to construct PAYMENT_METHOD_STATUS_UPDATE process tracker task")?;

    db
        .insert_process(process_tracker_entry)
        .await
        .change_context(errors::ApiErrorResponse::InternalServerError)
        .attach_printable_lazy(|| {
            format!(
                "Failed while inserting PAYMENT_METHOD_STATUS_UPDATE reminder to process_tracker for payment_method_id: {}",
                payment_method.get_id().clone()
            )
        })?;

    Ok(())
}

#[cfg(feature = "v2")]
#[allow(clippy::too_many_arguments)]
#[instrument(skip_all)]
pub async fn retrieve_payment_method_with_token(
    _state: &SessionState,
    _merchant_key_store: &domain::MerchantKeyStore,
    _token_data: &storage::PaymentTokenData,
    _payment_intent: &PaymentIntent,
    _card_token_data: Option<&domain::CardToken>,
    _customer: &Option<domain::Customer>,
    _storage_scheme: common_enums::enums::MerchantStorageScheme,
    _mandate_id: Option<api_models::payments::MandateIds>,
    _payment_method_info: Option<domain::PaymentMethod>,
    _business_profile: &domain::Profile,
) -> RouterResult<storage::PaymentMethodDataWithId> {
    todo!()
}

#[cfg(all(
    any(feature = "v1", feature = "v2"),
    not(feature = "payment_methods_v2")
))]
#[instrument(skip_all)]
#[allow(clippy::too_many_arguments)]
pub async fn retrieve_payment_method_with_token(
    state: &SessionState,
    merchant_key_store: &domain::MerchantKeyStore,
    token_data: &storage::PaymentTokenData,
    payment_intent: &PaymentIntent,
    payment_attempt: &PaymentAttempt,
    card_token_data: Option<&domain::CardToken>,
    customer: &Option<domain::Customer>,
    storage_scheme: common_enums::enums::MerchantStorageScheme,
    mandate_id: Option<api_models::payments::MandateIds>,
    payment_method_info: Option<domain::PaymentMethod>,
    business_profile: &domain::Profile,
    should_retry_with_pan: bool,
    vault_data: Option<&VaultData>,
) -> RouterResult<storage::PaymentMethodDataWithId> {
    let token = match token_data {
        storage::PaymentTokenData::TemporaryGeneric(generic_token) => {
            payment_helpers::retrieve_payment_method_with_temporary_token(
                state,
                &generic_token.token,
                payment_intent,
                payment_attempt,
                merchant_key_store,
                card_token_data,
            )
            .await?
            .map(
                |(payment_method_data, payment_method)| storage::PaymentMethodDataWithId {
                    payment_method_data: Some(payment_method_data),
                    payment_method: Some(payment_method),
                    payment_method_id: None,
                },
            )
            .unwrap_or_default()
        }

        storage::PaymentTokenData::Temporary(generic_token) => {
            payment_helpers::retrieve_payment_method_with_temporary_token(
                state,
                &generic_token.token,
                payment_intent,
                payment_attempt,
                merchant_key_store,
                card_token_data,
            )
            .await?
            .map(
                |(payment_method_data, payment_method)| storage::PaymentMethodDataWithId {
                    payment_method_data: Some(payment_method_data),
                    payment_method: Some(payment_method),
                    payment_method_id: None,
                },
            )
            .unwrap_or_default()
        }

        storage::PaymentTokenData::Permanent(card_token) => {
            payment_helpers::retrieve_payment_method_data_with_permanent_token(
                state,
                card_token.locker_id.as_ref().unwrap_or(&card_token.token),
                card_token
                    .payment_method_id
                    .as_ref()
                    .unwrap_or(&card_token.token),
                payment_intent,
                card_token_data,
                merchant_key_store,
                storage_scheme,
                mandate_id,
                payment_method_info
                    .get_required_value("PaymentMethod")
                    .change_context(errors::ApiErrorResponse::InternalServerError)
                    .attach_printable("PaymentMethod not found")?,
                business_profile,
                payment_attempt.connector.clone(),
                should_retry_with_pan,
                vault_data,
            )
            .await
            .map(|card| Some((card, enums::PaymentMethod::Card)))?
            .map(
                |(payment_method_data, payment_method)| storage::PaymentMethodDataWithId {
                    payment_method_data: Some(payment_method_data),
                    payment_method: Some(payment_method),
                    payment_method_id: Some(
                        card_token
                            .payment_method_id
                            .as_ref()
                            .unwrap_or(&card_token.token)
                            .to_string(),
                    ),
                },
            )
            .unwrap_or_default()
        }

        storage::PaymentTokenData::PermanentCard(card_token) => {
            payment_helpers::retrieve_payment_method_data_with_permanent_token(
                state,
                card_token.locker_id.as_ref().unwrap_or(&card_token.token),
                card_token
                    .payment_method_id
                    .as_ref()
                    .unwrap_or(&card_token.token),
                payment_intent,
                card_token_data,
                merchant_key_store,
                storage_scheme,
                mandate_id,
                payment_method_info
                    .get_required_value("PaymentMethod")
                    .change_context(errors::ApiErrorResponse::InternalServerError)
                    .attach_printable("PaymentMethod not found")?,
                business_profile,
                payment_attempt.connector.clone(),
                should_retry_with_pan,
                vault_data,
            )
            .await
            .map(|card| Some((card, enums::PaymentMethod::Card)))?
            .map(
                |(payment_method_data, payment_method)| storage::PaymentMethodDataWithId {
                    payment_method_data: Some(payment_method_data),
                    payment_method: Some(payment_method),
                    payment_method_id: Some(
                        card_token
                            .payment_method_id
                            .as_ref()
                            .unwrap_or(&card_token.token)
                            .to_string(),
                    ),
                },
            )
            .unwrap_or_default()
        }

        storage::PaymentTokenData::AuthBankDebit(auth_token) => {
            pm_auth::retrieve_payment_method_from_auth_service(
                state,
                merchant_key_store,
                auth_token,
                payment_intent,
                customer,
            )
            .await?
            .map(
                |(payment_method_data, payment_method)| storage::PaymentMethodDataWithId {
                    payment_method_data: Some(payment_method_data),
                    payment_method: Some(payment_method),
                    payment_method_id: None,
                },
            )
            .unwrap_or_default()
        }

        storage::PaymentTokenData::WalletToken(_) => storage::PaymentMethodDataWithId {
            payment_method: None,
            payment_method_data: None,
            payment_method_id: None,
        },
    };
    Ok(token)
}

#[cfg(all(feature = "v2", feature = "payment_methods_v2"))]
#[instrument(skip_all)]
pub(crate) fn get_payment_method_create_request(
    payment_method_data: &api_models::payments::PaymentMethodData,
    payment_method_type: storage_enums::PaymentMethod,
    payment_method_subtype: storage_enums::PaymentMethodType,
    customer_id: id_type::GlobalCustomerId,
    billing_address: Option<&api_models::payments::Address>,
    payment_method_session: Option<&domain::payment_methods::PaymentMethodSession>,
) -> RouterResult<payment_methods::PaymentMethodCreate> {
    match payment_method_data {
        api_models::payments::PaymentMethodData::Card(card) => {
            let card_detail = payment_methods::CardDetail {
                card_number: card.card_number.clone(),
                card_exp_month: card.card_exp_month.clone(),
                card_exp_year: card.card_exp_year.clone(),
                card_holder_name: card.card_holder_name.clone(),
                nick_name: card.nick_name.clone(),
                card_issuing_country: card
                    .card_issuing_country
                    .as_ref()
                    .map(|c| api_enums::CountryAlpha2::from_str(c))
                    .transpose()
                    .ok()
                    .flatten(),
                card_network: card.card_network.clone(),
                card_issuer: card.card_issuer.clone(),
                card_type: card
                    .card_type
                    .as_ref()
                    .map(|c| payment_methods::CardType::from_str(c))
                    .transpose()
                    .ok()
                    .flatten(),
                card_cvc: Some(card.card_cvc.clone()),
            };
            let payment_method_request = payment_methods::PaymentMethodCreate {
                payment_method_type,
                payment_method_subtype,
                metadata: None,
                customer_id: customer_id.clone(),
                payment_method_data: payment_methods::PaymentMethodCreateData::Card(card_detail),
                billing: billing_address.map(ToOwned::to_owned),
                psp_tokenization: payment_method_session
                    .and_then(|pm_session| pm_session.psp_tokenization.clone()),
                network_tokenization: payment_method_session
                    .and_then(|pm_session| pm_session.network_tokenization.clone()),
            };
            Ok(payment_method_request)
        }
        _ => Err(report!(errors::ApiErrorResponse::UnprocessableEntity {
            message: "only card payment methods are supported for tokenization".to_string()
        })
        .attach_printable("Payment method data is incorrect")),
    }
}

#[cfg(all(
    any(feature = "v1", feature = "v2"),
    not(feature = "payment_methods_v2")
))]
#[instrument(skip_all)]
pub(crate) async fn get_payment_method_create_request(
    payment_method_data: Option<&domain::PaymentMethodData>,
    payment_method: Option<storage_enums::PaymentMethod>,
    payment_method_type: Option<storage_enums::PaymentMethodType>,
    customer_id: &Option<id_type::CustomerId>,
    billing_name: Option<Secret<String>>,
    payment_method_billing_address: Option<&hyperswitch_domain_models::address::Address>,
) -> RouterResult<payment_methods::PaymentMethodCreate> {
    match payment_method_data {
        Some(pm_data) => match payment_method {
            Some(payment_method) => match pm_data {
                domain::PaymentMethodData::Card(card) => {
                    let card_detail = payment_methods::CardDetail {
                        card_number: card.card_number.clone(),
                        card_exp_month: card.card_exp_month.clone(),
                        card_exp_year: card.card_exp_year.clone(),
                        card_holder_name: billing_name,
                        nick_name: card.nick_name.clone(),
                        card_issuing_country: card.card_issuing_country.clone(),
                        card_network: card.card_network.clone(),
                        card_issuer: card.card_issuer.clone(),
                        card_type: card.card_type.clone(),
                    };
                    let payment_method_request = payment_methods::PaymentMethodCreate {
                        payment_method: Some(payment_method),
                        payment_method_type,
                        payment_method_issuer: card.card_issuer.clone(),
                        payment_method_issuer_code: None,
                        #[cfg(feature = "payouts")]
                        bank_transfer: None,
                        #[cfg(feature = "payouts")]
                        wallet: None,
                        card: Some(card_detail),
                        metadata: None,
                        customer_id: customer_id.clone(),
                        card_network: card
                            .card_network
                            .as_ref()
                            .map(|card_network| card_network.to_string()),
                        client_secret: None,
                        payment_method_data: None,
                        //TODO: why are we using api model in router internally
                        billing: payment_method_billing_address.cloned().map(From::from),
                        connector_mandate_details: None,
                        network_transaction_id: None,
                    };
                    Ok(payment_method_request)
                }
                _ => {
                    let payment_method_request = payment_methods::PaymentMethodCreate {
                        payment_method: Some(payment_method),
                        payment_method_type,
                        payment_method_issuer: None,
                        payment_method_issuer_code: None,
                        #[cfg(feature = "payouts")]
                        bank_transfer: None,
                        #[cfg(feature = "payouts")]
                        wallet: None,
                        card: None,
                        metadata: None,
                        customer_id: customer_id.clone(),
                        card_network: None,
                        client_secret: None,
                        payment_method_data: None,
                        billing: None,
                        connector_mandate_details: None,
                        network_transaction_id: None,
                    };

                    Ok(payment_method_request)
                }
            },
            None => Err(report!(errors::ApiErrorResponse::MissingRequiredField {
                field_name: "payment_method_type"
            })
            .attach_printable("PaymentMethodType Required")),
        },
        None => Err(report!(errors::ApiErrorResponse::MissingRequiredField {
            field_name: "payment_method_data"
        })
        .attach_printable("PaymentMethodData required Or Card is already saved")),
    }
}

#[cfg(all(feature = "v2", feature = "payment_methods_v2"))]
#[instrument(skip_all)]
pub async fn create_payment_method(
    state: &SessionState,
    request_state: &routes::app::ReqState,
    req: api::PaymentMethodCreate,
    merchant_account: &domain::MerchantAccount,
    key_store: &domain::MerchantKeyStore,
    profile: &domain::Profile,
) -> RouterResponse<api::PaymentMethodResponse> {
    let response = create_payment_method_core(
        state,
        request_state,
        req,
        merchant_account,
        key_store,
        profile,
    )
    .await?;

    Ok(services::ApplicationResponse::Json(response))
}

#[cfg(all(feature = "v2", feature = "payment_methods_v2"))]
#[instrument(skip_all)]
pub async fn create_payment_method_core(
    state: &SessionState,
    _request_state: &routes::app::ReqState,
    req: api::PaymentMethodCreate,
    merchant_account: &domain::MerchantAccount,
    key_store: &domain::MerchantKeyStore,
    profile: &domain::Profile,
) -> RouterResult<api::PaymentMethodResponse> {
    use common_utils::ext_traits::ValueExt;

    req.validate()?;

    let db = &*state.store;
    let merchant_id = merchant_account.get_id();
    let customer_id = req.customer_id.to_owned();
    let key_manager_state = &(state).into();

    db.find_customer_by_global_id(
        key_manager_state,
        &customer_id,
        merchant_account.get_id(),
        key_store,
        merchant_account.storage_scheme,
    )
    .await
    .to_not_found_response(errors::ApiErrorResponse::CustomerNotFound)
    .attach_printable("Customer not found for the payment method")?;

    let payment_method_billing_address = req
        .billing
        .clone()
        .async_map(|billing| cards::create_encrypted_data(key_manager_state, key_store, billing))
        .await
        .transpose()
        .change_context(errors::ApiErrorResponse::InternalServerError)
        .attach_printable("Unable to encrypt Payment method billing address")?
        .map(|encoded_address| {
            encoded_address.deserialize_inner_value(|value| value.parse_value("Address"))
        })
        .transpose()
        .change_context(errors::ApiErrorResponse::InternalServerError)
        .attach_printable("Unable to parse Payment method billing address")?;

    let payment_method_id =
        id_type::GlobalPaymentMethodId::generate(&state.conf.cell_information.id)
            .change_context(errors::ApiErrorResponse::InternalServerError)
            .attach_printable("Unable to generate GlobalPaymentMethodId")?;

    let mut payment_method = create_payment_method_for_intent(
        state,
        req.metadata.clone(),
        &customer_id,
        payment_method_id,
        merchant_id,
        key_store,
        merchant_account.storage_scheme,
        payment_method_billing_address.map(Into::into),
    )
    .await
    .attach_printable("Failed to add Payment method to DB")?;

    let payment_method_data =
        pm_types::PaymentMethodVaultingData::from(req.payment_method_data.clone());

    let payment_method_data =
        populate_bin_details_for_payment_method(state, &payment_method_data).await;

    let vaulting_result = vault_payment_method(
        state,
        &payment_method_data,
        merchant_account,
        key_store,
        None,
        &customer_id,
    )
    .await;

    let network_tokenization_resp = network_tokenize_and_vault_the_pmd(
        state,
        &payment_method_data,
        merchant_account,
        key_store,
        req.network_tokenization.clone(),
        profile.is_network_tokenization_enabled,
        &customer_id,
    )
    .await
    .map_err(|e| {
        services::logger::error!(
            "Failed to network tokenize the payment method for customer: {}. Error: {} ",
            customer_id.get_string_repr(),
            e
        );
    })
    .ok();

    let (response, payment_method) = match vaulting_result {
        Ok((vaulting_resp, fingerprint_id)) => {
            payment_method.set_payment_method_type(req.payment_method_type);
            payment_method.set_payment_method_subtype(req.payment_method_subtype);

            let pm_update = create_pm_additional_data_update(
                Some(&payment_method_data),
                state,
                key_store,
                Some(vaulting_resp.vault_id.get_string_repr().clone()),
                Some(fingerprint_id),
                &payment_method,
                None,
                network_tokenization_resp,
            )
            .await
            .attach_printable("Unable to create Payment method data")?;

            let payment_method = db
                .update_payment_method(
                    &(state.into()),
                    key_store,
                    payment_method,
                    pm_update,
                    merchant_account.storage_scheme,
                )
                .await
                .change_context(errors::ApiErrorResponse::InternalServerError)
                .attach_printable("Failed to update payment method in db")?;

            let resp = pm_transforms::generate_payment_method_response(&payment_method)?;

            Ok((resp, payment_method))
        }
        Err(e) => {
            let pm_update = storage::PaymentMethodUpdate::StatusUpdate {
                status: Some(enums::PaymentMethodStatus::Inactive),
            };

            db.update_payment_method(
                &(state.into()),
                key_store,
                payment_method,
                pm_update,
                merchant_account.storage_scheme,
            )
            .await
            .change_context(errors::ApiErrorResponse::InternalServerError)
            .attach_printable("Failed to update payment method in db")?;

            Err(e)
        }
    }?;

    Ok(response)
}

#[cfg(all(feature = "v2", feature = "payment_methods_v2"))]
#[derive(Clone, Debug)]
pub struct NetworkTokenPaymentMethodDetails {
    network_token_requestor_reference_id: String,
    network_token_locker_id: String,
    network_token_pmd: Encryptable<Secret<serde_json::Value>>,
}

#[cfg(all(feature = "v2", feature = "payment_methods_v2"))]
pub async fn network_tokenize_and_vault_the_pmd(
    state: &SessionState,
    payment_method_data: &pm_types::PaymentMethodVaultingData,
    merchant_account: &domain::MerchantAccount,
    key_store: &domain::MerchantKeyStore,
    network_tokenization: Option<common_types::payment_methods::NetworkTokenization>,
    network_tokenization_enabled_for_profile: bool,
    customer_id: &id_type::GlobalCustomerId,
) -> RouterResult<NetworkTokenPaymentMethodDetails> {
    when(!network_tokenization_enabled_for_profile, || {
        Err(report!(errors::ApiErrorResponse::NotSupported {
            message: "Network Tokenization is not enabled for this payment method".to_string()
        }))
    })?;

    let is_network_tokenization_enabled_for_pm = network_tokenization
        .as_ref()
        .map(|nt| matches!(nt.enable, common_enums::NetworkTokenizationToggle::Enable))
        .unwrap_or(false);

    let card_data = match payment_method_data {
        pm_types::PaymentMethodVaultingData::Card(data)
            if is_network_tokenization_enabled_for_pm =>
        {
            Ok(data)
        }
        _ => Err(report!(errors::ApiErrorResponse::NotSupported {
            message: "Network Tokenization is not supported for this payment method".to_string()
        })),
    }?;

    let (resp, network_token_req_ref_id) =
        network_tokenization::make_card_network_tokenization_request(state, card_data, customer_id)
            .await
            .change_context(errors::ApiErrorResponse::InternalServerError)
            .attach_printable("Failed to generate network token")?;

    let network_token_vaulting_data = pm_types::PaymentMethodVaultingData::NetworkToken(resp);
    let vaulting_resp = vault::add_payment_method_to_vault(
        state,
        merchant_account,
        &network_token_vaulting_data,
        None,
    )
    .await
    .change_context(errors::ApiErrorResponse::InternalServerError)
    .attach_printable("Failed to vault the network token data")?;

    let key_manager_state = &(state).into();
    let network_token = match network_token_vaulting_data {
        pm_types::PaymentMethodVaultingData::Card(card) => {
            payment_method_data::PaymentMethodsData::Card(
                payment_method_data::CardDetailsPaymentMethod::from(card.clone()),
            )
        }
        pm_types::PaymentMethodVaultingData::NetworkToken(network_token) => {
            payment_method_data::PaymentMethodsData::NetworkToken(
                payment_method_data::NetworkTokenDetailsPaymentMethod::from(network_token.clone()),
            )
        }
    };

    let network_token_pmd =
        cards::create_encrypted_data(key_manager_state, key_store, network_token)
            .await
            .change_context(errors::ApiErrorResponse::InternalServerError)
            .attach_printable("Unable to encrypt Payment method data")?;

    Ok(NetworkTokenPaymentMethodDetails {
        network_token_requestor_reference_id: network_token_req_ref_id,
        network_token_locker_id: vaulting_resp.vault_id.get_string_repr().clone(),
        network_token_pmd,
    })
}

#[cfg(all(feature = "v2", feature = "payment_methods_v2"))]
pub async fn populate_bin_details_for_payment_method(
    state: &SessionState,
    payment_method_data: &pm_types::PaymentMethodVaultingData,
) -> pm_types::PaymentMethodVaultingData {
    match payment_method_data {
        pm_types::PaymentMethodVaultingData::Card(card) => {
            let card_isin = card.card_number.get_card_isin();

            if card.card_issuer.is_some()
                && card.card_network.is_some()
                && card.card_type.is_some()
                && card.card_issuing_country.is_some()
            {
                pm_types::PaymentMethodVaultingData::Card(card.clone())
            } else {
                let card_info = state
                    .store
                    .get_card_info(&card_isin)
                    .await
                    .map_err(|error| services::logger::error!(card_info_error=?error))
                    .ok()
                    .flatten();

                pm_types::PaymentMethodVaultingData::Card(payment_methods::CardDetail {
                    card_number: card.card_number.clone(),
                    card_exp_month: card.card_exp_month.clone(),
                    card_exp_year: card.card_exp_year.clone(),
                    card_holder_name: card.card_holder_name.clone(),
                    nick_name: card.nick_name.clone(),
                    card_issuing_country: card_info.as_ref().and_then(|val| {
                        val.card_issuing_country
                            .as_ref()
                            .map(|c| api_enums::CountryAlpha2::from_str(c))
                            .transpose()
                            .ok()
                            .flatten()
                    }),
                    card_network: card_info.as_ref().and_then(|val| val.card_network.clone()),
                    card_issuer: card_info.as_ref().and_then(|val| val.card_issuer.clone()),
                    card_type: card_info.as_ref().and_then(|val| {
                        val.card_type
                            .as_ref()
                            .map(|c| payment_methods::CardType::from_str(c))
                            .transpose()
                            .ok()
                            .flatten()
                    }),
                    card_cvc: card.card_cvc.clone(),
                })
            }
        }
        _ => payment_method_data.clone(),
    }
}

#[cfg(all(feature = "v2", feature = "payment_methods_v2"))]
#[instrument(skip_all)]
pub async fn payment_method_intent_create(
    state: &SessionState,
    req: api::PaymentMethodIntentCreate,
    merchant_account: &domain::MerchantAccount,
    key_store: &domain::MerchantKeyStore,
) -> RouterResponse<api::PaymentMethodResponse> {
    let db = &*state.store;
    let merchant_id = merchant_account.get_id();
    let customer_id = req.customer_id.to_owned();
    let key_manager_state = &(state).into();

    db.find_customer_by_global_id(
        key_manager_state,
        &customer_id,
        merchant_account.get_id(),
        key_store,
        merchant_account.storage_scheme,
    )
    .await
    .to_not_found_response(errors::ApiErrorResponse::CustomerNotFound)
    .attach_printable("Customer not found for the payment method")?;

    let payment_method_billing_address = req
        .billing
        .clone()
        .async_map(|billing| cards::create_encrypted_data(key_manager_state, key_store, billing))
        .await
        .transpose()
        .change_context(errors::ApiErrorResponse::InternalServerError)
        .attach_printable("Unable to encrypt Payment method billing address")?
        .map(|encoded_address| {
            encoded_address.deserialize_inner_value(|value| value.parse_value("Address"))
        })
        .transpose()
        .change_context(errors::ApiErrorResponse::InternalServerError)
        .attach_printable("Unable to parse Payment method billing address")?;

    // create pm entry

    let payment_method_id =
        id_type::GlobalPaymentMethodId::generate(&state.conf.cell_information.id)
            .change_context(errors::ApiErrorResponse::InternalServerError)
            .attach_printable("Unable to generate GlobalPaymentMethodId")?;

    let payment_method = create_payment_method_for_intent(
        state,
        req.metadata.clone(),
        &customer_id,
        payment_method_id,
        merchant_id,
        key_store,
        merchant_account.storage_scheme,
        payment_method_billing_address.map(Into::into),
    )
    .await
    .attach_printable("Failed to add Payment method to DB")?;

    let resp = pm_transforms::generate_payment_method_response(&payment_method)?;

    Ok(services::ApplicationResponse::Json(resp))
}

#[cfg(feature = "v2")]
trait PerformFilteringOnEnabledPaymentMethods {
    fn perform_filtering(self) -> FilteredPaymentMethodsEnabled;
}

#[cfg(feature = "v2")]
impl PerformFilteringOnEnabledPaymentMethods
    for hyperswitch_domain_models::merchant_connector_account::FlattenedPaymentMethodsEnabled
{
    fn perform_filtering(self) -> FilteredPaymentMethodsEnabled {
        FilteredPaymentMethodsEnabled(self.payment_methods_enabled)
    }
}

#[cfg(all(feature = "v2", feature = "payment_methods_v2"))]
#[instrument(skip_all)]
pub async fn list_payment_methods_for_session(
    state: SessionState,
    merchant_account: domain::MerchantAccount,
    key_store: domain::MerchantKeyStore,
    profile: domain::Profile,
    payment_method_session_id: id_type::GlobalPaymentMethodSessionId,
) -> RouterResponse<api::PaymentMethodListResponse> {
    let key_manager_state = &(&state).into();

    let db = &*state.store;

    let payment_method_session = db
        .get_payment_methods_session(key_manager_state, &key_store, &payment_method_session_id)
        .await
        .change_context(errors::ApiErrorResponse::PaymentMethodNotFound)
        .attach_printable("Unable to find payment method")?;

    let payment_connector_accounts = db
        .list_enabled_connector_accounts_by_profile_id(
            key_manager_state,
            profile.get_id(),
            &key_store,
            common_enums::ConnectorType::PaymentProcessor,
        )
        .await
        .change_context(errors::ApiErrorResponse::InternalServerError)
        .attach_printable("error when fetching merchant connector accounts")?;

    let customer_payment_methods = list_customer_payment_method_core(
        &state,
        &merchant_account,
        &key_store,
        &payment_method_session.customer_id,
    )
    .await?;

    let response =
        hyperswitch_domain_models::merchant_connector_account::FlattenedPaymentMethodsEnabled::from_payment_connectors_list(payment_connector_accounts)
            .perform_filtering()
            .get_required_fields(RequiredFieldsInput::new(state.conf.required_fields.clone()))
            .generate_response(customer_payment_methods.customer_payment_methods);

    Ok(hyperswitch_domain_models::api::ApplicationResponse::Json(
        response,
    ))
}

#[cfg(all(feature = "v2", feature = "olap"))]
#[instrument(skip_all)]
pub async fn list_saved_payment_methods_for_customer(
    state: SessionState,
    merchant_account: domain::MerchantAccount,
    key_store: domain::MerchantKeyStore,
    customer_id: id_type::GlobalCustomerId,
) -> RouterResponse<api::CustomerPaymentMethodsListResponse> {
    let customer_payment_methods =
        list_customer_payment_method_core(&state, &merchant_account, &key_store, &customer_id)
            .await?;

    Ok(hyperswitch_domain_models::api::ApplicationResponse::Json(
        customer_payment_methods,
    ))
}

#[cfg(feature = "v2")]
/// Container for the inputs required for the required fields
struct RequiredFieldsInput {
    required_fields_config: settings::RequiredFields,
}

#[cfg(feature = "v2")]
impl RequiredFieldsInput {
    fn new(required_fields_config: settings::RequiredFields) -> Self {
        Self {
            required_fields_config,
        }
    }
}

#[cfg(feature = "v2")]
/// Container for the filtered payment methods
struct FilteredPaymentMethodsEnabled(
    Vec<hyperswitch_domain_models::merchant_connector_account::PaymentMethodsEnabledForConnector>,
);

#[cfg(feature = "v2")]
trait GetRequiredFields {
    fn get_required_fields(
        &self,
        payment_method_enabled: &hyperswitch_domain_models::merchant_connector_account::PaymentMethodsEnabledForConnector,
    ) -> Option<&settings::RequiredFieldFinal>;
}

#[cfg(feature = "v2")]
impl GetRequiredFields for settings::RequiredFields {
    fn get_required_fields(
        &self,
        payment_method_enabled: &hyperswitch_domain_models::merchant_connector_account::PaymentMethodsEnabledForConnector,
    ) -> Option<&settings::RequiredFieldFinal> {
        self.0
            .get(&payment_method_enabled.payment_method)
            .and_then(|required_fields_for_payment_method| {
                required_fields_for_payment_method.0.get(
                    &payment_method_enabled
                        .payment_methods_enabled
                        .payment_method_subtype,
                )
            })
            .map(|connector_fields| &connector_fields.fields)
            .and_then(|connector_hashmap| connector_hashmap.get(&payment_method_enabled.connector))
    }
}

#[cfg(feature = "v2")]
impl FilteredPaymentMethodsEnabled {
    fn get_required_fields(
        self,
        input: RequiredFieldsInput,
    ) -> RequiredFieldsForEnabledPaymentMethodTypes {
        let required_fields_config = input.required_fields_config;

        let required_fields_info = self
            .0
            .into_iter()
            .map(|payment_methods_enabled| {
                let required_fields =
                    required_fields_config.get_required_fields(&payment_methods_enabled);

                let required_fields = required_fields
                    .map(|required_fields| {
                        let common_required_fields = required_fields
                            .common
                            .iter()
                            .flatten()
                            .map(ToOwned::to_owned);

                        // Collect mandate required fields because this is for zero auth mandates only
                        let mandate_required_fields = required_fields
                            .mandate
                            .iter()
                            .flatten()
                            .map(ToOwned::to_owned);

                        // Combine both common and mandate required fields
                        common_required_fields
                            .chain(mandate_required_fields)
                            .collect::<Vec<_>>()
                    })
                    .unwrap_or_default();

                RequiredFieldsForEnabledPaymentMethod {
                    required_fields,
                    payment_method_type: payment_methods_enabled.payment_method,
                    payment_method_subtype: payment_methods_enabled
                        .payment_methods_enabled
                        .payment_method_subtype,
                }
            })
            .collect();

        RequiredFieldsForEnabledPaymentMethodTypes(required_fields_info)
    }
}

#[cfg(feature = "v2")]
/// Element container to hold the filtered payment methods with required fields
struct RequiredFieldsForEnabledPaymentMethod {
    required_fields: Vec<payment_methods::RequiredFieldInfo>,
    payment_method_subtype: common_enums::PaymentMethodType,
    payment_method_type: common_enums::PaymentMethod,
}

#[cfg(feature = "v2")]
/// Container to hold the filtered payment methods enabled with required fields
struct RequiredFieldsForEnabledPaymentMethodTypes(Vec<RequiredFieldsForEnabledPaymentMethod>);

#[cfg(feature = "v2")]
impl RequiredFieldsForEnabledPaymentMethodTypes {
    fn generate_response(
        self,
        customer_payment_methods: Vec<payment_methods::CustomerPaymentMethod>,
    ) -> payment_methods::PaymentMethodListResponse {
        let response_payment_methods = self
            .0
            .into_iter()
            .map(
                |payment_methods_enabled| payment_methods::ResponsePaymentMethodTypes {
                    payment_method_type: payment_methods_enabled.payment_method_type,
                    payment_method_subtype: payment_methods_enabled.payment_method_subtype,
                    required_fields: payment_methods_enabled.required_fields,
                    extra_information: None,
                },
            )
            .collect();

        payment_methods::PaymentMethodListResponse {
            payment_methods_enabled: response_payment_methods,
            customer_payment_methods,
        }
    }
}

#[cfg(all(feature = "v2", feature = "payment_methods_v2"))]
#[instrument(skip_all)]
#[allow(clippy::too_many_arguments)]
pub async fn create_payment_method_for_intent(
    state: &SessionState,
    metadata: Option<common_utils::pii::SecretSerdeValue>,
    customer_id: &id_type::GlobalCustomerId,
    payment_method_id: id_type::GlobalPaymentMethodId,
    merchant_id: &id_type::MerchantId,
    key_store: &domain::MerchantKeyStore,
    storage_scheme: enums::MerchantStorageScheme,
    payment_method_billing_address: Option<
        Encryptable<hyperswitch_domain_models::address::Address>,
    >,
) -> errors::CustomResult<domain::PaymentMethod, errors::ApiErrorResponse> {
    let db = &*state.store;

    let current_time = common_utils::date_time::now();

    let response = db
        .insert_payment_method(
            &state.into(),
            key_store,
            domain::PaymentMethod {
                customer_id: customer_id.to_owned(),
                merchant_id: merchant_id.to_owned(),
                id: payment_method_id,
                locker_id: None,
                payment_method_type: None,
                payment_method_subtype: None,
                payment_method_data: None,
                connector_mandate_details: None,
                customer_acceptance: None,
                client_secret: None,
                status: enums::PaymentMethodStatus::AwaitingData,
                network_transaction_id: None,
                created_at: current_time,
                last_modified: current_time,
                last_used_at: current_time,
                payment_method_billing_address,
                updated_by: None,
                version: domain::consts::API_VERSION,
                locker_fingerprint_id: None,
                network_token_locker_id: None,
                network_token_payment_method_data: None,
                network_token_requestor_reference_id: None,
            },
            storage_scheme,
        )
        .await
        .change_context(errors::ApiErrorResponse::InternalServerError)
        .attach_printable("Failed to add payment method in db")?;

    Ok(response)
}

#[cfg(feature = "v2")]
/// Update the connector_mandate_details of the payment method with
/// new token details for the payment
fn create_connector_token_details_update(
    token_details: payment_methods::ConnectorTokenDetails,
    payment_method: &domain::PaymentMethod,
) -> hyperswitch_domain_models::mandates::CommonMandateReference {
    let connector_id = token_details.connector_id.clone();

    let reference_record =
        hyperswitch_domain_models::mandates::ConnectorTokenReferenceRecord::foreign_from(
            token_details,
        );

    let connector_token_details = payment_method.connector_mandate_details.clone();

    match connector_token_details {
        Some(mut connector_mandate_reference) => {
            connector_mandate_reference
                .insert_payment_token_reference_record(&connector_id, reference_record);

            connector_mandate_reference
        }
        None => {
            let reference_record_hash_map =
                std::collections::HashMap::from([(connector_id, reference_record)]);
            let payments_mandate_reference =
                hyperswitch_domain_models::mandates::PaymentsTokenReference(
                    reference_record_hash_map,
                );
            hyperswitch_domain_models::mandates::CommonMandateReference {
                payments: Some(payments_mandate_reference),
                payouts: None,
            }
        }
    }
}

#[cfg(all(feature = "v2", feature = "payment_methods_v2"))]
#[allow(clippy::too_many_arguments)]
pub async fn create_pm_additional_data_update(
    payment_method_vaulting_data: Option<&pm_types::PaymentMethodVaultingData>,
    state: &SessionState,
    key_store: &domain::MerchantKeyStore,
    vault_id: Option<String>,
    vault_fingerprint_id: Option<String>,
    payment_method: &domain::PaymentMethod,
    connector_token_details: Option<payment_methods::ConnectorTokenDetails>,
    nt_data: Option<NetworkTokenPaymentMethodDetails>,
) -> RouterResult<storage::PaymentMethodUpdate> {
    let encrypted_payment_method_data = payment_method_vaulting_data
        .map(
            |payment_method_vaulting_data| match payment_method_vaulting_data {
                pm_types::PaymentMethodVaultingData::Card(card) => {
                    payment_method_data::PaymentMethodsData::Card(
                        payment_method_data::CardDetailsPaymentMethod::from(card.clone()),
                    )
                }
                pm_types::PaymentMethodVaultingData::NetworkToken(network_token) => {
                    payment_method_data::PaymentMethodsData::NetworkToken(
                        payment_method_data::NetworkTokenDetailsPaymentMethod::from(
                            network_token.clone(),
                        ),
                    )
                }
            },
        )
        .async_map(|payment_method_details| async {
            let key_manager_state = &(state).into();

            cards::create_encrypted_data(key_manager_state, key_store, payment_method_details)
                .await
                .change_context(errors::ApiErrorResponse::InternalServerError)
                .attach_printable("Unable to encrypt Payment method data")
        })
        .await
        .transpose()?
        .map(From::from);

    let connector_mandate_details_update = connector_token_details
        .map(|connector_token| {
            create_connector_token_details_update(connector_token, payment_method)
        })
        .map(From::from);

    let pm_update = storage::PaymentMethodUpdate::GenericUpdate {
        status: Some(enums::PaymentMethodStatus::Active),
        locker_id: vault_id,
        // Payment method type remains the same, only card details are updated
        payment_method_type_v2: None,
        payment_method_subtype: None,
        payment_method_data: encrypted_payment_method_data,
        network_token_requestor_reference_id: nt_data
            .clone()
            .map(|data| data.network_token_requestor_reference_id),
        network_token_locker_id: nt_data.clone().map(|data| data.network_token_locker_id),
        network_token_payment_method_data: nt_data.map(|data| data.network_token_pmd.into()),
        connector_mandate_details: connector_mandate_details_update,
        locker_fingerprint_id: vault_fingerprint_id,
    };

    Ok(pm_update)
}

#[cfg(all(feature = "v2", feature = "payment_methods_v2"))]
#[instrument(skip_all)]
pub async fn vault_payment_method(
    state: &SessionState,
    pmd: &pm_types::PaymentMethodVaultingData,
    merchant_account: &domain::MerchantAccount,
    key_store: &domain::MerchantKeyStore,
    existing_vault_id: Option<domain::VaultId>,
    customer_id: &id_type::GlobalCustomerId,
) -> RouterResult<(pm_types::AddVaultResponse, String)> {
    let db = &*state.store;

    // get fingerprint_id from vault
    let fingerprint_id_from_vault =
        vault::get_fingerprint_id_from_vault(state, pmd, customer_id.get_string_repr().to_owned())
            .await
            .change_context(errors::ApiErrorResponse::InternalServerError)
            .attach_printable("Failed to get fingerprint_id from vault")?;

    // throw back error if payment method is duplicated
    when(
        db.find_payment_method_by_fingerprint_id(
            &(state.into()),
            key_store,
            &fingerprint_id_from_vault,
        )
        .await
        .change_context(errors::ApiErrorResponse::InternalServerError)
        .attach_printable("Failed to find payment method by fingerprint_id")
        .inspect_err(|e| logger::error!("Vault Fingerprint_id error: {:?}", e))
        .is_ok(),
        || {
            Err(report!(errors::ApiErrorResponse::DuplicatePaymentMethod)
                .attach_printable("Cannot vault duplicate payment method"))
        },
    )?;

    let resp_from_vault =
        vault::add_payment_method_to_vault(state, merchant_account, pmd, existing_vault_id)
            .await
            .change_context(errors::ApiErrorResponse::InternalServerError)
            .attach_printable("Failed to add payment method in vault")?;

    Ok((resp_from_vault, fingerprint_id_from_vault))
}

// TODO: check if this function will be used for listing the customer payment methods for payments
#[allow(unused)]
#[cfg(all(
    feature = "v2",
    feature = "payment_methods_v2",
    feature = "customer_v2"
))]
fn get_pm_list_context(
    payment_method_type: enums::PaymentMethod,
    payment_method: &domain::PaymentMethod,
    is_payment_associated: bool,
) -> Result<Option<PaymentMethodListContext>, error_stack::Report<errors::ApiErrorResponse>> {
    let payment_method_data = payment_method
        .payment_method_data
        .clone()
        .map(|payment_method_data| payment_method_data.into_inner());

    let payment_method_retrieval_context = match payment_method_data {
        Some(payment_methods::PaymentMethodsData::Card(card)) => {
            Some(PaymentMethodListContext::Card {
                card_details: api::CardDetailFromLocker::from(card),
                token_data: is_payment_associated.then_some(
                    storage::PaymentTokenData::permanent_card(
                        Some(payment_method.get_id().clone()),
                        payment_method
                            .locker_id
                            .as_ref()
                            .map(|id| id.get_string_repr().to_owned())
                            .or_else(|| Some(payment_method.get_id().get_string_repr().to_owned())),
                        payment_method
                            .locker_id
                            .as_ref()
                            .map(|id| id.get_string_repr().to_owned())
                            .unwrap_or_else(|| {
                                payment_method.get_id().get_string_repr().to_owned()
                            }),
                    ),
                ),
            })
        }
        Some(payment_methods::PaymentMethodsData::BankDetails(bank_details)) => {
            let get_bank_account_token_data =
                || -> errors::CustomResult<payment_methods::BankAccountTokenData, errors::ApiErrorResponse> {
                    let connector_details = bank_details
                        .connector_details
                        .first()
                        .cloned()
                        .ok_or(errors::ApiErrorResponse::InternalServerError)
                        .attach_printable("Failed to obtain bank account connector details")?;

                    let payment_method_subtype = payment_method
                        .get_payment_method_subtype()
                        .get_required_value("payment_method_subtype")
                        .attach_printable("PaymentMethodType not found")?;

                    Ok(payment_methods::BankAccountTokenData {
                        payment_method_type: payment_method_subtype,
                        payment_method: payment_method_type,
                        connector_details,
                    })
                };

            // Retrieve the pm_auth connector details so that it can be tokenized
            let bank_account_token_data = get_bank_account_token_data()
                .inspect_err(|error| logger::error!(?error))
                .ok();
            bank_account_token_data.map(|data| {
                let token_data = storage::PaymentTokenData::AuthBankDebit(data);

                PaymentMethodListContext::Bank {
                    token_data: is_payment_associated.then_some(token_data),
                }
            })
        }
        Some(payment_methods::PaymentMethodsData::WalletDetails(_)) | None => {
            Some(PaymentMethodListContext::TemporaryToken {
                token_data: is_payment_associated.then_some(
                    storage::PaymentTokenData::temporary_generic(generate_id(
                        consts::ID_LENGTH,
                        "token",
                    )),
                ),
            })
        }
    };

    Ok(payment_method_retrieval_context)
}

#[cfg(all(feature = "v2", feature = "olap"))]
pub async fn list_customer_payment_method_core(
    state: &SessionState,
    merchant_account: &domain::MerchantAccount,
    key_store: &domain::MerchantKeyStore,
    customer_id: &id_type::GlobalCustomerId,
) -> RouterResult<api::CustomerPaymentMethodsListResponse> {
    let db = &*state.store;
    let key_manager_state = &(state).into();

    let saved_payment_methods = db
        .find_payment_method_by_global_customer_id_merchant_id_status(
            key_manager_state,
            key_store,
            customer_id,
            merchant_account.get_id(),
            common_enums::PaymentMethodStatus::Active,
            None,
            merchant_account.storage_scheme,
        )
        .await
        .to_not_found_response(errors::ApiErrorResponse::PaymentMethodNotFound)?;

<<<<<<< HEAD
    let mut filtered_saved_payment_methods_ctx = Vec::new();
    for payment_method in saved_payment_methods.into_iter() {
        let payment_method_type = payment_method
            .get_payment_method_type()
            .get_required_value("payment_method")?;
        let parent_payment_method_token =
            is_payment_associated.then(|| generate_id(consts::ID_LENGTH, "token"));

        let pm_list_context =
            get_pm_list_context(payment_method_type, &payment_method, is_payment_associated)
                .await?;

        if let Some(ctx) = pm_list_context {
            filtered_saved_payment_methods_ctx.push((
                ctx,
                parent_payment_method_token,
                payment_method,
            ));
        }
    }

    let merchant_connector_accounts = if filtered_saved_payment_methods_ctx.iter().any(
        |(_pm_list_context, _parent_payment_method_token, pm)| {
            pm.connector_mandate_details.is_some()
        },
    ) {
        db.find_merchant_connector_account_by_merchant_id_and_disabled_list(
            key_manager_state,
            merchant_account.get_id(),
            true,
            &key_store,
        )
        .await
        .change_context(errors::ApiErrorResponse::MerchantAccountNotFound)?
    } else {
        domain::MerchantConnectorAccounts::new(Vec::new())
    };

    let pm_list_futures = filtered_saved_payment_methods_ctx
        .into_iter()
        .map(|ctx| {
            generate_saved_pm_response(
                state,
                &key_store,
                merchant_account,
                &merchant_connector_accounts,
                ctx,
                &customer,
                payments_info.as_ref(),
            )
        })
        .collect::<Vec<_>>();

    let customer_pms = futures::future::join_all(pm_list_futures)
        .await
=======
    let customer_payment_methods = saved_payment_methods
>>>>>>> 9bcffa64
        .into_iter()
        .map(ForeignTryFrom::foreign_try_from)
        .collect::<Result<Vec<api::CustomerPaymentMethod>, _>>()
        .change_context(errors::ApiErrorResponse::InternalServerError)?;

    let response = api::CustomerPaymentMethodsListResponse {
        customer_payment_methods,
    };

    Ok(response)
}

#[cfg(all(feature = "v2", feature = "payment_methods_v2"))]
#[instrument(skip_all)]
pub async fn retrieve_payment_method(
    state: SessionState,
    pm: api::PaymentMethodId,
    key_store: domain::MerchantKeyStore,
    merchant_account: domain::MerchantAccount,
) -> RouterResponse<api::PaymentMethodResponse> {
    let db = state.store.as_ref();
    let pm_id = id_type::GlobalPaymentMethodId::generate_from_string(pm.payment_method_id)
        .change_context(errors::ApiErrorResponse::InternalServerError)
        .attach_printable("Unable to generate GlobalPaymentMethodId")?;

    let payment_method = db
        .find_payment_method(
            &((&state).into()),
            &key_store,
            &pm_id,
            merchant_account.storage_scheme,
        )
        .await
        .to_not_found_response(errors::ApiErrorResponse::PaymentMethodNotFound)?;

    transformers::generate_payment_method_response(&payment_method)
        .map(services::ApplicationResponse::Json)
}

#[cfg(all(feature = "v2", feature = "payment_methods_v2"))]
#[instrument(skip_all)]
pub async fn update_payment_method(
    state: SessionState,
    merchant_account: domain::MerchantAccount,
    key_store: domain::MerchantKeyStore,
    req: api::PaymentMethodUpdate,
    payment_method_id: &id_type::GlobalPaymentMethodId,
) -> RouterResponse<api::PaymentMethodResponse> {
    let response = update_payment_method_core(
        &state,
        &merchant_account,
        &key_store,
        req,
        payment_method_id,
    )
    .await?;

    Ok(services::ApplicationResponse::Json(response))
}

#[cfg(all(feature = "v2", feature = "payment_methods_v2"))]
#[instrument(skip_all)]
pub async fn update_payment_method_core(
    state: &SessionState,
    merchant_account: &domain::MerchantAccount,
    key_store: &domain::MerchantKeyStore,
    request: api::PaymentMethodUpdate,
    payment_method_id: &id_type::GlobalPaymentMethodId,
) -> RouterResult<api::PaymentMethodResponse> {
    let db = state.store.as_ref();

    let payment_method = db
        .find_payment_method(
            &((state).into()),
            key_store,
            payment_method_id,
            merchant_account.storage_scheme,
        )
        .await
        .to_not_found_response(errors::ApiErrorResponse::PaymentMethodNotFound)?;
    let current_vault_id = payment_method.locker_id.clone();

    when(
        payment_method.status == enums::PaymentMethodStatus::AwaitingData,
        || {
            Err(errors::ApiErrorResponse::InvalidRequestData {
                message: "This Payment method is awaiting data and hence cannot be updated"
                    .to_string(),
            })
        },
    )?;

    let pmd = vault::retrieve_payment_method_from_vault(state, merchant_account, &payment_method)
        .await
        .change_context(errors::ApiErrorResponse::InternalServerError)
        .attach_printable("Failed to retrieve payment method from vault")?
        .data;

    let vault_request_data = request.payment_method_data.map(|payment_method_data| {
        pm_transforms::generate_pm_vaulting_req_from_update_request(pmd, payment_method_data)
    });

    let (vaulting_response, fingerprint_id) = match vault_request_data {
        // cannot use async map because of problems related to lifetimes
        // to overcome this, we will have to use a move closure and add some clones
        Some(ref vault_request_data) => {
            Some(
                vault_payment_method(
                    state,
                    vault_request_data,
                    merchant_account,
                    key_store,
                    // using current vault_id for now,
                    // will have to refactor this to generate new one on each vaulting later on
                    current_vault_id,
                    &payment_method.customer_id,
                )
                .await
                .attach_printable("Failed to add payment method in vault")?,
            )
        }
        None => None,
    }
    .unzip();

    let vault_id = vaulting_response
        .map(|vaulting_response| vaulting_response.vault_id.get_string_repr().clone());

    let pm_update = create_pm_additional_data_update(
        vault_request_data.as_ref(),
        state,
        key_store,
        vault_id,
        fingerprint_id,
        &payment_method,
        request.connector_token_details,
        None,
    )
    .await
    .attach_printable("Unable to create Payment method data")?;

    let payment_method = db
        .update_payment_method(
            &((state).into()),
            key_store,
            payment_method,
            pm_update,
            merchant_account.storage_scheme,
        )
        .await
        .change_context(errors::ApiErrorResponse::InternalServerError)
        .attach_printable("Failed to update payment method in db")?;

    let response = pm_transforms::generate_payment_method_response(&payment_method)?;

    // Add a PT task to handle payment_method delete from vault

    Ok(response)
}

#[cfg(all(feature = "v2", feature = "payment_methods_v2"))]
#[instrument(skip_all)]
pub async fn delete_payment_method(
    state: SessionState,
    pm_id: api::PaymentMethodId,
    key_store: domain::MerchantKeyStore,
    merchant_account: domain::MerchantAccount,
) -> RouterResponse<api::PaymentMethodDeleteResponse> {
    let db = state.store.as_ref();
    let key_manager_state = &(&state).into();

    let pm_id = id_type::GlobalPaymentMethodId::generate_from_string(pm_id.payment_method_id)
        .change_context(errors::ApiErrorResponse::InternalServerError)
        .attach_printable("Unable to generate GlobalPaymentMethodId")?;

    let payment_method = db
        .find_payment_method(
            &((&state).into()),
            &key_store,
            &pm_id,
            merchant_account.storage_scheme,
        )
        .await
        .to_not_found_response(errors::ApiErrorResponse::PaymentMethodNotFound)?;

    when(
        payment_method.status == enums::PaymentMethodStatus::Inactive,
        || Err(errors::ApiErrorResponse::PaymentMethodNotFound),
    )?;

    let vault_id = payment_method
        .locker_id
        .clone()
        .get_required_value("locker_id")
        .attach_printable("Missing locker_id in PaymentMethod")?;

    let _customer = db
        .find_customer_by_global_id(
            key_manager_state,
            &payment_method.customer_id,
            merchant_account.get_id(),
            &key_store,
            merchant_account.storage_scheme,
        )
        .await
        .to_not_found_response(errors::ApiErrorResponse::InternalServerError)
        .attach_printable("Customer not found for the payment method")?;

    // Soft delete
    let pm_update = storage::PaymentMethodUpdate::StatusUpdate {
        status: Some(enums::PaymentMethodStatus::Inactive),
    };

    db.update_payment_method(
        &((&state).into()),
        &key_store,
        payment_method,
        pm_update,
        merchant_account.storage_scheme,
    )
    .await
    .change_context(errors::ApiErrorResponse::InternalServerError)
    .attach_printable("Failed to update payment method in db")?;

    vault::delete_payment_method_data_from_vault(&state, &merchant_account, vault_id)
        .await
        .change_context(errors::ApiErrorResponse::InternalServerError)
        .attach_printable("Failed to delete payment method from vault")?;

    let response = api::PaymentMethodDeleteResponse { id: pm_id };

    Ok(services::ApplicationResponse::Json(response))
}

#[cfg(feature = "v2")]
#[async_trait::async_trait]
trait EncryptableData {
    type Output;
    async fn encrypt_data(
        &self,
        key_manager_state: &common_utils::types::keymanager::KeyManagerState,
        key_store: &domain::MerchantKeyStore,
    ) -> RouterResult<Self::Output>;
}

#[cfg(feature = "v2")]
#[async_trait::async_trait]
impl EncryptableData for payment_methods::PaymentMethodSessionRequest {
    type Output = hyperswitch_domain_models::payment_methods::DecryptedPaymentMethodSession;

    async fn encrypt_data(
        &self,
        key_manager_state: &common_utils::types::keymanager::KeyManagerState,
        key_store: &domain::MerchantKeyStore,
    ) -> RouterResult<Self::Output> {
        use common_utils::types::keymanager::ToEncryptable;

        let encrypted_billing_address = self
            .billing
            .clone()
            .map(|address| address.encode_to_value())
            .transpose()
            .change_context(errors::ApiErrorResponse::InternalServerError)
            .attach_printable("Failed to encode billing address")?
            .map(Secret::new);

        let batch_encrypted_data = domain_types::crypto_operation(
            key_manager_state,
            common_utils::type_name!(hyperswitch_domain_models::payment_methods::PaymentMethodSession),
            domain_types::CryptoOperation::BatchEncrypt(
                hyperswitch_domain_models::payment_methods::FromRequestEncryptablePaymentMethodSession::to_encryptable(
                    hyperswitch_domain_models::payment_methods::FromRequestEncryptablePaymentMethodSession {
                       billing: encrypted_billing_address,
                    },
                ),
            ),
            common_utils::types::keymanager::Identifier::Merchant(key_store.merchant_id.clone()),
            key_store.key.peek(),
        )
        .await
        .and_then(|val| val.try_into_batchoperation())
        .change_context(errors::ApiErrorResponse::InternalServerError)
        .attach_printable("Failed while encrypting payment methods session details".to_string())?;

        let encrypted_data =
        hyperswitch_domain_models::payment_methods::FromRequestEncryptablePaymentMethodSession::from_encryptable(
            batch_encrypted_data,
        )
        .change_context(errors::ApiErrorResponse::InternalServerError)
        .attach_printable("Failed while encrypting payment methods session detailss")?;

        Ok(encrypted_data)
    }
}

#[cfg(feature = "v2")]
#[async_trait::async_trait]
impl EncryptableData for payment_methods::PaymentMethodsSessionUpdateRequest {
    type Output = hyperswitch_domain_models::payment_methods::DecryptedPaymentMethodSession;

    async fn encrypt_data(
        &self,
        key_manager_state: &common_utils::types::keymanager::KeyManagerState,
        key_store: &domain::MerchantKeyStore,
    ) -> RouterResult<Self::Output> {
        use common_utils::types::keymanager::ToEncryptable;

        let encrypted_billing_address = self
            .billing
            .clone()
            .map(|address| address.encode_to_value())
            .transpose()
            .change_context(errors::ApiErrorResponse::InternalServerError)
            .attach_printable("Failed to encode billing address")?
            .map(Secret::new);

        let batch_encrypted_data = domain_types::crypto_operation(
            key_manager_state,
            common_utils::type_name!(hyperswitch_domain_models::payment_methods::PaymentMethodSession),
            domain_types::CryptoOperation::BatchEncrypt(
                hyperswitch_domain_models::payment_methods::FromRequestEncryptablePaymentMethodSession::to_encryptable(
                    hyperswitch_domain_models::payment_methods::FromRequestEncryptablePaymentMethodSession {
                       billing: encrypted_billing_address,
                    },
                ),
            ),
            common_utils::types::keymanager::Identifier::Merchant(key_store.merchant_id.clone()),
            key_store.key.peek(),
        )
        .await
        .and_then(|val| val.try_into_batchoperation())
        .change_context(errors::ApiErrorResponse::InternalServerError)
        .attach_printable("Failed while encrypting payment methods session details".to_string())?;

        let encrypted_data =
        hyperswitch_domain_models::payment_methods::FromRequestEncryptablePaymentMethodSession::from_encryptable(
            batch_encrypted_data,
        )
        .change_context(errors::ApiErrorResponse::InternalServerError)
        .attach_printable("Failed while encrypting payment methods session detailss")?;

        Ok(encrypted_data)
    }
}

#[cfg(feature = "v2")]
pub async fn payment_methods_session_create(
    state: SessionState,
    merchant_account: domain::MerchantAccount,
    key_store: domain::MerchantKeyStore,
    request: payment_methods::PaymentMethodSessionRequest,
) -> RouterResponse<payment_methods::PaymentMethodSessionResponse> {
    let db = state.store.as_ref();
    let key_manager_state = &(&state).into();

    db.find_customer_by_global_id(
        key_manager_state,
        &request.customer_id,
        merchant_account.get_id(),
        &key_store,
        merchant_account.storage_scheme,
    )
    .await
    .to_not_found_response(errors::ApiErrorResponse::CustomerNotFound)?;

    let payment_methods_session_id =
        id_type::GlobalPaymentMethodSessionId::generate(&state.conf.cell_information.id)
            .change_context(errors::ApiErrorResponse::InternalServerError)
            .attach_printable("Unable to generate GlobalPaymentMethodSessionId")?;

    let encrypted_data = request
        .encrypt_data(key_manager_state, &key_store)
        .await
        .change_context(errors::ApiErrorResponse::InternalServerError)
        .attach_printable("Failed to encrypt payment methods session data")?;

    let billing = encrypted_data
        .billing
        .as_ref()
        .map(|data| {
            data.clone()
                .deserialize_inner_value(|value| value.parse_value("Address"))
        })
        .transpose()
        .change_context(errors::ApiErrorResponse::InternalServerError)
        .attach_printable("Unable to decode billing address")?;

    // If not passed in the request, use the default value from constants
    let expires_in = request
        .expires_in
        .unwrap_or(consts::DEFAULT_PAYMENT_METHOD_SESSION_EXPIRY)
        .into();

    let expires_at = common_utils::date_time::now().saturating_add(Duration::seconds(expires_in));

    let client_secret = payment_helpers::create_client_secret(
        &state,
        merchant_account.get_id(),
        util_types::authentication::ResourceId::PaymentMethodSession(
            payment_methods_session_id.clone(),
        ),
    )
    .await
    .change_context(errors::ApiErrorResponse::InternalServerError)
    .attach_printable("Unable to create client secret")?;

    let payment_method_session_domain_model =
        hyperswitch_domain_models::payment_methods::PaymentMethodSession {
            id: payment_methods_session_id,
            customer_id: request.customer_id,
            billing,
            psp_tokenization: request.psp_tokenization,
            network_tokenization: request.network_tokenization,
            expires_at,
            return_url: request.return_url,
            associated_payment_methods: None,
            associated_payment: None,
        };

    db.insert_payment_methods_session(
        key_manager_state,
        &key_store,
        payment_method_session_domain_model.clone(),
        expires_in,
    )
    .await
    .change_context(errors::ApiErrorResponse::InternalServerError)
    .attach_printable("Failed to insert payment methods session in db")?;

    let response = transformers::generate_payment_method_session_response(
        payment_method_session_domain_model,
        client_secret.secret,
        None,
    );

    Ok(services::ApplicationResponse::Json(response))
}

#[cfg(feature = "v2")]
pub async fn payment_methods_session_update(
    state: SessionState,
    merchant_account: domain::MerchantAccount,
    key_store: domain::MerchantKeyStore,
    payment_method_session_id: id_type::GlobalPaymentMethodSessionId,
    request: payment_methods::PaymentMethodsSessionUpdateRequest,
) -> RouterResponse<payment_methods::PaymentMethodSessionResponse> {
    let db = state.store.as_ref();
    let key_manager_state = &(&state).into();

    let existing_payment_method_session_state = db
        .get_payment_methods_session(key_manager_state, &key_store, &payment_method_session_id)
        .await
        .to_not_found_response(errors::ApiErrorResponse::GenericNotFoundError {
            message: "payment methods session does not exist or has expired".to_string(),
        })
        .attach_printable("Failed to retrieve payment methods session from db")?;

    let encrypted_data = request
        .encrypt_data(key_manager_state, &key_store)
        .await
        .change_context(errors::ApiErrorResponse::InternalServerError)
        .attach_printable("Failed to encrypt payment methods session data")?;

    let billing = encrypted_data
        .billing
        .as_ref()
        .map(|data| {
            data.clone()
                .deserialize_inner_value(|value| value.parse_value("Address"))
        })
        .transpose()
        .change_context(errors::ApiErrorResponse::InternalServerError)
        .attach_printable("Unable to decode billing address")?;

    let payment_method_session_domain_model =
        hyperswitch_domain_models::payment_methods::PaymentMethodsSessionUpdateEnum::GeneralUpdate{
            billing,
            psp_tokenization: request.psp_tokenization,
            network_tokenization: request.network_tokenization,
        };

    let update_state_change = db
        .update_payment_method_session(
            key_manager_state,
            &key_store,
            &payment_method_session_id,
            payment_method_session_domain_model,
            existing_payment_method_session_state.clone(),
        )
        .await
        .change_context(errors::ApiErrorResponse::InternalServerError)
        .attach_printable("Failed to update payment methods session in db")?;

    let response = transformers::generate_payment_method_session_response(
        update_state_change,
        Secret::new("CLIENT_SECRET_REDACTED".to_string()),
        None, // TODO: send associated payments response based on the expandable param
    );

    Ok(services::ApplicationResponse::Json(response))
}
#[cfg(feature = "v2")]
pub async fn payment_methods_session_retrieve(
    state: SessionState,
    _merchant_account: domain::MerchantAccount,
    key_store: domain::MerchantKeyStore,
    payment_method_session_id: id_type::GlobalPaymentMethodSessionId,
) -> RouterResponse<payment_methods::PaymentMethodSessionResponse> {
    let db = state.store.as_ref();
    let key_manager_state = &(&state).into();

    let payment_method_session_domain_model = db
        .get_payment_methods_session(key_manager_state, &key_store, &payment_method_session_id)
        .await
        .to_not_found_response(errors::ApiErrorResponse::GenericNotFoundError {
            message: "payment methods session does not exist or has expired".to_string(),
        })
        .attach_printable("Failed to retrieve payment methods session from db")?;

    let response = transformers::generate_payment_method_session_response(
        payment_method_session_domain_model,
        Secret::new("CLIENT_SECRET_REDACTED".to_string()),
        None, // TODO: send associated payments response based on the expandable param
    );

    Ok(services::ApplicationResponse::Json(response))
}

#[cfg(feature = "v2")]
pub async fn payment_methods_session_update_payment_method(
    state: SessionState,
    merchant_account: domain::MerchantAccount,
    key_store: domain::MerchantKeyStore,
    payment_method_session_id: id_type::GlobalPaymentMethodSessionId,
    request: payment_methods::PaymentMethodSessionUpdateSavedPaymentMethod,
) -> RouterResponse<payment_methods::PaymentMethodResponse> {
    let db = state.store.as_ref();
    let key_manager_state = &(&state).into();

    // Validate if the session still exists
    db.get_payment_methods_session(key_manager_state, &key_store, &payment_method_session_id)
        .await
        .to_not_found_response(errors::ApiErrorResponse::GenericNotFoundError {
            message: "payment methods session does not exist or has expired".to_string(),
        })
        .attach_printable("Failed to retrieve payment methods session from db")?;

    let payment_method_update_request = request.payment_method_update_request;

    let updated_payment_method = update_payment_method_core(
        &state,
        &merchant_account,
        &key_store,
        payment_method_update_request,
        &request.payment_method_id,
    )
    .await
    .attach_printable("Failed to update saved payment method")?;

    Ok(services::ApplicationResponse::Json(updated_payment_method))
}

#[cfg(feature = "v2")]
fn construct_zero_auth_payments_request(
    confirm_request: &payment_methods::PaymentMethodSessionConfirmRequest,
    payment_method_session: &hyperswitch_domain_models::payment_methods::PaymentMethodSession,
    payment_method: &payment_methods::PaymentMethodResponse,
) -> RouterResult<api_models::payments::PaymentsRequest> {
    use api_models::payments;

    Ok(payments::PaymentsRequest {
        amount_details: payments::AmountDetails::new_for_zero_auth_payment(
            common_enums::Currency::USD,
        ),
        payment_method_data: confirm_request.payment_method_data.clone(),
        payment_method_type: confirm_request.payment_method_type,
        payment_method_subtype: confirm_request.payment_method_subtype,
        customer_id: Some(payment_method_session.customer_id.clone()),
        customer_present: Some(enums::PresenceOfCustomerDuringPayment::Present),
        setup_future_usage: Some(common_enums::FutureUsage::OffSession),
        payment_method_id: Some(payment_method.id.clone()),
        merchant_reference_id: None,
        routing_algorithm_id: None,
        capture_method: None,
        authentication_type: None,
        // We have already passed payment method billing address
        billing: None,
        shipping: None,
        description: None,
        return_url: payment_method_session.return_url.clone(),
        apply_mit_exemption: None,
        statement_descriptor: None,
        order_details: None,
        allowed_payment_method_types: None,
        metadata: None,
        connector_metadata: None,
        feature_metadata: None,
        payment_link_enabled: None,
        payment_link_config: None,
        request_incremental_authorization: None,
        session_expiry: None,
        frm_metadata: None,
        request_external_three_ds_authentication: None,
        customer_acceptance: None,
        browser_info: None,
    })
}

#[cfg(feature = "v2")]
async fn create_zero_auth_payment(
    state: SessionState,
    req_state: routes::app::ReqState,
    merchant_account: domain::MerchantAccount,
    profile: domain::Profile,
    key_store: domain::MerchantKeyStore,
    request: api_models::payments::PaymentsRequest,
) -> RouterResult<api_models::payments::PaymentsResponse> {
    let response = Box::pin(payments_core::payments_create_and_confirm_intent(
        state,
        req_state,
        merchant_account,
        profile,
        key_store,
        request,
        hyperswitch_domain_models::payments::HeaderPayload::default(),
        None,
    ))
    .await?;

    logger::info!(associated_payments_response=?response);

    response
        .get_json_body()
        .change_context(errors::ApiErrorResponse::InternalServerError)
        .attach_printable("Unexpected response from payments core")
}

#[cfg(feature = "v2")]
pub async fn payment_methods_session_confirm(
    state: SessionState,
    req_state: routes::app::ReqState,
    merchant_account: domain::MerchantAccount,
    key_store: domain::MerchantKeyStore,
    profile: domain::Profile,
    payment_method_session_id: id_type::GlobalPaymentMethodSessionId,
    request: payment_methods::PaymentMethodSessionConfirmRequest,
) -> RouterResponse<payment_methods::PaymentMethodSessionResponse> {
    let db: &dyn StorageInterface = state.store.as_ref();
    let key_manager_state = &(&state).into();

    // Validate if the session still exists
    let payment_method_session = db
        .get_payment_methods_session(key_manager_state, &key_store, &payment_method_session_id)
        .await
        .to_not_found_response(errors::ApiErrorResponse::GenericNotFoundError {
            message: "payment methods session does not exist or has expired".to_string(),
        })
        .attach_printable("Failed to retrieve payment methods session from db")?;

    let payment_method_session_billing = payment_method_session
        .billing
        .clone()
        .map(|billing| billing.into_inner())
        .map(From::from);

    // Unify the billing address that we receive from the session and from the confirm request
    let unified_billing_address = request
        .payment_method_data
        .billing
        .clone()
        .map(|payment_method_billing| {
            payment_method_billing.unify_address(payment_method_session_billing.as_ref())
        })
        .or_else(|| payment_method_session_billing.clone());

    let create_payment_method_request = get_payment_method_create_request(
        request
            .payment_method_data
            .payment_method_data
            .as_ref()
            .get_required_value("payment_method_data")?,
        request.payment_method_type,
        request.payment_method_subtype,
        payment_method_session.customer_id.clone(),
        unified_billing_address.as_ref(),
        Some(&payment_method_session),
    )
    .attach_printable("Failed to create payment method request")?;

    let payment_method = create_payment_method_core(
        &state,
        &req_state,
        create_payment_method_request,
        &merchant_account,
        &key_store,
        &profile,
    )
    .await?;

    let payments_response = match &payment_method_session.psp_tokenization {
        Some(common_types::payment_methods::PspTokenization {
            tokenization_type: common_enums::TokenizationType::MultiUse,
            ..
        }) => {
            let zero_auth_request = construct_zero_auth_payments_request(
                &request,
                &payment_method_session,
                &payment_method,
            )?;
            let payments_response = Box::pin(create_zero_auth_payment(
                state.clone(),
                req_state,
                merchant_account.clone(),
                profile.clone(),
                key_store.clone(),
                zero_auth_request,
            ))
            .await?;

            Some(payments_response)
        }
        Some(common_types::payment_methods::PspTokenization {
            tokenization_type: common_enums::TokenizationType::SingleUse,
            ..
        }) => {
            todo!("single use tokenization are not implemented")
        }
        None => None,
    };

    //TODO: update the payment method session with the payment id and payment method id
    let payment_method_session_response = transformers::generate_payment_method_session_response(
        payment_method_session,
        Secret::new("CLIENT_SECRET_REDACTED".to_string()),
        payments_response,
    );

    Ok(services::ApplicationResponse::Json(
        payment_method_session_response,
    ))
}

#[cfg(all(feature = "v2", feature = "payment_methods_v2"))]
impl pm_types::SavedPMLPaymentsInfo {
    pub async fn form_payments_info(
        payment_intent: PaymentIntent,
        merchant_account: &domain::MerchantAccount,
        profile: domain::Profile,
        db: &dyn StorageInterface,
        key_manager_state: &util_types::keymanager::KeyManagerState,
        key_store: &domain::MerchantKeyStore,
    ) -> RouterResult<Self> {
        let collect_cvv_during_payment = profile.should_collect_cvv_during_payment;

        let off_session_payment_flag = matches!(
            payment_intent.setup_future_usage,
            common_enums::FutureUsage::OffSession
        );

        let is_connector_agnostic_mit_enabled =
            profile.is_connector_agnostic_mit_enabled.unwrap_or(false);

        Ok(Self {
            payment_intent,
            profile,
            collect_cvv_during_payment,
            off_session_payment_flag,
            is_connector_agnostic_mit_enabled,
        })
    }

    pub async fn perform_payment_ops(
        &self,
        state: &SessionState,
        parent_payment_method_token: Option<String>,
        pma: &api::CustomerPaymentMethod,
        pm_list_context: PaymentMethodListContext,
    ) -> RouterResult<()> {
        let token = parent_payment_method_token
            .as_ref()
            .get_required_value("parent_payment_method_token")?;
        let token_data = pm_list_context
            .get_token_data()
            .get_required_value("PaymentTokenData")?;

        let intent_fulfillment_time = self
            .profile
            .get_order_fulfillment_time()
            .unwrap_or(common_utils::consts::DEFAULT_INTENT_FULFILLMENT_TIME);

        pm_routes::ParentPaymentMethodToken::create_key_for_token((token, pma.payment_method_type))
            .insert(intent_fulfillment_time, token_data, state)
            .await?;

        Ok(())
    }
}<|MERGE_RESOLUTION|>--- conflicted
+++ resolved
@@ -1759,65 +1759,7 @@
         .await
         .to_not_found_response(errors::ApiErrorResponse::PaymentMethodNotFound)?;
 
-<<<<<<< HEAD
-    let mut filtered_saved_payment_methods_ctx = Vec::new();
-    for payment_method in saved_payment_methods.into_iter() {
-        let payment_method_type = payment_method
-            .get_payment_method_type()
-            .get_required_value("payment_method")?;
-        let parent_payment_method_token =
-            is_payment_associated.then(|| generate_id(consts::ID_LENGTH, "token"));
-
-        let pm_list_context =
-            get_pm_list_context(payment_method_type, &payment_method, is_payment_associated)
-                .await?;
-
-        if let Some(ctx) = pm_list_context {
-            filtered_saved_payment_methods_ctx.push((
-                ctx,
-                parent_payment_method_token,
-                payment_method,
-            ));
-        }
-    }
-
-    let merchant_connector_accounts = if filtered_saved_payment_methods_ctx.iter().any(
-        |(_pm_list_context, _parent_payment_method_token, pm)| {
-            pm.connector_mandate_details.is_some()
-        },
-    ) {
-        db.find_merchant_connector_account_by_merchant_id_and_disabled_list(
-            key_manager_state,
-            merchant_account.get_id(),
-            true,
-            &key_store,
-        )
-        .await
-        .change_context(errors::ApiErrorResponse::MerchantAccountNotFound)?
-    } else {
-        domain::MerchantConnectorAccounts::new(Vec::new())
-    };
-
-    let pm_list_futures = filtered_saved_payment_methods_ctx
-        .into_iter()
-        .map(|ctx| {
-            generate_saved_pm_response(
-                state,
-                &key_store,
-                merchant_account,
-                &merchant_connector_accounts,
-                ctx,
-                &customer,
-                payments_info.as_ref(),
-            )
-        })
-        .collect::<Vec<_>>();
-
-    let customer_pms = futures::future::join_all(pm_list_futures)
-        .await
-=======
     let customer_payment_methods = saved_payment_methods
->>>>>>> 9bcffa64
         .into_iter()
         .map(ForeignTryFrom::foreign_try_from)
         .collect::<Result<Vec<api::CustomerPaymentMethod>, _>>()
