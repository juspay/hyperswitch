pub mod cards;
#[cfg(all(
    any(feature = "v1", feature = "v2"),
    not(feature = "payment_methods_v2")
))]
pub mod migration;
pub mod network_tokenization;
pub mod surcharge_decision_configs;
pub mod transformers;
pub mod utils;
mod validator;
pub mod vault;

use std::borrow::Cow;
#[cfg(all(any(feature = "v1", feature = "v2"), not(feature = "customer_v2")))]
use std::collections::HashSet;
#[cfg(all(feature = "v2", feature = "payment_methods_v2"))]
use std::str::FromStr;

#[cfg(all(feature = "v2", feature = "payment_methods_v2"))]
pub use api_models::enums as api_enums;
pub use api_models::enums::Connector;
use api_models::payment_methods;
#[cfg(feature = "payouts")]
pub use api_models::{enums::PayoutConnectors, payouts as payout_types};
#[cfg(all(any(feature = "v1", feature = "v2"), not(feature = "customer_v2")))]
use common_utils::ext_traits::Encode;
use common_utils::{consts::DEFAULT_LOCALE, id_type};
#[cfg(all(feature = "v2", feature = "payment_methods_v2"))]
use common_utils::{
    crypto::{self, Encryptable},
    ext_traits::{AsyncExt, Encode, StringExt, ValueExt},
    fp_utils::when,
    generate_id,
    request::RequestContent,
    types as util_types,
};
use diesel_models::{
    enums, GenericLinkNew, PaymentMethodCollectLink, PaymentMethodCollectLinkData,
};
use error_stack::{report, ResultExt};
#[cfg(all(any(feature = "v1", feature = "v2"), not(feature = "customer_v2")))]
use hyperswitch_domain_models::api::{GenericLinks, GenericLinksData};
<<<<<<< HEAD
#[cfg(all(feature = "v2", feature = "payment_methods_v2"))]
use hyperswitch_domain_models::payment_method_data;
=======
#[cfg(all(
    feature = "v2",
    feature = "payment_methods_v2",
    feature = "customer_v2"
))]
use hyperswitch_domain_models::mandates::CommonMandateReference;
>>>>>>> b38a958a
use hyperswitch_domain_models::payments::{payment_attempt::PaymentAttempt, PaymentIntent};
#[cfg(all(feature = "v2", feature = "payment_methods_v2"))]
use masking::ExposeInterface;
use masking::{PeekInterface, Secret};
use router_env::{instrument, tracing};
use time::Duration;

use super::{
    errors::{RouterResponse, StorageErrorExt},
    pm_auth,
};
#[cfg(all(feature = "v2", feature = "payment_methods_v2"))]
use crate::{
    configs::settings,
    core::{payment_methods::transformers as pm_transforms, utils as core_utils},
    headers, logger,
    routes::payment_methods as pm_routes,
    services::encryption,
    types::{
        api::{self, payment_methods::PaymentMethodCreateExt},
        domain::types as domain_types,
        payment_methods as pm_types,
        storage::{ephemeral_key, PaymentMethodListContext},
        transformers::{ForeignFrom, ForeignTryFrom},
    },
    utils::ext_traits::OptionExt,
};
use crate::{
    consts,
    core::{
        errors::{self, RouterResult},
        payments::helpers as payment_helpers,
    },
    routes::{app::StorageInterface, SessionState},
    services,
    types::{
        domain,
        storage::{self, enums as storage_enums},
    },
};

const PAYMENT_METHOD_STATUS_UPDATE_TASK: &str = "PAYMENT_METHOD_STATUS_UPDATE";
const PAYMENT_METHOD_STATUS_TAG: &str = "PAYMENT_METHOD_STATUS";

#[instrument(skip_all)]
pub async fn retrieve_payment_method_core(
    pm_data: &Option<domain::PaymentMethodData>,
    state: &SessionState,
    payment_intent: &PaymentIntent,
    payment_attempt: &PaymentAttempt,
    merchant_key_store: &domain::MerchantKeyStore,
    business_profile: Option<&domain::Profile>,
) -> RouterResult<(Option<domain::PaymentMethodData>, Option<String>)> {
    match pm_data {
        pm_opt @ Some(pm @ domain::PaymentMethodData::Card(_)) => {
            let payment_token = payment_helpers::store_payment_method_data_in_vault(
                state,
                payment_attempt,
                payment_intent,
                enums::PaymentMethod::Card,
                pm,
                merchant_key_store,
                business_profile,
            )
            .await?;
            Ok((pm_opt.to_owned(), payment_token))
        }
        pm_opt @ Some(pm @ domain::PaymentMethodData::BankDebit(_)) => {
            let payment_token = payment_helpers::store_payment_method_data_in_vault(
                state,
                payment_attempt,
                payment_intent,
                enums::PaymentMethod::BankDebit,
                pm,
                merchant_key_store,
                business_profile,
            )
            .await?;

            Ok((pm_opt.to_owned(), payment_token))
        }
        pm @ Some(domain::PaymentMethodData::PayLater(_)) => Ok((pm.to_owned(), None)),
        pm @ Some(domain::PaymentMethodData::Crypto(_)) => Ok((pm.to_owned(), None)),
        pm @ Some(domain::PaymentMethodData::Upi(_)) => Ok((pm.to_owned(), None)),
        pm @ Some(domain::PaymentMethodData::Voucher(_)) => Ok((pm.to_owned(), None)),
        pm @ Some(domain::PaymentMethodData::Reward) => Ok((pm.to_owned(), None)),
        pm @ Some(domain::PaymentMethodData::RealTimePayment(_)) => Ok((pm.to_owned(), None)),
        pm @ Some(domain::PaymentMethodData::CardRedirect(_)) => Ok((pm.to_owned(), None)),
        pm @ Some(domain::PaymentMethodData::GiftCard(_)) => Ok((pm.to_owned(), None)),
        pm @ Some(domain::PaymentMethodData::OpenBanking(_)) => Ok((pm.to_owned(), None)),
        pm @ Some(domain::PaymentMethodData::MobilePayment(_)) => Ok((pm.to_owned(), None)),
        pm @ Some(domain::PaymentMethodData::NetworkToken(_)) => Ok((pm.to_owned(), None)),
        pm_opt @ Some(pm @ domain::PaymentMethodData::BankTransfer(_)) => {
            let payment_token = payment_helpers::store_payment_method_data_in_vault(
                state,
                payment_attempt,
                payment_intent,
                enums::PaymentMethod::BankTransfer,
                pm,
                merchant_key_store,
                business_profile,
            )
            .await?;

            Ok((pm_opt.to_owned(), payment_token))
        }
        pm_opt @ Some(pm @ domain::PaymentMethodData::Wallet(_)) => {
            let payment_token = payment_helpers::store_payment_method_data_in_vault(
                state,
                payment_attempt,
                payment_intent,
                enums::PaymentMethod::Wallet,
                pm,
                merchant_key_store,
                business_profile,
            )
            .await?;

            Ok((pm_opt.to_owned(), payment_token))
        }
        pm_opt @ Some(pm @ domain::PaymentMethodData::BankRedirect(_)) => {
            let payment_token = payment_helpers::store_payment_method_data_in_vault(
                state,
                payment_attempt,
                payment_intent,
                enums::PaymentMethod::BankRedirect,
                pm,
                merchant_key_store,
                business_profile,
            )
            .await?;

            Ok((pm_opt.to_owned(), payment_token))
        }
        _ => Ok((None, None)),
    }
}

pub async fn initiate_pm_collect_link(
    state: SessionState,
    merchant_account: domain::MerchantAccount,
    key_store: domain::MerchantKeyStore,
    req: payment_methods::PaymentMethodCollectLinkRequest,
) -> RouterResponse<payment_methods::PaymentMethodCollectLinkResponse> {
    // Validate request and initiate flow
    let pm_collect_link_data =
        validator::validate_request_and_initiate_payment_method_collect_link(
            &state,
            &merchant_account,
            &key_store,
            &req,
        )
        .await?;

    // Create DB entries
    let pm_collect_link = create_pm_collect_db_entry(
        &state,
        &merchant_account,
        &pm_collect_link_data,
        req.return_url.clone(),
    )
    .await?;
    let customer_id = id_type::CustomerId::try_from(Cow::from(pm_collect_link.primary_reference))
        .change_context(errors::ApiErrorResponse::InvalidDataValue {
        field_name: "customer_id",
    })?;

    // Return response
    let url = pm_collect_link.url.peek();
    let response = payment_methods::PaymentMethodCollectLinkResponse {
        pm_collect_link_id: pm_collect_link.link_id,
        customer_id,
        expiry: pm_collect_link.expiry,
        link: url::Url::parse(url)
            .change_context(errors::ApiErrorResponse::InternalServerError)
            .attach_printable_lazy(|| {
                format!("Failed to parse the payment method collect link - {}", url)
            })?
            .into(),
        return_url: pm_collect_link.return_url,
        ui_config: pm_collect_link.link_data.ui_config,
        enabled_payment_methods: pm_collect_link.link_data.enabled_payment_methods,
    };
    Ok(services::ApplicationResponse::Json(response))
}

pub async fn create_pm_collect_db_entry(
    state: &SessionState,
    merchant_account: &domain::MerchantAccount,
    pm_collect_link_data: &PaymentMethodCollectLinkData,
    return_url: Option<String>,
) -> RouterResult<PaymentMethodCollectLink> {
    let db: &dyn StorageInterface = &*state.store;

    let link_data = serde_json::to_value(pm_collect_link_data)
        .map_err(|_| report!(errors::ApiErrorResponse::InternalServerError))
        .attach_printable("Failed to convert PaymentMethodCollectLinkData to Value")?;

    let pm_collect_link = GenericLinkNew {
        link_id: pm_collect_link_data.pm_collect_link_id.to_string(),
        primary_reference: pm_collect_link_data
            .customer_id
            .get_string_repr()
            .to_string(),
        merchant_id: merchant_account.get_id().to_owned(),
        link_type: common_enums::GenericLinkType::PaymentMethodCollect,
        link_data,
        url: pm_collect_link_data.link.clone(),
        return_url,
        expiry: common_utils::date_time::now()
            + Duration::seconds(pm_collect_link_data.session_expiry.into()),
        ..Default::default()
    };

    db.insert_pm_collect_link(pm_collect_link)
        .await
        .to_duplicate_response(errors::ApiErrorResponse::GenericDuplicateError {
            message: "payment method collect link already exists".to_string(),
        })
}

#[cfg(all(feature = "v2", feature = "customer_v2"))]
pub async fn render_pm_collect_link(
    _state: SessionState,
    _merchant_account: domain::MerchantAccount,
    _key_store: domain::MerchantKeyStore,
    _req: payment_methods::PaymentMethodCollectLinkRenderRequest,
) -> RouterResponse<services::GenericLinkFormData> {
    todo!()
}

#[cfg(all(any(feature = "v1", feature = "v2"), not(feature = "customer_v2")))]
pub async fn render_pm_collect_link(
    state: SessionState,
    merchant_account: domain::MerchantAccount,
    key_store: domain::MerchantKeyStore,
    req: payment_methods::PaymentMethodCollectLinkRenderRequest,
) -> RouterResponse<services::GenericLinkFormData> {
    let db: &dyn StorageInterface = &*state.store;

    // Fetch pm collect link
    let pm_collect_link = db
        .find_pm_collect_link_by_link_id(&req.pm_collect_link_id)
        .await
        .to_not_found_response(errors::ApiErrorResponse::GenericNotFoundError {
            message: "payment method collect link not found".to_string(),
        })?;

    // Check status and return form data accordingly
    let has_expired = common_utils::date_time::now() > pm_collect_link.expiry;
    let status = pm_collect_link.link_status;
    let link_data = pm_collect_link.link_data;
    let default_config = &state.conf.generic_link.payment_method_collect;
    let default_ui_config = default_config.ui_config.clone();
    let ui_config_data = common_utils::link_utils::GenericLinkUiConfigFormData {
        merchant_name: link_data
            .ui_config
            .merchant_name
            .unwrap_or(default_ui_config.merchant_name),
        logo: link_data.ui_config.logo.unwrap_or(default_ui_config.logo),
        theme: link_data
            .ui_config
            .theme
            .clone()
            .unwrap_or(default_ui_config.theme.clone()),
    };
    match status {
        common_utils::link_utils::PaymentMethodCollectStatus::Initiated => {
            // if expired, send back expired status page
            if has_expired {
                let expired_link_data = services::GenericExpiredLinkData {
                    title: "Payment collect link has expired".to_string(),
                    message: "This payment collect link has expired.".to_string(),
                    theme: link_data.ui_config.theme.unwrap_or(default_ui_config.theme),
                };
                Ok(services::ApplicationResponse::GenericLinkForm(Box::new(
                    GenericLinks {
                        allowed_domains: HashSet::from([]),
                        data: GenericLinksData::ExpiredLink(expired_link_data),
                        locale: DEFAULT_LOCALE.to_string(),
                    },
                )))

            // else, send back form link
            } else {
                let customer_id = id_type::CustomerId::try_from(Cow::from(
                    pm_collect_link.primary_reference.clone(),
                ))
                .change_context(errors::ApiErrorResponse::InvalidDataValue {
                    field_name: "customer_id",
                })?;
                // Fetch customer

                let customer = db
                    .find_customer_by_customer_id_merchant_id(
                        &(&state).into(),
                        &customer_id,
                        &req.merchant_id,
                        &key_store,
                        merchant_account.storage_scheme,
                    )
                    .await
                    .change_context(errors::ApiErrorResponse::InvalidRequestData {
                        message: format!(
                            "Customer [{}] not found for link_id - {}",
                            pm_collect_link.primary_reference, pm_collect_link.link_id
                        ),
                    })
                    .attach_printable(format!(
                        "customer [{}] not found",
                        pm_collect_link.primary_reference
                    ))?;

                let js_data = payment_methods::PaymentMethodCollectLinkDetails {
                    publishable_key: Secret::new(merchant_account.publishable_key),
                    client_secret: link_data.client_secret.clone(),
                    pm_collect_link_id: pm_collect_link.link_id,
                    customer_id: customer.customer_id,
                    session_expiry: pm_collect_link.expiry,
                    return_url: pm_collect_link.return_url,
                    ui_config: ui_config_data,
                    enabled_payment_methods: link_data.enabled_payment_methods,
                };

                let serialized_css_content = String::new();

                let serialized_js_content = format!(
                    "window.__PM_COLLECT_DETAILS = {}",
                    js_data
                        .encode_to_string_of_json()
                        .change_context(errors::ApiErrorResponse::InternalServerError)
                        .attach_printable("Failed to serialize PaymentMethodCollectLinkDetails")?
                );

                let generic_form_data = services::GenericLinkFormData {
                    js_data: serialized_js_content,
                    css_data: serialized_css_content,
                    sdk_url: default_config.sdk_url.to_string(),
                    html_meta_tags: String::new(),
                };
                Ok(services::ApplicationResponse::GenericLinkForm(Box::new(
                    GenericLinks {
                        allowed_domains: HashSet::from([]),
                        data: GenericLinksData::PaymentMethodCollect(generic_form_data),
                        locale: DEFAULT_LOCALE.to_string(),
                    },
                )))
            }
        }

        // Send back status page
        status => {
            let js_data = payment_methods::PaymentMethodCollectLinkStatusDetails {
                pm_collect_link_id: pm_collect_link.link_id,
                customer_id: link_data.customer_id,
                session_expiry: pm_collect_link.expiry,
                return_url: pm_collect_link
                    .return_url
                    .as_ref()
                    .map(|url| url::Url::parse(url))
                    .transpose()
                    .change_context(errors::ApiErrorResponse::InternalServerError)
                    .attach_printable(
                        "Failed to parse return URL for payment method collect's status link",
                    )?,
                ui_config: ui_config_data,
                status,
            };

            let serialized_css_content = String::new();

            let serialized_js_content = format!(
                "window.__PM_COLLECT_DETAILS = {}",
                js_data
                    .encode_to_string_of_json()
                    .change_context(errors::ApiErrorResponse::InternalServerError)
                    .attach_printable(
                        "Failed to serialize PaymentMethodCollectLinkStatusDetails"
                    )?
            );

            let generic_status_data = services::GenericLinkStatusData {
                js_data: serialized_js_content,
                css_data: serialized_css_content,
            };
            Ok(services::ApplicationResponse::GenericLinkForm(Box::new(
                GenericLinks {
                    allowed_domains: HashSet::from([]),
                    data: GenericLinksData::PaymentMethodCollectStatus(generic_status_data),
                    locale: DEFAULT_LOCALE.to_string(),
                },
            )))
        }
    }
}

fn generate_task_id_for_payment_method_status_update_workflow(
    key_id: &str,
    runner: storage::ProcessTrackerRunner,
    task: &str,
) -> String {
    format!("{runner}_{task}_{key_id}")
}

#[cfg(all(
    any(feature = "v1", feature = "v2"),
    not(feature = "payment_methods_v2")
))]
pub async fn add_payment_method_status_update_task(
    db: &dyn StorageInterface,
    payment_method: &domain::PaymentMethod,
    prev_status: enums::PaymentMethodStatus,
    curr_status: enums::PaymentMethodStatus,
    merchant_id: &id_type::MerchantId,
) -> Result<(), errors::ProcessTrackerError> {
    let created_at = payment_method.created_at;
    let schedule_time =
        created_at.saturating_add(Duration::seconds(consts::DEFAULT_SESSION_EXPIRY));

    let tracking_data = storage::PaymentMethodStatusTrackingData {
        payment_method_id: payment_method.get_id().clone(),
        prev_status,
        curr_status,
        merchant_id: merchant_id.to_owned(),
    };

    let runner = storage::ProcessTrackerRunner::PaymentMethodStatusUpdateWorkflow;
    let task = PAYMENT_METHOD_STATUS_UPDATE_TASK;
    let tag = [PAYMENT_METHOD_STATUS_TAG];

    let process_tracker_id = generate_task_id_for_payment_method_status_update_workflow(
        payment_method.get_id().as_str(),
        runner,
        task,
    );
    let process_tracker_entry = storage::ProcessTrackerNew::new(
        process_tracker_id,
        task,
        runner,
        tag,
        tracking_data,
        schedule_time,
    )
    .change_context(errors::ApiErrorResponse::InternalServerError)
    .attach_printable("Failed to construct PAYMENT_METHOD_STATUS_UPDATE process tracker task")?;

    db
        .insert_process(process_tracker_entry)
        .await
        .change_context(errors::ApiErrorResponse::InternalServerError)
        .attach_printable_lazy(|| {
            format!(
                "Failed while inserting PAYMENT_METHOD_STATUS_UPDATE reminder to process_tracker for payment_method_id: {}",
                payment_method.get_id().clone()
            )
        })?;

    Ok(())
}

#[cfg(feature = "v2")]
#[allow(clippy::too_many_arguments)]
#[instrument(skip_all)]
pub async fn retrieve_payment_method_with_token(
    _state: &SessionState,
    _merchant_key_store: &domain::MerchantKeyStore,
    _token_data: &storage::PaymentTokenData,
    _payment_intent: &PaymentIntent,
    _card_token_data: Option<&domain::CardToken>,
    _customer: &Option<domain::Customer>,
    _storage_scheme: common_enums::enums::MerchantStorageScheme,
    _mandate_id: Option<api_models::payments::MandateIds>,
    _payment_method_info: Option<domain::PaymentMethod>,
    _business_profile: &domain::Profile,
) -> RouterResult<storage::PaymentMethodDataWithId> {
    todo!()
}

#[cfg(all(
    any(feature = "v1", feature = "v2"),
    not(feature = "payment_methods_v2")
))]
#[instrument(skip_all)]
#[allow(clippy::too_many_arguments)]
pub async fn retrieve_payment_method_with_token(
    state: &SessionState,
    merchant_key_store: &domain::MerchantKeyStore,
    token_data: &storage::PaymentTokenData,
    payment_intent: &PaymentIntent,
    payment_attempt: &PaymentAttempt,
    card_token_data: Option<&domain::CardToken>,
    customer: &Option<domain::Customer>,
    storage_scheme: common_enums::enums::MerchantStorageScheme,
    mandate_id: Option<api_models::payments::MandateIds>,
    payment_method_info: Option<domain::PaymentMethod>,
    business_profile: &domain::Profile,
) -> RouterResult<storage::PaymentMethodDataWithId> {
    let token = match token_data {
        storage::PaymentTokenData::TemporaryGeneric(generic_token) => {
            payment_helpers::retrieve_payment_method_with_temporary_token(
                state,
                &generic_token.token,
                payment_intent,
                payment_attempt,
                merchant_key_store,
                card_token_data,
            )
            .await?
            .map(
                |(payment_method_data, payment_method)| storage::PaymentMethodDataWithId {
                    payment_method_data: Some(payment_method_data),
                    payment_method: Some(payment_method),
                    payment_method_id: None,
                },
            )
            .unwrap_or_default()
        }

        storage::PaymentTokenData::Temporary(generic_token) => {
            payment_helpers::retrieve_payment_method_with_temporary_token(
                state,
                &generic_token.token,
                payment_intent,
                payment_attempt,
                merchant_key_store,
                card_token_data,
            )
            .await?
            .map(
                |(payment_method_data, payment_method)| storage::PaymentMethodDataWithId {
                    payment_method_data: Some(payment_method_data),
                    payment_method: Some(payment_method),
                    payment_method_id: None,
                },
            )
            .unwrap_or_default()
        }

        storage::PaymentTokenData::Permanent(card_token) => {
            payment_helpers::retrieve_card_with_permanent_token(
                state,
                card_token.locker_id.as_ref().unwrap_or(&card_token.token),
                card_token
                    .payment_method_id
                    .as_ref()
                    .unwrap_or(&card_token.token),
                payment_intent,
                card_token_data,
                merchant_key_store,
                storage_scheme,
                mandate_id,
                payment_method_info,
                business_profile,
                payment_attempt.connector.clone(),
            )
            .await
            .map(|card| Some((card, enums::PaymentMethod::Card)))?
            .map(
                |(payment_method_data, payment_method)| storage::PaymentMethodDataWithId {
                    payment_method_data: Some(payment_method_data),
                    payment_method: Some(payment_method),
                    payment_method_id: Some(
                        card_token
                            .payment_method_id
                            .as_ref()
                            .unwrap_or(&card_token.token)
                            .to_string(),
                    ),
                },
            )
            .unwrap_or_default()
        }

        storage::PaymentTokenData::PermanentCard(card_token) => {
            payment_helpers::retrieve_card_with_permanent_token(
                state,
                card_token.locker_id.as_ref().unwrap_or(&card_token.token),
                card_token
                    .payment_method_id
                    .as_ref()
                    .unwrap_or(&card_token.token),
                payment_intent,
                card_token_data,
                merchant_key_store,
                storage_scheme,
                mandate_id,
                payment_method_info,
                business_profile,
                payment_attempt.connector.clone(),
            )
            .await
            .map(|card| Some((card, enums::PaymentMethod::Card)))?
            .map(
                |(payment_method_data, payment_method)| storage::PaymentMethodDataWithId {
                    payment_method_data: Some(payment_method_data),
                    payment_method: Some(payment_method),
                    payment_method_id: Some(
                        card_token
                            .payment_method_id
                            .as_ref()
                            .unwrap_or(&card_token.token)
                            .to_string(),
                    ),
                },
            )
            .unwrap_or_default()
        }

        storage::PaymentTokenData::AuthBankDebit(auth_token) => {
            pm_auth::retrieve_payment_method_from_auth_service(
                state,
                merchant_key_store,
                auth_token,
                payment_intent,
                customer,
            )
            .await?
            .map(
                |(payment_method_data, payment_method)| storage::PaymentMethodDataWithId {
                    payment_method_data: Some(payment_method_data),
                    payment_method: Some(payment_method),
                    payment_method_id: None,
                },
            )
            .unwrap_or_default()
        }

        storage::PaymentTokenData::WalletToken(_) => storage::PaymentMethodDataWithId {
            payment_method: None,
            payment_method_data: None,
            payment_method_id: None,
        },
    };
    Ok(token)
}

#[cfg(all(feature = "v2", feature = "payment_methods_v2"))]
#[instrument(skip_all)]
pub(crate) async fn get_payment_method_create_request(
    payment_method_data: Option<&domain::PaymentMethodData>,
    payment_method_type: Option<storage_enums::PaymentMethod>,
    payment_method_subtype: Option<storage_enums::PaymentMethodType>,
    customer_id: &Option<id_type::GlobalCustomerId>,
    billing_name: Option<Secret<String>>,
) -> RouterResult<payment_methods::PaymentMethodCreate> {
    match payment_method_data {
        Some(pm_data) => match payment_method_type {
            Some(payment_method_type) => match pm_data {
                domain::PaymentMethodData::Card(card) => {
                    let card_detail = payment_methods::CardDetail {
                        card_number: card.card_number.clone(),
                        card_exp_month: card.card_exp_month.clone(),
                        card_exp_year: card.card_exp_year.clone(),
                        card_holder_name: billing_name,
                        nick_name: card.nick_name.clone(),
                        card_issuing_country: card
                            .card_issuing_country
                            .as_ref()
                            .map(|c| api_enums::CountryAlpha2::from_str(c))
                            .transpose()
                            .ok()
                            .flatten(),
                        card_network: card.card_network.clone(),
                        card_issuer: card.card_issuer.clone(),
                        card_type: card
                            .card_type
                            .as_ref()
                            .map(|c| payment_methods::CardType::from_str(c))
                            .transpose()
                            .ok()
                            .flatten(),
                    };
                    let payment_method_request = payment_methods::PaymentMethodCreate {
                        payment_method_type,
                        payment_method_subtype: payment_method_subtype
                            .get_required_value("payment_method_subtype")
                            .change_context(errors::ApiErrorResponse::MissingRequiredField {
                                field_name: "payment_method_data",
                            })?,
                        metadata: None,
                        customer_id: customer_id
                            .clone()
                            .get_required_value("customer_id")
                            .change_context(errors::ApiErrorResponse::MissingRequiredField {
                                field_name: "customer_id",
                            })?,
                        payment_method_data: payment_methods::PaymentMethodCreateData::Card(
                            card_detail,
                        ),
                        billing: None,
                        network_tokenization: None,
                    };
                    Ok(payment_method_request)
                }
                _ => Err(report!(errors::ApiErrorResponse::MissingRequiredField {
                    field_name: "payment_method_data"
                })
                .attach_printable("Payment method data is incorrect")),
            },
            None => Err(report!(errors::ApiErrorResponse::MissingRequiredField {
                field_name: "payment_method_type"
            })
            .attach_printable("PaymentMethodType Required")),
        },
        None => Err(report!(errors::ApiErrorResponse::MissingRequiredField {
            field_name: "payment_method_data"
        })
        .attach_printable("PaymentMethodData required Or Card is already saved")),
    }
}

#[cfg(all(
    any(feature = "v1", feature = "v2"),
    not(feature = "payment_methods_v2")
))]
#[instrument(skip_all)]
pub(crate) async fn get_payment_method_create_request(
    payment_method_data: Option<&domain::PaymentMethodData>,
    payment_method: Option<storage_enums::PaymentMethod>,
    payment_method_type: Option<storage_enums::PaymentMethodType>,
    customer_id: &Option<id_type::CustomerId>,
    billing_name: Option<Secret<String>>,
    payment_method_billing_address: Option<&hyperswitch_domain_models::address::Address>,
) -> RouterResult<payment_methods::PaymentMethodCreate> {
    match payment_method_data {
        Some(pm_data) => match payment_method {
            Some(payment_method) => match pm_data {
                domain::PaymentMethodData::Card(card) => {
                    let card_detail = payment_methods::CardDetail {
                        card_number: card.card_number.clone(),
                        card_exp_month: card.card_exp_month.clone(),
                        card_exp_year: card.card_exp_year.clone(),
                        card_holder_name: billing_name,
                        nick_name: card.nick_name.clone(),
                        card_issuing_country: card.card_issuing_country.clone(),
                        card_network: card.card_network.clone(),
                        card_issuer: card.card_issuer.clone(),
                        card_type: card.card_type.clone(),
                    };
                    let payment_method_request = payment_methods::PaymentMethodCreate {
                        payment_method: Some(payment_method),
                        payment_method_type,
                        payment_method_issuer: card.card_issuer.clone(),
                        payment_method_issuer_code: None,
                        #[cfg(feature = "payouts")]
                        bank_transfer: None,
                        #[cfg(feature = "payouts")]
                        wallet: None,
                        card: Some(card_detail),
                        metadata: None,
                        customer_id: customer_id.clone(),
                        card_network: card
                            .card_network
                            .as_ref()
                            .map(|card_network| card_network.to_string()),
                        client_secret: None,
                        payment_method_data: None,
                        //TODO: why are we using api model in router internally
                        billing: payment_method_billing_address.cloned().map(From::from),
                        connector_mandate_details: None,
                        network_transaction_id: None,
                    };
                    Ok(payment_method_request)
                }
                _ => {
                    let payment_method_request = payment_methods::PaymentMethodCreate {
                        payment_method: Some(payment_method),
                        payment_method_type,
                        payment_method_issuer: None,
                        payment_method_issuer_code: None,
                        #[cfg(feature = "payouts")]
                        bank_transfer: None,
                        #[cfg(feature = "payouts")]
                        wallet: None,
                        card: None,
                        metadata: None,
                        customer_id: customer_id.clone(),
                        card_network: None,
                        client_secret: None,
                        payment_method_data: None,
                        billing: None,
                        connector_mandate_details: None,
                        network_transaction_id: None,
                    };

                    Ok(payment_method_request)
                }
            },
            None => Err(report!(errors::ApiErrorResponse::MissingRequiredField {
                field_name: "payment_method_type"
            })
            .attach_printable("PaymentMethodType Required")),
        },
        None => Err(report!(errors::ApiErrorResponse::MissingRequiredField {
            field_name: "payment_method_data"
        })
        .attach_printable("PaymentMethodData required Or Card is already saved")),
    }
}

#[cfg(all(feature = "v2", feature = "payment_methods_v2"))]
#[instrument(skip_all)]
pub async fn create_payment_method(
    state: &SessionState,
    req: api::PaymentMethodCreate,
    merchant_account: &domain::MerchantAccount,
    key_store: &domain::MerchantKeyStore,
    profile: &domain::Profile,
) -> RouterResponse<api::PaymentMethodResponse> {
    use common_utils::ext_traits::ValueExt;

    req.validate()?;

    let db = &*state.store;
    let merchant_id = merchant_account.get_id();
    let customer_id = req.customer_id.to_owned();
    let key_manager_state = &(state).into();

    db.find_customer_by_global_id(
        key_manager_state,
        &customer_id,
        merchant_account.get_id(),
        key_store,
        merchant_account.storage_scheme,
    )
    .await
    .to_not_found_response(errors::ApiErrorResponse::CustomerNotFound)
    .attach_printable("Customer not found for the payment method")?;

    let payment_method_billing_address = req
        .billing
        .clone()
        .async_map(|billing| cards::create_encrypted_data(key_manager_state, key_store, billing))
        .await
        .transpose()
        .change_context(errors::ApiErrorResponse::InternalServerError)
        .attach_printable("Unable to encrypt Payment method billing address")?
        .map(|encoded_address| {
            encoded_address.deserialize_inner_value(|value| value.parse_value("Address"))
        })
        .transpose()
        .change_context(errors::ApiErrorResponse::InternalServerError)
        .attach_printable("Unable to parse Payment method billing address")?;

    // create pm
    let payment_method_id =
        id_type::GlobalPaymentMethodId::generate(&state.conf.cell_information.id)
            .change_context(errors::ApiErrorResponse::InternalServerError)
            .attach_printable("Unable to generate GlobalPaymentMethodId")?;

    let payment_method = create_payment_method_for_intent(
        state,
        req.metadata.clone(),
        &customer_id,
        payment_method_id,
        merchant_id,
        key_store,
        merchant_account.storage_scheme,
        payment_method_billing_address.map(Into::into),
    )
    .await
    .attach_printable("Failed to add Payment method to DB")?;

    let payment_method_data = pm_types::PaymentMethodVaultingData::from(req.payment_method_data);

    let payment_method_data =
        populate_bin_details_for_payment_method(state, &payment_method_data).await;

    let vaulting_result = vault_payment_method(
        state,
        &payment_method_data,
        merchant_account,
        key_store,
        None,
    )
    .await;

    let network_tokenization_resp = network_tokenize_and_vault_the_pmd(
        state,
        &payment_method_data,
        merchant_account,
        key_store,
        req.network_tokenization,
        profile.is_network_tokenization_enabled,
        &customer_id,
    )
    .await
    .map_err(|e| {
        services::logger::error!(
            "Failed to network tokenize the payment method for customer: {}. Error: {} ",
            customer_id.get_string_repr(),
            e
        );
    })
    .ok();

    let response = match vaulting_result {
        Ok((vaulting_resp, fingerprint_id)) => {
            let pm_update = create_pm_additional_data_update(
                &payment_method_data,
                state,
                key_store,
                Some(vaulting_resp.vault_id.get_string_repr().clone()),
                Some(req.payment_method_type),
                Some(req.payment_method_subtype),
                Some(fingerprint_id),
                network_tokenization_resp,
            )
            .await
            .attach_printable("Unable to create Payment method data")?;

            let payment_method = db
                .update_payment_method(
                    &(state.into()),
                    key_store,
                    payment_method,
                    pm_update,
                    merchant_account.storage_scheme,
                )
                .await
                .change_context(errors::ApiErrorResponse::InternalServerError)
                .attach_printable("Failed to update payment method in db")?;

            let resp = pm_transforms::generate_payment_method_response(&payment_method)?;

            Ok(resp)
        }
        Err(e) => {
            let pm_update = storage::PaymentMethodUpdate::StatusUpdate {
                status: Some(enums::PaymentMethodStatus::Inactive),
            };

            db.update_payment_method(
                &(state.into()),
                key_store,
                payment_method,
                pm_update,
                merchant_account.storage_scheme,
            )
            .await
            .change_context(errors::ApiErrorResponse::InternalServerError)
            .attach_printable("Failed to update payment method in db")?;

            Err(e)
        }
    }?;

    Ok(services::ApplicationResponse::Json(response))
}

#[cfg(all(feature = "v2", feature = "payment_methods_v2"))]
#[derive(Clone, Debug)]
pub struct NetworkTokenPaymentMethodDetails {
    network_token_requestor_reference_id: String,
    network_token_locker_id: String,
    network_token_pmd: Encryptable<Secret<serde_json::Value>>,
}

#[cfg(all(feature = "v2", feature = "payment_methods_v2"))]
pub async fn network_tokenize_and_vault_the_pmd(
    state: &SessionState,
    payment_method_data: &pm_types::PaymentMethodVaultingData,
    merchant_account: &domain::MerchantAccount,
    key_store: &domain::MerchantKeyStore,
    network_tokenization: Option<payment_methods::NetworkTokenization>,
    network_tokenization_enabled_for_profile: bool,
    customer_id: &id_type::GlobalCustomerId,
) -> RouterResult<NetworkTokenPaymentMethodDetails> {
    when(!network_tokenization_enabled_for_profile, || {
        Err(report!(errors::ApiErrorResponse::NotSupported {
            message: "Network Tokenization is not enabled for this payment method".to_string()
        }))
    })?;

    let is_network_tokenization_enabled_for_pm = network_tokenization.is_some_and(|nt| nt.enabled);

    let card_data = match payment_method_data {
        pm_types::PaymentMethodVaultingData::Card(data)
            if is_network_tokenization_enabled_for_pm =>
        {
            Ok(data)
        }
        _ => Err(report!(errors::ApiErrorResponse::NotSupported {
            message: "Network Tokenization is not supported for this payment method".to_string()
        })),
    }?;

    let (resp, network_token_req_ref_id) =
        network_tokenization::make_card_network_tokenization_request(state, card_data, customer_id)
            .await
            .change_context(errors::ApiErrorResponse::InternalServerError)
            .attach_printable("Failed to generate network token")?;

    let network_token_vaulting_data = pm_types::PaymentMethodVaultingData::NetworkToken(resp);
    let vaulting_resp = vault::add_payment_method_to_vault(
        state,
        merchant_account,
        &network_token_vaulting_data,
        None,
    )
    .await
    .change_context(errors::ApiErrorResponse::InternalServerError)
    .attach_printable("Failed to vault the network token data")?;

    let key_manager_state = &(state).into();
    let network_token = match network_token_vaulting_data {
        pm_types::PaymentMethodVaultingData::Card(card) => {
            payment_method_data::PaymentMethodsData::Card(
                payment_method_data::CardDetailsPaymentMethod::from(card.clone()),
            )
        }
        pm_types::PaymentMethodVaultingData::NetworkToken(network_token) => {
            payment_method_data::PaymentMethodsData::NetworkToken(
                payment_method_data::NetworkTokenDetailsPaymentMethod::from(network_token.clone()),
            )
        }
    };

    let network_token_pmd =
        cards::create_encrypted_data(key_manager_state, key_store, network_token)
            .await
            .change_context(errors::ApiErrorResponse::InternalServerError)
            .attach_printable("Unable to encrypt Payment method data")?;

    Ok(NetworkTokenPaymentMethodDetails {
        network_token_requestor_reference_id: network_token_req_ref_id,
        network_token_locker_id: vaulting_resp.vault_id.get_string_repr().clone(),
        network_token_pmd,
    })
}

#[cfg(all(feature = "v2", feature = "payment_methods_v2"))]
pub async fn populate_bin_details_for_payment_method(
    state: &SessionState,
    payment_method_data: &pm_types::PaymentMethodVaultingData,
) -> pm_types::PaymentMethodVaultingData {
    match payment_method_data {
        pm_types::PaymentMethodVaultingData::Card(card) => {
            let card_isin = card.card_number.get_card_isin();

            if card.card_issuer.is_some()
                && card.card_network.is_some()
                && card.card_type.is_some()
                && card.card_issuing_country.is_some()
            {
                pm_types::PaymentMethodVaultingData::Card(card.clone())
            } else {
                let card_info = state
                    .store
                    .get_card_info(&card_isin)
                    .await
                    .map_err(|error| services::logger::error!(card_info_error=?error))
                    .ok()
                    .flatten();

                pm_types::PaymentMethodVaultingData::Card(payment_methods::CardDetail {
                    card_number: card.card_number.clone(),
                    card_exp_month: card.card_exp_month.clone(),
                    card_exp_year: card.card_exp_year.clone(),
                    card_holder_name: card.card_holder_name.clone(),
                    nick_name: card.nick_name.clone(),
                    card_issuing_country: card_info.as_ref().and_then(|val| {
                        val.card_issuing_country
                            .as_ref()
                            .map(|c| api_enums::CountryAlpha2::from_str(c))
                            .transpose()
                            .ok()
                            .flatten()
                    }),
                    card_network: card_info.as_ref().and_then(|val| val.card_network.clone()),
                    card_issuer: card_info.as_ref().and_then(|val| val.card_issuer.clone()),
                    card_type: card_info.as_ref().and_then(|val| {
                        val.card_type
                            .as_ref()
                            .map(|c| payment_methods::CardType::from_str(c))
                            .transpose()
                            .ok()
                            .flatten()
                    }),
                })
            }
        }
        _ => payment_method_data.clone(),
    }
}

#[cfg(all(feature = "v2", feature = "payment_methods_v2"))]
#[instrument(skip_all)]
pub async fn payment_method_intent_create(
    state: &SessionState,
    req: api::PaymentMethodIntentCreate,
    merchant_account: &domain::MerchantAccount,
    key_store: &domain::MerchantKeyStore,
) -> RouterResponse<api::PaymentMethodResponse> {
    let db = &*state.store;
    let merchant_id = merchant_account.get_id();
    let customer_id = req.customer_id.to_owned();
    let key_manager_state = &(state).into();

    db.find_customer_by_global_id(
        key_manager_state,
        &customer_id,
        merchant_account.get_id(),
        key_store,
        merchant_account.storage_scheme,
    )
    .await
    .to_not_found_response(errors::ApiErrorResponse::CustomerNotFound)
    .attach_printable("Customer not found for the payment method")?;

    let payment_method_billing_address = req
        .billing
        .clone()
        .async_map(|billing| cards::create_encrypted_data(key_manager_state, key_store, billing))
        .await
        .transpose()
        .change_context(errors::ApiErrorResponse::InternalServerError)
        .attach_printable("Unable to encrypt Payment method billing address")?
        .map(|encoded_address| {
            encoded_address.deserialize_inner_value(|value| value.parse_value("Address"))
        })
        .transpose()
        .change_context(errors::ApiErrorResponse::InternalServerError)
        .attach_printable("Unable to parse Payment method billing address")?;

    // create pm entry

    let payment_method_id =
        id_type::GlobalPaymentMethodId::generate(&state.conf.cell_information.id)
            .change_context(errors::ApiErrorResponse::InternalServerError)
            .attach_printable("Unable to generate GlobalPaymentMethodId")?;

    let payment_method = create_payment_method_for_intent(
        state,
        req.metadata.clone(),
        &customer_id,
        payment_method_id,
        merchant_id,
        key_store,
        merchant_account.storage_scheme,
        payment_method_billing_address.map(Into::into),
    )
    .await
    .attach_printable("Failed to add Payment method to DB")?;

    let resp = pm_transforms::generate_payment_method_response(&payment_method)?;

    Ok(services::ApplicationResponse::Json(resp))
}

#[cfg(feature = "v2")]
trait PerformFilteringOnEnabledPaymentMethods {
    fn perform_filtering(self) -> FilteredPaymentMethodsEnabled;
}

#[cfg(feature = "v2")]
impl PerformFilteringOnEnabledPaymentMethods
    for hyperswitch_domain_models::merchant_connector_account::FlattenedPaymentMethodsEnabled
{
    fn perform_filtering(self) -> FilteredPaymentMethodsEnabled {
        FilteredPaymentMethodsEnabled(self.payment_methods_enabled)
    }
}

#[cfg(all(feature = "v2", feature = "payment_methods_v2"))]
#[instrument(skip_all)]
pub async fn list_payment_methods_for_session(
    state: SessionState,
    merchant_account: domain::MerchantAccount,
    key_store: domain::MerchantKeyStore,
    profile: domain::Profile,
    payment_method_session_id: id_type::GlobalPaymentMethodSessionId,
) -> RouterResponse<api::PaymentMethodListResponse> {
    let key_manager_state = &(&state).into();

    let db = &*state.store;

    let payment_method_session = db
        .get_payment_methods_session(key_manager_state, &key_store, &payment_method_session_id)
        .await
        .change_context(errors::ApiErrorResponse::PaymentMethodNotFound)
        .attach_printable("Unable to find payment method")?;

    let payment_connector_accounts = db
        .list_enabled_connector_accounts_by_profile_id(
            key_manager_state,
            profile.get_id(),
            &key_store,
            common_enums::ConnectorType::PaymentProcessor,
        )
        .await
        .change_context(errors::ApiErrorResponse::InternalServerError)
        .attach_printable("error when fetching merchant connector accounts")?;

    let customer_payment_methods = list_customer_payment_method_core(
        &state,
        &merchant_account,
        &key_store,
        &payment_method_session.customer_id,
    )
<<<<<<< HEAD
    .await;

    let response = match vaulting_result {
        Ok((vaulting_resp, fingerprint_id)) => {
            let pm_update = create_pm_additional_data_update(
                &payment_method_data,
                state,
                key_store,
                Some(vaulting_resp.vault_id.get_string_repr().clone()),
                Some(req.payment_method_type),
                Some(req.payment_method_subtype),
                Some(fingerprint_id),
                None,
            )
            .await
            .attach_printable("Unable to create Payment method data")?;

            let payment_method = db
                .update_payment_method(
                    &(state.into()),
                    key_store,
                    payment_method,
                    pm_update,
                    merchant_account.storage_scheme,
                )
                .await
                .change_context(errors::ApiErrorResponse::InternalServerError)
                .attach_printable("Failed to update payment method in db")?;

            let resp = pm_transforms::generate_payment_method_response(&payment_method, None)?;

            Ok(resp)
        }
        Err(e) => {
            let pm_update = storage::PaymentMethodUpdate::StatusUpdate {
                status: Some(enums::PaymentMethodStatus::Inactive),
            };

            db.update_payment_method(
                &(state.into()),
                key_store,
                payment_method,
                pm_update,
                merchant_account.storage_scheme,
            )
            .await
            .change_context(errors::ApiErrorResponse::InternalServerError)
            .attach_printable("Failed to update payment method in db")?;

            Err(e)
        }
    }?;

    Ok(services::ApplicationResponse::Json(response))
}
=======
    .await?;
>>>>>>> b38a958a

    let response =
        hyperswitch_domain_models::merchant_connector_account::FlattenedPaymentMethodsEnabled::from_payment_connectors_list(payment_connector_accounts)
            .perform_filtering()
            .get_required_fields(RequiredFieldsInput::new(state.conf.required_fields.clone()))
            .generate_response(customer_payment_methods.customer_payment_methods);

    Ok(hyperswitch_domain_models::api::ApplicationResponse::Json(
        response,
    ))
}

#[cfg(feature = "v2")]
/// Container for the inputs required for the required fields
struct RequiredFieldsInput {
    required_fields_config: settings::RequiredFields,
}

#[cfg(feature = "v2")]
impl RequiredFieldsInput {
    fn new(required_fields_config: settings::RequiredFields) -> Self {
        Self {
            required_fields_config,
        }
    }
}

#[cfg(feature = "v2")]
/// Container for the filtered payment methods
struct FilteredPaymentMethodsEnabled(
    Vec<hyperswitch_domain_models::merchant_connector_account::PaymentMethodsEnabledForConnector>,
);

#[cfg(feature = "v2")]
trait GetRequiredFields {
    fn get_required_fields(
        &self,
        payment_method_enabled: &hyperswitch_domain_models::merchant_connector_account::PaymentMethodsEnabledForConnector,
    ) -> Option<&settings::RequiredFieldFinal>;
}

#[cfg(feature = "v2")]
impl GetRequiredFields for settings::RequiredFields {
    fn get_required_fields(
        &self,
        payment_method_enabled: &hyperswitch_domain_models::merchant_connector_account::PaymentMethodsEnabledForConnector,
    ) -> Option<&settings::RequiredFieldFinal> {
        self.0
            .get(&payment_method_enabled.payment_method)
            .and_then(|required_fields_for_payment_method| {
                required_fields_for_payment_method.0.get(
                    &payment_method_enabled
                        .payment_methods_enabled
                        .payment_method_subtype,
                )
            })
            .map(|connector_fields| &connector_fields.fields)
            .and_then(|connector_hashmap| connector_hashmap.get(&payment_method_enabled.connector))
    }
}

#[cfg(feature = "v2")]
impl FilteredPaymentMethodsEnabled {
    fn get_required_fields(
        self,
        input: RequiredFieldsInput,
    ) -> RequiredFieldsForEnabledPaymentMethodTypes {
        let required_fields_config = input.required_fields_config;

        let required_fields_info = self
            .0
            .into_iter()
            .map(|payment_methods_enabled| {
                let required_fields =
                    required_fields_config.get_required_fields(&payment_methods_enabled);

                let required_fields = required_fields
                    .map(|required_fields| {
                        let common_required_fields = required_fields
                            .common
                            .iter()
                            .flatten()
                            .map(ToOwned::to_owned);

                        // Collect mandate required fields because this is for zero auth mandates only
                        let mandate_required_fields = required_fields
                            .mandate
                            .iter()
                            .flatten()
                            .map(ToOwned::to_owned);

                        // Combine both common and mandate required fields
                        common_required_fields
                            .chain(mandate_required_fields)
                            .collect::<Vec<_>>()
                    })
                    .unwrap_or_default();

                RequiredFieldsForEnabledPaymentMethod {
                    required_fields,
                    payment_method_type: payment_methods_enabled.payment_method,
                    payment_method_subtype: payment_methods_enabled
                        .payment_methods_enabled
                        .payment_method_subtype,
                }
            })
            .collect();

        RequiredFieldsForEnabledPaymentMethodTypes(required_fields_info)
    }
}

#[cfg(feature = "v2")]
/// Element container to hold the filtered payment methods with required fields
struct RequiredFieldsForEnabledPaymentMethod {
    required_fields: Vec<payment_methods::RequiredFieldInfo>,
    payment_method_subtype: common_enums::PaymentMethodType,
    payment_method_type: common_enums::PaymentMethod,
}

#[cfg(feature = "v2")]
/// Container to hold the filtered payment methods enabled with required fields
struct RequiredFieldsForEnabledPaymentMethodTypes(Vec<RequiredFieldsForEnabledPaymentMethod>);

#[cfg(feature = "v2")]
impl RequiredFieldsForEnabledPaymentMethodTypes {
    fn generate_response(
        self,
        customer_payment_methods: Vec<payment_methods::CustomerPaymentMethod>,
    ) -> payment_methods::PaymentMethodListResponse {
        let response_payment_methods = self
            .0
            .into_iter()
            .map(
                |payment_methods_enabled| payment_methods::ResponsePaymentMethodTypes {
                    payment_method_type: payment_methods_enabled.payment_method_type,
                    payment_method_subtype: payment_methods_enabled.payment_method_subtype,
                    required_fields: payment_methods_enabled.required_fields,
                    extra_information: None,
                },
            )
            .collect();

        payment_methods::PaymentMethodListResponse {
            payment_methods_enabled: response_payment_methods,
            customer_payment_methods,
        }
    }
}

#[cfg(all(feature = "v2", feature = "payment_methods_v2"))]
#[instrument(skip_all)]
#[allow(clippy::too_many_arguments)]
pub async fn create_payment_method_for_intent(
    state: &SessionState,
    metadata: Option<common_utils::pii::SecretSerdeValue>,
    customer_id: &id_type::GlobalCustomerId,
    payment_method_id: id_type::GlobalPaymentMethodId,
    merchant_id: &id_type::MerchantId,
    key_store: &domain::MerchantKeyStore,
    storage_scheme: enums::MerchantStorageScheme,
    payment_method_billing_address: Option<
        Encryptable<hyperswitch_domain_models::address::Address>,
    >,
) -> errors::CustomResult<domain::PaymentMethod, errors::ApiErrorResponse> {
    let db = &*state.store;

    let current_time = common_utils::date_time::now();

    let response = db
        .insert_payment_method(
            &state.into(),
            key_store,
            domain::PaymentMethod {
                customer_id: customer_id.to_owned(),
                merchant_id: merchant_id.to_owned(),
                id: payment_method_id,
                locker_id: None,
                payment_method_type: None,
                payment_method_subtype: None,
                payment_method_data: None,
                connector_mandate_details: None,
                customer_acceptance: None,
                client_secret: None,
                status: enums::PaymentMethodStatus::AwaitingData,
                network_transaction_id: None,
                created_at: current_time,
                last_modified: current_time,
                last_used_at: current_time,
                payment_method_billing_address,
                updated_by: None,
                version: domain::consts::API_VERSION,
                locker_fingerprint_id: None,
                network_token_locker_id: None,
                network_token_payment_method_data: None,
                network_token_requestor_reference_id: None,
            },
            storage_scheme,
        )
        .await
        .change_context(errors::ApiErrorResponse::InternalServerError)
        .attach_printable("Failed to add payment method in db")?;

    Ok(response)
}

#[allow(clippy::too_many_arguments)]
#[cfg(all(feature = "v2", feature = "payment_methods_v2"))]
pub async fn create_pm_additional_data_update(
    pmd: &pm_types::PaymentMethodVaultingData,
    state: &SessionState,
    key_store: &domain::MerchantKeyStore,
    vault_id: Option<String>,
    payment_method_type: Option<api_enums::PaymentMethod>,
    payment_method_subtype: Option<api_enums::PaymentMethodType>,
    vault_fingerprint_id: Option<String>,
    nt_data: Option<NetworkTokenPaymentMethodDetails>,
) -> RouterResult<storage::PaymentMethodUpdate> {
    let card = match pmd {
        pm_types::PaymentMethodVaultingData::Card(card) => {
            payment_method_data::PaymentMethodsData::Card(
                payment_method_data::CardDetailsPaymentMethod::from(card.clone()),
            )
        }
        pm_types::PaymentMethodVaultingData::NetworkToken(network_token) => {
            payment_method_data::PaymentMethodsData::NetworkToken(
                payment_method_data::NetworkTokenDetailsPaymentMethod::from(network_token.clone()),
            )
        }
    };
    let key_manager_state = &(state).into();
    let pmd: Encryptable<Secret<serde_json::Value>> =
        cards::create_encrypted_data(key_manager_state, key_store, card)
            .await
            .change_context(errors::ApiErrorResponse::InternalServerError)
            .attach_printable("Unable to encrypt Payment method data")?;

    let pm_update = storage::PaymentMethodUpdate::AdditionalDataUpdate {
        status: Some(enums::PaymentMethodStatus::Active),
        locker_id: vault_id,
        payment_method_type_v2: payment_method_type,
        payment_method_subtype,
        payment_method_data: Some(pmd.into()),
        network_token_requestor_reference_id: nt_data
            .clone()
            .map(|data| data.network_token_requestor_reference_id),
        network_token_locker_id: nt_data.clone().map(|data| data.network_token_locker_id),
        network_token_payment_method_data: nt_data.map(|data| data.network_token_pmd.into()),
        locker_fingerprint_id: vault_fingerprint_id,
    };

    Ok(pm_update)
}

#[cfg(all(feature = "v2", feature = "payment_methods_v2"))]
#[instrument(skip_all)]
pub async fn vault_payment_method(
    state: &SessionState,
    pmd: &pm_types::PaymentMethodVaultingData,
    merchant_account: &domain::MerchantAccount,
    key_store: &domain::MerchantKeyStore,
    existing_vault_id: Option<domain::VaultId>,
) -> RouterResult<(pm_types::AddVaultResponse, String)> {
    let db = &*state.store;

    // get fingerprint_id from vault
    let fingerprint_id_from_vault = vault::get_fingerprint_id_from_vault(state, pmd)
        .await
        .change_context(errors::ApiErrorResponse::InternalServerError)
        .attach_printable("Failed to get fingerprint_id from vault")?;

    // throw back error if payment method is duplicated
    when(
        db.find_payment_method_by_fingerprint_id(
            &(state.into()),
            key_store,
            &fingerprint_id_from_vault,
        )
        .await
        .change_context(errors::ApiErrorResponse::InternalServerError)
        .attach_printable("Failed to find payment method by fingerprint_id")
        .inspect_err(|e| logger::error!("Vault Fingerprint_id error: {:?}", e))
        .is_ok(),
        || {
            Err(report!(errors::ApiErrorResponse::DuplicatePaymentMethod)
                .attach_printable("Cannot vault duplicate payment method"))
        },
    )?;

    let resp_from_vault =
        vault::add_payment_method_to_vault(state, merchant_account, pmd, existing_vault_id)
            .await
            .change_context(errors::ApiErrorResponse::InternalServerError)
            .attach_printable("Failed to add payment method in vault")?;

    Ok((resp_from_vault, fingerprint_id_from_vault))
}

// TODO: check if this function will be used for listing the customer payment methods for payments
#[allow(unused)]
#[cfg(all(
    feature = "v2",
    feature = "payment_methods_v2",
    feature = "customer_v2"
))]
fn get_pm_list_context(
    payment_method_type: enums::PaymentMethod,
    payment_method: &domain::PaymentMethod,
    is_payment_associated: bool,
) -> Result<Option<PaymentMethodListContext>, error_stack::Report<errors::ApiErrorResponse>> {
    let payment_method_data = payment_method
        .payment_method_data
        .clone()
        .map(|payment_method_data| payment_method_data.into_inner());

    let payment_method_retrieval_context = match payment_method_data {
        Some(payment_methods::PaymentMethodsData::Card(card)) => {
            Some(PaymentMethodListContext::Card {
                card_details: api::CardDetailFromLocker::from(card),
                token_data: is_payment_associated.then_some(
                    storage::PaymentTokenData::permanent_card(
                        Some(payment_method.get_id().clone()),
                        payment_method
                            .locker_id
                            .as_ref()
                            .map(|id| id.get_string_repr().to_owned())
                            .or_else(|| Some(payment_method.get_id().get_string_repr().to_owned())),
                        payment_method
                            .locker_id
                            .as_ref()
                            .map(|id| id.get_string_repr().to_owned())
                            .unwrap_or_else(|| {
                                payment_method.get_id().get_string_repr().to_owned()
                            }),
                    ),
                ),
            })
        }
        Some(payment_methods::PaymentMethodsData::BankDetails(bank_details)) => {
            let get_bank_account_token_data =
                || -> errors::CustomResult<payment_methods::BankAccountTokenData, errors::ApiErrorResponse> {
                    let connector_details = bank_details
                        .connector_details
                        .first()
                        .cloned()
                        .ok_or(errors::ApiErrorResponse::InternalServerError)
                        .attach_printable("Failed to obtain bank account connector details")?;

                    let payment_method_subtype = payment_method
                        .get_payment_method_subtype()
                        .get_required_value("payment_method_subtype")
                        .attach_printable("PaymentMethodType not found")?;

                    Ok(payment_methods::BankAccountTokenData {
                        payment_method_type: payment_method_subtype,
                        payment_method: payment_method_type,
                        connector_details,
                    })
                };

            // Retrieve the pm_auth connector details so that it can be tokenized
            let bank_account_token_data = get_bank_account_token_data()
                .inspect_err(|error| logger::error!(?error))
                .ok();
            bank_account_token_data.map(|data| {
                let token_data = storage::PaymentTokenData::AuthBankDebit(data);

                PaymentMethodListContext::Bank {
                    token_data: is_payment_associated.then_some(token_data),
                }
            })
        }
        Some(payment_methods::PaymentMethodsData::WalletDetails(_)) | None => {
            Some(PaymentMethodListContext::TemporaryToken {
                token_data: is_payment_associated.then_some(
                    storage::PaymentTokenData::temporary_generic(generate_id(
                        consts::ID_LENGTH,
                        "token",
                    )),
                ),
            })
        }
    };

    Ok(payment_method_retrieval_context)
}

#[cfg(all(
    feature = "v2",
    feature = "payment_methods_v2",
    feature = "customer_v2"
))]
pub async fn list_customer_payment_method_core(
    state: &SessionState,
    merchant_account: &domain::MerchantAccount,
    key_store: &domain::MerchantKeyStore,
    customer_id: &id_type::GlobalCustomerId,
) -> RouterResult<api::CustomerPaymentMethodsListResponse> {
    let db = &*state.store;
    let key_manager_state = &(state).into();

    let saved_payment_methods = db
        .find_payment_method_by_global_customer_id_merchant_id_status(
            key_manager_state,
            key_store,
            customer_id,
            merchant_account.get_id(),
            common_enums::PaymentMethodStatus::Active,
            None,
            merchant_account.storage_scheme,
        )
        .await
        .to_not_found_response(errors::ApiErrorResponse::PaymentMethodNotFound)?;

    let customer_payment_methods = saved_payment_methods
        .into_iter()
        .map(ForeignTryFrom::foreign_try_from)
        .collect::<Result<Vec<api::CustomerPaymentMethod>, _>>()
        .change_context(errors::ApiErrorResponse::InternalServerError)?;

    let response = api::CustomerPaymentMethodsListResponse {
        customer_payment_methods,
    };

    Ok(response)
}

#[cfg(all(feature = "v2", feature = "payment_methods_v2"))]
#[instrument(skip_all)]
pub async fn retrieve_payment_method(
    state: SessionState,
    pm: api::PaymentMethodId,
    key_store: domain::MerchantKeyStore,
    merchant_account: domain::MerchantAccount,
) -> RouterResponse<api::PaymentMethodResponse> {
    let db = state.store.as_ref();
    let pm_id = id_type::GlobalPaymentMethodId::generate_from_string(pm.payment_method_id)
        .change_context(errors::ApiErrorResponse::InternalServerError)
        .attach_printable("Unable to generate GlobalPaymentMethodId")?;

    let payment_method = db
        .find_payment_method(
            &((&state).into()),
            &key_store,
            &pm_id,
            merchant_account.storage_scheme,
        )
        .await
        .to_not_found_response(errors::ApiErrorResponse::PaymentMethodNotFound)?;

    when(
        payment_method.status == enums::PaymentMethodStatus::Inactive,
        || Err(errors::ApiErrorResponse::PaymentMethodNotFound),
    )?;

    let pmd = payment_method
        .payment_method_data
        .clone()
        .map(|x| x.into_inner())
        .and_then(|pmd| match pmd {
            api::PaymentMethodsData::Card(card) => {
                Some(api::PaymentMethodResponseData::Card(card.into()))
            }
            _ => None,
        });

    let resp = api::PaymentMethodResponse {
        merchant_id: payment_method.merchant_id.to_owned(),
        customer_id: payment_method.customer_id.to_owned(),
        id: payment_method.id.to_owned(),
        payment_method_type: payment_method.get_payment_method_type(),
        payment_method_subtype: payment_method.get_payment_method_subtype(),
        created: Some(payment_method.created_at),
        recurring_enabled: false,
        last_used_at: Some(payment_method.last_used_at),
        payment_method_data: pmd,
    };

    Ok(services::ApplicationResponse::Json(resp))
}

#[cfg(all(feature = "v2", feature = "payment_methods_v2"))]
#[instrument(skip_all)]
pub async fn update_payment_method(
    state: SessionState,
    merchant_account: domain::MerchantAccount,
    key_store: domain::MerchantKeyStore,
    req: api::PaymentMethodUpdate,
    payment_method_id: &id_type::GlobalPaymentMethodId,
) -> RouterResponse<api::PaymentMethodResponse> {
    let response =
        update_payment_method_core(state, merchant_account, key_store, req, payment_method_id)
            .await?;

    Ok(services::ApplicationResponse::Json(response))
}

#[cfg(all(feature = "v2", feature = "payment_methods_v2"))]
#[instrument(skip_all)]
pub async fn update_payment_method_core(
    state: SessionState,
    merchant_account: domain::MerchantAccount,
    key_store: domain::MerchantKeyStore,
    req: api::PaymentMethodUpdate,
    payment_method_id: &id_type::GlobalPaymentMethodId,
) -> RouterResult<api::PaymentMethodResponse> {
    let db = state.store.as_ref();

    let payment_method = db
        .find_payment_method(
            &((&state).into()),
            &key_store,
            payment_method_id,
            merchant_account.storage_scheme,
        )
        .await
        .to_not_found_response(errors::ApiErrorResponse::PaymentMethodNotFound)?;
    let current_vault_id = payment_method.locker_id.clone();

    when(
        payment_method.status == enums::PaymentMethodStatus::AwaitingData,
        || {
            Err(errors::ApiErrorResponse::InvalidRequestData {
                message: "This Payment method is awaiting data and hence cannot be updated"
                    .to_string(),
            })
        },
    )?;

    let pmd: pm_types::PaymentMethodVaultingData =
        vault::retrieve_payment_method_from_vault(&state, &merchant_account, &payment_method)
            .await
            .change_context(errors::ApiErrorResponse::InternalServerError)
            .attach_printable("Failed to retrieve payment method from vault")?
            .data;

    let vault_request_data =
        pm_transforms::generate_pm_vaulting_req_from_update_request(pmd, req.payment_method_data);

    let (vaulting_response, fingerprint_id) = vault_payment_method(
        &state,
        &vault_request_data,
        &merchant_account,
        &key_store,
        current_vault_id, // using current vault_id for now, will have to refactor this
    ) // to generate new one on each vaulting later on
    .await
    .attach_printable("Failed to add payment method in vault")?;

    let pm_update = create_pm_additional_data_update(
        &vault_request_data,
        &state,
        &key_store,
        Some(vaulting_response.vault_id.get_string_repr().clone()),
        payment_method.get_payment_method_type(),
        payment_method.get_payment_method_subtype(),
        Some(fingerprint_id),
        None,
    )
    .await
    .attach_printable("Unable to create Payment method data")?;

    let payment_method = db
        .update_payment_method(
            &((&state).into()),
            &key_store,
            payment_method,
            pm_update,
            merchant_account.storage_scheme,
        )
        .await
        .change_context(errors::ApiErrorResponse::InternalServerError)
        .attach_printable("Failed to update payment method in db")?;

    let response = pm_transforms::generate_payment_method_response(&payment_method)?;

    // Add a PT task to handle payment_method delete from vault

    Ok(response)
}

#[cfg(all(feature = "v2", feature = "payment_methods_v2"))]
#[instrument(skip_all)]
pub async fn delete_payment_method(
    state: SessionState,
    pm_id: api::PaymentMethodId,
    key_store: domain::MerchantKeyStore,
    merchant_account: domain::MerchantAccount,
) -> RouterResponse<api::PaymentMethodDeleteResponse> {
    let db = state.store.as_ref();
    let key_manager_state = &(&state).into();

    let pm_id = id_type::GlobalPaymentMethodId::generate_from_string(pm_id.payment_method_id)
        .change_context(errors::ApiErrorResponse::InternalServerError)
        .attach_printable("Unable to generate GlobalPaymentMethodId")?;

    let payment_method = db
        .find_payment_method(
            &((&state).into()),
            &key_store,
            &pm_id,
            merchant_account.storage_scheme,
        )
        .await
        .to_not_found_response(errors::ApiErrorResponse::PaymentMethodNotFound)?;

    when(
        payment_method.status == enums::PaymentMethodStatus::Inactive,
        || Err(errors::ApiErrorResponse::PaymentMethodNotFound),
    )?;

    let vault_id = payment_method
        .locker_id
        .clone()
        .get_required_value("locker_id")
        .attach_printable("Missing locker_id in PaymentMethod")?;

    let _customer = db
        .find_customer_by_global_id(
            key_manager_state,
            &payment_method.customer_id,
            merchant_account.get_id(),
            &key_store,
            merchant_account.storage_scheme,
        )
        .await
        .to_not_found_response(errors::ApiErrorResponse::InternalServerError)
        .attach_printable("Customer not found for the payment method")?;

    // Soft delete
    let pm_update = storage::PaymentMethodUpdate::StatusUpdate {
        status: Some(enums::PaymentMethodStatus::Inactive),
    };

    db.update_payment_method(
        &((&state).into()),
        &key_store,
        payment_method,
        pm_update,
        merchant_account.storage_scheme,
    )
    .await
    .change_context(errors::ApiErrorResponse::InternalServerError)
    .attach_printable("Failed to update payment method in db")?;

    vault::delete_payment_method_data_from_vault(&state, &merchant_account, vault_id)
        .await
        .change_context(errors::ApiErrorResponse::InternalServerError)
        .attach_printable("Failed to delete payment method from vault")?;

    let response = api::PaymentMethodDeleteResponse { id: pm_id };

    Ok(services::ApplicationResponse::Json(response))
}

#[cfg(feature = "v2")]
#[async_trait::async_trait]
trait EncryptableData {
    type Output;
    async fn encrypt_data(
        &self,
        key_manager_state: &common_utils::types::keymanager::KeyManagerState,
        key_store: &domain::MerchantKeyStore,
    ) -> RouterResult<Self::Output>;
}

#[cfg(feature = "v2")]
#[async_trait::async_trait]
impl EncryptableData for payment_methods::PaymentMethodSessionRequest {
    type Output = hyperswitch_domain_models::payment_methods::DecryptedPaymentMethodsSession;

    async fn encrypt_data(
        &self,
        key_manager_state: &common_utils::types::keymanager::KeyManagerState,
        key_store: &domain::MerchantKeyStore,
    ) -> RouterResult<Self::Output> {
        use common_utils::types::keymanager::ToEncryptable;

        let encrypted_billing_address = self
            .billing
            .clone()
            .map(|address| address.encode_to_value())
            .transpose()
            .change_context(errors::ApiErrorResponse::InternalServerError)
            .attach_printable("Failed to encode billing address")?
            .map(Secret::new);

        let batch_encrypted_data = domain_types::crypto_operation(
            key_manager_state,
            common_utils::type_name!(hyperswitch_domain_models::payment_methods::PaymentMethodsSession),
            domain_types::CryptoOperation::BatchEncrypt(
                hyperswitch_domain_models::payment_methods::FromRequestEncryptablePaymentMethodsSession::to_encryptable(
                    hyperswitch_domain_models::payment_methods::FromRequestEncryptablePaymentMethodsSession {
                       billing: encrypted_billing_address,
                    },
                ),
            ),
            common_utils::types::keymanager::Identifier::Merchant(key_store.merchant_id.clone()),
            key_store.key.peek(),
        )
        .await
        .and_then(|val| val.try_into_batchoperation())
        .change_context(errors::ApiErrorResponse::InternalServerError)
        .attach_printable("Failed while encrypting payment methods session details".to_string())?;

        let encrypted_data =
        hyperswitch_domain_models::payment_methods::FromRequestEncryptablePaymentMethodsSession::from_encryptable(
            batch_encrypted_data,
        )
        .change_context(errors::ApiErrorResponse::InternalServerError)
        .attach_printable("Failed while encrypting payment methods session detailss")?;

        Ok(encrypted_data)
    }
}

#[cfg(feature = "v2")]
pub async fn payment_methods_session_create(
    state: SessionState,
    merchant_account: domain::MerchantAccount,
    key_store: domain::MerchantKeyStore,
    request: payment_methods::PaymentMethodSessionRequest,
) -> RouterResponse<payment_methods::PaymentMethodsSessionResponse> {
    let db = state.store.as_ref();
    let key_manager_state = &(&state).into();

    db.find_customer_by_global_id(
        key_manager_state,
        &request.customer_id,
        merchant_account.get_id(),
        &key_store,
        merchant_account.storage_scheme,
    )
    .await
    .to_not_found_response(errors::ApiErrorResponse::CustomerNotFound)?;

    let payment_methods_session_id =
        id_type::GlobalPaymentMethodSessionId::generate(&state.conf.cell_information.id)
            .change_context(errors::ApiErrorResponse::InternalServerError)
            .attach_printable("Unable to generate GlobalPaymentMethodSessionId")?;

    let encrypted_data = request
        .encrypt_data(key_manager_state, &key_store)
        .await
        .change_context(errors::ApiErrorResponse::InternalServerError)
        .attach_printable("Failed to encrypt payment methods session data")?;

    let billing = encrypted_data
        .billing
        .as_ref()
        .map(|data| {
            data.clone()
                .deserialize_inner_value(|value| value.parse_value("Address"))
        })
        .transpose()
        .change_context(errors::ApiErrorResponse::InternalServerError)
        .attach_printable("Unable to decode billing address")?;

    // If not passed in the request, use the default value from constants
    let expires_in = request
        .expires_in
        .unwrap_or(consts::DEFAULT_PAYMENT_METHOD_SESSION_EXPIRY)
        .into();

    let expires_at = common_utils::date_time::now().saturating_add(Duration::seconds(expires_in));

    let client_secret = payment_helpers::create_client_secret(
        &state,
        merchant_account.get_id(),
        util_types::authentication::ResourceId::PaymentMethodSession(
            payment_methods_session_id.clone(),
        ),
    )
    .await
    .change_context(errors::ApiErrorResponse::InternalServerError)
    .attach_printable("Unable to create client secret")?;

    let payment_method_session_domain_model =
        hyperswitch_domain_models::payment_methods::PaymentMethodsSession {
            id: payment_methods_session_id,
            customer_id: request.customer_id,
            billing,
            psp_tokenization: request.psp_tokenization,
            network_tokenization: request.network_tokenization,
            expires_at,
        };

    db.insert_payment_methods_session(
        key_manager_state,
        &key_store,
        payment_method_session_domain_model.clone(),
        expires_in,
    )
    .await
    .change_context(errors::ApiErrorResponse::InternalServerError)
    .attach_printable("Failed to insert payment methods session in db")?;

    let response = payment_methods::PaymentMethodsSessionResponse::foreign_from((
        payment_method_session_domain_model,
        client_secret.secret,
    ));

    Ok(services::ApplicationResponse::Json(response))
}

#[cfg(feature = "v2")]
pub async fn payment_methods_session_retrieve(
    state: SessionState,
    _merchant_account: domain::MerchantAccount,
    key_store: domain::MerchantKeyStore,
    payment_method_session_id: id_type::GlobalPaymentMethodSessionId,
) -> RouterResponse<payment_methods::PaymentMethodsSessionResponse> {
    let db = state.store.as_ref();
    let key_manager_state = &(&state).into();

    let payment_method_session_domain_model = db
        .get_payment_methods_session(key_manager_state, &key_store, &payment_method_session_id)
        .await
        .to_not_found_response(errors::ApiErrorResponse::GenericNotFoundError {
            message: "payment methods session does not exist or has expired".to_string(),
        })
        .attach_printable("Failed to retrieve payment methods session from db")?;

    let response = payment_methods::PaymentMethodsSessionResponse::foreign_from((
        payment_method_session_domain_model,
        Secret::new("CLIENT_SECRET_REDACTED".to_string()),
    ));

    Ok(services::ApplicationResponse::Json(response))
}

#[cfg(feature = "v2")]
pub async fn payment_methods_session_update_payment_method(
    state: SessionState,
    merchant_account: domain::MerchantAccount,
    key_store: domain::MerchantKeyStore,
    payment_method_session_id: id_type::GlobalPaymentMethodSessionId,
    request: payment_methods::PaymentMethodSessionUpdateSavedPaymentMethod,
) -> RouterResponse<payment_methods::PaymentMethodResponse> {
    let db = state.store.as_ref();
    let key_manager_state = &(&state).into();

    // Validate if the session still exists
    db.get_payment_methods_session(key_manager_state, &key_store, &payment_method_session_id)
        .await
        .to_not_found_response(errors::ApiErrorResponse::GenericNotFoundError {
            message: "payment methods session does not exist or has expired".to_string(),
        })
        .attach_printable("Failed to retrieve payment methods session from db")?;

    let payment_method_update_request = request.payment_method_update_request;

    let updated_payment_method = update_payment_method_core(
        state,
        merchant_account,
        key_store,
        payment_method_update_request,
        &request.payment_method_id,
    )
    .await
    .attach_printable("Failed to update saved payment method")?;

    Ok(services::ApplicationResponse::Json(updated_payment_method))
}

#[cfg(all(feature = "v2", feature = "payment_methods_v2"))]
impl pm_types::SavedPMLPaymentsInfo {
    pub async fn form_payments_info(
        payment_intent: PaymentIntent,
        merchant_account: &domain::MerchantAccount,
        profile: domain::Profile,
        db: &dyn StorageInterface,
        key_manager_state: &util_types::keymanager::KeyManagerState,
        key_store: &domain::MerchantKeyStore,
    ) -> RouterResult<Self> {
        let collect_cvv_during_payment = profile.should_collect_cvv_during_payment;

        let off_session_payment_flag = matches!(
            payment_intent.setup_future_usage,
            common_enums::FutureUsage::OffSession
        );

        let is_connector_agnostic_mit_enabled =
            profile.is_connector_agnostic_mit_enabled.unwrap_or(false);

        Ok(Self {
            payment_intent,
            profile,
            collect_cvv_during_payment,
            off_session_payment_flag,
            is_connector_agnostic_mit_enabled,
        })
    }

    pub async fn perform_payment_ops(
        &self,
        state: &SessionState,
        parent_payment_method_token: Option<String>,
        pma: &api::CustomerPaymentMethod,
        pm_list_context: PaymentMethodListContext,
    ) -> RouterResult<()> {
        let token = parent_payment_method_token
            .as_ref()
            .get_required_value("parent_payment_method_token")?;
        let token_data = pm_list_context
            .get_token_data()
            .get_required_value("PaymentTokenData")?;

        let intent_fulfillment_time = self
            .profile
            .get_order_fulfillment_time()
            .unwrap_or(common_utils::consts::DEFAULT_INTENT_FULFILLMENT_TIME);

        pm_routes::ParentPaymentMethodToken::create_key_for_token((token, pma.payment_method_type))
            .insert(intent_fulfillment_time, token_data, state)
            .await?;

        Ok(())
    }
}<|MERGE_RESOLUTION|>--- conflicted
+++ resolved
@@ -41,17 +41,14 @@
 use error_stack::{report, ResultExt};
 #[cfg(all(any(feature = "v1", feature = "v2"), not(feature = "customer_v2")))]
 use hyperswitch_domain_models::api::{GenericLinks, GenericLinksData};
-<<<<<<< HEAD
-#[cfg(all(feature = "v2", feature = "payment_methods_v2"))]
-use hyperswitch_domain_models::payment_method_data;
-=======
 #[cfg(all(
     feature = "v2",
     feature = "payment_methods_v2",
     feature = "customer_v2"
 ))]
 use hyperswitch_domain_models::mandates::CommonMandateReference;
->>>>>>> b38a958a
+#[cfg(all(feature = "v2", feature = "payment_methods_v2"))]
+use hyperswitch_domain_models::payment_method_data;
 use hyperswitch_domain_models::payments::{payment_attempt::PaymentAttempt, PaymentIntent};
 #[cfg(all(feature = "v2", feature = "payment_methods_v2"))]
 use masking::ExposeInterface;
@@ -1252,65 +1249,7 @@
         &key_store,
         &payment_method_session.customer_id,
     )
-<<<<<<< HEAD
-    .await;
-
-    let response = match vaulting_result {
-        Ok((vaulting_resp, fingerprint_id)) => {
-            let pm_update = create_pm_additional_data_update(
-                &payment_method_data,
-                state,
-                key_store,
-                Some(vaulting_resp.vault_id.get_string_repr().clone()),
-                Some(req.payment_method_type),
-                Some(req.payment_method_subtype),
-                Some(fingerprint_id),
-                None,
-            )
-            .await
-            .attach_printable("Unable to create Payment method data")?;
-
-            let payment_method = db
-                .update_payment_method(
-                    &(state.into()),
-                    key_store,
-                    payment_method,
-                    pm_update,
-                    merchant_account.storage_scheme,
-                )
-                .await
-                .change_context(errors::ApiErrorResponse::InternalServerError)
-                .attach_printable("Failed to update payment method in db")?;
-
-            let resp = pm_transforms::generate_payment_method_response(&payment_method, None)?;
-
-            Ok(resp)
-        }
-        Err(e) => {
-            let pm_update = storage::PaymentMethodUpdate::StatusUpdate {
-                status: Some(enums::PaymentMethodStatus::Inactive),
-            };
-
-            db.update_payment_method(
-                &(state.into()),
-                key_store,
-                payment_method,
-                pm_update,
-                merchant_account.storage_scheme,
-            )
-            .await
-            .change_context(errors::ApiErrorResponse::InternalServerError)
-            .attach_printable("Failed to update payment method in db")?;
-
-            Err(e)
-        }
-    }?;
-
-    Ok(services::ApplicationResponse::Json(response))
-}
-=======
     .await?;
->>>>>>> b38a958a
 
     let response =
         hyperswitch_domain_models::merchant_connector_account::FlattenedPaymentMethodsEnabled::from_payment_connectors_list(payment_connector_accounts)
