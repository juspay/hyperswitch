pub mod cards;
#[cfg(all(
    any(feature = "v1", feature = "v2"),
    not(feature = "payment_methods_v2")
))]
pub mod migration;
pub mod network_tokenization;
pub mod surcharge_decision_configs;
#[cfg(all(
    any(feature = "v1", feature = "v2"),
    not(feature = "payment_methods_v2")
))]
pub mod tokenize;
pub mod transformers;
pub mod utils;
mod validator;
pub mod vault;
use std::borrow::Cow;
#[cfg(all(any(feature = "v1", feature = "v2"), not(feature = "customer_v2")))]
use std::collections::HashSet;
#[cfg(all(feature = "v2", feature = "payment_methods_v2"))]
use std::str::FromStr;

#[cfg(all(feature = "v2", feature = "payment_methods_v2"))]
pub use api_models::enums as api_enums;
pub use api_models::enums::Connector;
use api_models::payment_methods;
#[cfg(feature = "payouts")]
pub use api_models::{enums::PayoutConnectors, payouts as payout_types};
#[cfg(all(any(feature = "v1", feature = "v2"), not(feature = "customer_v2")))]
use common_utils::ext_traits::{Encode, OptionExt};
use common_utils::{consts::DEFAULT_LOCALE, id_type};
#[cfg(all(feature = "v2", feature = "payment_methods_v2"))]
use common_utils::{
    crypto::Encryptable,
    errors::CustomResult,
    ext_traits::{AsyncExt, Encode, ValueExt},
    fp_utils::when,
    generate_id, types as util_types,
};
use diesel_models::{
    enums, GenericLinkNew, PaymentMethodCollectLink, PaymentMethodCollectLinkData,
};
use error_stack::{report, ResultExt};
#[cfg(all(any(feature = "v1", feature = "v2"), not(feature = "customer_v2")))]
use hyperswitch_domain_models::api::{GenericLinks, GenericLinksData};
#[cfg(all(
    feature = "v2",
    feature = "payment_methods_v2",
    feature = "customer_v2"
))]
use hyperswitch_domain_models::mandates::CommonMandateReference;
use hyperswitch_domain_models::payments::{
    payment_attempt::PaymentAttempt, PaymentIntent, VaultData,
};
#[cfg(all(feature = "v2", feature = "payment_methods_v2"))]
use hyperswitch_domain_models::{payment_method_data, payment_methods as domain_payment_methods};
#[cfg(all(feature = "v2", feature = "payment_methods_v2"))]
use masking::ExposeOptionInterface;
use masking::{PeekInterface, Secret};
use router_env::{instrument, tracing};
use time::Duration;

#[cfg(feature = "v2")]
use super::payments::tokenization;
use super::{
    errors::{RouterResponse, StorageErrorExt},
    pm_auth,
};
#[cfg(all(feature = "v2", feature = "payment_methods_v2"))]
use crate::{
    configs::settings,
    core::{
        payment_methods::transformers as pm_transforms, payments as payments_core,
        utils as core_utils,
    },
    db::errors::ConnectorErrorExt,
    headers, logger,
    routes::{self, payment_methods as pm_routes},
    services::encryption,
    types::{
        self,
        api::{self, payment_methods::PaymentMethodCreateExt},
        domain::types as domain_types,
        payment_methods as pm_types,
        storage::{ephemeral_key, PaymentMethodListContext},
        transformers::{ForeignFrom, ForeignTryFrom},
        Tokenizable,
    },
    utils::ext_traits::OptionExt,
};
use crate::{
    consts,
    core::{
        errors::{ProcessTrackerError, RouterResult},
        payments::helpers as payment_helpers,
    },
    errors,
    routes::{app::StorageInterface, SessionState},
    services,
    types::{
        domain,
        storage::{self, enums as storage_enums},
    },
};

const PAYMENT_METHOD_STATUS_UPDATE_TASK: &str = "PAYMENT_METHOD_STATUS_UPDATE";
const PAYMENT_METHOD_STATUS_TAG: &str = "PAYMENT_METHOD_STATUS";

#[instrument(skip_all)]
pub async fn retrieve_payment_method_core(
    pm_data: &Option<domain::PaymentMethodData>,
    state: &SessionState,
    payment_intent: &PaymentIntent,
    payment_attempt: &PaymentAttempt,
    merchant_key_store: &domain::MerchantKeyStore,
    business_profile: Option<&domain::Profile>,
) -> RouterResult<(Option<domain::PaymentMethodData>, Option<String>)> {
    match pm_data {
        pm_opt @ Some(pm @ domain::PaymentMethodData::Card(_)) => {
            let payment_token = payment_helpers::store_payment_method_data_in_vault(
                state,
                payment_attempt,
                payment_intent,
                enums::PaymentMethod::Card,
                pm,
                merchant_key_store,
                business_profile,
            )
            .await?;
            Ok((pm_opt.to_owned(), payment_token))
        }
        pm_opt @ Some(pm @ domain::PaymentMethodData::BankDebit(_)) => {
            let payment_token = payment_helpers::store_payment_method_data_in_vault(
                state,
                payment_attempt,
                payment_intent,
                enums::PaymentMethod::BankDebit,
                pm,
                merchant_key_store,
                business_profile,
            )
            .await?;

            Ok((pm_opt.to_owned(), payment_token))
        }
        pm @ Some(domain::PaymentMethodData::PayLater(_)) => Ok((pm.to_owned(), None)),
        pm @ Some(domain::PaymentMethodData::Crypto(_)) => Ok((pm.to_owned(), None)),
        pm @ Some(domain::PaymentMethodData::Upi(_)) => Ok((pm.to_owned(), None)),
        pm @ Some(domain::PaymentMethodData::Voucher(_)) => Ok((pm.to_owned(), None)),
        pm @ Some(domain::PaymentMethodData::Reward) => Ok((pm.to_owned(), None)),
        pm @ Some(domain::PaymentMethodData::RealTimePayment(_)) => Ok((pm.to_owned(), None)),
        pm @ Some(domain::PaymentMethodData::CardRedirect(_)) => Ok((pm.to_owned(), None)),
        pm @ Some(domain::PaymentMethodData::GiftCard(_)) => Ok((pm.to_owned(), None)),
        pm @ Some(domain::PaymentMethodData::OpenBanking(_)) => Ok((pm.to_owned(), None)),
        pm @ Some(domain::PaymentMethodData::MobilePayment(_)) => Ok((pm.to_owned(), None)),
        pm @ Some(domain::PaymentMethodData::NetworkToken(_)) => Ok((pm.to_owned(), None)),
        pm_opt @ Some(pm @ domain::PaymentMethodData::BankTransfer(_)) => {
            let payment_token = payment_helpers::store_payment_method_data_in_vault(
                state,
                payment_attempt,
                payment_intent,
                enums::PaymentMethod::BankTransfer,
                pm,
                merchant_key_store,
                business_profile,
            )
            .await?;

            Ok((pm_opt.to_owned(), payment_token))
        }
        pm_opt @ Some(pm @ domain::PaymentMethodData::Wallet(_)) => {
            let payment_token = payment_helpers::store_payment_method_data_in_vault(
                state,
                payment_attempt,
                payment_intent,
                enums::PaymentMethod::Wallet,
                pm,
                merchant_key_store,
                business_profile,
            )
            .await?;

            Ok((pm_opt.to_owned(), payment_token))
        }
        pm_opt @ Some(pm @ domain::PaymentMethodData::BankRedirect(_)) => {
            let payment_token = payment_helpers::store_payment_method_data_in_vault(
                state,
                payment_attempt,
                payment_intent,
                enums::PaymentMethod::BankRedirect,
                pm,
                merchant_key_store,
                business_profile,
            )
            .await?;

            Ok((pm_opt.to_owned(), payment_token))
        }
        _ => Ok((None, None)),
    }
}

pub async fn initiate_pm_collect_link(
    state: SessionState,
    merchant_context: domain::MerchantContext,
    req: payment_methods::PaymentMethodCollectLinkRequest,
) -> RouterResponse<payment_methods::PaymentMethodCollectLinkResponse> {
    // Validate request and initiate flow
    let pm_collect_link_data =
        validator::validate_request_and_initiate_payment_method_collect_link(
            &state,
            &merchant_context,
            &req,
        )
        .await?;

    // Create DB entrie
    let pm_collect_link = create_pm_collect_db_entry(
        &state,
        &merchant_context,
        &pm_collect_link_data,
        req.return_url.clone(),
    )
    .await?;
    let customer_id = id_type::CustomerId::try_from(Cow::from(pm_collect_link.primary_reference))
        .change_context(errors::ApiErrorResponse::InvalidDataValue {
        field_name: "customer_id",
    })?;

    // Return response
    let url = pm_collect_link.url.peek();
    let response = payment_methods::PaymentMethodCollectLinkResponse {
        pm_collect_link_id: pm_collect_link.link_id,
        customer_id,
        expiry: pm_collect_link.expiry,
        link: url::Url::parse(url)
            .change_context(errors::ApiErrorResponse::InternalServerError)
            .attach_printable_lazy(|| {
                format!("Failed to parse the payment method collect link - {}", url)
            })?
            .into(),
        return_url: pm_collect_link.return_url,
        ui_config: pm_collect_link.link_data.ui_config,
        enabled_payment_methods: pm_collect_link.link_data.enabled_payment_methods,
    };
    Ok(services::ApplicationResponse::Json(response))
}

pub async fn create_pm_collect_db_entry(
    state: &SessionState,
    merchant_context: &domain::MerchantContext,
    pm_collect_link_data: &PaymentMethodCollectLinkData,
    return_url: Option<String>,
) -> RouterResult<PaymentMethodCollectLink> {
    let db: &dyn StorageInterface = &*state.store;

    let link_data = serde_json::to_value(pm_collect_link_data)
        .map_err(|_| report!(errors::ApiErrorResponse::InternalServerError))
        .attach_printable("Failed to convert PaymentMethodCollectLinkData to Value")?;

    let pm_collect_link = GenericLinkNew {
        link_id: pm_collect_link_data.pm_collect_link_id.to_string(),
        primary_reference: pm_collect_link_data
            .customer_id
            .get_string_repr()
            .to_string(),
        merchant_id: merchant_context.get_merchant_account().get_id().to_owned(),
        link_type: common_enums::GenericLinkType::PaymentMethodCollect,
        link_data,
        url: pm_collect_link_data.link.clone(),
        return_url,
        expiry: common_utils::date_time::now()
            + Duration::seconds(pm_collect_link_data.session_expiry.into()),
        ..Default::default()
    };

    db.insert_pm_collect_link(pm_collect_link)
        .await
        .to_duplicate_response(errors::ApiErrorResponse::GenericDuplicateError {
            message: "payment method collect link already exists".to_string(),
        })
}

#[cfg(all(feature = "v2", feature = "customer_v2"))]
pub async fn render_pm_collect_link(
    _state: SessionState,
    _merchant_context: domain::MerchantContext,
    _req: payment_methods::PaymentMethodCollectLinkRenderRequest,
) -> RouterResponse<services::GenericLinkFormData> {
    todo!()
}

#[cfg(all(any(feature = "v1", feature = "v2"), not(feature = "customer_v2")))]
pub async fn render_pm_collect_link(
    state: SessionState,
    merchant_context: domain::MerchantContext,
    req: payment_methods::PaymentMethodCollectLinkRenderRequest,
) -> RouterResponse<services::GenericLinkFormData> {
    let db: &dyn StorageInterface = &*state.store;

    // Fetch pm collect link
    let pm_collect_link = db
        .find_pm_collect_link_by_link_id(&req.pm_collect_link_id)
        .await
        .to_not_found_response(errors::ApiErrorResponse::GenericNotFoundError {
            message: "payment method collect link not found".to_string(),
        })?;

    // Check status and return form data accordingly
    let has_expired = common_utils::date_time::now() > pm_collect_link.expiry;
    let status = pm_collect_link.link_status;
    let link_data = pm_collect_link.link_data;
    let default_config = &state.conf.generic_link.payment_method_collect;
    let default_ui_config = default_config.ui_config.clone();
    let ui_config_data = common_utils::link_utils::GenericLinkUiConfigFormData {
        merchant_name: link_data
            .ui_config
            .merchant_name
            .unwrap_or(default_ui_config.merchant_name),
        logo: link_data.ui_config.logo.unwrap_or(default_ui_config.logo),
        theme: link_data
            .ui_config
            .theme
            .clone()
            .unwrap_or(default_ui_config.theme.clone()),
    };
    match status {
        common_utils::link_utils::PaymentMethodCollectStatus::Initiated => {
            // if expired, send back expired status page
            if has_expired {
                let expired_link_data = services::GenericExpiredLinkData {
                    title: "Payment collect link has expired".to_string(),
                    message: "This payment collect link has expired.".to_string(),
                    theme: link_data.ui_config.theme.unwrap_or(default_ui_config.theme),
                };
                Ok(services::ApplicationResponse::GenericLinkForm(Box::new(
                    GenericLinks {
                        allowed_domains: HashSet::from([]),
                        data: GenericLinksData::ExpiredLink(expired_link_data),
                        locale: DEFAULT_LOCALE.to_string(),
                    },
                )))

            // else, send back form link
            } else {
                let customer_id = id_type::CustomerId::try_from(Cow::from(
                    pm_collect_link.primary_reference.clone(),
                ))
                .change_context(errors::ApiErrorResponse::InvalidDataValue {
                    field_name: "customer_id",
                })?;
                // Fetch customer

                let customer = db
                    .find_customer_by_customer_id_merchant_id(
                        &(&state).into(),
                        &customer_id,
                        &req.merchant_id,
                        merchant_context.get_merchant_key_store(),
                        merchant_context.get_merchant_account().storage_scheme,
                    )
                    .await
                    .change_context(errors::ApiErrorResponse::InvalidRequestData {
                        message: format!(
                            "Customer [{}] not found for link_id - {}",
                            pm_collect_link.primary_reference, pm_collect_link.link_id
                        ),
                    })
                    .attach_printable(format!(
                        "customer [{}] not found",
                        pm_collect_link.primary_reference
                    ))?;

                let js_data = payment_methods::PaymentMethodCollectLinkDetails {
                    publishable_key: Secret::new(
                        merchant_context
                            .get_merchant_account()
                            .clone()
                            .publishable_key,
                    ),
                    client_secret: link_data.client_secret.clone(),
                    pm_collect_link_id: pm_collect_link.link_id,
                    customer_id: customer.customer_id,
                    session_expiry: pm_collect_link.expiry,
                    return_url: pm_collect_link.return_url,
                    ui_config: ui_config_data,
                    enabled_payment_methods: link_data.enabled_payment_methods,
                };

                let serialized_css_content = String::new();

                let serialized_js_content = format!(
                    "window.__PM_COLLECT_DETAILS = {}",
                    js_data
                        .encode_to_string_of_json()
                        .change_context(errors::ApiErrorResponse::InternalServerError)
                        .attach_printable("Failed to serialize PaymentMethodCollectLinkDetails")?
                );

                let generic_form_data = services::GenericLinkFormData {
                    js_data: serialized_js_content,
                    css_data: serialized_css_content,
                    sdk_url: default_config.sdk_url.to_string(),
                    html_meta_tags: String::new(),
                };
                Ok(services::ApplicationResponse::GenericLinkForm(Box::new(
                    GenericLinks {
                        allowed_domains: HashSet::from([]),
                        data: GenericLinksData::PaymentMethodCollect(generic_form_data),
                        locale: DEFAULT_LOCALE.to_string(),
                    },
                )))
            }
        }

        // Send back status page
        status => {
            let js_data = payment_methods::PaymentMethodCollectLinkStatusDetails {
                pm_collect_link_id: pm_collect_link.link_id,
                customer_id: link_data.customer_id,
                session_expiry: pm_collect_link.expiry,
                return_url: pm_collect_link
                    .return_url
                    .as_ref()
                    .map(|url| url::Url::parse(url))
                    .transpose()
                    .change_context(errors::ApiErrorResponse::InternalServerError)
                    .attach_printable(
                        "Failed to parse return URL for payment method collect's status link",
                    )?,
                ui_config: ui_config_data,
                status,
            };

            let serialized_css_content = String::new();

            let serialized_js_content = format!(
                "window.__PM_COLLECT_DETAILS = {}",
                js_data
                    .encode_to_string_of_json()
                    .change_context(errors::ApiErrorResponse::InternalServerError)
                    .attach_printable(
                        "Failed to serialize PaymentMethodCollectLinkStatusDetails"
                    )?
            );

            let generic_status_data = services::GenericLinkStatusData {
                js_data: serialized_js_content,
                css_data: serialized_css_content,
            };
            Ok(services::ApplicationResponse::GenericLinkForm(Box::new(
                GenericLinks {
                    allowed_domains: HashSet::from([]),
                    data: GenericLinksData::PaymentMethodCollectStatus(generic_status_data),
                    locale: DEFAULT_LOCALE.to_string(),
                },
            )))
        }
    }
}

fn generate_task_id_for_payment_method_status_update_workflow(
    key_id: &str,
    runner: storage::ProcessTrackerRunner,
    task: &str,
) -> String {
    format!("{runner}_{task}_{key_id}")
}

#[cfg(all(
    any(feature = "v1", feature = "v2"),
    not(feature = "payment_methods_v2")
))]
pub async fn add_payment_method_status_update_task(
    db: &dyn StorageInterface,
    payment_method: &domain::PaymentMethod,
    prev_status: enums::PaymentMethodStatus,
    curr_status: enums::PaymentMethodStatus,
    merchant_id: &id_type::MerchantId,
) -> Result<(), ProcessTrackerError> {
    let created_at = payment_method.created_at;
    let schedule_time =
        created_at.saturating_add(Duration::seconds(consts::DEFAULT_SESSION_EXPIRY));

    let tracking_data = storage::PaymentMethodStatusTrackingData {
        payment_method_id: payment_method.get_id().clone(),
        prev_status,
        curr_status,
        merchant_id: merchant_id.to_owned(),
    };

    let runner = storage::ProcessTrackerRunner::PaymentMethodStatusUpdateWorkflow;
    let task = PAYMENT_METHOD_STATUS_UPDATE_TASK;
    let tag = [PAYMENT_METHOD_STATUS_TAG];

    let process_tracker_id = generate_task_id_for_payment_method_status_update_workflow(
        payment_method.get_id().as_str(),
        runner,
        task,
    );
    let process_tracker_entry = storage::ProcessTrackerNew::new(
        process_tracker_id,
        task,
        runner,
        tag,
        tracking_data,
        None,
        schedule_time,
        common_types::consts::API_VERSION,
    )
    .change_context(errors::ApiErrorResponse::InternalServerError)
    .attach_printable("Failed to construct PAYMENT_METHOD_STATUS_UPDATE process tracker task")?;

    db
        .insert_process(process_tracker_entry)
        .await
        .change_context(errors::ApiErrorResponse::InternalServerError)
        .attach_printable_lazy(|| {
            format!(
                "Failed while inserting PAYMENT_METHOD_STATUS_UPDATE reminder to process_tracker for payment_method_id: {}",
                payment_method.get_id().clone()
            )
        })?;

    Ok(())
}

#[cfg(feature = "v2")]
#[allow(clippy::too_many_arguments)]
#[instrument(skip_all)]
pub async fn retrieve_payment_method_with_token(
    _state: &SessionState,
    _merchant_key_store: &domain::MerchantKeyStore,
    _token_data: &storage::PaymentTokenData,
    _payment_intent: &PaymentIntent,
    _card_token_data: Option<&domain::CardToken>,
    _customer: &Option<domain::Customer>,
    _storage_scheme: common_enums::enums::MerchantStorageScheme,
    _mandate_id: Option<api_models::payments::MandateIds>,
    _payment_method_info: Option<domain::PaymentMethod>,
    _business_profile: &domain::Profile,
) -> RouterResult<storage::PaymentMethodDataWithId> {
    todo!()
}

#[cfg(all(
    any(feature = "v1", feature = "v2"),
    not(feature = "payment_methods_v2")
))]
#[instrument(skip_all)]
#[allow(clippy::too_many_arguments)]
pub async fn retrieve_payment_method_with_token(
    state: &SessionState,
    merchant_key_store: &domain::MerchantKeyStore,
    token_data: &storage::PaymentTokenData,
    payment_intent: &PaymentIntent,
    payment_attempt: &PaymentAttempt,
    card_token_data: Option<&domain::CardToken>,
    customer: &Option<domain::Customer>,
    storage_scheme: common_enums::enums::MerchantStorageScheme,
    mandate_id: Option<api_models::payments::MandateIds>,
    payment_method_info: Option<domain::PaymentMethod>,
    business_profile: &domain::Profile,
    should_retry_with_pan: bool,
    vault_data: Option<&VaultData>,
) -> RouterResult<storage::PaymentMethodDataWithId> {
    let token = match token_data {
        storage::PaymentTokenData::TemporaryGeneric(generic_token) => {
            payment_helpers::retrieve_payment_method_with_temporary_token(
                state,
                &generic_token.token,
                payment_intent,
                payment_attempt,
                merchant_key_store,
                card_token_data,
            )
            .await?
            .map(
                |(payment_method_data, payment_method)| storage::PaymentMethodDataWithId {
                    payment_method_data: Some(payment_method_data),
                    payment_method: Some(payment_method),
                    payment_method_id: None,
                },
            )
            .unwrap_or_default()
        }

        storage::PaymentTokenData::Temporary(generic_token) => {
            payment_helpers::retrieve_payment_method_with_temporary_token(
                state,
                &generic_token.token,
                payment_intent,
                payment_attempt,
                merchant_key_store,
                card_token_data,
            )
            .await?
            .map(
                |(payment_method_data, payment_method)| storage::PaymentMethodDataWithId {
                    payment_method_data: Some(payment_method_data),
                    payment_method: Some(payment_method),
                    payment_method_id: None,
                },
            )
            .unwrap_or_default()
        }

        storage::PaymentTokenData::Permanent(card_token) => {
            payment_helpers::retrieve_payment_method_data_with_permanent_token(
                state,
                card_token.locker_id.as_ref().unwrap_or(&card_token.token),
                card_token
                    .payment_method_id
                    .as_ref()
                    .unwrap_or(&card_token.token),
                payment_intent,
                card_token_data,
                merchant_key_store,
                storage_scheme,
                mandate_id,
                payment_method_info
                    .get_required_value("PaymentMethod")
                    .change_context(errors::ApiErrorResponse::InternalServerError)
                    .attach_printable("PaymentMethod not found")?,
                business_profile,
                payment_attempt.connector.clone(),
                should_retry_with_pan,
                vault_data,
            )
            .await
            .map(|card| Some((card, enums::PaymentMethod::Card)))?
            .map(
                |(payment_method_data, payment_method)| storage::PaymentMethodDataWithId {
                    payment_method_data: Some(payment_method_data),
                    payment_method: Some(payment_method),
                    payment_method_id: Some(
                        card_token
                            .payment_method_id
                            .as_ref()
                            .unwrap_or(&card_token.token)
                            .to_string(),
                    ),
                },
            )
            .unwrap_or_default()
        }

        storage::PaymentTokenData::PermanentCard(card_token) => {
            payment_helpers::retrieve_payment_method_data_with_permanent_token(
                state,
                card_token.locker_id.as_ref().unwrap_or(&card_token.token),
                card_token
                    .payment_method_id
                    .as_ref()
                    .unwrap_or(&card_token.token),
                payment_intent,
                card_token_data,
                merchant_key_store,
                storage_scheme,
                mandate_id,
                payment_method_info
                    .get_required_value("PaymentMethod")
                    .change_context(errors::ApiErrorResponse::InternalServerError)
                    .attach_printable("PaymentMethod not found")?,
                business_profile,
                payment_attempt.connector.clone(),
                should_retry_with_pan,
                vault_data,
            )
            .await
            .map(|card| Some((card, enums::PaymentMethod::Card)))?
            .map(
                |(payment_method_data, payment_method)| storage::PaymentMethodDataWithId {
                    payment_method_data: Some(payment_method_data),
                    payment_method: Some(payment_method),
                    payment_method_id: Some(
                        card_token
                            .payment_method_id
                            .as_ref()
                            .unwrap_or(&card_token.token)
                            .to_string(),
                    ),
                },
            )
            .unwrap_or_default()
        }

        storage::PaymentTokenData::AuthBankDebit(auth_token) => {
            pm_auth::retrieve_payment_method_from_auth_service(
                state,
                merchant_key_store,
                auth_token,
                payment_intent,
                customer,
            )
            .await?
            .map(
                |(payment_method_data, payment_method)| storage::PaymentMethodDataWithId {
                    payment_method_data: Some(payment_method_data),
                    payment_method: Some(payment_method),
                    payment_method_id: None,
                },
            )
            .unwrap_or_default()
        }

        storage::PaymentTokenData::WalletToken(_) => storage::PaymentMethodDataWithId {
            payment_method: None,
            payment_method_data: None,
            payment_method_id: None,
        },
    };
    Ok(token)
}

#[cfg(all(feature = "v2", feature = "payment_methods_v2"))]
#[instrument(skip_all)]
pub(crate) fn get_payment_method_create_request(
    payment_method_data: &api_models::payments::PaymentMethodData,
    payment_method_type: storage_enums::PaymentMethod,
    payment_method_subtype: storage_enums::PaymentMethodType,
    customer_id: id_type::GlobalCustomerId,
    billing_address: Option<&api_models::payments::Address>,
    payment_method_session: Option<&domain::payment_methods::PaymentMethodSession>,
) -> RouterResult<payment_methods::PaymentMethodCreate> {
    match payment_method_data {
        api_models::payments::PaymentMethodData::Card(card) => {
            let card_detail = payment_methods::CardDetail {
                card_number: card.card_number.clone(),
                card_exp_month: card.card_exp_month.clone(),
                card_exp_year: card.card_exp_year.clone(),
                card_holder_name: card.card_holder_name.clone(),
                nick_name: card.nick_name.clone(),
                card_issuing_country: card
                    .card_issuing_country
                    .as_ref()
                    .map(|c| api_enums::CountryAlpha2::from_str(c))
                    .transpose()
                    .ok()
                    .flatten(),
                card_network: card.card_network.clone(),
                card_issuer: card.card_issuer.clone(),
                card_type: card
                    .card_type
                    .as_ref()
                    .map(|c| payment_methods::CardType::from_str(c))
                    .transpose()
                    .ok()
                    .flatten(),
                card_cvc: Some(card.card_cvc.clone()),
            };
            let payment_method_request = payment_methods::PaymentMethodCreate {
                payment_method_type,
                payment_method_subtype,
                metadata: None,
                customer_id: customer_id.clone(),
                payment_method_data: payment_methods::PaymentMethodCreateData::Card(card_detail),
                billing: billing_address.map(ToOwned::to_owned),
                psp_tokenization: payment_method_session
                    .and_then(|pm_session| pm_session.psp_tokenization.clone()),
                network_tokenization: payment_method_session
                    .and_then(|pm_session| pm_session.network_tokenization.clone()),
            };
            Ok(payment_method_request)
        }
        _ => Err(report!(errors::ApiErrorResponse::UnprocessableEntity {
            message: "only card payment methods are supported for tokenization".to_string()
        })
        .attach_printable("Payment method data is incorrect")),
    }
}

#[cfg(all(
    any(feature = "v1", feature = "v2"),
    not(feature = "payment_methods_v2")
))]
#[instrument(skip_all)]
pub(crate) async fn get_payment_method_create_request(
    payment_method_data: Option<&domain::PaymentMethodData>,
    payment_method: Option<storage_enums::PaymentMethod>,
    payment_method_type: Option<storage_enums::PaymentMethodType>,
    customer_id: &Option<id_type::CustomerId>,
    billing_name: Option<Secret<String>>,
    payment_method_billing_address: Option<&hyperswitch_domain_models::address::Address>,
) -> RouterResult<payment_methods::PaymentMethodCreate> {
    match payment_method_data {
        Some(pm_data) => match payment_method {
            Some(payment_method) => match pm_data {
                domain::PaymentMethodData::Card(card) => {
                    let card_detail = payment_methods::CardDetail {
                        card_number: card.card_number.clone(),
                        card_exp_month: card.card_exp_month.clone(),
                        card_exp_year: card.card_exp_year.clone(),
                        card_holder_name: billing_name,
                        nick_name: card.nick_name.clone(),
                        card_issuing_country: card.card_issuing_country.clone(),
                        card_network: card.card_network.clone(),
                        card_issuer: card.card_issuer.clone(),
                        card_type: card.card_type.clone(),
                    };
                    let payment_method_request = payment_methods::PaymentMethodCreate {
                        payment_method: Some(payment_method),
                        payment_method_type,
                        payment_method_issuer: card.card_issuer.clone(),
                        payment_method_issuer_code: None,
                        #[cfg(feature = "payouts")]
                        bank_transfer: None,
                        #[cfg(feature = "payouts")]
                        wallet: None,
                        card: Some(card_detail),
                        metadata: None,
                        customer_id: customer_id.clone(),
                        card_network: card
                            .card_network
                            .as_ref()
                            .map(|card_network| card_network.to_string()),
                        client_secret: None,
                        payment_method_data: None,
                        //TODO: why are we using api model in router internally
                        billing: payment_method_billing_address.cloned().map(From::from),
                        connector_mandate_details: None,
                        network_transaction_id: None,
                    };
                    Ok(payment_method_request)
                }
                _ => {
                    let payment_method_request = payment_methods::PaymentMethodCreate {
                        payment_method: Some(payment_method),
                        payment_method_type,
                        payment_method_issuer: None,
                        payment_method_issuer_code: None,
                        #[cfg(feature = "payouts")]
                        bank_transfer: None,
                        #[cfg(feature = "payouts")]
                        wallet: None,
                        card: None,
                        metadata: None,
                        customer_id: customer_id.clone(),
                        card_network: None,
                        client_secret: None,
                        payment_method_data: None,
                        billing: None,
                        connector_mandate_details: None,
                        network_transaction_id: None,
                    };

                    Ok(payment_method_request)
                }
            },
            None => Err(report!(errors::ApiErrorResponse::MissingRequiredField {
                field_name: "payment_method_type"
            })
            .attach_printable("PaymentMethodType Required")),
        },
        None => Err(report!(errors::ApiErrorResponse::MissingRequiredField {
            field_name: "payment_method_data"
        })
        .attach_printable("PaymentMethodData required Or Card is already saved")),
    }
}

#[cfg(all(feature = "v2", feature = "payment_methods_v2"))]
#[instrument(skip_all)]
pub async fn create_payment_method(
    state: &SessionState,
    request_state: &routes::app::ReqState,
    req: api::PaymentMethodCreate,
    merchant_context: &domain::MerchantContext,
    profile: &domain::Profile,
) -> RouterResponse<api::PaymentMethodResponse> {
    let response =
        create_payment_method_core(state, request_state, req, merchant_context, profile).await?;

    Ok(services::ApplicationResponse::Json(response))
}

#[cfg(all(feature = "v2", feature = "payment_methods_v2"))]
#[instrument(skip_all)]
pub async fn create_payment_method_core(
    state: &SessionState,
    _request_state: &routes::app::ReqState,
    req: api::PaymentMethodCreate,
    merchant_context: &domain::MerchantContext,
    profile: &domain::Profile,
) -> RouterResult<api::PaymentMethodResponse> {
    use common_utils::ext_traits::ValueExt;

    req.validate()?;

    let db = &*state.store;
    let merchant_id = merchant_context.get_merchant_account().get_id();
    let customer_id = req.customer_id.to_owned();
    let key_manager_state = &(state).into();

    db.find_customer_by_global_id(
        key_manager_state,
        &customer_id,
        merchant_context.get_merchant_account().get_id(),
        merchant_context.get_merchant_key_store(),
        merchant_context.get_merchant_account().storage_scheme,
    )
    .await
    .to_not_found_response(errors::ApiErrorResponse::CustomerNotFound)
    .attach_printable("Customer not found for the payment method")?;

    let payment_method_billing_address = req
        .billing
        .clone()
        .async_map(|billing| {
            cards::create_encrypted_data(
                key_manager_state,
                merchant_context.get_merchant_key_store(),
                billing,
            )
        })
        .await
        .transpose()
        .change_context(errors::ApiErrorResponse::InternalServerError)
        .attach_printable("Unable to encrypt Payment method billing address")?
        .map(|encoded_address| {
            encoded_address.deserialize_inner_value(|value| value.parse_value("address"))
        })
        .transpose()
        .change_context(errors::ApiErrorResponse::InternalServerError)
        .attach_printable("Unable to parse Payment method billing address")?;

    let payment_method_id =
        id_type::GlobalPaymentMethodId::generate(&state.conf.cell_information.id)
            .change_context(errors::ApiErrorResponse::InternalServerError)
            .attach_printable("Unable to generate GlobalPaymentMethodId")?;

    let payment_method = create_payment_method_for_intent(
        state,
        req.metadata.clone(),
        &customer_id,
        payment_method_id,
        merchant_id,
        merchant_context.get_merchant_key_store(),
        merchant_context.get_merchant_account().storage_scheme,
        payment_method_billing_address,
    )
    .await
    .attach_printable("failed to add payment method to db")?;

    let payment_method_data = domain::PaymentMethodVaultingData::from(req.payment_method_data)
        .populate_bin_details_for_payment_method(state)
        .await;

    let vaulting_result = vault_payment_method(
        state,
        &payment_method_data,
<<<<<<< HEAD
        merchant_account,
        key_store,
        profile,
=======
        merchant_context,
>>>>>>> f5548870
        None,
        &customer_id,
    )
    .await;

    let network_tokenization_resp = network_tokenize_and_vault_the_pmd(
        state,
        &payment_method_data,
        merchant_context,
        req.network_tokenization.clone(),
        profile.is_network_tokenization_enabled,
        &customer_id,
    )
    .await;

    let (response, payment_method) = match vaulting_result {
        Ok(pm_types::AddVaultResponse::AddVaultResponseInternal((
            vaulting_resp,
            fingerprint_id,
        ))) => {
            let pm_update = create_pm_additional_data_update(
                Some(&payment_method_data),
                state,
                merchant_context.get_merchant_key_store(),
                Some(vaulting_resp.vault_id.get_string_repr().clone()),
                Some(fingerprint_id),
                &payment_method,
                None,
                network_tokenization_resp,
                Some(req.payment_method_type),
                Some(req.payment_method_subtype),
            )
            .await
            .attach_printable("unable to create payment method data")?;

            let payment_method = db
                .update_payment_method(
                    &(state.into()),
                    merchant_context.get_merchant_key_store(),
                    payment_method,
                    pm_update,
                    merchant_context.get_merchant_account().storage_scheme,
                )
                .await
                .change_context(errors::ApiErrorResponse::InternalServerError)
                .attach_printable("Failed to update payment method in db")?;

            let resp = pm_transforms::generate_payment_method_response(&payment_method, &None)?;

            Ok((resp, payment_method))
        }
        Ok(pm_types::AddVaultResponse::AddVaultResponseExternal(ext_vaulting_resp)) => {
            let pm_update = create_pm_additional_data_update(
                Some(&payment_method_data),
                state,
                key_store,
                Some(ext_vaulting_resp.connector_vault_id),
                Some(ext_vaulting_resp.fingerprint_id),
                &payment_method,
                None,
                network_tokenization_resp,
                Some(req.payment_method_type),
                Some(req.payment_method_subtype),
            )
            .await
            .attach_printable("Unable to create Payment method data")?;

            let payment_method = db
                .update_payment_method(
                    &(state.into()),
                    key_store,
                    payment_method,
                    pm_update,
                    merchant_account.storage_scheme,
                )
                .await
                .change_context(errors::ApiErrorResponse::InternalServerError)
                .attach_printable("Failed to update payment method in db")?;

            let resp = pm_transforms::generate_payment_method_response(&payment_method, &None)?;

            Ok((resp, payment_method))
        }
        Err(e) => {
            let pm_update = storage::PaymentMethodUpdate::StatusUpdate {
                status: Some(enums::PaymentMethodStatus::Inactive),
            };

            db.update_payment_method(
                &(state.into()),
                merchant_context.get_merchant_key_store(),
                payment_method,
                pm_update,
                merchant_context.get_merchant_account().storage_scheme,
            )
            .await
            .change_context(errors::ApiErrorResponse::InternalServerError)
            .attach_printable("Failed to update payment method in db")?;

            Err(e)
        }
    }?;

    Ok(response)
}

#[cfg(all(feature = "v2", feature = "payment_methods_v2"))]
#[derive(Clone, Debug)]
pub struct NetworkTokenPaymentMethodDetails {
    network_token_requestor_reference_id: String,
    network_token_locker_id: String,
    network_token_pmd: Encryptable<Secret<serde_json::Value>>,
}

#[cfg(all(feature = "v2", feature = "payment_methods_v2"))]
pub async fn network_tokenize_and_vault_the_pmd(
    state: &SessionState,
    payment_method_data: &domain::PaymentMethodVaultingData,
    merchant_context: &domain::MerchantContext,
    network_tokenization: Option<common_types::payment_methods::NetworkTokenization>,
    network_tokenization_enabled_for_profile: bool,
    customer_id: &id_type::GlobalCustomerId,
) -> Option<NetworkTokenPaymentMethodDetails> {
    let network_token_pm_details_result: CustomResult<
        NetworkTokenPaymentMethodDetails,
        errors::NetworkTokenizationError,
    > = async {
        when(!network_tokenization_enabled_for_profile, || {
            Err(report!(
                errors::NetworkTokenizationError::NetworkTokenizationNotEnabledForProfile
            ))
        })?;

        let is_network_tokenization_enabled_for_pm = network_tokenization
            .as_ref()
            .map(|nt| matches!(nt.enable, common_enums::NetworkTokenizationToggle::Enable))
            .unwrap_or(false);

        let card_data = payment_method_data
            .get_card()
            .and_then(|card| is_network_tokenization_enabled_for_pm.then_some(card))
            .ok_or_else(|| {
                report!(errors::NetworkTokenizationError::NotSupported {
                    message: "Payment method".to_string(),
                })
            })?;

        let (resp, network_token_req_ref_id) =
            network_tokenization::make_card_network_tokenization_request(
                state,
                card_data,
                customer_id,
            )
            .await?;

        let network_token_vaulting_data = domain::PaymentMethodVaultingData::NetworkToken(resp);
        let vaulting_resp = vault::add_payment_method_to_vault(
            state,
            merchant_context,
            &network_token_vaulting_data,
            None,
        )
        .await
        .change_context(errors::NetworkTokenizationError::SaveNetworkTokenFailed)
        .attach_printable("Failed to vault network token")?;

        let key_manager_state = &(state).into();
        let network_token_pmd = cards::create_encrypted_data(
            key_manager_state,
            merchant_context.get_merchant_key_store(),
            network_token_vaulting_data.get_payment_methods_data(),
        )
        .await
        .change_context(errors::NetworkTokenizationError::NetworkTokenDetailsEncryptionFailed)
        .attach_printable("Failed to encrypt PaymentMethodsData")?;

        Ok(NetworkTokenPaymentMethodDetails {
            network_token_requestor_reference_id: network_token_req_ref_id,
            network_token_locker_id: vaulting_resp.vault_id.get_string_repr().clone(),
            network_token_pmd,
        })
    }
    .await;
    network_token_pm_details_result.ok()
}

#[cfg(all(feature = "v2", feature = "payment_methods_v2"))]
pub async fn populate_bin_details_for_payment_method(
    state: &SessionState,
    payment_method_data: &domain::PaymentMethodVaultingData,
) -> domain::PaymentMethodVaultingData {
    match payment_method_data {
        domain::PaymentMethodVaultingData::Card(card) => {
            let card_isin = card.card_number.get_card_isin();

            if card.card_issuer.is_some()
                && card.card_network.is_some()
                && card.card_type.is_some()
                && card.card_issuing_country.is_some()
            {
                domain::PaymentMethodVaultingData::Card(card.clone())
            } else {
                let card_info = state
                    .store
                    .get_card_info(&card_isin)
                    .await
                    .map_err(|error| services::logger::error!(card_info_error=?error))
                    .ok()
                    .flatten();

                domain::PaymentMethodVaultingData::Card(payment_methods::CardDetail {
                    card_number: card.card_number.clone(),
                    card_exp_month: card.card_exp_month.clone(),
                    card_exp_year: card.card_exp_year.clone(),
                    card_holder_name: card.card_holder_name.clone(),
                    nick_name: card.nick_name.clone(),
                    card_issuing_country: card_info.as_ref().and_then(|val| {
                        val.card_issuing_country
                            .as_ref()
                            .map(|c| api_enums::CountryAlpha2::from_str(c))
                            .transpose()
                            .ok()
                            .flatten()
                    }),
                    card_network: card_info.as_ref().and_then(|val| val.card_network.clone()),
                    card_issuer: card_info.as_ref().and_then(|val| val.card_issuer.clone()),
                    card_type: card_info.as_ref().and_then(|val| {
                        val.card_type
                            .as_ref()
                            .map(|c| payment_methods::CardType::from_str(c))
                            .transpose()
                            .ok()
                            .flatten()
                    }),
                    card_cvc: card.card_cvc.clone(),
                })
            }
        }
        _ => payment_method_data.clone(),
    }
}
#[cfg(all(feature = "v2", feature = "payment_methods_v2"))]
#[async_trait::async_trait]
pub trait PaymentMethodExt {
    async fn populate_bin_details_for_payment_method(&self, state: &SessionState) -> Self;
}

#[cfg(all(feature = "v2", feature = "payment_methods_v2"))]
#[async_trait::async_trait]
impl PaymentMethodExt for domain::PaymentMethodVaultingData {
    async fn populate_bin_details_for_payment_method(&self, state: &SessionState) -> Self {
        match self {
            Self::Card(card) => {
                let card_isin = card.card_number.get_card_isin();

                if card.card_issuer.is_some()
                    && card.card_network.is_some()
                    && card.card_type.is_some()
                    && card.card_issuing_country.is_some()
                {
                    Self::Card(card.clone())
                } else {
                    let card_info = state
                        .store
                        .get_card_info(&card_isin)
                        .await
                        .map_err(|error| services::logger::error!(card_info_error=?error))
                        .ok()
                        .flatten();

                    Self::Card(payment_methods::CardDetail {
                        card_number: card.card_number.clone(),
                        card_exp_month: card.card_exp_month.clone(),
                        card_exp_year: card.card_exp_year.clone(),
                        card_holder_name: card.card_holder_name.clone(),
                        nick_name: card.nick_name.clone(),
                        card_issuing_country: card_info.as_ref().and_then(|val| {
                            val.card_issuing_country
                                .as_ref()
                                .map(|c| api_enums::CountryAlpha2::from_str(c))
                                .transpose()
                                .ok()
                                .flatten()
                        }),
                        card_network: card_info.as_ref().and_then(|val| val.card_network.clone()),
                        card_issuer: card_info.as_ref().and_then(|val| val.card_issuer.clone()),
                        card_type: card_info.as_ref().and_then(|val| {
                            val.card_type
                                .as_ref()
                                .map(|c| payment_methods::CardType::from_str(c))
                                .transpose()
                                .ok()
                                .flatten()
                        }),
                        card_cvc: card.card_cvc.clone(),
                    })
                }
            }
            _ => self.clone(),
        }
    }
}

#[cfg(all(feature = "v2", feature = "payment_methods_v2"))]
#[instrument(skip_all)]
pub async fn payment_method_intent_create(
    state: &SessionState,
    req: api::PaymentMethodIntentCreate,
    merchant_context: &domain::MerchantContext,
) -> RouterResponse<api::PaymentMethodResponse> {
    let db = &*state.store;
    let merchant_id = merchant_context.get_merchant_account().get_id();
    let customer_id = req.customer_id.to_owned();
    let key_manager_state = &(state).into();

    db.find_customer_by_global_id(
        key_manager_state,
        &customer_id,
        merchant_context.get_merchant_account().get_id(),
        merchant_context.get_merchant_key_store(),
        merchant_context.get_merchant_account().storage_scheme,
    )
    .await
    .to_not_found_response(errors::ApiErrorResponse::CustomerNotFound)
    .attach_printable("Customer not found for the payment method")?;

    let payment_method_billing_address = req
        .billing
        .clone()
        .async_map(|billing| {
            cards::create_encrypted_data(
                key_manager_state,
                merchant_context.get_merchant_key_store(),
                billing,
            )
        })
        .await
        .transpose()
        .change_context(errors::ApiErrorResponse::InternalServerError)
        .attach_printable("Unable to encrypt Payment method billing address")?
        .map(|encoded_address| {
            encoded_address.deserialize_inner_value(|value| value.parse_value("Address"))
        })
        .transpose()
        .change_context(errors::ApiErrorResponse::InternalServerError)
        .attach_printable("Unable to parse Payment method billing address")?;

    // create pm entry

    let payment_method_id =
        id_type::GlobalPaymentMethodId::generate(&state.conf.cell_information.id)
            .change_context(errors::ApiErrorResponse::InternalServerError)
            .attach_printable("Unable to generate GlobalPaymentMethodId")?;

    let payment_method = create_payment_method_for_intent(
        state,
        req.metadata.clone(),
        &customer_id,
        payment_method_id,
        merchant_id,
        merchant_context.get_merchant_key_store(),
        merchant_context.get_merchant_account().storage_scheme,
        payment_method_billing_address,
    )
    .await
    .attach_printable("Failed to add Payment method to DB")?;

    let resp = pm_transforms::generate_payment_method_response(&payment_method, &None)?;

    Ok(services::ApplicationResponse::Json(resp))
}

#[cfg(feature = "v2")]
trait PerformFilteringOnEnabledPaymentMethods {
    fn perform_filtering(self) -> FilteredPaymentMethodsEnabled;
}

#[cfg(feature = "v2")]
impl PerformFilteringOnEnabledPaymentMethods
    for hyperswitch_domain_models::merchant_connector_account::FlattenedPaymentMethodsEnabled
{
    fn perform_filtering(self) -> FilteredPaymentMethodsEnabled {
        FilteredPaymentMethodsEnabled(self.payment_methods_enabled)
    }
}

#[cfg(all(feature = "v2", feature = "payment_methods_v2"))]
#[instrument(skip_all)]
pub async fn list_payment_methods_for_session(
    state: SessionState,
    merchant_context: domain::MerchantContext,
    profile: domain::Profile,
    payment_method_session_id: id_type::GlobalPaymentMethodSessionId,
) -> RouterResponse<api::PaymentMethodListResponse> {
    let key_manager_state = &(&state).into();

    let db = &*state.store;

    let payment_method_session = db
        .get_payment_methods_session(
            key_manager_state,
            merchant_context.get_merchant_key_store(),
            &payment_method_session_id,
        )
        .await
        .change_context(errors::ApiErrorResponse::PaymentMethodNotFound)
        .attach_printable("Unable to find payment method")?;

    let payment_connector_accounts = db
        .list_enabled_connector_accounts_by_profile_id(
            key_manager_state,
            profile.get_id(),
            merchant_context.get_merchant_key_store(),
            common_enums::ConnectorType::PaymentProcessor,
        )
        .await
        .change_context(errors::ApiErrorResponse::InternalServerError)
        .attach_printable("error when fetching merchant connector accounts")?;

    let customer_payment_methods = list_customer_payment_method_core(
        &state,
        &merchant_context,
        &payment_method_session.customer_id,
    )
    .await?;

    let response =
        hyperswitch_domain_models::merchant_connector_account::FlattenedPaymentMethodsEnabled::from_payment_connectors_list(payment_connector_accounts)
            .perform_filtering()
            .get_required_fields(RequiredFieldsInput::new(state.conf.required_fields.clone()))
            .generate_response(customer_payment_methods.customer_payment_methods);

    Ok(hyperswitch_domain_models::api::ApplicationResponse::Json(
        response,
    ))
}

#[cfg(all(feature = "v2", feature = "olap"))]
#[instrument(skip_all)]
pub async fn list_saved_payment_methods_for_customer(
    state: SessionState,
    merchant_context: domain::MerchantContext,
    customer_id: id_type::GlobalCustomerId,
) -> RouterResponse<api::CustomerPaymentMethodsListResponse> {
    let customer_payment_methods =
        list_customer_payment_method_core(&state, &merchant_context, &customer_id).await?;

    Ok(hyperswitch_domain_models::api::ApplicationResponse::Json(
        customer_payment_methods,
    ))
}

#[cfg(all(feature = "v2", feature = "olap"))]
#[instrument(skip_all)]
pub async fn get_token_data_for_payment_method(
    state: SessionState,
    merchant_account: domain::MerchantAccount,
    key_store: domain::MerchantKeyStore,
    profile: domain::Profile,
    request: payment_methods::GetTokenDataRequest,
    payment_method_id: id_type::GlobalPaymentMethodId,
) -> RouterResponse<api::TokenDataResponse> {
    let key_manager_state = &(&state).into();

    let db = &*state.store;

    let payment_method = db
        .find_payment_method(
            key_manager_state,
            &key_store,
            &payment_method_id,
            merchant_account.storage_scheme,
        )
        .await
        .to_not_found_response(errors::ApiErrorResponse::PaymentMethodNotFound)?;

    let token_data_response =
        generate_token_data_response(&state, request, profile, &payment_method).await?;

    Ok(hyperswitch_domain_models::api::ApplicationResponse::Json(
        token_data_response,
    ))
}

#[cfg(all(feature = "v2", feature = "olap"))]
#[instrument(skip_all)]
pub async fn generate_token_data_response(
    state: &SessionState,
    request: payment_methods::GetTokenDataRequest,
    profile: domain::Profile,
    payment_method: &domain_payment_methods::PaymentMethod,
) -> RouterResult<api::TokenDataResponse> {
    let token_details = match request.token_type {
        common_enums::TokenDataType::NetworkToken => {
            let is_network_tokenization_enabled = profile.is_network_tokenization_enabled;
            if !is_network_tokenization_enabled {
                return Err(errors::ApiErrorResponse::UnprocessableEntity {
                    message: "Network tokenization is not enabled for this profile".to_string(),
                }
                .into());
            }
            let network_token_requestor_ref_id = payment_method
                .network_token_requestor_reference_id
                .clone()
                .ok_or(errors::ApiErrorResponse::GenericNotFoundError {
                    message: "NetworkTokenRequestorReferenceId is not present".to_string(),
                })?;

            let network_token = network_tokenization::get_token_from_tokenization_service(
                state,
                network_token_requestor_ref_id,
                payment_method,
            )
            .await
            .change_context(errors::ApiErrorResponse::InternalServerError)
            .attach_printable("failed to fetch network token data from tokenization service")?;

            api::TokenDetailsResponse::NetworkTokenDetails(api::NetworkTokenDetailsResponse {
                network_token: network_token.network_token,
                network_token_exp_month: network_token.network_token_exp_month,
                network_token_exp_year: network_token.network_token_exp_year,
                cryptogram: network_token.cryptogram,
                card_issuer: network_token.card_issuer,
                card_network: network_token.card_network,
                card_type: network_token.card_type,
                card_issuing_country: network_token.card_issuing_country,
                bank_code: network_token.bank_code,
                card_holder_name: network_token.card_holder_name,
                nick_name: network_token.nick_name,
                eci: network_token.eci,
            })
        }
        common_enums::TokenDataType::SingleUseToken
        | common_enums::TokenDataType::MultiUseToken => {
            return Err(errors::ApiErrorResponse::UnprocessableEntity {
                message: "Token type not supported".to_string(),
            }
            .into());
        }
    };

    Ok(api::TokenDataResponse {
        payment_method_id: payment_method.id.clone(),
        token_type: request.token_type,
        token_details,
    })
}

#[cfg(all(feature = "v2", feature = "olap"))]
#[instrument(skip_all)]
pub async fn get_total_saved_payment_methods_for_merchant(
    state: SessionState,
    merchant_context: domain::MerchantContext,
) -> RouterResponse<api::TotalPaymentMethodCountResponse> {
    let total_payment_method_count =
        get_total_payment_method_count_core(&state, &merchant_context).await?;

    Ok(hyperswitch_domain_models::api::ApplicationResponse::Json(
        total_payment_method_count,
    ))
}

#[cfg(feature = "v2")]
/// Container for the inputs required for the required fields
struct RequiredFieldsInput {
    required_fields_config: settings::RequiredFields,
}

#[cfg(feature = "v2")]
impl RequiredFieldsInput {
    fn new(required_fields_config: settings::RequiredFields) -> Self {
        Self {
            required_fields_config,
        }
    }
}

#[cfg(feature = "v2")]
/// Container for the filtered payment methods
struct FilteredPaymentMethodsEnabled(
    Vec<hyperswitch_domain_models::merchant_connector_account::PaymentMethodsEnabledForConnector>,
);

#[cfg(feature = "v2")]
trait GetRequiredFields {
    fn get_required_fields(
        &self,
        payment_method_enabled: &hyperswitch_domain_models::merchant_connector_account::PaymentMethodsEnabledForConnector,
    ) -> Option<&settings::RequiredFieldFinal>;
}

#[cfg(feature = "v2")]
impl GetRequiredFields for settings::RequiredFields {
    fn get_required_fields(
        &self,
        payment_method_enabled: &hyperswitch_domain_models::merchant_connector_account::PaymentMethodsEnabledForConnector,
    ) -> Option<&settings::RequiredFieldFinal> {
        self.0
            .get(&payment_method_enabled.payment_method)
            .and_then(|required_fields_for_payment_method| {
                required_fields_for_payment_method.0.get(
                    &payment_method_enabled
                        .payment_methods_enabled
                        .payment_method_subtype,
                )
            })
            .map(|connector_fields| &connector_fields.fields)
            .and_then(|connector_hashmap| connector_hashmap.get(&payment_method_enabled.connector))
    }
}

#[cfg(feature = "v2")]
impl FilteredPaymentMethodsEnabled {
    fn get_required_fields(
        self,
        input: RequiredFieldsInput,
    ) -> RequiredFieldsForEnabledPaymentMethodTypes {
        let required_fields_config = input.required_fields_config;

        let required_fields_info = self
            .0
            .into_iter()
            .map(|payment_methods_enabled| {
                let required_fields =
                    required_fields_config.get_required_fields(&payment_methods_enabled);

                let required_fields = required_fields
                    .map(|required_fields| {
                        let common_required_fields = required_fields
                            .common
                            .iter()
                            .flatten()
                            .map(ToOwned::to_owned);

                        // Collect mandate required fields because this is for zero auth mandates only
                        let mandate_required_fields = required_fields
                            .mandate
                            .iter()
                            .flatten()
                            .map(ToOwned::to_owned);

                        // Combine both common and mandate required fields
                        common_required_fields
                            .chain(mandate_required_fields)
                            .collect::<Vec<_>>()
                    })
                    .unwrap_or_default();

                RequiredFieldsForEnabledPaymentMethod {
                    required_fields,
                    payment_method_type: payment_methods_enabled.payment_method,
                    payment_method_subtype: payment_methods_enabled
                        .payment_methods_enabled
                        .payment_method_subtype,
                }
            })
            .collect();

        RequiredFieldsForEnabledPaymentMethodTypes(required_fields_info)
    }
}

#[cfg(feature = "v2")]
/// Element container to hold the filtered payment methods with required fields
struct RequiredFieldsForEnabledPaymentMethod {
    required_fields: Vec<payment_methods::RequiredFieldInfo>,
    payment_method_subtype: common_enums::PaymentMethodType,
    payment_method_type: common_enums::PaymentMethod,
}

#[cfg(feature = "v2")]
/// Container to hold the filtered payment methods enabled with required fields
struct RequiredFieldsForEnabledPaymentMethodTypes(Vec<RequiredFieldsForEnabledPaymentMethod>);

#[cfg(feature = "v2")]
impl RequiredFieldsForEnabledPaymentMethodTypes {
    fn generate_response(
        self,
        customer_payment_methods: Vec<payment_methods::CustomerPaymentMethod>,
    ) -> payment_methods::PaymentMethodListResponse {
        let response_payment_methods = self
            .0
            .into_iter()
            .map(
                |payment_methods_enabled| payment_methods::ResponsePaymentMethodTypes {
                    payment_method_type: payment_methods_enabled.payment_method_type,
                    payment_method_subtype: payment_methods_enabled.payment_method_subtype,
                    required_fields: payment_methods_enabled.required_fields,
                    extra_information: None,
                },
            )
            .collect();

        payment_methods::PaymentMethodListResponse {
            payment_methods_enabled: response_payment_methods,
            customer_payment_methods,
        }
    }
}

#[cfg(all(feature = "v2", feature = "payment_methods_v2"))]
#[instrument(skip_all)]
#[allow(clippy::too_many_arguments)]
pub async fn create_payment_method_for_intent(
    state: &SessionState,
    metadata: Option<common_utils::pii::SecretSerdeValue>,
    customer_id: &id_type::GlobalCustomerId,
    payment_method_id: id_type::GlobalPaymentMethodId,
    merchant_id: &id_type::MerchantId,
    key_store: &domain::MerchantKeyStore,
    storage_scheme: enums::MerchantStorageScheme,
    payment_method_billing_address: Option<
        Encryptable<hyperswitch_domain_models::address::Address>,
    >,
) -> CustomResult<domain::PaymentMethod, errors::ApiErrorResponse> {
    let db = &*state.store;

    let current_time = common_utils::date_time::now();

    let response = db
        .insert_payment_method(
            &state.into(),
            key_store,
            domain::PaymentMethod {
                customer_id: customer_id.to_owned(),
                merchant_id: merchant_id.to_owned(),
                id: payment_method_id,
                locker_id: None,
                payment_method_type: None,
                payment_method_subtype: None,
                payment_method_data: None,
                connector_mandate_details: None,
                customer_acceptance: None,
                client_secret: None,
                status: enums::PaymentMethodStatus::AwaitingData,
                network_transaction_id: None,
                created_at: current_time,
                last_modified: current_time,
                last_used_at: current_time,
                payment_method_billing_address,
                updated_by: None,
                version: common_types::consts::API_VERSION,
                locker_fingerprint_id: None,
                network_token_locker_id: None,
                network_token_payment_method_data: None,
                network_token_requestor_reference_id: None,
            },
            storage_scheme,
        )
        .await
        .change_context(errors::ApiErrorResponse::InternalServerError)
        .attach_printable("Failed to add payment method in db")?;

    Ok(response)
}

#[cfg(feature = "v2")]
/// Update the connector_mandate_details of the payment method with
/// new token details for the payment
fn create_connector_token_details_update(
    token_details: payment_methods::ConnectorTokenDetails,
    payment_method: &domain::PaymentMethod,
) -> hyperswitch_domain_models::mandates::CommonMandateReference {
    let connector_id = token_details.connector_id.clone();

    let reference_record =
        hyperswitch_domain_models::mandates::ConnectorTokenReferenceRecord::foreign_from(
            token_details,
        );

    let connector_token_details = payment_method.connector_mandate_details.clone();

    match connector_token_details {
        Some(mut connector_mandate_reference) => {
            connector_mandate_reference
                .insert_payment_token_reference_record(&connector_id, reference_record);

            connector_mandate_reference
        }
        None => {
            let reference_record_hash_map =
                std::collections::HashMap::from([(connector_id, reference_record)]);
            let payments_mandate_reference =
                hyperswitch_domain_models::mandates::PaymentsTokenReference(
                    reference_record_hash_map,
                );
            hyperswitch_domain_models::mandates::CommonMandateReference {
                payments: Some(payments_mandate_reference),
                payouts: None,
            }
        }
    }
}

#[cfg(all(feature = "v2", feature = "payment_methods_v2"))]
#[allow(clippy::too_many_arguments)]
pub async fn create_pm_additional_data_update(
    pmd: Option<&domain::PaymentMethodVaultingData>,
    state: &SessionState,
    key_store: &domain::MerchantKeyStore,
    vault_id: Option<String>,
    vault_fingerprint_id: Option<String>,
    payment_method: &domain::PaymentMethod,
    connector_token_details: Option<payment_methods::ConnectorTokenDetails>,
    nt_data: Option<NetworkTokenPaymentMethodDetails>,
    payment_method_type: Option<common_enums::PaymentMethod>,
    payment_method_subtype: Option<common_enums::PaymentMethodType>,
) -> RouterResult<storage::PaymentMethodUpdate> {
    let encrypted_payment_method_data = pmd
        .map(
            |payment_method_vaulting_data| match payment_method_vaulting_data {
                domain::PaymentMethodVaultingData::Card(card) => {
                    payment_method_data::PaymentMethodsData::Card(
                        payment_method_data::CardDetailsPaymentMethod::from(card.clone()),
                    )
                }
                domain::PaymentMethodVaultingData::NetworkToken(network_token) => {
                    payment_method_data::PaymentMethodsData::NetworkToken(
                        payment_method_data::NetworkTokenDetailsPaymentMethod::from(
                            network_token.clone(),
                        ),
                    )
                }
            },
        )
        .async_map(|payment_method_details| async {
            let key_manager_state = &(state).into();

            cards::create_encrypted_data(key_manager_state, key_store, payment_method_details)
                .await
                .change_context(errors::ApiErrorResponse::InternalServerError)
                .attach_printable("Unable to encrypt Payment method data")
        })
        .await
        .transpose()?
        .map(From::from);

    let connector_mandate_details_update = connector_token_details
        .map(|connector_token| {
            create_connector_token_details_update(connector_token, payment_method)
        })
        .map(From::from);

    let pm_update = storage::PaymentMethodUpdate::GenericUpdate {
        status: Some(enums::PaymentMethodStatus::Active),
        locker_id: vault_id,
        payment_method_type_v2: payment_method_type,
        payment_method_subtype,
        payment_method_data: encrypted_payment_method_data,
        network_token_requestor_reference_id: nt_data
            .clone()
            .map(|data| data.network_token_requestor_reference_id),
        network_token_locker_id: nt_data.clone().map(|data| data.network_token_locker_id),
        network_token_payment_method_data: nt_data.map(|data| data.network_token_pmd.into()),
        connector_mandate_details: connector_mandate_details_update,
        locker_fingerprint_id: vault_fingerprint_id,
    };

    Ok(pm_update)
}

#[cfg(all(feature = "v2", feature = "payment_methods_v2"))]
#[instrument(skip_all)]
pub async fn vault_payment_method_internal(
    state: &SessionState,
    pmd: &domain::PaymentMethodVaultingData,
    merchant_context: &domain::MerchantContext,
    existing_vault_id: Option<domain::VaultId>,
    customer_id: &id_type::GlobalCustomerId,
) -> RouterResult<pm_types::AddVaultResponse> {
    let db = &*state.store;

    // get fingerprint_id from vault
    let fingerprint_id_from_vault =
        vault::get_fingerprint_id_from_vault(state, pmd, customer_id.get_string_repr().to_owned())
            .await
            .change_context(errors::ApiErrorResponse::InternalServerError)
            .attach_printable("Failed to get fingerprint_id from vault")?;

    // throw back error if payment method is duplicated
    when(
        db.find_payment_method_by_fingerprint_id(
            &(state.into()),
            merchant_context.get_merchant_key_store(),
            &fingerprint_id_from_vault,
        )
        .await
        .change_context(errors::ApiErrorResponse::InternalServerError)
        .attach_printable("Failed to find payment method by fingerprint_id")
        .inspect_err(|e| logger::error!("Vault Fingerprint_id error: {:?}", e))
        .is_ok(),
        || {
            Err(report!(errors::ApiErrorResponse::DuplicatePaymentMethod)
                .attach_printable("Cannot vault duplicate payment method"))
        },
    )?;

    let resp_from_vault =
        vault::add_payment_method_to_vault(state, merchant_context, pmd, existing_vault_id)
            .await
            .change_context(errors::ApiErrorResponse::InternalServerError)
            .attach_printable("Failed to add payment method in vault")?;

    Ok(pm_types::AddVaultResponse::AddVaultResponseInternal((
        resp_from_vault,
        fingerprint_id_from_vault,
    )))
}

#[cfg(all(feature = "v2", feature = "payment_methods_v2"))]
#[instrument(skip_all)]
pub async fn vault_payment_method_external(
    state: &SessionState,
    pmd: &domain::PaymentMethodVaultingData,
    merchant_account: &domain::MerchantAccount,
    merchant_connector_account: payment_helpers::MerchantConnectorAccountType,
) -> RouterResult<pm_types::AddVaultResponse> {
    let mut router_data = core_utils::construct_vault_router_data(
        state,
        merchant_account,
        &merchant_connector_account,
        Some(pmd.clone()),
        None,
    )
    .await?;

    let connector_name = merchant_connector_account
        .get_connector_name()
        .unwrap_or_default(); // always get the connector name from this call

    let connector_data = api::ConnectorData::get_external_vault_connector_by_name(
        &state.conf.connectors,
        &connector_name,
        api::GetToken::Connector,
        merchant_connector_account.get_mca_id(),
    )
    .change_context(errors::ApiErrorResponse::InternalServerError)
    .attach_printable("Failed to get the connector data")?;

    let connector_integration: services::BoxedVaultConnectorIntegrationInterface<
        api::VaultInsertFlow,
        types::VaultRequestData,
        types::VaultResponseData,
    > = connector_data.connector.get_connector_integration();

    let router_data_resp = services::execute_connector_processing_step(
        state,
        connector_integration,
        &router_data,
        payments_core::CallConnectorAction::Trigger,
        None,
    )
    .await
    .to_vault_failed_response()?;

    match router_data_resp.response {
        Ok(response) => match response {
            types::VaultResponseData::VaultInsertResponse {
                connector_vault_id,
                fingerprint_id,
            } => Ok(pm_types::AddVaultResponse::AddVaultResponseExternal(
                pm_types::AddVaultResponseExternal {
                    connector_vault_id,
                    fingerprint_id,
                },
            )),
            types::VaultResponseData::VaultRetrieveResponse { .. }
            | types::VaultResponseData::VaultDeleteResponse { .. } => {
                Err(report!(errors::ApiErrorResponse::InternalServerError)
                    .attach_printable("Invalid Vault Response"))
            }
        },
        Err(err) => {
            logger::error!("Error vaulting payment method: {:?}", err);
            Err(report!(errors::ApiErrorResponse::InternalServerError)
                .attach_printable("Failed to vault payment method"))
        }
    }
}

#[cfg(all(feature = "v2", feature = "payment_methods_v2"))]
#[instrument(skip_all)]
pub async fn vault_payment_method(
    state: &SessionState,
    pmd: &domain::PaymentMethodVaultingData,
    merchant_account: &domain::MerchantAccount,
    key_store: &domain::MerchantKeyStore,
    profile: &domain::Profile,
    existing_vault_id: Option<domain::VaultId>,
    customer_id: &id_type::GlobalCustomerId,
) -> RouterResult<pm_types::AddVaultResponse> {
    let is_external_vault_enabled = profile.get_is_external_vault_enabled();

    if is_external_vault_enabled {
        let merchant_connector_id: id_type::MerchantConnectorAccountId = profile
            .vault_connector_details
            .clone()
            .map(|connector_details| connector_details.vault_connector_id.clone())
            .ok_or(errors::ApiErrorResponse::InternalServerError)
            .attach_printable("mca_id not present for external vault")?;

        let db = &*state.store;

        let merchant_connector_account = payments_core::helpers::get_merchant_connector_account(
            state,
            merchant_account.get_id(),
            None,
            key_store,
            profile.get_id(),
            "",
            Some(&merchant_connector_id),
        )
        .await?;

        vault_payment_method_external(state, pmd, merchant_account, merchant_connector_account)
            .await
    } else {
        vault_payment_method_internal(
            state,
            pmd,
            merchant_account,
            key_store,
            existing_vault_id,
            customer_id,
        )
        .await
    }
}

// TODO: check if this function will be used for listing the customer payment methods for payments
#[allow(unused)]
#[cfg(all(
    feature = "v2",
    feature = "payment_methods_v2",
    feature = "customer_v2"
))]
fn get_pm_list_context(
    payment_method_type: enums::PaymentMethod,
    payment_method: &domain::PaymentMethod,
    is_payment_associated: bool,
) -> Result<Option<PaymentMethodListContext>, error_stack::Report<errors::ApiErrorResponse>> {
    let payment_method_data = payment_method
        .payment_method_data
        .clone()
        .map(|payment_method_data| payment_method_data.into_inner());

    let payment_method_retrieval_context = match payment_method_data {
        Some(payment_methods::PaymentMethodsData::Card(card)) => {
            Some(PaymentMethodListContext::Card {
                card_details: api::CardDetailFromLocker::from(card),
                token_data: is_payment_associated.then_some(
                    storage::PaymentTokenData::permanent_card(
                        Some(payment_method.get_id().clone()),
                        payment_method
                            .locker_id
                            .as_ref()
                            .map(|id| id.get_string_repr().to_owned())
                            .or_else(|| Some(payment_method.get_id().get_string_repr().to_owned())),
                        payment_method
                            .locker_id
                            .as_ref()
                            .map(|id| id.get_string_repr().to_owned())
                            .unwrap_or_else(|| {
                                payment_method.get_id().get_string_repr().to_owned()
                            }),
                    ),
                ),
            })
        }
        Some(payment_methods::PaymentMethodsData::BankDetails(bank_details)) => {
            let get_bank_account_token_data =
                || -> CustomResult<payment_methods::BankAccountTokenData,errors::ApiErrorResponse> {
                    let connector_details = bank_details
                        .connector_details
                        .first()
                        .cloned()
                        .ok_or(errors::ApiErrorResponse::InternalServerError)
                        .attach_printable("Failed to obtain bank account connector details")?;

                    let payment_method_subtype = payment_method
                        .get_payment_method_subtype()
                        .get_required_value("payment_method_subtype")
                        .attach_printable("PaymentMethodType not found")?;

                    Ok(payment_methods::BankAccountTokenData {
                        payment_method_type: payment_method_subtype,
                        payment_method: payment_method_type,
                        connector_details,
                    })
                };

            // Retrieve the pm_auth connector details so that it can be tokenized
            let bank_account_token_data = get_bank_account_token_data()
                .inspect_err(|error| logger::error!(?error))
                .ok();
            bank_account_token_data.map(|data| {
                let token_data = storage::PaymentTokenData::AuthBankDebit(data);

                PaymentMethodListContext::Bank {
                    token_data: is_payment_associated.then_some(token_data),
                }
            })
        }
        Some(payment_methods::PaymentMethodsData::WalletDetails(_)) | None => {
            Some(PaymentMethodListContext::TemporaryToken {
                token_data: is_payment_associated.then_some(
                    storage::PaymentTokenData::temporary_generic(generate_id(
                        consts::ID_LENGTH,
                        "token",
                    )),
                ),
            })
        }
    };

    Ok(payment_method_retrieval_context)
}

#[cfg(all(feature = "v2", feature = "olap"))]
pub async fn list_customer_payment_method_core(
    state: &SessionState,
    merchant_context: &domain::MerchantContext,
    customer_id: &id_type::GlobalCustomerId,
) -> RouterResult<api::CustomerPaymentMethodsListResponse> {
    let db = &*state.store;
    let key_manager_state = &(state).into();

    let saved_payment_methods = db
        .find_payment_method_by_global_customer_id_merchant_id_status(
            key_manager_state,
            merchant_context.get_merchant_key_store(),
            customer_id,
            merchant_context.get_merchant_account().get_id(),
            common_enums::PaymentMethodStatus::Active,
            None,
            merchant_context.get_merchant_account().storage_scheme,
        )
        .await
        .to_not_found_response(errors::ApiErrorResponse::PaymentMethodNotFound)?;

    let customer_payment_methods = saved_payment_methods
        .into_iter()
        .map(ForeignTryFrom::foreign_try_from)
        .collect::<Result<Vec<api::CustomerPaymentMethod>, _>>()
        .change_context(errors::ApiErrorResponse::InternalServerError)?;

    let response = api::CustomerPaymentMethodsListResponse {
        customer_payment_methods,
    };

    Ok(response)
}

#[cfg(all(feature = "v2", feature = "olap"))]
pub async fn get_total_payment_method_count_core(
    state: &SessionState,
    merchant_context: &domain::MerchantContext,
) -> RouterResult<api::TotalPaymentMethodCountResponse> {
    let db = &*state.store;

    let total_count = db
        .get_payment_method_count_by_merchant_id_status(
            merchant_context.get_merchant_account().get_id(),
            common_enums::PaymentMethodStatus::Active,
        )
        .await
        .change_context(errors::ApiErrorResponse::InternalServerError)
        .attach_printable("Unable to get total payment method count")?;

    let response = api::TotalPaymentMethodCountResponse { total_count };

    Ok(response)
}

#[cfg(all(feature = "v2", feature = "payment_methods_v2"))]
#[instrument(skip_all)]
pub async fn retrieve_payment_method(
    state: SessionState,
    pm: api::PaymentMethodId,
    merchant_context: domain::MerchantContext,
) -> RouterResponse<api::PaymentMethodResponse> {
    let db = state.store.as_ref();
    let pm_id = id_type::GlobalPaymentMethodId::generate_from_string(pm.payment_method_id)
        .change_context(errors::ApiErrorResponse::InternalServerError)
        .attach_printable("Unable to generate GlobalPaymentMethodId")?;

    let payment_method = db
        .find_payment_method(
            &((&state).into()),
            merchant_context.get_merchant_key_store(),
            &pm_id,
            merchant_context.get_merchant_account().storage_scheme,
        )
        .await
        .to_not_found_response(errors::ApiErrorResponse::PaymentMethodNotFound)?;

    let single_use_token_in_cache = get_single_use_token_from_store(
        &state.clone(),
        payment_method_data::SingleUseTokenKey::store_key(&pm_id.clone()),
    )
    .await
    .unwrap_or_default();

    transformers::generate_payment_method_response(&payment_method, &single_use_token_in_cache)
        .map(services::ApplicationResponse::Json)
}

#[cfg(all(feature = "v2", feature = "payment_methods_v2"))]
#[instrument(skip_all)]
pub async fn update_payment_method(
    state: SessionState,
<<<<<<< HEAD
    merchant_account: domain::MerchantAccount,
    key_store: domain::MerchantKeyStore,
    profile: domain::Profile,
    req: api::PaymentMethodUpdate,
    payment_method_id: &id_type::GlobalPaymentMethodId,
) -> RouterResponse<api::PaymentMethodResponse> {
    let response = update_payment_method_core(
        &state,
        &merchant_account,
        &key_store,
        &profile,
        req,
        payment_method_id,
    )
    .await?;
=======
    merchant_context: domain::MerchantContext,
    req: api::PaymentMethodUpdate,
    payment_method_id: &id_type::GlobalPaymentMethodId,
) -> RouterResponse<api::PaymentMethodResponse> {
    let response =
        update_payment_method_core(&state, &merchant_context, req, payment_method_id).await?;
>>>>>>> f5548870

    Ok(services::ApplicationResponse::Json(response))
}

#[cfg(all(feature = "v2", feature = "payment_methods_v2"))]
#[instrument(skip_all)]
pub async fn update_payment_method_core(
    state: &SessionState,
<<<<<<< HEAD
    merchant_account: &domain::MerchantAccount,
    key_store: &domain::MerchantKeyStore,
    profile: &domain::Profile,
=======
    merchant_context: &domain::MerchantContext,
>>>>>>> f5548870
    request: api::PaymentMethodUpdate,
    payment_method_id: &id_type::GlobalPaymentMethodId,
) -> RouterResult<api::PaymentMethodResponse> {
    let db = state.store.as_ref();

    let payment_method = db
        .find_payment_method(
            &((state).into()),
            merchant_context.get_merchant_key_store(),
            payment_method_id,
            merchant_context.get_merchant_account().storage_scheme,
        )
        .await
        .to_not_found_response(errors::ApiErrorResponse::PaymentMethodNotFound)?;
    let current_vault_id = payment_method.locker_id.clone();

    when(
        payment_method.status == enums::PaymentMethodStatus::AwaitingData,
        || {
            Err(errors::ApiErrorResponse::InvalidRequestData {
                message: "This Payment method is awaiting data and hence cannot be updated"
                    .to_string(),
            })
        },
    )?;

<<<<<<< HEAD
    let pmd: domain::PaymentMethodVaultingData = vault::retrieve_payment_method_from_vault(
        state,
        merchant_account,
        key_store,
        profile,
        &payment_method,
    )
    .await?
    .data;
=======
    let pmd: domain::PaymentMethodVaultingData =
        vault::retrieve_payment_method_from_vault(state, merchant_context, &payment_method)
            .await
            .change_context(errors::ApiErrorResponse::InternalServerError)
            .attach_printable("Failed to retrieve payment method from vault")?
            .data;
>>>>>>> f5548870

    let vault_request_data = request.payment_method_data.map(|payment_method_data| {
        pm_transforms::generate_pm_vaulting_req_from_update_request(pmd, payment_method_data)
    });

    let vaulting_response = match vault_request_data {
        // cannot use async map because of problems related to lifetimes
        // to overcome this, we will have to use a move closure and add some clones
        Some(ref vault_request_data) => {
            Some(
                vault_payment_method(
                    state,
                    vault_request_data,
<<<<<<< HEAD
                    merchant_account,
                    key_store,
                    profile,
=======
                    merchant_context,
>>>>>>> f5548870
                    // using current vault_id for now,
                    // will have to refactor this to generate new one on each vaulting later on
                    current_vault_id,
                    &payment_method.customer_id,
                )
                .await
                .attach_printable("Failed to add payment method in vault")?,
            )
        }
        None => None,
    };

    let (vault_id, fingerprint_id) = vaulting_response
        .map(|vaulting_response| match vaulting_response {
            pm_types::AddVaultResponse::AddVaultResponseInternal((
                interna_vault_res,
                fingerprint_id,
            )) => {
                let vault_id = interna_vault_res.vault_id.get_string_repr().clone();
                (vault_id, fingerprint_id)
            }
            pm_types::AddVaultResponse::AddVaultResponseExternal(
                pm_types::AddVaultResponseExternal {
                    connector_vault_id,
                    fingerprint_id,
                },
            ) => (connector_vault_id, fingerprint_id),
        })
        .unzip();

    let pm_update = create_pm_additional_data_update(
        vault_request_data.as_ref(),
        state,
        merchant_context.get_merchant_key_store(),
        vault_id,
        fingerprint_id,
        &payment_method,
        request.connector_token_details,
        None,
        None,
        None,
    )
    .await
    .attach_printable("Unable to create Payment method data")?;

    let payment_method = db
        .update_payment_method(
            &((state).into()),
            merchant_context.get_merchant_key_store(),
            payment_method,
            pm_update,
            merchant_context.get_merchant_account().storage_scheme,
        )
        .await
        .change_context(errors::ApiErrorResponse::InternalServerError)
        .attach_printable("Failed to update payment method in db")?;

    let response = pm_transforms::generate_payment_method_response(&payment_method, &None)?;

    // Add a PT task to handle payment_method delete from vault

    Ok(response)
}

#[cfg(all(feature = "v2", feature = "payment_methods_v2"))]
#[instrument(skip_all)]
pub async fn delete_payment_method(
    state: SessionState,
    pm_id: api::PaymentMethodId,
<<<<<<< HEAD
    key_store: domain::MerchantKeyStore,
    merchant_account: domain::MerchantAccount,
    profile: domain::Profile,
=======
    merchant_context: domain::MerchantContext,
>>>>>>> f5548870
) -> RouterResponse<api::PaymentMethodDeleteResponse> {
    let pm_id = id_type::GlobalPaymentMethodId::generate_from_string(pm_id.payment_method_id)
        .change_context(errors::ApiErrorResponse::InternalServerError)
        .attach_printable("Unable to generate GlobalPaymentMethodId")?;
<<<<<<< HEAD
    let response =
        delete_payment_method_core(&state, pm_id, &key_store, &merchant_account, &profile).await?;
=======
    let response = delete_payment_method_core(state, pm_id, merchant_context).await?;
>>>>>>> f5548870

    Ok(services::ApplicationResponse::Json(response))
}

#[cfg(all(feature = "v2", feature = "payment_methods_v2"))]
#[instrument(skip_all)]
pub async fn delete_payment_method_core(
    state: &SessionState,
    pm_id: id_type::GlobalPaymentMethodId,
<<<<<<< HEAD
    key_store: &domain::MerchantKeyStore,
    merchant_account: &domain::MerchantAccount,
    profile: &domain::Profile,
=======
    merchant_context: domain::MerchantContext,
>>>>>>> f5548870
) -> RouterResult<api::PaymentMethodDeleteResponse> {
    let db = state.store.as_ref();
    let key_manager_state = &(state).into();

    let payment_method = db
        .find_payment_method(
<<<<<<< HEAD
            &(state.into()),
            key_store,
=======
            &((&state).into()),
            merchant_context.get_merchant_key_store(),
>>>>>>> f5548870
            &pm_id,
            merchant_context.get_merchant_account().storage_scheme,
        )
        .await
        .to_not_found_response(errors::ApiErrorResponse::PaymentMethodNotFound)?;

    when(
        payment_method.status == enums::PaymentMethodStatus::Inactive,
        || Err(errors::ApiErrorResponse::PaymentMethodNotFound),
    )?;

    let vault_id = payment_method
        .locker_id
        .clone()
        .get_required_value("locker_id")
        .attach_printable("Missing locker_id in PaymentMethod")?;

    let _customer = db
        .find_customer_by_global_id(
            key_manager_state,
            &payment_method.customer_id,
<<<<<<< HEAD
            merchant_account.get_id(),
            key_store,
            merchant_account.storage_scheme,
=======
            merchant_context.get_merchant_account().get_id(),
            merchant_context.get_merchant_key_store(),
            merchant_context.get_merchant_account().storage_scheme,
>>>>>>> f5548870
        )
        .await
        .to_not_found_response(errors::ApiErrorResponse::InternalServerError)
        .attach_printable("Customer not found for the payment method")?;

    // Soft delete
    let pm_update = storage::PaymentMethodUpdate::StatusUpdate {
        status: Some(enums::PaymentMethodStatus::Inactive),
    };

    db.update_payment_method(
<<<<<<< HEAD
        &(state.into()),
        key_store,
=======
        &((&state).into()),
        merchant_context.get_merchant_key_store(),
>>>>>>> f5548870
        payment_method,
        pm_update,
        merchant_context.get_merchant_account().storage_scheme,
    )
    .await
    .change_context(errors::ApiErrorResponse::InternalServerError)
    .attach_printable("Failed to update payment method in db")?;

<<<<<<< HEAD
    vault::delete_payment_method_data_from_vault(
        state,
        merchant_account,
        key_store,
        profile,
        vault_id,
    )
    .await?;
=======
    vault::delete_payment_method_data_from_vault(&state, &merchant_context, vault_id)
        .await
        .change_context(errors::ApiErrorResponse::InternalServerError)
        .attach_printable("Failed to delete payment method from vault")?;
>>>>>>> f5548870

    let response = api::PaymentMethodDeleteResponse { id: pm_id };

    Ok(response)
}

#[cfg(feature = "v2")]
#[async_trait::async_trait]
trait EncryptableData {
    type Output;
    async fn encrypt_data(
        &self,
        key_manager_state: &common_utils::types::keymanager::KeyManagerState,
        key_store: &domain::MerchantKeyStore,
    ) -> RouterResult<Self::Output>;
}

#[cfg(feature = "v2")]
#[async_trait::async_trait]
impl EncryptableData for payment_methods::PaymentMethodSessionRequest {
    type Output = hyperswitch_domain_models::payment_methods::DecryptedPaymentMethodSession;

    async fn encrypt_data(
        &self,
        key_manager_state: &common_utils::types::keymanager::KeyManagerState,
        key_store: &domain::MerchantKeyStore,
    ) -> RouterResult<Self::Output> {
        use common_utils::types::keymanager::ToEncryptable;

        let encrypted_billing_address = self
            .billing
            .clone()
            .map(|address| address.encode_to_value())
            .transpose()
            .change_context(errors::ApiErrorResponse::InternalServerError)
            .attach_printable("Failed to encode billing address")?
            .map(Secret::new);

        let batch_encrypted_data = domain_types::crypto_operation(
            key_manager_state,
            common_utils::type_name!(hyperswitch_domain_models::payment_methods::PaymentMethodSession),
            domain_types::CryptoOperation::BatchEncrypt(
                hyperswitch_domain_models::payment_methods::FromRequestEncryptablePaymentMethodSession::to_encryptable(
                    hyperswitch_domain_models::payment_methods::FromRequestEncryptablePaymentMethodSession {
                       billing: encrypted_billing_address,
                    },
                ),
            ),
            common_utils::types::keymanager::Identifier::Merchant(key_store.merchant_id.clone()),
            key_store.key.peek(),
        )
        .await
        .and_then(|val| val.try_into_batchoperation())
        .change_context(errors::ApiErrorResponse::InternalServerError)
        .attach_printable("Failed while encrypting payment methods session details".to_string())?;

        let encrypted_data =
        hyperswitch_domain_models::payment_methods::FromRequestEncryptablePaymentMethodSession::from_encryptable(
            batch_encrypted_data,
        )
        .change_context(errors::ApiErrorResponse::InternalServerError)
        .attach_printable("Failed while encrypting payment methods session detailss")?;

        Ok(encrypted_data)
    }
}

#[cfg(feature = "v2")]
#[async_trait::async_trait]
impl EncryptableData for payment_methods::PaymentMethodsSessionUpdateRequest {
    type Output = hyperswitch_domain_models::payment_methods::DecryptedPaymentMethodSession;

    async fn encrypt_data(
        &self,
        key_manager_state: &common_utils::types::keymanager::KeyManagerState,
        key_store: &domain::MerchantKeyStore,
    ) -> RouterResult<Self::Output> {
        use common_utils::types::keymanager::ToEncryptable;

        let encrypted_billing_address = self
            .billing
            .clone()
            .map(|address| address.encode_to_value())
            .transpose()
            .change_context(errors::ApiErrorResponse::InternalServerError)
            .attach_printable("Failed to encode billing address")?
            .map(Secret::new);

        let batch_encrypted_data = domain_types::crypto_operation(
            key_manager_state,
            common_utils::type_name!(hyperswitch_domain_models::payment_methods::PaymentMethodSession),
            domain_types::CryptoOperation::BatchEncrypt(
                hyperswitch_domain_models::payment_methods::FromRequestEncryptablePaymentMethodSession::to_encryptable(
                    hyperswitch_domain_models::payment_methods::FromRequestEncryptablePaymentMethodSession {
                       billing: encrypted_billing_address,
                    },
                ),
            ),
            common_utils::types::keymanager::Identifier::Merchant(key_store.merchant_id.clone()),
            key_store.key.peek(),
        )
        .await
        .and_then(|val| val.try_into_batchoperation())
        .change_context(errors::ApiErrorResponse::InternalServerError)
        .attach_printable("Failed while encrypting payment methods session details".to_string())?;

        let encrypted_data =
        hyperswitch_domain_models::payment_methods::FromRequestEncryptablePaymentMethodSession::from_encryptable(
            batch_encrypted_data,
        )
        .change_context(errors::ApiErrorResponse::InternalServerError)
        .attach_printable("Failed while encrypting payment methods session detailss")?;

        Ok(encrypted_data)
    }
}

#[cfg(feature = "v2")]
pub async fn payment_methods_session_create(
    state: SessionState,
    merchant_context: domain::MerchantContext,
    request: payment_methods::PaymentMethodSessionRequest,
) -> RouterResponse<payment_methods::PaymentMethodSessionResponse> {
    let db = state.store.as_ref();
    let key_manager_state = &(&state).into();

    db.find_customer_by_global_id(
        key_manager_state,
        &request.customer_id,
        merchant_context.get_merchant_account().get_id(),
        merchant_context.get_merchant_key_store(),
        merchant_context.get_merchant_account().storage_scheme,
    )
    .await
    .to_not_found_response(errors::ApiErrorResponse::CustomerNotFound)?;

    let payment_methods_session_id =
        id_type::GlobalPaymentMethodSessionId::generate(&state.conf.cell_information.id)
            .change_context(errors::ApiErrorResponse::InternalServerError)
            .attach_printable("Unable to generate GlobalPaymentMethodSessionId")?;

    let encrypted_data = request
        .encrypt_data(key_manager_state, merchant_context.get_merchant_key_store())
        .await
        .change_context(errors::ApiErrorResponse::InternalServerError)
        .attach_printable("Failed to encrypt payment methods session data")?;

    let billing = encrypted_data
        .billing
        .as_ref()
        .map(|data| {
            data.clone()
                .deserialize_inner_value(|value| value.parse_value("Address"))
        })
        .transpose()
        .change_context(errors::ApiErrorResponse::InternalServerError)
        .attach_printable("Unable to decode billing address")?;

    // If not passed in the request, use the default value from constants
    let expires_in = request
        .expires_in
        .unwrap_or(consts::DEFAULT_PAYMENT_METHOD_SESSION_EXPIRY)
        .into();

    let expires_at = common_utils::date_time::now().saturating_add(Duration::seconds(expires_in));

    let client_secret = payment_helpers::create_client_secret(
        &state,
        merchant_context.get_merchant_account().get_id(),
        util_types::authentication::ResourceId::PaymentMethodSession(
            payment_methods_session_id.clone(),
        ),
    )
    .await
    .change_context(errors::ApiErrorResponse::InternalServerError)
    .attach_printable("Unable to create client secret")?;

    let payment_method_session_domain_model =
        hyperswitch_domain_models::payment_methods::PaymentMethodSession {
            id: payment_methods_session_id,
            customer_id: request.customer_id,
            billing,
            psp_tokenization: request.psp_tokenization,
            network_tokenization: request.network_tokenization,
            expires_at,
            return_url: request.return_url,
            associated_payment_methods: None,
            associated_payment: None,
        };

    db.insert_payment_methods_session(
        key_manager_state,
        merchant_context.get_merchant_key_store(),
        payment_method_session_domain_model.clone(),
        expires_in,
    )
    .await
    .change_context(errors::ApiErrorResponse::InternalServerError)
    .attach_printable("Failed to insert payment methods session in db")?;

    let response = transformers::generate_payment_method_session_response(
        payment_method_session_domain_model,
        client_secret.secret,
        None,
    );

    Ok(services::ApplicationResponse::Json(response))
}

#[cfg(feature = "v2")]
pub async fn payment_methods_session_update(
    state: SessionState,
    merchant_context: domain::MerchantContext,
    payment_method_session_id: id_type::GlobalPaymentMethodSessionId,
    request: payment_methods::PaymentMethodsSessionUpdateRequest,
) -> RouterResponse<payment_methods::PaymentMethodSessionResponse> {
    let db = state.store.as_ref();
    let key_manager_state = &(&state).into();

    let existing_payment_method_session_state = db
        .get_payment_methods_session(
            key_manager_state,
            merchant_context.get_merchant_key_store(),
            &payment_method_session_id,
        )
        .await
        .to_not_found_response(errors::ApiErrorResponse::GenericNotFoundError {
            message: "payment methods session does not exist or has expired".to_string(),
        })
        .attach_printable("Failed to retrieve payment methods session from db")?;

    let encrypted_data = request
        .encrypt_data(key_manager_state, merchant_context.get_merchant_key_store())
        .await
        .change_context(errors::ApiErrorResponse::InternalServerError)
        .attach_printable("Failed to encrypt payment methods session data")?;

    let billing = encrypted_data
        .billing
        .as_ref()
        .map(|data| {
            data.clone()
                .deserialize_inner_value(|value| value.parse_value("Address"))
        })
        .transpose()
        .change_context(errors::ApiErrorResponse::InternalServerError)
        .attach_printable("Unable to decode billing address")?;

    let payment_method_session_domain_model =
        hyperswitch_domain_models::payment_methods::PaymentMethodsSessionUpdateEnum::GeneralUpdate{
            billing,
            psp_tokenization: request.psp_tokenization,
            network_tokenization: request.network_tokenization,
        };

    let update_state_change = db
        .update_payment_method_session(
            key_manager_state,
            merchant_context.get_merchant_key_store(),
            &payment_method_session_id,
            payment_method_session_domain_model,
            existing_payment_method_session_state.clone(),
        )
        .await
        .change_context(errors::ApiErrorResponse::InternalServerError)
        .attach_printable("Failed to update payment methods session in db")?;

    let response = transformers::generate_payment_method_session_response(
        update_state_change,
        Secret::new("CLIENT_SECRET_REDACTED".to_string()),
        None, // TODO: send associated payments response based on the expandable param
    );

    Ok(services::ApplicationResponse::Json(response))
}
#[cfg(feature = "v2")]
pub async fn payment_methods_session_retrieve(
    state: SessionState,
    merchant_context: domain::MerchantContext,
    payment_method_session_id: id_type::GlobalPaymentMethodSessionId,
) -> RouterResponse<payment_methods::PaymentMethodSessionResponse> {
    let db = state.store.as_ref();
    let key_manager_state = &(&state).into();

    let payment_method_session_domain_model = db
        .get_payment_methods_session(
            key_manager_state,
            merchant_context.get_merchant_key_store(),
            &payment_method_session_id,
        )
        .await
        .to_not_found_response(errors::ApiErrorResponse::GenericNotFoundError {
            message: "payment methods session does not exist or has expired".to_string(),
        })
        .attach_printable("Failed to retrieve payment methods session from db")?;

    let response = transformers::generate_payment_method_session_response(
        payment_method_session_domain_model,
        Secret::new("CLIENT_SECRET_REDACTED".to_string()),
        None, // TODO: send associated payments response based on the expandable param
    );

    Ok(services::ApplicationResponse::Json(response))
}

#[cfg(feature = "v2")]
pub async fn payment_methods_session_update_payment_method(
    state: SessionState,
<<<<<<< HEAD
    merchant_account: domain::MerchantAccount,
    key_store: domain::MerchantKeyStore,
    profile: domain::Profile,
=======
    merchant_context: domain::MerchantContext,
>>>>>>> f5548870
    payment_method_session_id: id_type::GlobalPaymentMethodSessionId,
    request: payment_methods::PaymentMethodSessionUpdateSavedPaymentMethod,
) -> RouterResponse<payment_methods::PaymentMethodResponse> {
    let db = state.store.as_ref();
    let key_manager_state = &(&state).into();

    // Validate if the session still exists
    db.get_payment_methods_session(
        key_manager_state,
        merchant_context.get_merchant_key_store(),
        &payment_method_session_id,
    )
    .await
    .to_not_found_response(errors::ApiErrorResponse::GenericNotFoundError {
        message: "payment methods session does not exist or has expired".to_string(),
    })
    .attach_printable("Failed to retrieve payment methods session from db")?;

    let payment_method_update_request = request.payment_method_update_request;

    let updated_payment_method = update_payment_method_core(
        &state,
<<<<<<< HEAD
        &merchant_account,
        &key_store,
        &profile,
=======
        &merchant_context,
>>>>>>> f5548870
        payment_method_update_request,
        &request.payment_method_id,
    )
    .await
    .attach_printable("Failed to update saved payment method")?;

    Ok(services::ApplicationResponse::Json(updated_payment_method))
}

#[cfg(feature = "v2")]
pub async fn payment_methods_session_delete_payment_method(
    state: SessionState,
<<<<<<< HEAD
    key_store: domain::MerchantKeyStore,
    merchant_account: domain::MerchantAccount,
    profile: domain::Profile,
=======
    merchant_context: domain::MerchantContext,
>>>>>>> f5548870
    pm_id: id_type::GlobalPaymentMethodId,
    payment_method_session_id: id_type::GlobalPaymentMethodSessionId,
) -> RouterResponse<api::PaymentMethodDeleteResponse> {
    let db = state.store.as_ref();
    let key_manager_state = &(&state).into();

    // Validate if the session still exists
    db.get_payment_methods_session(
        key_manager_state,
        merchant_context.get_merchant_key_store(),
        &payment_method_session_id,
    )
    .await
    .to_not_found_response(errors::ApiErrorResponse::GenericNotFoundError {
        message: "payment methods session does not exist or has expired".to_string(),
    })
    .attach_printable("Failed to retrieve payment methods session from db")?;

<<<<<<< HEAD
    let response =
        delete_payment_method_core(&state, pm_id, &key_store, &merchant_account, &profile)
            .await
            .attach_printable("Failed to delete saved payment method")?;
=======
    let response = delete_payment_method_core(state, pm_id, merchant_context)
        .await
        .attach_printable("Failed to delete saved payment method")?;
>>>>>>> f5548870

    Ok(services::ApplicationResponse::Json(response))
}

#[cfg(feature = "v2")]
fn construct_zero_auth_payments_request(
    confirm_request: &payment_methods::PaymentMethodSessionConfirmRequest,
    payment_method_session: &hyperswitch_domain_models::payment_methods::PaymentMethodSession,
    payment_method: &payment_methods::PaymentMethodResponse,
) -> RouterResult<api_models::payments::PaymentsRequest> {
    use api_models::payments;

    Ok(payments::PaymentsRequest {
        amount_details: payments::AmountDetails::new_for_zero_auth_payment(
            common_enums::Currency::USD,
        ),
        payment_method_data: confirm_request.payment_method_data.clone(),
        payment_method_type: confirm_request.payment_method_type,
        payment_method_subtype: confirm_request.payment_method_subtype,
        customer_id: Some(payment_method_session.customer_id.clone()),
        customer_present: Some(enums::PresenceOfCustomerDuringPayment::Present),
        setup_future_usage: Some(common_enums::FutureUsage::OffSession),
        payment_method_id: Some(payment_method.id.clone()),
        merchant_reference_id: None,
        routing_algorithm_id: None,
        capture_method: None,
        authentication_type: None,
        // We have already passed payment method billing address
        billing: None,
        shipping: None,
        description: None,
        return_url: payment_method_session.return_url.clone(),
        apply_mit_exemption: None,
        statement_descriptor: None,
        order_details: None,
        allowed_payment_method_types: None,
        metadata: None,
        connector_metadata: None,
        feature_metadata: None,
        payment_link_enabled: None,
        payment_link_config: None,
        request_incremental_authorization: None,
        session_expiry: None,
        frm_metadata: None,
        request_external_three_ds_authentication: None,
        customer_acceptance: None,
        browser_info: None,
        force_3ds_challenge: None,
    })
}

#[cfg(feature = "v2")]
async fn create_zero_auth_payment(
    state: SessionState,
    req_state: routes::app::ReqState,
    merchant_context: domain::MerchantContext,
    profile: domain::Profile,
    request: api_models::payments::PaymentsRequest,
) -> RouterResult<api_models::payments::PaymentsResponse> {
    let response = Box::pin(payments_core::payments_create_and_confirm_intent(
        state,
        req_state,
        merchant_context,
        profile,
        request,
        hyperswitch_domain_models::payments::HeaderPayload::default(),
    ))
    .await?;

    logger::info!(associated_payments_response=?response);

    response
        .get_json_body()
        .change_context(errors::ApiErrorResponse::InternalServerError)
        .attach_printable("Unexpected response from payments core")
}

#[cfg(feature = "v2")]
pub async fn payment_methods_session_confirm(
    state: SessionState,
    req_state: routes::app::ReqState,
    merchant_context: domain::MerchantContext,
    profile: domain::Profile,
    payment_method_session_id: id_type::GlobalPaymentMethodSessionId,
    request: payment_methods::PaymentMethodSessionConfirmRequest,
) -> RouterResponse<payment_methods::PaymentMethodSessionResponse> {
    let db: &dyn StorageInterface = state.store.as_ref();
    let key_manager_state = &(&state).into();

    // Validate if the session still exists
    let payment_method_session = db
        .get_payment_methods_session(
            key_manager_state,
            merchant_context.get_merchant_key_store(),
            &payment_method_session_id,
        )
        .await
        .to_not_found_response(errors::ApiErrorResponse::GenericNotFoundError {
            message: "payment methods session does not exist or has expired".to_string(),
        })
        .attach_printable("Failed to retrieve payment methods session from db")?;

    let payment_method_session_billing = payment_method_session
        .billing
        .clone()
        .map(|billing| billing.into_inner())
        .map(From::from);

    // Unify the billing address that we receive from the session and from the confirm request
    let unified_billing_address = request
        .payment_method_data
        .billing
        .clone()
        .map(|payment_method_billing| {
            payment_method_billing.unify_address(payment_method_session_billing.as_ref())
        })
        .or_else(|| payment_method_session_billing.clone());

    let create_payment_method_request = get_payment_method_create_request(
        request
            .payment_method_data
            .payment_method_data
            .as_ref()
            .get_required_value("payment_method_data")?,
        request.payment_method_type,
        request.payment_method_subtype,
        payment_method_session.customer_id.clone(),
        unified_billing_address.as_ref(),
        Some(&payment_method_session),
    )
    .attach_printable("Failed to create payment method request")?;

    let payment_method = create_payment_method_core(
        &state,
        &req_state,
        create_payment_method_request.clone(),
        &merchant_context,
        &profile,
    )
    .await?;

    let payments_response = match &payment_method_session.psp_tokenization {
        Some(common_types::payment_methods::PspTokenization {
            tokenization_type: common_enums::TokenizationType::MultiUse,
            ..
        }) => {
            let zero_auth_request = construct_zero_auth_payments_request(
                &request,
                &payment_method_session,
                &payment_method,
            )?;
            let payments_response = Box::pin(create_zero_auth_payment(
                state.clone(),
                req_state,
                merchant_context.clone(),
                profile.clone(),
                zero_auth_request,
            ))
            .await?;

            Some(payments_response)
        }
        Some(common_types::payment_methods::PspTokenization {
            tokenization_type: common_enums::TokenizationType::SingleUse,
            ..
        }) => {
            Box::pin(create_single_use_tokenization_flow(
                state.clone(),
                req_state.clone(),
                merchant_context.clone(),
                profile.clone(),
                &create_payment_method_request.clone(),
                &payment_method,
                &payment_method_session,
            ))
            .await?;
            None
        }
        None => None,
    };

    //TODO: update the payment method session with the payment id and payment method id
    let payment_method_session_response = transformers::generate_payment_method_session_response(
        payment_method_session,
        Secret::new("CLIENT_SECRET_REDACTED".to_string()),
        payments_response,
    );

    Ok(services::ApplicationResponse::Json(
        payment_method_session_response,
    ))
}

#[cfg(all(feature = "v2", feature = "payment_methods_v2"))]
impl pm_types::SavedPMLPaymentsInfo {
    pub async fn form_payments_info(
        payment_intent: PaymentIntent,
        merchant_context: &domain::MerchantContext,
        profile: domain::Profile,
        db: &dyn StorageInterface,
        key_manager_state: &util_types::keymanager::KeyManagerState,
    ) -> RouterResult<Self> {
        let collect_cvv_during_payment = profile.should_collect_cvv_during_payment;

        let off_session_payment_flag = matches!(
            payment_intent.setup_future_usage,
            common_enums::FutureUsage::OffSession
        );

        let is_connector_agnostic_mit_enabled =
            profile.is_connector_agnostic_mit_enabled.unwrap_or(false);

        Ok(Self {
            payment_intent,
            profile,
            collect_cvv_during_payment,
            off_session_payment_flag,
            is_connector_agnostic_mit_enabled,
        })
    }

    pub async fn perform_payment_ops(
        &self,
        state: &SessionState,
        parent_payment_method_token: Option<String>,
        pma: &api::CustomerPaymentMethod,
        pm_list_context: PaymentMethodListContext,
    ) -> RouterResult<()> {
        let token = parent_payment_method_token
            .as_ref()
            .get_required_value("parent_payment_method_token")?;
        let token_data = pm_list_context
            .get_token_data()
            .get_required_value("PaymentTokenData")?;

        let intent_fulfillment_time = self
            .profile
            .get_order_fulfillment_time()
            .unwrap_or(common_utils::consts::DEFAULT_INTENT_FULFILLMENT_TIME);

        pm_routes::ParentPaymentMethodToken::create_key_for_token((token, pma.payment_method_type))
            .insert(intent_fulfillment_time, token_data, state)
            .await?;

        Ok(())
    }
}

#[cfg(all(feature = "v2", feature = "payment_methods_v2"))]
#[allow(clippy::too_many_arguments)]
async fn create_single_use_tokenization_flow(
    state: SessionState,
    req_state: routes::app::ReqState,
    merchant_context: domain::MerchantContext,
    profile: domain::Profile,
    payment_method_create_request: &payment_methods::PaymentMethodCreate,
    payment_method: &api::PaymentMethodResponse,
    payment_method_session: &domain::payment_methods::PaymentMethodSession,
) -> RouterResult<()> {
    let customer_id = payment_method_create_request.customer_id.to_owned();
    let connector_id = payment_method_create_request
        .get_tokenize_connector_id()
        .change_context(errors::ApiErrorResponse::MissingRequiredField {
            field_name: "psp_tokenization.connector_id",
        })
        .attach_printable("Failed to get tokenize connector id")?;

    let db = &state.store;

    let merchant_connector_account_details = db
        .find_merchant_connector_account_by_id(
            &(&state).into(),
            &connector_id,
            merchant_context.get_merchant_key_store(),
        )
        .await
        .to_not_found_response(errors::ApiErrorResponse::MerchantConnectorAccountNotFound {
            id: connector_id.get_string_repr().to_owned(),
        })
        .attach_printable("error while fetching merchant_connector_account from connector_id")?;
    let auth_type = merchant_connector_account_details
        .get_connector_account_details()
        .change_context(errors::ApiErrorResponse::InternalServerError)
        .attach_printable("Failed while parsing value for ConnectorAuthType")?;

    let payment_method_data_request = types::PaymentMethodTokenizationData {
        payment_method_data: payment_method_data::PaymentMethodData::try_from(
            payment_method_create_request.payment_method_data.clone(),
        )
        .change_context(errors::ApiErrorResponse::MissingRequiredField {
            field_name: "card_cvc",
        })
        .attach_printable(
            "Failed to convert type from Payment Method Create Data to Payment Method Data",
        )?,
        browser_info: None,
        currency: api_models::enums::Currency::default(),
        amount: None,
    };

    let payment_method_session_address = types::PaymentAddress::new(
        None,
        payment_method_session
            .billing
            .clone()
            .map(|address| address.into_inner()),
        None,
        None,
    );

    let mut router_data =
        types::RouterData::<api::PaymentMethodToken, _, types::PaymentsResponseData> {
            flow: std::marker::PhantomData,
            merchant_id: merchant_context.get_merchant_account().get_id().clone(),
            customer_id: None,
            connector_customer: None,
            connector: merchant_connector_account_details
                .connector_name
                .to_string(),
            payment_id: consts::IRRELEVANT_PAYMENT_INTENT_ID.to_string(), //Static
            attempt_id: consts::IRRELEVANT_PAYMENT_ATTEMPT_ID.to_string(), //Static
            tenant_id: state.tenant.tenant_id.clone(),
            status: common_enums::enums::AttemptStatus::default(),
            payment_method: common_enums::enums::PaymentMethod::Card,
            connector_auth_type: auth_type,
            description: None,
            address: payment_method_session_address,
            auth_type: common_enums::enums::AuthenticationType::default(),
            connector_meta_data: None,
            connector_wallets_details: None,
            amount_captured: None,
            access_token: None,
            session_token: None,
            reference_id: None,
            payment_method_token: None,
            recurring_mandate_payment_data: None,
            preprocessing_id: None,
            payment_method_balance: None,
            connector_api_version: None,
            request: payment_method_data_request.clone(),
            response: Err(hyperswitch_domain_models::router_data::ErrorResponse::default()),
            connector_request_reference_id: payment_method_session.id.get_string_repr().to_string(),
            #[cfg(feature = "payouts")]
            payout_method_data: None,
            #[cfg(feature = "payouts")]
            quote_id: None,
            test_mode: None,
            connector_http_status_code: None,
            external_latency: None,
            apple_pay_flow: None,
            frm_metadata: None,
            dispute_id: None,
            refund_id: None,
            connector_response: None,
            payment_method_status: None,
            minor_amount_captured: None,
            integrity_check: Ok(()),
            additional_merchant_data: None,
            header_payload: None,
            connector_mandate_request_reference_id: None,
            authentication_id: None,
            psd2_sca_exemption_type: None,
        };

    let payment_method_token_response = tokenization::add_token_for_payment_method(
        &mut router_data,
        payment_method_data_request.clone(),
        state.clone(),
        &merchant_connector_account_details.clone(),
    )
    .await?;

    let token_response = payment_method_token_response.token.map_err(|err| {
        errors::ApiErrorResponse::ExternalConnectorError {
            code: err.code,
            message: err.message,
            connector: (merchant_connector_account_details.clone())
                .connector_name
                .to_string(),
            status_code: err.status_code,
            reason: err.reason,
        }
    })?;

    let value = payment_method_data::SingleUsePaymentMethodToken::get_single_use_token_from_payment_method_token(
                                                       token_response.clone().into(),
                                                connector_id.clone()
                                            );

    let key = payment_method_data::SingleUseTokenKey::store_key(&payment_method.id);

    add_single_use_token_to_store(&state, key, value)
        .await
        .change_context(errors::ApiErrorResponse::InternalServerError)
        .attach_printable("Failed to store single use token")?;

    Ok(())
}

#[cfg(all(feature = "v2", feature = "payment_methods_v2"))]
async fn add_single_use_token_to_store(
    state: &SessionState,
    key: payment_method_data::SingleUseTokenKey,
    value: payment_method_data::SingleUsePaymentMethodToken,
) -> CustomResult<(), errors::StorageError> {
    let redis_connection = state
        .store
        .get_redis_conn()
        .map_err(Into::<errors::StorageError>::into)?;

    redis_connection
        .serialize_and_set_key_with_expiry(
            &payment_method_data::SingleUseTokenKey::get_store_key(&key).into(),
            value,
            consts::DEFAULT_PAYMENT_METHOD_STORE_TTL,
        )
        .await
        .change_context(errors::StorageError::KVError)
        .attach_printable("Failed to insert payment method token to redis")?;
    Ok(())
}

#[cfg(all(feature = "v2", feature = "payment_methods_v2"))]
async fn get_single_use_token_from_store(
    state: &SessionState,
    key: payment_method_data::SingleUseTokenKey,
) -> CustomResult<Option<payment_method_data::SingleUsePaymentMethodToken>, errors::StorageError> {
    let redis_connection = state
        .store
        .get_redis_conn()
        .map_err(Into::<errors::StorageError>::into)?;

    redis_connection
        .get_and_deserialize_key::<Option<payment_method_data::SingleUsePaymentMethodToken>>(
            &payment_method_data::SingleUseTokenKey::get_store_key(&key).into(),
            "SingleUsePaymentMethodToken",
        )
        .await
        .change_context(errors::StorageError::KVError)
        .attach_printable("Failed to get payment method token from redis")
}<|MERGE_RESOLUTION|>--- conflicted
+++ resolved
@@ -950,13 +950,8 @@
     let vaulting_result = vault_payment_method(
         state,
         &payment_method_data,
-<<<<<<< HEAD
-        merchant_account,
-        key_store,
+        merchant_context,
         profile,
-=======
-        merchant_context,
->>>>>>> f5548870
         None,
         &customer_id,
     )
@@ -995,10 +990,10 @@
             let payment_method = db
                 .update_payment_method(
                     &(state.into()),
-                    merchant_context.get_merchant_key_store(),
+                    key_store,
                     payment_method,
                     pm_update,
-                    merchant_context.get_merchant_account().storage_scheme,
+                    merchant_account.storage_scheme,
                 )
                 .await
                 .change_context(errors::ApiErrorResponse::InternalServerError)
@@ -1027,10 +1022,10 @@
             let payment_method = db
                 .update_payment_method(
                     &(state.into()),
-                    key_store,
+                    merchant_context.get_merchant_key_store(),
                     payment_method,
                     pm_update,
-                    merchant_account.storage_scheme,
+                    merchant_context.get_merchant_account().storage_scheme,
                 )
                 .await
                 .change_context(errors::ApiErrorResponse::InternalServerError)
@@ -2168,30 +2163,13 @@
 #[instrument(skip_all)]
 pub async fn update_payment_method(
     state: SessionState,
-<<<<<<< HEAD
-    merchant_account: domain::MerchantAccount,
-    key_store: domain::MerchantKeyStore,
+    merchant_context: domain::MerchantContext,
     profile: domain::Profile,
     req: api::PaymentMethodUpdate,
     payment_method_id: &id_type::GlobalPaymentMethodId,
 ) -> RouterResponse<api::PaymentMethodResponse> {
-    let response = update_payment_method_core(
-        &state,
-        &merchant_account,
-        &key_store,
-        &profile,
-        req,
-        payment_method_id,
-    )
-    .await?;
-=======
-    merchant_context: domain::MerchantContext,
-    req: api::PaymentMethodUpdate,
-    payment_method_id: &id_type::GlobalPaymentMethodId,
-) -> RouterResponse<api::PaymentMethodResponse> {
     let response =
-        update_payment_method_core(&state, &merchant_context, req, payment_method_id).await?;
->>>>>>> f5548870
+        update_payment_method_core(&state, &merchant_context, &profile, req, payment_method_id).await?;
 
     Ok(services::ApplicationResponse::Json(response))
 }
@@ -2200,13 +2178,8 @@
 #[instrument(skip_all)]
 pub async fn update_payment_method_core(
     state: &SessionState,
-<<<<<<< HEAD
-    merchant_account: &domain::MerchantAccount,
-    key_store: &domain::MerchantKeyStore,
+    merchant_context: &domain::MerchantContext,
     profile: &domain::Profile,
-=======
-    merchant_context: &domain::MerchantContext,
->>>>>>> f5548870
     request: api::PaymentMethodUpdate,
     payment_method_id: &id_type::GlobalPaymentMethodId,
 ) -> RouterResult<api::PaymentMethodResponse> {
@@ -2233,24 +2206,12 @@
         },
     )?;
 
-<<<<<<< HEAD
-    let pmd: domain::PaymentMethodVaultingData = vault::retrieve_payment_method_from_vault(
-        state,
-        merchant_account,
-        key_store,
-        profile,
-        &payment_method,
-    )
-    .await?
-    .data;
-=======
     let pmd: domain::PaymentMethodVaultingData =
-        vault::retrieve_payment_method_from_vault(state, merchant_context, &payment_method)
+        vault::retrieve_payment_method_from_vault(state, merchant_context, profile, &payment_method)
             .await
             .change_context(errors::ApiErrorResponse::InternalServerError)
             .attach_printable("Failed to retrieve payment method from vault")?
             .data;
->>>>>>> f5548870
 
     let vault_request_data = request.payment_method_data.map(|payment_method_data| {
         pm_transforms::generate_pm_vaulting_req_from_update_request(pmd, payment_method_data)
@@ -2264,13 +2225,8 @@
                 vault_payment_method(
                     state,
                     vault_request_data,
-<<<<<<< HEAD
-                    merchant_account,
-                    key_store,
+                    merchant_context,
                     profile,
-=======
-                    merchant_context,
->>>>>>> f5548870
                     // using current vault_id for now,
                     // will have to refactor this to generate new one on each vaulting later on
                     current_vault_id,
@@ -2340,23 +2296,13 @@
 pub async fn delete_payment_method(
     state: SessionState,
     pm_id: api::PaymentMethodId,
-<<<<<<< HEAD
-    key_store: domain::MerchantKeyStore,
-    merchant_account: domain::MerchantAccount,
+    merchant_context: domain::MerchantContext,
     profile: domain::Profile,
-=======
-    merchant_context: domain::MerchantContext,
->>>>>>> f5548870
 ) -> RouterResponse<api::PaymentMethodDeleteResponse> {
     let pm_id = id_type::GlobalPaymentMethodId::generate_from_string(pm_id.payment_method_id)
         .change_context(errors::ApiErrorResponse::InternalServerError)
         .attach_printable("Unable to generate GlobalPaymentMethodId")?;
-<<<<<<< HEAD
-    let response =
-        delete_payment_method_core(&state, pm_id, &key_store, &merchant_account, &profile).await?;
-=======
-    let response = delete_payment_method_core(state, pm_id, merchant_context).await?;
->>>>>>> f5548870
+    let response = delete_payment_method_core(state, pm_id, merchant_context, &profile).await?;
 
     Ok(services::ApplicationResponse::Json(response))
 }
@@ -2366,26 +2312,16 @@
 pub async fn delete_payment_method_core(
     state: &SessionState,
     pm_id: id_type::GlobalPaymentMethodId,
-<<<<<<< HEAD
-    key_store: &domain::MerchantKeyStore,
-    merchant_account: &domain::MerchantAccount,
+    merchant_context: &domain::MerchantContext,
     profile: &domain::Profile,
-=======
-    merchant_context: domain::MerchantContext,
->>>>>>> f5548870
 ) -> RouterResult<api::PaymentMethodDeleteResponse> {
     let db = state.store.as_ref();
     let key_manager_state = &(state).into();
 
     let payment_method = db
         .find_payment_method(
-<<<<<<< HEAD
             &(state.into()),
-            key_store,
-=======
-            &((&state).into()),
             merchant_context.get_merchant_key_store(),
->>>>>>> f5548870
             &pm_id,
             merchant_context.get_merchant_account().storage_scheme,
         )
@@ -2407,15 +2343,9 @@
         .find_customer_by_global_id(
             key_manager_state,
             &payment_method.customer_id,
-<<<<<<< HEAD
-            merchant_account.get_id(),
-            key_store,
-            merchant_account.storage_scheme,
-=======
             merchant_context.get_merchant_account().get_id(),
             merchant_context.get_merchant_key_store(),
             merchant_context.get_merchant_account().storage_scheme,
->>>>>>> f5548870
         )
         .await
         .to_not_found_response(errors::ApiErrorResponse::InternalServerError)
@@ -2427,13 +2357,8 @@
     };
 
     db.update_payment_method(
-<<<<<<< HEAD
         &(state.into()),
-        key_store,
-=======
-        &((&state).into()),
         merchant_context.get_merchant_key_store(),
->>>>>>> f5548870
         payment_method,
         pm_update,
         merchant_context.get_merchant_account().storage_scheme,
@@ -2442,21 +2367,10 @@
     .change_context(errors::ApiErrorResponse::InternalServerError)
     .attach_printable("Failed to update payment method in db")?;
 
-<<<<<<< HEAD
-    vault::delete_payment_method_data_from_vault(
-        state,
-        merchant_account,
-        key_store,
-        profile,
-        vault_id,
-    )
-    .await?;
-=======
-    vault::delete_payment_method_data_from_vault(&state, &merchant_context, vault_id)
+    vault::delete_payment_method_data_from_vault(&state, &merchant_context, profile, vault_id)
         .await
         .change_context(errors::ApiErrorResponse::InternalServerError)
         .attach_printable("Failed to delete payment method from vault")?;
->>>>>>> f5548870
 
     let response = api::PaymentMethodDeleteResponse { id: pm_id };
 
@@ -2765,13 +2679,8 @@
 #[cfg(feature = "v2")]
 pub async fn payment_methods_session_update_payment_method(
     state: SessionState,
-<<<<<<< HEAD
-    merchant_account: domain::MerchantAccount,
-    key_store: domain::MerchantKeyStore,
+    merchant_context: domain::MerchantContext,
     profile: domain::Profile,
-=======
-    merchant_context: domain::MerchantContext,
->>>>>>> f5548870
     payment_method_session_id: id_type::GlobalPaymentMethodSessionId,
     request: payment_methods::PaymentMethodSessionUpdateSavedPaymentMethod,
 ) -> RouterResponse<payment_methods::PaymentMethodResponse> {
@@ -2794,13 +2703,8 @@
 
     let updated_payment_method = update_payment_method_core(
         &state,
-<<<<<<< HEAD
-        &merchant_account,
-        &key_store,
+        &merchant_context,
         &profile,
-=======
-        &merchant_context,
->>>>>>> f5548870
         payment_method_update_request,
         &request.payment_method_id,
     )
@@ -2813,13 +2717,8 @@
 #[cfg(feature = "v2")]
 pub async fn payment_methods_session_delete_payment_method(
     state: SessionState,
-<<<<<<< HEAD
-    key_store: domain::MerchantKeyStore,
-    merchant_account: domain::MerchantAccount,
+    merchant_context: domain::MerchantContext,
     profile: domain::Profile,
-=======
-    merchant_context: domain::MerchantContext,
->>>>>>> f5548870
     pm_id: id_type::GlobalPaymentMethodId,
     payment_method_session_id: id_type::GlobalPaymentMethodSessionId,
 ) -> RouterResponse<api::PaymentMethodDeleteResponse> {
@@ -2838,16 +2737,9 @@
     })
     .attach_printable("Failed to retrieve payment methods session from db")?;
 
-<<<<<<< HEAD
-    let response =
-        delete_payment_method_core(&state, pm_id, &key_store, &merchant_account, &profile)
-            .await
-            .attach_printable("Failed to delete saved payment method")?;
-=======
-    let response = delete_payment_method_core(state, pm_id, merchant_context)
+    let response = delete_payment_method_core(&state, pm_id, &merchant_context, &profile)
         .await
         .attach_printable("Failed to delete saved payment method")?;
->>>>>>> f5548870
 
     Ok(services::ApplicationResponse::Json(response))
 }
