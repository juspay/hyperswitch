pub mod cards;
pub mod surcharge_decision_configs;
pub mod transformers;
pub mod vault;

use api_models::payments::CardToken;
pub use api_models::{
    enums::{Connector, PayoutConnectors},
    payouts as payout_types,
};
pub use common_utils::request::RequestBody;
use data_models::payments::{payment_attempt::PaymentAttempt, PaymentIntent};
use diesel_models::enums;

use crate::{
    core::{errors::RouterResult, payments::helpers, pm_auth as core_pm_auth},
    routes::AppState,
    types::{
        api::{self, payments},
        domain, storage,
    },
};

pub struct Oss;

#[async_trait::async_trait]
pub trait PaymentMethodRetrieve {
    async fn retrieve_payment_method(
        pm_data: &Option<payments::PaymentMethodData>,
        state: &AppState,
        payment_intent: &PaymentIntent,
        payment_attempt: &PaymentAttempt,
        merchant_key_store: &domain::MerchantKeyStore,
    ) -> RouterResult<(Option<payments::PaymentMethodData>, Option<String>)>;

    async fn retrieve_payment_method_with_token(
        state: &AppState,
        key_store: &domain::MerchantKeyStore,
        token: &storage::PaymentTokenData,
        payment_intent: &PaymentIntent,
        card_token_data: Option<&CardToken>,
        customer: &Option<domain::Customer>,
    ) -> RouterResult<storage::PaymentMethodDataWithId>;
}

#[async_trait::async_trait]
impl PaymentMethodRetrieve for Oss {
    async fn retrieve_payment_method(
        pm_data: &Option<payments::PaymentMethodData>,
        state: &AppState,
        payment_intent: &PaymentIntent,
        payment_attempt: &PaymentAttempt,
        merchant_key_store: &domain::MerchantKeyStore,
    ) -> RouterResult<(Option<payments::PaymentMethodData>, Option<String>)> {
        match pm_data {
            pm_opt @ Some(pm @ api::PaymentMethodData::Card(_)) => {
                let payment_token = helpers::store_payment_method_data_in_vault(
                    state,
                    payment_attempt,
                    payment_intent,
                    enums::PaymentMethod::Card,
                    pm,
                    merchant_key_store,
                )
                .await?;

                Ok((pm_opt.to_owned(), payment_token))
            }
            pm @ Some(api::PaymentMethodData::PayLater(_)) => Ok((pm.to_owned(), None)),
            pm @ Some(api::PaymentMethodData::Crypto(_)) => Ok((pm.to_owned(), None)),
            pm @ Some(api::PaymentMethodData::BankDebit(_)) => Ok((pm.to_owned(), None)),
            pm @ Some(api::PaymentMethodData::Upi(_)) => Ok((pm.to_owned(), None)),
            pm @ Some(api::PaymentMethodData::Voucher(_)) => Ok((pm.to_owned(), None)),
            pm @ Some(api::PaymentMethodData::Reward) => Ok((pm.to_owned(), None)),
            pm @ Some(api::PaymentMethodData::CardRedirect(_)) => Ok((pm.to_owned(), None)),
            pm @ Some(api::PaymentMethodData::GiftCard(_)) => Ok((pm.to_owned(), None)),
            pm_opt @ Some(pm @ api::PaymentMethodData::BankTransfer(_)) => {
                let payment_token = helpers::store_payment_method_data_in_vault(
                    state,
                    payment_attempt,
                    payment_intent,
                    enums::PaymentMethod::BankTransfer,
                    pm,
                    merchant_key_store,
                )
                .await?;

                Ok((pm_opt.to_owned(), payment_token))
            }
            pm_opt @ Some(pm @ api::PaymentMethodData::Wallet(_)) => {
                let payment_token = helpers::store_payment_method_data_in_vault(
                    state,
                    payment_attempt,
                    payment_intent,
                    enums::PaymentMethod::Wallet,
                    pm,
                    merchant_key_store,
                )
                .await?;

                Ok((pm_opt.to_owned(), payment_token))
            }
            pm_opt @ Some(pm @ api::PaymentMethodData::BankRedirect(_)) => {
                let payment_token = helpers::store_payment_method_data_in_vault(
                    state,
                    payment_attempt,
                    payment_intent,
                    enums::PaymentMethod::BankRedirect,
                    pm,
                    merchant_key_store,
                )
                .await?;

                Ok((pm_opt.to_owned(), payment_token))
            }
            _ => Ok((None, None)),
        }
    }

    async fn retrieve_payment_method_with_token(
        state: &AppState,
        merchant_key_store: &domain::MerchantKeyStore,
        token_data: &storage::PaymentTokenData,
        payment_intent: &PaymentIntent,
        card_token_data: Option<&CardToken>,
        customer: &Option<domain::Customer>,
    ) -> RouterResult<storage::PaymentMethodDataWithId> {
        Ok(match token_data {
            storage::PaymentTokenData::TemporaryGeneric(generic_token) => {
                storage::PaymentMethodDataWithId {
                    payment_method_data: helpers::retrieve_payment_method_with_temporary_token(
                        state,
                        &generic_token.token,
                        payment_intent,
                        merchant_key_store,
                        card_token_data,
                    )
                    .await?,
                    payment_method_id: None,
                }
            }

            storage::PaymentTokenData::Temporary(generic_token) => {
                storage::PaymentMethodDataWithId {
                    payment_method_data: helpers::retrieve_payment_method_with_temporary_token(
                        state,
                        &generic_token.token,
                        payment_intent,
                        merchant_key_store,
                        card_token_data,
                    )
                    .await?,
                    payment_method_id: None,
                }
            }

            storage::PaymentTokenData::Permanent(card_token) => storage::PaymentMethodDataWithId {
                payment_method_data: helpers::retrieve_card_with_permanent_token(
                    state,
                    card_token.locker_id.as_ref().unwrap_or(&card_token.token),
                    card_token
                        .payment_method_id
                        .as_ref()
                        .unwrap_or(&card_token.token),
                    payment_intent,
                    card_token_data,
                )
                .await
                .map(|card| Some((card, enums::PaymentMethod::Card)))?,
                payment_method_id: Some(
                    card_token
                        .payment_method_id
                        .as_ref()
                        .unwrap_or(&card_token.token)
                        .to_string(),
                ),
            },

            storage::PaymentTokenData::PermanentCard(card_token) => {
                storage::PaymentMethodDataWithId {
                    payment_method_data: helpers::retrieve_card_with_permanent_token(
                        state,
                        card_token.locker_id.as_ref().unwrap_or(&card_token.token),
                        card_token
                            .payment_method_id
                            .as_ref()
                            .unwrap_or(&card_token.token),
                        payment_intent,
                        card_token_data,
                    )
                    .await
                    .map(|card| Some((card, enums::PaymentMethod::Card)))?,

                    payment_method_id: Some(
                        card_token
                            .payment_method_id
                            .as_ref()
                            .unwrap_or(&card_token.token)
                            .to_string(),
                    ),
                }
            }

            storage::PaymentTokenData::AuthBankDebit(auth_token) => {
                storage::PaymentMethodDataWithId {
                    payment_method_data: core_pm_auth::retrieve_payment_method_from_auth_service(
                        state,
                        merchant_key_store,
                        auth_token,
                        payment_intent,
                        customer,
                    )
                    .await?,
                    payment_method_id: None,
                }
            }
<<<<<<< HEAD
        })
=======

            storage::PaymentTokenData::WalletToken(_) => Ok(None),
        }
>>>>>>> 9bee5ab3
    }
}<|MERGE_RESOLUTION|>--- conflicted
+++ resolved
@@ -214,12 +214,8 @@
                     payment_method_id: None,
                 }
             }
-<<<<<<< HEAD
+
+            storage::PaymentTokenData::WalletToken(_) => Ok(None),
         })
-=======
-
-            storage::PaymentTokenData::WalletToken(_) => Ok(None),
-        }
->>>>>>> 9bee5ab3
     }
 }