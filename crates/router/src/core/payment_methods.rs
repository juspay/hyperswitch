--- conflicted
+++ resolved
@@ -19,11 +19,7 @@
     routes::AppState,
     types::{
         api::{self, payments},
-<<<<<<< HEAD
         domain, storage,
-=======
-        domain,
->>>>>>> 21ce8079
     },
 };
 
@@ -124,7 +120,7 @@
 
     async fn retrieve_payment_method_with_token(
         state: &AppState,
-        _key_store: &domain::MerchantKeyStore,
+        merchant_key_store: &domain::MerchantKeyStore,
         token_data: &storage::PaymentTokenData,
         payment_intent: &PaymentIntent,
         card_cvc: Option<masking::Secret<String>>,
@@ -136,6 +132,7 @@
                     &generic_token.token,
                     payment_intent,
                     card_cvc,
+                    merchant_key_store,
                 )
                 .await
             }
@@ -146,6 +143,7 @@
                     &generic_token.token,
                     payment_intent,
                     card_cvc,
+                    merchant_key_store,
                 )
                 .await
             }
