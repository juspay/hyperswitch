--- conflicted
+++ resolved
@@ -1612,21 +1612,12 @@
         .change_context(errors::ApiErrorResponse::InternalServerError)
         .attach_printable("error when fetching merchant connector accounts")?;
 
-<<<<<<< HEAD
-    let customer_payment_methods = list_customer_payment_methods_core(
-        &state,
-        platform.get_provider(),
-        &payment_method_session.customer_id,
-    )
-    .await?;
-=======
     let customer_payment_methods = match payment_method_session.customer_id {
         Some(customer_id) => {
-            list_customer_payment_methods_core(&state, &platform, &customer_id).await?
+            list_customer_payment_methods_core(&state, platform.get_provider(), &customer_id).await?
         }
         None => Vec::new(),
     };
->>>>>>> 8e33f242
 
     let response =
         hyperswitch_domain_models::merchant_connector_account::FlattenedPaymentMethodsEnabled::from_payment_connectors_list(payment_connector_accounts)
@@ -3214,25 +3205,15 @@
     let db = state.store.as_ref();
     let key_manager_state = &(&state).into();
 
-<<<<<<< HEAD
-    db.find_customer_by_global_id(
-        &request.customer_id,
-        provider.get_key_store(),
-        provider.get_account().storage_scheme,
-    )
-    .await
-    .to_not_found_response(errors::ApiErrorResponse::CustomerNotFound)?;
-=======
     if let (Some(customer_id)) = &request.customer_id {
         db.find_customer_by_global_id(
             customer_id,
-            platform.get_processor().get_key_store(),
-            platform.get_processor().get_account().storage_scheme,
+            provider.get_key_store(),
+            provider.get_account().storage_scheme,
         )
         .await
         .to_not_found_response(errors::ApiErrorResponse::CustomerNotFound)?;
     }
->>>>>>> 8e33f242
 
     let payment_methods_session_id =
         id_type::GlobalPaymentMethodSessionId::generate(&state.conf.cell_information.id)
