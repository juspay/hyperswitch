--- conflicted
+++ resolved
@@ -853,7 +853,7 @@
     let customer_id = req.customer_id.to_owned();
     let key_manager_state = &(state).into();
 
-    let _customer = db
+    db
         .find_customer_by_global_id(
             key_manager_state,
             customer_id.get_string_repr(),
@@ -862,22 +862,9 @@
             merchant_account.storage_scheme,
         )
         .await
-        .to_not_found_response(errors::ApiErrorResponse::InternalServerError)
+        .to_not_found_response(errors::ApiErrorResponse::CustomerNotFound)
         .attach_printable("Customer not found for the payment method")?;
 
-<<<<<<< HEAD
-=======
-    db.find_customer_by_global_id(
-        &(state.into()),
-        &customer_id,
-        merchant_account.get_id(),
-        key_store,
-        merchant_account.storage_scheme,
-    )
-    .await
-    .to_not_found_response(errors::ApiErrorResponse::CustomerNotFound)?;
-    let key_manager_state = state.into();
->>>>>>> e8bfd0e2
     let payment_method_billing_address: Option<Encryptable<Secret<serde_json::Value>>> = req
         .billing
         .clone()
@@ -986,7 +973,7 @@
     let customer_id = req.customer_id.to_owned();
     let key_manager_state = &(state).into();
 
-    let _customer = db
+    db
         .find_customer_by_global_id(
             key_manager_state,
             customer_id.get_string_repr(),
@@ -995,22 +982,9 @@
             merchant_account.storage_scheme,
         )
         .await
-        .to_not_found_response(errors::ApiErrorResponse::InternalServerError)
+        .to_not_found_response(errors::ApiErrorResponse::CustomerNotFound)
         .attach_printable("Customer not found for the payment method")?;
 
-<<<<<<< HEAD
-=======
-    db.find_customer_by_global_id(
-        &(state.into()),
-        &customer_id,
-        merchant_account.get_id(),
-        key_store,
-        merchant_account.storage_scheme,
-    )
-    .await
-    .to_not_found_response(errors::ApiErrorResponse::CustomerNotFound)?;
-    let key_manager_state = state.into();
->>>>>>> e8bfd0e2
     let payment_method_billing_address: Option<Encryptable<Secret<serde_json::Value>>> = req
         .billing
         .clone()
@@ -1085,19 +1059,6 @@
     )?;
 
     let customer_id = payment_method.customer_id.to_owned();
-<<<<<<< HEAD
-    let customer = db
-        .find_customer_by_global_id(
-            key_manager_state,
-            customer_id.get_string_repr(),
-            merchant_account.get_id(),
-            key_store,
-            merchant_account.storage_scheme,
-        )
-        .await
-        .to_not_found_response(errors::ApiErrorResponse::InternalServerError)
-        .attach_printable("Customer not found for the payment method")?;
-=======
     db.find_customer_by_global_id(
         &(state.into()),
         &customer_id,
@@ -1107,7 +1068,6 @@
     )
     .await
     .to_not_found_response(errors::ApiErrorResponse::CustomerNotFound)?;
->>>>>>> e8bfd0e2
 
     let payment_method_data = pm_types::PaymentMethodVaultingData::from(req.payment_method_data);
 
