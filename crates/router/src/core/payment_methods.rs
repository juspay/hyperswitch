--- conflicted
+++ resolved
@@ -3264,12 +3264,8 @@
             connector_mandate_request_reference_id: None,
             authentication_id: None,
             psd2_sca_exemption_type: None,
-<<<<<<< HEAD
-            whole_connector_response: None,
+            raw_connector_response: None,
             is_payment_id_from_merchant: None,
-=======
-            raw_connector_response: None,
->>>>>>> 2253d981
         };
 
     let payment_method_token_response = tokenization::add_token_for_payment_method(
