--- conflicted
+++ resolved
@@ -67,12 +67,9 @@
             created_before,
             limit,
             offset,
-<<<<<<< HEAD
             event_class,
             event_type,
-=======
             is_delivered
->>>>>>> f7ea4cce
         } => {
             let limit = match limit {
                 Some(limit) if  limit <= INITIAL_DELIVERY_ATTEMPTS_LIST_MAX_LIMIT => Ok(Some(limit)),
@@ -129,11 +126,7 @@
                     created_before,
                     limit,
                     offset,
-<<<<<<< HEAD
                     event_type,
-=======
-                    is_delivered,
->>>>>>> f7ea4cce
                     &key_store,
                 )
                 .await,
@@ -144,11 +137,8 @@
                     created_before,
                     limit,
                     offset,
-<<<<<<< HEAD
                     event_type,
-=======
                     is_delivered,
->>>>>>> f7ea4cce
                     &key_store,
                 )
                 .await,
