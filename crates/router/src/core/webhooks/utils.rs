use std::marker::PhantomData;

use common_utils::{errors::CustomResult, ext_traits::ValueExt};
use error_stack::{Report, ResultExt};
use redis_interface as redis;
use router_env::tracing;

use super::MERCHANT_ID;
use crate::{
    core::{
        errors::{self},
        metrics,
        payments::helpers,
    },
    db::{get_and_deserialize_key, StorageInterface},
    errors::RouterResult,
    routes::app::SessionStateInfo,
    services::logger,
    types::{self, api, domain, PaymentAddress},
    SessionState,
};

const IRRELEVANT_ATTEMPT_ID_IN_SOURCE_VERIFICATION_FLOW: &str =
    "irrelevant_attempt_id_in_source_verification_flow";
const IRRELEVANT_CONNECTOR_REQUEST_REFERENCE_ID_IN_SOURCE_VERIFICATION_FLOW: &str =
    "irrelevant_connector_request_reference_id_in_source_verification_flow";

/// Check whether the merchant has configured to disable the webhook `event` for the `connector`
/// First check for the key "whconf_{merchant_id}_{connector_id}" in redis,
/// if not found, fetch from configs table in database
pub async fn is_webhook_event_disabled(
    db: &dyn StorageInterface,
    connector_id: &str,
    merchant_id: &common_utils::id_type::MerchantId,
    event: &api::IncomingWebhookEvent,
) -> bool {
    let redis_key = merchant_id.get_webhook_config_disabled_events_key(connector_id);
    let merchant_webhook_disable_config_result: CustomResult<
        api::MerchantWebhookConfig,
        redis_interface::errors::RedisError,
    > = get_and_deserialize_key(db, &redis_key, "MerchantWebhookConfig").await;

    match merchant_webhook_disable_config_result {
        Ok(merchant_webhook_config) => merchant_webhook_config.contains(event),
        Err(..) => {
            //if failed to fetch from redis. fetch from db and populate redis
            db.find_config_by_key(&redis_key)
                .await
                .map(|config| {
                    match serde_json::from_str::<api::MerchantWebhookConfig>(&config.config) {
                        Ok(set) => set.contains(event),
                        Err(err) => {
                            logger::warn!(?err, "error while parsing merchant webhook config");
                            false
                        }
                    }
                })
                .unwrap_or_else(|err| {
                    logger::warn!(?err, "error while fetching merchant webhook config");
                    false
                })
        }
    }
}

pub async fn construct_webhook_router_data(
    state: &SessionState,
    connector_name: &str,
    merchant_connector_account: domain::MerchantConnectorAccount,
    merchant_context: &domain::MerchantContext,
    connector_wh_secrets: &api_models::webhooks::ConnectorWebhookSecrets,
    request_details: &api::IncomingWebhookRequestDetails<'_>,
) -> CustomResult<types::VerifyWebhookSourceRouterData, errors::ApiErrorResponse> {
    let auth_type: types::ConnectorAuthType =
        helpers::MerchantConnectorAccountType::DbVal(Box::new(merchant_connector_account.clone()))
            .get_connector_account_details()
            .parse_value("ConnectorAuthType")
            .change_context(errors::ApiErrorResponse::InternalServerError)?;

    let router_data = types::RouterData {
        flow: PhantomData,
        merchant_id: merchant_context.get_merchant_account().get_id().clone(),
        connector: connector_name.to_string(),
        customer_id: None,
        tenant_id: state.tenant.tenant_id.clone(),
        payment_id: common_utils::id_type::PaymentId::get_irrelevant_id("source_verification_flow")
            .get_string_repr()
            .to_owned(),
        attempt_id: IRRELEVANT_ATTEMPT_ID_IN_SOURCE_VERIFICATION_FLOW.to_string(),
        status: diesel_models::enums::AttemptStatus::default(),
        payment_method: diesel_models::enums::PaymentMethod::default(),
        connector_auth_type: auth_type,
        description: None,
        address: PaymentAddress::default(),
        auth_type: diesel_models::enums::AuthenticationType::default(),
        connector_meta_data: None,
        connector_wallets_details: None,
        amount_captured: None,
        minor_amount_captured: None,
        request: types::VerifyWebhookSourceRequestData {
            webhook_headers: request_details.headers.clone(),
            webhook_body: request_details.body.to_vec().clone(),
            merchant_secret: connector_wh_secrets.to_owned(),
        },
        response: Err(types::ErrorResponse::default()),
        access_token: None,
        session_token: None,
        reference_id: None,
        payment_method_token: None,
        connector_customer: None,
        recurring_mandate_payment_data: None,
        preprocessing_id: None,
        connector_request_reference_id:
            IRRELEVANT_CONNECTOR_REQUEST_REFERENCE_ID_IN_SOURCE_VERIFICATION_FLOW.to_string(),
        #[cfg(feature = "payouts")]
        payout_method_data: None,
        #[cfg(feature = "payouts")]
        quote_id: None,
        test_mode: None,
        payment_method_balance: None,
        payment_method_status: None,
        connector_api_version: None,
        connector_http_status_code: None,
        external_latency: None,
        apple_pay_flow: None,
        frm_metadata: None,
        refund_id: None,
        dispute_id: None,
        connector_response: None,
        integrity_check: Ok(()),
        additional_merchant_data: None,
        header_payload: None,
        connector_mandate_request_reference_id: None,
        authentication_id: None,
        psd2_sca_exemption_type: None,
        raw_connector_response: None,
        is_payment_id_from_merchant: None,
<<<<<<< HEAD
        minor_amount_capturable: None,
=======
        l2_l3_data: None,
>>>>>>> 640d0552
    };
    Ok(router_data)
}

#[inline]
pub(crate) fn get_idempotent_event_id(
    primary_object_id: &str,
    event_type: types::storage::enums::EventType,
    delivery_attempt: types::storage::enums::WebhookDeliveryAttempt,
) -> String {
    use crate::types::storage::enums::WebhookDeliveryAttempt;

    const EVENT_ID_SUFFIX_LENGTH: usize = 8;

    let common_prefix = format!("{primary_object_id}_{event_type}");
    match delivery_attempt {
        WebhookDeliveryAttempt::InitialAttempt => common_prefix,
        WebhookDeliveryAttempt::AutomaticRetry | WebhookDeliveryAttempt::ManualRetry => {
            common_utils::generate_id(EVENT_ID_SUFFIX_LENGTH, &common_prefix)
        }
    }
}

#[inline]
pub(crate) fn generate_event_id() -> String {
    common_utils::generate_time_ordered_id("evt")
}

pub fn increment_webhook_outgoing_received_count(merchant_id: &common_utils::id_type::MerchantId) {
    metrics::WEBHOOK_OUTGOING_RECEIVED_COUNT.add(
        1,
        router_env::metric_attributes!((MERCHANT_ID, merchant_id.clone())),
    )
}

pub fn increment_webhook_outgoing_not_received_count(
    merchant_id: &common_utils::id_type::MerchantId,
) {
    metrics::WEBHOOK_OUTGOING_NOT_RECEIVED_COUNT.add(
        1,
        router_env::metric_attributes!((MERCHANT_ID, merchant_id.clone())),
    );
}

pub fn is_outgoing_webhook_disabled(
    state: &SessionState,
    webhook_url_result: &Result<String, Report<errors::WebhooksFlowError>>,
    business_profile: &domain::Profile,
    idempotent_event_id: &str,
) -> bool {
    if !state.conf.webhooks.outgoing_enabled
        || webhook_url_result.is_err()
        || webhook_url_result.as_ref().is_ok_and(String::is_empty)
    {
        logger::debug!(
            business_profile_id=?business_profile.get_id(),
            %idempotent_event_id,
            "Outgoing webhooks are disabled in application configuration, or merchant webhook URL \
             could not be obtained; skipping outgoing webhooks for event"
        );
        return true;
    }
    false
}

const WEBHOOK_LOCK_PREFIX: &str = "WEBHOOK_LOCK";

pub(super) async fn perform_redis_lock<A>(
    state: &A,
    unique_locking_key: &str,
    merchant_id: common_utils::id_type::MerchantId,
) -> RouterResult<Option<String>>
where
    A: SessionStateInfo,
{
    let lock_value: String = uuid::Uuid::new_v4().to_string();
    let redis_conn = state
        .store()
        .get_redis_conn()
        .change_context(errors::ApiErrorResponse::InternalServerError)
        .attach_printable("Error connecting to redis")?;

    let redis_locking_key = format!(
        "{}_{}_{}",
        WEBHOOK_LOCK_PREFIX,
        merchant_id.get_string_repr(),
        unique_locking_key
    );
    let redis_lock_expiry_seconds = state.conf().webhooks.redis_lock_expiry_seconds;

    let redis_lock_result = redis_conn
        .set_key_if_not_exists_with_expiry(
            &redis_locking_key.as_str().into(),
            lock_value.clone(),
            Some(i64::from(redis_lock_expiry_seconds)),
        )
        .await;

    match redis_lock_result {
        Ok(redis::SetnxReply::KeySet) => {
            logger::info!("Lock acquired for for {redis_locking_key}");
            Ok(Some(lock_value))
        }
        Ok(redis::SetnxReply::KeyNotSet) => {
            logger::info!("Lock already held for {redis_locking_key}");
            Ok(None)
        }
        Err(err) => Err(err
            .change_context(errors::ApiErrorResponse::InternalServerError)
            .attach_printable("Error acquiring redis lock")),
    }
}

pub(super) async fn free_redis_lock<A>(
    state: &A,
    unique_locking_key: &str,
    merchant_id: common_utils::id_type::MerchantId,
    lock_value: Option<String>,
) -> RouterResult<()>
where
    A: SessionStateInfo,
{
    let redis_conn = state
        .store()
        .get_redis_conn()
        .change_context(errors::ApiErrorResponse::InternalServerError)
        .attach_printable("Error connecting to redis")?;

    let redis_locking_key = format!(
        "{}_{}_{}",
        WEBHOOK_LOCK_PREFIX,
        merchant_id.get_string_repr(),
        unique_locking_key
    );
    match redis_conn
        .get_key::<Option<String>>(&redis_locking_key.as_str().into())
        .await
    {
        Ok(val) => {
            if val == lock_value {
                match redis_conn
                    .delete_key(&redis_locking_key.as_str().into())
                    .await
                {
                    Ok(redis::types::DelReply::KeyDeleted) => {
                        logger::info!("Lock freed {redis_locking_key}");
                        tracing::Span::current().record("redis_lock_released", redis_locking_key);
                        Ok(())
                    }
                    Ok(redis::types::DelReply::KeyNotDeleted) => Err(
                        errors::ApiErrorResponse::InternalServerError,
                    )
                    .attach_printable("Status release lock called but key is not found in redis"),
                    Err(error) => Err(error)
                        .change_context(errors::ApiErrorResponse::InternalServerError)
                        .attach_printable("Error while deleting redis key"),
                }
            } else {
                Err(errors::ApiErrorResponse::InternalServerError)
                            .attach_printable("The redis value which acquired the lock is not equal to the redis value requesting for releasing the lock")
            }
        }
        Err(error) => Err(error)
            .change_context(errors::ApiErrorResponse::InternalServerError)
            .attach_printable("Error while deleting redis key"),
    }
}<|MERGE_RESOLUTION|>--- conflicted
+++ resolved
@@ -135,11 +135,8 @@
         psd2_sca_exemption_type: None,
         raw_connector_response: None,
         is_payment_id_from_merchant: None,
-<<<<<<< HEAD
+        l2_l3_data: None,
         minor_amount_capturable: None,
-=======
-        l2_l3_data: None,
->>>>>>> 640d0552
     };
     Ok(router_data)
 }
