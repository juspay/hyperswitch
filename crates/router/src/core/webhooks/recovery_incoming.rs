--- conflicted
+++ resolved
@@ -1,12 +1,7 @@
-<<<<<<< HEAD
 use std::{marker::PhantomData, str::FromStr};
 
-use api_models::webhooks;
+use api_models::{payments as api_payments, webhooks};
 use common_utils::ext_traits::{AsyncExt, ValueExt};
-=======
-use api_models::{payments as api_payments, webhooks};
-use common_utils::ext_traits::AsyncExt;
->>>>>>> c3aca3a1
 use error_stack::{report, ResultExt};
 use hyperswitch_domain_models::{
     revenue_recovery, router_flow_types::GetAdditionalRevenueRecoveryDetails,
@@ -47,11 +42,8 @@
     request_details: &hyperswitch_interfaces::webhooks::IncomingWebhookRequestDetails<'_>,
     event_type: webhooks::IncomingWebhookEvent,
     req_state: ReqState,
-<<<<<<< HEAD
     object_ref_id: &webhooks::ObjectReferenceId,
-=======
     billing_connector_account: domain::MerchantConnectorAccount,
->>>>>>> c3aca3a1
 ) -> CustomResult<webhooks::WebhookResponseTracker, errors::RevenueRecoveryError> {
     // Source verification is necessary for revenue recovery webhooks flow since We don't have payment intent/attempt object created before in our system.
     common_utils::fp_utils::when(!source_verified, || {
@@ -133,7 +125,6 @@
 
     let payment_attempt = match event_type.is_recovery_transaction_event() {
         true => {
-<<<<<<< HEAD
             let invoice_transaction_details = match recovery_details.clone() {
                 Some(data) => {
                     RevenueRecoveryAttempt(revenue_recovery::RevenueRecoveryAttemptData::from(data))
@@ -148,21 +139,9 @@
                     )?,
                 ),
             };
-
-            invoice_transaction_details
-                .get_payment_attempt(
-=======
-            let invoice_transaction_details = RevenueRecoveryAttempt(
-                interface_webhooks::IncomingWebhook::get_revenue_recovery_attempt_details(
-                    connector,
-                    request_details,
-                )
-                .change_context(errors::RevenueRecoveryError::TransactionWebhookProcessingFailed)?,
-            );
             // Find the payment merchant connector ID at the top level to avoid multiple DB calls.
             let payment_merchant_connector_account = invoice_transaction_details
                 .find_payment_merchant_connector_account(
->>>>>>> c3aca3a1
                     &state,
                     &key_store,
                     &billing_connector_account,
