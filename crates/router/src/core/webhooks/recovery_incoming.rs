--- conflicted
+++ resolved
@@ -695,23 +695,14 @@
             ))
             .attach_printable("payment attempt id is required for pcr workflow tracking")?;
 
-<<<<<<< HEAD
         let execute_workflow_tracking_data =
             storage_churn_recovery::RevenueRecoveryWorkflowTrackingData {
+                billing_mca_id: billing_mca_id.clone(),
                 global_payment_id: payment_id.clone(),
                 merchant_id,
                 profile_id,
                 payment_attempt_id,
             };
-=======
-        let execute_workflow_tracking_data = storage_churn_recovery::PcrWorkflowTrackingData {
-            billing_mca_id: billing_mca_id.clone(),
-            global_payment_id: payment_id.clone(),
-            merchant_id,
-            profile_id,
-            payment_attempt_id,
-        };
->>>>>>> 8ec56e5b
 
         let tag = ["PCR"];
 
