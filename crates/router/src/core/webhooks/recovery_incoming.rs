--- conflicted
+++ resolved
@@ -511,7 +511,6 @@
 
         let process_tracker_id = format!("{runner}_{task}_{}", payment_id.get_string_repr());
 
-<<<<<<< HEAD
         let schedule_time =
             passive_churn_recovery_workflow::get_schedule_time_to_retry_mit_payments(
                 db,
@@ -528,28 +527,6 @@
                 },
                 Ok, // Simply returns `time` wrapped in `Ok`
             )?;
-=======
-        let total_retry_count = payment_intent
-            .feature_metadata
-            .and_then(|feature_metadata| feature_metadata.get_retry_count())
-            .unwrap_or(0);
-
-        let schedule_time = revenue_recovery_flow::get_schedule_time_to_retry_mit_payments(
-            db,
-            &merchant_id,
-            (total_retry_count + 1).into(),
-        )
-        .await
-        .map_or_else(
-            || {
-                Err(
-                    report!(errors::RevenueRecoveryError::ScheduleTimeFetchFailed)
-                        .attach_printable("Failed to get schedule time for pcr workflow"),
-                )
-            },
-            Ok, // Simply returns `time` wrapped in `Ok`
-        )?;
->>>>>>> 87140bfc
 
         let payment_attempt_id = payment_attempt_id
             .ok_or(report!(
