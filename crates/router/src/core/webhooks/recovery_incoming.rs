use std::{collections::HashMap, marker::PhantomData, str::FromStr};

use api_models::{enums as api_enums, payments as api_payments, webhooks};
use common_utils::{
    ext_traits::{AsyncExt, ValueExt},
    id_type,
};
use diesel_models::process_tracker as storage;
use error_stack::{report, ResultExt};
use futures::stream::SelectNextSome;
use hyperswitch_domain_models::{
    payments as domain_payments,
    revenue_recovery::{self, RecoveryPaymentIntent},
    router_data_v2::flow_common_types,
    router_flow_types,
    router_request_types::revenue_recovery as revenue_recovery_request,
    router_response_types::revenue_recovery as revenue_recovery_response,
    types as router_types,
};
use hyperswitch_interfaces::webhooks as interface_webhooks;
use masking::{PeekInterface, Secret};
use router_env::{instrument, logger, tracing};
use services::kafka;
use storage::business_status;

use crate::{
    core::{
        self, admin,
        errors::{self, CustomResult},
        payments::{self, helpers},
    },
    db::{errors::RevenueRecoveryError, StorageInterface},
    routes::{app::ReqState, metrics, SessionState},
    services::{
        self,
        connector_integration_interface::{self, RouterDataConversion},
    },
    types::{
        self, api, domain,
        storage::{
            revenue_recovery as storage_revenue_recovery,
            revenue_recovery_redis_operation::{
                PaymentProcessorTokenDetails, PaymentProcessorTokenStatus, RedisTokenManager,
            },
        },
        transformers::ForeignFrom,
    },
    workflows::revenue_recovery as revenue_recovery_flow,
};
#[cfg(feature = "v2")]
pub const REVENUE_RECOVERY: &str = "revenue_recovery";

#[allow(clippy::too_many_arguments)]
#[instrument(skip_all)]
#[cfg(feature = "revenue_recovery")]
pub async fn recovery_incoming_webhook_flow(
    state: SessionState,
    merchant_context: domain::MerchantContext,
    business_profile: domain::Profile,
    source_verified: bool,
    connector_enum: &connector_integration_interface::ConnectorEnum,
    billing_connector_account: hyperswitch_domain_models::merchant_connector_account::MerchantConnectorAccount,
    connector_name: &str,
    request_details: &hyperswitch_interfaces::webhooks::IncomingWebhookRequestDetails<'_>,
    event_type: webhooks::IncomingWebhookEvent,
    req_state: ReqState,
    object_ref_id: &webhooks::ObjectReferenceId,
) -> CustomResult<webhooks::WebhookResponseTracker, errors::RevenueRecoveryError> {
    // Source verification is necessary for revenue recovery webhooks flow since We don't have payment intent/attempt object created before in our system.
    common_utils::fp_utils::when(!source_verified, || {
        Err(report!(
            errors::RevenueRecoveryError::WebhookAuthenticationFailed
        ))
    })?;

    let connector = api_enums::Connector::from_str(connector_name)
        .change_context(errors::RevenueRecoveryError::InvoiceWebhookProcessingFailed)
        .attach_printable_lazy(|| format!("unable to parse connector name {connector_name:?}"))?;

    let billing_connectors_with_invoice_sync_call = &state.conf.billing_connectors_invoice_sync;

    let should_billing_connector_invoice_api_called = billing_connectors_with_invoice_sync_call
        .billing_connectors_which_requires_invoice_sync_call
        .contains(&connector);

    let billing_connectors_with_payment_sync_call = &state.conf.billing_connectors_payment_sync;

    let should_billing_connector_payment_api_called = billing_connectors_with_payment_sync_call
        .billing_connectors_which_require_payment_sync
        .contains(&connector);

    let billing_connector_payment_details =
        BillingConnectorPaymentsSyncResponseData::get_billing_connector_payment_details(
            should_billing_connector_payment_api_called,
            &state,
            &merchant_context,
            &billing_connector_account,
            connector_name,
            object_ref_id,
        )
        .await?;

    let invoice_id = billing_connector_payment_details
        .clone()
        .map(|data| data.merchant_reference_id);

    let billing_connector_invoice_details =
        BillingConnectorInvoiceSyncResponseData::get_billing_connector_invoice_details(
            should_billing_connector_invoice_api_called,
            &state,
            &merchant_context,
            &billing_connector_account,
            connector_name,
            invoice_id,
        )
        .await?;

    // Checks whether we have data in billing_connector_invoice_details , if it is there then we construct revenue recovery invoice from it else it takes from webhook
    let invoice_details = RevenueRecoveryInvoice::get_recovery_invoice_details(
        connector_enum,
        request_details,
        billing_connector_invoice_details.as_ref(),
    )?;

    // Fetch the intent using merchant reference id, if not found create new intent.
    let payment_intent = invoice_details
        .get_payment_intent(&state, &req_state, &merchant_context, &business_profile)
        .await
        .transpose()
        .async_unwrap_or_else(|| async {
            invoice_details
                .create_payment_intent(&state, &req_state, &merchant_context, &business_profile)
                .await
        })
        .await?;

    let is_event_recovery_transaction_event = event_type.is_recovery_transaction_event();
    let (recovery_attempt_from_payment_attempt, recovery_intent_from_payment_attempt) =
        RevenueRecoveryAttempt::get_recovery_payment_attempt(
            is_event_recovery_transaction_event,
            &billing_connector_account,
            &state,
            connector_enum,
            &req_state,
            billing_connector_payment_details.as_ref(),
            request_details,
            &merchant_context,
            &business_profile,
            &payment_intent,
            &invoice_details.0,
        )
        .await?;

    // Publish event to Kafka
    if let Some(ref attempt) = recovery_attempt_from_payment_attempt {
        // Passing `merchant_context` here
        let recovery_payment_tuple =
            &RecoveryPaymentTuple::new(&recovery_intent_from_payment_attempt, attempt);
        if let Err(e) = RecoveryPaymentTuple::publish_revenue_recovery_event_to_kafka(
            &state,
            recovery_payment_tuple,
            None,
        )
        .await
        {
            logger::error!(
                "Failed to publish revenue recovery event to kafka : {:?}",
                e
            );
        };
    }

    let attempt_triggered_by = recovery_attempt_from_payment_attempt
        .as_ref()
        .and_then(|attempt| attempt.get_attempt_triggered_by());

    let recovery_action = RecoveryAction {
        action: RecoveryAction::get_action(event_type, attempt_triggered_by),
    };

    let mca_retry_threshold = billing_connector_account
        .get_retry_threshold()
        .ok_or(report!(
            errors::RevenueRecoveryError::BillingThresholdRetryCountFetchFailed
        ))?;

    let intent_retry_count = recovery_intent_from_payment_attempt
        .feature_metadata
        .as_ref()
        .and_then(|metadata| metadata.get_retry_count())
        .ok_or(report!(errors::RevenueRecoveryError::RetryCountFetchFailed))?;

    logger::info!("Intent retry count: {:?}", intent_retry_count);
    recovery_action
        .handle_action(
            &state,
            &business_profile,
            &merchant_context,
            &billing_connector_account,
            mca_retry_threshold,
            intent_retry_count,
            &(
                recovery_attempt_from_payment_attempt,
                recovery_intent_from_payment_attempt,
            ),
        )
        .await
}

async fn handle_monitoring_threshold(
    state: &SessionState,
    business_profile: &domain::Profile,
    key_store: &domain::MerchantKeyStore,
) -> CustomResult<webhooks::WebhookResponseTracker, errors::RevenueRecoveryError> {
    let db = &*state.store;
    let key_manager_state = &(state).into();
    let monitoring_threshold_config = state.conf.revenue_recovery.monitoring_threshold_in_seconds;
    let retry_algorithm_type = state.conf.revenue_recovery.retry_algorithm_type;
    let revenue_recovery_retry_algorithm = business_profile
        .revenue_recovery_retry_algorithm_data
        .clone()
        .ok_or(report!(
            errors::RevenueRecoveryError::RetryAlgorithmTypeNotFound
        ))?;
    if revenue_recovery_retry_algorithm
        .has_exceeded_monitoring_threshold(monitoring_threshold_config)
    {
        let profile_wrapper = admin::ProfileWrapper::new(business_profile.clone());
        profile_wrapper
            .update_revenue_recovery_algorithm_under_profile(
                db,
                key_manager_state,
                key_store,
                retry_algorithm_type,
            )
            .await
            .change_context(errors::RevenueRecoveryError::RetryAlgorithmUpdationFailed)?;
    }
    Ok(webhooks::WebhookResponseTracker::NoEffect)
}

#[allow(clippy::too_many_arguments)]
async fn handle_schedule_failed_payment(
    billing_connector_account: &domain::MerchantConnectorAccount,
    intent_retry_count: u16,
    mca_retry_threshold: u16,
    state: &SessionState,
    merchant_context: &domain::MerchantContext,
    payment_attempt_with_recovery_intent: &(
        Option<revenue_recovery::RecoveryPaymentAttempt>,
        revenue_recovery::RecoveryPaymentIntent,
    ),
    business_profile: &domain::Profile,
    revenue_recovery_retry: api_enums::RevenueRecoveryAlgorithmType,
) -> CustomResult<webhooks::WebhookResponseTracker, errors::RevenueRecoveryError> {
    let (recovery_attempt_from_payment_attempt, recovery_intent_from_payment_attempt) =
        payment_attempt_with_recovery_intent;

    // When intent_retry_count is less than or equal to threshold
    (intent_retry_count <= mca_retry_threshold)
        .then(|| {
            logger::error!(
                "Payment retry count {} is less than threshold {}",
                intent_retry_count,
                mca_retry_threshold
            );
            Ok(webhooks::WebhookResponseTracker::NoEffect)
        })
        .async_unwrap_or_else(|| async {
            // Call calculate_job
            core::revenue_recovery::upsert_calculate_pcr_task(
                billing_connector_account,
                state,
                merchant_context,
                recovery_intent_from_payment_attempt,
                business_profile,
                intent_retry_count,
                recovery_attempt_from_payment_attempt
                    .as_ref()
                    .map(|attempt| attempt.attempt_id.clone()),
                storage::ProcessTrackerRunner::PassiveRecoveryWorkflow,
                revenue_recovery_retry,
            )
            .await
        })
        .await
}

#[derive(Debug)]
pub struct RevenueRecoveryInvoice(revenue_recovery::RevenueRecoveryInvoiceData);
#[derive(Debug)]
pub struct RevenueRecoveryAttempt(revenue_recovery::RevenueRecoveryAttemptData);

impl RevenueRecoveryInvoice {
    pub async fn get_or_create_custom_recovery_intent(
        data: api_models::payments::RecoveryPaymentsCreate,
        state: &SessionState,
        req_state: &ReqState,
        merchant_context: &domain::MerchantContext,
        profile: &domain::Profile,
    ) -> CustomResult<revenue_recovery::RecoveryPaymentIntent, errors::RevenueRecoveryError> {
        let recovery_intent = Self(revenue_recovery::RevenueRecoveryInvoiceData::foreign_from(
            data,
        ));
        recovery_intent
            .get_payment_intent(state, req_state, merchant_context, profile)
            .await
            .transpose()
            .async_unwrap_or_else(|| async {
                recovery_intent
                    .create_payment_intent(state, req_state, merchant_context, profile)
                    .await
            })
            .await
    }
    fn get_recovery_invoice_details(
        connector_enum: &connector_integration_interface::ConnectorEnum,
        request_details: &hyperswitch_interfaces::webhooks::IncomingWebhookRequestDetails<'_>,
        billing_connector_invoice_details: Option<
            &revenue_recovery_response::BillingConnectorInvoiceSyncResponse,
        >,
    ) -> CustomResult<Self, errors::RevenueRecoveryError> {
        billing_connector_invoice_details.map_or_else(
            || {
                interface_webhooks::IncomingWebhook::get_revenue_recovery_invoice_details(
                    connector_enum,
                    request_details,
                )
                .change_context(errors::RevenueRecoveryError::InvoiceWebhookProcessingFailed)
                .attach_printable("Failed while getting revenue recovery invoice details")
                .map(RevenueRecoveryInvoice)
            },
            |data| {
                Ok(Self(revenue_recovery::RevenueRecoveryInvoiceData::from(
                    data,
                )))
            },
        )
    }

    async fn get_payment_intent(
        &self,
        state: &SessionState,
        req_state: &ReqState,
        merchant_context: &domain::MerchantContext,
        profile: &domain::Profile,
    ) -> CustomResult<Option<revenue_recovery::RecoveryPaymentIntent>, errors::RevenueRecoveryError>
    {
        let payment_response = Box::pin(payments::payments_get_intent_using_merchant_reference(
            state.clone(),
            merchant_context.clone(),
            profile.clone(),
            req_state.clone(),
            &self.0.merchant_reference_id,
            hyperswitch_domain_models::payments::HeaderPayload::default(),
        ))
        .await;
        let response = match payment_response {
            Ok(services::ApplicationResponse::JsonWithHeaders((payments_response, _))) => {
                let payment_id = payments_response.id.clone();
                let status = payments_response.status;
                let feature_metadata = payments_response.feature_metadata;
                let merchant_id = merchant_context.get_merchant_account().get_id().clone();
                let revenue_recovery_invoice_data = &self.0;
                Ok(Some(revenue_recovery::RecoveryPaymentIntent {
                    payment_id,
                    status,
                    feature_metadata,
                    merchant_id,
                    merchant_reference_id: Some(
                        revenue_recovery_invoice_data.merchant_reference_id.clone(),
                    ),
                    invoice_amount: revenue_recovery_invoice_data.amount,
                    invoice_currency: revenue_recovery_invoice_data.currency,
                    created_at: revenue_recovery_invoice_data.billing_started_at,
                    billing_address: revenue_recovery_invoice_data.billing_address.clone(),
                }))
            }
            Err(err)
                if matches!(
                    err.current_context(),
                    &errors::ApiErrorResponse::PaymentNotFound
                ) =>
            {
                Ok(None)
            }
            Ok(_) => Err(errors::RevenueRecoveryError::PaymentIntentFetchFailed)
                .attach_printable("Unexpected response from payment intent core"),
            error @ Err(_) => {
                logger::error!(?error);
                Err(errors::RevenueRecoveryError::PaymentIntentFetchFailed)
                    .attach_printable("failed to fetch payment intent recovery webhook flow")
            }
        }?;
        Ok(response)
    }
    async fn create_payment_intent(
        &self,
        state: &SessionState,
        req_state: &ReqState,
        merchant_context: &domain::MerchantContext,
        profile: &domain::Profile,
    ) -> CustomResult<revenue_recovery::RecoveryPaymentIntent, errors::RevenueRecoveryError> {
        let payload = api_payments::PaymentsCreateIntentRequest::from(&self.0);
        let global_payment_id = id_type::GlobalPaymentId::generate(&state.conf.cell_information.id);

        let create_intent_response = Box::pin(payments::payments_intent_core::<
            router_flow_types::payments::PaymentCreateIntent,
            api_payments::PaymentsIntentResponse,
            _,
            _,
            hyperswitch_domain_models::payments::PaymentIntentData<
                router_flow_types::payments::PaymentCreateIntent,
            >,
        >(
            state.clone(),
            req_state.clone(),
            merchant_context.clone(),
            profile.clone(),
            payments::operations::PaymentIntentCreate,
            payload,
            global_payment_id,
            hyperswitch_domain_models::payments::HeaderPayload::default(),
        ))
        .await
        .change_context(errors::RevenueRecoveryError::PaymentIntentCreateFailed)?;

        let response = create_intent_response
            .get_json_body()
            .change_context(errors::RevenueRecoveryError::PaymentIntentCreateFailed)
            .attach_printable("expected json response")?;

        let merchant_id = merchant_context.get_merchant_account().get_id().clone();
        let revenue_recovery_invoice_data = &self.0;

        Ok(revenue_recovery::RecoveryPaymentIntent {
            payment_id: response.id,
            status: response.status,
            feature_metadata: response.feature_metadata,
            merchant_id,
            merchant_reference_id: Some(
                revenue_recovery_invoice_data.merchant_reference_id.clone(),
            ),
            invoice_amount: revenue_recovery_invoice_data.amount,
            invoice_currency: revenue_recovery_invoice_data.currency,
            created_at: revenue_recovery_invoice_data.billing_started_at,
            billing_address: revenue_recovery_invoice_data.billing_address.clone(),
        })
    }
}

impl RevenueRecoveryAttempt {
    pub async fn load_recovery_attempt_from_api(
        data: api_models::payments::RecoveryPaymentsCreate,
        state: &SessionState,
        req_state: &ReqState,
        merchant_context: &domain::MerchantContext,
        profile: &domain::Profile,
        payment_intent: revenue_recovery::RecoveryPaymentIntent,
        payment_merchant_connector_account: domain::MerchantConnectorAccount,
    ) -> CustomResult<
        (
            revenue_recovery::RecoveryPaymentAttempt,
            revenue_recovery::RecoveryPaymentIntent,
        ),
        errors::RevenueRecoveryError,
    > {
        let recovery_attempt = Self(revenue_recovery::RevenueRecoveryAttemptData::foreign_from(
            &data,
        ));
        recovery_attempt
            .get_payment_attempt(state, req_state, merchant_context, profile, &payment_intent)
            .await
            .transpose()
            .async_unwrap_or_else(|| async {
                recovery_attempt
                    .record_payment_attempt(
                        state,
                        req_state,
                        merchant_context,
                        profile,
                        &payment_intent,
                        &data.billing_merchant_connector_id,
                        Some(payment_merchant_connector_account),
                    )
                    .await
            })
            .await
    }

    fn get_recovery_invoice_transaction_details(
        connector_enum: &connector_integration_interface::ConnectorEnum,
        request_details: &hyperswitch_interfaces::webhooks::IncomingWebhookRequestDetails<'_>,
        billing_connector_payment_details: Option<
            &revenue_recovery_response::BillingConnectorPaymentsSyncResponse,
        >,
        billing_connector_invoice_details: &revenue_recovery::RevenueRecoveryInvoiceData,
    ) -> CustomResult<Self, errors::RevenueRecoveryError> {
        billing_connector_payment_details.map_or_else(
            || {
                interface_webhooks::IncomingWebhook::get_revenue_recovery_attempt_details(
                    connector_enum,
                    request_details,
                )
                .change_context(errors::RevenueRecoveryError::TransactionWebhookProcessingFailed)
                .attach_printable(
                    "Failed to get recovery attempt details from the billing connector",
                )
                .map(RevenueRecoveryAttempt)
            },
            |data| {
                Ok(Self(revenue_recovery::RevenueRecoveryAttemptData::from((
                    data,
                    billing_connector_invoice_details,
                ))))
            },
        )
    }
    pub fn get_revenue_recovery_attempt(
        payment_intent: &domain_payments::PaymentIntent,
        revenue_recovery_metadata: &api_payments::PaymentRevenueRecoveryMetadata,
        billing_connector_account: &domain::MerchantConnectorAccount,
        card_info: api_payments::AdditionalCardInfo,
        payment_processor_token: &str,
    ) -> CustomResult<Self, errors::RevenueRecoveryError> {
        let revenue_recovery_data = payment_intent
            .create_revenue_recovery_attempt_data(
                revenue_recovery_metadata.clone(),
                billing_connector_account,
                card_info,
                payment_processor_token,
            )
            .change_context(errors::RevenueRecoveryError::RevenueRecoveryAttemptDataCreateFailed)
            .attach_printable("Failed to build recovery attempt data")?;
        Ok(Self(revenue_recovery_data))
    }
    async fn get_payment_attempt(
        &self,
        state: &SessionState,
        req_state: &ReqState,
        merchant_context: &domain::MerchantContext,
        profile: &domain::Profile,
        payment_intent: &revenue_recovery::RecoveryPaymentIntent,
    ) -> CustomResult<
        Option<(
            revenue_recovery::RecoveryPaymentAttempt,
            revenue_recovery::RecoveryPaymentIntent,
        )>,
        errors::RevenueRecoveryError,
    > {
        let attempt_response =
            Box::pin(payments::payments_list_attempts_using_payment_intent_id::<
                payments::operations::PaymentGetListAttempts,
                api_payments::PaymentAttemptListResponse,
                _,
                payments::operations::payment_attempt_list::PaymentGetListAttempts,
                hyperswitch_domain_models::payments::PaymentAttemptListData<
                    payments::operations::PaymentGetListAttempts,
                >,
            >(
                state.clone(),
                req_state.clone(),
                merchant_context.clone(),
                profile.clone(),
                payments::operations::PaymentGetListAttempts,
                api_payments::PaymentAttemptListRequest {
                    payment_intent_id: payment_intent.payment_id.clone(),
                },
                payment_intent.payment_id.clone(),
                hyperswitch_domain_models::payments::HeaderPayload::default(),
            ))
            .await;
        let response = match attempt_response {
            Ok(services::ApplicationResponse::JsonWithHeaders((payments_response, _))) => {
                let final_attempt = self
                    .0
                    .charge_id
                    .as_ref()
                    .map(|charge_id| {
                        payments_response
                            .find_attempt_in_attempts_list_using_charge_id(charge_id.clone())
                    })
                    .unwrap_or_else(|| {
                        self.0
                            .connector_transaction_id
                            .as_ref()
                            .and_then(|transaction_id| {
                                payments_response
                                    .find_attempt_in_attempts_list_using_connector_transaction_id(
                                        transaction_id,
                                    )
                            })
                    });
                let payment_attempt =
                    final_attempt.map(|res| revenue_recovery::RecoveryPaymentAttempt {
                        attempt_id: res.id.to_owned(),
                        attempt_status: res.status.to_owned(),
                        feature_metadata: res.feature_metadata.to_owned(),
                        amount: res.amount.net_amount,
                        network_advice_code: res.error.clone().and_then(|e| e.network_advice_code), // Placeholder, to be populated if available
                        network_decline_code: res
                            .error
                            .clone()
                            .and_then(|e| e.network_decline_code), // Placeholder, to be populated if available
                        error_code: res.error.clone().map(|error| error.code),
                        created_at: res.created_at,
                    });
                // If we have an attempt, combine it with payment_intent in a tuple.
                let res_with_payment_intent_and_attempt =
                    payment_attempt.map(|attempt| (attempt, (*payment_intent).clone()));
                Ok(res_with_payment_intent_and_attempt)
            }
            Ok(_) => Err(errors::RevenueRecoveryError::PaymentAttemptFetchFailed)
                .attach_printable("Unexpected response from payment intent core"),
            error @ Err(_) => {
                logger::error!(?error);
                Err(errors::RevenueRecoveryError::PaymentAttemptFetchFailed)
                    .attach_printable("failed to fetch payment attempt in recovery webhook flow")
            }
        }?;
        Ok(response)
    }

    #[allow(clippy::too_many_arguments)]
    async fn record_payment_attempt(
        &self,
        state: &SessionState,
        req_state: &ReqState,
        merchant_context: &domain::MerchantContext,
        profile: &domain::Profile,
        payment_intent: &revenue_recovery::RecoveryPaymentIntent,
        billing_connector_account_id: &id_type::MerchantConnectorAccountId,
        payment_connector_account: Option<domain::MerchantConnectorAccount>,
    ) -> CustomResult<
        (
            revenue_recovery::RecoveryPaymentAttempt,
            revenue_recovery::RecoveryPaymentIntent,
        ),
        errors::RevenueRecoveryError,
    > {
        let payment_connector_id =   payment_connector_account.as_ref().map(|account: &hyperswitch_domain_models::merchant_connector_account::MerchantConnectorAccount| account.id.clone());
        let payment_connector_name = payment_connector_account
            .as_ref()
            .map(|account| account.connector_name);
        let request_payload: api_payments::PaymentsAttemptRecordRequest = self
            .create_payment_record_request(
                state,
                billing_connector_account_id,
                payment_connector_id,
                payment_connector_name,
                common_enums::TriggeredBy::External,
            )
            .await?;
        let attempt_response = Box::pin(payments::record_attempt_core(
            state.clone(),
            req_state.clone(),
            merchant_context.clone(),
            profile.clone(),
            request_payload,
            payment_intent.payment_id.clone(),
            hyperswitch_domain_models::payments::HeaderPayload::default(),
        ))
        .await;

        let (recovery_attempt, updated_recovery_intent) = match attempt_response {
            Ok(services::ApplicationResponse::JsonWithHeaders((attempt_response, _))) => {
                Ok((
                    revenue_recovery::RecoveryPaymentAttempt {
                        attempt_id: attempt_response.id.clone(),
                        attempt_status: attempt_response.status,
                        feature_metadata: attempt_response.payment_attempt_feature_metadata,
                        amount: attempt_response.amount,
                        network_advice_code: attempt_response
                            .error_details
                            .clone()
                            .and_then(|error| error.network_decline_code), // Placeholder, to be populated if available
                        network_decline_code: attempt_response
                            .error_details
                            .clone()
                            .and_then(|error| error.network_decline_code), // Placeholder, to be populated if available
                        error_code: attempt_response
                            .error_details
                            .clone()
                            .map(|error| error.code),
                        created_at: attempt_response.created_at,
                    },
                    revenue_recovery::RecoveryPaymentIntent {
                        payment_id: payment_intent.payment_id.clone(),
                        status: attempt_response.status.into(), // Using status from attempt_response
                        feature_metadata: attempt_response.payment_intent_feature_metadata, // Using feature_metadata from attempt_response
                        merchant_id: payment_intent.merchant_id.clone(),
                        merchant_reference_id: payment_intent.merchant_reference_id.clone(),
                        invoice_amount: payment_intent.invoice_amount,
                        invoice_currency: payment_intent.invoice_currency,
                        created_at: payment_intent.created_at,
                        billing_address: payment_intent.billing_address.clone(),
                    },
                ))
            }
            Ok(_) => Err(errors::RevenueRecoveryError::PaymentAttemptFetchFailed)
                .attach_printable("Unexpected response from record attempt core"),
            error @ Err(_) => {
                logger::error!(?error);
                Err(errors::RevenueRecoveryError::PaymentAttemptFetchFailed)
                    .attach_printable("failed to record attempt in recovery webhook flow")
            }
        }?;

        let response = (recovery_attempt, updated_recovery_intent);

        self.store_payment_processor_tokens_in_redis(state, &response.0, payment_connector_name)
            .await
            .map_err(|e| {
                router_env::logger::error!(
                    "Failed to store payment processor tokens in Redis: {:?}",
                    e
                );
                errors::RevenueRecoveryError::RevenueRecoveryRedisInsertFailed
            })?;

        Ok(response)
    }

    pub async fn create_payment_record_request(
        &self,
        state: &SessionState,
        billing_merchant_connector_account_id: &id_type::MerchantConnectorAccountId,
        payment_merchant_connector_account_id: Option<id_type::MerchantConnectorAccountId>,
        payment_connector: Option<common_enums::connector_enums::Connector>,
        triggered_by: common_enums::TriggeredBy,
    ) -> CustomResult<api_payments::PaymentsAttemptRecordRequest, errors::RevenueRecoveryError>
    {
        let revenue_recovery_attempt_data = &self.0;
        let amount_details =
            api_payments::PaymentAttemptAmountDetails::from(revenue_recovery_attempt_data);
        let feature_metadata = api_payments::PaymentAttemptFeatureMetadata {
            revenue_recovery: Some(api_payments::PaymentAttemptRevenueRecoveryData {
                // Since we are recording the external paymenmt attempt, this is hardcoded to External
                attempt_triggered_by: triggered_by,
                charge_id: self.0.charge_id.clone(),
            }),
        };

        let card_info = revenue_recovery_attempt_data
            .card_info
            .card_isin
            .clone()
            .async_and_then(|isin| async move {
                let issuer_identifier_number = isin.clone();
                state
                    .store
                    .get_card_info(issuer_identifier_number.as_str())
                    .await
                    .map_err(|error| services::logger::warn!(card_info_error=?error))
                    .ok()
            })
            .await
            .flatten();
        let payment_method_data = api_models::payments::RecordAttemptPaymentMethodDataRequest {
            payment_method_data: api_models::payments::AdditionalPaymentData::Card(Box::new(
                revenue_recovery_attempt_data.card_info.clone(),
            )),
            billing: None,
        };

        let card_issuer = revenue_recovery_attempt_data.card_info.card_issuer.clone();

        let error =
            Option::<api_payments::RecordAttemptErrorDetails>::from(revenue_recovery_attempt_data);
        Ok(api_payments::PaymentsAttemptRecordRequest {
            amount_details,
            status: revenue_recovery_attempt_data.status,
            billing: None,
            shipping: None,
            connector: payment_connector,
            payment_merchant_connector_id: payment_merchant_connector_account_id,
            error,
            description: None,
            connector_transaction_id: revenue_recovery_attempt_data
                .connector_transaction_id
                .clone(),
            payment_method_type: revenue_recovery_attempt_data.payment_method_type,
            billing_connector_id: billing_merchant_connector_account_id.clone(),
            payment_method_subtype: revenue_recovery_attempt_data.payment_method_sub_type,
            payment_method_data: Some(payment_method_data),
            metadata: None,
            feature_metadata: Some(feature_metadata),
            transaction_created_at: revenue_recovery_attempt_data.transaction_created_at,
            processor_payment_method_token: revenue_recovery_attempt_data
                .processor_payment_method_token
                .clone(),
            connector_customer_id: revenue_recovery_attempt_data.connector_customer_id.clone(),
            retry_count: revenue_recovery_attempt_data.retry_count,
            invoice_next_billing_time: revenue_recovery_attempt_data.invoice_next_billing_time,
            invoice_billing_started_at_time: revenue_recovery_attempt_data
                .invoice_billing_started_at_time,
            triggered_by,
            card_network: revenue_recovery_attempt_data.card_info.card_network.clone(),
            card_issuer,
        })
    }

    pub async fn find_payment_merchant_connector_account(
        &self,
        state: &SessionState,
        key_store: &domain::MerchantKeyStore,
        billing_connector_account: &domain::MerchantConnectorAccount,
    ) -> CustomResult<Option<domain::MerchantConnectorAccount>, errors::RevenueRecoveryError> {
        let payment_merchant_connector_account_id = billing_connector_account
            .get_payment_merchant_connector_account_id_using_account_reference_id(
                self.0.connector_account_reference_id.clone(),
            );
        let db = &*state.store;
        let key_manager_state = &(state).into();
        let payment_merchant_connector_account = payment_merchant_connector_account_id
            .as_ref()
            .async_map(|mca_id| async move {
                db.find_merchant_connector_account_by_id(key_manager_state, mca_id, key_store)
                    .await
            })
            .await
            .transpose()
            .change_context(errors::RevenueRecoveryError::PaymentMerchantConnectorAccountNotFound)
            .attach_printable(
                "failed to fetch payment merchant connector id using account reference id",
            )?;
        Ok(payment_merchant_connector_account)
    }

    #[allow(clippy::too_many_arguments)]
    async fn get_recovery_payment_attempt(
        is_recovery_transaction_event: bool,
        billing_connector_account: &domain::MerchantConnectorAccount,
        state: &SessionState,
        connector_enum: &connector_integration_interface::ConnectorEnum,
        req_state: &ReqState,
        billing_connector_payment_details: Option<
            &revenue_recovery_response::BillingConnectorPaymentsSyncResponse,
        >,
        request_details: &hyperswitch_interfaces::webhooks::IncomingWebhookRequestDetails<'_>,
        merchant_context: &domain::MerchantContext,
        business_profile: &domain::Profile,
        payment_intent: &revenue_recovery::RecoveryPaymentIntent,
        invoice_details: &revenue_recovery::RevenueRecoveryInvoiceData,
    ) -> CustomResult<
        (
            Option<revenue_recovery::RecoveryPaymentAttempt>,
            revenue_recovery::RecoveryPaymentIntent,
        ),
        errors::RevenueRecoveryError,
    > {
        let payment_attempt_with_recovery_intent = match is_recovery_transaction_event {
            true => {
                let invoice_transaction_details = Self::get_recovery_invoice_transaction_details(
                    connector_enum,
                    request_details,
                    billing_connector_payment_details,
                    invoice_details,
                )?;

                // Find the payment merchant connector ID at the top level to avoid multiple DB calls.
                let payment_merchant_connector_account = invoice_transaction_details
                    .find_payment_merchant_connector_account(
                        state,
                        merchant_context.get_merchant_key_store(),
                        billing_connector_account,
                    )
                    .await?;

                let (payment_attempt, updated_payment_intent) = invoice_transaction_details
                    .get_payment_attempt(
                        state,
                        req_state,
                        merchant_context,
                        business_profile,
                        payment_intent,
                    )
                    .await
                    .transpose()
                    .async_unwrap_or_else(|| async {
                        invoice_transaction_details
                            .record_payment_attempt(
                                state,
                                req_state,
                                merchant_context,
                                business_profile,
                                payment_intent,
                                &billing_connector_account.get_id(),
                                payment_merchant_connector_account,
                            )
                            .await
                    })
                    .await?;
                (Some(payment_attempt), updated_payment_intent)
            }

            false => (None, payment_intent.clone()),
        };

        Ok(payment_attempt_with_recovery_intent)
    }

    /// Store payment processor tokens in Redis for retry management
    async fn store_payment_processor_tokens_in_redis(
        &self,
        state: &SessionState,
        recovery_attempt: &revenue_recovery::RecoveryPaymentAttempt,
        payment_connector_name: Option<common_enums::connector_enums::Connector>,
    ) -> CustomResult<(), errors::RevenueRecoveryError> {
        let revenue_recovery_attempt_data = &self.0;
        let error_code = recovery_attempt.error_code.clone();
        let error_message = revenue_recovery_attempt_data.error_message.clone();
        let connector_name = payment_connector_name
            .ok_or(errors::RevenueRecoveryError::TransactionWebhookProcessingFailed)
            .attach_printable("unable to derive payment connector")?
            .to_string();

        let gsm_record = helpers::get_gsm_record(
            state,
            error_code.clone(),
            error_message,
            connector_name,
            REVENUE_RECOVERY.to_string(),
        )
        .await;

        let is_hard_decline = gsm_record
            .and_then(|record| record.error_category)
            .map(|category| category == common_enums::ErrorCategory::HardDecline)
            .unwrap_or(false);

        // Extract required fields from the revenue recovery attempt data
        let connector_customer_id = revenue_recovery_attempt_data.connector_customer_id.clone();

        let attempt_id = recovery_attempt.attempt_id.clone();
        let token_unit = PaymentProcessorTokenStatus {
            error_code,
            inserted_by_attempt_id: attempt_id.clone(),
            daily_retry_history: HashMap::from([(recovery_attempt.created_at.date(), 1)]),
            scheduled_at: None,
            is_hard_decline: Some(is_hard_decline),
            modified_at: Some(recovery_attempt.created_at),
            payment_processor_token_details: PaymentProcessorTokenDetails {
                payment_processor_token: revenue_recovery_attempt_data
                    .processor_payment_method_token
                    .clone(),
                expiry_month: revenue_recovery_attempt_data
                    .card_info
                    .card_exp_month
                    .clone(),
                expiry_year: revenue_recovery_attempt_data
                    .card_info
                    .card_exp_year
                    .clone(),
                card_issuer: revenue_recovery_attempt_data.card_info.card_issuer.clone(),
                last_four_digits: revenue_recovery_attempt_data.card_info.last4.clone(),
                card_network: revenue_recovery_attempt_data.card_info.card_network.clone(),
                card_type: revenue_recovery_attempt_data.card_info.card_type.clone(),
            },
<<<<<<< HEAD
            is_active: Some(true),
            account_update_history: None
=======
            is_active: Some(true), // Tokens created from recovery attempts are active by default
            account_update_history: None, // No prior account update history exists for freshly ingested tokens
>>>>>>> c433f5e5
        };

        // Make the Redis call to store tokens
        RedisTokenManager::upsert_payment_processor_token(
            state,
            &connector_customer_id,
            token_unit,
        )
        .await
        .change_context(errors::RevenueRecoveryError::RevenueRecoveryRedisInsertFailed)
        .attach_printable("Failed to store payment processor tokens in Redis")?;

        Ok(())
    }
}

pub struct BillingConnectorPaymentsSyncResponseData(
    revenue_recovery_response::BillingConnectorPaymentsSyncResponse,
);
pub struct BillingConnectorPaymentsSyncFlowRouterData(
    router_types::BillingConnectorPaymentsSyncRouterData,
);

impl BillingConnectorPaymentsSyncResponseData {
    async fn handle_billing_connector_payment_sync_call(
        state: &SessionState,
        merchant_context: &domain::MerchantContext,
        merchant_connector_account: &hyperswitch_domain_models::merchant_connector_account::MerchantConnectorAccount,
        connector_name: &str,
        id: &str,
    ) -> CustomResult<Self, errors::RevenueRecoveryError> {
        let connector_data = api::ConnectorData::get_connector_by_name(
            &state.conf.connectors,
            connector_name,
            api::GetToken::Connector,
            None,
        )
        .change_context(errors::RevenueRecoveryError::BillingConnectorPaymentsSyncFailed)
        .attach_printable("invalid connector name received in payment attempt")?;

        let connector_integration: services::BoxedBillingConnectorPaymentsSyncIntegrationInterface<
            router_flow_types::BillingConnectorPaymentsSync,
            revenue_recovery_request::BillingConnectorPaymentsSyncRequest,
            revenue_recovery_response::BillingConnectorPaymentsSyncResponse,
        > = connector_data.connector.get_connector_integration();

        let router_data =
            BillingConnectorPaymentsSyncFlowRouterData::construct_router_data_for_billing_connector_payment_sync_call(
                state,
                connector_name,
                merchant_connector_account,
                merchant_context,
                id,
            )
            .await
            .change_context(errors::RevenueRecoveryError::BillingConnectorPaymentsSyncFailed)
            .attach_printable(
                "Failed while constructing router data for billing connector psync call",
            )?
            .inner();

        let response = services::execute_connector_processing_step(
            state,
            connector_integration,
            &router_data,
            payments::CallConnectorAction::Trigger,
            None,
            None,
        )
        .await
        .change_context(errors::RevenueRecoveryError::BillingConnectorPaymentsSyncFailed)
        .attach_printable("Failed while fetching billing connector payment details")?;

        let additional_recovery_details = match response.response {
            Ok(response) => Ok(response),
            error @ Err(_) => {
                logger::error!(?error);
                Err(errors::RevenueRecoveryError::BillingConnectorPaymentsSyncFailed)
                    .attach_printable("Failed while fetching billing connector payment details")
            }
        }?;
        Ok(Self(additional_recovery_details))
    }

    async fn get_billing_connector_payment_details(
        should_billing_connector_payment_api_called: bool,
        state: &SessionState,
        merchant_context: &domain::MerchantContext,
        billing_connector_account: &hyperswitch_domain_models::merchant_connector_account::MerchantConnectorAccount,
        connector_name: &str,
        object_ref_id: &webhooks::ObjectReferenceId,
    ) -> CustomResult<
        Option<revenue_recovery_response::BillingConnectorPaymentsSyncResponse>,
        errors::RevenueRecoveryError,
    > {
        let response_data = match should_billing_connector_payment_api_called {
            true => {
                let billing_connector_transaction_id = object_ref_id
                    .clone()
                    .get_connector_transaction_id_as_string()
                    .change_context(
                        errors::RevenueRecoveryError::BillingConnectorPaymentsSyncFailed,
                    )
                    .attach_printable("Billing connector Payments api call failed")?;
                let billing_connector_payment_details =
                    Self::handle_billing_connector_payment_sync_call(
                        state,
                        merchant_context,
                        billing_connector_account,
                        connector_name,
                        &billing_connector_transaction_id,
                    )
                    .await?;
                Some(billing_connector_payment_details.inner())
            }
            false => None,
        };

        Ok(response_data)
    }

    fn inner(self) -> revenue_recovery_response::BillingConnectorPaymentsSyncResponse {
        self.0
    }
}

impl BillingConnectorPaymentsSyncFlowRouterData {
    async fn construct_router_data_for_billing_connector_payment_sync_call(
        state: &SessionState,
        connector_name: &str,
        merchant_connector_account: &hyperswitch_domain_models::merchant_connector_account::MerchantConnectorAccount,
        merchant_context: &domain::MerchantContext,
        billing_connector_psync_id: &str,
    ) -> CustomResult<Self, errors::RevenueRecoveryError> {
        let auth_type: types::ConnectorAuthType = helpers::MerchantConnectorAccountType::DbVal(
            Box::new(merchant_connector_account.clone()),
        )
        .get_connector_account_details()
        .parse_value("ConnectorAuthType")
        .change_context(errors::RevenueRecoveryError::BillingConnectorPaymentsSyncFailed)?;

        let connector = common_enums::connector_enums::Connector::from_str(connector_name)
            .change_context(errors::RevenueRecoveryError::BillingConnectorInvoiceSyncFailed)
            .attach_printable("Cannot find connector from the connector_name")?;

        let connector_params =
            hyperswitch_domain_models::connector_endpoints::Connectors::get_connector_params(
                &state.conf.connectors,
                connector,
            )
            .change_context(errors::RevenueRecoveryError::BillingConnectorPaymentsSyncFailed)
            .attach_printable(format!(
                "cannot find connector params for this connector {connector} in this flow",
            ))?;

        let router_data = types::RouterDataV2 {
            flow: PhantomData::<router_flow_types::BillingConnectorPaymentsSync>,
            tenant_id: state.tenant.tenant_id.clone(),
            resource_common_data: flow_common_types::BillingConnectorPaymentsSyncFlowData,
            connector_auth_type: auth_type,
            request: revenue_recovery_request::BillingConnectorPaymentsSyncRequest {
                connector_params,
                billing_connector_psync_id: billing_connector_psync_id.to_string(),
            },
            response: Err(types::ErrorResponse::default()),
        };

        let old_router_data =
            flow_common_types::BillingConnectorPaymentsSyncFlowData::to_old_router_data(
                router_data,
            )
            .change_context(errors::RevenueRecoveryError::BillingConnectorPaymentsSyncFailed)
            .attach_printable(
                "Cannot construct router data for making the billing connector payments api call",
            )?;

        Ok(Self(old_router_data))
    }

    fn inner(self) -> router_types::BillingConnectorPaymentsSyncRouterData {
        self.0
    }
}

pub struct BillingConnectorInvoiceSyncResponseData(
    revenue_recovery_response::BillingConnectorInvoiceSyncResponse,
);
pub struct BillingConnectorInvoiceSyncFlowRouterData(
    router_types::BillingConnectorInvoiceSyncRouterData,
);

impl BillingConnectorInvoiceSyncResponseData {
    async fn handle_billing_connector_invoice_sync_call(
        state: &SessionState,
        merchant_context: &domain::MerchantContext,
        merchant_connector_account: &hyperswitch_domain_models::merchant_connector_account::MerchantConnectorAccount,
        connector_name: &str,
        id: &str,
    ) -> CustomResult<Self, errors::RevenueRecoveryError> {
        let connector_data = api::ConnectorData::get_connector_by_name(
            &state.conf.connectors,
            connector_name,
            api::GetToken::Connector,
            None,
        )
        .change_context(errors::RevenueRecoveryError::BillingConnectorInvoiceSyncFailed)
        .attach_printable("invalid connector name received in payment attempt")?;

        let connector_integration: services::BoxedBillingConnectorInvoiceSyncIntegrationInterface<
            router_flow_types::BillingConnectorInvoiceSync,
            revenue_recovery_request::BillingConnectorInvoiceSyncRequest,
            revenue_recovery_response::BillingConnectorInvoiceSyncResponse,
        > = connector_data.connector.get_connector_integration();

        let router_data =
            BillingConnectorInvoiceSyncFlowRouterData::construct_router_data_for_billing_connector_invoice_sync_call(
                state,
                connector_name,
                merchant_connector_account,
                merchant_context,
                id,
            )
            .await
            .change_context(errors::RevenueRecoveryError::BillingConnectorInvoiceSyncFailed)
            .attach_printable(
                "Failed while constructing router data for billing connector psync call",
            )?
            .inner();

        let response = services::execute_connector_processing_step(
            state,
            connector_integration,
            &router_data,
            payments::CallConnectorAction::Trigger,
            None,
            None,
        )
        .await
        .change_context(errors::RevenueRecoveryError::BillingConnectorInvoiceSyncFailed)
        .attach_printable("Failed while fetching billing connector Invoice details")?;

        let additional_recovery_details = match response.response {
            Ok(response) => Ok(response),
            error @ Err(_) => {
                logger::error!(?error);
                Err(errors::RevenueRecoveryError::BillingConnectorPaymentsSyncFailed)
                    .attach_printable("Failed while fetching billing connector Invoice details")
            }
        }?;
        Ok(Self(additional_recovery_details))
    }

    async fn get_billing_connector_invoice_details(
        should_billing_connector_invoice_api_called: bool,
        state: &SessionState,
        merchant_context: &domain::MerchantContext,
        billing_connector_account: &hyperswitch_domain_models::merchant_connector_account::MerchantConnectorAccount,
        connector_name: &str,
        merchant_reference_id: Option<id_type::PaymentReferenceId>,
    ) -> CustomResult<
        Option<revenue_recovery_response::BillingConnectorInvoiceSyncResponse>,
        errors::RevenueRecoveryError,
    > {
        let response_data = match should_billing_connector_invoice_api_called {
            true => {
                let billing_connector_invoice_id = merchant_reference_id
                    .as_ref()
                    .map(|id| id.get_string_repr())
                    .ok_or(errors::RevenueRecoveryError::BillingConnectorInvoiceSyncFailed)?;

                let billing_connector_invoice_details =
                    Self::handle_billing_connector_invoice_sync_call(
                        state,
                        merchant_context,
                        billing_connector_account,
                        connector_name,
                        billing_connector_invoice_id,
                    )
                    .await?;
                Some(billing_connector_invoice_details.inner())
            }
            false => None,
        };

        Ok(response_data)
    }

    fn inner(self) -> revenue_recovery_response::BillingConnectorInvoiceSyncResponse {
        self.0
    }
}

impl BillingConnectorInvoiceSyncFlowRouterData {
    async fn construct_router_data_for_billing_connector_invoice_sync_call(
        state: &SessionState,
        connector_name: &str,
        merchant_connector_account: &hyperswitch_domain_models::merchant_connector_account::MerchantConnectorAccount,
        merchant_context: &domain::MerchantContext,
        billing_connector_invoice_id: &str,
    ) -> CustomResult<Self, errors::RevenueRecoveryError> {
        let auth_type: types::ConnectorAuthType = helpers::MerchantConnectorAccountType::DbVal(
            Box::new(merchant_connector_account.clone()),
        )
        .get_connector_account_details()
        .parse_value("ConnectorAuthType")
        .change_context(errors::RevenueRecoveryError::BillingConnectorInvoiceSyncFailed)?;

        let connector = common_enums::connector_enums::Connector::from_str(connector_name)
            .change_context(errors::RevenueRecoveryError::BillingConnectorInvoiceSyncFailed)
            .attach_printable("Cannot find connector from the connector_name")?;

        let connector_params =
            hyperswitch_domain_models::connector_endpoints::Connectors::get_connector_params(
                &state.conf.connectors,
                connector,
            )
            .change_context(errors::RevenueRecoveryError::BillingConnectorPaymentsSyncFailed)
            .attach_printable(format!(
                "cannot find connector params for this connector {connector} in this flow",
            ))?;

        let router_data = types::RouterDataV2 {
            flow: PhantomData::<router_flow_types::BillingConnectorInvoiceSync>,
            tenant_id: state.tenant.tenant_id.clone(),
            resource_common_data: flow_common_types::BillingConnectorInvoiceSyncFlowData,
            connector_auth_type: auth_type,
            request: revenue_recovery_request::BillingConnectorInvoiceSyncRequest {
                billing_connector_invoice_id: billing_connector_invoice_id.to_string(),
                connector_params,
            },
            response: Err(types::ErrorResponse::default()),
        };

        let old_router_data =
            flow_common_types::BillingConnectorInvoiceSyncFlowData::to_old_router_data(
                router_data,
            )
            .change_context(errors::RevenueRecoveryError::BillingConnectorInvoiceSyncFailed)
            .attach_printable(
                "Cannot construct router data for making the billing connector invoice api call",
            )?;

        Ok(Self(old_router_data))
    }

    fn inner(self) -> router_types::BillingConnectorInvoiceSyncRouterData {
        self.0
    }
}

#[derive(Clone, Debug)]
pub struct RecoveryPaymentTuple(
    revenue_recovery::RecoveryPaymentIntent,
    revenue_recovery::RecoveryPaymentAttempt,
);

impl RecoveryPaymentTuple {
    pub fn new(
        payment_intent: &revenue_recovery::RecoveryPaymentIntent,
        payment_attempt: &revenue_recovery::RecoveryPaymentAttempt,
    ) -> Self {
        Self(payment_intent.clone(), payment_attempt.clone())
    }

    pub async fn publish_revenue_recovery_event_to_kafka(
        state: &SessionState,
        recovery_payment_tuple: &Self,
        retry_count: Option<i32>,
    ) -> CustomResult<(), errors::RevenueRecoveryError> {
        let recovery_payment_intent = &recovery_payment_tuple.0;
        let recovery_payment_attempt = &recovery_payment_tuple.1;
        let revenue_recovery_feature_metadata = recovery_payment_intent
            .feature_metadata
            .as_ref()
            .and_then(|metadata| metadata.revenue_recovery.as_ref());

        let billing_city = recovery_payment_intent
            .billing_address
            .as_ref()
            .and_then(|billing_address| billing_address.address.as_ref())
            .and_then(|address| address.city.clone())
            .map(Secret::new);

        let billing_state = recovery_payment_intent
            .billing_address
            .as_ref()
            .and_then(|billing_address| billing_address.address.as_ref())
            .and_then(|address| address.state.clone());

        let billing_country = recovery_payment_intent
            .billing_address
            .as_ref()
            .and_then(|billing_address| billing_address.address.as_ref())
            .and_then(|address| address.country);

        let card_info = revenue_recovery_feature_metadata.and_then(|metadata| {
            metadata
                .billing_connector_payment_method_details
                .as_ref()
                .and_then(|details| details.get_billing_connector_card_info())
        });

        #[allow(clippy::as_conversions)]
        let retry_count = Some(retry_count.unwrap_or_else(|| {
            revenue_recovery_feature_metadata
                .map(|data| data.total_retry_count as i32)
                .unwrap_or(0)
        }));

        let event = kafka::revenue_recovery::RevenueRecovery {
            merchant_id: &recovery_payment_intent.merchant_id,
            invoice_amount: recovery_payment_intent.invoice_amount,
            invoice_currency: &recovery_payment_intent.invoice_currency,
            invoice_date: revenue_recovery_feature_metadata.and_then(|data| {
                data.invoice_billing_started_at_time
                    .map(|time| time.assume_utc())
            }),
            invoice_due_date: revenue_recovery_feature_metadata
                .and_then(|data| data.invoice_next_billing_time.map(|time| time.assume_utc())),
            billing_city,
            billing_country: billing_country.as_ref(),
            billing_state,
            attempt_amount: recovery_payment_attempt.amount,
            attempt_currency: &recovery_payment_intent.invoice_currency.clone(),
            attempt_status: &recovery_payment_attempt.attempt_status.clone(),
            pg_error_code: recovery_payment_attempt.error_code.clone(),
            network_advice_code: recovery_payment_attempt.network_advice_code.clone(),
            network_error_code: recovery_payment_attempt.network_decline_code.clone(),
            first_pg_error_code: revenue_recovery_feature_metadata
                .and_then(|data| data.first_payment_attempt_pg_error_code.clone()),
            first_network_advice_code: revenue_recovery_feature_metadata
                .and_then(|data| data.first_payment_attempt_network_advice_code.clone()),
            first_network_error_code: revenue_recovery_feature_metadata
                .and_then(|data| data.first_payment_attempt_network_decline_code.clone()),
            attempt_created_at: recovery_payment_attempt.created_at.assume_utc(),
            payment_method_type: revenue_recovery_feature_metadata
                .map(|data| &data.payment_method_type),
            payment_method_subtype: revenue_recovery_feature_metadata
                .map(|data| &data.payment_method_subtype),
            card_network: card_info
                .as_ref()
                .and_then(|info| info.card_network.as_ref()),
            card_issuer: card_info.and_then(|data| data.card_issuer.clone()),
            retry_count,
            payment_gateway: revenue_recovery_feature_metadata.map(|data| data.connector),
        };
        state.event_handler.log_event(&event);
        Ok(())
    }
}

#[cfg(feature = "v2")]
#[derive(Clone, Debug)]
pub struct RecoveryAction {
    pub action: common_types::payments::RecoveryAction,
}

impl RecoveryAction {
    pub fn get_action(
        event_type: webhooks::IncomingWebhookEvent,
        attempt_triggered_by: Option<common_enums::TriggeredBy>,
    ) -> common_types::payments::RecoveryAction {
        match event_type {
            webhooks::IncomingWebhookEvent::PaymentIntentFailure
            | webhooks::IncomingWebhookEvent::PaymentIntentSuccess
            | webhooks::IncomingWebhookEvent::PaymentIntentProcessing
            | webhooks::IncomingWebhookEvent::PaymentIntentPartiallyFunded
            | webhooks::IncomingWebhookEvent::PaymentIntentCancelled
            | webhooks::IncomingWebhookEvent::PaymentIntentCancelFailure
            | webhooks::IncomingWebhookEvent::PaymentIntentAuthorizationSuccess
            | webhooks::IncomingWebhookEvent::PaymentIntentAuthorizationFailure
            | webhooks::IncomingWebhookEvent::PaymentIntentCaptureSuccess
            | webhooks::IncomingWebhookEvent::PaymentIntentCaptureFailure
            | webhooks::IncomingWebhookEvent::PaymentIntentExpired
            | webhooks::IncomingWebhookEvent::PaymentActionRequired
            | webhooks::IncomingWebhookEvent::EventNotSupported
            | webhooks::IncomingWebhookEvent::SourceChargeable
            | webhooks::IncomingWebhookEvent::SourceTransactionCreated
            | webhooks::IncomingWebhookEvent::RefundFailure
            | webhooks::IncomingWebhookEvent::RefundSuccess
            | webhooks::IncomingWebhookEvent::DisputeOpened
            | webhooks::IncomingWebhookEvent::DisputeExpired
            | webhooks::IncomingWebhookEvent::DisputeAccepted
            | webhooks::IncomingWebhookEvent::DisputeCancelled
            | webhooks::IncomingWebhookEvent::DisputeChallenged
            | webhooks::IncomingWebhookEvent::DisputeWon
            | webhooks::IncomingWebhookEvent::DisputeLost
            | webhooks::IncomingWebhookEvent::MandateActive
            | webhooks::IncomingWebhookEvent::MandateRevoked
            | webhooks::IncomingWebhookEvent::EndpointVerification
            | webhooks::IncomingWebhookEvent::PaymentIntentExtendAuthorizationSuccess
            | webhooks::IncomingWebhookEvent::PaymentIntentExtendAuthorizationFailure
            | webhooks::IncomingWebhookEvent::ExternalAuthenticationARes
            | webhooks::IncomingWebhookEvent::FrmApproved
            | webhooks::IncomingWebhookEvent::FrmRejected
            | webhooks::IncomingWebhookEvent::PayoutSuccess
            | webhooks::IncomingWebhookEvent::PayoutFailure
            | webhooks::IncomingWebhookEvent::PayoutProcessing
            | webhooks::IncomingWebhookEvent::PayoutCancelled
            | webhooks::IncomingWebhookEvent::PayoutCreated
            | webhooks::IncomingWebhookEvent::PayoutExpired
            | webhooks::IncomingWebhookEvent::PayoutReversed
            | webhooks::IncomingWebhookEvent::InvoiceGenerated
            | webhooks::IncomingWebhookEvent::SetupWebhook => {
                common_types::payments::RecoveryAction::InvalidAction
            }
            webhooks::IncomingWebhookEvent::RecoveryPaymentFailure => match attempt_triggered_by {
                Some(common_enums::TriggeredBy::Internal) => {
                    common_types::payments::RecoveryAction::NoAction
                }
                Some(common_enums::TriggeredBy::External) | None => {
                    common_types::payments::RecoveryAction::ScheduleFailedPayment
                }
            },
            webhooks::IncomingWebhookEvent::RecoveryPaymentSuccess => match attempt_triggered_by {
                Some(common_enums::TriggeredBy::Internal) => {
                    common_types::payments::RecoveryAction::NoAction
                }
                Some(common_enums::TriggeredBy::External) | None => {
                    common_types::payments::RecoveryAction::SuccessPaymentExternal
                }
            },
            webhooks::IncomingWebhookEvent::RecoveryPaymentPending => {
                common_types::payments::RecoveryAction::PendingPayment
            }
            webhooks::IncomingWebhookEvent::RecoveryInvoiceCancel => {
                common_types::payments::RecoveryAction::CancelInvoice
            }
        }
    }

    #[allow(clippy::too_many_arguments)]
    pub async fn handle_action(
        &self,
        state: &SessionState,
        business_profile: &domain::Profile,
        merchant_context: &domain::MerchantContext,
        billing_connector_account: &hyperswitch_domain_models::merchant_connector_account::MerchantConnectorAccount,
        mca_retry_threshold: u16,
        intent_retry_count: u16,
        recovery_tuple: &(
            Option<revenue_recovery::RecoveryPaymentAttempt>,
            revenue_recovery::RecoveryPaymentIntent,
        ),
    ) -> CustomResult<webhooks::WebhookResponseTracker, errors::RevenueRecoveryError> {
        match self.action {
            common_types::payments::RecoveryAction::CancelInvoice => todo!(),
            common_types::payments::RecoveryAction::ScheduleFailedPayment => {
                let recovery_algorithm_type = business_profile
                    .revenue_recovery_retry_algorithm_type
                    .ok_or(report!(
                        errors::RevenueRecoveryError::RetryAlgorithmTypeNotFound
                    ))?;
                match recovery_algorithm_type {
                    api_enums::RevenueRecoveryAlgorithmType::Monitoring => {
                        handle_monitoring_threshold(
                            state,
                            business_profile,
                            merchant_context.get_merchant_key_store(),
                        )
                        .await
                    }
                    revenue_recovery_retry_type => {
                        handle_schedule_failed_payment(
                            billing_connector_account,
                            intent_retry_count,
                            mca_retry_threshold,
                            state,
                            merchant_context,
                            recovery_tuple,
                            business_profile,
                            revenue_recovery_retry_type,
                        )
                        .await
                    }
                }
            }
            common_types::payments::RecoveryAction::SuccessPaymentExternal => {
                logger::info!("Payment has been succeeded via external system");
                Ok(webhooks::WebhookResponseTracker::NoEffect)
            }
            common_types::payments::RecoveryAction::PendingPayment => {
                logger::info!(
                    "Pending transactions are not consumed by the revenue recovery webhooks"
                );
                Ok(webhooks::WebhookResponseTracker::NoEffect)
            }
            common_types::payments::RecoveryAction::NoAction => {
                logger::info!(
                    "No Recovery action is taken place for recovery event and attempt triggered_by"
                );
                Ok(webhooks::WebhookResponseTracker::NoEffect)
            }
            common_types::payments::RecoveryAction::InvalidAction => {
                logger::error!("Invalid Revenue recovery action state has been received");
                Ok(webhooks::WebhookResponseTracker::NoEffect)
            }
        }
    }
}<|MERGE_RESOLUTION|>--- conflicted
+++ resolved
@@ -957,13 +957,8 @@
                 card_network: revenue_recovery_attempt_data.card_info.card_network.clone(),
                 card_type: revenue_recovery_attempt_data.card_info.card_type.clone(),
             },
-<<<<<<< HEAD
-            is_active: Some(true),
-            account_update_history: None
-=======
             is_active: Some(true), // Tokens created from recovery attempts are active by default
             account_update_history: None, // No prior account update history exists for freshly ingested tokens
->>>>>>> c433f5e5
         };
 
         // Make the Redis call to store tokens
