use std::{marker::PhantomData, str::FromStr};

use api_models::{payments as api_payments, webhooks};
use common_utils::{
    ext_traits::{AsyncExt, ValueExt},
    id_type,
};
use diesel_models::{process_tracker as storage, schema::process_tracker::retry_count};
use error_stack::{report, ResultExt};
use hyperswitch_domain_models::{
    errors::api_error_response, revenue_recovery, router_data_v2::flow_common_types,
    router_flow_types, router_request_types::revenue_recovery as revenue_recovery_request,
    router_response_types::revenue_recovery as revenue_recovery_response, types as router_types,
};
use hyperswitch_interfaces::webhooks as interface_webhooks;
use router_env::{instrument, tracing};
use serde_with::rust::unwrap_or_skip;

use crate::{
    core::{
        errors::{self, CustomResult},
        payments::{self, helpers},
    },
    db::{errors::RevenueRecoveryError, StorageInterface},
    routes::{app::ReqState, metrics, SessionState},
    services::{
        self,
        connector_integration_interface::{self, RouterDataConversion},
    },
    types::{self, api, domain, storage::revenue_recovery as storage_churn_recovery},
    workflows::revenue_recovery as revenue_recovery_flow,
};

#[allow(clippy::too_many_arguments)]
#[instrument(skip_all)]
#[cfg(feature = "revenue_recovery")]
pub async fn recovery_incoming_webhook_flow(
    state: SessionState,
    merchant_account: domain::MerchantAccount,
    business_profile: domain::Profile,
    key_store: domain::MerchantKeyStore,
    _webhook_details: api::IncomingWebhookDetails,
    source_verified: bool,
    connector_enum: &connector_integration_interface::ConnectorEnum,
    billing_connector_account: hyperswitch_domain_models::merchant_connector_account::MerchantConnectorAccount,
    connector_name: &str,
    request_details: &hyperswitch_interfaces::webhooks::IncomingWebhookRequestDetails<'_>,
    event_type: webhooks::IncomingWebhookEvent,
    req_state: ReqState,
    object_ref_id: &webhooks::ObjectReferenceId,
) -> CustomResult<webhooks::WebhookResponseTracker, errors::RevenueRecoveryError> {
    // Source verification is necessary for revenue recovery webhooks flow since We don't have payment intent/attempt object created before in our system.
    common_utils::fp_utils::when(!source_verified, || {
        Err(report!(
            errors::RevenueRecoveryError::WebhookAuthenticationFailed
        ))
    })?;

    let connector = api_models::enums::Connector::from_str(connector_name)
        .change_context(errors::RevenueRecoveryError::InvoiceWebhookProcessingFailed)
        .attach_printable_lazy(|| format!("unable to parse connector name {connector_name:?}"))?;

    let billing_connectors_with_payment_sync_call = &state.conf.billing_connectors_payment_sync;

    let should_billing_connector_payment_api_called = billing_connectors_with_payment_sync_call
        .billing_connectors_which_require_payment_sync
        .contains(&connector);

    let billing_connector_payment_details =
        BillingConnectorPaymentsSyncResponseData::get_billing_connector_payment_details(
            should_billing_connector_payment_api_called,
            &state,
            &merchant_account,
            &billing_connector_account,
            connector_name,
            object_ref_id,
        )
        .await?;

    // Checks whether we have data in recovery_details , If its there then it will use the data and convert it into required from or else fetches from Incoming webhook

    let invoice_details = RevenueRecoveryInvoice::get_recovery_invoice_details(
        connector_enum,
        request_details,
        billing_connector_payment_details.as_ref(),
    )?;

    // Fetch the intent using merchant reference id, if not found create new intent.
    let payment_intent = invoice_details
        .get_payment_intent(
            &state,
            &req_state,
            &merchant_account,
            &business_profile,
            &key_store,
        )
        .await
        .transpose()
        .async_unwrap_or_else(|| async {
            invoice_details
                .create_payment_intent(
                    &state,
                    &req_state,
                    &merchant_account,
                    &business_profile,
                    &key_store,
                )
                .await
        })
        .await?;

<<<<<<< HEAD
    // It is a tuple of (Option<RecoveryPaymentAttempt>, RecoveryPaymentIntent)
    let payment_attempt_with_recovery_intent = match event_type.is_recovery_transaction_event() {
        true => {
            let invoice_transaction_details = RevenueRecoveryAttempt(
                interface_webhooks::IncomingWebhook::get_revenue_recovery_attempt_details(
                    connector,
                    request_details,
                )
                .change_context(errors::RevenueRecoveryError::TransactionWebhookProcessingFailed)?,
            );
            // Find the payment merchant connector ID at the top level to avoid multiple DB calls.
            let payment_merchant_connector_account = invoice_transaction_details
                .find_payment_merchant_connector_account(
                    &state,
                    &key_store,
                    &billing_connector_account,
                )
                .await?;

            let (payment_attempt, updated_payment_intent) = invoice_transaction_details
                .get_payment_attempt(
                    &state,
                    &req_state,
                    &merchant_account,
                    &business_profile,
                    &key_store,
                    &payment_intent,
                )
                .await
                .transpose()
                .async_unwrap_or_else(|| async {
                    invoice_transaction_details
                        .record_payment_attempt(
                            &state,
                            &req_state,
                            &merchant_account,
                            &business_profile,
                            &key_store,
                            &payment_intent,
                            &billing_connector_account.id,
                            payment_merchant_connector_account,
                        )
                        .await
                })
                .await?;
            (Some(payment_attempt), updated_payment_intent)
        }

        false => (None, payment_intent),
    };
=======
    let is_event_recovery_transaction_event = event_type.is_recovery_transaction_event();

    let payment_attempt = RevenueRecoveryAttempt::get_recovery_payment_attempt(
        is_event_recovery_transaction_event,
        &billing_connector_account,
        &state,
        &key_store,
        connector_enum,
        &req_state,
        billing_connector_payment_details.as_ref(),
        request_details,
        &merchant_account,
        &business_profile,
        &payment_intent,
    )
    .await?;
>>>>>>> cfe22694

    let attempt_triggered_by = payment_attempt_with_recovery_intent
        .0
        .as_ref()
        .and_then(|attempt| attempt.get_attempt_triggered_by());

    let action = revenue_recovery::RecoveryAction::get_action(event_type, attempt_triggered_by);

    let mca_retry_threshold = billing_connector_account
        .get_retry_threshold()
        .ok_or(report!(
            errors::RevenueRecoveryError::BillingThresholdRetryCountFetchFailed
        ))?;

    let intent_retry_count = payment_attempt_with_recovery_intent
        .1
        .feature_metadata
        .as_ref()
        .and_then(|metadata| metadata.get_retry_count())
        .ok_or(report!(errors::RevenueRecoveryError::RetryCountFetchFailed))?;

    router_env::logger::info!("Intent retry count: {:?}", intent_retry_count);

    match action {
        revenue_recovery::RecoveryAction::CancelInvoice => todo!(),
        revenue_recovery::RecoveryAction::ScheduleFailedPayment => {
            match intent_retry_count <= mca_retry_threshold {
                true => {
                    router_env::logger::error!(
                        "Payment retry count {} is less than threshold {}",
                        intent_retry_count,
                        mca_retry_threshold
                    );
                    Ok(webhooks::WebhookResponseTracker::NoEffect)
                }
                false => Ok(RevenueRecoveryAttempt::insert_execute_pcr_task(
                    &*state.store,
                    merchant_account.get_id().to_owned(),
                    payment_attempt_with_recovery_intent.1.clone(),
                    business_profile.get_id().to_owned(),
                    intent_retry_count,
                    payment_attempt_with_recovery_intent
                        .0
                        .as_ref()
                        .map(|attempt| attempt.attempt_id.clone()),
                    storage::ProcessTrackerRunner::PassiveRecoveryWorkflow,
                )
                .await
                .change_context(errors::RevenueRecoveryError::InvoiceWebhookProcessingFailed)?),
            }
        }
        revenue_recovery::RecoveryAction::SuccessPaymentExternal => {
            // Need to add recovery stop flow for this scenario
            router_env::logger::info!("Payment has been succeeded via external system");
            Ok(webhooks::WebhookResponseTracker::NoEffect)
        }
        revenue_recovery::RecoveryAction::PendingPayment => {
            router_env::logger::info!(
                "Pending transactions are not consumed by the revenue recovery webhooks"
            );
            Ok(webhooks::WebhookResponseTracker::NoEffect)
        }
        revenue_recovery::RecoveryAction::NoAction => {
            router_env::logger::info!(
                "No Recovery action is taken place for recovery event : {:?} and attempt triggered_by : {:?} ", event_type.clone(), attempt_triggered_by
            );
            Ok(webhooks::WebhookResponseTracker::NoEffect)
        }
        revenue_recovery::RecoveryAction::InvalidAction => {
            router_env::logger::error!(
                "Invalid Revenue recovery action state has been received, event : {:?}, triggered_by : {:?}", event_type, attempt_triggered_by
            );
            Ok(webhooks::WebhookResponseTracker::NoEffect)
        }
    }
}
#[derive(Debug)]
pub struct RevenueRecoveryInvoice(revenue_recovery::RevenueRecoveryInvoiceData);
#[derive(Debug)]
pub struct RevenueRecoveryAttempt(revenue_recovery::RevenueRecoveryAttemptData);

impl RevenueRecoveryInvoice {
    fn get_recovery_invoice_details(
        connector_enum: &connector_integration_interface::ConnectorEnum,
        request_details: &hyperswitch_interfaces::webhooks::IncomingWebhookRequestDetails<'_>,
        billing_connector_payment_details: Option<
            &revenue_recovery_response::BillingConnectorPaymentsSyncResponse,
        >,
    ) -> CustomResult<Self, errors::RevenueRecoveryError> {
        billing_connector_payment_details.map_or_else(
            || {
                interface_webhooks::IncomingWebhook::get_revenue_recovery_invoice_details(
                    connector_enum,
                    request_details,
                )
                .change_context(errors::RevenueRecoveryError::InvoiceWebhookProcessingFailed)
                .attach_printable("Failed while getting revenue recovery invoice details")
                .map(RevenueRecoveryInvoice)
            },
            |data| {
                Ok(Self(revenue_recovery::RevenueRecoveryInvoiceData::from(
                    data,
                )))
            },
        )
    }

    async fn get_payment_intent(
        &self,
        state: &SessionState,
        req_state: &ReqState,
        merchant_account: &domain::MerchantAccount,
        profile: &domain::Profile,
        key_store: &domain::MerchantKeyStore,
    ) -> CustomResult<Option<revenue_recovery::RecoveryPaymentIntent>, errors::RevenueRecoveryError>
    {
        let payment_response = Box::pin(payments::payments_get_intent_using_merchant_reference(
            state.clone(),
            merchant_account.clone(),
            profile.clone(),
            key_store.clone(),
            req_state.clone(),
            &self.0.merchant_reference_id,
            hyperswitch_domain_models::payments::HeaderPayload::default(),
            None,
        ))
        .await;
        let response = match payment_response {
            Ok(services::ApplicationResponse::JsonWithHeaders((payments_response, _))) => {
                let payment_id = payments_response.id.clone();
                let status = payments_response.status;
                let feature_metadata = payments_response.feature_metadata;
                Ok(Some(revenue_recovery::RecoveryPaymentIntent {
                    payment_id,
                    status,
                    feature_metadata,
                }))
            }
            Err(err)
                if matches!(
                    err.current_context(),
                    &errors::ApiErrorResponse::PaymentNotFound
                ) =>
            {
                Ok(None)
            }
            Ok(_) => Err(errors::RevenueRecoveryError::PaymentIntentFetchFailed)
                .attach_printable("Unexpected response from payment intent core"),
            error @ Err(_) => {
                router_env::logger::error!(?error);
                Err(errors::RevenueRecoveryError::PaymentIntentFetchFailed)
                    .attach_printable("failed to fetch payment intent recovery webhook flow")
            }
        }?;
        Ok(response)
    }
    async fn create_payment_intent(
        &self,
        state: &SessionState,
        req_state: &ReqState,
        merchant_account: &domain::MerchantAccount,
        profile: &domain::Profile,
        key_store: &domain::MerchantKeyStore,
    ) -> CustomResult<revenue_recovery::RecoveryPaymentIntent, errors::RevenueRecoveryError> {
        let payload = api_payments::PaymentsCreateIntentRequest::from(&self.0);
        let global_payment_id = id_type::GlobalPaymentId::generate(&state.conf.cell_information.id);

        let create_intent_response = Box::pin(payments::payments_intent_core::<
            router_flow_types::payments::PaymentCreateIntent,
            api_payments::PaymentsIntentResponse,
            _,
            _,
            hyperswitch_domain_models::payments::PaymentIntentData<
                router_flow_types::payments::PaymentCreateIntent,
            >,
        >(
            state.clone(),
            req_state.clone(),
            merchant_account.clone(),
            profile.clone(),
            key_store.clone(),
            payments::operations::PaymentIntentCreate,
            payload,
            global_payment_id,
            hyperswitch_domain_models::payments::HeaderPayload::default(),
            None,
        ))
        .await
        .change_context(errors::RevenueRecoveryError::PaymentIntentCreateFailed)?;

        let response = create_intent_response
            .get_json_body()
            .change_context(errors::RevenueRecoveryError::PaymentIntentCreateFailed)
            .attach_printable("expected json response")?;

        Ok(revenue_recovery::RecoveryPaymentIntent {
            payment_id: response.id,
            status: response.status,
            feature_metadata: response.feature_metadata,
        })
    }
}

impl RevenueRecoveryAttempt {
    fn get_recovery_invoice_transaction_details(
        connector_enum: &connector_integration_interface::ConnectorEnum,
        request_details: &hyperswitch_interfaces::webhooks::IncomingWebhookRequestDetails<'_>,
        billing_connector_payment_details: Option<
            &revenue_recovery_response::BillingConnectorPaymentsSyncResponse,
        >,
    ) -> CustomResult<Self, errors::RevenueRecoveryError> {
        billing_connector_payment_details.map_or_else(
            || {
                interface_webhooks::IncomingWebhook::get_revenue_recovery_attempt_details(
                    connector_enum,
                    request_details,
                )
                .change_context(errors::RevenueRecoveryError::TransactionWebhookProcessingFailed)
                .attach_printable(
                    "Failed to get recovery attempt details from the billing connector",
                )
                .map(RevenueRecoveryAttempt)
            },
            |data| {
                Ok(Self(revenue_recovery::RevenueRecoveryAttemptData::from(
                    data,
                )))
            },
        )
    }

    async fn get_payment_attempt(
        &self,
        state: &SessionState,
        req_state: &ReqState,
        merchant_account: &domain::MerchantAccount,
        profile: &domain::Profile,
        key_store: &domain::MerchantKeyStore,
        payment_intent: &revenue_recovery::RecoveryPaymentIntent,
    ) -> CustomResult<
        Option<(
            revenue_recovery::RecoveryPaymentAttempt,
            revenue_recovery::RecoveryPaymentIntent,
        )>,
        errors::RevenueRecoveryError,
    > {
        let attempt_response = Box::pin(payments::payments_core::<
            router_flow_types::payments::PSync,
            api_payments::PaymentsResponse,
            _,
            _,
            _,
            hyperswitch_domain_models::payments::PaymentStatusData<
                router_flow_types::payments::PSync,
            >,
        >(
            state.clone(),
            req_state.clone(),
            merchant_account.clone(),
            profile.clone(),
            key_store.clone(),
            payments::operations::PaymentGet,
            api_payments::PaymentsRetrieveRequest {
                force_sync: false,
                expand_attempts: true,
                param: None,
            },
            payment_intent.payment_id.clone(),
            payments::CallConnectorAction::Avoid,
            hyperswitch_domain_models::payments::HeaderPayload::default(),
        ))
        .await;
        let response = match attempt_response {
            Ok(services::ApplicationResponse::JsonWithHeaders((payments_response, _))) => {
                let final_attempt =
                    self.0
                        .connector_transaction_id
                        .as_ref()
                        .and_then(|transaction_id| {
                            payments_response
                                .find_attempt_in_attempts_list_using_connector_transaction_id(
                                    transaction_id,
                                )
                        });
                let payment_attempt =
                    final_attempt.map(|attempt_res| revenue_recovery::RecoveryPaymentAttempt {
                        attempt_id: attempt_res.id.to_owned(),
                        attempt_status: attempt_res.status.to_owned(),
                        feature_metadata: attempt_res.feature_metadata.to_owned(),
                    });
                // If we have an attempt, combine it with payment_intent in a tuple.
                let res_with_payment_intent_and_attempt =
                    payment_attempt.map(|attempt| (attempt, (*payment_intent).clone()));
                Ok(res_with_payment_intent_and_attempt)
            }
            Ok(_) => Err(errors::RevenueRecoveryError::PaymentAttemptFetchFailed)
                .attach_printable("Unexpected response from payment intent core"),
            error @ Err(_) => {
                router_env::logger::error!(?error);
                Err(errors::RevenueRecoveryError::PaymentAttemptFetchFailed)
                    .attach_printable("failed to fetch payment attempt in recovery webhook flow")
            }
        }?;
        Ok(response)
    }

    #[allow(clippy::too_many_arguments)]
    async fn record_payment_attempt(
        &self,
        state: &SessionState,
        req_state: &ReqState,
        merchant_account: &domain::MerchantAccount,
        profile: &domain::Profile,
        key_store: &domain::MerchantKeyStore,
        payment_intent: &revenue_recovery::RecoveryPaymentIntent,
        billing_connector_account_id: &id_type::MerchantConnectorAccountId,
        payment_connector_account: Option<domain::MerchantConnectorAccount>,
    ) -> CustomResult<
        (
            revenue_recovery::RecoveryPaymentAttempt,
            revenue_recovery::RecoveryPaymentIntent,
        ),
        errors::RevenueRecoveryError,
    > {
        let request_payload = self
            .create_payment_record_request(billing_connector_account_id, payment_connector_account);
        let attempt_response = Box::pin(payments::record_attempt_core(
            state.clone(),
            req_state.clone(),
            merchant_account.clone(),
            profile.clone(),
            key_store.clone(),
            request_payload,
            payment_intent.payment_id.clone(),
            hyperswitch_domain_models::payments::HeaderPayload::default(),
            None,
        ))
        .await;

        let (recovery_attempt, updated_recovery_intent) = match attempt_response {
            Ok(services::ApplicationResponse::JsonWithHeaders((attempt_response, _))) => {
                Ok((
                    revenue_recovery::RecoveryPaymentAttempt {
                        attempt_id: attempt_response.id.clone(),
                        attempt_status: attempt_response.status,
                        feature_metadata: attempt_response.payment_attempt_feature_metadata,
                    },
                    revenue_recovery::RecoveryPaymentIntent {
                        payment_id: payment_intent.payment_id.clone(),
                        status: attempt_response.status.into(), // Using status from attempt_response
                        feature_metadata: attempt_response.payment_intent_feature_metadata, // Using feature_metadata from attempt_response
                    },
                ))
            }
            Ok(_) => Err(errors::RevenueRecoveryError::PaymentAttemptFetchFailed)
                .attach_printable("Unexpected response from record attempt core"),
            error @ Err(_) => {
                router_env::logger::error!(?error);
                Err(errors::RevenueRecoveryError::PaymentAttemptFetchFailed)
                    .attach_printable("failed to record attempt in recovery webhook flow")
            }
        }?;

        let response = (recovery_attempt, updated_recovery_intent);

        Ok(response)
    }

    pub fn create_payment_record_request(
        &self,
        billing_merchant_connector_account_id: &id_type::MerchantConnectorAccountId,
        payment_merchant_connector_account: Option<domain::MerchantConnectorAccount>,
    ) -> api_payments::PaymentsAttemptRecordRequest {
        let amount_details = api_payments::PaymentAttemptAmountDetails::from(&self.0);
        let feature_metadata = api_payments::PaymentAttemptFeatureMetadata {
            revenue_recovery: Some(api_payments::PaymentAttemptRevenueRecoveryData {
                // Since we are recording the external paymenmt attempt, this is hardcoded to External
                attempt_triggered_by: common_enums::TriggeredBy::External,
            }),
        };
        let error = Option::<api_payments::RecordAttemptErrorDetails>::from(&self.0);
        api_payments::PaymentsAttemptRecordRequest {
            amount_details,
            status: self.0.status,
            billing: None,
            shipping: None,
            connector : payment_merchant_connector_account.as_ref().map(|account| account.connector_name),
            payment_merchant_connector_id: payment_merchant_connector_account.as_ref().map(|account: &hyperswitch_domain_models::merchant_connector_account::MerchantConnectorAccount| account.id.clone()),
            error,
            description: None,
            connector_transaction_id: self.0.connector_transaction_id.clone(),
            payment_method_type: self.0.payment_method_type,
            billing_connector_id: billing_merchant_connector_account_id.clone(),
            payment_method_subtype: self.0.payment_method_sub_type,
            payment_method_data: None,
            metadata: None,
            feature_metadata: Some(feature_metadata),
            transaction_created_at: self.0.transaction_created_at,
            processor_payment_method_token: self.0.processor_payment_method_token.clone(),
            connector_customer_id: self.0.connector_customer_id.clone(),
        }
    }

    pub async fn find_payment_merchant_connector_account(
        &self,
        state: &SessionState,
        key_store: &domain::MerchantKeyStore,
        billing_connector_account: &domain::MerchantConnectorAccount,
    ) -> CustomResult<Option<domain::MerchantConnectorAccount>, errors::RevenueRecoveryError> {
        let payment_merchant_connector_account_id = billing_connector_account
            .get_payment_merchant_connector_account_id_using_account_reference_id(
                self.0.connector_account_reference_id.clone(),
            );
        let db = &*state.store;
        let key_manager_state = &(state).into();
        let payment_merchant_connector_account = payment_merchant_connector_account_id
            .as_ref()
            .async_map(|mca_id| async move {
                db.find_merchant_connector_account_by_id(key_manager_state, mca_id, key_store)
                    .await
            })
            .await
            .transpose()
            .change_context(errors::RevenueRecoveryError::PaymentMerchantConnectorAccountNotFound)
            .attach_printable(
                "failed to fetch payment merchant connector id using account reference id",
            )?;
        Ok(payment_merchant_connector_account)
    }

    #[allow(clippy::too_many_arguments)]
    async fn get_recovery_payment_attempt(
        is_recovery_transaction_event: bool,
        billing_connector_account: &domain::MerchantConnectorAccount,
        state: &SessionState,
        key_store: &domain::MerchantKeyStore,
        connector_enum: &connector_integration_interface::ConnectorEnum,
        req_state: &ReqState,
        billing_connector_payment_details: Option<
            &revenue_recovery_response::BillingConnectorPaymentsSyncResponse,
        >,
        request_details: &hyperswitch_interfaces::webhooks::IncomingWebhookRequestDetails<'_>,
        merchant_account: &domain::MerchantAccount,
        business_profile: &domain::Profile,
        payment_intent: &revenue_recovery::RecoveryPaymentIntent,
    ) -> CustomResult<Option<revenue_recovery::RecoveryPaymentAttempt>, errors::RevenueRecoveryError>
    {
        let recovery_payment_attempt = match is_recovery_transaction_event {
            true => {
                // Checks whether we have data in recovery_details , If its there then it will use the data and convert it into required from or else fetches from Incoming webhook
                let invoice_transaction_details = Self::get_recovery_invoice_transaction_details(
                    connector_enum,
                    request_details,
                    billing_connector_payment_details,
                )?;

                // Find the payment merchant connector ID at the top level to avoid multiple DB calls.
                let payment_merchant_connector_account = invoice_transaction_details
                    .find_payment_merchant_connector_account(
                        state,
                        key_store,
                        billing_connector_account,
                    )
                    .await?;

                Some(
                    invoice_transaction_details
                        .get_payment_attempt(
                            state,
                            req_state,
                            merchant_account,
                            business_profile,
                            key_store,
                            payment_intent.payment_id.clone(),
                        )
                        .await
                        .transpose()
                        .async_unwrap_or_else(|| async {
                            invoice_transaction_details
                                .record_payment_attempt(
                                    state,
                                    req_state,
                                    merchant_account,
                                    business_profile,
                                    key_store,
                                    payment_intent.payment_id.clone(),
                                    &billing_connector_account.id,
                                    payment_merchant_connector_account,
                                )
                                .await
                        })
                        .await?,
                )
            }
            false => None,
        };

        Ok(recovery_payment_attempt)
    }

    async fn insert_execute_pcr_task(
        db: &dyn StorageInterface,
        merchant_id: id_type::MerchantId,
        payment_intent: revenue_recovery::RecoveryPaymentIntent,
        profile_id: id_type::ProfileId,
        intent_retry_count: u16,
        payment_attempt_id: Option<id_type::GlobalAttemptId>,
        runner: storage::ProcessTrackerRunner,
    ) -> CustomResult<webhooks::WebhookResponseTracker, errors::RevenueRecoveryError> {
        let task = "EXECUTE_WORKFLOW";

        let payment_id = payment_intent.payment_id.clone();

        let process_tracker_id = format!("{runner}_{task}_{}", payment_id.get_string_repr());

        let schedule_time = revenue_recovery_flow::get_schedule_time_to_retry_mit_payments(
            db,
            &merchant_id,
            (intent_retry_count + 1).into(),
        )
        .await
        .map_or_else(
            || {
                Err(
                    report!(errors::RevenueRecoveryError::ScheduleTimeFetchFailed)
                        .attach_printable("Failed to get schedule time for pcr workflow"),
                )
            },
            Ok, // Simply returns `time` wrapped in `Ok`
        )?;

        let payment_attempt_id = payment_attempt_id
            .ok_or(report!(
                errors::RevenueRecoveryError::PaymentAttemptIdNotFound
            ))
            .attach_printable("payment attempt id is required for pcr workflow tracking")?;

        let execute_workflow_tracking_data = storage_churn_recovery::PcrWorkflowTrackingData {
            global_payment_id: payment_id.clone(),
            merchant_id,
            profile_id,
            payment_attempt_id,
        };

        let tag = ["PCR"];

        let process_tracker_entry = storage::ProcessTrackerNew::new(
            process_tracker_id,
            task,
            runner,
            tag,
            execute_workflow_tracking_data,
            Some(intent_retry_count.into()),
            schedule_time,
            common_enums::ApiVersion::V2,
        )
        .change_context(errors::RevenueRecoveryError::ProcessTrackerCreationError)
        .attach_printable("Failed to construct process tracker entry")?;

        db.insert_process(process_tracker_entry)
            .await
            .change_context(errors::RevenueRecoveryError::ProcessTrackerResponseError)
            .attach_printable("Failed to enter process_tracker_entry in DB")?;
        metrics::TASKS_ADDED_COUNT.add(1, router_env::metric_attributes!(("flow", "ExecutePCR")));

        Ok(webhooks::WebhookResponseTracker::Payment {
            payment_id,
            status: payment_intent.status,
        })
    }
}

pub struct BillingConnectorPaymentsSyncResponseData(
    revenue_recovery_response::BillingConnectorPaymentsSyncResponse,
);
pub struct BillingConnectorPaymentsSyncFlowRouterData(
    router_types::BillingConnectorPaymentsSyncRouterData,
);

impl BillingConnectorPaymentsSyncResponseData {
    async fn handle_billing_connector_payment_sync_call(
        state: &SessionState,
        merchant_account: &domain::MerchantAccount,
        merchant_connector_account: &hyperswitch_domain_models::merchant_connector_account::MerchantConnectorAccount,
        connector_name: &str,
        id: &str,
    ) -> CustomResult<Self, errors::RevenueRecoveryError> {
        let connector_data = api::ConnectorData::get_connector_by_name(
            &state.conf.connectors,
            connector_name,
            api::GetToken::Connector,
            None,
        )
        .change_context(errors::RevenueRecoveryError::BillingConnectorPaymentsSyncFailed)
        .attach_printable("invalid connector name received in payment attempt")?;

        let connector_integration: services::BoxedBillingConnectorPaymentsSyncIntegrationInterface<
            router_flow_types::BillingConnectorPaymentsSync,
            revenue_recovery_request::BillingConnectorPaymentsSyncRequest,
            revenue_recovery_response::BillingConnectorPaymentsSyncResponse,
        > = connector_data.connector.get_connector_integration();

        let router_data =
            BillingConnectorPaymentsSyncFlowRouterData::construct_router_data_for_billing_connector_payment_sync_call(
                state,
                connector_name,
                merchant_connector_account,
                merchant_account,
                id,
            )
            .await
            .change_context(errors::RevenueRecoveryError::BillingConnectorPaymentsSyncFailed)
            .attach_printable(
                "Failed while constructing router data for billing connector psync call",
            )?
            .inner();

        let response = services::execute_connector_processing_step(
            state,
            connector_integration,
            &router_data,
            payments::CallConnectorAction::Trigger,
            None,
        )
        .await
        .change_context(errors::RevenueRecoveryError::BillingConnectorPaymentsSyncFailed)
        .attach_printable("Failed while fetching billing connector payment details")?;

        let additional_recovery_details = match response.response {
            Ok(response) => Ok(response),
            error @ Err(_) => {
                router_env::logger::error!(?error);
                Err(errors::RevenueRecoveryError::BillingConnectorPaymentsSyncFailed)
                    .attach_printable("Failed while fetching billing connector payment details")
            }
        }?;
        Ok(Self(additional_recovery_details))
    }

    async fn get_billing_connector_payment_details(
        should_billing_connector_payment_api_called: bool,
        state: &SessionState,
        merchant_account: &domain::MerchantAccount,
        billing_connector_account: &hyperswitch_domain_models::merchant_connector_account::MerchantConnectorAccount,
        connector_name: &str,
        object_ref_id: &webhooks::ObjectReferenceId,
    ) -> CustomResult<
        Option<revenue_recovery_response::BillingConnectorPaymentsSyncResponse>,
        errors::RevenueRecoveryError,
    > {
        let response_data = match should_billing_connector_payment_api_called {
            true => {
                let billing_connector_transaction_id = object_ref_id
                    .clone()
                    .get_connector_transaction_id_as_string()
                    .change_context(
                        errors::RevenueRecoveryError::BillingConnectorPaymentsSyncFailed,
                    )
                    .attach_printable("Billing connector Payments api call failed")?;
                let billing_connector_payment_details =
                    Self::handle_billing_connector_payment_sync_call(
                        state,
                        merchant_account,
                        billing_connector_account,
                        connector_name,
                        &billing_connector_transaction_id,
                    )
                    .await?;
                Some(billing_connector_payment_details.inner())
            }
            false => None,
        };

        Ok(response_data)
    }

    fn inner(self) -> revenue_recovery_response::BillingConnectorPaymentsSyncResponse {
        self.0
    }
}

impl BillingConnectorPaymentsSyncFlowRouterData {
    async fn construct_router_data_for_billing_connector_payment_sync_call(
        state: &SessionState,
        connector_name: &str,
        merchant_connector_account: &hyperswitch_domain_models::merchant_connector_account::MerchantConnectorAccount,
        merchant_account: &domain::MerchantAccount,
        billing_connector_psync_id: &str,
    ) -> CustomResult<Self, errors::RevenueRecoveryError> {
        let auth_type: types::ConnectorAuthType = helpers::MerchantConnectorAccountType::DbVal(
            Box::new(merchant_connector_account.clone()),
        )
        .get_connector_account_details()
        .parse_value("ConnectorAuthType")
        .change_context(errors::RevenueRecoveryError::BillingConnectorPaymentsSyncFailed)?;

        let router_data = types::RouterDataV2 {
            flow: PhantomData::<router_flow_types::BillingConnectorPaymentsSync>,
            tenant_id: state.tenant.tenant_id.clone(),
            resource_common_data: flow_common_types::BillingConnectorPaymentsSyncFlowData,
            connector_auth_type: auth_type,
            request: revenue_recovery_request::BillingConnectorPaymentsSyncRequest {
                billing_connector_psync_id: billing_connector_psync_id.to_string(),
            },
            response: Err(types::ErrorResponse::default()),
        };

        let old_router_data =
            flow_common_types::BillingConnectorPaymentsSyncFlowData::to_old_router_data(
                router_data,
            )
            .change_context(errors::RevenueRecoveryError::BillingConnectorPaymentsSyncFailed)
            .attach_printable(
                "Cannot construct router data for making the billing connector payments api call",
            )?;

        Ok(Self(old_router_data))
    }

    fn inner(self) -> router_types::BillingConnectorPaymentsSyncRouterData {
        self.0
    }
}<|MERGE_RESOLUTION|>--- conflicted
+++ resolved
@@ -57,33 +57,33 @@
     })?;
 
     let connector = api_models::enums::Connector::from_str(connector_name)
-        .change_context(errors::RevenueRecoveryError::InvoiceWebhookProcessingFailed)
-        .attach_printable_lazy(|| format!("unable to parse connector name {connector_name:?}"))?;
-
-    let billing_connectors_with_payment_sync_call = &state.conf.billing_connectors_payment_sync;
-
-    let should_billing_connector_payment_api_called = billing_connectors_with_payment_sync_call
-        .billing_connectors_which_require_payment_sync
-        .contains(&connector);
-
-    let billing_connector_payment_details =
-        BillingConnectorPaymentsSyncResponseData::get_billing_connector_payment_details(
-            should_billing_connector_payment_api_called,
-            &state,
-            &merchant_account,
-            &billing_connector_account,
-            connector_name,
-            object_ref_id,
-        )
-        .await?;
-
-    // Checks whether we have data in recovery_details , If its there then it will use the data and convert it into required from or else fetches from Incoming webhook
-
-    let invoice_details = RevenueRecoveryInvoice::get_recovery_invoice_details(
-        connector_enum,
-        request_details,
-        billing_connector_payment_details.as_ref(),
-    )?;
+    .change_context(errors::RevenueRecoveryError::InvoiceWebhookProcessingFailed)
+    .attach_printable_lazy(|| format!("unable to parse connector name {connector_name:?}"))?;
+
+let billing_connectors_with_payment_sync_call = &state.conf.billing_connectors_payment_sync;
+
+let should_billing_connector_payment_api_called = billing_connectors_with_payment_sync_call
+    .billing_connectors_which_require_payment_sync
+    .contains(&connector);
+
+let billing_connector_payment_details =
+    BillingConnectorPaymentsSyncResponseData::get_billing_connector_payment_details(
+        should_billing_connector_payment_api_called,
+        &state,
+        &merchant_account,
+        &billing_connector_account,
+        connector_name,
+        object_ref_id,
+    )
+    .await?;
+
+// Checks whether we have data in recovery_details , If its there then it will use the data and convert it into required from or else fetches from Incoming webhook
+
+let invoice_details = RevenueRecoveryInvoice::get_recovery_invoice_details(
+    connector_enum,
+    request_details,
+    billing_connector_payment_details.as_ref(),
+)?;
 
     // Fetch the intent using merchant reference id, if not found create new intent.
     let payment_intent = invoice_details
@@ -109,75 +109,22 @@
         })
         .await?;
 
-<<<<<<< HEAD
-    // It is a tuple of (Option<RecoveryPaymentAttempt>, RecoveryPaymentIntent)
-    let payment_attempt_with_recovery_intent = match event_type.is_recovery_transaction_event() {
-        true => {
-            let invoice_transaction_details = RevenueRecoveryAttempt(
-                interface_webhooks::IncomingWebhook::get_revenue_recovery_attempt_details(
-                    connector,
-                    request_details,
-                )
-                .change_context(errors::RevenueRecoveryError::TransactionWebhookProcessingFailed)?,
-            );
-            // Find the payment merchant connector ID at the top level to avoid multiple DB calls.
-            let payment_merchant_connector_account = invoice_transaction_details
-                .find_payment_merchant_connector_account(
-                    &state,
-                    &key_store,
-                    &billing_connector_account,
-                )
-                .await?;
-
-            let (payment_attempt, updated_payment_intent) = invoice_transaction_details
-                .get_payment_attempt(
-                    &state,
-                    &req_state,
-                    &merchant_account,
-                    &business_profile,
-                    &key_store,
-                    &payment_intent,
-                )
-                .await
-                .transpose()
-                .async_unwrap_or_else(|| async {
-                    invoice_transaction_details
-                        .record_payment_attempt(
-                            &state,
-                            &req_state,
-                            &merchant_account,
-                            &business_profile,
-                            &key_store,
-                            &payment_intent,
-                            &billing_connector_account.id,
-                            payment_merchant_connector_account,
-                        )
-                        .await
-                })
-                .await?;
-            (Some(payment_attempt), updated_payment_intent)
-        }
-
-        false => (None, payment_intent),
-    };
-=======
-    let is_event_recovery_transaction_event = event_type.is_recovery_transaction_event();
-
-    let payment_attempt = RevenueRecoveryAttempt::get_recovery_payment_attempt(
-        is_event_recovery_transaction_event,
-        &billing_connector_account,
-        &state,
-        &key_store,
-        connector_enum,
-        &req_state,
-        billing_connector_payment_details.as_ref(),
-        request_details,
-        &merchant_account,
-        &business_profile,
-        &payment_intent,
-    )
-    .await?;
->>>>>>> cfe22694
+        let is_event_recovery_transaction_event = event_type.is_recovery_transaction_event();
+
+        let payment_attempt_with_recovery_intent = RevenueRecoveryAttempt::get_recovery_payment_attempt(
+            is_event_recovery_transaction_event,
+            &billing_connector_account,
+            &state,
+            &key_store,
+            connector_enum,
+            &req_state,
+            billing_connector_payment_details.as_ref(),
+            request_details,
+            &merchant_account,
+            &business_profile,
+            &payment_intent,
+        )
+        .await?;
 
     let attempt_triggered_by = payment_attempt_with_recovery_intent
         .0
@@ -203,32 +150,17 @@
 
     match action {
         revenue_recovery::RecoveryAction::CancelInvoice => todo!(),
-        revenue_recovery::RecoveryAction::ScheduleFailedPayment => {
-            match intent_retry_count <= mca_retry_threshold {
-                true => {
-                    router_env::logger::error!(
-                        "Payment retry count {} is less than threshold {}",
-                        intent_retry_count,
-                        mca_retry_threshold
-                    );
-                    Ok(webhooks::WebhookResponseTracker::NoEffect)
-                }
-                false => Ok(RevenueRecoveryAttempt::insert_execute_pcr_task(
-                    &*state.store,
-                    merchant_account.get_id().to_owned(),
-                    payment_attempt_with_recovery_intent.1.clone(),
-                    business_profile.get_id().to_owned(),
+            revenue_recovery::RecoveryAction::ScheduleFailedPayment => {
+                handle_schedule_failed_payment(
                     intent_retry_count,
-                    payment_attempt_with_recovery_intent
-                        .0
-                        .as_ref()
-                        .map(|attempt| attempt.attempt_id.clone()),
-                    storage::ProcessTrackerRunner::PassiveRecoveryWorkflow,
+                    mca_retry_threshold,
+                    &state,
+                    &merchant_account,
+                    &payment_attempt_with_recovery_intent,
+                    &business_profile,
                 )
                 .await
-                .change_context(errors::RevenueRecoveryError::InvoiceWebhookProcessingFailed)?),
-            }
-        }
+            }
         revenue_recovery::RecoveryAction::SuccessPaymentExternal => {
             // Need to add recovery stop flow for this scenario
             router_env::logger::info!("Payment has been succeeded via external system");
@@ -254,6 +186,41 @@
         }
     }
 }
+
+async fn handle_schedule_failed_payment(
+    intent_retry_count: u16, 
+    mca_retry_threshold: u16,
+    state: &SessionState,
+    merchant_account: &domain::MerchantAccount,
+    payment_attempt_with_recovery_intent: &(Option<revenue_recovery::RecoveryPaymentAttempt>, revenue_recovery::RecoveryPaymentIntent),
+    business_profile: &domain::Profile,
+) ->CustomResult<webhooks::WebhookResponseTracker, errors::RevenueRecoveryError>  {
+    match intent_retry_count <= mca_retry_threshold {
+        true => {
+            router_env::logger::error!(
+                "Payment retry count {} is less than threshold {}",
+                intent_retry_count,
+                mca_retry_threshold
+            );
+            Ok(webhooks::WebhookResponseTracker::NoEffect)
+        }
+        false => RevenueRecoveryAttempt::insert_execute_pcr_task(
+            &*state.store,
+            merchant_account.get_id().to_owned(),
+            payment_attempt_with_recovery_intent.1.clone(),
+            business_profile.get_id().to_owned(),
+            intent_retry_count,
+            payment_attempt_with_recovery_intent
+                .0
+                .as_ref()
+                .map(|attempt| attempt.attempt_id.clone()),
+            storage::ProcessTrackerRunner::PassiveRecoveryWorkflow,
+        )
+        .await
+        .change_context(errors::RevenueRecoveryError::InvoiceWebhookProcessingFailed),
+    }
+}
+
 #[derive(Debug)]
 pub struct RevenueRecoveryInvoice(revenue_recovery::RevenueRecoveryInvoiceData);
 #[derive(Debug)]
@@ -623,62 +590,62 @@
         merchant_account: &domain::MerchantAccount,
         business_profile: &domain::Profile,
         payment_intent: &revenue_recovery::RecoveryPaymentIntent,
-    ) -> CustomResult<Option<revenue_recovery::RecoveryPaymentAttempt>, errors::RevenueRecoveryError>
+    ) -> CustomResult<(Option<revenue_recovery::RecoveryPaymentAttempt>,revenue_recovery::RecoveryPaymentIntent), errors::RevenueRecoveryError>
     {
-        let recovery_payment_attempt = match is_recovery_transaction_event {
+
+        let payment_attempt_with_recovery_intent = match is_recovery_transaction_event {
             true => {
-                // Checks whether we have data in recovery_details , If its there then it will use the data and convert it into required from or else fetches from Incoming webhook
                 let invoice_transaction_details = Self::get_recovery_invoice_transaction_details(
-                    connector_enum,
-                    request_details,
-                    billing_connector_payment_details,
-                )?;
+                                connector_enum,
+                                request_details,
+                                billing_connector_payment_details,
+                            )?;
 
                 // Find the payment merchant connector ID at the top level to avoid multiple DB calls.
                 let payment_merchant_connector_account = invoice_transaction_details
                     .find_payment_merchant_connector_account(
-                        state,
-                        key_store,
-                        billing_connector_account,
+                        &state,
+                        &key_store,
+                        &billing_connector_account,
                     )
                     .await?;
-
-                Some(
-                    invoice_transaction_details
-                        .get_payment_attempt(
-                            state,
-                            req_state,
-                            merchant_account,
-                            business_profile,
-                            key_store,
-                            payment_intent.payment_id.clone(),
-                        )
-                        .await
-                        .transpose()
-                        .async_unwrap_or_else(|| async {
-                            invoice_transaction_details
-                                .record_payment_attempt(
-                                    state,
-                                    req_state,
-                                    merchant_account,
-                                    business_profile,
-                                    key_store,
-                                    payment_intent.payment_id.clone(),
-                                    &billing_connector_account.id,
-                                    payment_merchant_connector_account,
-                                )
-                                .await
-                        })
-                        .await?,
-                )
-            }
-            false => None,
+    
+                let (payment_attempt, updated_payment_intent) = invoice_transaction_details
+                    .get_payment_attempt(
+                        &state,
+                        &req_state,
+                        &merchant_account,
+                        &business_profile,
+                        &key_store,
+                        &payment_intent,
+                    )
+                    .await
+                    .transpose()
+                    .async_unwrap_or_else(|| async {
+                        invoice_transaction_details
+                            .record_payment_attempt(
+                                &state,
+                                &req_state,
+                                &merchant_account,
+                                &business_profile,
+                                &key_store,
+                                &payment_intent,
+                                &billing_connector_account.id,
+                                payment_merchant_connector_account,
+                            )
+                            .await
+                    })
+                    .await?;
+                (Some(payment_attempt), updated_payment_intent)
+            }
+    
+            false => (None, payment_intent.clone()),
         };
 
-        Ok(recovery_payment_attempt)
-    }
-
-    async fn insert_execute_pcr_task(
+        Ok(payment_attempt_with_recovery_intent)
+    }
+    
+        async fn insert_execute_pcr_task(
         db: &dyn StorageInterface,
         merchant_id: id_type::MerchantId,
         payment_intent: revenue_recovery::RecoveryPaymentIntent,
