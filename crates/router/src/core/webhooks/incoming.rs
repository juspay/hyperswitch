--- conflicted
+++ resolved
@@ -1530,14 +1530,7 @@
         Some(dispute) => {
             logger::info!("Dispute Already exists, Updating the dispute details");
             metrics::INCOMING_DISPUTE_WEBHOOK_UPDATE_RECORD_METRIC.add(1, &[]);
-<<<<<<< HEAD
-            let dispute_status = diesel_models::enums::DisputeStatus::foreign_try_from(event_type)
-                .change_context(errors::ApiErrorResponse::WebhookProcessingFailure)
-                .attach_printable("event type to dispute state conversion failure")?;
             core_utils::validate_dispute_stage_and_dispute_status(
-=======
-            crate::core::utils::validate_dispute_stage_and_dispute_status(
->>>>>>> 640d0552
                 dispute.dispute_stage,
                 dispute.dispute_status,
                 dispute_details.dispute_stage,
@@ -1545,7 +1538,6 @@
             )
             .change_context(errors::ApiErrorResponse::WebhookProcessingFailure)
             .attach_printable("dispute stage and status validation failed")?;
-
             let update_dispute = diesel_models::dispute::DisputeUpdate::Update {
                 dispute_stage: dispute_details.dispute_stage,
                 dispute_status,
