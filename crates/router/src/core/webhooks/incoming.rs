use std::{str::FromStr, time::Instant};

use actix_web::FromRequest;
#[cfg(feature = "payouts")]
use api_models::payouts as payout_models;
use api_models::{
    enums::Connector,
    webhooks::{self, WebhookResponseTracker},
};
pub use common_enums::{connector_enums::InvoiceStatus, enums::ProcessTrackerRunner};
use common_utils::{
    errors::ReportSwitchExt,
    events::ApiEventsType,
    ext_traits::{AsyncExt, ByteSliceExt},
    types::{AmountConvertor, StringMinorUnitForConnector},
};
use diesel_models::{refund as diesel_refund, ConnectorMandateReferenceId};
use error_stack::{report, ResultExt};
use hyperswitch_domain_models::{
    mandates::CommonMandateReference,
    payments::{payment_attempt::PaymentAttempt, HeaderPayload},
    router_request_types::VerifyWebhookSourceRequestData,
    router_response_types::{VerifyWebhookSourceResponseData, VerifyWebhookStatus},
};
use hyperswitch_interfaces::webhooks::{IncomingWebhookFlowError, IncomingWebhookRequestDetails};
use masking::{ExposeInterface, PeekInterface};
use router_env::{instrument, tracing, tracing_actix_web::RequestId};

use super::{types, utils, MERCHANT_ID};
use crate::{
    consts,
    core::{
        api_locking,
        errors::{self, ConnectorErrorExt, CustomResult, RouterResponse, StorageErrorExt},
        metrics, payment_methods,
        payments::{self, tokenization},
        refunds, relay,
        subscription::subscription_handler::SubscriptionHandler,
        unified_connector_service, utils as core_utils,
        webhooks::{network_tokenization_incoming, utils::construct_webhook_router_data},
    },
    db::StorageInterface,
    events::api_logs::ApiEvent,
    logger,
    routes::{
        app::{ReqState, SessionStateInfo},
        lock_utils, SessionState,
    },
    services::{
        self, authentication as auth, connector_integration_interface::ConnectorEnum,
        ConnectorValidation,
    },
    types::{
        api::{
            self, mandates::MandateResponseExt, ConnectorCommon, ConnectorData, GetToken,
            IncomingWebhook,
        },
        domain,
        storage::{self, enums},
        transformers::{ForeignFrom, ForeignInto, ForeignTryFrom},
    },
    utils::{self as helper_utils, ext_traits::OptionExt, generate_id},
};
#[cfg(feature = "payouts")]
use crate::{core::payouts, types::storage::PayoutAttemptUpdate};

#[allow(clippy::too_many_arguments)]
pub async fn incoming_webhooks_wrapper<W: types::OutgoingWebhookType>(
    flow: &impl router_env::types::FlowMetric,
    state: SessionState,
    req_state: ReqState,
    req: &actix_web::HttpRequest,
    merchant_context: domain::MerchantContext,
    connector_name_or_mca_id: &str,
    body: actix_web::web::Bytes,
    is_relay_webhook: bool,
) -> RouterResponse<serde_json::Value> {
    let start_instant = Instant::now();
    let (application_response, webhooks_response_tracker, serialized_req) =
        Box::pin(incoming_webhooks_core::<W>(
            state.clone(),
            req_state,
            req,
            merchant_context.clone(),
            connector_name_or_mca_id,
            body.clone(),
            is_relay_webhook,
        ))
        .await?;

    logger::info!(incoming_webhook_payload = ?serialized_req);

    let request_duration = Instant::now()
        .saturating_duration_since(start_instant)
        .as_millis();

    let request_id = RequestId::extract(req)
        .await
        .attach_printable("Unable to extract request id from request")
        .change_context(errors::ApiErrorResponse::InternalServerError)?;
    let auth_type = auth::AuthenticationType::WebhookAuth {
        merchant_id: merchant_context.get_merchant_account().get_id().clone(),
    };
    let status_code = 200;
    let api_event = ApiEventsType::Webhooks {
        connector: connector_name_or_mca_id.to_string(),
        payment_id: webhooks_response_tracker.get_payment_id(),
    };
    let response_value = serde_json::to_value(&webhooks_response_tracker)
        .change_context(errors::ApiErrorResponse::InternalServerError)
        .attach_printable("Could not convert webhook effect to string")?;
    let infra = state.infra_components.clone();
    let api_event = ApiEvent::new(
        state.tenant.tenant_id.clone(),
        Some(merchant_context.get_merchant_account().get_id().clone()),
        flow,
        &request_id,
        request_duration,
        status_code,
        serialized_req,
        Some(response_value),
        None,
        auth_type,
        None,
        api_event,
        req,
        req.method(),
        infra,
    );
    state.event_handler().log_event(&api_event);
    Ok(application_response)
}

#[cfg(feature = "v1")]
pub async fn network_token_incoming_webhooks_wrapper<W: types::OutgoingWebhookType>(
    flow: &impl router_env::types::FlowMetric,
    state: SessionState,
    req: &actix_web::HttpRequest,
    body: actix_web::web::Bytes,
) -> RouterResponse<serde_json::Value> {
    let start_instant = Instant::now();

    let request_details: IncomingWebhookRequestDetails<'_> = IncomingWebhookRequestDetails {
        method: req.method().clone(),
        uri: req.uri().clone(),
        headers: req.headers(),
        query_params: req.query_string().to_string(),
        body: &body,
    };

    let (application_response, webhooks_response_tracker, serialized_req, merchant_id) = Box::pin(
        network_token_incoming_webhooks_core::<W>(&state, request_details),
    )
    .await?;

    logger::info!(incoming_webhook_payload = ?serialized_req);

    let request_duration = Instant::now()
        .saturating_duration_since(start_instant)
        .as_millis();

    let request_id = RequestId::extract(req)
        .await
        .change_context(errors::ApiErrorResponse::InternalServerError)
        .attach_printable("Unable to extract request id from request")?;
    let auth_type = auth::AuthenticationType::NoAuth;
    let status_code = 200;
    let api_event = ApiEventsType::NetworkTokenWebhook {
        payment_method_id: webhooks_response_tracker.get_payment_method_id(),
    };
    let response_value = serde_json::to_value(&webhooks_response_tracker)
        .change_context(errors::ApiErrorResponse::InternalServerError)
        .attach_printable("Could not convert webhook effect to string")?;
    let infra = state.infra_components.clone();
    let api_event = ApiEvent::new(
        state.tenant.tenant_id.clone(),
        Some(merchant_id),
        flow,
        &request_id,
        request_duration,
        status_code,
        serialized_req,
        Some(response_value),
        None,
        auth_type,
        None,
        api_event,
        req,
        req.method(),
        infra,
    );
    state.event_handler().log_event(&api_event);
    Ok(application_response)
}

#[allow(clippy::too_many_arguments)]
#[instrument(skip_all)]
async fn incoming_webhooks_core<W: types::OutgoingWebhookType>(
    state: SessionState,
    req_state: ReqState,
    req: &actix_web::HttpRequest,
    merchant_context: domain::MerchantContext,
    connector_name_or_mca_id: &str,
    body: actix_web::web::Bytes,
    is_relay_webhook: bool,
) -> errors::RouterResult<(
    services::ApplicationResponse<serde_json::Value>,
    WebhookResponseTracker,
    serde_json::Value,
)> {
    // Initial setup and metrics
    metrics::WEBHOOK_INCOMING_COUNT.add(
        1,
        router_env::metric_attributes!((
            MERCHANT_ID,
            merchant_context.get_merchant_account().get_id().clone()
        )),
    );

    let request_details = IncomingWebhookRequestDetails {
        method: req.method().clone(),
        uri: req.uri().clone(),
        headers: req.headers(),
        query_params: req.query_string().to_string(),
        body: &body,
    };

    // Fetch the merchant connector account to get the webhooks source secret
    let (merchant_connector_account, connector, connector_name) =
        fetch_optional_mca_and_connector(&state, &merchant_context, connector_name_or_mca_id)
            .await?;

    // Determine webhook processing path (UCS vs non-UCS) and handle event type extraction
    let webhook_processing_result =
        match if unified_connector_service::should_call_unified_connector_service_for_webhooks(
            &state,
            &merchant_context,
            &connector_name,
        )
        .await?
        {
            logger::info!(
                connector = connector_name,
                "Using Unified Connector Service for webhook processing",
            );
            process_ucs_webhook_transform(
                &state,
                &merchant_context,
                &connector_name,
                &body,
                &request_details,
                merchant_connector_account.as_ref(),
            )
            .await
        } else {
            // NON-UCS PATH: Need to decode body first
            let decoded_body = connector
                .decode_webhook_body(
                    &request_details,
                    merchant_context.get_merchant_account().get_id(),
                    merchant_connector_account
                        .clone()
                        .and_then(|mca| mca.connector_webhook_details.clone()),
                    &connector_name,
                )
                .await
                .switch()
                .attach_printable("There was an error in incoming webhook body decoding")?;

            process_non_ucs_webhook(
                &state,
                &merchant_context,
                &connector,
                &connector_name,
                decoded_body.into(),
                &request_details,
            )
            .await
        } {
            Ok(result) => result,
            Err(error) => {
                let error_result = handle_incoming_webhook_error(
                    error,
                    &connector,
                    connector_name.as_str(),
                    &request_details,
                );
                match error_result {
                    Ok((response, webhook_tracker, serialized_request)) => {
                        return Ok((response, webhook_tracker, serialized_request));
                    }
                    Err(e) => return Err(e),
                }
            }
        };

    // if it is a setup webhook event, return ok status
    if webhook_processing_result.event_type == webhooks::IncomingWebhookEvent::SetupWebhook {
        return Ok((
            services::ApplicationResponse::StatusOk,
            WebhookResponseTracker::NoEffect,
            serde_json::Value::default(),
        ));
    }

    // Update request_details with the appropriate body (decoded for non-UCS, raw for UCS)
    let final_request_details = match &webhook_processing_result.decoded_body {
        Some(decoded_body) => IncomingWebhookRequestDetails {
            method: request_details.method.clone(),
            uri: request_details.uri.clone(),
            headers: request_details.headers,
            query_params: request_details.query_params.clone(),
            body: decoded_body,
        },
        None => request_details, // Use original request details for UCS
    };

    logger::info!(event_type=?webhook_processing_result.event_type);

    // Check if webhook should be processed further
    let is_webhook_event_supported = !matches!(
        webhook_processing_result.event_type,
        webhooks::IncomingWebhookEvent::EventNotSupported
    );
    let is_webhook_event_enabled = !utils::is_webhook_event_disabled(
        &*state.clone().store,
        connector_name.as_str(),
        merchant_context.get_merchant_account().get_id(),
        &webhook_processing_result.event_type,
    )
    .await;
    let flow_type: api::WebhookFlow = webhook_processing_result.event_type.into();
    let process_webhook_further = is_webhook_event_enabled
        && is_webhook_event_supported
        && !matches!(flow_type, api::WebhookFlow::ReturnResponse);
    logger::info!(process_webhook=?process_webhook_further);
    let mut event_object: Box<dyn masking::ErasedMaskSerialize> = Box::new(serde_json::Value::Null);

    let webhook_effect = match process_webhook_further {
        true => {
            let business_logic_result = process_webhook_business_logic(
                &state,
                req_state,
                &merchant_context,
                &connector,
                &connector_name,
                webhook_processing_result.event_type,
                webhook_processing_result.source_verified,
                &webhook_processing_result.transform_data,
                &final_request_details,
                is_relay_webhook,
                merchant_connector_account
                    .ok_or(errors::ApiErrorResponse::MerchantConnectorAccountNotFound {
                        id: connector_name_or_mca_id.to_string(),
                    })?
                    .merchant_connector_id,
            )
            .await;

            match business_logic_result {
                Ok(response) => {
                    // Extract event object for serialization
                    event_object = extract_webhook_event_object(
                        &webhook_processing_result.transform_data,
                        &connector,
                        &final_request_details,
                    )?;
                    response
                }
                Err(error) => {
                    let error_result = handle_incoming_webhook_error(
                        error,
                        &connector,
                        connector_name.as_str(),
                        &final_request_details,
                    );
                    match error_result {
                        Ok((_, webhook_tracker, _)) => webhook_tracker,
                        Err(e) => return Err(e),
                    }
                }
            }
        }
        false => {
            metrics::WEBHOOK_INCOMING_FILTERED_COUNT.add(
                1,
                router_env::metric_attributes!((
                    MERCHANT_ID,
                    merchant_context.get_merchant_account().get_id().clone()
                )),
            );
            WebhookResponseTracker::NoEffect
        }
    };

    // Generate response
    let response = connector
        .get_webhook_api_response(&final_request_details, None)
        .switch()
        .attach_printable("Could not get incoming webhook api response from connector")?;

    let serialized_request = event_object
        .masked_serialize()
        .change_context(errors::ApiErrorResponse::InternalServerError)
        .attach_printable("Could not convert webhook effect to string")?;

    Ok((response, webhook_effect, serialized_request))
}

/// Process UCS webhook transformation using the high-level UCS abstraction
async fn process_ucs_webhook_transform(
    state: &SessionState,
    merchant_context: &domain::MerchantContext,
    connector_name: &str,
    body: &actix_web::web::Bytes,
    request_details: &IncomingWebhookRequestDetails<'_>,
    merchant_connector_account: Option<&domain::MerchantConnectorAccount>,
) -> errors::RouterResult<WebhookProcessingResult> {
    // Use the new UCS abstraction which provides clean separation
    let (event_type, source_verified, transform_data) =
        unified_connector_service::call_unified_connector_service_for_webhook(
            state,
            merchant_context,
            connector_name,
            body,
            request_details,
            merchant_connector_account,
        )
        .await?;
    Ok(WebhookProcessingResult {
        event_type,
        source_verified,
        transform_data: Some(Box::new(transform_data)),
        decoded_body: None, // UCS path uses raw body
    })
}
/// Result type for webhook processing path determination
pub struct WebhookProcessingResult {
    event_type: webhooks::IncomingWebhookEvent,
    source_verified: bool,
    transform_data: Option<Box<unified_connector_service::WebhookTransformData>>,
    decoded_body: Option<actix_web::web::Bytes>,
}

/// Process non-UCS webhook using traditional connector processing
async fn process_non_ucs_webhook(
    state: &SessionState,
    merchant_context: &domain::MerchantContext,
    connector: &ConnectorEnum,
    connector_name: &str,
    decoded_body: actix_web::web::Bytes,
    request_details: &IncomingWebhookRequestDetails<'_>,
) -> errors::RouterResult<WebhookProcessingResult> {
    // Create request_details with decoded body for connector processing
    let updated_request_details = IncomingWebhookRequestDetails {
        method: request_details.method.clone(),
        uri: request_details.uri.clone(),
        headers: request_details.headers,
        query_params: request_details.query_params.clone(),
        body: &decoded_body,
    };

    match connector
        .get_webhook_event_type(&updated_request_details)
        .allow_webhook_event_type_not_found(
            state
                .clone()
                .conf
                .webhooks
                .ignore_error
                .event_type
                .unwrap_or(true),
        )
        .switch()
        .attach_printable("Could not find event type in incoming webhook body")?
    {
        Some(event_type) => Ok(WebhookProcessingResult {
            event_type,
            source_verified: false,
            transform_data: None,
            decoded_body: Some(decoded_body),
        }),
        None => {
            metrics::WEBHOOK_EVENT_TYPE_IDENTIFICATION_FAILURE_COUNT.add(
                1,
                router_env::metric_attributes!(
                    (
                        MERCHANT_ID,
                        merchant_context.get_merchant_account().get_id().clone()
                    ),
                    ("connector", connector_name.to_string())
                ),
            );
            Err(errors::ApiErrorResponse::WebhookProcessingFailure)
                .attach_printable("Failed to identify event type in incoming webhook body")
        }
    }
}

/// Extract webhook event object based on transform data availability
fn extract_webhook_event_object(
    transform_data: &Option<Box<unified_connector_service::WebhookTransformData>>,
    connector: &ConnectorEnum,
    request_details: &IncomingWebhookRequestDetails<'_>,
) -> errors::RouterResult<Box<dyn masking::ErasedMaskSerialize>> {
    match transform_data {
        Some(transform_data) => match &transform_data.webhook_content {
            Some(webhook_content) => {
                let serialized_value = serde_json::to_value(webhook_content)
                    .change_context(errors::ApiErrorResponse::InternalServerError)
                    .attach_printable("Failed to serialize UCS webhook content")?;
                Ok(Box::new(serialized_value))
            }
            None => connector
                .get_webhook_resource_object(request_details)
                .switch()
                .attach_printable("Could not find resource object in incoming webhook body"),
        },
        None => connector
            .get_webhook_resource_object(request_details)
            .switch()
            .attach_printable("Could not find resource object in incoming webhook body"),
    }
}

/// Process the main webhook business logic after event type determination
#[allow(clippy::too_many_arguments)]
async fn process_webhook_business_logic(
    state: &SessionState,
    req_state: ReqState,
    merchant_context: &domain::MerchantContext,
    connector: &ConnectorEnum,
    connector_name: &str,
    event_type: webhooks::IncomingWebhookEvent,
    source_verified_via_ucs: bool,
    webhook_transform_data: &Option<Box<unified_connector_service::WebhookTransformData>>,
    request_details: &IncomingWebhookRequestDetails<'_>,
    is_relay_webhook: bool,
    billing_connector_mca_id: common_utils::id_type::MerchantConnectorAccountId,
) -> errors::RouterResult<WebhookResponseTracker> {
    let object_ref_id = connector
        .get_webhook_object_reference_id(request_details)
        .switch()
        .attach_printable("Could not find object reference id in incoming webhook body")?;
    let connector_enum = Connector::from_str(connector_name)
        .change_context(errors::ApiErrorResponse::InvalidDataValue {
            field_name: "connector",
        })
        .attach_printable_lazy(|| format!("unable to parse connector name {connector_name:?}"))?;
    let connectors_with_source_verification_call = &state.conf.webhook_source_verification_call;

    let merchant_connector_account = match Box::pin(helper_utils::get_mca_from_object_reference_id(
        state,
        object_ref_id.clone(),
        merchant_context,
        connector_name,
    ))
    .await
    {
        Ok(mca) => mca,
        Err(error) => {
            let result =
                handle_incoming_webhook_error(error, connector, connector_name, request_details);
            match result {
                Ok((_, webhook_tracker, _)) => return Ok(webhook_tracker),
                Err(e) => return Err(e),
            }
        }
    };

    let source_verified = if source_verified_via_ucs {
        // If UCS handled verification, use that result
        source_verified_via_ucs
    } else {
        // Fall back to traditional source verification
        if connectors_with_source_verification_call
            .connectors_with_webhook_source_verification_call
            .contains(&connector_enum)
        {
            verify_webhook_source_verification_call(
                connector.clone(),
                state,
                merchant_context,
                merchant_connector_account.clone(),
                connector_name,
                request_details,
            )
            .await
            .or_else(|error| match error.current_context() {
                errors::ConnectorError::WebhookSourceVerificationFailed => {
                    logger::error!(?error, "Source Verification Failed");
                    Ok(false)
                }
                _ => Err(error),
            })
            .switch()
            .attach_printable("There was an issue in incoming webhook source verification")?
        } else {
            connector
                .clone()
                .verify_webhook_source(
                    request_details,
                    merchant_context.get_merchant_account().get_id(),
                    merchant_connector_account.connector_webhook_details.clone(),
                    merchant_connector_account.connector_account_details.clone(),
                    connector_name,
                )
                .await
                .or_else(|error| match error.current_context() {
                    errors::ConnectorError::WebhookSourceVerificationFailed => {
                        logger::error!(?error, "Source Verification Failed");
                        Ok(false)
                    }
                    _ => Err(error),
                })
                .switch()
                .attach_printable("There was an issue in incoming webhook source verification")?
        }
    };

    if source_verified {
        metrics::WEBHOOK_SOURCE_VERIFIED_COUNT.add(
            1,
            router_env::metric_attributes!((
                MERCHANT_ID,
                merchant_context.get_merchant_account().get_id().clone()
            )),
        );
    } else if connector.is_webhook_source_verification_mandatory() {
        // if webhook consumption is mandatory for connector, fail webhook
        // so that merchant can retrigger it after updating merchant_secret
        return Err(errors::ApiErrorResponse::WebhookAuthenticationFailed.into());
    }

    logger::info!(source_verified=?source_verified);

    let event_object: Box<dyn masking::ErasedMaskSerialize> =
        if let Some(transform_data) = webhook_transform_data {
            // Use UCS transform data if available
            if let Some(webhook_content) = &transform_data.webhook_content {
                // Convert UCS webhook content to appropriate format
                Box::new(
                    serde_json::to_value(webhook_content)
                        .change_context(errors::ApiErrorResponse::InternalServerError)
                        .attach_printable("Failed to serialize UCS webhook content")?,
                )
            } else {
                // Fall back to connector extraction
                connector
                    .get_webhook_resource_object(request_details)
                    .switch()
                    .attach_printable("Could not find resource object in incoming webhook body")?
            }
        } else {
            // Use traditional connector extraction
            connector
                .get_webhook_resource_object(request_details)
                .switch()
                .attach_printable("Could not find resource object in incoming webhook body")?
        };

    let webhook_details = api::IncomingWebhookDetails {
        object_reference_id: object_ref_id.clone(),
        resource_object: serde_json::to_vec(&event_object)
            .change_context(errors::ParsingError::EncodeError("byte-vec"))
            .attach_printable("Unable to convert webhook payload to a value")
            .change_context(errors::ApiErrorResponse::InternalServerError)
            .attach_printable(
                "There was an issue when encoding the incoming webhook body to bytes",
            )?,
    };

    let profile_id = &merchant_connector_account.profile_id;
    let key_manager_state = &(state).into();

    let business_profile = state
        .store
        .find_business_profile_by_profile_id(
            key_manager_state,
            merchant_context.get_merchant_key_store(),
            profile_id,
        )
        .await
        .to_not_found_response(errors::ApiErrorResponse::ProfileNotFound {
            id: profile_id.get_string_repr().to_owned(),
        })?;

    // If the incoming webhook is a relay webhook, then we need to trigger the relay webhook flow
    let result_response = if is_relay_webhook {
        let relay_webhook_response = Box::pin(relay_incoming_webhook_flow(
            state.clone(),
            merchant_context.clone(),
            business_profile,
            webhook_details,
            event_type,
            source_verified,
        ))
        .await
        .attach_printable("Incoming webhook flow for relay failed");

        // Using early return ensures unsupported webhooks are acknowledged to the connector
        if let Some(errors::ApiErrorResponse::NotSupported { .. }) = relay_webhook_response
            .as_ref()
            .err()
            .map(|a| a.current_context())
        {
            logger::error!(
                webhook_payload =? request_details.body,
                "Failed while identifying the event type",
            );

            let _response = connector
                    .get_webhook_api_response(request_details, None)
                    .switch()
                    .attach_printable(
                        "Failed while early return in case of not supported event type in relay webhooks",
                    )?;

            return Ok(WebhookResponseTracker::NoEffect);
        };

        relay_webhook_response
    } else {
        let flow_type: api::WebhookFlow = event_type.into();
        match flow_type {
            api::WebhookFlow::Payment => Box::pin(payments_incoming_webhook_flow(
                state.clone(),
                req_state,
                merchant_context.clone(),
                business_profile,
                webhook_details,
                source_verified,
                connector,
                request_details,
                event_type,
                webhook_transform_data,
            ))
            .await
            .attach_printable("Incoming webhook flow for payments failed"),

            api::WebhookFlow::Refund => Box::pin(refunds_incoming_webhook_flow(
                state.clone(),
                merchant_context.clone(),
                business_profile,
                webhook_details,
                connector_name,
                source_verified,
                event_type,
            ))
            .await
            .attach_printable("Incoming webhook flow for refunds failed"),

            api::WebhookFlow::Dispute => Box::pin(disputes_incoming_webhook_flow(
                state.clone(),
                merchant_context.clone(),
                business_profile,
                webhook_details,
                source_verified,
                connector,
                request_details,
                event_type,
            ))
            .await
            .attach_printable("Incoming webhook flow for disputes failed"),

            api::WebhookFlow::BankTransfer => Box::pin(bank_transfer_webhook_flow(
                state.clone(),
                req_state,
                merchant_context.clone(),
                business_profile,
                webhook_details,
                source_verified,
            ))
            .await
            .attach_printable("Incoming bank-transfer webhook flow failed"),

            api::WebhookFlow::ReturnResponse => Ok(WebhookResponseTracker::NoEffect),

            api::WebhookFlow::Mandate => Box::pin(mandates_incoming_webhook_flow(
                state.clone(),
                merchant_context.clone(),
                business_profile,
                webhook_details,
                source_verified,
                event_type,
            ))
            .await
            .attach_printable("Incoming webhook flow for mandates failed"),

            api::WebhookFlow::ExternalAuthentication => {
                Box::pin(external_authentication_incoming_webhook_flow(
                    state.clone(),
                    req_state,
                    merchant_context.clone(),
                    source_verified,
                    event_type,
                    request_details,
                    connector,
                    object_ref_id,
                    business_profile,
                    merchant_connector_account,
                ))
                .await
                .attach_printable("Incoming webhook flow for external authentication failed")
            }
            api::WebhookFlow::FraudCheck => Box::pin(frm_incoming_webhook_flow(
                state.clone(),
                req_state,
                merchant_context.clone(),
                source_verified,
                event_type,
                object_ref_id,
                business_profile,
            ))
            .await
            .attach_printable("Incoming webhook flow for fraud check failed"),

            #[cfg(feature = "payouts")]
            api::WebhookFlow::Payout => Box::pin(payouts_incoming_webhook_flow(
                state.clone(),
                merchant_context.clone(),
                business_profile,
                webhook_details,
                event_type,
                source_verified,
            ))
            .await
            .attach_printable("Incoming webhook flow for payouts failed"),

            api::WebhookFlow::Subscription => Box::pin(subscription_incoming_webhook_flow(
                state.clone(),
                req_state,
                merchant_context.clone(),
                business_profile,
                webhook_details,
                source_verified,
                connector,
                request_details,
                event_type,
                billing_connector_mca_id,
            ))
            .await
            .attach_printable("Incoming webhook flow for subscription failed"),

            _ => Err(errors::ApiErrorResponse::InternalServerError)
                .attach_printable("Unsupported Flow Type received in incoming webhooks"),
        }
    };

    match result_response {
        Ok(response) => Ok(response),
        Err(error) => {
            let result =
                handle_incoming_webhook_error(error, connector, connector_name, request_details);
            match result {
                Ok((_, webhook_tracker, _)) => Ok(webhook_tracker),
                Err(e) => Err(e),
            }
        }
    }
}

fn handle_incoming_webhook_error(
    error: error_stack::Report<errors::ApiErrorResponse>,
    connector: &ConnectorEnum,
    connector_name: &str,
    request_details: &IncomingWebhookRequestDetails<'_>,
) -> errors::RouterResult<(
    services::ApplicationResponse<serde_json::Value>,
    WebhookResponseTracker,
    serde_json::Value,
)> {
    logger::error!(?error, "Incoming webhook flow failed");

    // fetch the connector enum from the connector name
    let connector_enum = Connector::from_str(connector_name)
        .change_context(errors::ApiErrorResponse::InvalidDataValue {
            field_name: "connector",
        })
        .attach_printable_lazy(|| format!("unable to parse connector name {connector_name:?}"))?;

    // get the error response from the connector
    if connector_enum.should_acknowledge_webhook_for_resource_not_found_errors() {
        let response = connector
            .get_webhook_api_response(
                request_details,
                Some(IncomingWebhookFlowError::from(error.current_context())),
            )
            .switch()
            .attach_printable("Failed to get incoming webhook api response from connector")?;
        Ok((
            response,
            WebhookResponseTracker::NoEffect,
            serde_json::Value::Null,
        ))
    } else {
        Err(error)
    }
}

#[instrument(skip_all)]
#[cfg(feature = "v1")]
async fn network_token_incoming_webhooks_core<W: types::OutgoingWebhookType>(
    state: &SessionState,
    request_details: IncomingWebhookRequestDetails<'_>,
) -> errors::RouterResult<(
    services::ApplicationResponse<serde_json::Value>,
    WebhookResponseTracker,
    serde_json::Value,
    common_utils::id_type::MerchantId,
)> {
    let serialized_request =
        network_tokenization_incoming::get_network_token_resource_object(&request_details)
            .change_context(errors::ApiErrorResponse::InternalServerError)
            .attach_printable("Network Token Requestor Webhook deserialization failed")?
            .masked_serialize()
            .change_context(errors::ApiErrorResponse::InternalServerError)
            .attach_printable("Could not convert webhook effect to string")?;

    let network_tokenization_service = &state
        .conf
        .network_tokenization_service
        .as_ref()
        .ok_or(errors::NetworkTokenizationError::NetworkTokenizationServiceNotConfigured)
        .change_context(errors::ApiErrorResponse::InternalServerError)
        .attach_printable("Network Tokenization Service not configured")?;

    //source verification
    network_tokenization_incoming::Authorization::new(request_details.headers.get("Authorization"))
        .verify_webhook_source(network_tokenization_service.get_inner())
        .await?;

    let response: network_tokenization_incoming::NetworkTokenWebhookResponse = request_details
        .body
        .parse_struct("NetworkTokenWebhookResponse")
        .change_context(errors::ApiErrorResponse::WebhookUnprocessableEntity)?;

    let (merchant_id, payment_method_id, _customer_id) = response
        .fetch_merchant_id_payment_method_id_customer_id_from_callback_mapper(state)
        .await?;

    metrics::WEBHOOK_SOURCE_VERIFIED_COUNT.add(
        1,
        router_env::metric_attributes!((MERCHANT_ID, merchant_id.clone())),
    );

    let merchant_context =
        network_tokenization_incoming::fetch_merchant_account_for_network_token_webhooks(
            state,
            &merchant_id,
        )
        .await?;
    let payment_method =
        network_tokenization_incoming::fetch_payment_method_for_network_token_webhooks(
            state,
            merchant_context.get_merchant_account(),
            merchant_context.get_merchant_key_store(),
            &payment_method_id,
        )
        .await?;

    let response_data = response.get_response_data();

    let webhook_resp_tracker = response_data
        .update_payment_method(state, &payment_method, &merchant_context)
        .await?;

    Ok((
        services::ApplicationResponse::StatusOk,
        webhook_resp_tracker,
        serialized_request,
        merchant_id.clone(),
    ))
}

#[allow(clippy::too_many_arguments)]
#[instrument(skip_all)]
async fn payments_incoming_webhook_flow(
    state: SessionState,
    req_state: ReqState,
    merchant_context: domain::MerchantContext,
    business_profile: domain::Profile,
    webhook_details: api::IncomingWebhookDetails,
    source_verified: bool,
    connector: &ConnectorEnum,
    request_details: &IncomingWebhookRequestDetails<'_>,
    event_type: webhooks::IncomingWebhookEvent,
    webhook_transform_data: &Option<Box<unified_connector_service::WebhookTransformData>>,
) -> CustomResult<WebhookResponseTracker, errors::ApiErrorResponse> {
    let consume_or_trigger_flow = if source_verified {
        // Determine the appropriate action based on UCS availability
        let resource_object = webhook_details.resource_object;

        match webhook_transform_data.as_ref() {
            Some(transform_data) => {
                // Serialize the transform data to pass to UCS handler
                let transform_data_bytes = serde_json::to_vec(transform_data.as_ref())
                    .change_context(errors::ApiErrorResponse::InternalServerError)
                    .attach_printable("Failed to serialize UCS webhook transform data")?;
                payments::CallConnectorAction::UCSHandleResponse(transform_data_bytes)
            }
            None => payments::CallConnectorAction::HandleResponse(resource_object),
        }
    } else {
        payments::CallConnectorAction::Trigger
    };
    let payments_response = match webhook_details.object_reference_id {
        webhooks::ObjectReferenceId::PaymentId(ref id) => {
            let payment_id = get_payment_id(
                state.store.as_ref(),
                id,
                merchant_context.get_merchant_account().get_id(),
                merchant_context.get_merchant_account().storage_scheme,
            )
            .await?;

            let lock_action = api_locking::LockAction::Hold {
                input: api_locking::LockingInput {
                    unique_locking_key: payment_id.get_string_repr().to_owned(),
                    api_identifier: lock_utils::ApiIdentifier::Payments,
                    override_lock_retries: None,
                },
            };

            lock_action
                .clone()
                .perform_locking_action(
                    &state,
                    merchant_context.get_merchant_account().get_id().to_owned(),
                )
                .await?;

            let response = Box::pin(payments::payments_core::<
                api::PSync,
                api::PaymentsResponse,
                _,
                _,
                _,
                payments::PaymentData<api::PSync>,
            >(
                state.clone(),
                req_state,
                merchant_context.clone(),
                None,
                payments::operations::PaymentStatus,
                api::PaymentsRetrieveRequest {
                    resource_id: id.clone(),
                    merchant_id: Some(merchant_context.get_merchant_account().get_id().clone()),
                    force_sync: true,
                    connector: None,
                    param: None,
                    merchant_connector_details: None,
                    client_secret: None,
                    expand_attempts: None,
                    expand_captures: None,
                    all_keys_required: None,
                },
                services::AuthFlow::Merchant,
                consume_or_trigger_flow.clone(),
                None,
                HeaderPayload::default(),
            ))
            .await;
            // When mandate details are present in successful webhooks, and consuming webhooks are skipped during payment sync if the payment status is already updated to charged, this function is used to update the connector mandate details.
            if should_update_connector_mandate_details(source_verified, event_type) {
                update_connector_mandate_details(
                    &state,
                    &merchant_context,
                    webhook_details.object_reference_id.clone(),
                    connector,
                    request_details,
                )
                .await?
            };
            lock_action
                .free_lock_action(
                    &state,
                    merchant_context.get_merchant_account().get_id().to_owned(),
                )
                .await?;

            match response {
                Ok(value) => value,
                Err(err)
                    if matches!(
                        err.current_context(),
                        &errors::ApiErrorResponse::PaymentNotFound
                    ) && state
                        .conf
                        .webhooks
                        .ignore_error
                        .payment_not_found
                        .unwrap_or(true) =>
                {
                    metrics::WEBHOOK_PAYMENT_NOT_FOUND.add(
                        1,
                        router_env::metric_attributes!((
                            "merchant_id",
                            merchant_context.get_merchant_account().get_id().clone()
                        )),
                    );
                    return Ok(WebhookResponseTracker::NoEffect);
                }
                error @ Err(_) => error?,
            }
        }
        _ => Err(errors::ApiErrorResponse::WebhookProcessingFailure).attach_printable(
            "Did not get payment id as object reference id in webhook payments flow",
        )?,
    };

    match payments_response {
        services::ApplicationResponse::JsonWithHeaders((payments_response, _)) => {
            let payment_id = payments_response.payment_id.clone();

            let status = payments_response.status;

            let event_type: Option<enums::EventType> = payments_response.status.into();

            // If event is NOT an UnsupportedEvent, trigger Outgoing Webhook
            if let Some(outgoing_event_type) = event_type {
                let primary_object_created_at = payments_response.created;
                Box::pin(super::create_event_and_trigger_outgoing_webhook(
                    state,
                    merchant_context,
                    business_profile,
                    outgoing_event_type,
                    enums::EventClass::Payments,
                    payment_id.get_string_repr().to_owned(),
                    enums::EventObjectType::PaymentDetails,
                    api::OutgoingWebhookContent::PaymentDetails(Box::new(payments_response)),
                    primary_object_created_at,
                ))
                .await?;
            };

            let response = WebhookResponseTracker::Payment { payment_id, status };

            Ok(response)
        }

        _ => Err(errors::ApiErrorResponse::WebhookProcessingFailure)
            .attach_printable("received non-json response from payments core")?,
    }
}

#[cfg(feature = "payouts")]
#[instrument(skip_all)]
async fn payouts_incoming_webhook_flow(
    state: SessionState,
    merchant_context: domain::MerchantContext,
    business_profile: domain::Profile,
    webhook_details: api::IncomingWebhookDetails,
    event_type: webhooks::IncomingWebhookEvent,
    source_verified: bool,
) -> CustomResult<WebhookResponseTracker, errors::ApiErrorResponse> {
    metrics::INCOMING_PAYOUT_WEBHOOK_METRIC.add(1, &[]);
    if source_verified {
        let db = &*state.store;
        //find payout_attempt by object_reference_id
        let payout_attempt = match webhook_details.object_reference_id {
            webhooks::ObjectReferenceId::PayoutId(payout_id_type) => match payout_id_type {
                webhooks::PayoutIdType::PayoutAttemptId(id) => db
                    .find_payout_attempt_by_merchant_id_payout_attempt_id(
                        merchant_context.get_merchant_account().get_id(),
                        &id,
                        merchant_context.get_merchant_account().storage_scheme,
                    )
                    .await
                    .change_context(errors::ApiErrorResponse::WebhookResourceNotFound)
                    .attach_printable("Failed to fetch the payout attempt")?,
                webhooks::PayoutIdType::ConnectorPayoutId(id) => db
                    .find_payout_attempt_by_merchant_id_connector_payout_id(
                        merchant_context.get_merchant_account().get_id(),
                        &id,
                        merchant_context.get_merchant_account().storage_scheme,
                    )
                    .await
                    .change_context(errors::ApiErrorResponse::WebhookResourceNotFound)
                    .attach_printable("Failed to fetch the payout attempt")?,
            },
            _ => Err(errors::ApiErrorResponse::WebhookProcessingFailure)
                .attach_printable("received a non-payout id when processing payout webhooks")?,
        };

        let payouts = db
            .find_payout_by_merchant_id_payout_id(
                merchant_context.get_merchant_account().get_id(),
                &payout_attempt.payout_id,
                merchant_context.get_merchant_account().storage_scheme,
            )
            .await
            .change_context(errors::ApiErrorResponse::WebhookResourceNotFound)
            .attach_printable("Failed to fetch the payout")?;

        let payout_attempt_update = PayoutAttemptUpdate::StatusUpdate {
            connector_payout_id: payout_attempt.connector_payout_id.clone(),
            status: common_enums::PayoutStatus::foreign_try_from(event_type)
                .change_context(errors::ApiErrorResponse::WebhookProcessingFailure)
                .attach_printable("failed payout status mapping from event type")?,
            error_message: None,
            error_code: None,
            is_eligible: payout_attempt.is_eligible,
            unified_code: None,
            unified_message: None,
        };

        let action_req =
            payout_models::PayoutRequest::PayoutActionRequest(payout_models::PayoutActionRequest {
                payout_id: payouts.payout_id.clone(),
            });

        let mut payout_data = Box::pin(payouts::make_payout_data(
            &state,
            &merchant_context,
            None,
            &action_req,
            common_utils::consts::DEFAULT_LOCALE,
        ))
        .await?;

        let updated_payout_attempt = db
            .update_payout_attempt(
                &payout_attempt,
                payout_attempt_update,
                &payout_data.payouts,
                merchant_context.get_merchant_account().storage_scheme,
            )
            .await
            .change_context(errors::ApiErrorResponse::WebhookResourceNotFound)
            .attach_printable_lazy(|| {
                format!(
                    "Failed while updating payout attempt: payout_attempt_id: {}",
                    payout_attempt.payout_attempt_id
                )
            })?;
        payout_data.payout_attempt = updated_payout_attempt;

        let event_type: Option<enums::EventType> = payout_data.payout_attempt.status.into();

        // If event is NOT an UnsupportedEvent, trigger Outgoing Webhook
        if let Some(outgoing_event_type) = event_type {
            let payout_create_response =
                payouts::response_handler(&state, &merchant_context, &payout_data).await?;

            Box::pin(super::create_event_and_trigger_outgoing_webhook(
                state,
                merchant_context,
                business_profile,
                outgoing_event_type,
                enums::EventClass::Payouts,
                payout_data
                    .payout_attempt
                    .payout_id
                    .get_string_repr()
                    .to_string(),
                enums::EventObjectType::PayoutDetails,
                api::OutgoingWebhookContent::PayoutDetails(Box::new(payout_create_response)),
                Some(payout_data.payout_attempt.created_at),
            ))
            .await?;
        }

        Ok(WebhookResponseTracker::Payout {
            payout_id: payout_data.payout_attempt.payout_id,
            status: payout_data.payout_attempt.status,
        })
    } else {
        metrics::INCOMING_PAYOUT_WEBHOOK_SIGNATURE_FAILURE_METRIC.add(1, &[]);
        Err(report!(
            errors::ApiErrorResponse::WebhookAuthenticationFailed
        ))
    }
}

async fn relay_refunds_incoming_webhook_flow(
    state: SessionState,
    merchant_context: domain::MerchantContext,
    business_profile: domain::Profile,
    webhook_details: api::IncomingWebhookDetails,
    event_type: webhooks::IncomingWebhookEvent,
    source_verified: bool,
) -> CustomResult<WebhookResponseTracker, errors::ApiErrorResponse> {
    let db = &*state.store;
    let key_manager_state = &(&state).into();

    let relay_record = match webhook_details.object_reference_id {
        webhooks::ObjectReferenceId::RefundId(refund_id_type) => match refund_id_type {
            webhooks::RefundIdType::RefundId(refund_id) => {
                let relay_id = common_utils::id_type::RelayId::from_str(&refund_id)
                    .change_context(errors::ValidationError::IncorrectValueProvided {
                        field_name: "relay_id",
                    })
                    .change_context(errors::ApiErrorResponse::InternalServerError)?;

                db.find_relay_by_id(
                    key_manager_state,
                    merchant_context.get_merchant_key_store(),
                    &relay_id,
                )
                .await
                .to_not_found_response(errors::ApiErrorResponse::WebhookResourceNotFound)
                .attach_printable("Failed to fetch the relay record")?
            }
            webhooks::RefundIdType::ConnectorRefundId(connector_refund_id) => db
                .find_relay_by_profile_id_connector_reference_id(
                    key_manager_state,
                    merchant_context.get_merchant_key_store(),
                    business_profile.get_id(),
                    &connector_refund_id,
                )
                .await
                .to_not_found_response(errors::ApiErrorResponse::WebhookResourceNotFound)
                .attach_printable("Failed to fetch the relay record")?,
        },
        _ => Err(errors::ApiErrorResponse::WebhookProcessingFailure)
            .attach_printable("received a non-refund id when processing relay refund webhooks")?,
    };

    // if source_verified then update relay status else trigger relay force sync
    let relay_response = if source_verified {
        let relay_update = hyperswitch_domain_models::relay::RelayUpdate::StatusUpdate {
            connector_reference_id: None,
            status: common_enums::RelayStatus::foreign_try_from(event_type)
                .change_context(errors::ApiErrorResponse::WebhookProcessingFailure)
                .attach_printable("failed relay refund status mapping from event type")?,
        };
        db.update_relay(
            key_manager_state,
            merchant_context.get_merchant_key_store(),
            relay_record,
            relay_update,
        )
        .await
        .map(api_models::relay::RelayResponse::from)
        .to_not_found_response(errors::ApiErrorResponse::WebhookResourceNotFound)
        .attach_printable("Failed to update relay")?
    } else {
        let relay_retrieve_request = api_models::relay::RelayRetrieveRequest {
            force_sync: true,
            id: relay_record.id,
        };
        let relay_force_sync_response = Box::pin(relay::relay_retrieve(
            state,
            merchant_context,
            Some(business_profile.get_id().clone()),
            relay_retrieve_request,
        ))
        .await
        .change_context(errors::ApiErrorResponse::InternalServerError)
        .attach_printable("Failed to force sync relay")?;

        if let hyperswitch_domain_models::api::ApplicationResponse::Json(response) =
            relay_force_sync_response
        {
            response
        } else {
            Err(errors::ApiErrorResponse::InternalServerError)
                .attach_printable("Unexpected response from force sync relay")?
        }
    };

    Ok(WebhookResponseTracker::Relay {
        relay_id: relay_response.id,
        status: relay_response.status,
    })
}

#[allow(clippy::too_many_arguments)]
#[instrument(skip_all)]
async fn refunds_incoming_webhook_flow(
    state: SessionState,
    merchant_context: domain::MerchantContext,
    business_profile: domain::Profile,
    webhook_details: api::IncomingWebhookDetails,
    connector_name: &str,
    source_verified: bool,
    event_type: webhooks::IncomingWebhookEvent,
) -> CustomResult<WebhookResponseTracker, errors::ApiErrorResponse> {
    let db = &*state.store;
    //find refund by connector refund id
    let refund = match webhook_details.object_reference_id {
        webhooks::ObjectReferenceId::RefundId(refund_id_type) => match refund_id_type {
            webhooks::RefundIdType::RefundId(id) => db
                .find_refund_by_merchant_id_refund_id(
                    merchant_context.get_merchant_account().get_id(),
                    &id,
                    merchant_context.get_merchant_account().storage_scheme,
                )
                .await
                .change_context(errors::ApiErrorResponse::WebhookResourceNotFound)
                .attach_printable("Failed to fetch the refund")?,
            webhooks::RefundIdType::ConnectorRefundId(id) => db
                .find_refund_by_merchant_id_connector_refund_id_connector(
                    merchant_context.get_merchant_account().get_id(),
                    &id,
                    connector_name,
                    merchant_context.get_merchant_account().storage_scheme,
                )
                .await
                .change_context(errors::ApiErrorResponse::WebhookResourceNotFound)
                .attach_printable("Failed to fetch the refund")?,
        },
        _ => Err(errors::ApiErrorResponse::WebhookProcessingFailure)
            .attach_printable("received a non-refund id when processing refund webhooks")?,
    };
    let refund_id = refund.refund_id.to_owned();
    //if source verified then update refund status else trigger refund sync
    let updated_refund = if source_verified {
        let refund_update = diesel_refund::RefundUpdate::StatusUpdate {
            connector_refund_id: None,
            sent_to_gateway: true,
            refund_status: common_enums::RefundStatus::foreign_try_from(event_type)
                .change_context(errors::ApiErrorResponse::WebhookProcessingFailure)
                .attach_printable("failed refund status mapping from event type")?,
            updated_by: merchant_context
                .get_merchant_account()
                .storage_scheme
                .to_string(),
            processor_refund_data: None,
        };
        db.update_refund(
            refund.to_owned(),
            refund_update,
            merchant_context.get_merchant_account().storage_scheme,
        )
        .await
        .to_not_found_response(errors::ApiErrorResponse::WebhookResourceNotFound)
        .attach_printable_lazy(|| format!("Failed while updating refund: refund_id: {refund_id}"))?
    } else {
        Box::pin(refunds::refund_retrieve_core_with_refund_id(
            state.clone(),
            merchant_context.clone(),
            None,
            api_models::refunds::RefundsRetrieveRequest {
                refund_id: refund_id.to_owned(),
                force_sync: Some(true),
                merchant_connector_details: None,
            },
        ))
        .await
        .attach_printable_lazy(|| format!("Failed while updating refund: refund_id: {refund_id}"))?
    };
    let event_type: Option<enums::EventType> = updated_refund.refund_status.into();

    // If event is NOT an UnsupportedEvent, trigger Outgoing Webhook
    if let Some(outgoing_event_type) = event_type {
        let refund_response: api_models::refunds::RefundResponse =
            updated_refund.clone().foreign_into();
        Box::pin(super::create_event_and_trigger_outgoing_webhook(
            state,
            merchant_context,
            business_profile,
            outgoing_event_type,
            enums::EventClass::Refunds,
            refund_id,
            enums::EventObjectType::RefundDetails,
            api::OutgoingWebhookContent::RefundDetails(Box::new(refund_response)),
            Some(updated_refund.created_at),
        ))
        .await?;
    }

    Ok(WebhookResponseTracker::Refund {
        payment_id: updated_refund.payment_id,
        refund_id: updated_refund.refund_id,
        status: updated_refund.refund_status,
    })
}

async fn relay_incoming_webhook_flow(
    state: SessionState,
    merchant_context: domain::MerchantContext,
    business_profile: domain::Profile,
    webhook_details: api::IncomingWebhookDetails,
    event_type: webhooks::IncomingWebhookEvent,
    source_verified: bool,
) -> CustomResult<WebhookResponseTracker, errors::ApiErrorResponse> {
    let flow_type: api::WebhookFlow = event_type.into();

    let result_response = match flow_type {
        webhooks::WebhookFlow::Refund => Box::pin(relay_refunds_incoming_webhook_flow(
            state,
            merchant_context,
            business_profile,
            webhook_details,
            event_type,
            source_verified,
        ))
        .await
        .attach_printable("Incoming webhook flow for relay refund failed")?,
        webhooks::WebhookFlow::Payment
        | webhooks::WebhookFlow::Payout
        | webhooks::WebhookFlow::Dispute
        | webhooks::WebhookFlow::Subscription
        | webhooks::WebhookFlow::ReturnResponse
        | webhooks::WebhookFlow::BankTransfer
        | webhooks::WebhookFlow::Mandate
        | webhooks::WebhookFlow::Setup
        | webhooks::WebhookFlow::ExternalAuthentication
        | webhooks::WebhookFlow::FraudCheck => Err(errors::ApiErrorResponse::NotSupported {
            message: "Relay webhook flow types not supported".to_string(),
        })?,
    };
    Ok(result_response)
}

pub async fn get_payment_attempt_from_object_reference_id(
    state: &SessionState,
    object_reference_id: webhooks::ObjectReferenceId,
    merchant_context: &domain::MerchantContext,
) -> CustomResult<PaymentAttempt, errors::ApiErrorResponse> {
    let db = &*state.store;
    match object_reference_id {
        api::ObjectReferenceId::PaymentId(api::PaymentIdType::ConnectorTransactionId(ref id)) => db
            .find_payment_attempt_by_merchant_id_connector_txn_id(
                merchant_context.get_merchant_account().get_id(),
                id,
                merchant_context.get_merchant_account().storage_scheme,
            )
            .await
            .to_not_found_response(errors::ApiErrorResponse::WebhookResourceNotFound),
        api::ObjectReferenceId::PaymentId(api::PaymentIdType::PaymentAttemptId(ref id)) => db
            .find_payment_attempt_by_attempt_id_merchant_id(
                id,
                merchant_context.get_merchant_account().get_id(),
                merchant_context.get_merchant_account().storage_scheme,
            )
            .await
            .to_not_found_response(errors::ApiErrorResponse::WebhookResourceNotFound),
        api::ObjectReferenceId::PaymentId(api::PaymentIdType::PreprocessingId(ref id)) => db
            .find_payment_attempt_by_preprocessing_id_merchant_id(
                id,
                merchant_context.get_merchant_account().get_id(),
                merchant_context.get_merchant_account().storage_scheme,
            )
            .await
            .to_not_found_response(errors::ApiErrorResponse::WebhookResourceNotFound),
        _ => Err(errors::ApiErrorResponse::WebhookProcessingFailure)
            .attach_printable("received a non-payment id for retrieving payment")?,
    }
}

#[allow(clippy::too_many_arguments)]
pub async fn get_or_update_dispute_object(
    state: SessionState,
    option_dispute: Option<diesel_models::dispute::Dispute>,
    dispute_details: api::disputes::DisputePayload,
    merchant_id: &common_utils::id_type::MerchantId,
    organization_id: &common_utils::id_type::OrganizationId,
    payment_attempt: &PaymentAttempt,
    dispute_status: common_enums::enums::DisputeStatus,
    business_profile: &domain::Profile,
    connector_name: &str,
) -> CustomResult<diesel_models::dispute::Dispute, errors::ApiErrorResponse> {
    let db = &*state.store;
    match option_dispute {
        None => {
            metrics::INCOMING_DISPUTE_WEBHOOK_NEW_RECORD_METRIC.add(1, &[]);
            let dispute_id = generate_id(consts::ID_LENGTH, "dp");
            let new_dispute = diesel_models::dispute::DisputeNew {
                dispute_id,
                amount: dispute_details.amount.clone(),
                currency: dispute_details.currency.to_string(),
                dispute_stage: dispute_details.dispute_stage,
                dispute_status,
                payment_id: payment_attempt.payment_id.to_owned(),
                connector: connector_name.to_owned(),
                attempt_id: payment_attempt.attempt_id.to_owned(),
                merchant_id: merchant_id.to_owned(),
                connector_status: dispute_details.connector_status,
                connector_dispute_id: dispute_details.connector_dispute_id,
                connector_reason: dispute_details.connector_reason,
                connector_reason_code: dispute_details.connector_reason_code,
                challenge_required_by: dispute_details.challenge_required_by,
                connector_created_at: dispute_details.created_at,
                connector_updated_at: dispute_details.updated_at,
                profile_id: Some(business_profile.get_id().to_owned()),
                evidence: None,
                merchant_connector_id: payment_attempt.merchant_connector_id.clone(),
                dispute_amount: StringMinorUnitForConnector::convert_back(
                    &StringMinorUnitForConnector,
                    dispute_details.amount,
                    dispute_details.currency,
                )
                .change_context(
                    errors::ApiErrorResponse::AmountConversionFailed {
                        amount_type: "MinorUnit",
                    },
                )?,
                organization_id: organization_id.clone(),
                dispute_currency: Some(dispute_details.currency),
            };
            state
                .store
                .insert_dispute(new_dispute.clone())
                .await
                .to_not_found_response(errors::ApiErrorResponse::WebhookResourceNotFound)
        }
        Some(dispute) => {
            logger::info!("Dispute Already exists, Updating the dispute details");
            metrics::INCOMING_DISPUTE_WEBHOOK_UPDATE_RECORD_METRIC.add(1, &[]);
            core_utils::validate_dispute_stage_and_dispute_status(
                dispute.dispute_stage,
                dispute.dispute_status,
                dispute_details.dispute_stage,
                dispute_status,
            )
            .change_context(errors::ApiErrorResponse::WebhookProcessingFailure)
            .attach_printable("dispute stage and status validation failed")?;
            let update_dispute = diesel_models::dispute::DisputeUpdate::Update {
                dispute_stage: dispute_details.dispute_stage,
                dispute_status,
                connector_status: dispute_details.connector_status,
                connector_reason: dispute_details.connector_reason,
                connector_reason_code: dispute_details.connector_reason_code,
                challenge_required_by: dispute_details.challenge_required_by,
                connector_updated_at: dispute_details.updated_at,
            };
            db.update_dispute(dispute, update_dispute)
                .await
                .to_not_found_response(errors::ApiErrorResponse::WebhookResourceNotFound)
        }
    }
}

#[allow(clippy::too_many_arguments)]
#[instrument(skip_all)]
async fn external_authentication_incoming_webhook_flow(
    state: SessionState,
    req_state: ReqState,
    merchant_context: domain::MerchantContext,
    source_verified: bool,
    event_type: webhooks::IncomingWebhookEvent,
    request_details: &IncomingWebhookRequestDetails<'_>,
    connector: &ConnectorEnum,
    object_ref_id: api::ObjectReferenceId,
    business_profile: domain::Profile,
    merchant_connector_account: domain::MerchantConnectorAccount,
) -> CustomResult<WebhookResponseTracker, errors::ApiErrorResponse> {
    if source_verified {
        let authentication_details = connector
            .get_external_authentication_details(request_details)
            .switch()?;
        let trans_status = authentication_details.trans_status;
        let authentication_update = storage::AuthenticationUpdate::PostAuthenticationUpdate {
            authentication_status: common_enums::AuthenticationStatus::foreign_from(
                trans_status.clone(),
            ),
            trans_status,
            eci: authentication_details.eci,
            challenge_cancel: authentication_details.challenge_cancel,
            challenge_code_reason: authentication_details.challenge_code_reason,
        };
        let authentication =
            if let webhooks::ObjectReferenceId::ExternalAuthenticationID(authentication_id_type) =
                object_ref_id
            {
                match authentication_id_type {
                    webhooks::AuthenticationIdType::AuthenticationId(authentication_id) => state
                        .store
                        .find_authentication_by_merchant_id_authentication_id(
                            merchant_context.get_merchant_account().get_id(),
                            &authentication_id,
                        )
                        .await
                        .to_not_found_response(errors::ApiErrorResponse::AuthenticationNotFound {
                            id: authentication_id.get_string_repr().to_string(),
                        })
                        .attach_printable("Error while fetching authentication record"),
                    webhooks::AuthenticationIdType::ConnectorAuthenticationId(
                        connector_authentication_id,
                    ) => state
                        .store
                        .find_authentication_by_merchant_id_connector_authentication_id(
                            merchant_context.get_merchant_account().get_id().clone(),
                            connector_authentication_id.clone(),
                        )
                        .await
                        .to_not_found_response(errors::ApiErrorResponse::AuthenticationNotFound {
                            id: connector_authentication_id,
                        })
                        .attach_printable("Error while fetching authentication record"),
                }
            } else {
                Err(errors::ApiErrorResponse::WebhookProcessingFailure).attach_printable(
                    "received a non-external-authentication id for retrieving authentication",
                )
            }?;
        let updated_authentication = state
            .store
            .update_authentication_by_merchant_id_authentication_id(
                authentication,
                authentication_update,
            )
            .await
            .change_context(errors::ApiErrorResponse::InternalServerError)
            .attach_printable("Error while updating authentication")?;

        authentication_details
            .authentication_value
            .async_map(|auth_val| {
                payment_methods::vault::create_tokenize(
                    &state,
                    auth_val.expose(),
                    None,
                    updated_authentication
                        .authentication_id
                        .clone()
                        .get_string_repr()
                        .to_string(),
                    merchant_context.get_merchant_key_store().key.get_inner(),
                )
            })
            .await
            .transpose()?;
        // Check if it's a payment authentication flow, payment_id would be there only for payment authentication flows
        if let Some(payment_id) = updated_authentication.payment_id {
            let is_pull_mechanism_enabled = helper_utils::check_if_pull_mechanism_for_external_3ds_enabled_from_connector_metadata(merchant_connector_account.metadata.map(|metadata| metadata.expose()));
            // Merchant doesn't have pull mechanism enabled and if it's challenge flow, we have to authorize whenever we receive a ARes webhook
            if !is_pull_mechanism_enabled
                && updated_authentication.authentication_type
                    == Some(common_enums::DecoupledAuthenticationType::Challenge)
                && event_type == webhooks::IncomingWebhookEvent::ExternalAuthenticationARes
            {
                let payment_confirm_req = api::PaymentsRequest {
                    payment_id: Some(api_models::payments::PaymentIdType::PaymentIntentId(
                        payment_id,
                    )),
                    merchant_id: Some(merchant_context.get_merchant_account().get_id().clone()),
                    ..Default::default()
                };
                let payments_response = Box::pin(payments::payments_core::<
                    api::Authorize,
                    api::PaymentsResponse,
                    _,
                    _,
                    _,
                    payments::PaymentData<api::Authorize>,
                >(
                    state.clone(),
                    req_state,
                    merchant_context.clone(),
                    None,
                    payments::PaymentConfirm,
                    payment_confirm_req,
                    services::api::AuthFlow::Merchant,
                    payments::CallConnectorAction::Trigger,
                    None,
                    HeaderPayload::with_source(enums::PaymentSource::ExternalAuthenticator),
                ))
                .await?;
                match payments_response {
                    services::ApplicationResponse::JsonWithHeaders((payments_response, _)) => {
                        let payment_id = payments_response.payment_id.clone();

                        let status = payments_response.status;
                        let event_type: Option<enums::EventType> = payments_response.status.into();
                        // Set poll_id as completed in redis to allow the fetch status of poll through retrieve_poll_status api from client
                        let poll_id = core_utils::get_poll_id(
                            merchant_context.get_merchant_account().get_id(),
                            core_utils::get_external_authentication_request_poll_id(&payment_id),
                        );
                        let redis_conn = state
                            .store
                            .get_redis_conn()
                            .change_context(errors::ApiErrorResponse::InternalServerError)
                            .attach_printable("Failed to get redis connection")?;
                        redis_conn
                            .set_key_without_modifying_ttl(
                                &poll_id.into(),
                                api_models::poll::PollStatus::Completed.to_string(),
                            )
                            .await
                            .change_context(errors::ApiErrorResponse::InternalServerError)
                            .attach_printable("Failed to add poll_id in redis")?;
                        // If event is NOT an UnsupportedEvent, trigger Outgoing Webhook
                        if let Some(outgoing_event_type) = event_type {
                            let primary_object_created_at = payments_response.created;
                            Box::pin(super::create_event_and_trigger_outgoing_webhook(
                                state,
                                merchant_context,
                                business_profile,
                                outgoing_event_type,
                                enums::EventClass::Payments,
                                payment_id.get_string_repr().to_owned(),
                                enums::EventObjectType::PaymentDetails,
                                api::OutgoingWebhookContent::PaymentDetails(Box::new(
                                    payments_response,
                                )),
                                primary_object_created_at,
                            ))
                            .await?;
                        };
                        let response = WebhookResponseTracker::Payment { payment_id, status };
                        Ok(response)
                    }
                    _ => Err(errors::ApiErrorResponse::WebhookProcessingFailure).attach_printable(
                        "Did not get payment id as object reference id in webhook payments flow",
                    )?,
                }
            } else {
                Ok(WebhookResponseTracker::NoEffect)
            }
        } else {
            Ok(WebhookResponseTracker::NoEffect)
        }
    } else {
        logger::error!(
            "Webhook source verification failed for external authentication webhook flow"
        );
        Err(report!(
            errors::ApiErrorResponse::WebhookAuthenticationFailed
        ))
    }
}

#[instrument(skip_all)]
async fn mandates_incoming_webhook_flow(
    state: SessionState,
    merchant_context: domain::MerchantContext,
    business_profile: domain::Profile,
    webhook_details: api::IncomingWebhookDetails,
    source_verified: bool,
    event_type: webhooks::IncomingWebhookEvent,
) -> CustomResult<WebhookResponseTracker, errors::ApiErrorResponse> {
    if source_verified {
        let db = &*state.store;
        let mandate = match webhook_details.object_reference_id {
            webhooks::ObjectReferenceId::MandateId(webhooks::MandateIdType::MandateId(
                mandate_id,
            )) => db
                .find_mandate_by_merchant_id_mandate_id(
                    merchant_context.get_merchant_account().get_id(),
                    mandate_id.as_str(),
                    merchant_context.get_merchant_account().storage_scheme,
                )
                .await
                .to_not_found_response(errors::ApiErrorResponse::MandateNotFound)?,
            webhooks::ObjectReferenceId::MandateId(
                webhooks::MandateIdType::ConnectorMandateId(connector_mandate_id),
            ) => db
                .find_mandate_by_merchant_id_connector_mandate_id(
                    merchant_context.get_merchant_account().get_id(),
                    connector_mandate_id.as_str(),
                    merchant_context.get_merchant_account().storage_scheme,
                )
                .await
                .to_not_found_response(errors::ApiErrorResponse::MandateNotFound)?,
            _ => Err(errors::ApiErrorResponse::WebhookProcessingFailure)
                .attach_printable("received a non-mandate id for retrieving mandate")?,
        };
        let mandate_status = common_enums::MandateStatus::foreign_try_from(event_type)
            .change_context(errors::ApiErrorResponse::WebhookProcessingFailure)
            .attach_printable("event type to mandate status mapping failed")?;
        let mandate_id = mandate.mandate_id.clone();
        let updated_mandate = db
            .update_mandate_by_merchant_id_mandate_id(
                merchant_context.get_merchant_account().get_id(),
                &mandate_id,
                storage::MandateUpdate::StatusUpdate { mandate_status },
                mandate,
                merchant_context.get_merchant_account().storage_scheme,
            )
            .await
            .to_not_found_response(errors::ApiErrorResponse::MandateNotFound)?;
        let mandates_response = Box::new(
            api::mandates::MandateResponse::from_db_mandate(
                &state,
                merchant_context.get_merchant_key_store().clone(),
                updated_mandate.clone(),
                merchant_context.get_merchant_account(),
            )
            .await?,
        );
        let event_type: Option<enums::EventType> = updated_mandate.mandate_status.into();
        if let Some(outgoing_event_type) = event_type {
            Box::pin(super::create_event_and_trigger_outgoing_webhook(
                state,
                merchant_context,
                business_profile,
                outgoing_event_type,
                enums::EventClass::Mandates,
                updated_mandate.mandate_id.clone(),
                enums::EventObjectType::MandateDetails,
                api::OutgoingWebhookContent::MandateDetails(mandates_response),
                Some(updated_mandate.created_at),
            ))
            .await?;
        }
        Ok(WebhookResponseTracker::Mandate {
            mandate_id: updated_mandate.mandate_id,
            status: updated_mandate.mandate_status,
        })
    } else {
        logger::error!("Webhook source verification failed for mandates webhook flow");
        Err(report!(
            errors::ApiErrorResponse::WebhookAuthenticationFailed
        ))
    }
}

#[allow(clippy::too_many_arguments)]
#[instrument(skip_all)]
async fn frm_incoming_webhook_flow(
    state: SessionState,
    req_state: ReqState,
    merchant_context: domain::MerchantContext,
    source_verified: bool,
    event_type: webhooks::IncomingWebhookEvent,
    object_ref_id: api::ObjectReferenceId,
    business_profile: domain::Profile,
) -> CustomResult<WebhookResponseTracker, errors::ApiErrorResponse> {
    if source_verified {
        let payment_attempt =
            get_payment_attempt_from_object_reference_id(&state, object_ref_id, &merchant_context)
                .await?;
        let payment_response = match event_type {
            webhooks::IncomingWebhookEvent::FrmApproved => {
                Box::pin(payments::payments_core::<
                    api::Capture,
                    api::PaymentsResponse,
                    _,
                    _,
                    _,
                    payments::PaymentData<api::Capture>,
                >(
                    state.clone(),
                    req_state,
                    merchant_context.clone(),
                    None,
                    payments::PaymentApprove,
                    api::PaymentsCaptureRequest {
                        payment_id: payment_attempt.payment_id,
                        amount_to_capture: payment_attempt.amount_to_capture,
                        ..Default::default()
                    },
                    services::api::AuthFlow::Merchant,
                    payments::CallConnectorAction::Trigger,
                    None,
                    HeaderPayload::default(),
                ))
                .await?
            }
            webhooks::IncomingWebhookEvent::FrmRejected => {
                Box::pin(payments::payments_core::<
                    api::Void,
                    api::PaymentsResponse,
                    _,
                    _,
                    _,
                    payments::PaymentData<api::Void>,
                >(
                    state.clone(),
                    req_state,
                    merchant_context.clone(),
                    None,
                    payments::PaymentReject,
                    api::PaymentsCancelRequest {
                        payment_id: payment_attempt.payment_id.clone(),
                        cancellation_reason: Some(
                            "Rejected by merchant based on FRM decision".to_string(),
                        ),
                        ..Default::default()
                    },
                    services::api::AuthFlow::Merchant,
                    payments::CallConnectorAction::Trigger,
                    None,
                    HeaderPayload::default(),
                ))
                .await?
            }
            _ => Err(errors::ApiErrorResponse::EventNotFound)?,
        };
        match payment_response {
            services::ApplicationResponse::JsonWithHeaders((payments_response, _)) => {
                let payment_id = payments_response.payment_id.clone();
                let status = payments_response.status;
                let event_type: Option<enums::EventType> = payments_response.status.into();
                if let Some(outgoing_event_type) = event_type {
                    let primary_object_created_at = payments_response.created;
                    Box::pin(super::create_event_and_trigger_outgoing_webhook(
                        state,
                        merchant_context,
                        business_profile,
                        outgoing_event_type,
                        enums::EventClass::Payments,
                        payment_id.get_string_repr().to_owned(),
                        enums::EventObjectType::PaymentDetails,
                        api::OutgoingWebhookContent::PaymentDetails(Box::new(payments_response)),
                        primary_object_created_at,
                    ))
                    .await?;
                };
                let response = WebhookResponseTracker::Payment { payment_id, status };
                Ok(response)
            }
            _ => Err(errors::ApiErrorResponse::WebhookProcessingFailure).attach_printable(
                "Did not get payment id as object reference id in webhook payments flow",
            )?,
        }
    } else {
        logger::error!("Webhook source verification failed for frm webhooks flow");
        Err(report!(
            errors::ApiErrorResponse::WebhookAuthenticationFailed
        ))
    }
}

#[allow(clippy::too_many_arguments)]
#[instrument(skip_all)]
async fn disputes_incoming_webhook_flow(
    state: SessionState,
    merchant_context: domain::MerchantContext,
    business_profile: domain::Profile,
    webhook_details: api::IncomingWebhookDetails,
    source_verified: bool,
    connector: &ConnectorEnum,
    request_details: &IncomingWebhookRequestDetails<'_>,
    event_type: webhooks::IncomingWebhookEvent,
) -> CustomResult<WebhookResponseTracker, errors::ApiErrorResponse> {
    metrics::INCOMING_DISPUTE_WEBHOOK_METRIC.add(1, &[]);
    if source_verified {
        let db = &*state.store;
        let dispute_details = connector.get_dispute_details(request_details).switch()?;
        let payment_attempt = get_payment_attempt_from_object_reference_id(
            &state,
            webhook_details.object_reference_id,
            &merchant_context,
        )
        .await?;
        let option_dispute = db
            .find_by_merchant_id_payment_id_connector_dispute_id(
                merchant_context.get_merchant_account().get_id(),
                &payment_attempt.payment_id,
                &dispute_details.connector_dispute_id,
            )
            .await
            .to_not_found_response(errors::ApiErrorResponse::WebhookResourceNotFound)?;
        let dispute_status = common_enums::DisputeStatus::foreign_try_from(event_type)
            .change_context(errors::ApiErrorResponse::WebhookProcessingFailure)
            .attach_printable("event type to dispute status mapping failed")?;

        let dispute_object = get_or_update_dispute_object(
            state.clone(),
            option_dispute,
            dispute_details,
            merchant_context.get_merchant_account().get_id(),
            &merchant_context.get_merchant_account().organization_id,
            &payment_attempt,
            dispute_status,
            &business_profile,
            connector.id(),
        )
        .await?;
        let disputes_response = Box::new(dispute_object.clone().foreign_into());
        let event_type: enums::EventType = dispute_object.dispute_status.into();

        Box::pin(super::create_event_and_trigger_outgoing_webhook(
            state,
            merchant_context,
            business_profile,
            event_type,
            enums::EventClass::Disputes,
            dispute_object.dispute_id.clone(),
            enums::EventObjectType::DisputeDetails,
            api::OutgoingWebhookContent::DisputeDetails(disputes_response),
            Some(dispute_object.created_at),
        ))
        .await?;
        metrics::INCOMING_DISPUTE_WEBHOOK_MERCHANT_NOTIFIED_METRIC.add(1, &[]);
        Ok(WebhookResponseTracker::Dispute {
            dispute_id: dispute_object.dispute_id,
            payment_id: dispute_object.payment_id,
            status: dispute_object.dispute_status,
        })
    } else {
        metrics::INCOMING_DISPUTE_WEBHOOK_SIGNATURE_FAILURE_METRIC.add(1, &[]);
        Err(report!(
            errors::ApiErrorResponse::WebhookAuthenticationFailed
        ))
    }
}

#[instrument(skip_all)]
async fn bank_transfer_webhook_flow(
    state: SessionState,
    req_state: ReqState,
    merchant_context: domain::MerchantContext,
    business_profile: domain::Profile,
    webhook_details: api::IncomingWebhookDetails,
    source_verified: bool,
) -> CustomResult<WebhookResponseTracker, errors::ApiErrorResponse> {
    let response = if source_verified {
        let payment_attempt = get_payment_attempt_from_object_reference_id(
            &state,
            webhook_details.object_reference_id,
            &merchant_context,
        )
        .await?;
        let payment_id = payment_attempt.payment_id;
        let request = api::PaymentsRequest {
            payment_id: Some(api_models::payments::PaymentIdType::PaymentIntentId(
                payment_id,
            )),
            payment_token: payment_attempt.payment_token,
            ..Default::default()
        };
        Box::pin(payments::payments_core::<
            api::Authorize,
            api::PaymentsResponse,
            _,
            _,
            _,
            payments::PaymentData<api::Authorize>,
        >(
            state.clone(),
            req_state,
            merchant_context.to_owned(),
            None,
            payments::PaymentConfirm,
            request,
            services::api::AuthFlow::Merchant,
            payments::CallConnectorAction::Trigger,
            None,
            HeaderPayload::with_source(common_enums::PaymentSource::Webhook),
        ))
        .await
    } else {
        Err(report!(
            errors::ApiErrorResponse::WebhookAuthenticationFailed
        ))
    };

    match response? {
        services::ApplicationResponse::JsonWithHeaders((payments_response, _)) => {
            let payment_id = payments_response.payment_id.clone();

            let event_type: Option<enums::EventType> = payments_response.status.into();
            let status = payments_response.status;

            // If event is NOT an UnsupportedEvent, trigger Outgoing Webhook
            if let Some(outgoing_event_type) = event_type {
                let primary_object_created_at = payments_response.created;
                Box::pin(super::create_event_and_trigger_outgoing_webhook(
                    state,
                    merchant_context,
                    business_profile,
                    outgoing_event_type,
                    enums::EventClass::Payments,
                    payment_id.get_string_repr().to_owned(),
                    enums::EventObjectType::PaymentDetails,
                    api::OutgoingWebhookContent::PaymentDetails(Box::new(payments_response)),
                    primary_object_created_at,
                ))
                .await?;
            }

            Ok(WebhookResponseTracker::Payment { payment_id, status })
        }

        _ => Err(errors::ApiErrorResponse::WebhookProcessingFailure)
            .attach_printable("received non-json response from payments core")?,
    }
}

async fn get_payment_id(
    db: &dyn StorageInterface,
    payment_id: &api::PaymentIdType,
    merchant_id: &common_utils::id_type::MerchantId,
    storage_scheme: enums::MerchantStorageScheme,
) -> errors::RouterResult<common_utils::id_type::PaymentId> {
    let pay_id = || async {
        match payment_id {
            api_models::payments::PaymentIdType::PaymentIntentId(ref id) => Ok(id.to_owned()),
            api_models::payments::PaymentIdType::ConnectorTransactionId(ref id) => db
                .find_payment_attempt_by_merchant_id_connector_txn_id(
                    merchant_id,
                    id,
                    storage_scheme,
                )
                .await
                .map(|p| p.payment_id),
            api_models::payments::PaymentIdType::PaymentAttemptId(ref id) => db
                .find_payment_attempt_by_attempt_id_merchant_id(id, merchant_id, storage_scheme)
                .await
                .map(|p| p.payment_id),
            api_models::payments::PaymentIdType::PreprocessingId(ref id) => db
                .find_payment_attempt_by_preprocessing_id_merchant_id(
                    id,
                    merchant_id,
                    storage_scheme,
                )
                .await
                .map(|p| p.payment_id),
        }
    };

    pay_id()
        .await
        .to_not_found_response(errors::ApiErrorResponse::PaymentNotFound)
}

#[inline]
async fn verify_webhook_source_verification_call(
    connector: ConnectorEnum,
    state: &SessionState,
    merchant_context: &domain::MerchantContext,
    merchant_connector_account: domain::MerchantConnectorAccount,
    connector_name: &str,
    request_details: &IncomingWebhookRequestDetails<'_>,
) -> CustomResult<bool, errors::ConnectorError> {
    let connector_data = ConnectorData::get_connector_by_name(
        &state.conf.connectors,
        connector_name,
        GetToken::Connector,
        None,
    )
    .change_context(errors::ConnectorError::WebhookSourceVerificationFailed)
    .attach_printable("invalid connector name received in payment attempt")?;
    let connector_integration: services::BoxedWebhookSourceVerificationConnectorIntegrationInterface<
        hyperswitch_domain_models::router_flow_types::VerifyWebhookSource,
        VerifyWebhookSourceRequestData,
        VerifyWebhookSourceResponseData,
    > = connector_data.connector.get_connector_integration();
    let connector_webhook_secrets = connector
        .get_webhook_source_verification_merchant_secret(
            merchant_context.get_merchant_account().get_id(),
            connector_name,
            merchant_connector_account.connector_webhook_details.clone(),
        )
        .await
        .change_context(errors::ConnectorError::WebhookSourceVerificationFailed)?;

    let router_data = construct_webhook_router_data(
        state,
        connector_name,
        merchant_connector_account,
        merchant_context,
        &connector_webhook_secrets,
        request_details,
    )
    .await
    .change_context(errors::ConnectorError::WebhookSourceVerificationFailed)
    .attach_printable("Failed while constructing webhook router data")?;

    let response = services::execute_connector_processing_step(
        state,
        connector_integration,
        &router_data,
        payments::CallConnectorAction::Trigger,
        None,
        None,
    )
    .await?;

    let verification_result = response
        .response
        .map(|response| response.verify_webhook_status);
    match verification_result {
        Ok(VerifyWebhookStatus::SourceVerified) => Ok(true),
        _ => Ok(false),
    }
}

pub fn get_connector_by_connector_name(
    state: &SessionState,
    connector_name: &str,
    merchant_connector_id: Option<common_utils::id_type::MerchantConnectorAccountId>,
) -> CustomResult<(ConnectorEnum, String), errors::ApiErrorResponse> {
    let authentication_connector =
        api_models::enums::convert_authentication_connector(connector_name);
    #[cfg(feature = "frm")]
    {
        let frm_connector = api_models::enums::convert_frm_connector(connector_name);
        if frm_connector.is_some() {
            let frm_connector_data =
                api::FraudCheckConnectorData::get_connector_by_name(connector_name)?;
            return Ok((
                frm_connector_data.connector,
                frm_connector_data.connector_name.to_string(),
            ));
        }
    }

    let (connector, connector_name) = if authentication_connector.is_some() {
        let authentication_connector_data =
            api::AuthenticationConnectorData::get_connector_by_name(connector_name)?;
        (
            authentication_connector_data.connector,
            authentication_connector_data.connector_name.to_string(),
        )
    } else {
        let connector_data = ConnectorData::get_connector_by_name(
            &state.conf.connectors,
            connector_name,
            GetToken::Connector,
            merchant_connector_id,
        )
        .change_context(errors::ApiErrorResponse::InvalidRequestData {
            message: "invalid connector name received".to_string(),
        })
        .attach_printable("Failed construction of ConnectorData")?;
        (
            connector_data.connector,
            connector_data.connector_name.to_string(),
        )
    };
    Ok((connector, connector_name))
}

/// This function fetches the merchant connector account ( if the url used is /{merchant_connector_id})
/// if merchant connector id is not passed in the request, then this will return None for mca
async fn fetch_optional_mca_and_connector(
    state: &SessionState,
    merchant_context: &domain::MerchantContext,
    connector_name_or_mca_id: &str,
) -> CustomResult<
    (
        Option<domain::MerchantConnectorAccount>,
        ConnectorEnum,
        String,
    ),
    errors::ApiErrorResponse,
> {
    let db = &state.store;
    if connector_name_or_mca_id.starts_with("mca_") {
        #[cfg(feature = "v1")]
        let mca = db
            .find_by_merchant_connector_account_merchant_id_merchant_connector_id(
                &state.into(),
                merchant_context.get_merchant_account().get_id(),
                &common_utils::id_type::MerchantConnectorAccountId::wrap(
                    connector_name_or_mca_id.to_owned(),
                )
                .change_context(errors::ApiErrorResponse::InternalServerError)
                .attach_printable(
                    "Error while converting MerchanConnectorAccountId from string
                    ",
                )?,
                merchant_context.get_merchant_key_store(),
            )
            .await
            .to_not_found_response(errors::ApiErrorResponse::MerchantConnectorAccountNotFound {
                id: connector_name_or_mca_id.to_string(),
            })
            .attach_printable(
                "error while fetching merchant_connector_account from connector_id",
            )?;

        #[cfg(feature = "v2")]
        let mca: domain::MerchantConnectorAccount = {
            let _ = merchant_account;
            let _ = key_store;
            let _ = db;
            todo!()
        };

        let (connector, connector_name) =
            get_connector_by_connector_name(state, &mca.connector_name, Some(mca.get_id()))?;

        Ok((Some(mca), connector, connector_name))
    } else {
        // Merchant connector account is already being queried, it is safe to set connector id as None
        let (connector, connector_name) =
            get_connector_by_connector_name(state, connector_name_or_mca_id, None)?;
        Ok((None, connector, connector_name))
    }
}

fn should_update_connector_mandate_details(
    source_verified: bool,
    event_type: webhooks::IncomingWebhookEvent,
) -> bool {
    source_verified && event_type == webhooks::IncomingWebhookEvent::PaymentIntentSuccess
}

async fn update_connector_mandate_details(
    state: &SessionState,
    merchant_context: &domain::MerchantContext,
    object_ref_id: api::ObjectReferenceId,
    connector: &ConnectorEnum,
    request_details: &IncomingWebhookRequestDetails<'_>,
) -> CustomResult<(), errors::ApiErrorResponse> {
    let webhook_connector_mandate_details = connector
        .get_mandate_details(request_details)
        .switch()
        .attach_printable("Could not find connector mandate details in incoming webhook body")?;

    let webhook_connector_network_transaction_id = connector
        .get_network_txn_id(request_details)
        .switch()
        .attach_printable(
            "Could not find connector network transaction id in incoming webhook body",
        )?;

    // Either one OR both of the fields are present
    if webhook_connector_mandate_details.is_some()
        || webhook_connector_network_transaction_id.is_some()
    {
        let payment_attempt =
            get_payment_attempt_from_object_reference_id(state, object_ref_id, merchant_context)
                .await?;
        if let Some(ref payment_method_id) = payment_attempt.payment_method_id {
            let key_manager_state = &state.into();
            let payment_method_info = state
                .store
                .find_payment_method(
                    key_manager_state,
                    merchant_context.get_merchant_key_store(),
                    payment_method_id,
                    merchant_context.get_merchant_account().storage_scheme,
                )
                .await
                .to_not_found_response(errors::ApiErrorResponse::PaymentMethodNotFound)?;

            // Update connector's mandate details
            let updated_connector_mandate_details =
                if let Some(webhook_mandate_details) = webhook_connector_mandate_details {
                    let mandate_details = payment_method_info
                        .get_common_mandate_reference()
                        .change_context(errors::ApiErrorResponse::InternalServerError)
                        .attach_printable("Failed to deserialize to Payment Mandate Reference")?;

                    let merchant_connector_account_id = payment_attempt
                        .merchant_connector_id
                        .clone()
                        .get_required_value("merchant_connector_id")?;

                    if mandate_details.payments.as_ref().is_none_or(|payments| {
                        !payments.0.contains_key(&merchant_connector_account_id)
                    }) {
                        // Update the payment attempt to maintain consistency across tables.
                        let (mandate_metadata, connector_mandate_request_reference_id) =
                            payment_attempt
                                .connector_mandate_detail
                                .as_ref()
                                .map(|details| {
                                    (
                                        details.mandate_metadata.clone(),
                                        details.connector_mandate_request_reference_id.clone(),
                                    )
                                })
                                .unwrap_or((None, None));

                        let connector_mandate_reference_id = ConnectorMandateReferenceId {
                            connector_mandate_id: Some(
                                webhook_mandate_details
                                    .connector_mandate_id
                                    .peek()
                                    .to_string(),
                            ),
                            payment_method_id: Some(payment_method_id.to_string()),
                            mandate_metadata,
                            connector_mandate_request_reference_id,
                        };

                        let attempt_update =
                            storage::PaymentAttemptUpdate::ConnectorMandateDetailUpdate {
                                connector_mandate_detail: Some(connector_mandate_reference_id),
                                updated_by: merchant_context
                                    .get_merchant_account()
                                    .storage_scheme
                                    .to_string(),
                            };

                        state
                            .store
                            .update_payment_attempt_with_attempt_id(
                                payment_attempt.clone(),
                                attempt_update,
                                merchant_context.get_merchant_account().storage_scheme,
                            )
                            .await
                            .to_not_found_response(errors::ApiErrorResponse::PaymentNotFound)?;

                        insert_mandate_details(
                            &payment_attempt,
                            &webhook_mandate_details,
                            Some(mandate_details),
                        )?
                    } else {
                        logger::info!(
                        "Skipping connector mandate details update since they are already present."
                    );
                        None
                    }
                } else {
                    None
                };

            let connector_mandate_details_value = updated_connector_mandate_details
                .map(|common_mandate| {
                    common_mandate.get_mandate_details_value().map_err(|err| {
                        router_env::logger::error!(
                            "Failed to get get_mandate_details_value : {:?}",
                            err
                        );
                        errors::ApiErrorResponse::MandateUpdateFailed
                    })
                })
                .transpose()?;

            let pm_update = diesel_models::PaymentMethodUpdate::ConnectorNetworkTransactionIdAndMandateDetailsUpdate {
                connector_mandate_details: connector_mandate_details_value.map(masking::Secret::new),
                network_transaction_id: webhook_connector_network_transaction_id
                    .map(|webhook_network_transaction_id| webhook_network_transaction_id.get_id().clone()),
            };

            state
                .store
                .update_payment_method(
                    key_manager_state,
                    merchant_context.get_merchant_key_store(),
                    payment_method_info,
                    pm_update,
                    merchant_context.get_merchant_account().storage_scheme,
                )
                .await
                .change_context(errors::ApiErrorResponse::InternalServerError)
                .attach_printable("Failed to update payment method in db")?;
        }
    }
    Ok(())
}

fn insert_mandate_details(
    payment_attempt: &PaymentAttempt,
    webhook_mandate_details: &hyperswitch_domain_models::router_flow_types::ConnectorMandateDetails,
    payment_method_mandate_details: Option<CommonMandateReference>,
) -> CustomResult<Option<CommonMandateReference>, errors::ApiErrorResponse> {
    let (mandate_metadata, connector_mandate_request_reference_id) = payment_attempt
        .connector_mandate_detail
        .clone()
        .map(|mandate_reference| {
            (
                mandate_reference.mandate_metadata,
                mandate_reference.connector_mandate_request_reference_id,
            )
        })
        .unwrap_or((None, None));
    let connector_mandate_details = tokenization::update_connector_mandate_details(
        payment_method_mandate_details,
        payment_attempt.payment_method_type,
        Some(
            payment_attempt
                .net_amount
                .get_total_amount()
                .get_amount_as_i64(),
        ),
        payment_attempt.currency,
        payment_attempt.merchant_connector_id.clone(),
        Some(
            webhook_mandate_details
                .connector_mandate_id
                .peek()
                .to_string(),
        ),
        mandate_metadata,
        connector_mandate_request_reference_id,
    )?;
    Ok(connector_mandate_details)
}

#[allow(clippy::too_many_arguments)]
#[instrument(skip_all)]
async fn subscription_incoming_webhook_flow(
    state: SessionState,
    _req_state: ReqState,
    merchant_context: domain::MerchantContext,
    business_profile: domain::Profile,
    _webhook_details: api::IncomingWebhookDetails,
    source_verified: bool,
    connector_enum: &ConnectorEnum,
    request_details: &IncomingWebhookRequestDetails<'_>,
    event_type: webhooks::IncomingWebhookEvent,
    billing_connector_mca_id: common_utils::id_type::MerchantConnectorAccountId,
) -> CustomResult<WebhookResponseTracker, errors::ApiErrorResponse> {
    // Only process invoice_generated events for MIT payments
    if event_type != webhooks::IncomingWebhookEvent::InvoiceGenerated {
        return Ok(WebhookResponseTracker::NoEffect);
    }

    if !source_verified {
        logger::error!("Webhook source verification failed for subscription webhook flow");
        return Err(report!(
            errors::ApiErrorResponse::WebhookAuthenticationFailed
        ));
    }

    let connector_name = connector_enum.id().to_string();

    let connector = Connector::from_str(&connector_name)
        .change_context(errors::ConnectorError::InvalidConnectorName)
        .change_context(errors::ApiErrorResponse::IncorrectConnectorNameGiven)
        .attach_printable_lazy(|| format!("unable to parse connector name {connector_name}"))?;

    let mit_payment_data = connector_enum
        .get_subscription_mit_payment_data(request_details)
        .change_context(errors::ApiErrorResponse::WebhookProcessingFailure)
        .attach_printable("Failed to extract MIT payment data from subscription webhook")?;

    if mit_payment_data.first_invoice {
        return Ok(WebhookResponseTracker::NoEffect);
    }

    let profile_id = business_profile.get_id().clone();

    let profile =
        SubscriptionHandler::find_business_profile(&state, &merchant_context, &profile_id)
            .await
            .attach_printable(
                "subscriptions: failed to find business profile in get_subscription",
            )?;

    let handler = SubscriptionHandler::new(&state, &merchant_context);

    let subscription_id = mit_payment_data.subscription_id.clone();

    let subscription_with_handler = handler
        .find_subscription(subscription_id)
        .await
        .attach_printable("subscriptions: failed to get subscription entry in get_subscription")?;

    let invoice_handler = subscription_with_handler.get_invoice_handler(profile.clone());

    let payment_method_id = subscription_with_handler
        .subscription
        .payment_method_id
        .clone()
        .ok_or(errors::ApiErrorResponse::GenericNotFoundError {
            message: "No payment method found for subscription".to_string(),
        })
        .attach_printable("No payment method found for subscription")?;

    logger::info!("Payment method ID found: {}", payment_method_id);

    let invoice_entry = invoice_handler
        .create_invoice_entry(
            &state,
            billing_connector_mca_id.clone(),
            None,
            mit_payment_data.amount_due,
            mit_payment_data.currency_code,
            InvoiceStatus::PaymentPending,
            connector,
            None,
        )
        .await?;

    let payment_response = invoice_handler
        .create_mit_payment(
            &state,
            mit_payment_data.amount_due,
            mit_payment_data.currency_code,
            &payment_method_id.clone(),
        )
        .await?;

<<<<<<< HEAD
    logger::info!(">>>payment response: {:?}", payment_response);

=======
>>>>>>> b52aafa8
    let updated_invoice = invoice_handler
        .update_invoice(
            &state,
            invoice_entry.id.clone(),
            payment_response.payment_method_id.clone(),
            Some(payment_response.payment_id.clone()),
            InvoiceStatus::from(payment_response.status),
        )
        .await?;

    invoice_handler
        .create_invoice_sync_job(
            &state,
            &updated_invoice,
            mit_payment_data.invoice_id.get_string_repr().to_string(),
            connector,
        )
        .await?;

    Ok(WebhookResponseTracker::NoEffect)
}<|MERGE_RESOLUTION|>--- conflicted
+++ resolved
@@ -2657,11 +2657,6 @@
         )
         .await?;
 
-<<<<<<< HEAD
-    logger::info!(">>>payment response: {:?}", payment_response);
-
-=======
->>>>>>> b52aafa8
     let updated_invoice = invoice_handler
         .update_invoice(
             &state,
