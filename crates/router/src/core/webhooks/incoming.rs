--- conflicted
+++ resolved
@@ -2666,12 +2666,8 @@
             invoice_entry.id.clone(),
             payment_response.payment_method_id.clone(),
             Some(payment_response.payment_id.clone()),
-<<<<<<< HEAD
             Some(InvoiceStatus::from(payment_response.status)),
-=======
-            InvoiceStatus::from(payment_response.status),
             Some(mit_payment_data.invoice_id.get_string_repr().to_string()),
->>>>>>> c815d253
         )
         .await?;
 
