--- conflicted
+++ resolved
@@ -1569,28 +1569,12 @@
                 }
             };
 
-<<<<<<< HEAD
             let updated_payout_attempt = db
                 .update_payout_attempt(
                     &payout_attempt,
                     payout_attempt_update,
                     &payout_data.payouts,
-                    merchant_context.get_merchant_account().storage_scheme,
-=======
-        let updated_payout_attempt = db
-            .update_payout_attempt(
-                &payout_attempt,
-                payout_attempt_update,
-                &payout_data.payouts,
-                platform.get_processor().get_account().storage_scheme,
-            )
-            .await
-            .change_context(errors::ApiErrorResponse::WebhookResourceNotFound)
-            .attach_printable_lazy(|| {
-                format!(
-                    "Failed while updating payout attempt: payout_attempt_id: {}",
-                    payout_attempt.payout_attempt_id
->>>>>>> 8f6c9865
+                    platform.get_processor().get_account().storage_scheme,
                 )
                 .await
                 .change_context(errors::ApiErrorResponse::WebhookResourceNotFound)
@@ -1604,15 +1588,14 @@
 
             let event_type: Option<enums::EventType> = payout_data.payout_attempt.status.into();
 
-<<<<<<< HEAD
             // If event is NOT an UnsupportedEvent, trigger Outgoing Webhook
             if let Some(outgoing_event_type) = event_type {
                 let payout_create_response =
-                    payouts::response_handler(&state, &merchant_context, &payout_data).await?;
+                    payouts::response_handler(&state, &platform, &payout_data).await?;
 
                 Box::pin(super::create_event_and_trigger_outgoing_webhook(
                     state,
-                    merchant_context,
+                    platform,
                     business_profile,
                     outgoing_event_type,
                     enums::EventClass::Payouts,
@@ -1627,30 +1610,6 @@
                 ))
                 .await?;
             }
-=======
-        // If event is NOT an UnsupportedEvent, trigger Outgoing Webhook
-        if let Some(outgoing_event_type) = event_type {
-            let payout_create_response =
-                payouts::response_handler(&state, &platform, &payout_data).await?;
-
-            Box::pin(super::create_event_and_trigger_outgoing_webhook(
-                state,
-                platform,
-                business_profile,
-                outgoing_event_type,
-                enums::EventClass::Payouts,
-                payout_data
-                    .payout_attempt
-                    .payout_id
-                    .get_string_repr()
-                    .to_string(),
-                enums::EventObjectType::PayoutDetails,
-                api::OutgoingWebhookContent::PayoutDetails(Box::new(payout_create_response)),
-                Some(payout_data.payout_attempt.created_at),
-            ))
-            .await?;
-        }
->>>>>>> 8f6c9865
 
             Ok(WebhookResponseTracker::Payout {
                 payout_id: payout_data.payout_attempt.payout_id,
@@ -1678,25 +1637,14 @@
                 .attach_printable("Connector not found for payout fulfillment")?,
             };
 
-<<<<<<< HEAD
             Box::pin(payouts::create_payout_retrieve(
                 &state,
-                &merchant_context,
+                &platform,
                 &connector_data,
                 &mut payout_data,
             ))
             .await
             .attach_printable("Payout retrieval failed for given Payout request")?;
-=======
-        Box::pin(payouts::create_payout_retrieve(
-            &state,
-            &platform,
-            &connector_data,
-            &mut payout_data,
-        ))
-        .await
-        .attach_printable("Payout retrieval failed for given Payout request")?;
->>>>>>> 8f6c9865
 
             Ok(WebhookResponseTracker::Payout {
                 payout_id: payout_data.payout_attempt.payout_id,
