use std::{str::FromStr, time::Instant};

use actix_web::FromRequest;
#[cfg(feature = "payouts")]
use api_models::payouts as payout_models;
use api_models::{
    enums::Connector,
    webhooks::{self, WebhookResponseTracker},
};
pub use common_enums::{connector_enums::InvoiceStatus, enums::ProcessTrackerRunner};
use common_utils::{
    errors::ReportSwitchExt,
    events::ApiEventsType,
    ext_traits::{AsyncExt, ByteSliceExt},
    types::{AmountConvertor, StringMinorUnitForConnector},
};
use diesel_models::{refund as diesel_refund, ConnectorMandateReferenceId};
use error_stack::{report, ResultExt};
use hyperswitch_domain_models::{
    mandates::CommonMandateReference,
    payments::{payment_attempt::PaymentAttempt, HeaderPayload},
    router_request_types::VerifyWebhookSourceRequestData,
    router_response_types::{VerifyWebhookSourceResponseData, VerifyWebhookStatus},
};
use hyperswitch_interfaces::webhooks::{IncomingWebhookFlowError, IncomingWebhookRequestDetails};
use masking::{ExposeInterface, PeekInterface};
use router_env::{instrument, tracing, RequestId};
use unified_connector_service_client::payments as payments_grpc;

use super::{types, utils, MERCHANT_ID};
use crate::{
    consts,
    core::{
        api_locking,
        errors::{self, ConnectorErrorExt, CustomResult, RouterResponse, StorageErrorExt},
        metrics, payment_methods,
        payment_methods::cards,
        payments::{self, tokenization},
        refunds, relay, unified_connector_service, utils as core_utils,
        webhooks::{network_tokenization_incoming, utils::construct_webhook_router_data},
    },
    db::StorageInterface,
    events::api_logs::ApiEvent,
    logger,
    routes::{
        app::{ReqState, SessionStateInfo},
        lock_utils, SessionState,
    },
    services::{
        self, authentication as auth, connector_integration_interface::ConnectorEnum,
        ConnectorValidation,
    },
    types::{
        api::{
            self, mandates::MandateResponseExt, ConnectorCommon, ConnectorData, GetToken,
            IncomingWebhook,
        },
        domain,
        storage::{self, enums},
        transformers::{ForeignFrom, ForeignInto, ForeignTryFrom},
    },
    utils::{self as helper_utils, ext_traits::OptionExt, generate_id},
};
#[cfg(feature = "payouts")]
use crate::{core::payouts, types::storage::PayoutAttemptUpdate};

#[allow(clippy::too_many_arguments)]
pub async fn incoming_webhooks_wrapper<W: types::OutgoingWebhookType>(
    flow: &impl router_env::types::FlowMetric,
    state: SessionState,
    req_state: ReqState,
    req: &actix_web::HttpRequest,
    platform: domain::Platform,
    connector_name_or_mca_id: &str,
    body: actix_web::web::Bytes,
    is_relay_webhook: bool,
) -> RouterResponse<serde_json::Value> {
    let start_instant = Instant::now();
    let (application_response, webhooks_response_tracker, serialized_req) =
        Box::pin(incoming_webhooks_core::<W>(
            state.clone(),
            req_state,
            req,
            platform.clone(),
            connector_name_or_mca_id,
            body.clone(),
            is_relay_webhook,
        ))
        .await?;

    logger::info!(incoming_webhook_payload = ?serialized_req);

    let request_duration = Instant::now()
        .saturating_duration_since(start_instant)
        .as_millis();

    let request_id = RequestId::extract(req)
        .await
        .attach_printable("Unable to extract request id from request")
        .change_context(errors::ApiErrorResponse::InternalServerError)?;
    let auth_type = auth::AuthenticationType::WebhookAuth {
        merchant_id: platform.get_processor().get_account().get_id().clone(),
    };
    let status_code = 200;
    let api_event = ApiEventsType::Webhooks {
        connector: connector_name_or_mca_id.to_string(),
        payment_id: webhooks_response_tracker.get_payment_id(),
    };
    let response_value = serde_json::to_value(&webhooks_response_tracker)
        .change_context(errors::ApiErrorResponse::InternalServerError)
        .attach_printable("Could not convert webhook effect to string")?;
    let infra = state.infra_components.clone();
    let api_event = ApiEvent::new(
        state.tenant.tenant_id.clone(),
        Some(platform.get_processor().get_account().get_id().clone()),
        flow,
        &request_id,
        request_duration,
        status_code,
        serialized_req,
        Some(response_value),
        None,
        auth_type,
        None,
        api_event,
        req,
        req.method(),
        infra,
    );
    state.event_handler().log_event(&api_event);
    Ok(application_response)
}

#[cfg(feature = "v1")]
pub async fn network_token_incoming_webhooks_wrapper<W: types::OutgoingWebhookType>(
    flow: &impl router_env::types::FlowMetric,
    state: SessionState,
    req: &actix_web::HttpRequest,
    body: actix_web::web::Bytes,
) -> RouterResponse<serde_json::Value> {
    let start_instant = Instant::now();

    let request_details: IncomingWebhookRequestDetails<'_> = IncomingWebhookRequestDetails {
        method: req.method().clone(),
        uri: req.uri().clone(),
        headers: req.headers(),
        query_params: req.query_string().to_string(),
        body: &body,
    };

    let (application_response, webhooks_response_tracker, serialized_req, merchant_id) = Box::pin(
        network_token_incoming_webhooks_core::<W>(&state, request_details),
    )
    .await?;

    logger::info!(incoming_webhook_payload = ?serialized_req);

    let request_duration = Instant::now()
        .saturating_duration_since(start_instant)
        .as_millis();

    let request_id = RequestId::extract(req)
        .await
        .change_context(errors::ApiErrorResponse::InternalServerError)
        .attach_printable("Unable to extract request id from request")?;
    let auth_type = auth::AuthenticationType::NoAuth;
    let status_code = 200;
    let api_event = ApiEventsType::NetworkTokenWebhook {
        payment_method_id: webhooks_response_tracker.get_payment_method_id(),
    };
    let response_value = serde_json::to_value(&webhooks_response_tracker)
        .change_context(errors::ApiErrorResponse::InternalServerError)
        .attach_printable("Could not convert webhook effect to string")?;
    let infra = state.infra_components.clone();
    let api_event = ApiEvent::new(
        state.tenant.tenant_id.clone(),
        Some(merchant_id),
        flow,
        &request_id,
        request_duration,
        status_code,
        serialized_req,
        Some(response_value),
        None,
        auth_type,
        None,
        api_event,
        req,
        req.method(),
        infra,
    );
    state.event_handler().log_event(&api_event);
    Ok(application_response)
}

#[allow(clippy::too_many_arguments)]
#[instrument(skip_all)]
async fn incoming_webhooks_core<W: types::OutgoingWebhookType>(
    state: SessionState,
    req_state: ReqState,
    req: &actix_web::HttpRequest,
    platform: domain::Platform,
    connector_name_or_mca_id: &str,
    body: actix_web::web::Bytes,
    is_relay_webhook: bool,
) -> errors::RouterResult<(
    services::ApplicationResponse<serde_json::Value>,
    WebhookResponseTracker,
    serde_json::Value,
)> {
    // Initial setup and metrics
    metrics::WEBHOOK_INCOMING_COUNT.add(
        1,
        router_env::metric_attributes!((
            MERCHANT_ID,
            platform.get_processor().get_account().get_id().clone()
        )),
    );

    let request_details = IncomingWebhookRequestDetails {
        method: req.method().clone(),
        uri: req.uri().clone(),
        headers: req.headers(),
        query_params: req.query_string().to_string(),
        body: &body,
    };

    // Fetch the merchant connector account to get the webhooks source secret
    let (merchant_connector_account, connector, connector_name) =
        fetch_optional_mca_and_connector(&state, &platform, connector_name_or_mca_id).await?;

    // Determine webhook processing path (Direct vs UCS vs Shadow UCS) and handle event type extraction
    let execution_path =
        unified_connector_service::should_call_unified_connector_service_for_webhooks(
            &state,
            &platform,
            &connector_name,
        )
        .await?;

    let webhook_processing_result = match execution_path {
        common_enums::ExecutionPath::UnifiedConnectorService => {
            logger::info!(
                connector = connector_name,
                "Using Unified Connector Service for webhook processing",
            );
            process_ucs_webhook_transform(
                &state,
                &platform,
                &connector_name,
                &body,
                &request_details,
                merchant_connector_account.as_ref(),
            )
            .await
        }
        common_enums::ExecutionPath::ShadowUnifiedConnectorService => {
            logger::info!(
                connector = connector_name,
                "Using Shadow Unified Connector Service for webhook processing",
            );
            process_shadow_ucs_webhook_transform(
                &state,
                &platform,
                &connector,
                &connector_name,
                &body,
                &request_details,
                merchant_connector_account.as_ref(),
            )
            .await
        }
        common_enums::ExecutionPath::Direct => {
            logger::info!(
                connector = connector_name,
                "Using Direct connector processing for webhook",
            );
            // DIRECT PATH: Need to decode body first
            let decoded_body = connector
                .decode_webhook_body(
                    &request_details,
                    platform.get_processor().get_account().get_id(),
                    merchant_connector_account
                        .clone()
                        .and_then(|mca| mca.connector_webhook_details.clone()),
                    &connector_name,
                )
                .await
                .switch()
                .attach_printable("There was an error in incoming webhook body decoding")?;

            process_non_ucs_webhook(
                &state,
                &platform,
                &connector,
                &connector_name,
                decoded_body.into(),
                &request_details,
            )
            .await
        }
    };

    let mut webhook_processing_result = match webhook_processing_result {
        Ok(result) => result,
        Err(error) => {
            let error_result = handle_incoming_webhook_error(
                error,
                &connector,
                connector_name.as_str(),
                &request_details,
                platform.get_processor().get_account().get_id(),
            );
            match error_result {
                Ok((response, webhook_tracker, serialized_request)) => {
                    return Ok((response, webhook_tracker, serialized_request));
                }
                Err(e) => return Err(e),
            }
        }
    };

    // if it is a setup webhook event, return ok status
    if webhook_processing_result.event_type == webhooks::IncomingWebhookEvent::SetupWebhook {
        return Ok((
            services::ApplicationResponse::StatusOk,
            WebhookResponseTracker::NoEffect,
            serde_json::Value::default(),
        ));
    }

    // Update request_details with the appropriate body (decoded for non-UCS, raw for UCS)
    let final_request_details = match &webhook_processing_result.decoded_body {
        Some(decoded_body) => &IncomingWebhookRequestDetails {
            method: request_details.method.clone(),
            uri: request_details.uri.clone(),
            headers: request_details.headers,
            query_params: request_details.query_params.clone(),
            body: decoded_body,
        },
        None => &request_details, // Use original request details for UCS
    };

    logger::info!(event_type=?webhook_processing_result.event_type);

    // Check if webhook should be processed further
    let is_webhook_event_supported = !matches!(
        webhook_processing_result.event_type,
        webhooks::IncomingWebhookEvent::EventNotSupported
    );
    let is_webhook_event_enabled = !utils::is_webhook_event_disabled(
        &*state.clone().store,
        connector_name.as_str(),
        platform.get_processor().get_account().get_id(),
        &webhook_processing_result.event_type,
    )
    .await;
    let flow_type: api::WebhookFlow = webhook_processing_result.event_type.into();
    let process_webhook_further = is_webhook_event_enabled
        && is_webhook_event_supported
        && !matches!(flow_type, api::WebhookFlow::ReturnResponse);
    logger::info!(process_webhook=?process_webhook_further);
    let mut event_object: Box<dyn masking::ErasedMaskSerialize> = Box::new(serde_json::Value::Null);

    let webhook_effect = match process_webhook_further {
        true => {
            let business_logic_result = process_webhook_business_logic(
                &state,
                req_state,
                &platform,
                &connector,
                &connector_name,
                webhook_processing_result.event_type,
                webhook_processing_result.source_verified,
                &webhook_processing_result.transform_data,
                &mut webhook_processing_result.shadow_ucs_data,
                final_request_details,
                is_relay_webhook,
            )
            .await;

            match business_logic_result {
                Ok(response) => {
                    // Extract event object for serialization
                    event_object = extract_webhook_event_object(
                        &webhook_processing_result.transform_data,
                        &connector,
                        final_request_details,
                    )?;
                    response
                }
                Err(error) => {
                    let error_result = handle_incoming_webhook_error(
                        error,
                        &connector,
                        connector_name.as_str(),
                        final_request_details,
                        platform.get_processor().get_account().get_id(),
                    );
                    match error_result {
                        Ok((_, webhook_tracker, _)) => webhook_tracker,
                        Err(e) => return Err(e),
                    }
                }
            }
        }
        false => {
            metrics::WEBHOOK_INCOMING_FILTERED_COUNT.add(
                1,
                router_env::metric_attributes!((
                    MERCHANT_ID,
                    platform.get_processor().get_account().get_id().clone()
                )),
            );
            WebhookResponseTracker::NoEffect
        }
    };

    // Generate response
    let response = connector
        .get_webhook_api_response(final_request_details, None)
        .switch()
        .attach_printable("Could not get incoming webhook api response from connector")?;

    let serialized_request = event_object
        .masked_serialize()
        .change_context(errors::ApiErrorResponse::InternalServerError)
        .attach_printable("Could not convert webhook effect to string")?;

    Ok((response, webhook_effect, serialized_request))
}

/// Process UCS webhook transformation using the high-level UCS abstraction
async fn process_ucs_webhook_transform<'a>(
    state: &'a SessionState,
    platform: &'a domain::Platform,
    connector_name: &'a str,
    body: &'a actix_web::web::Bytes,
    request_details: &'a IncomingWebhookRequestDetails<'a>,
    merchant_connector_account: Option<&'a domain::MerchantConnectorAccount>,
) -> errors::RouterResult<WebhookProcessingResult<'a>> {
    // Use the new UCS abstraction which provides clean separation
    let (event_type, source_verified, transform_data) =
        unified_connector_service::call_unified_connector_service_for_webhook(
            state,
            platform,
            connector_name,
            body,
            request_details,
            merchant_connector_account,
        )
        .await?;
    Ok(WebhookProcessingResult {
        event_type,
        source_verified,
        transform_data: Some(Box::new(transform_data)),
        decoded_body: None, // UCS path uses raw body
        shadow_ucs_data: None,
    })
}

/// Shadow UCS data container
#[allow(dead_code)]
pub struct ShadowUcsData<'a> {
    ucs_source_verified: bool,
    ucs_event_type: webhooks::IncomingWebhookEvent,
    ucs_transform_data: Box<unified_connector_service::WebhookTransformData>,
    request_details: &'a IncomingWebhookRequestDetails<'a>,
    webhook_details: Option<api::IncomingWebhookDetails>,
}

/// Result type for webhook processing path determination
pub struct WebhookProcessingResult<'a> {
    event_type: webhooks::IncomingWebhookEvent,
    source_verified: bool,
    transform_data: Option<Box<unified_connector_service::WebhookTransformData>>,
    decoded_body: Option<actix_web::web::Bytes>,
    shadow_ucs_data: Option<ShadowUcsData<'a>>,
}

/// Process shadow UCS webhook transformation with dual execution (UCS + Direct)
async fn process_shadow_ucs_webhook_transform<'a>(
    state: &'a SessionState,
    platform: &'a domain::Platform,
    connector: &'a ConnectorEnum,
    connector_name: &'a str,
    body: &'a actix_web::web::Bytes,
    request_details: &'a IncomingWebhookRequestDetails<'a>,
    merchant_connector_account: Option<&'a domain::MerchantConnectorAccount>,
) -> errors::RouterResult<WebhookProcessingResult<'a>> {
    // Execute UCS path
    let ucs_result = unified_connector_service::call_unified_connector_service_for_webhook(
        state,
        platform,
        connector_name,
        body,
        request_details,
        merchant_connector_account,
    )
    .await;

    // Execute Direct path for comparison
    let direct_result = async {
        // Decode body for direct processing
        let decoded_body = connector
            .decode_webhook_body(
                request_details,
                platform.get_processor().get_account().get_id(),
                merchant_connector_account.and_then(|mca| mca.connector_webhook_details.clone()),
                connector_name,
            )
            .await
            .switch()
            .attach_printable(
                "There was an error in incoming webhook body decoding for shadow processing",
            )?;

        // Reuse existing process_non_ucs_webhook function
        process_non_ucs_webhook(
            state,
            platform,
            connector,
            connector_name,
            decoded_body.into(),
            request_details,
        )
        .await
    }
    .await;

    // Handle results and comparison
    match (ucs_result, direct_result) {
        (
            Ok((ucs_event_type, ucs_source_verified, ucs_transform_data)),
            Ok(mut direct_processing_result),
        ) => {
            // Log both calls succeeded
            logger::info!(
                connector = connector_name,
                merchant_id = ?platform.get_processor().get_account().get_id(),
                "Shadow UCS: Both UCS and Direct calls succeeded"
            );

            // Create ShadowUcsData with UCS results
            let shadow_ucs_data = ShadowUcsData {
                ucs_source_verified,
                ucs_event_type,
                ucs_transform_data: Box::new(ucs_transform_data),
                request_details,
                webhook_details: None,
            };

            // Return Direct result as primary with UCS data in shadow_ucs_data
            direct_processing_result.shadow_ucs_data = Some(shadow_ucs_data);
            Ok(direct_processing_result)
        }
        (Ok((_, _, _)), Err(direct_error)) => {
            // Log UCS call succeeded, direct call failed
            logger::info!(
                connector = connector_name,
                merchant_id = ?platform.get_processor().get_account().get_id(),
                direct_error = ?direct_error,
                "Shadow UCS: UCS call succeeded, Direct call failed"
            );

            // Return direct_result error as required
            Err(direct_error)
        }
        (Err(ucs_error), Ok(direct_processing_result)) => {
            // Log the UCS error and direct result succeeded
            logger::info!(
                connector = connector_name,
                merchant_id = ?platform.get_processor().get_account().get_id(),
                ucs_error = ?ucs_error,
                "Shadow UCS: UCS call failed, Direct call succeeded"
            );

            // In shadow mode, if UCS fails, fall back to Direct result
            Ok(direct_processing_result)
        }
        (Err(ucs_error), Err(direct_error)) => {
            // Log both the errors and both call failed
            logger::error!(
                connector = connector_name,
                merchant_id = ?platform.get_processor().get_account().get_id(),
                ucs_error = ?ucs_error,
                direct_error = ?direct_error,
                "Shadow UCS: Both UCS and Direct calls failed"
            );

            // Return direct_result error as required
            Err(direct_error)
        }
    }
}

/// Process non-UCS webhook using traditional connector processing
async fn process_non_ucs_webhook<'a>(
    state: &'a SessionState,
    platform: &'a domain::Platform,
    connector: &'a ConnectorEnum,
    connector_name: &'a str,
    decoded_body: actix_web::web::Bytes,
    request_details: &'a IncomingWebhookRequestDetails<'a>,
) -> errors::RouterResult<WebhookProcessingResult<'a>> {
    // Create request_details with decoded body for connector processing
    let updated_request_details = IncomingWebhookRequestDetails {
        method: request_details.method.clone(),
        uri: request_details.uri.clone(),
        headers: request_details.headers,
        query_params: request_details.query_params.clone(),
        body: &decoded_body,
    };

    match connector
        .get_webhook_event_type(&updated_request_details)
        .allow_webhook_event_type_not_found(
            state
                .clone()
                .conf
                .webhooks
                .ignore_error
                .event_type
                .unwrap_or(true),
        )
        .switch()
        .attach_printable("Could not find event type in incoming webhook body")?
    {
        Some(event_type) => Ok(WebhookProcessingResult {
            event_type,
            source_verified: false,
            transform_data: None,
            decoded_body: Some(decoded_body),
            shadow_ucs_data: None,
        }),
        None => {
            metrics::WEBHOOK_EVENT_TYPE_IDENTIFICATION_FAILURE_COUNT.add(
                1,
                router_env::metric_attributes!(
                    (
                        MERCHANT_ID,
                        platform.get_processor().get_account().get_id().clone()
                    ),
                    ("connector", connector_name.to_string())
                ),
            );
            Err(errors::ApiErrorResponse::WebhookProcessingFailure)
                .attach_printable("Failed to identify event type in incoming webhook body")
        }
    }
}

/// Extract resource object from UCS WebhookResponseContent
fn get_ucs_webhook_resource_object(
    webhook_response_content: &payments_grpc::WebhookResponseContent,
) -> errors::RouterResult<Box<dyn masking::ErasedMaskSerialize>> {
    let resource_object = match &webhook_response_content.content {
        Some(payments_grpc::webhook_response_content::Content::IncompleteTransformation(
            incomplete_transformation_response,
        )) => {
            // Deserialize resource object
            serde_json::from_slice::<serde_json::Value>(
                &incomplete_transformation_response.resource_object,
            )
            .change_context(errors::ApiErrorResponse::InternalServerError)
            .attach_printable("Failed to deserialize resource object from UCS webhook response")?
        }
        _ => {
            // Convert UCS webhook content to appropriate format
            serde_json::to_value(webhook_response_content)
                .change_context(errors::ApiErrorResponse::InternalServerError)
                .attach_printable("Failed to serialize UCS webhook content")?
        }
    };
    Ok(Box::new(resource_object))
}

/// Extract webhook event object based on transform data availability
fn extract_webhook_event_object(
    webhook_transform_data: &Option<Box<unified_connector_service::WebhookTransformData>>,
    connector: &ConnectorEnum,
    request_details: &IncomingWebhookRequestDetails<'_>,
) -> errors::RouterResult<Box<dyn masking::ErasedMaskSerialize>> {
    match webhook_transform_data {
        Some(webhook_transform_data) => webhook_transform_data
            .webhook_content
            .as_ref()
            .map(|webhook_response_content| {
                get_ucs_webhook_resource_object(webhook_response_content)
            })
            .unwrap_or_else(|| {
                connector
                    .get_webhook_resource_object(request_details)
                    .switch()
                    .attach_printable("Could not find resource object in incoming webhook body")
            }),
        None => connector
            .get_webhook_resource_object(request_details)
            .switch()
            .attach_printable("Could not find resource object in incoming webhook body"),
    }
}

/// Process the main webhook business logic after event type determination
#[allow(clippy::too_many_arguments)]
async fn process_webhook_business_logic(
    state: &SessionState,
    req_state: ReqState,
    platform: &domain::Platform,
    connector: &ConnectorEnum,
    connector_name: &str,
    event_type: webhooks::IncomingWebhookEvent,
    source_verified_via_ucs: bool,
    webhook_transform_data: &Option<Box<unified_connector_service::WebhookTransformData>>,
    shadow_ucs_data: &mut Option<ShadowUcsData<'_>>,
    request_details: &IncomingWebhookRequestDetails<'_>,
    is_relay_webhook: bool,
) -> errors::RouterResult<WebhookResponseTracker> {
    let object_ref_id = connector
        .get_webhook_object_reference_id(request_details)
        .switch()
        .attach_printable("Could not find object reference id in incoming webhook body")?;
    let connector_enum = Connector::from_str(connector_name)
        .change_context(errors::ApiErrorResponse::InvalidDataValue {
            field_name: "connector",
        })
        .attach_printable_lazy(|| format!("unable to parse connector name {connector_name:?}"))?;
    let connectors_with_source_verification_call = &state.conf.webhook_source_verification_call;

    let merchant_connector_account = match Box::pin(helper_utils::get_mca_from_object_reference_id(
        state,
        object_ref_id.clone(),
        platform,
        connector_name,
    ))
    .await
    {
        Ok(mca) => mca,
        Err(error) => {
            let result = handle_incoming_webhook_error(
                error,
                connector,
                connector_name,
                request_details,
                platform.get_processor().get_account().get_id(),
            );
            match result {
                Ok((_, webhook_tracker, _)) => return Ok(webhook_tracker),
                Err(e) => return Err(e),
            }
        }
    };

    let source_verified = if source_verified_via_ucs {
        // If UCS handled verification, use that result
        source_verified_via_ucs
    } else {
        // Fall back to traditional source verification
        if connectors_with_source_verification_call
            .connectors_with_webhook_source_verification_call
            .contains(&connector_enum)
        {
            verify_webhook_source_verification_call(
                connector.clone(),
                state,
                platform,
                merchant_connector_account.clone(),
                connector_name,
                request_details,
            )
            .await
            .or_else(|error| match error.current_context() {
                errors::ConnectorError::WebhookSourceVerificationFailed => {
                    logger::error!(?error, "Source Verification Failed");
                    Ok(false)
                }
                _ => Err(error),
            })
            .switch()
            .attach_printable("There was an issue in incoming webhook source verification")?
        } else {
            connector
                .clone()
                .verify_webhook_source(
                    request_details,
                    platform.get_processor().get_account().get_id(),
                    merchant_connector_account.connector_webhook_details.clone(),
                    merchant_connector_account.connector_account_details.clone(),
                    connector_name,
                )
                .await
                .or_else(|error| match error.current_context() {
                    errors::ConnectorError::WebhookSourceVerificationFailed => {
                        logger::error!(?error, "Source Verification Failed");
                        Ok(false)
                    }
                    _ => Err(error),
                })
                .switch()
                .attach_printable("There was an issue in incoming webhook source verification")?
        }
    };

    if source_verified {
        metrics::WEBHOOK_SOURCE_VERIFIED_COUNT.add(
            1,
            router_env::metric_attributes!((
                MERCHANT_ID,
                platform.get_processor().get_account().get_id().clone()
            )),
        );
    } else if connector.is_webhook_source_verification_mandatory() {
        // if webhook consumption is mandatory for connector, fail webhook
        // so that merchant can retrigger it after updating merchant_secret
        return Err(errors::ApiErrorResponse::WebhookAuthenticationFailed.into());
    }

    logger::info!(source_verified=?source_verified);

    let event_object: Box<dyn masking::ErasedMaskSerialize> = match webhook_transform_data {
        Some(webhook_transform_data) => {
            // Extract resource_object from UCS webhook content
            webhook_transform_data
                .webhook_content
                .as_ref()
                .map(|webhook_response_content| {
                    get_ucs_webhook_resource_object(webhook_response_content)
                })
                .unwrap_or_else(|| {
                    // Fall back to connector extraction
                    connector
                        .get_webhook_resource_object(request_details)
                        .switch()
                        .attach_printable("Could not find resource object in incoming webhook body")
                })?
        }
        None => {
            // Use traditional connector extraction
            connector
                .get_webhook_resource_object(request_details)
                .switch()
                .attach_printable("Could not find resource object in incoming webhook body")?
        }
    };

    let webhook_details = api::IncomingWebhookDetails {
        object_reference_id: object_ref_id.clone(),
        resource_object: serde_json::to_vec(&event_object)
            .change_context(errors::ParsingError::EncodeError("byte-vec"))
            .attach_printable("Unable to convert webhook payload to a value")
            .change_context(errors::ApiErrorResponse::InternalServerError)
            .attach_printable(
                "There was an issue when encoding the incoming webhook body to bytes",
            )?,
    };

    // Create shadow_event_object and shadow_webhook_details using shadow UCS data
    let shadow_event_object: Option<Box<dyn masking::ErasedMaskSerialize>> =
        shadow_ucs_data.as_ref().and_then(|shadow_data| {
            // Create shadow event object using UCS transform data and shadow request details
            let shadow_event_result = shadow_data
                .ucs_transform_data
                .webhook_content
                .as_ref()
                .map(|webhook_response_content| {
                    get_ucs_webhook_resource_object(webhook_response_content)
                })
                .unwrap_or_else(|| {
                    // Fall back to connector extraction using shadow request details
                    connector
                        .get_webhook_resource_object(shadow_data.request_details)
                        .switch()
                        .attach_printable(
                            "Could not find resource object in shadow incoming webhook body",
                        )
                });

            match shadow_event_result {
                Ok(shadow_obj) => Some(shadow_obj),
                Err(error) => {
                    logger::warn!(
                        connector = connector_name,
                        merchant_id = ?platform.get_processor().get_account().get_id(),
                        error = ?error,
                        "Failed to create shadow event object from UCS transform data"
                    );
                    None
                }
            }
        });

    let shadow_webhook_details: Option<api::IncomingWebhookDetails> =
        shadow_event_object.as_ref().and_then(|shadow_obj| {
            let resource_object_result = serde_json::to_vec(shadow_obj)
                .change_context(errors::ParsingError::EncodeError("byte-vec"))
                .attach_printable("Unable to convert shadow webhook payload to a value")
                .change_context(errors::ApiErrorResponse::InternalServerError)
                .attach_printable(
                    "There was an issue when encoding the shadow incoming webhook body to bytes",
                );

            match resource_object_result {
                Ok(resource_object) => Some(api::IncomingWebhookDetails {
                    object_reference_id: object_ref_id.clone(),
                    resource_object,
                }),
                Err(error) => {
                    logger::warn!(
                        connector = connector_name,
                        merchant_id = ?platform.get_processor().get_account().get_id(),
                        error = ?error,
                        "Failed to serialize shadow webhook payload to bytes"
                    );
                    None
                }
            }
        });

    // Assign shadow_webhook_details to shadow_ucs_data
    if let Some(shadow_data) = shadow_ucs_data.as_mut() {
        shadow_data.webhook_details = shadow_webhook_details;
    }

    let profile_id = &merchant_connector_account.profile_id;
    let key_manager_state = &(state).into();

    let business_profile = state
        .store
        .find_business_profile_by_profile_id(
            key_manager_state,
            platform.get_processor().get_key_store(),
            profile_id,
        )
        .await
        .to_not_found_response(errors::ApiErrorResponse::ProfileNotFound {
            id: profile_id.get_string_repr().to_owned(),
        })?;

    // If the incoming webhook is a relay webhook, then we need to trigger the relay webhook flow
    let result_response = if is_relay_webhook {
        let relay_webhook_response = Box::pin(relay_incoming_webhook_flow(
            state.clone(),
            platform.clone(),
            business_profile,
            webhook_details,
            event_type,
            source_verified,
        ))
        .await
        .attach_printable("Incoming webhook flow for relay failed");

        // Using early return ensures unsupported webhooks are acknowledged to the connector
        if let Some(errors::ApiErrorResponse::NotSupported { .. }) = relay_webhook_response
            .as_ref()
            .err()
            .map(|a| a.current_context())
        {
            logger::error!(
                webhook_payload =? request_details.body,
                "Failed while identifying the event type",
            );

            let _response = connector
                    .get_webhook_api_response(request_details, None)
                    .switch()
                    .attach_printable(
                        "Failed while early return in case of not supported event type in relay webhooks",
                    )?;

            return Ok(WebhookResponseTracker::NoEffect);
        };

        relay_webhook_response
    } else {
        let flow_type: api::WebhookFlow = event_type.into();
        match flow_type {
            api::WebhookFlow::Payment => Box::pin(payments_incoming_webhook_flow(
                state.clone(),
                req_state,
                platform.clone(),
                business_profile,
                webhook_details,
                source_verified,
                connector,
                request_details,
                event_type,
                webhook_transform_data,
                shadow_ucs_data,
            ))
            .await
            .attach_printable("Incoming webhook flow for payments failed"),

            api::WebhookFlow::Refund => Box::pin(refunds_incoming_webhook_flow(
                state.clone(),
                platform.clone(),
                business_profile,
                webhook_details,
                connector_name,
                source_verified,
                event_type,
            ))
            .await
            .attach_printable("Incoming webhook flow for refunds failed"),

            api::WebhookFlow::Dispute => Box::pin(disputes_incoming_webhook_flow(
                state.clone(),
                platform.clone(),
                business_profile,
                webhook_details,
                source_verified,
                connector,
                request_details,
                event_type,
            ))
            .await
            .attach_printable("Incoming webhook flow for disputes failed"),

            api::WebhookFlow::BankTransfer => Box::pin(bank_transfer_webhook_flow(
                state.clone(),
                req_state,
                platform.clone(),
                business_profile,
                webhook_details,
                source_verified,
            ))
            .await
            .attach_printable("Incoming bank-transfer webhook flow failed"),

            api::WebhookFlow::ReturnResponse => Ok(WebhookResponseTracker::NoEffect),

            api::WebhookFlow::Mandate => Box::pin(mandates_incoming_webhook_flow(
                state.clone(),
                platform.clone(),
                business_profile,
                webhook_details,
                source_verified,
                event_type,
            ))
            .await
            .attach_printable("Incoming webhook flow for mandates failed"),

            api::WebhookFlow::ExternalAuthentication => {
                Box::pin(external_authentication_incoming_webhook_flow(
                    state.clone(),
                    req_state,
                    platform.clone(),
                    source_verified,
                    event_type,
                    request_details,
                    connector,
                    object_ref_id,
                    business_profile,
                    merchant_connector_account,
                ))
                .await
                .attach_printable("Incoming webhook flow for external authentication failed")
            }
            api::WebhookFlow::FraudCheck => Box::pin(frm_incoming_webhook_flow(
                state.clone(),
                req_state,
                platform.clone(),
                source_verified,
                event_type,
                object_ref_id,
                business_profile,
            ))
            .await
            .attach_printable("Incoming webhook flow for fraud check failed"),

            #[cfg(feature = "payouts")]
            api::WebhookFlow::Payout => Box::pin(payouts_incoming_webhook_flow(
                state.clone(),
                platform.clone(),
                business_profile,
                webhook_details,
                event_type,
                source_verified,
                request_details,
                connector,
            ))
            .await
            .attach_printable("Incoming webhook flow for payouts failed"),

            api::WebhookFlow::Subscription => {
                Box::pin(subscriptions::webhooks::incoming_webhook_flow(
                    state.clone().into(),
                    platform.clone(),
                    business_profile,
                    webhook_details,
                    source_verified,
                    connector,
                    request_details,
                    event_type,
                    merchant_connector_account,
                ))
                .await
                .attach_printable("Incoming webhook flow for subscription failed")
            }

            _ => Err(errors::ApiErrorResponse::InternalServerError)
                .attach_printable("Unsupported Flow Type received in incoming webhooks"),
        }
    };

    match result_response {
        Ok(response) => Ok(response),
        Err(error) => {
            let result = handle_incoming_webhook_error(
                error,
                connector,
                connector_name,
                request_details,
                platform.get_processor().get_account().get_id(),
            );
            match result {
                Ok((_, webhook_tracker, _)) => Ok(webhook_tracker),
                Err(e) => Err(e),
            }
        }
    }
}

fn handle_incoming_webhook_error(
    error: error_stack::Report<errors::ApiErrorResponse>,
    connector: &ConnectorEnum,
    connector_name: &str,
    request_details: &IncomingWebhookRequestDetails<'_>,
    merchant_id: &common_utils::id_type::MerchantId,
) -> errors::RouterResult<(
    services::ApplicationResponse<serde_json::Value>,
    WebhookResponseTracker,
    serde_json::Value,
)> {
    logger::error!(?error, "Incoming webhook flow failed");

    // fetch the connector enum from the connector name
    let connector_enum = Connector::from_str(connector_name)
        .change_context(errors::ApiErrorResponse::InvalidDataValue {
            field_name: "connector",
        })
        .attach_printable_lazy(|| format!("unable to parse connector name {connector_name:?}"))?;

    // get the error response from the connector
    if connector_enum.should_acknowledge_webhook_for_resource_not_found_errors() {
        metrics::WEBHOOK_FLOW_FAILED_BUT_ACKNOWLEDGED.add(
            1,
            router_env::metric_attributes!(
                ("connector", connector_name.to_string()),
                ("merchant_id", merchant_id.get_string_repr().to_string())
            ),
        );
        let response = connector
            .get_webhook_api_response(
                request_details,
                Some(IncomingWebhookFlowError::from(error.current_context())),
            )
            .switch()
            .attach_printable("Failed to get incoming webhook api response from connector")?;
        Ok((
            response,
            WebhookResponseTracker::NoEffect,
            serde_json::Value::Null,
        ))
    } else {
        Err(error)
    }
}

#[instrument(skip_all)]
#[cfg(feature = "v1")]
async fn network_token_incoming_webhooks_core<W: types::OutgoingWebhookType>(
    state: &SessionState,
    request_details: IncomingWebhookRequestDetails<'_>,
) -> errors::RouterResult<(
    services::ApplicationResponse<serde_json::Value>,
    WebhookResponseTracker,
    serde_json::Value,
    common_utils::id_type::MerchantId,
)> {
    let serialized_request =
        network_tokenization_incoming::get_network_token_resource_object(&request_details)
            .change_context(errors::ApiErrorResponse::InternalServerError)
            .attach_printable("Network Token Requestor Webhook deserialization failed")?
            .masked_serialize()
            .change_context(errors::ApiErrorResponse::InternalServerError)
            .attach_printable("Could not convert webhook effect to string")?;

    let network_tokenization_service = &state
        .conf
        .network_tokenization_service
        .as_ref()
        .ok_or(errors::NetworkTokenizationError::NetworkTokenizationServiceNotConfigured)
        .change_context(errors::ApiErrorResponse::InternalServerError)
        .attach_printable("Network Tokenization Service not configured")?;

    //source verification
    network_tokenization_incoming::Authorization::new(request_details.headers.get("Authorization"))
        .verify_webhook_source(network_tokenization_service.get_inner())
        .await?;

    let response: network_tokenization_incoming::NetworkTokenWebhookResponse = request_details
        .body
        .parse_struct("NetworkTokenWebhookResponse")
        .change_context(errors::ApiErrorResponse::WebhookUnprocessableEntity)?;

    let (merchant_id, payment_method_id, _customer_id) = response
        .fetch_merchant_id_payment_method_id_customer_id_from_callback_mapper(state)
        .await?;

    metrics::WEBHOOK_SOURCE_VERIFIED_COUNT.add(
        1,
        router_env::metric_attributes!((MERCHANT_ID, merchant_id.clone())),
    );

    let platform =
        network_tokenization_incoming::fetch_merchant_account_for_network_token_webhooks(
            state,
            &merchant_id,
        )
        .await?;
    let payment_method =
        network_tokenization_incoming::fetch_payment_method_for_network_token_webhooks(
            state,
            platform.get_processor().get_account(),
            platform.get_processor().get_key_store(),
            &payment_method_id,
        )
        .await?;

    let response_data = response.get_response_data();

    let webhook_resp_tracker = response_data
        .update_payment_method(state, &payment_method, &platform)
        .await?;

    Ok((
        services::ApplicationResponse::StatusOk,
        webhook_resp_tracker,
        serialized_request,
        merchant_id.clone(),
    ))
}

#[allow(clippy::too_many_arguments)]
#[instrument(skip_all)]
async fn payments_incoming_webhook_flow(
    state: SessionState,
    req_state: ReqState,
    platform: domain::Platform,
    business_profile: domain::Profile,
    webhook_details: api::IncomingWebhookDetails,
    source_verified: bool,
    connector: &ConnectorEnum,
    request_details: &IncomingWebhookRequestDetails<'_>,
    event_type: webhooks::IncomingWebhookEvent,
    webhook_transform_data: &Option<Box<unified_connector_service::WebhookTransformData>>,
    shadow_ucs_data: &Option<ShadowUcsData<'_>>,
) -> CustomResult<WebhookResponseTracker, errors::ApiErrorResponse> {
    let consume_or_trigger_flow = if source_verified {
        // Determine the appropriate action based on UCS availability
        let resource_object = webhook_details.resource_object;

        match webhook_transform_data.as_ref() {
            Some(transform_data) => {
                match transform_data.webhook_transformation_status {
                    unified_connector_service::WebhookTransformationStatus::Complete => {
                        // Consume response from UCS
                        payments::CallConnectorAction::UCSConsumeResponse(resource_object)
                    }
                    unified_connector_service::WebhookTransformationStatus::Incomplete => {
                        // Make a second call to UCS
                        payments::CallConnectorAction::UCSHandleResponse(resource_object)
                    }
                }
            }
            None => payments::CallConnectorAction::HandleResponse(resource_object),
        }
    } else {
        payments::CallConnectorAction::Trigger
    };

    // Determine shadow UCS call connector action based on shadow UCS data
    let shadow_ucs_call_connector_action = shadow_ucs_data.as_ref().and_then(|shadow_data| {
        if shadow_data.ucs_source_verified {
            // Proceed with the match case of webhook_transformation_status
            shadow_data.webhook_details.as_ref().map(|webhook_details| {
                match shadow_data.ucs_transform_data.webhook_transformation_status {
                    unified_connector_service::WebhookTransformationStatus::Complete => {
                        payments::CallConnectorAction::UCSConsumeResponse(
                            webhook_details.resource_object.clone(),
                        )
                    }
                    unified_connector_service::WebhookTransformationStatus::Incomplete => {
                        payments::CallConnectorAction::UCSHandleResponse(
                            webhook_details.resource_object.clone(),
                        )
                    }
                }
            })
        } else {
            // If ucs_source_verified is not true, use Trigger action
            Some(payments::CallConnectorAction::Trigger)
        }
    });

    let payments_response = match webhook_details.object_reference_id {
        webhooks::ObjectReferenceId::PaymentId(ref id) => {
            let payment_id = get_payment_id(
                state.store.as_ref(),
                id,
                platform.get_processor().get_account().get_id(),
                platform.get_processor().get_account().storage_scheme,
            )
            .await?;

            let lock_action = api_locking::LockAction::Hold {
                input: api_locking::LockingInput {
                    unique_locking_key: payment_id.get_string_repr().to_owned(),
                    api_identifier: lock_utils::ApiIdentifier::Payments,
                    override_lock_retries: None,
                },
            };

            lock_action
                .clone()
                .perform_locking_action(
                    &state,
                    platform.get_processor().get_account().get_id().to_owned(),
                )
                .await?;

            let response = Box::pin(payments::payments_core::<
                api::PSync,
                api::PaymentsResponse,
                _,
                _,
                _,
                payments::PaymentData<api::PSync>,
            >(
                state.clone(),
                req_state,
                platform.clone(),
                None,
                payments::operations::PaymentStatus,
                api::PaymentsRetrieveRequest {
                    resource_id: id.clone(),
                    merchant_id: Some(platform.get_processor().get_account().get_id().clone()),
                    force_sync: true,
                    connector: None,
                    param: None,
                    merchant_connector_details: None,
                    client_secret: None,
                    expand_attempts: None,
                    expand_captures: None,
                    all_keys_required: None,
                },
                services::AuthFlow::Merchant,
                consume_or_trigger_flow.clone(),
                shadow_ucs_call_connector_action,
                None,
                HeaderPayload::default(),
            ))
            .await;
            // When mandate details are present in successful webhooks, and consuming webhooks are skipped during payment sync if the payment status is already updated to charged, this function is used to update the connector mandate details.
            if should_update_connector_mandate_details(source_verified, event_type) {
                update_connector_mandate_details(
                    &state,
                    &platform,
                    webhook_details.object_reference_id.clone(),
                    connector,
                    request_details,
                )
                .await?
            };

            lock_action
                .free_lock_action(
                    &state,
                    platform.get_processor().get_account().get_id().to_owned(),
                )
                .await?;

            match response {
                Ok(value) => value,
                Err(err)
                    if matches!(
                        err.current_context(),
                        &errors::ApiErrorResponse::PaymentNotFound
                    ) && state
                        .conf
                        .webhooks
                        .ignore_error
                        .payment_not_found
                        .unwrap_or(true) =>
                {
                    metrics::WEBHOOK_PAYMENT_NOT_FOUND.add(
                        1,
                        router_env::metric_attributes!((
                            "merchant_id",
                            platform.get_processor().get_account().get_id().clone()
                        )),
                    );
                    return Ok(WebhookResponseTracker::NoEffect);
                }
                error @ Err(_) => error?,
            }
        }
        _ => Err(errors::ApiErrorResponse::WebhookProcessingFailure).attach_printable(
            "Did not get payment id as object reference id in webhook payments flow",
        )?,
    };

    match payments_response {
        services::ApplicationResponse::JsonWithHeaders((payments_response, _)) => {
            let payment_id = payments_response.payment_id.clone();
            let payment_method_id_opt = payments_response.payment_method_id.clone();

            match payment_method_id_opt {
                Some(payment_method_id) => {
                    if let Err(e) = update_additional_payment_method_data(
                        &state,
                        &platform,
                        connector,
                        request_details,
                        payment_method_id,
                    )
                    .await
                    {
                        logger::warn!(?e, "Failed to update additional payment method data");
                    }
                }
                None => {
                    logger::warn!("Failed to find payment_method_id in payments response");
                }
            }

            let status = payments_response.status;

            let event_type: Option<enums::EventType> = payments_response.status.into();

            // If event is NOT an UnsupportedEvent, trigger Outgoing Webhook
            if let Some(outgoing_event_type) = event_type {
                let primary_object_created_at = payments_response.created;
                Box::pin(super::create_event_and_trigger_outgoing_webhook(
                    state,
                    platform,
                    business_profile,
                    outgoing_event_type,
                    enums::EventClass::Payments,
                    payment_id.get_string_repr().to_owned(),
                    enums::EventObjectType::PaymentDetails,
                    api::OutgoingWebhookContent::PaymentDetails(Box::new(payments_response)),
                    primary_object_created_at,
                ))
                .await?;
            };

            let response = WebhookResponseTracker::Payment { payment_id, status };

            Ok(response)
        }

        _ => Err(errors::ApiErrorResponse::WebhookProcessingFailure)
            .attach_printable("received non-json response from payments core")?,
    }
}

#[cfg(feature = "payouts")]
#[instrument(skip_all)]
#[allow(clippy::too_many_arguments)]
async fn payouts_incoming_webhook_flow(
    state: SessionState,
    platform: domain::Platform,
    business_profile: domain::Profile,
    webhook_details: api::IncomingWebhookDetails,
    event_type: webhooks::IncomingWebhookEvent,
    source_verified: bool,
    request_details: &IncomingWebhookRequestDetails<'_>,
    connector: &ConnectorEnum,
) -> CustomResult<WebhookResponseTracker, errors::ApiErrorResponse> {
    metrics::INCOMING_PAYOUT_WEBHOOK_METRIC.add(1, &[]);
    let db = &*state.store;
    //find payout_attempt by object_reference_id
    let payout_attempt = match webhook_details.object_reference_id {
        webhooks::ObjectReferenceId::PayoutId(payout_id_type) => match payout_id_type {
            webhooks::PayoutIdType::PayoutAttemptId(id) => db
                .find_payout_attempt_by_merchant_id_payout_attempt_id(
                    platform.get_processor().get_account().get_id(),
                    &id,
                    platform.get_processor().get_account().storage_scheme,
                )
                .await
                .change_context(errors::ApiErrorResponse::WebhookResourceNotFound)
                .attach_printable("Failed to fetch the payout attempt")?,
            webhooks::PayoutIdType::ConnectorPayoutId(id) => db
                .find_payout_attempt_by_merchant_id_connector_payout_id(
                    platform.get_processor().get_account().get_id(),
                    &id,
                    platform.get_processor().get_account().storage_scheme,
                )
                .await
                .change_context(errors::ApiErrorResponse::WebhookResourceNotFound)
                .attach_printable("Failed to fetch the payout attempt")?,
        },
        _ => Err(errors::ApiErrorResponse::WebhookProcessingFailure)
            .attach_printable("received a non-payout id when processing payout webhooks")?,
    };

    let payouts = db
        .find_payout_by_merchant_id_payout_id(
            platform.get_processor().get_account().get_id(),
            &payout_attempt.payout_id,
            platform.get_processor().get_account().storage_scheme,
        )
        .await
        .change_context(errors::ApiErrorResponse::WebhookResourceNotFound)
        .attach_printable("Failed to fetch the payout")?;
    let action_req =
        payout_models::PayoutRequest::PayoutActionRequest(payout_models::PayoutActionRequest {
            payout_id: payouts.payout_id.clone(),
        });

    let mut payout_data = Box::pin(payouts::make_payout_data(
        &state,
        &platform,
        None,
        &action_req,
        common_utils::consts::DEFAULT_LOCALE,
    ))
    .await?;

    if source_verified {
        let status = common_enums::PayoutStatus::foreign_try_from(event_type)
            .change_context(errors::ApiErrorResponse::WebhookProcessingFailure)
            .attach_printable("failed payout status mapping from event type")?;

        let payout_webhook_details = connector
            .get_payout_webhook_details(request_details)
            .switch()
            .attach_printable("Failed to get error object for payouts")?;

        // if status is failure then update the error_code and error_message as well
        let payout_attempt_update = if status.is_payout_failure() {
            PayoutAttemptUpdate::StatusUpdate {
                connector_payout_id: payout_attempt.connector_payout_id.clone(),
                status,
                error_message: payout_webhook_details.error_message,
                error_code: payout_webhook_details.error_code,
                is_eligible: payout_attempt.is_eligible,
                unified_code: None,
                unified_message: None,
                payout_connector_metadata: payout_attempt.payout_connector_metadata.clone(),
            }
        } else {
            PayoutAttemptUpdate::StatusUpdate {
                connector_payout_id: payout_attempt.connector_payout_id.clone(),
                status,
                error_message: None,
                error_code: None,
                is_eligible: payout_attempt.is_eligible,
                unified_code: None,
                unified_message: None,
                payout_connector_metadata: payout_attempt.payout_connector_metadata.clone(),
            }
        };

        let updated_payout_attempt = db
            .update_payout_attempt(
                &payout_attempt,
                payout_attempt_update,
                &payout_data.payouts,
                platform.get_processor().get_account().storage_scheme,
            )
            .await
            .change_context(errors::ApiErrorResponse::WebhookResourceNotFound)
            .attach_printable_lazy(|| {
                format!(
                    "Failed while updating payout attempt: payout_attempt_id: {}",
                    payout_attempt.payout_attempt_id
                )
            })?;
        payout_data.payout_attempt = updated_payout_attempt;

        let event_type: Option<enums::EventType> = payout_data.payout_attempt.status.into();

        // If event is NOT an UnsupportedEvent, trigger Outgoing Webhook
        if let Some(outgoing_event_type) = event_type {
            let payout_create_response =
                payouts::response_handler(&state, &platform, &payout_data).await?;

            Box::pin(super::create_event_and_trigger_outgoing_webhook(
                state,
                platform,
                business_profile,
                outgoing_event_type,
                enums::EventClass::Payouts,
                payout_data
                    .payout_attempt
                    .payout_id
                    .get_string_repr()
                    .to_string(),
                enums::EventObjectType::PayoutDetails,
                api::OutgoingWebhookContent::PayoutDetails(Box::new(payout_create_response)),
                Some(payout_data.payout_attempt.created_at),
            ))
            .await?;
        }

        Ok(WebhookResponseTracker::Payout {
            payout_id: payout_data.payout_attempt.payout_id,
            status: payout_data.payout_attempt.status,
        })
    } else {
        metrics::INCOMING_PAYOUT_WEBHOOK_SIGNATURE_FAILURE_METRIC.add(1, &[]);
        // Form connector data
        let connector_data = match &payout_attempt.connector {
            Some(connector) => ConnectorData::get_payout_connector_by_name(
                &state.conf.connectors,
                connector,
                GetToken::Connector,
                payout_attempt.merchant_connector_id.clone(),
            )
            .change_context(errors::ApiErrorResponse::InternalServerError)
            .attach_printable("Failed to get the connector data")?,
            _ => Err(errors::ApplicationError::InvalidConfigurationValueError(
                "Connector not found in payout_attempt - should not reach here.".to_string(),
            ))
            .change_context(errors::ApiErrorResponse::MissingRequiredField {
                field_name: "connector",
            })
            .attach_printable("Connector not found for payout fulfillment")?,
        };

        Box::pin(payouts::create_payout_retrieve(
            &state,
            &platform,
            &connector_data,
            &mut payout_data,
        ))
        .await
        .attach_printable("Payout retrieval failed for given Payout request")?;

        Ok(WebhookResponseTracker::Payout {
            payout_id: payout_data.payout_attempt.payout_id,
            status: payout_data.payout_attempt.status,
        })
    }
}

async fn relay_refunds_incoming_webhook_flow(
    state: SessionState,
    platform: domain::Platform,
    business_profile: domain::Profile,
    webhook_details: api::IncomingWebhookDetails,
    event_type: webhooks::IncomingWebhookEvent,
    source_verified: bool,
) -> CustomResult<WebhookResponseTracker, errors::ApiErrorResponse> {
    let db = &*state.store;
    let key_manager_state = &(&state).into();

    let relay_record = match webhook_details.object_reference_id {
        webhooks::ObjectReferenceId::RefundId(refund_id_type) => match refund_id_type {
            webhooks::RefundIdType::RefundId(refund_id) => {
                let relay_id = common_utils::id_type::RelayId::from_str(&refund_id)
                    .change_context(errors::ValidationError::IncorrectValueProvided {
                        field_name: "relay_id",
                    })
                    .change_context(errors::ApiErrorResponse::InternalServerError)?;

                db.find_relay_by_id(
                    key_manager_state,
                    platform.get_processor().get_key_store(),
                    &relay_id,
                )
                .await
                .to_not_found_response(errors::ApiErrorResponse::WebhookResourceNotFound)
                .attach_printable("Failed to fetch the relay record")?
            }
            webhooks::RefundIdType::ConnectorRefundId(connector_refund_id) => db
                .find_relay_by_profile_id_connector_reference_id(
                    key_manager_state,
                    platform.get_processor().get_key_store(),
                    business_profile.get_id(),
                    &connector_refund_id,
                )
                .await
                .to_not_found_response(errors::ApiErrorResponse::WebhookResourceNotFound)
                .attach_printable("Failed to fetch the relay record")?,
        },
        _ => Err(errors::ApiErrorResponse::WebhookProcessingFailure)
            .attach_printable("received a non-refund id when processing relay refund webhooks")?,
    };

    // if source_verified then update relay status else trigger relay force sync
    let relay_response = if source_verified {
        let relay_update = hyperswitch_domain_models::relay::RelayUpdate::StatusUpdate {
            connector_reference_id: None,
            status: common_enums::RelayStatus::foreign_try_from(event_type)
                .change_context(errors::ApiErrorResponse::WebhookProcessingFailure)
                .attach_printable("failed relay refund status mapping from event type")?,
        };
        db.update_relay(
            key_manager_state,
            platform.get_processor().get_key_store(),
            relay_record,
            relay_update,
        )
        .await
        .map(api_models::relay::RelayResponse::from)
        .to_not_found_response(errors::ApiErrorResponse::WebhookResourceNotFound)
        .attach_printable("Failed to update relay")?
    } else {
        let relay_retrieve_request = api_models::relay::RelayRetrieveRequest {
            force_sync: true,
            id: relay_record.id,
        };
        let relay_force_sync_response = Box::pin(relay::relay_retrieve(
            state,
            platform,
            Some(business_profile.get_id().clone()),
            relay_retrieve_request,
        ))
        .await
        .change_context(errors::ApiErrorResponse::InternalServerError)
        .attach_printable("Failed to force sync relay")?;

        if let hyperswitch_domain_models::api::ApplicationResponse::Json(response) =
            relay_force_sync_response
        {
            response
        } else {
            Err(errors::ApiErrorResponse::InternalServerError)
                .attach_printable("Unexpected response from force sync relay")?
        }
    };

    Ok(WebhookResponseTracker::Relay {
        relay_id: relay_response.id,
        status: relay_response.status,
    })
}

#[allow(clippy::too_many_arguments)]
#[instrument(skip_all)]
async fn refunds_incoming_webhook_flow(
    state: SessionState,
    platform: domain::Platform,
    business_profile: domain::Profile,
    webhook_details: api::IncomingWebhookDetails,
    connector_name: &str,
    source_verified: bool,
    event_type: webhooks::IncomingWebhookEvent,
) -> CustomResult<WebhookResponseTracker, errors::ApiErrorResponse> {
    let db = &*state.store;
    //find refund by connector refund id
    let refund = match webhook_details.object_reference_id {
        webhooks::ObjectReferenceId::RefundId(refund_id_type) => match refund_id_type {
            webhooks::RefundIdType::RefundId(id) => db
                .find_refund_by_merchant_id_refund_id(
                    platform.get_processor().get_account().get_id(),
                    &id,
                    platform.get_processor().get_account().storage_scheme,
                )
                .await
                .change_context(errors::ApiErrorResponse::WebhookResourceNotFound)
                .attach_printable("Failed to fetch the refund")?,
            webhooks::RefundIdType::ConnectorRefundId(id) => db
                .find_refund_by_merchant_id_connector_refund_id_connector(
                    platform.get_processor().get_account().get_id(),
                    &id,
                    connector_name,
                    platform.get_processor().get_account().storage_scheme,
                )
                .await
                .change_context(errors::ApiErrorResponse::WebhookResourceNotFound)
                .attach_printable("Failed to fetch the refund")?,
        },
        _ => Err(errors::ApiErrorResponse::WebhookProcessingFailure)
            .attach_printable("received a non-refund id when processing refund webhooks")?,
    };
    let refund_id = refund.refund_id.to_owned();
    //if source verified then update refund status else trigger refund sync
    let updated_refund = if source_verified {
        let refund_update = diesel_refund::RefundUpdate::StatusUpdate {
            connector_refund_id: None,
            sent_to_gateway: true,
            refund_status: common_enums::RefundStatus::foreign_try_from(event_type)
                .change_context(errors::ApiErrorResponse::WebhookProcessingFailure)
                .attach_printable("failed refund status mapping from event type")?,
            updated_by: platform
                .get_processor()
                .get_account()
                .storage_scheme
                .to_string(),
            processor_refund_data: None,
        };
        db.update_refund(
            refund.to_owned(),
            refund_update,
            platform.get_processor().get_account().storage_scheme,
        )
        .await
        .to_not_found_response(errors::ApiErrorResponse::WebhookResourceNotFound)
        .attach_printable_lazy(|| format!("Failed while updating refund: refund_id: {refund_id}"))?
    } else {
        Box::pin(refunds::refund_retrieve_core_with_refund_id(
            state.clone(),
            platform.clone(),
            None,
            api_models::refunds::RefundsRetrieveRequest {
                refund_id: refund_id.to_owned(),
                force_sync: Some(true),
                merchant_connector_details: None,
                all_keys_required: None,
            },
        ))
        .await
        .attach_printable_lazy(|| format!("Failed while updating refund: refund_id: {refund_id}"))?
        .0
    };
    let event_type: Option<enums::EventType> = updated_refund.refund_status.into();

    // If event is NOT an UnsupportedEvent, trigger Outgoing Webhook
    if let Some(outgoing_event_type) = event_type {
        let refund_response: api_models::refunds::RefundResponse =
            updated_refund.clone().foreign_into();
        Box::pin(super::create_event_and_trigger_outgoing_webhook(
            state,
            platform,
            business_profile,
            outgoing_event_type,
            enums::EventClass::Refunds,
            refund_id,
            enums::EventObjectType::RefundDetails,
            api::OutgoingWebhookContent::RefundDetails(Box::new(refund_response)),
            Some(updated_refund.created_at),
        ))
        .await?;
    }

    Ok(WebhookResponseTracker::Refund {
        payment_id: updated_refund.payment_id,
        refund_id: updated_refund.refund_id,
        status: updated_refund.refund_status,
    })
}

async fn relay_incoming_webhook_flow(
    state: SessionState,
    platform: domain::Platform,
    business_profile: domain::Profile,
    webhook_details: api::IncomingWebhookDetails,
    event_type: webhooks::IncomingWebhookEvent,
    source_verified: bool,
) -> CustomResult<WebhookResponseTracker, errors::ApiErrorResponse> {
    let flow_type: api::WebhookFlow = event_type.into();

    let result_response = match flow_type {
        webhooks::WebhookFlow::Refund => Box::pin(relay_refunds_incoming_webhook_flow(
            state,
            platform,
            business_profile,
            webhook_details,
            event_type,
            source_verified,
        ))
        .await
        .attach_printable("Incoming webhook flow for relay refund failed")?,
        webhooks::WebhookFlow::Payment
        | webhooks::WebhookFlow::Payout
        | webhooks::WebhookFlow::Dispute
        | webhooks::WebhookFlow::Subscription
        | webhooks::WebhookFlow::ReturnResponse
        | webhooks::WebhookFlow::BankTransfer
        | webhooks::WebhookFlow::Mandate
        | webhooks::WebhookFlow::Setup
        | webhooks::WebhookFlow::ExternalAuthentication
        | webhooks::WebhookFlow::FraudCheck => Err(errors::ApiErrorResponse::NotSupported {
            message: "Relay webhook flow types not supported".to_string(),
        })?,
    };
    Ok(result_response)
}

pub async fn get_payment_attempt_from_object_reference_id(
    state: &SessionState,
    object_reference_id: webhooks::ObjectReferenceId,
    platform: &domain::Platform,
) -> CustomResult<PaymentAttempt, errors::ApiErrorResponse> {
    let db = &*state.store;
    match object_reference_id {
        api::ObjectReferenceId::PaymentId(api::PaymentIdType::ConnectorTransactionId(ref id)) => db
            .find_payment_attempt_by_merchant_id_connector_txn_id(
                platform.get_processor().get_account().get_id(),
                id,
                platform.get_processor().get_account().storage_scheme,
            )
            .await
            .to_not_found_response(errors::ApiErrorResponse::WebhookResourceNotFound),
        api::ObjectReferenceId::PaymentId(api::PaymentIdType::PaymentAttemptId(ref id)) => db
            .find_payment_attempt_by_attempt_id_merchant_id(
                id,
                platform.get_processor().get_account().get_id(),
                platform.get_processor().get_account().storage_scheme,
            )
            .await
            .to_not_found_response(errors::ApiErrorResponse::WebhookResourceNotFound),
        api::ObjectReferenceId::PaymentId(api::PaymentIdType::PreprocessingId(ref id)) => db
            .find_payment_attempt_by_preprocessing_id_merchant_id(
                id,
                platform.get_processor().get_account().get_id(),
                platform.get_processor().get_account().storage_scheme,
            )
            .await
            .to_not_found_response(errors::ApiErrorResponse::WebhookResourceNotFound),
        _ => Err(errors::ApiErrorResponse::WebhookProcessingFailure)
            .attach_printable("received a non-payment id for retrieving payment")?,
    }
}

#[allow(clippy::too_many_arguments)]
pub async fn get_or_update_dispute_object(
    state: SessionState,
    option_dispute: Option<diesel_models::dispute::Dispute>,
    dispute_details: api::disputes::DisputePayload,
    merchant_id: &common_utils::id_type::MerchantId,
    organization_id: &common_utils::id_type::OrganizationId,
    payment_attempt: &PaymentAttempt,
    dispute_status: common_enums::enums::DisputeStatus,
    business_profile: &domain::Profile,
    connector_name: &str,
) -> CustomResult<diesel_models::dispute::Dispute, errors::ApiErrorResponse> {
    let db = &*state.store;
    match option_dispute {
        None => {
            metrics::INCOMING_DISPUTE_WEBHOOK_NEW_RECORD_METRIC.add(1, &[]);
            let dispute_id = generate_id(consts::ID_LENGTH, "dp");
            let new_dispute = diesel_models::dispute::DisputeNew {
                dispute_id,
                amount: dispute_details.amount.clone(),
                currency: dispute_details.currency.to_string(),
                dispute_stage: dispute_details.dispute_stage,
                dispute_status,
                payment_id: payment_attempt.payment_id.to_owned(),
                connector: connector_name.to_owned(),
                attempt_id: payment_attempt.attempt_id.to_owned(),
                merchant_id: merchant_id.to_owned(),
                connector_status: dispute_details.connector_status,
                connector_dispute_id: dispute_details.connector_dispute_id,
                connector_reason: dispute_details.connector_reason,
                connector_reason_code: dispute_details.connector_reason_code,
                challenge_required_by: dispute_details.challenge_required_by,
                connector_created_at: dispute_details.created_at,
                connector_updated_at: dispute_details.updated_at,
                profile_id: Some(business_profile.get_id().to_owned()),
                evidence: None,
                merchant_connector_id: payment_attempt.merchant_connector_id.clone(),
                dispute_amount: StringMinorUnitForConnector::convert_back(
                    &StringMinorUnitForConnector,
                    dispute_details.amount,
                    dispute_details.currency,
                )
                .change_context(
                    errors::ApiErrorResponse::AmountConversionFailed {
                        amount_type: "MinorUnit",
                    },
                )?,
                organization_id: organization_id.clone(),
                dispute_currency: Some(dispute_details.currency),
            };
            state
                .store
                .insert_dispute(new_dispute.clone())
                .await
                .to_not_found_response(errors::ApiErrorResponse::WebhookResourceNotFound)
        }
        Some(dispute) => {
            logger::info!("Dispute Already exists, Updating the dispute details");
            metrics::INCOMING_DISPUTE_WEBHOOK_UPDATE_RECORD_METRIC.add(1, &[]);
            core_utils::validate_dispute_stage_and_dispute_status(
                dispute.dispute_stage,
                dispute.dispute_status,
                dispute_details.dispute_stage,
                dispute_status,
            )
            .change_context(errors::ApiErrorResponse::WebhookProcessingFailure)
            .attach_printable("dispute stage and status validation failed")?;
            let update_dispute = diesel_models::dispute::DisputeUpdate::Update {
                dispute_stage: dispute_details.dispute_stage,
                dispute_status,
                connector_status: dispute_details.connector_status,
                connector_reason: dispute_details.connector_reason,
                connector_reason_code: dispute_details.connector_reason_code,
                challenge_required_by: dispute_details.challenge_required_by,
                connector_updated_at: dispute_details.updated_at,
            };
            db.update_dispute(dispute, update_dispute)
                .await
                .to_not_found_response(errors::ApiErrorResponse::WebhookResourceNotFound)
        }
    }
}

#[allow(clippy::too_many_arguments)]
#[instrument(skip_all)]
async fn external_authentication_incoming_webhook_flow(
    state: SessionState,
    req_state: ReqState,
    platform: domain::Platform,
    source_verified: bool,
    event_type: webhooks::IncomingWebhookEvent,
    request_details: &IncomingWebhookRequestDetails<'_>,
    connector: &ConnectorEnum,
    object_ref_id: api::ObjectReferenceId,
    business_profile: domain::Profile,
    merchant_connector_account: domain::MerchantConnectorAccount,
) -> CustomResult<WebhookResponseTracker, errors::ApiErrorResponse> {
    if source_verified {
        let authentication_details = connector
            .get_external_authentication_details(request_details)
            .switch()?;
        let trans_status = authentication_details.trans_status;
        let authentication_update = storage::AuthenticationUpdate::PostAuthenticationUpdate {
            authentication_status: common_enums::AuthenticationStatus::foreign_from(
                trans_status.clone(),
            ),
            trans_status,
            eci: authentication_details.eci,
            challenge_cancel: authentication_details.challenge_cancel,
            challenge_code_reason: authentication_details.challenge_code_reason,
        };
        let authentication =
            if let webhooks::ObjectReferenceId::ExternalAuthenticationID(authentication_id_type) =
                object_ref_id
            {
                match authentication_id_type {
                    webhooks::AuthenticationIdType::AuthenticationId(authentication_id) => state
                        .store
                        .find_authentication_by_merchant_id_authentication_id(
                            platform.get_processor().get_account().get_id(),
                            &authentication_id,
                        )
                        .await
                        .to_not_found_response(errors::ApiErrorResponse::AuthenticationNotFound {
                            id: authentication_id.get_string_repr().to_string(),
                        })
                        .attach_printable("Error while fetching authentication record"),
                    webhooks::AuthenticationIdType::ConnectorAuthenticationId(
                        connector_authentication_id,
                    ) => state
                        .store
                        .find_authentication_by_merchant_id_connector_authentication_id(
                            platform.get_processor().get_account().get_id().clone(),
                            connector_authentication_id.clone(),
                        )
                        .await
                        .to_not_found_response(errors::ApiErrorResponse::AuthenticationNotFound {
                            id: connector_authentication_id,
                        })
                        .attach_printable("Error while fetching authentication record"),
                }
            } else {
                Err(errors::ApiErrorResponse::WebhookProcessingFailure).attach_printable(
                    "received a non-external-authentication id for retrieving authentication",
                )
            }?;
        let updated_authentication = state
            .store
            .update_authentication_by_merchant_id_authentication_id(
                authentication,
                authentication_update,
            )
            .await
            .change_context(errors::ApiErrorResponse::InternalServerError)
            .attach_printable("Error while updating authentication")?;

        authentication_details
            .authentication_value
            .async_map(|auth_val| {
                payment_methods::vault::create_tokenize(
                    &state,
                    auth_val.expose(),
                    None,
                    updated_authentication
                        .authentication_id
                        .clone()
                        .get_string_repr()
                        .to_string(),
                    platform.get_processor().get_key_store().key.get_inner(),
                )
            })
            .await
            .transpose()?;
        // Check if it's a payment authentication flow, payment_id would be there only for payment authentication flows
        if let Some(payment_id) = updated_authentication.payment_id {
            let is_pull_mechanism_enabled = helper_utils::check_if_pull_mechanism_for_external_3ds_enabled_from_connector_metadata(merchant_connector_account.metadata.map(|metadata| metadata.expose()));
            // Merchant doesn't have pull mechanism enabled and if it's challenge flow, we have to authorize whenever we receive a ARes webhook
            if !is_pull_mechanism_enabled
                && updated_authentication.authentication_type
                    == Some(common_enums::DecoupledAuthenticationType::Challenge)
                && event_type == webhooks::IncomingWebhookEvent::ExternalAuthenticationARes
            {
                let payment_confirm_req = api::PaymentsRequest {
                    payment_id: Some(api_models::payments::PaymentIdType::PaymentIntentId(
                        payment_id,
                    )),
                    merchant_id: Some(platform.get_processor().get_account().get_id().clone()),
                    ..Default::default()
                };
                let payments_response = Box::pin(payments::payments_core::<
                    api::Authorize,
                    api::PaymentsResponse,
                    _,
                    _,
                    _,
                    payments::PaymentData<api::Authorize>,
                >(
                    state.clone(),
                    req_state,
                    platform.clone(),
                    None,
                    payments::PaymentConfirm,
                    payment_confirm_req,
                    services::api::AuthFlow::Merchant,
                    payments::CallConnectorAction::Trigger,
                    None,
                    None,
                    HeaderPayload::with_source(enums::PaymentSource::ExternalAuthenticator),
                ))
                .await?;
                match payments_response {
                    services::ApplicationResponse::JsonWithHeaders((payments_response, _)) => {
                        let payment_id = payments_response.payment_id.clone();

                        let status = payments_response.status;
                        let event_type: Option<enums::EventType> = payments_response.status.into();
                        // Set poll_id as completed in redis to allow the fetch status of poll through retrieve_poll_status api from client
                        let poll_id = core_utils::get_poll_id(
                            platform.get_processor().get_account().get_id(),
                            core_utils::get_external_authentication_request_poll_id(&payment_id),
                        );
                        let redis_conn = state
                            .store
                            .get_redis_conn()
                            .change_context(errors::ApiErrorResponse::InternalServerError)
                            .attach_printable("Failed to get redis connection")?;
                        redis_conn
                            .set_key_without_modifying_ttl(
                                &poll_id.into(),
                                api_models::poll::PollStatus::Completed.to_string(),
                            )
                            .await
                            .change_context(errors::ApiErrorResponse::InternalServerError)
                            .attach_printable("Failed to add poll_id in redis")?;
                        // If event is NOT an UnsupportedEvent, trigger Outgoing Webhook
                        if let Some(outgoing_event_type) = event_type {
                            let primary_object_created_at = payments_response.created;
                            Box::pin(super::create_event_and_trigger_outgoing_webhook(
                                state,
                                platform,
                                business_profile,
                                outgoing_event_type,
                                enums::EventClass::Payments,
                                payment_id.get_string_repr().to_owned(),
                                enums::EventObjectType::PaymentDetails,
                                api::OutgoingWebhookContent::PaymentDetails(Box::new(
                                    payments_response,
                                )),
                                primary_object_created_at,
                            ))
                            .await?;
                        };
                        let response = WebhookResponseTracker::Payment { payment_id, status };
                        Ok(response)
                    }
                    _ => Err(errors::ApiErrorResponse::WebhookProcessingFailure).attach_printable(
                        "Did not get payment id as object reference id in webhook payments flow",
                    )?,
                }
            } else {
                Ok(WebhookResponseTracker::NoEffect)
            }
        } else {
            Ok(WebhookResponseTracker::NoEffect)
        }
    } else {
        logger::error!(
            "Webhook source verification failed for external authentication webhook flow"
        );
        Err(report!(
            errors::ApiErrorResponse::WebhookAuthenticationFailed
        ))
    }
}

#[instrument(skip_all)]
async fn mandates_incoming_webhook_flow(
    state: SessionState,
    platform: domain::Platform,
    business_profile: domain::Profile,
    webhook_details: api::IncomingWebhookDetails,
    source_verified: bool,
    event_type: webhooks::IncomingWebhookEvent,
) -> CustomResult<WebhookResponseTracker, errors::ApiErrorResponse> {
    if source_verified {
        let db = &*state.store;
        let mandate = match webhook_details.object_reference_id {
            webhooks::ObjectReferenceId::MandateId(webhooks::MandateIdType::MandateId(
                mandate_id,
            )) => db
                .find_mandate_by_merchant_id_mandate_id(
                    platform.get_processor().get_account().get_id(),
                    mandate_id.as_str(),
                    platform.get_processor().get_account().storage_scheme,
                )
                .await
                .to_not_found_response(errors::ApiErrorResponse::MandateNotFound)?,
            webhooks::ObjectReferenceId::MandateId(
                webhooks::MandateIdType::ConnectorMandateId(connector_mandate_id),
            ) => db
                .find_mandate_by_merchant_id_connector_mandate_id(
                    platform.get_processor().get_account().get_id(),
                    connector_mandate_id.as_str(),
                    platform.get_processor().get_account().storage_scheme,
                )
                .await
                .to_not_found_response(errors::ApiErrorResponse::MandateNotFound)?,
            _ => Err(errors::ApiErrorResponse::WebhookProcessingFailure)
                .attach_printable("received a non-mandate id for retrieving mandate")?,
        };
        let mandate_status = common_enums::MandateStatus::foreign_try_from(event_type)
            .change_context(errors::ApiErrorResponse::WebhookProcessingFailure)
            .attach_printable("event type to mandate status mapping failed")?;
        let mandate_id = mandate.mandate_id.clone();
        let updated_mandate = db
            .update_mandate_by_merchant_id_mandate_id(
                platform.get_processor().get_account().get_id(),
                &mandate_id,
                storage::MandateUpdate::StatusUpdate { mandate_status },
                mandate,
                platform.get_processor().get_account().storage_scheme,
            )
            .await
            .to_not_found_response(errors::ApiErrorResponse::MandateNotFound)?;
        let mandates_response = Box::new(
            api::mandates::MandateResponse::from_db_mandate(
                &state,
                platform.get_processor().get_key_store().clone(),
                updated_mandate.clone(),
                platform.get_processor().get_account(),
            )
            .await?,
        );
        let event_type: Option<enums::EventType> = updated_mandate.mandate_status.into();
        if let Some(outgoing_event_type) = event_type {
            Box::pin(super::create_event_and_trigger_outgoing_webhook(
                state,
                platform,
                business_profile,
                outgoing_event_type,
                enums::EventClass::Mandates,
                updated_mandate.mandate_id.clone(),
                enums::EventObjectType::MandateDetails,
                api::OutgoingWebhookContent::MandateDetails(mandates_response),
                Some(updated_mandate.created_at),
            ))
            .await?;
        }
        Ok(WebhookResponseTracker::Mandate {
            mandate_id: updated_mandate.mandate_id,
            status: updated_mandate.mandate_status,
        })
    } else {
        logger::error!("Webhook source verification failed for mandates webhook flow");
        Err(report!(
            errors::ApiErrorResponse::WebhookAuthenticationFailed
        ))
    }
}

#[allow(clippy::too_many_arguments)]
#[instrument(skip_all)]
async fn frm_incoming_webhook_flow(
    state: SessionState,
    req_state: ReqState,
    platform: domain::Platform,
    source_verified: bool,
    event_type: webhooks::IncomingWebhookEvent,
    object_ref_id: api::ObjectReferenceId,
    business_profile: domain::Profile,
) -> CustomResult<WebhookResponseTracker, errors::ApiErrorResponse> {
    if source_verified {
        let payment_attempt =
            get_payment_attempt_from_object_reference_id(&state, object_ref_id, &platform).await?;
        let payment_response = match event_type {
            webhooks::IncomingWebhookEvent::FrmApproved => {
                Box::pin(payments::payments_core::<
                    api::Capture,
                    api::PaymentsResponse,
                    _,
                    _,
                    _,
                    payments::PaymentData<api::Capture>,
                >(
                    state.clone(),
                    req_state,
                    platform.clone(),
                    None,
                    payments::PaymentApprove,
                    api::PaymentsCaptureRequest {
                        payment_id: payment_attempt.payment_id,
                        amount_to_capture: payment_attempt.amount_to_capture,
                        ..Default::default()
                    },
                    services::api::AuthFlow::Merchant,
                    payments::CallConnectorAction::Trigger,
                    None,
                    None,
                    HeaderPayload::default(),
                ))
                .await?
            }
            webhooks::IncomingWebhookEvent::FrmRejected => {
                Box::pin(payments::payments_core::<
                    api::Void,
                    api::PaymentsResponse,
                    _,
                    _,
                    _,
                    payments::PaymentData<api::Void>,
                >(
                    state.clone(),
                    req_state,
                    platform.clone(),
                    None,
                    payments::PaymentReject,
                    api::PaymentsCancelRequest {
                        payment_id: payment_attempt.payment_id.clone(),
                        cancellation_reason: Some(
                            "Rejected by merchant based on FRM decision".to_string(),
                        ),
                        ..Default::default()
                    },
                    services::api::AuthFlow::Merchant,
                    payments::CallConnectorAction::Trigger,
                    None,
                    None,
                    HeaderPayload::default(),
                ))
                .await?
            }
            _ => Err(errors::ApiErrorResponse::EventNotFound)?,
        };
        match payment_response {
            services::ApplicationResponse::JsonWithHeaders((payments_response, _)) => {
                let payment_id = payments_response.payment_id.clone();
                let status = payments_response.status;
                let event_type: Option<enums::EventType> = payments_response.status.into();
                if let Some(outgoing_event_type) = event_type {
                    let primary_object_created_at = payments_response.created;
                    Box::pin(super::create_event_and_trigger_outgoing_webhook(
                        state,
                        platform,
                        business_profile,
                        outgoing_event_type,
                        enums::EventClass::Payments,
                        payment_id.get_string_repr().to_owned(),
                        enums::EventObjectType::PaymentDetails,
                        api::OutgoingWebhookContent::PaymentDetails(Box::new(payments_response)),
                        primary_object_created_at,
                    ))
                    .await?;
                };
                let response = WebhookResponseTracker::Payment { payment_id, status };
                Ok(response)
            }
            _ => Err(errors::ApiErrorResponse::WebhookProcessingFailure).attach_printable(
                "Did not get payment id as object reference id in webhook payments flow",
            )?,
        }
    } else {
        logger::error!("Webhook source verification failed for frm webhooks flow");
        Err(report!(
            errors::ApiErrorResponse::WebhookAuthenticationFailed
        ))
    }
}

#[allow(clippy::too_many_arguments)]
#[instrument(skip_all)]
async fn disputes_incoming_webhook_flow(
    state: SessionState,
    platform: domain::Platform,
    business_profile: domain::Profile,
    webhook_details: api::IncomingWebhookDetails,
    source_verified: bool,
    connector: &ConnectorEnum,
    request_details: &IncomingWebhookRequestDetails<'_>,
    event_type: webhooks::IncomingWebhookEvent,
) -> CustomResult<WebhookResponseTracker, errors::ApiErrorResponse> {
    metrics::INCOMING_DISPUTE_WEBHOOK_METRIC.add(1, &[]);
    if source_verified {
        let db = &*state.store;
        let dispute_details = connector.get_dispute_details(request_details).switch()?;
        let payment_attempt = get_payment_attempt_from_object_reference_id(
            &state,
            webhook_details.object_reference_id,
            &platform,
        )
        .await?;
        let option_dispute = db
            .find_by_merchant_id_payment_id_connector_dispute_id(
                platform.get_processor().get_account().get_id(),
                &payment_attempt.payment_id,
                &dispute_details.connector_dispute_id,
            )
            .await
            .to_not_found_response(errors::ApiErrorResponse::WebhookResourceNotFound)?;
        let dispute_status = common_enums::DisputeStatus::foreign_try_from(event_type)
            .change_context(errors::ApiErrorResponse::WebhookProcessingFailure)
            .attach_printable("event type to dispute status mapping failed")?;

        let dispute_object = get_or_update_dispute_object(
            state.clone(),
            option_dispute,
            dispute_details,
            platform.get_processor().get_account().get_id(),
            &platform.get_processor().get_account().organization_id,
            &payment_attempt,
            dispute_status,
            &business_profile,
            connector.id(),
        )
        .await?;
        let disputes_response = Box::new(dispute_object.clone().foreign_into());
        let event_type: enums::EventType = dispute_object.dispute_status.into();

        Box::pin(super::create_event_and_trigger_outgoing_webhook(
            state,
            platform,
            business_profile,
            event_type,
            enums::EventClass::Disputes,
            dispute_object.dispute_id.clone(),
            enums::EventObjectType::DisputeDetails,
            api::OutgoingWebhookContent::DisputeDetails(disputes_response),
            Some(dispute_object.created_at),
        ))
        .await?;
        metrics::INCOMING_DISPUTE_WEBHOOK_MERCHANT_NOTIFIED_METRIC.add(1, &[]);
        Ok(WebhookResponseTracker::Dispute {
            dispute_id: dispute_object.dispute_id,
            payment_id: dispute_object.payment_id,
            status: dispute_object.dispute_status,
        })
    } else {
        metrics::INCOMING_DISPUTE_WEBHOOK_SIGNATURE_FAILURE_METRIC.add(1, &[]);
        Err(report!(
            errors::ApiErrorResponse::WebhookAuthenticationFailed
        ))
    }
}

#[instrument(skip_all)]
async fn bank_transfer_webhook_flow(
    state: SessionState,
    req_state: ReqState,
    platform: domain::Platform,
    business_profile: domain::Profile,
    webhook_details: api::IncomingWebhookDetails,
    source_verified: bool,
) -> CustomResult<WebhookResponseTracker, errors::ApiErrorResponse> {
    let response = if source_verified {
        let payment_attempt = get_payment_attempt_from_object_reference_id(
            &state,
            webhook_details.object_reference_id,
            &platform,
        )
        .await?;
        let payment_id = payment_attempt.payment_id;
        let request = api::PaymentsRequest {
            payment_id: Some(api_models::payments::PaymentIdType::PaymentIntentId(
                payment_id,
            )),
            payment_token: payment_attempt.payment_token,
            ..Default::default()
        };
        Box::pin(payments::payments_core::<
            api::Authorize,
            api::PaymentsResponse,
            _,
            _,
            _,
            payments::PaymentData<api::Authorize>,
        >(
            state.clone(),
            req_state,
            platform.to_owned(),
            None,
            payments::PaymentConfirm,
            request,
            services::api::AuthFlow::Merchant,
            payments::CallConnectorAction::Trigger,
            None,
            None,
            HeaderPayload::with_source(common_enums::PaymentSource::Webhook),
        ))
        .await
    } else {
        Err(report!(
            errors::ApiErrorResponse::WebhookAuthenticationFailed
        ))
    };

    match response? {
        services::ApplicationResponse::JsonWithHeaders((payments_response, _)) => {
            let payment_id = payments_response.payment_id.clone();

            let event_type: Option<enums::EventType> = payments_response.status.into();
            let status = payments_response.status;

            // If event is NOT an UnsupportedEvent, trigger Outgoing Webhook
            if let Some(outgoing_event_type) = event_type {
                let primary_object_created_at = payments_response.created;
                Box::pin(super::create_event_and_trigger_outgoing_webhook(
                    state,
                    platform,
                    business_profile,
                    outgoing_event_type,
                    enums::EventClass::Payments,
                    payment_id.get_string_repr().to_owned(),
                    enums::EventObjectType::PaymentDetails,
                    api::OutgoingWebhookContent::PaymentDetails(Box::new(payments_response)),
                    primary_object_created_at,
                ))
                .await?;
            }

            Ok(WebhookResponseTracker::Payment { payment_id, status })
        }

        _ => Err(errors::ApiErrorResponse::WebhookProcessingFailure)
            .attach_printable("received non-json response from payments core")?,
    }
}

async fn get_payment_id(
    db: &dyn StorageInterface,
    payment_id: &api::PaymentIdType,
    merchant_id: &common_utils::id_type::MerchantId,
    storage_scheme: enums::MerchantStorageScheme,
) -> errors::RouterResult<common_utils::id_type::PaymentId> {
    let pay_id = || async {
        match payment_id {
            api_models::payments::PaymentIdType::PaymentIntentId(ref id) => Ok(id.to_owned()),
            api_models::payments::PaymentIdType::ConnectorTransactionId(ref id) => db
                .find_payment_attempt_by_merchant_id_connector_txn_id(
                    merchant_id,
                    id,
                    storage_scheme,
                )
                .await
                .map(|p| p.payment_id),
            api_models::payments::PaymentIdType::PaymentAttemptId(ref id) => db
                .find_payment_attempt_by_attempt_id_merchant_id(id, merchant_id, storage_scheme)
                .await
                .map(|p| p.payment_id),
            api_models::payments::PaymentIdType::PreprocessingId(ref id) => db
                .find_payment_attempt_by_preprocessing_id_merchant_id(
                    id,
                    merchant_id,
                    storage_scheme,
                )
                .await
                .map(|p| p.payment_id),
        }
    };

    pay_id()
        .await
        .to_not_found_response(errors::ApiErrorResponse::PaymentNotFound)
}

#[inline]
async fn verify_webhook_source_verification_call(
    connector: ConnectorEnum,
    state: &SessionState,
    platform: &domain::Platform,
    merchant_connector_account: domain::MerchantConnectorAccount,
    connector_name: &str,
    request_details: &IncomingWebhookRequestDetails<'_>,
) -> CustomResult<bool, errors::ConnectorError> {
    let connector_data = ConnectorData::get_connector_by_name(
        &state.conf.connectors,
        connector_name,
        GetToken::Connector,
        None,
    )
    .change_context(errors::ConnectorError::WebhookSourceVerificationFailed)
    .attach_printable("invalid connector name received in payment attempt")?;
    let connector_integration: services::BoxedWebhookSourceVerificationConnectorIntegrationInterface<
        hyperswitch_domain_models::router_flow_types::VerifyWebhookSource,
        VerifyWebhookSourceRequestData,
        VerifyWebhookSourceResponseData,
    > = connector_data.connector.get_connector_integration();
    let connector_webhook_secrets = connector
        .get_webhook_source_verification_merchant_secret(
            platform.get_processor().get_account().get_id(),
            connector_name,
            merchant_connector_account.connector_webhook_details.clone(),
        )
        .await
        .change_context(errors::ConnectorError::WebhookSourceVerificationFailed)?;

    let router_data = construct_webhook_router_data(
        state,
        connector_name,
        merchant_connector_account,
        platform,
        &connector_webhook_secrets,
        request_details,
    )
    .await
    .change_context(errors::ConnectorError::WebhookSourceVerificationFailed)
    .attach_printable("Failed while constructing webhook router data")?;

    let response = services::execute_connector_processing_step(
        state,
        connector_integration,
        &router_data,
        payments::CallConnectorAction::Trigger,
        None,
        None,
    )
    .await?;

    let verification_result = response
        .response
        .map(|response| response.verify_webhook_status);
    match verification_result {
        Ok(VerifyWebhookStatus::SourceVerified) => Ok(true),
        _ => Ok(false),
    }
}

pub fn get_connector_by_connector_name(
    state: &SessionState,
    connector_name: &str,
    merchant_connector_id: Option<common_utils::id_type::MerchantConnectorAccountId>,
) -> CustomResult<(ConnectorEnum, String), errors::ApiErrorResponse> {
    let authentication_connector =
        api_models::enums::convert_authentication_connector(connector_name);
    #[cfg(feature = "frm")]
    {
        let frm_connector = api_models::enums::convert_frm_connector(connector_name);
        if frm_connector.is_some() {
            let frm_connector_data =
                api::FraudCheckConnectorData::get_connector_by_name(connector_name)?;
            return Ok((
                frm_connector_data.connector,
                frm_connector_data.connector_name.to_string(),
            ));
        }
    }

    let (connector, connector_name) = if authentication_connector.is_some() {
        let authentication_connector_data =
            api::AuthenticationConnectorData::get_connector_by_name(connector_name)?;
        (
            authentication_connector_data.connector,
            authentication_connector_data.connector_name.to_string(),
        )
    } else {
        let connector_data = ConnectorData::get_connector_by_name(
            &state.conf.connectors,
            connector_name,
            GetToken::Connector,
            merchant_connector_id,
        )
        .change_context(errors::ApiErrorResponse::InvalidRequestData {
            message: "invalid connector name received".to_string(),
        })
        .attach_printable("Failed construction of ConnectorData")?;
        (
            connector_data.connector,
            connector_data.connector_name.to_string(),
        )
    };
    Ok((connector, connector_name))
}

/// This function fetches the merchant connector account ( if the url used is /{merchant_connector_id})
/// if merchant connector id is not passed in the request, then this will return None for mca
async fn fetch_optional_mca_and_connector(
    state: &SessionState,
    platform: &domain::Platform,
    connector_name_or_mca_id: &str,
) -> CustomResult<
    (
        Option<domain::MerchantConnectorAccount>,
        ConnectorEnum,
        String,
    ),
    errors::ApiErrorResponse,
> {
    let db = &state.store;
    if connector_name_or_mca_id.starts_with("mca_") {
        #[cfg(feature = "v1")]
        let mca = db
            .find_by_merchant_connector_account_merchant_id_merchant_connector_id(
                &state.into(),
                platform.get_processor().get_account().get_id(),
                &common_utils::id_type::MerchantConnectorAccountId::wrap(
                    connector_name_or_mca_id.to_owned(),
                )
                .change_context(errors::ApiErrorResponse::InternalServerError)
                .attach_printable(
                    "Error while converting MerchanConnectorAccountId from string
                    ",
                )?,
                platform.get_processor().get_key_store(),
            )
            .await
            .to_not_found_response(errors::ApiErrorResponse::MerchantConnectorAccountNotFound {
                id: connector_name_or_mca_id.to_string(),
            })
            .attach_printable(
                "error while fetching merchant_connector_account from connector_id",
            )?;

        #[cfg(feature = "v2")]
        let mca: domain::MerchantConnectorAccount = {
            let _ = merchant_account;
            let _ = key_store;
            let _ = db;
            todo!()
        };

        let (connector, connector_name) =
            get_connector_by_connector_name(state, &mca.connector_name, Some(mca.get_id()))?;

        Ok((Some(mca), connector, connector_name))
    } else {
        // Merchant connector account is already being queried, it is safe to set connector id as None
        let (connector, connector_name) =
            get_connector_by_connector_name(state, connector_name_or_mca_id, None)?;
        Ok((None, connector, connector_name))
    }
}

fn should_update_connector_mandate_details(
    source_verified: bool,
    event_type: webhooks::IncomingWebhookEvent,
) -> bool {
    source_verified && event_type == webhooks::IncomingWebhookEvent::PaymentIntentSuccess
}

async fn update_additional_payment_method_data(
    state: &SessionState,
    platform: &domain::Platform,
    connector: &ConnectorEnum,
    request_details: &IncomingWebhookRequestDetails<'_>,
    payment_method_id: String,
) -> CustomResult<(), errors::ApiErrorResponse> {
    let payment_method_update = connector
        .get_additional_payment_method_data(request_details)
        .change_context(errors::ApiErrorResponse::InternalServerError)?
        .ok_or(errors::ApiErrorResponse::InternalServerError)?;

    let db = state.store.as_ref();

    let pm = db
        .find_payment_method(
            &state.into(),
            platform.get_processor().get_key_store(),
            payment_method_id.as_str(),
            platform.get_processor().get_account().storage_scheme,
        )
        .await
        .to_not_found_response(errors::ApiErrorResponse::PaymentMethodNotFound)?;

    if pm.locker_id.is_some() {
        return Err(report!(errors::ApiErrorResponse::NotSupported {
            message: "Cannot proceed to update Payment Method when locker_id is already present"
                .into(),
        }));
    }

    Box::pin(cards::update_customer_payment_method(
        state.clone(),
        platform.clone(),
        payment_method_update,
        &payment_method_id,
        Some(pm),
    ))
    .await?;
    Ok(())
}

async fn update_connector_mandate_details(
    state: &SessionState,
    platform: &domain::Platform,
    object_ref_id: api::ObjectReferenceId,
    connector: &ConnectorEnum,
    request_details: &IncomingWebhookRequestDetails<'_>,
) -> CustomResult<(), errors::ApiErrorResponse> {
    let webhook_connector_mandate_details = connector
        .get_mandate_details(request_details)
        .switch()
        .attach_printable("Could not find connector mandate details in incoming webhook body")?;

    let webhook_connector_network_transaction_id = connector
        .get_network_txn_id(request_details)
        .switch()
        .attach_printable(
            "Could not find connector network transaction id in incoming webhook body",
        )?;

    // Either one OR both of the fields are present
    if webhook_connector_mandate_details.is_some()
        || webhook_connector_network_transaction_id.is_some()
    {
        let payment_attempt =
            get_payment_attempt_from_object_reference_id(state, object_ref_id, platform).await?;
        if let Some(ref payment_method_id) = payment_attempt.payment_method_id {
            let key_manager_state = &state.into();
            let payment_method_info = state
                .store
                .find_payment_method(
                    key_manager_state,
                    platform.get_processor().get_key_store(),
                    payment_method_id,
                    platform.get_processor().get_account().storage_scheme,
                )
                .await
                .to_not_found_response(errors::ApiErrorResponse::PaymentMethodNotFound)?;

            // Update connector's mandate details
            let updated_connector_mandate_details =
                if let Some(webhook_mandate_details) = webhook_connector_mandate_details {
                    let mandate_details = payment_method_info
                        .get_common_mandate_reference()
                        .change_context(errors::ApiErrorResponse::InternalServerError)
                        .attach_printable("Failed to deserialize to Payment Mandate Reference")?;

                    let merchant_connector_account_id = payment_attempt
                        .merchant_connector_id
                        .clone()
                        .get_required_value("merchant_connector_id")?;

                    if mandate_details.payments.as_ref().is_none_or(|payments| {
                        !payments.0.contains_key(&merchant_connector_account_id)
                    }) {
                        // Update the payment attempt to maintain consistency across tables.
                        let (mandate_metadata, connector_mandate_request_reference_id) =
                            payment_attempt
                                .connector_mandate_detail
                                .as_ref()
                                .map(|details| {
                                    (
                                        details.mandate_metadata.clone(),
                                        details.connector_mandate_request_reference_id.clone(),
                                    )
                                })
                                .unwrap_or((None, None));

                        let connector_mandate_reference_id = ConnectorMandateReferenceId {
                            connector_mandate_id: Some(
                                webhook_mandate_details
                                    .connector_mandate_id
                                    .peek()
                                    .to_string(),
                            ),
                            payment_method_id: Some(payment_method_id.to_string()),
                            mandate_metadata,
                            connector_mandate_request_reference_id,
                        };

                        let attempt_update =
                            storage::PaymentAttemptUpdate::ConnectorMandateDetailUpdate {
                                connector_mandate_detail: Some(connector_mandate_reference_id),
<<<<<<< HEAD
                                updated_by: platform
                                    .get_processor()
                                    .get_account()
=======
                                tokenization: None, // We need to handle tokenization field update in webhooks as well
                                updated_by: merchant_context
                                    .get_merchant_account()
>>>>>>> b54606dd
                                    .storage_scheme
                                    .to_string(),
                            };

                        state
                            .store
                            .update_payment_attempt_with_attempt_id(
                                payment_attempt.clone(),
                                attempt_update,
                                platform.get_processor().get_account().storage_scheme,
                            )
                            .await
                            .to_not_found_response(errors::ApiErrorResponse::PaymentNotFound)?;

                        insert_mandate_details(
                            &payment_attempt,
                            &webhook_mandate_details,
                            Some(mandate_details),
                        )?
                    } else {
                        logger::info!(
                        "Skipping connector mandate details update since they are already present."
                    );
                        None
                    }
                } else {
                    None
                };

            let connector_mandate_details_value = updated_connector_mandate_details
                .map(|common_mandate| {
                    common_mandate.get_mandate_details_value().map_err(|err| {
                        router_env::logger::error!(
                            "Failed to get get_mandate_details_value : {:?}",
                            err
                        );
                        errors::ApiErrorResponse::MandateUpdateFailed
                    })
                })
                .transpose()?;

            let pm_update = diesel_models::PaymentMethodUpdate::ConnectorNetworkTransactionIdAndMandateDetailsUpdate {
                connector_mandate_details: connector_mandate_details_value.map(masking::Secret::new),
                network_transaction_id: webhook_connector_network_transaction_id
                    .map(|webhook_network_transaction_id| webhook_network_transaction_id.get_id().clone()),
                last_modified_by: None,
            };

            state
                .store
                .update_payment_method(
                    key_manager_state,
                    platform.get_processor().get_key_store(),
                    payment_method_info,
                    pm_update,
                    platform.get_processor().get_account().storage_scheme,
                )
                .await
                .change_context(errors::ApiErrorResponse::InternalServerError)
                .attach_printable("Failed to update payment method in db")?;
        }
    }
    Ok(())
}

fn insert_mandate_details(
    payment_attempt: &PaymentAttempt,
    webhook_mandate_details: &hyperswitch_domain_models::router_flow_types::ConnectorMandateDetails,
    payment_method_mandate_details: Option<CommonMandateReference>,
) -> CustomResult<Option<CommonMandateReference>, errors::ApiErrorResponse> {
    let (mandate_metadata, connector_mandate_request_reference_id) = payment_attempt
        .connector_mandate_detail
        .clone()
        .map(|mandate_reference| {
            (
                mandate_reference.mandate_metadata,
                mandate_reference.connector_mandate_request_reference_id,
            )
        })
        .unwrap_or((None, None));
    let connector_mandate_details = tokenization::update_connector_mandate_details(
        payment_method_mandate_details,
        payment_attempt.payment_method_type,
        Some(
            payment_attempt
                .net_amount
                .get_total_amount()
                .get_amount_as_i64(),
        ),
        payment_attempt.currency,
        payment_attempt.merchant_connector_id.clone(),
        Some(
            webhook_mandate_details
                .connector_mandate_id
                .peek()
                .to_string(),
        ),
        mandate_metadata,
        connector_mandate_request_reference_id,
    )?;
    Ok(connector_mandate_details)
}<|MERGE_RESOLUTION|>--- conflicted
+++ resolved
@@ -2879,15 +2879,10 @@
                         let attempt_update =
                             storage::PaymentAttemptUpdate::ConnectorMandateDetailUpdate {
                                 connector_mandate_detail: Some(connector_mandate_reference_id),
-<<<<<<< HEAD
+                                tokenization: None, // We need to handle tokenization field update in webhooks as well
                                 updated_by: platform
                                     .get_processor()
                                     .get_account()
-=======
-                                tokenization: None, // We need to handle tokenization field update in webhooks as well
-                                updated_by: merchant_context
-                                    .get_merchant_account()
->>>>>>> b54606dd
                                     .storage_scheme
                                     .to_string(),
                             };
