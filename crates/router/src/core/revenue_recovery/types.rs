use std::{marker::PhantomData, str::FromStr};

use api_models::{
    enums as api_enums,
    payments::{
        AmountDetails, PaymentRevenueRecoveryMetadata, PaymentsUpdateIntentRequest,
        ProxyPaymentsRequest,
    },
};
use common_utils::{
    self,
    ext_traits::{OptionExt, ValueExt},
    id_type,
};
use diesel_models::{enums, process_tracker::business_status, types as diesel_types};
use error_stack::{self, ResultExt};
use hyperswitch_domain_models::{
    business_profile, merchant_connector_account,
    merchant_context::{Context, MerchantContext},
    payments::{
        self as domain_payments, payment_attempt, PaymentConfirmData, PaymentIntent,
        PaymentIntentData,
    },
    router_data_v2::{self, flow_common_types},
    router_flow_types,
    router_request_types::revenue_recovery as revenue_recovery_request,
    router_response_types::revenue_recovery as revenue_recovery_response,
    ApiModelToDieselModelConvertor,
};
use time::PrimitiveDateTime;

use crate::{
    core::{
        errors::{self, RouterResult},
        payments::{self, helpers, operations::Operation},
        revenue_recovery::{self as revenue_recovery_core, perform_calculate_workflow},
        webhooks::recovery_incoming as recovery_incoming_flow,
    },
    db::StorageInterface,
    logger,
    routes::SessionState,
    services::{self, connector_integration_interface::RouterDataConversion},
    types::{
        self, api as api_types, api::payments as payments_types, storage, transformers::ForeignInto,
    },
    workflows::{payment_sync, revenue_recovery::get_schedule_time_to_retry_mit_payments},
};

use super::errors::StorageErrorExt;

type RecoveryResult<T> = error_stack::Result<T, errors::RecoveryError>;

/// The status of Passive Churn Payments
#[derive(Clone, Debug, serde::Deserialize, serde::Serialize)]
pub enum RevenueRecoveryPaymentsAttemptStatus {
    Succeeded,
    Failed,
    Processing,
    InvalidStatus(String),
    //  Cancelled,
}

impl RevenueRecoveryPaymentsAttemptStatus {
    pub(crate) async fn update_pt_status_based_on_attempt_status_for_execute_payment(
        &self,
        db: &dyn StorageInterface,
        execute_task_process: &storage::ProcessTracker,
    ) -> Result<(), errors::ProcessTrackerError> {
        match &self {
            Self::Succeeded | Self::Failed | Self::Processing => {
                // finish the current execute task
                db.finish_process_with_business_status(
                    execute_task_process.clone(),
                    business_status::EXECUTE_WORKFLOW_COMPLETE_FOR_PSYNC,
                )
                .await?;
            }

            Self::InvalidStatus(action) => {
                logger::debug!(
                    "Invalid Attempt Status for the Recovery Payment : {}",
                    action
                );
                let pt_update = storage::ProcessTrackerUpdate::StatusUpdate {
                    status: enums::ProcessTrackerStatus::Review,
                    business_status: Some(String::from(business_status::EXECUTE_WORKFLOW_COMPLETE)),
                };
                // update the process tracker status as Review
                db.update_process(execute_task_process.clone(), pt_update)
                    .await?;
            }
        };
        Ok(())
    }

    pub(crate) async fn update_pt_status_based_on_attempt_status_for_payments_sync(
        &self,
        state: &SessionState,
        payment_intent: &PaymentIntent,
        process_tracker: storage::ProcessTracker,
        revenue_recovery_payment_data: &storage::revenue_recovery::RevenueRecoveryPaymentData,
        payment_attempt: payment_attempt::PaymentAttempt,
        revenue_recovery_metadata: &mut PaymentRevenueRecoveryMetadata,
    ) -> Result<(), errors::ProcessTrackerError> {
        let db = &*state.store;

        let recovery_payment_intent =
            hyperswitch_domain_models::revenue_recovery::RecoveryPaymentIntent::from(
                payment_intent,
            );

        let recovery_payment_attempt =
            hyperswitch_domain_models::revenue_recovery::RecoveryPaymentAttempt::from(
                &payment_attempt,
            );

        let recovery_payment_tuple = recovery_incoming_flow::RecoveryPaymentTuple::new(
            &recovery_payment_intent,
            &recovery_payment_attempt,
        );

        let retry_count = process_tracker.retry_count;

        match self {
            Self::Succeeded => {
                // finish psync task as the payment was a success
                db.as_scheduler()
                    .finish_process_with_business_status(
                        process_tracker,
                        business_status::PSYNC_WORKFLOW_COMPLETE,
                    )
                    .await?;
                // publish events to kafka
                if let Err(e) = recovery_incoming_flow::RecoveryPaymentTuple::publish_revenue_recovery_event_to_kafka(
                    state,
                    &recovery_payment_tuple,
                    Some(retry_count+1)
                )
                .await{
                    router_env::logger::error!(
                        "Failed to publish revenue recovery event to kafka: {:?}",
                        e
                    );
                };

                // update the status of token in redis

                // Record a successful transaction back to Billing Connector
                // TODO: Add support for retrying failed outgoing recordback webhooks
                record_back_to_billing_connector(
                    state,
                    &payment_attempt,
                    payment_intent,
                    &revenue_recovery_payment_data.billing_mca,
                )
                .await
                .change_context(errors::RecoveryError::RecordBackToBillingConnectorFailed)
                .attach_printable("Failed to update the process tracker")?;
            }
            Self::Failed => {
                // finish psync task
                db.as_scheduler()
                    .finish_process_with_business_status(
                        process_tracker.clone(),
                        business_status::PSYNC_WORKFLOW_COMPLETE,
                    )
                    .await?;
                // publish events to kafka
                if let Err(e) = recovery_incoming_flow::RecoveryPaymentTuple::publish_revenue_recovery_event_to_kafka(
                    state,
                    &recovery_payment_tuple,
                    Some(retry_count+1)
                )
                .await{
                    router_env::logger::error!(
                        "Failed to publish revenue recovery event to kafka : {:?}", e
                    );
                };

                // Reopen calculate workflow on payment failure
                reopen_calculate_workflow_on_payment_failure(
                    state,
                    process_tracker,
                    payment_intent,
                    revenue_recovery_payment_data,
                )
<<<<<<< HEAD
                .await?;

                // get a reschedule time
                // let schedule_time = get_schedule_time_to_retry_mit_payments(
                //     db,
                //     &revenue_recovery_payment_data
                //         .merchant_account
                //         .get_id()
                //         .clone(),
                //     process_tracker.retry_count + 1,
                // )
                // .await;

                // // check if retry is possible
                // if let Some(schedule_time) = schedule_time {
                //     // schedule a retry
                //     // TODO: Update connecter called field and active attempt

                //     db.as_scheduler()
                //         .retry_process(process_tracker.clone(), schedule_time)
                //         .await?;
                // } else {
                //     // Record a failure transaction back to Billing Connector
                //     // TODO: Add support for retrying failed outgoing recordback webhooks
                //     record_back_to_billing_connector(
                //         state,
                //         &payment_attempt,
                //         payment_intent,
                //         &revenue_recovery_payment_data.billing_mca,
                //     )
                //     .await
                //     .change_context(errors::RecoveryError::RecordBackToBillingConnectorFailed)
                //     .attach_printable("Failed to record back the billing connector")?;
                // }
=======
                .await;

                // check if retry is possible
                if let Some(schedule_time) = schedule_time {
                    // schedule a retry
                    // TODO: Update connecter called field and active attempt

                    db.as_scheduler()
                        .retry_process(process_tracker.clone(), schedule_time)
                        .await?;
                }
>>>>>>> c1d982e3
            }
            Self::Processing => {
                // do a psync payment
                let action = Box::pin(Action::payment_sync_call(
                    state,
                    revenue_recovery_payment_data,
                    payment_intent.get_id(),
                    &process_tracker,
                    payment_attempt,
                ))
                .await?;

                //handle the response
                Box::pin(action.psync_response_handler(
                    state,
                    payment_intent,
                    &process_tracker,
                    revenue_recovery_metadata,
                    revenue_recovery_payment_data,
                ))
                .await?;
            }
            Self::InvalidStatus(status) => logger::debug!(
                "Invalid Attempt Status for the Recovery Payment : {}",
                status
            ),
        }
        Ok(())
    }

}
pub enum Decision {
    Execute,
    Psync(enums::AttemptStatus, id_type::GlobalAttemptId),
    InvalidDecision,
    ReviewForSuccessfulPayment,
    ReviewForFailedPayment(enums::TriggeredBy),
}

impl Decision {
    pub async fn get_decision_based_on_params(
        state: &SessionState,
        intent_status: enums::IntentStatus,
        called_connector: enums::PaymentConnectorTransmission,
        active_attempt_id: Option<id_type::GlobalAttemptId>,
        revenue_recovery_data: &storage::revenue_recovery::RevenueRecoveryPaymentData,
        payment_id: &id_type::GlobalPaymentId,
    ) -> RecoveryResult<Self> {
        Ok(match (intent_status, called_connector, active_attempt_id) {
            (
                enums::IntentStatus::Failed,
                enums::PaymentConnectorTransmission::ConnectorCallUnsuccessful,
                None,
            ) => Self::Execute,
            (
                enums::IntentStatus::Processing,
                enums::PaymentConnectorTransmission::ConnectorCallSucceeded,
                Some(_),
            ) => {
                let psync_data = revenue_recovery_core::api::call_psync_api(
                    state,
                    payment_id,
                    revenue_recovery_data,
                )
                .await
                .change_context(errors::RecoveryError::PaymentCallFailed)
                .attach_printable("Error while executing the Psync call")?;
                let payment_attempt = psync_data.payment_attempt;
                Self::Psync(payment_attempt.status, payment_attempt.get_id().clone())
            }
            (
                enums::IntentStatus::Failed,
                enums::PaymentConnectorTransmission::ConnectorCallUnsuccessful,
                Some(_),
            ) => {
                let psync_data = revenue_recovery_core::api::call_psync_api(
                    state,
                    payment_id,
                    revenue_recovery_data,
                )
                .await
                .change_context(errors::RecoveryError::PaymentCallFailed)
                .attach_printable("Error while executing the Psync call")?;

                let payment_attempt = psync_data.payment_attempt;

                let attempt_triggered_by = payment_attempt
                    .feature_metadata
                    .and_then(|metadata| {
                        metadata.revenue_recovery.map(|revenue_recovery_metadata| {
                            revenue_recovery_metadata.attempt_triggered_by
                        })
                    })
                    .get_required_value("Attempt Triggered By")
                    .change_context(errors::RecoveryError::ValueNotFound)?;
                Self::ReviewForFailedPayment(attempt_triggered_by)
            }
            (enums::IntentStatus::Succeeded, _, _) => Self::ReviewForSuccessfulPayment,
            _ => Self::InvalidDecision,
        })
    }
}

#[derive(Debug, Clone)]
pub enum Action {
    SyncPayment(payment_attempt::PaymentAttempt),
    RetryPayment(PrimitiveDateTime),
    TerminalFailure(payment_attempt::PaymentAttempt),
    SuccessfulPayment(payment_attempt::PaymentAttempt),
    ReviewPayment,
    ManualReviewAction,
}
impl Action {
    pub async fn execute_payment(
        state: &SessionState,
        merchant_id: &id_type::MerchantId,
        payment_intent: &PaymentIntent,
        process: &storage::ProcessTracker,
        revenue_recovery_payment_data: &storage::revenue_recovery::RevenueRecoveryPaymentData,
        revenue_recovery_metadata: &PaymentRevenueRecoveryMetadata,
        active_token: String,
    ) -> RecoveryResult<Self> {
        let db = &*state.store;
        let response = revenue_recovery_core::api::call_proxy_api(
            state,
            payment_intent,
            revenue_recovery_payment_data,
            revenue_recovery_metadata,
            active_token,
        )
        .await;
        let recovery_payment_intent =
            hyperswitch_domain_models::revenue_recovery::RecoveryPaymentIntent::from(
                payment_intent,
            );

        // handle proxy api's response
        match response {
            Ok(payment_data) => match payment_data.payment_attempt.status.foreign_into() {
                RevenueRecoveryPaymentsAttemptStatus::Succeeded => {
                    let recovery_payment_attempt =
                        hyperswitch_domain_models::revenue_recovery::RecoveryPaymentAttempt::from(
                            &payment_data.payment_attempt,
                        );

                    let recovery_payment_tuple = recovery_incoming_flow::RecoveryPaymentTuple::new(
                        &recovery_payment_intent,
                        &recovery_payment_attempt,
                    );

                    // publish events to kafka
                    if let Err(e) = recovery_incoming_flow::RecoveryPaymentTuple::publish_revenue_recovery_event_to_kafka(
                    state,
                    &recovery_payment_tuple,
                    Some(process.retry_count+1)
                )
                .await{
                    router_env::logger::error!(
                        "Failed to publish revenue recovery event to kafka: {:?}",
                        e
                    );
                };

                // Update CALCULATE_WORKFLOW to complete status on payment success
                if let Err(e) = update_calculate_workflow_on_success(state, payment_intent).await {
                    router_env::logger::error!(
                        "Failed to update CALCULATE_WORKFLOW on payment success: {:?}",
                        e
                    );
                };

                // add the function to update the token status in redis

                    Ok(Self::SuccessfulPayment(
                        payment_data.payment_attempt.clone(),
                    ))
                }
                RevenueRecoveryPaymentsAttemptStatus::Failed => {
                    let recovery_payment_attempt =
                        hyperswitch_domain_models::revenue_recovery::RecoveryPaymentAttempt::from(
                            &payment_data.payment_attempt,
                        );

                    let recovery_payment_tuple = recovery_incoming_flow::RecoveryPaymentTuple::new(
                        &recovery_payment_intent,
                        &recovery_payment_attempt,
                    );

                    // publish events to kafka
                    if let Err(e) = recovery_incoming_flow::RecoveryPaymentTuple::publish_revenue_recovery_event_to_kafka(
                        state,
                        &recovery_payment_tuple,
                        Some(process.retry_count+1)
                    )
                    .await{
                        router_env::logger::error!(
                            "Failed to publish revenue recovery event to kafka: {:?}",
                            e
                        );
                    };

                    // Reopen calculate workflow on payment failure
                    reopen_calculate_workflow_on_payment_failure(
                        state,
                        process,
                        payment_intent,
                        revenue_recovery_payment_data,
                    )
                    .await?;

                    // Return terminal failure to finish the current execute workflow
                    Ok(Self::TerminalFailure(payment_data.payment_attempt.clone()))
                }

                RevenueRecoveryPaymentsAttemptStatus::Processing => {
                    update_calculate_workflow_psync_status(
                        db,
                        &payment_data.payment_intent.id,
                        business_status::CALCULATE_WORKFLOW_PROCESSING,
                    ).await?;

                    Ok(Self::SyncPayment(payment_data.payment_attempt.clone()))
                }
                RevenueRecoveryPaymentsAttemptStatus::InvalidStatus(action) => {
                    logger::info!(?action, "Invalid Payment Status For PCR Payment");
                    Ok(Self::ManualReviewAction)
                }
            },
            Err(err) =>
            // check for an active attempt being constructed or not
            {
                logger::error!(execute_payment_res=?err);
                Ok(Self::ReviewPayment)
            }
        }
    }

    pub async fn execute_payment_task_response_handler(
        &self,
        state: &SessionState,
        payment_intent: &PaymentIntent,
        execute_task_process: &storage::ProcessTracker,
        revenue_recovery_payment_data: &storage::revenue_recovery::RevenueRecoveryPaymentData,
        revenue_recovery_metadata: &mut PaymentRevenueRecoveryMetadata,
    ) -> Result<(), errors::ProcessTrackerError> {
        let db = &*state.store;
        match self {
            Self::SyncPayment(payment_attempt) => {
                revenue_recovery_core::insert_psync_pcr_task_to_pt(
                    revenue_recovery_payment_data.billing_mca.get_id().clone(),
                    db,
                    revenue_recovery_payment_data
                        .merchant_account
                        .get_id()
                        .to_owned(),
                    payment_intent.id.clone(),
                    revenue_recovery_payment_data.profile.get_id().to_owned(),
                    payment_attempt.id.clone(),
                    storage::ProcessTrackerRunner::PassiveRecoveryWorkflow,
                    revenue_recovery_payment_data.retry_algorithm,
                )
                .await
                .change_context(errors::RecoveryError::ProcessTrackerFailure)
                .attach_printable("Failed to create a psync workflow in the process tracker")?;

                db.as_scheduler()
                    .finish_process_with_business_status(
                        execute_task_process.clone(),
                        business_status::EXECUTE_WORKFLOW_COMPLETE_FOR_PSYNC,
                    )
                    .await
                    .change_context(errors::RecoveryError::ProcessTrackerFailure)
                    .attach_printable("Failed to update the process tracker")?;
                Ok(())
            }

            Self::RetryPayment(schedule_time) => {
                db.as_scheduler()
                    .retry_process(execute_task_process.clone(), *schedule_time)
                    .await?;

                // update the connector payment transmission field to Unsuccessful and unset active attempt id
                revenue_recovery_metadata.set_payment_transmission_field_for_api_request(
                    enums::PaymentConnectorTransmission::ConnectorCallUnsuccessful,
                );

                let payment_update_req =
                PaymentsUpdateIntentRequest::update_feature_metadata_and_active_attempt_with_api(
                    payment_intent
                        .feature_metadata
                        .clone()
                        .unwrap_or_default()
                        .convert_back()
                        .set_payment_revenue_recovery_metadata_using_api(
                            revenue_recovery_metadata.clone(),
                        ),
                    api_enums::UpdateActiveAttempt::Unset,
                );
                logger::info!(
                    "Call made to payments update intent api , with the request body {:?}",
                    payment_update_req
                );
                revenue_recovery_core::api::update_payment_intent_api(
                    state,
                    payment_intent.id.clone(),
                    revenue_recovery_payment_data,
                    payment_update_req,
                )
                .await
                .change_context(errors::RecoveryError::PaymentCallFailed)?;
                Ok(())
            }
            Self::TerminalFailure(payment_attempt) => {
                db.as_scheduler()
                    .finish_process_with_business_status(
                        execute_task_process.clone(),
                        business_status::EXECUTE_WORKFLOW_FINISH,
                    )
                    .await
                    .change_context(errors::RecoveryError::ProcessTrackerFailure)
                    .attach_printable("Failed to update the process tracker")?;
                // TODO: Add support for retrying failed outgoing recordback webhooks
<<<<<<< HEAD
                // record_back_to_billing_connector(
                //     state,
                //     payment_attempt,
                //     payment_intent,
                //     &revenue_recovery_payment_data.billing_mca,
                // )
                // .await
                // .change_context(errors::RecoveryError::RecordBackToBillingConnectorFailed)
                // .attach_printable("Failed to record back the billing connector")?;
=======

>>>>>>> c1d982e3
                Ok(())
            }
            Self::SuccessfulPayment(payment_attempt) => {
                db.as_scheduler()
                    .finish_process_with_business_status(
                        execute_task_process.clone(),
                        business_status::EXECUTE_WORKFLOW_COMPLETE,
                    )
                    .await
                    .change_context(errors::RecoveryError::ProcessTrackerFailure)
                    .attach_printable("Failed to update the process tracker")?;
                // Record back to billing connector for terminal status
                // TODO: Add support for retrying failed outgoing recordback webhooks
                record_back_to_billing_connector(
                    state,
                    payment_attempt,
                    payment_intent,
                    &revenue_recovery_payment_data.billing_mca,
                )
                .await
                .change_context(errors::RecoveryError::RecordBackToBillingConnectorFailed)
                .attach_printable("Failed to update the process tracker")?;
                Ok(())
            }
            Self::ReviewPayment => {
                // requeue the process tracker in case of error response
                let pt_update = storage::ProcessTrackerUpdate::StatusUpdate {
                    status: enums::ProcessTrackerStatus::Pending,
                    business_status: Some(String::from(business_status::EXECUTE_WORKFLOW_REQUEUE)),
                };
                db.as_scheduler()
                    .update_process(execute_task_process.clone(), pt_update)
                    .await?;
                Ok(())
            }
            Self::ManualReviewAction => {
                logger::debug!("Invalid Payment Status For PCR Payment");
                let pt_update = storage::ProcessTrackerUpdate::StatusUpdate {
                    status: enums::ProcessTrackerStatus::Review,
                    business_status: Some(String::from(business_status::EXECUTE_WORKFLOW_COMPLETE)),
                };
                // update the process tracker status as Review
                db.as_scheduler()
                    .update_process(execute_task_process.clone(), pt_update)
                    .await?;
                Ok(())
            }
        }
    }

    pub async fn payment_sync_call(
        state: &SessionState,
        revenue_recovery_payment_data: &storage::revenue_recovery::RevenueRecoveryPaymentData,
        global_payment_id: &id_type::GlobalPaymentId,
        process: &storage::ProcessTracker,
        payment_attempt: payment_attempt::PaymentAttempt,
    ) -> RecoveryResult<Self> {
        let response = revenue_recovery_core::api::call_psync_api(
            state,
            global_payment_id,
            revenue_recovery_payment_data,
        )
        .await;
        let db = &*state.store;
        match response {
            Ok(_payment_data) => match payment_attempt.status.foreign_into() {
                RevenueRecoveryPaymentsAttemptStatus::Succeeded => {
                    // update the redis for the token
                    let payment_intent = db
                        .find_payment_intent_by_id(
                            &(state).into(),
                            &payment_attempt.payment_id,
                            &revenue_recovery_payment_data.key_store,
                            revenue_recovery_payment_data.merchant_account.storage_scheme,
                        )
                        .await
                        .to_not_found_response(errors::ApiErrorResponse::PaymentNotFound)
                        .change_context(errors::RecoveryError::PaymentCallFailed)
                        .attach_printable("Failed to fetch payment intent for calculate workflow reopening")?;

                    update_calculate_workflow_on_success(state, &payment_intent)
                    .await?;

                    Ok(Self::SuccessfulPayment(payment_attempt))
                }
                RevenueRecoveryPaymentsAttemptStatus::Failed => {

                    let payment_intent = db
                        .find_payment_intent_by_id(
                            &(state).into(),
                            &payment_attempt.payment_id,
                            &revenue_recovery_payment_data.key_store,
                            revenue_recovery_payment_data.merchant_account.storage_scheme,
                        )
                        .await
                        .to_not_found_response(errors::ApiErrorResponse::PaymentNotFound)
                        .change_context(errors::RecoveryError::PaymentCallFailed)
                        .attach_printable("Failed to fetch payment intent for calculate workflow reopening")?;

                     // Reopen calculate workflow on payment failure
                     reopen_calculate_workflow_on_payment_failure(
                        state,
                        process,
                        &payment_intent,
                        revenue_recovery_payment_data,
                    )
                    .await?;

                    Ok(Self::TerminalFailure(payment_attempt.clone()))

                    // Self::decide_retry_failure_action(
                    //     db,
                    //     revenue_recovery_payment_data.merchant_account.get_id(),
                    //     process.clone(),
                    //     revenue_recovery_payment_data,
                    //     &payment_attempt,
                    // )
                    // .await
                }

                RevenueRecoveryPaymentsAttemptStatus::Processing => {
                    Ok(Self::SyncPayment(payment_attempt))
                }
                RevenueRecoveryPaymentsAttemptStatus::InvalidStatus(action) => {
                    logger::info!(?action, "Invalid Payment Status For PCR PSync Payment");
                    Ok(Self::ManualReviewAction)
                }
            },
            Err(err) =>
            // if there is an error while psync we create a new Review Task
            {
                logger::error!(sync_payment_response=?err);
                Ok(Self::ReviewPayment)
            }
        }
    }
    pub async fn psync_response_handler(
        &self,
        state: &SessionState,
        payment_intent: &PaymentIntent,
        psync_task_process: &storage::ProcessTracker,
        revenue_recovery_metadata: &mut PaymentRevenueRecoveryMetadata,
        revenue_recovery_payment_data: &storage::revenue_recovery::RevenueRecoveryPaymentData,
    ) -> Result<(), errors::ProcessTrackerError> {
        let db = &*state.store;
        match self {
            Self::SyncPayment(payment_attempt) => {
                //  get a schedule time for psync
                // and retry the process if there is a schedule time
                // if None mark the pt status as Retries Exceeded and finish the task
                payment_sync::retry_sync_task(
                    db,
                    revenue_recovery_metadata.connector.to_string(),
                    revenue_recovery_payment_data
                        .merchant_account
                        .get_id()
                        .clone(),
                    psync_task_process.clone(),
                )
                .await?;
                Ok(())
            }

            Self::RetryPayment(schedule_time) => {
                // finish the psync task
                db.as_scheduler()
                    .finish_process_with_business_status(
                        psync_task_process.clone(),
                        business_status::PSYNC_WORKFLOW_COMPLETE,
                    )
                    .await
                    .change_context(errors::RecoveryError::ProcessTrackerFailure)
                    .attach_printable("Failed to update the process tracker")?;

                // update the connector payment transmission field to Unsuccessful and unset active attempt id
                revenue_recovery_metadata.set_payment_transmission_field_for_api_request(
                    enums::PaymentConnectorTransmission::ConnectorCallUnsuccessful,
                );

                let payment_update_req =
                PaymentsUpdateIntentRequest::update_feature_metadata_and_active_attempt_with_api(
                    payment_intent
                        .feature_metadata
                        .clone()
                        .unwrap_or_default()
                        .convert_back()
                        .set_payment_revenue_recovery_metadata_using_api(
                            revenue_recovery_metadata.clone(),
                        ),
                    api_enums::UpdateActiveAttempt::Unset,
                );
                logger::info!(
                    "Call made to payments update intent api , with the request body {:?}",
                    payment_update_req
                );

                revenue_recovery_core::api::update_payment_intent_api(
                    state,
                    payment_intent.id.clone(),
                    revenue_recovery_payment_data,
                    payment_update_req,
                )
                .await
                .change_context(errors::RecoveryError::PaymentCallFailed)?;

                // fetch the execute task
                let task = revenue_recovery_core::EXECUTE_WORKFLOW;
                let runner = storage::ProcessTrackerRunner::PassiveRecoveryWorkflow;
                let process_tracker_id = payment_intent
                    .get_id()
                    .get_execute_revenue_recovery_id(task, runner);
                let execute_task_process = db
                    .as_scheduler()
                    .find_process_by_id(&process_tracker_id)
                    .await
                    .change_context(errors::RecoveryError::ProcessTrackerFailure)?
                    .get_required_value("Process Tracker")?;
                // retry the execute tasks
                db.as_scheduler()
                    .retry_process(execute_task_process, *schedule_time)
                    .await
                    .change_context(errors::RecoveryError::ProcessTrackerFailure)
                    .attach_printable("Failed to update the process tracker")?;
                Ok(())
            }

            Self::TerminalFailure(payment_attempt) => {
                // TODO: Add support for retrying failed outgoing recordback webhooks
                // finish the current psync task
                db.as_scheduler()
                    .finish_process_with_business_status(
                        psync_task_process.clone(),
                        business_status::PSYNC_WORKFLOW_COMPLETE,
                    )
                    .await
                    .change_context(errors::RecoveryError::ProcessTrackerFailure)
                    .attach_printable("Failed to update the process tracker")?;
                Ok(())
            }
            Self::SuccessfulPayment(payment_attempt) => {
                // finish the current psync task
                db.as_scheduler()
                    .finish_process_with_business_status(
                        psync_task_process.clone(),
                        business_status::PSYNC_WORKFLOW_COMPLETE,
                    )
                    .await
                    .change_context(errors::RecoveryError::ProcessTrackerFailure)
                    .attach_printable("Failed to update the process tracker")?;

                // Record a successful transaction back to Billing Connector
                // TODO: Add support for retrying failed outgoing recordback webhooks
                record_back_to_billing_connector(
                    state,
                    payment_attempt,
                    payment_intent,
                    &revenue_recovery_payment_data.billing_mca,
                )
                .await
                .change_context(errors::RecoveryError::RecordBackToBillingConnectorFailed)
                .attach_printable("Failed to update the process tracker")?;
                Ok(())
            }
            Self::ReviewPayment => {
                // requeue the process tracker task in case of psync api error
                let pt_update = storage::ProcessTrackerUpdate::StatusUpdate {
                    status: enums::ProcessTrackerStatus::Pending,
                    business_status: Some(String::from(business_status::PSYNC_WORKFLOW_REQUEUE)),
                };
                db.as_scheduler()
                    .update_process(psync_task_process.clone(), pt_update)
                    .await?;
                Ok(())
            }
            Self::ManualReviewAction => {
                logger::debug!("Invalid Payment Status For PCR Payment");
                let pt_update = storage::ProcessTrackerUpdate::StatusUpdate {
                    status: enums::ProcessTrackerStatus::Review,
                    business_status: Some(String::from(business_status::PSYNC_WORKFLOW_COMPLETE)),
                };
                // update the process tracker status as Review
                db.as_scheduler()
                    .update_process(psync_task_process.clone(), pt_update)
                    .await
                    .change_context(errors::RecoveryError::ProcessTrackerFailure)
                    .attach_printable("Failed to update the process tracker")?;

                Ok(())
            }
        }
    }

    pub(crate) async fn decide_retry_failure_action(
        db: &dyn StorageInterface,
        merchant_id: &id_type::MerchantId,
        pt: storage::ProcessTracker,
        revenue_recovery_payment_data: &storage::revenue_recovery::RevenueRecoveryPaymentData,
        payment_attempt: &payment_attempt::PaymentAttempt,
    ) -> RecoveryResult<Self> {
        let next_retry_count = pt.retry_count + 1;
        let schedule_time = revenue_recovery_payment_data
            .get_schedule_time_based_on_retry_type(db, merchant_id, next_retry_count)
            .await;

        match schedule_time {
            Some(schedule_time) => Ok(Self::RetryPayment(schedule_time)),

            None => Ok(Self::TerminalFailure(payment_attempt.clone())),
        }
    }
}

async fn update_calculate_workflow_psync_status(
    db: &dyn StorageInterface,
    payment_id: &id_type::GlobalPaymentId,
    business_status: &str,
) -> RecoveryResult<()> {
    let task = revenue_recovery_core::CALCULATE_WORKFLOW;
    let runner = storage::ProcessTrackerRunner::PassiveRecoveryWorkflow;
    let process_tracker_id = format!(
        "{}_{}_{}", 
        runner, 
        task, 
        payment_id.get_string_repr()
    );
    
    // Find the CALCULATE_WORKFLOW process tracker
    match db.find_process_by_id(&process_tracker_id).await {
        Ok(Some(process)) => {
            let pt_update = storage::ProcessTrackerUpdate::StatusUpdate {
                status: process.status,
                business_status: Some(business_status.to_string()),
            };
            
            match db.update_process(process, pt_update).await {
                Ok(_) => {
                    logger::info!(
                        payment_id = %payment_id.get_string_repr(),
                        process_tracker_id = %process_tracker_id,
                        business_status = %business_status,
                        "Updated CALCULATE_WORKFLOW business status"
                    );
                }
                Err(e) => {
                    logger::error!(
                        payment_id = %payment_id.get_string_repr(),
                        process_tracker_id = %process_tracker_id,
                        business_status = %business_status,
                        error = ?e,
                        "Failed to update CALCULATE_WORKFLOW business status"
                    );
                }
            }
        }
        Ok(None) => {
            logger::debug!(
                payment_id = %payment_id.get_string_repr(),
                process_tracker_id = %process_tracker_id,
                "CALCULATE_WORKFLOW process tracker not found"
            );
        }
        Err(e) => {
            logger::error!(
                payment_id = %payment_id.get_string_repr(),
                process_tracker_id = %process_tracker_id,
                error = ?e,
                "Failed to find CALCULATE_WORKFLOW process tracker"
            );
        }
    }
    
    Ok(())
}



    /// Reopen calculate workflow when payment fails
    pub async fn reopen_calculate_workflow_on_payment_failure(
        state: &SessionState,
        process: &storage::ProcessTracker,
        payment_intent: &PaymentIntent,
        revenue_recovery_payment_data: &storage::revenue_recovery::RevenueRecoveryPaymentData,
    ) -> RecoveryResult<()> {
        let db = &*state.store;
        let id = payment_intent.id.clone();
        let task = revenue_recovery_core::CALCULATE_WORKFLOW;
        let runner = storage::ProcessTrackerRunner::PassiveRecoveryWorkflow;
        
        // Construct the process tracker ID for CALCULATE_WORKFLOW
        // Using the same pattern as execute workflow but with CALCULATE_WORKFLOW task
        let process_tracker_id = format!(
            "{}_{}_{}", 
            runner, 
            task, 
            id.get_string_repr()
        );

        logger::info!(
            payment_id = %id.get_string_repr(),
            process_tracker_id = %process_tracker_id,
            "Attempting to reopen CALCULATE_WORKFLOW on payment failure"
        );

        // Find the existing CALCULATE_WORKFLOW process tracker
        let calculate_process = db
            .find_process_by_id(&process_tracker_id)
            .await
            .change_context(errors::RecoveryError::ProcessTrackerFailure)
            .attach_printable("Failed to find CALCULATE_WORKFLOW process tracker")?;

        match calculate_process {
            Some(process) => {
                logger::info!(
                    payment_id = %id.get_string_repr(),
                    process_tracker_id = %process_tracker_id,
                    current_status = %process.business_status,
                    current_retry_count = process.retry_count,
                    "Found existing CALCULATE_WORKFLOW, updating status and retry count"
                );

                // Update the process tracker to reopen the calculate workflow
                // 1. Change status from "finish" to "new" 
                // 2. Increase retry count by 1
                // 3. Set business status to QUEUED
                // 4. Schedule for immediate execution
                let new_retry_count = process.retry_count + 1;
                let new_schedule_time = common_utils::date_time::now()+time::Duration::hours(1);
    
                let pt_update = storage::ProcessTrackerUpdate::Update {
                    name: None,
                    retry_count: Some(new_retry_count),
                    schedule_time: Some(new_schedule_time),
                    tracking_data: Some(process.tracking_data),
                    business_status: Some(String::from(business_status::CALCULATE_WORKFLOW_QUEUED)),
                    status: Some(common_enums::ProcessTrackerStatus::New),
                    updated_at: Some(common_utils::date_time::now()),
                };

                db.update_process(process.clone(), pt_update)
                    .await
                    .change_context(errors::RecoveryError::ProcessTrackerFailure)
                    .attach_printable("Failed to update CALCULATE_WORKFLOW process tracker")?;

                logger::info!(
                    payment_id = %id.get_string_repr(),
                    process_tracker_id = %process_tracker_id,
                    new_retry_count = new_retry_count,
                    new_schedule_time = %new_schedule_time,
                    "Successfully reopened CALCULATE_WORKFLOW with increased retry count"
                );
            }
            None => {
                logger::info!(
                    payment_id = %id.get_string_repr(),
                    process_tracker_id = %process_tracker_id,
                    "CALCULATE_WORKFLOW process tracker not found, creating new entry"
                );
                
                // Create tracking data for the new CALCULATE_WORKFLOW
                let tracking_data = create_calculate_workflow_tracking_data(
                    payment_intent,
                    revenue_recovery_payment_data,
                )?;
                
                // // Create a minimal process tracker for perform_calculate_workflow
                // let process = create_minimal_process_tracker(
                //     &process_tracker_id,
                //     &tracking_data,
                // )?;
                
                // Call the existing perform_calculate_workflow function
                perform_calculate_workflow(
                    state,
                    &process,
                    &tracking_data,
                    revenue_recovery_payment_data,
                    payment_intent,
                )
                .await
                .change_context(errors::RecoveryError::ProcessTrackerFailure)
                .attach_printable("Failed to perform calculate workflow")?;

                logger::info!(
                    payment_id = %id.get_string_repr(),
                    process_tracker_id = %process_tracker_id,
                    "Successfully created new CALCULATE_WORKFLOW entry using perform_calculate_workflow"
                );
            }
        }

        Ok(())
    }


/// Create tracking data for the CALCULATE_WORKFLOW
fn create_calculate_workflow_tracking_data(
    payment_intent: &PaymentIntent,
    revenue_recovery_payment_data: &storage::revenue_recovery::RevenueRecoveryPaymentData,
) -> RecoveryResult<storage::revenue_recovery::RevenueRecoveryWorkflowTrackingData> {
    // Extract token list from payment intent metadata if available
    let token_list = payment_intent
        .feature_metadata
        .as_ref()
        .and_then(|metadata| metadata.payment_revenue_recovery_metadata.as_ref())
        .and_then(|recovery_metadata| {
            // Extract actual token list from metadata
            // For now, using placeholder - this should be extracted from actual metadata
            Some(vec!["token_1".to_string(), "token_2".to_string()])
        })
        .unwrap_or_default();

    let tracking_data = storage::revenue_recovery::RevenueRecoveryWorkflowTrackingData {
        merchant_id: revenue_recovery_payment_data.merchant_account.get_id().clone(),
        profile_id: revenue_recovery_payment_data.profile.get_id().clone(),
        global_payment_id: payment_intent.id.clone(),
        payment_attempt_id: payment_intent.active_attempt_id.clone(),
        billing_mca_id: revenue_recovery_payment_data.billing_mca.get_id().clone(),
        revenue_recovery_retry: revenue_recovery_payment_data.retry_algorithm,
        token_list,
        active_token: None, // No active token for CALCULATE_WORKFLOW
        invoice_scheduled_time: None, // Will be set by perform_calculate_workflow
    };

    Ok(tracking_data)
}

// /// Create a minimal process tracker for perform_calculate_workflow
// fn create_minimal_process_tracker(
//     process_tracker_id: &str,
//     tracking_data: &storage::revenue_recovery::RevenueRecoveryWorkflowTrackingData,
// ) -> RecoveryResult<storage::ProcessTracker> {
//     let current_time = common_utils::date_time::now();
//     let schedule_time = current_time + time::Duration::hours(1);
    
//     let process = storage::ProcessTracker {
//         id: process_tracker_id.to_string(),
//         name: Some(revenue_recovery_core::CALCULATE_WORKFLOW.to_string()),
//         tag: vec!["REVENUE_RECOVERY".to_string()],
//         runner: Some(storage::ProcessTrackerRunner::PassiveRecoveryWorkflow.to_string()),
//         retry_count: 1, // Start with retry count 1 since this is after a failed payment
//         schedule_time: Some(schedule_time),
//         rule: String::new(),
//         tracking_data: serde_json::to_value(tracking_data)
//             .change_context(errors::RecoveryError::ProcessTrackerFailure)
//             .attach_printable("Failed to serialize tracking data")?,
//         business_status: String::from(business_status::CALCULATE_WORKFLOW_QUEUED),
//         status: enums::ProcessTrackerStatus::New,
//         event: vec![],
//         created_at: current_time,
//         updated_at: current_time,
//         version: common_types::consts::API_VERSION,
//     };

//     Ok(process)
// }

// TODO: Move these to impl based functions
async fn record_back_to_billing_connector(
    state: &SessionState,
    payment_attempt: &payment_attempt::PaymentAttempt,
    payment_intent: &PaymentIntent,
    billing_mca: &merchant_connector_account::MerchantConnectorAccount,
) -> RecoveryResult<()> {
    let connector_name = billing_mca.connector_name.to_string();
    let connector_data = api_types::ConnectorData::get_connector_by_name(
        &state.conf.connectors,
        &connector_name,
        api_types::GetToken::Connector,
        Some(billing_mca.get_id()),
    )
    .change_context(errors::RecoveryError::RecordBackToBillingConnectorFailed)
    .attach_printable("invalid connector name received in billing merchant connector account")?;

    let connector_integration: services::BoxedRevenueRecoveryRecordBackInterface<
        router_flow_types::RecoveryRecordBack,
        revenue_recovery_request::RevenueRecoveryRecordBackRequest,
        revenue_recovery_response::RevenueRecoveryRecordBackResponse,
    > = connector_data.connector.get_connector_integration();

    let router_data = construct_recovery_record_back_router_data(
        state,
        billing_mca,
        payment_attempt,
        payment_intent,
    )?;

    let response = services::execute_connector_processing_step(
        state,
        connector_integration,
        &router_data,
        payments::CallConnectorAction::Trigger,
        None,
        None,
    )
    .await
    .change_context(errors::RecoveryError::RecordBackToBillingConnectorFailed)
    .attach_printable("Failed while handling response of record back to billing connector")?;

    match response.response {
        Ok(response) => Ok(response),
        error @ Err(_) => {
            router_env::logger::error!(?error);
            Err(errors::RecoveryError::RecordBackToBillingConnectorFailed)
                .attach_printable("Failed while recording back to billing connector")
        }
    }?;
    Ok(())
}

pub fn construct_recovery_record_back_router_data(
    state: &SessionState,
    billing_mca: &merchant_connector_account::MerchantConnectorAccount,
    payment_attempt: &payment_attempt::PaymentAttempt,
    payment_intent: &PaymentIntent,
) -> RecoveryResult<hyperswitch_domain_models::types::RevenueRecoveryRecordBackRouterData> {
    let auth_type: types::ConnectorAuthType =
        helpers::MerchantConnectorAccountType::DbVal(Box::new(billing_mca.clone()))
            .get_connector_account_details()
            .parse_value("ConnectorAuthType")
            .change_context(errors::RecoveryError::RecordBackToBillingConnectorFailed)?;

    let merchant_reference_id = payment_intent
        .merchant_reference_id
        .clone()
        .ok_or(errors::RecoveryError::RecordBackToBillingConnectorFailed)
        .attach_printable(
            "Merchant reference id not found while recording back to billing connector",
        )?;
    let connector_name = billing_mca.get_connector_name_as_string();
    let connector = common_enums::connector_enums::Connector::from_str(connector_name.as_str())
        .change_context(errors::RecoveryError::RecordBackToBillingConnectorFailed)
        .attach_printable("Cannot find connector from the connector_name")?;

    let connector_params =
        hyperswitch_domain_models::connector_endpoints::Connectors::get_connector_params(
            &state.conf.connectors,
            connector,
        )
        .change_context(errors::RecoveryError::RecordBackToBillingConnectorFailed)
        .attach_printable(format!(
            "cannot find connector params for this connector {connector} in this flow",
        ))?;

    let router_data = router_data_v2::RouterDataV2 {
        flow: PhantomData::<router_flow_types::RecoveryRecordBack>,
        tenant_id: state.tenant.tenant_id.clone(),
        resource_common_data: flow_common_types::RevenueRecoveryRecordBackData,
        connector_auth_type: auth_type,
        request: revenue_recovery_request::RevenueRecoveryRecordBackRequest {
            merchant_reference_id,
            amount: payment_attempt.get_total_amount(),
            currency: payment_intent.amount_details.currency,
            payment_method_type: Some(payment_attempt.payment_method_subtype),
            attempt_status: payment_attempt.status,
            connector_transaction_id: payment_attempt
                .connector_payment_id
                .as_ref()
                .map(|id| common_utils::types::ConnectorTransactionId::TxnId(id.clone())),
            connector_params,
        },
        response: Err(types::ErrorResponse::default()),
    };
    let old_router_data =
        flow_common_types::RevenueRecoveryRecordBackData::to_old_router_data(router_data)
            .change_context(errors::RecoveryError::RecordBackToBillingConnectorFailed)
            .attach_printable("Cannot construct record back router data")?;
    Ok(old_router_data)
}

/// Update CALCULATE_WORKFLOW to complete status when payment succeeds
async fn update_calculate_workflow_on_success(
    state: &SessionState,
    payment_intent: &PaymentIntent,
) -> RecoveryResult<()> {
    let db = &*state.store;
    let task = revenue_recovery_core::CALCULATE_WORKFLOW;
    let runner = storage::ProcessTrackerRunner::PassiveRecoveryWorkflow;
    
    let process_tracker_id = format!(
        "{}_{}_{}", 
        runner, 
        task, 
        payment_intent.id.get_string_repr()
    );
    
    logger::info!(
        payment_id = %payment_intent.id.get_string_repr(),
        process_tracker_id = %process_tracker_id,
        "Attempting to update CALCULATE_WORKFLOW to complete status on payment success"
    );
    
    // Find and update the CALCULATE_WORKFLOW
    match db.find_process_by_id(&process_tracker_id).await {
        Ok(Some(process)) => {
            logger::info!(
                payment_id = %payment_intent.id.get_string_repr(),
                process_tracker_id = %process_tracker_id,
                current_status = %process.business_status,
                "Found CALCULATE_WORKFLOW, updating to complete status"
            );
            
            let pt_update = storage::ProcessTrackerUpdate::StatusUpdate {
                status: enums::ProcessTrackerStatus::Finish,
                business_status: Some(business_status::CALCULATE_WORKFLOW_COMPLETE.to_string()),
            };
            
            match db.update_process(process, pt_update).await {
                Ok(_) => {
                    logger::info!(
                        payment_id = %payment_intent.id.get_string_repr(),
                        process_tracker_id = %process_tracker_id,
                        "Successfully updated CALCULATE_WORKFLOW to complete status"
                    );
                }
                Err(e) => {
                    logger::error!(
                        payment_id = %payment_intent.id.get_string_repr(),
                        process_tracker_id = %process_tracker_id,
                        error = ?e,
                        "Failed to update CALCULATE_WORKFLOW status"
                    );
                    return Err(e).change_context(errors::RecoveryError::ProcessTrackerFailure);
                }
            }
        }
        Ok(None) => {
            logger::debug!(
                payment_id = %payment_intent.id.get_string_repr(),
                process_tracker_id = %process_tracker_id,
                "CALCULATE_WORKFLOW process tracker not found - this may be normal if no calculate workflow was created"
            );
        }
        Err(e) => {
            logger::error!(
                payment_id = %payment_intent.id.get_string_repr(),
                process_tracker_id = %process_tracker_id,
                error = ?e,
                "Failed to find CALCULATE_WORKFLOW process tracker"
            );
            return Err(e).change_context(errors::RecoveryError::ProcessTrackerFailure);
        }
    }
    
    Ok(())
}<|MERGE_RESOLUTION|>--- conflicted
+++ resolved
@@ -184,54 +184,8 @@
                     payment_intent,
                     revenue_recovery_payment_data,
                 )
-<<<<<<< HEAD
                 .await?;
 
-                // get a reschedule time
-                // let schedule_time = get_schedule_time_to_retry_mit_payments(
-                //     db,
-                //     &revenue_recovery_payment_data
-                //         .merchant_account
-                //         .get_id()
-                //         .clone(),
-                //     process_tracker.retry_count + 1,
-                // )
-                // .await;
-
-                // // check if retry is possible
-                // if let Some(schedule_time) = schedule_time {
-                //     // schedule a retry
-                //     // TODO: Update connecter called field and active attempt
-
-                //     db.as_scheduler()
-                //         .retry_process(process_tracker.clone(), schedule_time)
-                //         .await?;
-                // } else {
-                //     // Record a failure transaction back to Billing Connector
-                //     // TODO: Add support for retrying failed outgoing recordback webhooks
-                //     record_back_to_billing_connector(
-                //         state,
-                //         &payment_attempt,
-                //         payment_intent,
-                //         &revenue_recovery_payment_data.billing_mca,
-                //     )
-                //     .await
-                //     .change_context(errors::RecoveryError::RecordBackToBillingConnectorFailed)
-                //     .attach_printable("Failed to record back the billing connector")?;
-                // }
-=======
-                .await;
-
-                // check if retry is possible
-                if let Some(schedule_time) = schedule_time {
-                    // schedule a retry
-                    // TODO: Update connecter called field and active attempt
-
-                    db.as_scheduler()
-                        .retry_process(process_tracker.clone(), schedule_time)
-                        .await?;
-                }
->>>>>>> c1d982e3
             }
             Self::Processing => {
                 // do a psync payment
@@ -554,19 +508,6 @@
                     .change_context(errors::RecoveryError::ProcessTrackerFailure)
                     .attach_printable("Failed to update the process tracker")?;
                 // TODO: Add support for retrying failed outgoing recordback webhooks
-<<<<<<< HEAD
-                // record_back_to_billing_connector(
-                //     state,
-                //     payment_attempt,
-                //     payment_intent,
-                //     &revenue_recovery_payment_data.billing_mca,
-                // )
-                // .await
-                // .change_context(errors::RecoveryError::RecordBackToBillingConnectorFailed)
-                // .attach_printable("Failed to record back the billing connector")?;
-=======
-
->>>>>>> c1d982e3
                 Ok(())
             }
             Self::SuccessfulPayment(payment_attempt) => {
