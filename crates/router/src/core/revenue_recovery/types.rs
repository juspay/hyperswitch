use std::{marker::PhantomData, str::FromStr};

use api_models::{
    enums as api_enums,
    payments::{
        AmountDetails, PaymentRevenueRecoveryMetadata, PaymentsUpdateIntentRequest,
        ProxyPaymentsRequest,
    },
};
use common_utils::{
    self,
    ext_traits::{OptionExt, ValueExt},
    id_type,
};
use diesel_models::{
    enums, payment_intent, process_tracker::business_status, types as diesel_types,
};
use error_stack::{self, ResultExt};
use hyperswitch_domain_models::{
    business_profile,
    merchant_connector_account::MerchantConnectorAccount,
    merchant_context::{Context, MerchantContext},
    payments::{
        self as domain_payments, payment_attempt::PaymentAttempt, PaymentConfirmData,
        PaymentIntent, PaymentIntentData,
    },
    router_data_v2::{self, flow_common_types},
    router_flow_types,
    router_request_types::revenue_recovery as revenue_recovery_request,
    router_response_types::revenue_recovery as revenue_recovery_response,
    ApiModelToDieselModelConvertor,
};
use time::PrimitiveDateTime;

use super::errors::StorageErrorExt;
use crate::{
    core::{
        errors::{self, RouterResult},
        payments::{self, helpers, operations::Operation},
        revenue_recovery::{self as revenue_recovery_core, pcr, perform_calculate_workflow},
        webhooks::recovery_incoming as recovery_incoming_flow,
    },
    db::StorageInterface,
    logger,
    routes::SessionState,
    services::{self, connector_integration_interface::RouterDataConversion},
    types::{
<<<<<<< HEAD
        self, api as api_types,
        api::payments as payments_types,
        storage::{self, revenue_recovery::RevenueRecoveryPaymentData},
        transformers::ForeignInto,
=======
        self, api as api_types, api::payments as payments_types, domain, storage,
        transformers::ForeignInto,
    },
    workflows::{
        payment_sync,
        revenue_recovery::{self, get_schedule_time_to_retry_mit_payments},
>>>>>>> f10a7132
    },
};

type RecoveryResult<T> = error_stack::Result<T, errors::RecoveryError>;
pub const REVENUE_RECOVERY: &str = "revenue_recovery";
/// The status of Passive Churn Payments
#[derive(Clone, Debug, serde::Deserialize, serde::Serialize)]
pub enum RevenueRecoveryPaymentsAttemptStatus {
    Succeeded,
    Failed,
    Processing,
    InvalidStatus(String),
    //  Cancelled,
}

impl RevenueRecoveryPaymentsAttemptStatus {
    pub(crate) async fn update_pt_status_based_on_attempt_status_for_execute_payment(
        &self,
        db: &dyn StorageInterface,
        execute_task_process: &storage::ProcessTracker,
    ) -> Result<(), errors::ProcessTrackerError> {
        logger::info!("Entering update_pt_status_based_on_attempt_status_for_execute_payment");
        match &self {
            Self::Succeeded | Self::Failed | Self::Processing => {
                // finish the current execute task
                db.finish_process_with_business_status(
                    execute_task_process.clone(),
                    business_status::EXECUTE_WORKFLOW_COMPLETE_FOR_PSYNC,
                )
                .await?;
            }

            Self::InvalidStatus(action) => {
                logger::debug!(
                    "Invalid Attempt Status for the Recovery Payment : {}",
                    action
                );
                let pt_update = storage::ProcessTrackerUpdate::StatusUpdate {
                    status: enums::ProcessTrackerStatus::Review,
                    business_status: Some(String::from(business_status::EXECUTE_WORKFLOW_COMPLETE)),
                };
                // update the process tracker status as Review
                db.update_process(execute_task_process.clone(), pt_update)
                    .await?;
            }
        };
        Ok(())
    }

    #[allow(clippy::too_many_arguments)]
    pub(crate) async fn update_pt_status_based_on_attempt_status_for_payments_sync(
        &self,
        state: &SessionState,
        payment_intent: &PaymentIntent,
<<<<<<< HEAD
        process_tracker: &storage::ProcessTracker,
        revenue_recovery_payment_data: &RevenueRecoveryPaymentData,
        payment_attempt: &PaymentAttempt,
=======
        process_tracker: storage::ProcessTracker,
        profile: &domain::Profile,
        merchant_context: domain::MerchantContext,
        revenue_recovery_payment_data: &storage::revenue_recovery::RevenueRecoveryPaymentData,
        payment_attempt: PaymentAttempt,
>>>>>>> f10a7132
        revenue_recovery_metadata: &mut PaymentRevenueRecoveryMetadata,
    ) -> Result<(), errors::ProcessTrackerError> {
        let connector_customer_id = payment_intent
            .extract_connector_customer_id_from_payment_intent()
            .change_context(errors::RecoveryError::ValueNotFound)
            .attach_printable("Failed to extract customer ID from payment intent")?;

        let db = &*state.store;

        let recovery_payment_intent =
            hyperswitch_domain_models::revenue_recovery::RecoveryPaymentIntent::from(
                payment_intent,
            );

        let recovery_payment_attempt =
            hyperswitch_domain_models::revenue_recovery::RecoveryPaymentAttempt::from(
                payment_attempt,
            );

        let recovery_payment_tuple = recovery_incoming_flow::RecoveryPaymentTuple::new(
            &recovery_payment_intent,
            &recovery_payment_attempt,
        );

        let used_token = get_payment_processor_token_id_from_payment_attempt(&payment_attempt);

        let retry_count = process_tracker.retry_count;

        match self {
            Self::Succeeded => {
                // finish psync task as the payment was a success
                db.as_scheduler()
                    .finish_process_with_business_status(
                        process_tracker.clone(),
                        business_status::PSYNC_WORKFLOW_COMPLETE,
                    )
                    .await?;
                // publish events to kafka
                if let Err(e) = recovery_incoming_flow::RecoveryPaymentTuple::publish_revenue_recovery_event_to_kafka(
                    state,
                    &recovery_payment_tuple,
                    Some(retry_count+1)
                )
                .await{
                    router_env::logger::error!(
                        "Failed to publish revenue recovery event to kafka: {:?}",
                        e
                    );
                };

                // update the status of token in redis
                let _update_error_code = storage::revenue_recovery_redis_operation::RedisTokenManager::update_payment_processor_token_error_code_from_process_tracker(
                    state,
                    &connector_customer_id,
                    &None,
                    // Since this is succeeded payment attempt, 'is_hard_decine' will be false.
                    &Some(false),
                    used_token.as_deref(),
                )
                .await;

                // unlocking the token
                let _unlock_the_connector_customer_id = storage::revenue_recovery_redis_operation::RedisTokenManager::unlock_connector_customer_status(
                    state,
                    &connector_customer_id,
                )
                .await;

                // Record a successful transaction back to Billing Connector
                // TODO: Add support for retrying failed outgoing recordback webhooks
                record_back_to_billing_connector(
                    state,
                    payment_attempt,
                    payment_intent,
                    &revenue_recovery_payment_data.billing_mca,
                )
                .await
                .change_context(errors::RecoveryError::RecordBackToBillingConnectorFailed)
                .attach_printable("Failed to update the process tracker")?;
            }
            Self::Failed => {
                // finish psync task
                db.as_scheduler()
                    .finish_process_with_business_status(
                        process_tracker.clone(),
                        business_status::PSYNC_WORKFLOW_COMPLETE,
                    )
                    .await?;
                // publish events to kafka
                if let Err(e) = recovery_incoming_flow::RecoveryPaymentTuple::publish_revenue_recovery_event_to_kafka(
                    state,
                    &recovery_payment_tuple,
                    Some(retry_count+1)
                )
                .await{
                    router_env::logger::error!(
                        "Failed to publish revenue recovery event to kafka : {:?}", e
                    );
                };

                let error_code = recovery_payment_attempt.error_code;

                let is_hard_decline = revenue_recovery::check_hard_decline(state, &payment_attempt)
                    .await
                    .ok();

                // update the status of token in redis
                let _update_error_code = storage::revenue_recovery_redis_operation::RedisTokenManager::update_payment_processor_token_error_code_from_process_tracker(
                    state,
                    &connector_customer_id,
                    &error_code,
                    &is_hard_decline,
                    used_token.as_deref(),
                )
                .await;

                // unlocking the token
                let _unlock_the_connector_customer_id = storage::revenue_recovery_redis_operation::RedisTokenManager::unlock_connector_customer_status(
                    state,
                    &connector_customer_id,
                )
                .await;

                // Reopen calculate workflow on payment failure
                reopen_calculate_workflow_on_payment_failure(
                    state,
                    &process_tracker,
                    profile,
                    merchant_context,
                    payment_intent,
                    revenue_recovery_payment_data,
                )
                .await?;
            }
            Self::Processing => {
                // do a psync payment
                let action = Box::pin(Action::payment_sync_call(
                    state,
                    revenue_recovery_payment_data,
                    payment_intent,
<<<<<<< HEAD
                    process_tracker,
=======
                    &process_tracker,
                    profile,
                    merchant_context,
>>>>>>> f10a7132
                    payment_attempt,
                ))
                .await?;

                //handle the response
                Box::pin(action.psync_response_handler(
                    state,
                    payment_intent,
                    process_tracker,
                    revenue_recovery_metadata,
                    revenue_recovery_payment_data,
                ))
                .await?;
            }
            Self::InvalidStatus(status) => logger::debug!(
                "Invalid Attempt Status for the Recovery Payment : {}",
                status
            ),
        }
        Ok(())
    }
}
pub enum Decision {
    Execute,
    Psync(enums::AttemptStatus, id_type::GlobalAttemptId),
    InvalidDecision,
    ReviewForSuccessfulPayment,
    ReviewForFailedPayment(enums::TriggeredBy),
}

impl Decision {
    pub async fn get_decision_based_on_params(
        state: &SessionState,
        intent_status: enums::IntentStatus,
        called_connector: enums::PaymentConnectorTransmission,
        active_attempt_id: Option<id_type::GlobalAttemptId>,
        revenue_recovery_data: &RevenueRecoveryPaymentData,
        payment_id: &id_type::GlobalPaymentId,
    ) -> RecoveryResult<Self> {
        logger::info!("Entering get_decision_based_on_params");

        Ok(match (intent_status, called_connector, active_attempt_id) {
            (
                enums::IntentStatus::Failed,
                enums::PaymentConnectorTransmission::ConnectorCallUnsuccessful,
                None,
            ) => Self::Execute,
            (
                enums::IntentStatus::Processing,
                enums::PaymentConnectorTransmission::ConnectorCallSucceeded,
                Some(_),
            ) => {
                let psync_data = revenue_recovery_core::api::call_psync_api(
                    state,
                    payment_id,
                    revenue_recovery_data,
                )
                .await
                .change_context(errors::RecoveryError::PaymentCallFailed)
                .attach_printable("Error while executing the Psync call")?;
                let payment_attempt = psync_data.payment_attempt;
                Self::Psync(payment_attempt.status, payment_attempt.get_id().clone())
            }
            (
                enums::IntentStatus::Failed,
                enums::PaymentConnectorTransmission::ConnectorCallUnsuccessful,
                Some(_),
            ) => {
                let psync_data = revenue_recovery_core::api::call_psync_api(
                    state,
                    payment_id,
                    revenue_recovery_data,
                )
                .await
                .change_context(errors::RecoveryError::PaymentCallFailed)
                .attach_printable("Error while executing the Psync call")?;

                let payment_attempt = psync_data.payment_attempt;

                let attempt_triggered_by = payment_attempt
                    .feature_metadata
                    .and_then(|metadata| {
                        metadata.revenue_recovery.map(|revenue_recovery_metadata| {
                            revenue_recovery_metadata.attempt_triggered_by
                        })
                    })
                    .get_required_value("Attempt Triggered By")
                    .change_context(errors::RecoveryError::ValueNotFound)?;
                Self::ReviewForFailedPayment(attempt_triggered_by)
            }
            (enums::IntentStatus::Succeeded, _, _) => Self::ReviewForSuccessfulPayment,
            _ => Self::InvalidDecision,
        })
    }
}

#[derive(Debug, Clone)]
pub enum Action {
    SyncPayment(PaymentAttempt),
    RetryPayment(PrimitiveDateTime),
    TerminalFailure(PaymentAttempt),
    SuccessfulPayment(PaymentAttempt),
    ReviewPayment,
    ManualReviewAction,
}
impl Action {
    #[allow(clippy::too_many_arguments)]
    pub async fn execute_payment(
        state: &SessionState,
        _merchant_id: &id_type::MerchantId,
        payment_intent: &PaymentIntent,
        process: &storage::ProcessTracker,
<<<<<<< HEAD
        revenue_recovery_payment_data: &RevenueRecoveryPaymentData,
=======
        profile: &domain::Profile,
        merchant_context: domain::MerchantContext,
        revenue_recovery_payment_data: &storage::revenue_recovery::RevenueRecoveryPaymentData,
>>>>>>> f10a7132
        revenue_recovery_metadata: &PaymentRevenueRecoveryMetadata,
    ) -> RecoveryResult<Self> {
        let connector_customer_id = payment_intent
            .extract_connector_customer_id_from_payment_intent()
            .change_context(errors::RecoveryError::ValueNotFound)
            .attach_printable("Failed to extract customer ID from payment intent")?;

        let tracking_data: pcr::RevenueRecoveryWorkflowTrackingData =
            serde_json::from_value(process.tracking_data.clone())
                .change_context(errors::RecoveryError::ValueNotFound)
                .attach_printable("Failed to deserialize the tracking data from process tracker")?;

        let last_token_used = payment_intent
            .feature_metadata
            .as_ref()
            .and_then(|fm| fm.payment_revenue_recovery_metadata.as_ref())
            .map(|rr| {
                rr.billing_connector_payment_details
                    .payment_processor_token
                    .clone()
            });

        let recovery_algorithm = tracking_data.revenue_recovery_retry;

        let scheduled_token = match storage::revenue_recovery_redis_operation::RedisTokenManager::get_token_based_on_retry_type(
            state,
            &connector_customer_id,
            recovery_algorithm,
            last_token_used.as_deref(),
        )
        .await {
            Ok(scheduled_token_opt) => scheduled_token_opt,
            Err(e) => {
                logger::error!(
                    error = ?e,
                    connector_customer_id = %connector_customer_id,
                    "Failed to get PSP token status"
                );
                None
            }
        };

        match scheduled_token {
            Some(scheduled_token) => {
                let response = revenue_recovery_core::api::call_proxy_api(
                    state,
                    payment_intent,
                    revenue_recovery_payment_data,
                    revenue_recovery_metadata,
                    &scheduled_token
                        .payment_processor_token_details
                        .payment_processor_token,
                )
                .await;

                let recovery_payment_intent =
                    hyperswitch_domain_models::revenue_recovery::RecoveryPaymentIntent::from(
                        payment_intent,
                    );

                // handle proxy api's response
                match response {
                    Ok(payment_data) => match payment_data.payment_attempt.status.foreign_into() {
                        RevenueRecoveryPaymentsAttemptStatus::Succeeded => {
                            let recovery_payment_attempt =
                                hyperswitch_domain_models::revenue_recovery::RecoveryPaymentAttempt::from(
                                    &payment_data.payment_attempt,
                                );

                            let recovery_payment_tuple =
                                recovery_incoming_flow::RecoveryPaymentTuple::new(
                                    &recovery_payment_intent,
                                    &recovery_payment_attempt,
                                );

                            // publish events to kafka
                            if let Err(e) = recovery_incoming_flow::RecoveryPaymentTuple::publish_revenue_recovery_event_to_kafka(
                            state,
                            &recovery_payment_tuple,
                            Some(process.retry_count+1)
                        )
                        .await{
                            router_env::logger::error!(
                                "Failed to publish revenue recovery event to kafka: {:?}",
                                e
                            );
                        };

                            let is_hard_decline = revenue_recovery::check_hard_decline(
                                state,
                                &payment_data.payment_attempt,
                            )
                            .await
                            .ok();

                            // update the status of token in redis
                            let _update_error_code = storage::revenue_recovery_redis_operation::RedisTokenManager::update_payment_processor_token_error_code_from_process_tracker(
                                state,
                                &connector_customer_id,
                                &None,
                                &is_hard_decline,
                                Some(&scheduled_token.payment_processor_token_details.payment_processor_token),
                            )
                            .await;

                            // unlocking the token
                            let _unlock_the_connector_customer_id = storage::revenue_recovery_redis_operation::RedisTokenManager::unlock_connector_customer_status(
                    state,
                    &connector_customer_id,
                )
                .await;

                            Ok(Self::SuccessfulPayment(
                                payment_data.payment_attempt.clone(),
                            ))
                        }
                        RevenueRecoveryPaymentsAttemptStatus::Failed => {
                            let recovery_payment_attempt =
                                hyperswitch_domain_models::revenue_recovery::RecoveryPaymentAttempt::from(
                                    &payment_data.payment_attempt,
                                );

                            let recovery_payment_tuple =
                                recovery_incoming_flow::RecoveryPaymentTuple::new(
                                    &recovery_payment_intent,
                                    &recovery_payment_attempt,
                                );

                            // publish events to kafka
                            if let Err(e) = recovery_incoming_flow::RecoveryPaymentTuple::publish_revenue_recovery_event_to_kafka(
                                state,
                                &recovery_payment_tuple,
                                Some(process.retry_count+1)
                            )
                            .await{
                                router_env::logger::error!(
                                    "Failed to publish revenue recovery event to kafka: {:?}",
                                    e
                                );
                            };

                            let error_code = payment_data
                                .payment_attempt
                                .clone()
                                .error
                                .map(|error| error.code);

                            let is_hard_decline = revenue_recovery::check_hard_decline(
                                state,
                                &payment_data.payment_attempt,
                            )
                            .await
                            .ok();

                            let _update_connector_customer_id = storage::revenue_recovery_redis_operation::RedisTokenManager::update_payment_processor_token_error_code_from_process_tracker(
                                state,
                                &connector_customer_id,
                                &error_code,
                                &is_hard_decline,
                                Some(&scheduled_token
                                    .payment_processor_token_details
                                    .payment_processor_token)
                                    ,
                            )
                            .await;

                            // unlocking the token
                            let _unlock_connector_customer_id = storage::revenue_recovery_redis_operation::RedisTokenManager::unlock_connector_customer_status(
                                state,
                                &connector_customer_id,
                            )
                            .await;

                            // Reopen calculate workflow on payment failure
                            reopen_calculate_workflow_on_payment_failure(
                                state,
                                process,
                                profile,
                                merchant_context,
                                payment_intent,
                                revenue_recovery_payment_data,
                            )
                            .await?;

                            // Return terminal failure to finish the current execute workflow
                            Ok(Self::TerminalFailure(payment_data.payment_attempt.clone()))
                        }

                        RevenueRecoveryPaymentsAttemptStatus::Processing => {
                            Ok(Self::SyncPayment(payment_data.payment_attempt.clone()))
                        }
                        RevenueRecoveryPaymentsAttemptStatus::InvalidStatus(action) => {
                            logger::info!(?action, "Invalid Payment Status For PCR Payment");
                            Ok(Self::ManualReviewAction)
                        }
                    },
                    Err(err) =>
                    // check for an active attempt being constructed or not
                    {
                        logger::error!(execute_payment_res=?err);
                        Ok(Self::ReviewPayment)
                    }
                }
            }
            None => {
                let response = revenue_recovery_core::api::call_psync_api(
                    state,
                    payment_intent.get_id(),
                    revenue_recovery_payment_data,
                )
                .await;

<<<<<<< HEAD
                    // publish events to kafka
                    if let Err(e) = recovery_incoming_flow::RecoveryPaymentTuple::publish_revenue_recovery_event_to_kafka(
                        state,
                        &recovery_payment_tuple,
                        Some(process.retry_count+1)
                    )
                    .await{
                        router_env::logger::error!(
                            "Failed to publish revenue recovery event to kafka: {:?}",
                            e
                        );
                    };

                    Self::decide_retry_failure_action(
                        state,
                        merchant_id,
                        &process.clone(),
                        revenue_recovery_payment_data,
                        &payment_data.payment_attempt,
                        payment_intent,
=======
                let payment_status_data = response
                    .change_context(errors::RecoveryError::PaymentCallFailed)
                    .attach_printable("Error while executing the Psync call")?;

                let payment_attempt = payment_status_data.payment_attempt;

                logger::info!(
                    process_id = %process.id,
                    connector_customer_id = %connector_customer_id,
                    "No token available, finishing CALCULATE_WORKFLOW"
                );

                state
                    .store
                    .as_scheduler()
                    .finish_process_with_business_status(
                        process.clone(),
                        business_status::CALCULATE_WORKFLOW_FINISH,
>>>>>>> f10a7132
                    )
                    .await
                    .change_context(errors::RecoveryError::ProcessTrackerFailure)
                    .attach_printable("Failed to finish CALCULATE_WORKFLOW")?;

                logger::info!(
                    process_id = %process.id,
                    connector_customer_id = %connector_customer_id,
                    "CALCULATE_WORKFLOW finished successfully"
                );
                Ok(Self::TerminalFailure(payment_attempt.clone()))
            }
        }
    }

    pub async fn execute_payment_task_response_handler(
        &self,
        state: &SessionState,
        payment_intent: &PaymentIntent,
        execute_task_process: &storage::ProcessTracker,
        revenue_recovery_payment_data: &RevenueRecoveryPaymentData,
        revenue_recovery_metadata: &mut PaymentRevenueRecoveryMetadata,
    ) -> Result<(), errors::ProcessTrackerError> {
        logger::info!("Entering execute_payment_task_response_handler");

        let db = &*state.store;
        match self {
            Self::SyncPayment(payment_attempt) => {
                revenue_recovery_core::insert_psync_pcr_task_to_pt(
                    revenue_recovery_payment_data.billing_mca.get_id().clone(),
                    db,
                    revenue_recovery_payment_data
                        .merchant_account
                        .get_id()
                        .to_owned(),
                    payment_intent.id.clone(),
                    revenue_recovery_payment_data.profile.get_id().to_owned(),
                    payment_attempt.id.clone(),
                    storage::ProcessTrackerRunner::PassiveRecoveryWorkflow,
                    revenue_recovery_payment_data.retry_algorithm,
                )
                .await
                .change_context(errors::RecoveryError::ProcessTrackerFailure)
                .attach_printable("Failed to create a psync workflow in the process tracker")?;

                db.as_scheduler()
                    .finish_process_with_business_status(
                        execute_task_process.clone(),
                        business_status::EXECUTE_WORKFLOW_COMPLETE_FOR_PSYNC,
                    )
                    .await
                    .change_context(errors::RecoveryError::ProcessTrackerFailure)
                    .attach_printable("Failed to update the process tracker")?;
                Ok(())
            }

            Self::RetryPayment(schedule_time) => {
                db.as_scheduler()
                    .retry_process(execute_task_process.clone(), *schedule_time)
                    .await?;

                // update the connector payment transmission field to Unsuccessful and unset active attempt id
                revenue_recovery_metadata.set_payment_transmission_field_for_api_request(
                    enums::PaymentConnectorTransmission::ConnectorCallUnsuccessful,
                );

                let payment_update_req =
                PaymentsUpdateIntentRequest::update_feature_metadata_and_active_attempt_with_api(
                    payment_intent
                        .feature_metadata
                        .clone()
                        .unwrap_or_default()
                        .convert_back()
                        .set_payment_revenue_recovery_metadata_using_api(
                            revenue_recovery_metadata.clone(),
                        ),
                    api_enums::UpdateActiveAttempt::Unset,
                );
                logger::info!(
                    "Call made to payments update intent api , with the request body {:?}",
                    payment_update_req
                );
                revenue_recovery_core::api::update_payment_intent_api(
                    state,
                    payment_intent.id.clone(),
                    revenue_recovery_payment_data,
                    payment_update_req,
                )
                .await
                .change_context(errors::RecoveryError::PaymentCallFailed)?;
                Ok(())
            }
            Self::TerminalFailure(payment_attempt) => {
                // update the connector payment transmission field to Unsuccessful and unset active attempt id
                revenue_recovery_metadata.set_payment_transmission_field_for_api_request(
                    enums::PaymentConnectorTransmission::ConnectorCallUnsuccessful,
                );

                let payment_update_req =
                PaymentsUpdateIntentRequest::update_feature_metadata_and_active_attempt_with_api(
                    payment_intent
                        .feature_metadata
                        .clone()
                        .unwrap_or_default()
                        .convert_back()
                        .set_payment_revenue_recovery_metadata_using_api(
                            revenue_recovery_metadata.clone(),
                        ),
                    api_enums::UpdateActiveAttempt::Unset,
                );
                logger::info!(
                    "Call made to payments update intent api , with the request body {:?}",
                    payment_update_req
                );
                revenue_recovery_core::api::update_payment_intent_api(
                    state,
                    payment_intent.id.clone(),
                    revenue_recovery_payment_data,
                    payment_update_req,
                )
                .await
                .change_context(errors::RecoveryError::PaymentCallFailed)?;

                db.as_scheduler()
                    .finish_process_with_business_status(
                        execute_task_process.clone(),
                        business_status::EXECUTE_WORKFLOW_FAILURE,
                    )
                    .await
                    .change_context(errors::RecoveryError::ProcessTrackerFailure)
                    .attach_printable("Failed to update the process tracker")?;
                // TODO: Add support for retrying failed outgoing recordback webhooks
                Ok(())
            }
            Self::SuccessfulPayment(payment_attempt) => {
                db.as_scheduler()
                    .finish_process_with_business_status(
                        execute_task_process.clone(),
                        business_status::EXECUTE_WORKFLOW_COMPLETE,
                    )
                    .await
                    .change_context(errors::RecoveryError::ProcessTrackerFailure)
                    .attach_printable("Failed to update the process tracker")?;
                // Record back to billing connector for terminal status
                // TODO: Add support for retrying failed outgoing recordback webhooks
                record_back_to_billing_connector(
                    state,
                    payment_attempt,
                    payment_intent,
                    &revenue_recovery_payment_data.billing_mca,
                )
                .await
                .change_context(errors::RecoveryError::RecordBackToBillingConnectorFailed)
                .attach_printable("Failed to update the process tracker")?;
                Ok(())
            }
            Self::ReviewPayment => {
                // requeue the process tracker in case of error response
                let pt_update = storage::ProcessTrackerUpdate::StatusUpdate {
                    status: enums::ProcessTrackerStatus::Pending,
                    business_status: Some(String::from(business_status::EXECUTE_WORKFLOW_REQUEUE)),
                };
                db.as_scheduler()
                    .update_process(execute_task_process.clone(), pt_update)
                    .await?;
                Ok(())
            }
            Self::ManualReviewAction => {
                logger::debug!("Invalid Payment Status For PCR Payment");
                let pt_update = storage::ProcessTrackerUpdate::StatusUpdate {
                    status: enums::ProcessTrackerStatus::Review,
                    business_status: Some(String::from(business_status::EXECUTE_WORKFLOW_COMPLETE)),
                };
                // update the process tracker status as Review
                db.as_scheduler()
                    .update_process(execute_task_process.clone(), pt_update)
                    .await?;
                Ok(())
            }
        }
    }

    pub async fn payment_sync_call(
        state: &SessionState,
        revenue_recovery_payment_data: &RevenueRecoveryPaymentData,
        payment_intent: &PaymentIntent,
        process: &storage::ProcessTracker,
<<<<<<< HEAD
        payment_attempt: &PaymentAttempt,
=======
        profile: &domain::Profile,
        merchant_context: domain::MerchantContext,
        payment_attempt: PaymentAttempt,
>>>>>>> f10a7132
    ) -> RecoveryResult<Self> {
        logger::info!("Entering payment_sync_call");

        let response = revenue_recovery_core::api::call_psync_api(
            state,
            payment_intent.get_id(),
            revenue_recovery_payment_data,
        )
        .await;
        let used_token = get_payment_processor_token_id_from_payment_attempt(&payment_attempt);

        match response {
            Ok(_payment_data) => match payment_attempt.status.foreign_into() {
                RevenueRecoveryPaymentsAttemptStatus::Succeeded => {
<<<<<<< HEAD
                    Ok(Self::SuccessfulPayment(payment_attempt.clone()))
=======
                    let connector_customer_id = payment_intent
                        .extract_connector_customer_id_from_payment_intent()
                        .change_context(errors::RecoveryError::ValueNotFound)
                        .attach_printable("Failed to extract customer ID from payment intent")?;

                    let is_hard_decline =
                        revenue_recovery::check_hard_decline(state, &payment_attempt)
                            .await
                            .ok();

                    // update the status of token in redis
                    let _update_error_code = storage::revenue_recovery_redis_operation::RedisTokenManager::update_payment_processor_token_error_code_from_process_tracker(
                    state,
                    &connector_customer_id,
                    &None,
                    &is_hard_decline,
                    used_token.as_deref(),
                )
                .await;

                    // unlocking the token
                    let _unlock_the_connector_customer_id = storage::revenue_recovery_redis_operation::RedisTokenManager::unlock_connector_customer_status(
                    state,
                    &connector_customer_id,
                )
                .await;

                    Ok(Self::SuccessfulPayment(payment_attempt))
>>>>>>> f10a7132
                }
                RevenueRecoveryPaymentsAttemptStatus::Failed => {
                    let connector_customer_id = payment_intent
                        .extract_connector_customer_id_from_payment_intent()
                        .change_context(errors::RecoveryError::ValueNotFound)
                        .attach_printable("Failed to extract customer ID from payment intent")?;

                    let error_code = payment_attempt.clone().error.map(|error| error.code);

                    let is_hard_decline =
                        revenue_recovery::check_hard_decline(state, &payment_attempt)
                            .await
                            .ok();

                    let _update_error_code = storage::revenue_recovery_redis_operation::RedisTokenManager::update_payment_processor_token_error_code_from_process_tracker(
                            state,
                            &connector_customer_id,
                            &error_code,
                            &is_hard_decline,
                            used_token.as_deref(),
                        )
                        .await;

                    // unlocking the token
                    let _unlock_connector_customer_id = storage::revenue_recovery_redis_operation::RedisTokenManager::unlock_connector_customer_status(
                        state,
<<<<<<< HEAD
                        revenue_recovery_payment_data.merchant_account.get_id(),
                        &process.clone(),
                        revenue_recovery_payment_data,
                        payment_attempt,
=======
                        &connector_customer_id,
                    )
                    .await;

                    // Reopen calculate workflow on payment failure
                    reopen_calculate_workflow_on_payment_failure(
                        state,
                        process,
                        profile,
                        merchant_context,
>>>>>>> f10a7132
                        payment_intent,
                        revenue_recovery_payment_data,
                    )
                    .await?;

                    Ok(Self::TerminalFailure(payment_attempt.clone()))
                }

                RevenueRecoveryPaymentsAttemptStatus::Processing => {
                    Ok(Self::SyncPayment(payment_attempt.clone()))
                }
                RevenueRecoveryPaymentsAttemptStatus::InvalidStatus(action) => {
                    logger::info!(?action, "Invalid Payment Status For PCR PSync Payment");
                    Ok(Self::ManualReviewAction)
                }
            },
            Err(err) =>
            // if there is an error while psync we create a new Review Task
            {
                logger::error!(sync_payment_response=?err);
                Ok(Self::ReviewPayment)
            }
        }
    }
    pub async fn psync_response_handler(
        &self,
        state: &SessionState,
        payment_intent: &PaymentIntent,
        psync_task_process: &storage::ProcessTracker,
        revenue_recovery_metadata: &mut PaymentRevenueRecoveryMetadata,
        revenue_recovery_payment_data: &RevenueRecoveryPaymentData,
    ) -> Result<(), errors::ProcessTrackerError> {
        logger::info!("Entering psync_response_handler");

        let db = &*state.store;
        match self {
            Self::SyncPayment(payment_attempt) => {
                //  get a schedule time for psync
                // and retry the process if there is a schedule time
                // if None mark the pt status as Retries Exceeded and finish the task
                payment_sync::retry_sync_task(
                    db,
                    revenue_recovery_metadata.connector.to_string(),
                    revenue_recovery_payment_data
                        .merchant_account
                        .get_id()
                        .clone(),
                    psync_task_process.clone(),
                )
                .await?;
                Ok(())
            }

            Self::RetryPayment(schedule_time) => {
                // finish the psync task
                db.as_scheduler()
                    .finish_process_with_business_status(
                        psync_task_process.clone(),
                        business_status::PSYNC_WORKFLOW_COMPLETE,
                    )
                    .await
                    .change_context(errors::RecoveryError::ProcessTrackerFailure)
                    .attach_printable("Failed to update the process tracker")?;

                // update the connector payment transmission field to Unsuccessful and unset active attempt id
                revenue_recovery_metadata.set_payment_transmission_field_for_api_request(
                    enums::PaymentConnectorTransmission::ConnectorCallUnsuccessful,
                );

                let payment_update_req =
                PaymentsUpdateIntentRequest::update_feature_metadata_and_active_attempt_with_api(
                    payment_intent
                        .feature_metadata
                        .clone()
                        .unwrap_or_default()
                        .convert_back()
                        .set_payment_revenue_recovery_metadata_using_api(
                            revenue_recovery_metadata.clone(),
                        ),
                    api_enums::UpdateActiveAttempt::Unset,
                );
                logger::info!(
                    "Call made to payments update intent api , with the request body {:?}",
                    payment_update_req
                );

                revenue_recovery_core::api::update_payment_intent_api(
                    state,
                    payment_intent.id.clone(),
                    revenue_recovery_payment_data,
                    payment_update_req,
                )
                .await
                .change_context(errors::RecoveryError::PaymentCallFailed)?;

                // fetch the execute task
                let task = revenue_recovery_core::EXECUTE_WORKFLOW;
                let runner = storage::ProcessTrackerRunner::PassiveRecoveryWorkflow;
                let process_tracker_id = payment_intent
                    .get_id()
                    .get_execute_revenue_recovery_id(task, runner);
                let execute_task_process = db
                    .as_scheduler()
                    .find_process_by_id(&process_tracker_id)
                    .await
                    .change_context(errors::RecoveryError::ProcessTrackerFailure)?
                    .get_required_value("Process Tracker")?;
                // retry the execute tasks
                db.as_scheduler()
                    .retry_process(execute_task_process, *schedule_time)
                    .await
                    .change_context(errors::RecoveryError::ProcessTrackerFailure)
                    .attach_printable("Failed to update the process tracker")?;
                Ok(())
            }

            Self::TerminalFailure(payment_attempt) => {
                // update the connector payment transmission field to Unsuccessful and unset active attempt id
                revenue_recovery_metadata.set_payment_transmission_field_for_api_request(
                    enums::PaymentConnectorTransmission::ConnectorCallUnsuccessful,
                );

                let payment_update_req =
                PaymentsUpdateIntentRequest::update_feature_metadata_and_active_attempt_with_api(
                    payment_intent
                        .feature_metadata
                        .clone()
                        .unwrap_or_default()
                        .convert_back()
                        .set_payment_revenue_recovery_metadata_using_api(
                            revenue_recovery_metadata.clone(),
                        ),
                    api_enums::UpdateActiveAttempt::Unset,
                );
                logger::info!(
                    "Call made to payments update intent api , with the request body {:?}",
                    payment_update_req
                );

                revenue_recovery_core::api::update_payment_intent_api(
                    state,
                    payment_intent.id.clone(),
                    revenue_recovery_payment_data,
                    payment_update_req,
                )
                .await
                .change_context(errors::RecoveryError::PaymentCallFailed)?;

                // TODO: Add support for retrying failed outgoing recordback webhooks
                // finish the current psync task
                db.as_scheduler()
                    .finish_process_with_business_status(
                        psync_task_process.clone(),
                        business_status::PSYNC_WORKFLOW_COMPLETE,
                    )
                    .await
                    .change_context(errors::RecoveryError::ProcessTrackerFailure)
                    .attach_printable("Failed to update the process tracker")?;
                Ok(())
            }
            Self::SuccessfulPayment(payment_attempt) => {
                // finish the current psync task
                db.as_scheduler()
                    .finish_process_with_business_status(
                        psync_task_process.clone(),
                        business_status::PSYNC_WORKFLOW_COMPLETE,
                    )
                    .await
                    .change_context(errors::RecoveryError::ProcessTrackerFailure)
                    .attach_printable("Failed to update the process tracker")?;

                // Record a successful transaction back to Billing Connector
                // TODO: Add support for retrying failed outgoing recordback webhooks
                record_back_to_billing_connector(
                    state,
                    payment_attempt,
                    payment_intent,
                    &revenue_recovery_payment_data.billing_mca,
                )
                .await
                .change_context(errors::RecoveryError::RecordBackToBillingConnectorFailed)
                .attach_printable("Failed to update the process tracker")?;
                Ok(())
            }
            Self::ReviewPayment => {
                // requeue the process tracker task in case of psync api error
                let pt_update = storage::ProcessTrackerUpdate::StatusUpdate {
                    status: enums::ProcessTrackerStatus::Pending,
                    business_status: Some(String::from(business_status::PSYNC_WORKFLOW_REQUEUE)),
                };
                db.as_scheduler()
                    .update_process(psync_task_process.clone(), pt_update)
                    .await?;
                Ok(())
            }
            Self::ManualReviewAction => {
                logger::debug!("Invalid Payment Status For PCR Payment");
                let pt_update = storage::ProcessTrackerUpdate::StatusUpdate {
                    status: enums::ProcessTrackerStatus::Review,
                    business_status: Some(String::from(business_status::PSYNC_WORKFLOW_COMPLETE)),
                };
                // update the process tracker status as Review
                db.as_scheduler()
                    .update_process(psync_task_process.clone(), pt_update)
                    .await
                    .change_context(errors::RecoveryError::ProcessTrackerFailure)
                    .attach_printable("Failed to update the process tracker")?;

                Ok(())
            }
        }
    }

    pub(crate) async fn decide_retry_failure_action(
        state: &SessionState,
        merchant_id: &id_type::MerchantId,
        pt: &storage::ProcessTracker,
        revenue_recovery_payment_data: &RevenueRecoveryPaymentData,
        payment_attempt: &PaymentAttempt,
        payment_intent: &PaymentIntent,
    ) -> RecoveryResult<Self> {
        let db = &*state.store;
        let next_retry_count = pt.retry_count + 1;
        let error_message = payment_attempt
            .error
            .as_ref()
            .map(|details| details.message.clone());
        let error_code = payment_attempt
            .error
            .as_ref()
            .map(|details| details.code.clone());
        let connector_name = payment_attempt
            .connector
            .clone()
            .ok_or(errors::RecoveryError::ValueNotFound)
            .attach_printable("unable to derive payment connector from payment attempt")?;
        let gsm_record = helpers::get_gsm_record(
            state,
            error_code,
            error_message,
            connector_name,
            REVENUE_RECOVERY.to_string(),
        )
        .await;
        let is_hard_decline = gsm_record
            .and_then(|gsm_record| gsm_record.error_category)
            .map(|gsm_error_category| {
                gsm_error_category == common_enums::ErrorCategory::HardDecline
            })
            .unwrap_or(false);
        let schedule_time = revenue_recovery_payment_data
            .get_schedule_time_based_on_retry_type(
                state,
                merchant_id,
                next_retry_count,
                payment_attempt,
                payment_intent,
                is_hard_decline,
            )
            .await;

        match schedule_time {
            Some(schedule_time) => Ok(Self::RetryPayment(schedule_time)),

            None => Ok(Self::TerminalFailure(payment_attempt.clone())),
        }
    }
}

/// Reopen calculate workflow when payment fails
pub async fn reopen_calculate_workflow_on_payment_failure(
    state: &SessionState,
    process: &storage::ProcessTracker,
    profile: &domain::Profile,
    merchant_context: domain::MerchantContext,
    payment_intent: &PaymentIntent,
    revenue_recovery_payment_data: &storage::revenue_recovery::RevenueRecoveryPaymentData,
) -> RecoveryResult<()> {
    let db = &*state.store;
    let id = payment_intent.id.clone();
    let task = revenue_recovery_core::CALCULATE_WORKFLOW;
    let runner = storage::ProcessTrackerRunner::PassiveRecoveryWorkflow;

    // Construct the process tracker ID for CALCULATE_WORKFLOW
    let process_tracker_id = format!("{}_{}_{}", runner, task, id.get_string_repr());

    logger::info!(
        payment_id = %id.get_string_repr(),
        process_tracker_id = %process_tracker_id,
        "Attempting to reopen CALCULATE_WORKFLOW on payment failure"
    );

    // Find the existing CALCULATE_WORKFLOW process tracker
    let calculate_process = db
        .find_process_by_id(&process_tracker_id)
        .await
        .change_context(errors::RecoveryError::ProcessTrackerFailure)
        .attach_printable("Failed to find CALCULATE_WORKFLOW process tracker")?;

    match calculate_process {
        Some(process) => {
            logger::info!(
                payment_id = %id.get_string_repr(),
                process_tracker_id = %process_tracker_id,
                current_status = %process.business_status,
                current_retry_count = process.retry_count,
                "Found existing CALCULATE_WORKFLOW, updating status and retry count"
            );

            // Update the process tracker to reopen the calculate workflow
            // 1. Change status from "finish" to "pending"
            // 2. Increase retry count by 1
            // 3. Set business status to QUEUED
            // 4. Schedule for immediate execution
            let new_retry_count = process.retry_count + 1;
            let new_schedule_time = common_utils::date_time::now()
                + time::Duration::seconds(
                    state
                        .conf
                        .revenue_recovery
                        .recovery_timestamp
                        .reopen_workflow_buffer_time_in_seconds,
                );

            let pt_update = storage::ProcessTrackerUpdate::Update {
                name: Some(task.to_string()),
                retry_count: Some(new_retry_count),
                schedule_time: Some(new_schedule_time),
                tracking_data: Some(process.clone().tracking_data),
                business_status: Some(String::from(business_status::PENDING)),
                status: Some(common_enums::ProcessTrackerStatus::Pending),
                updated_at: Some(common_utils::date_time::now()),
            };

            db.update_process(process.clone(), pt_update)
                .await
                .change_context(errors::RecoveryError::ProcessTrackerFailure)
                .attach_printable("Failed to update CALCULATE_WORKFLOW process tracker")?;

            logger::info!(
                payment_id = %id.get_string_repr(),
                process_tracker_id = %process_tracker_id,
                new_retry_count = new_retry_count,
                new_schedule_time = %new_schedule_time,
                "Successfully reopened CALCULATE_WORKFLOW with increased retry count"
            );
        }
        None => {
            logger::info!(
                payment_id = %id.get_string_repr(),
                process_tracker_id = %process_tracker_id,
                "CALCULATE_WORKFLOW process tracker not found, creating new entry"
            );

            let task = "CALCULATE_WORKFLOW";

            let db = &*state.store;

            // Create process tracker ID in the format: CALCULATE_WORKFLOW_{payment_intent_id}
            let process_tracker_id = format!("{runner}_{task}_{}", id.get_string_repr());

            // Set scheduled time to 1 hour from now
            let schedule_time = common_utils::date_time::now() + time::Duration::hours(1);

            // Check if a process tracker entry already exists for this payment intent
            let existing_entry = db
                .as_scheduler()
                .find_process_by_id(&process_tracker_id)
                .await
                .change_context(errors::RecoveryError::ProcessTrackerFailure)
                .attach_printable(
                    "Failed to check for existing calculate workflow process tracker entry",
                )?;

            match existing_entry {
                Some(existing_process) => {
                    router_env::logger::error!(
                        "Found existing CALCULATE_WORKFLOW task with  id: {}",
                        existing_process.id
                    );
                }
                None => {
                    // No entry exists - create a new one
                    router_env::logger::info!(
                    "No existing CALCULATE_WORKFLOW task found for payment_intent_id: {}, creating new entry scheduled for 1 hour from now",
                    id.get_string_repr()
                );

                    let tag = ["PCR"];
                    let task = "CALCULATE_WORKFLOW";
                    let runner = storage::ProcessTrackerRunner::PassiveRecoveryWorkflow;

                    let process_tracker_entry = storage::ProcessTrackerNew::new(
                        &process_tracker_id,
                        task,
                        runner,
                        tag,
                        process.tracking_data.clone(),
                        Some(process.retry_count),
                        schedule_time,
                        common_types::consts::API_VERSION,
                    )
                    .change_context(errors::RecoveryError::ProcessTrackerFailure)
                    .attach_printable(
                        "Failed to construct calculate workflow process tracker entry",
                    )?;

                    // Insert into process tracker with status New
                    db.as_scheduler()
                        .insert_process(process_tracker_entry)
                        .await
                        .change_context(errors::RecoveryError::ProcessTrackerFailure)
                        .attach_printable(
                            "Failed to enter calculate workflow process_tracker_entry in DB",
                        )?;

                    router_env::logger::info!(
                    "Successfully created new CALCULATE_WORKFLOW task for payment_intent_id: {}",
                    id.get_string_repr()
                );
                }
            }

            let tracking_data = serde_json::from_value(process.tracking_data.clone())
                .change_context(errors::RecoveryError::ValueNotFound)
                .attach_printable("Failed to deserialize the tracking data from process tracker")?;

            // Call the existing perform_calculate_workflow function
            perform_calculate_workflow(
                state,
                process,
                profile,
                merchant_context,
                &tracking_data,
                revenue_recovery_payment_data,
                payment_intent,
            )
            .await
            .change_context(errors::RecoveryError::ProcessTrackerFailure)
            .attach_printable("Failed to perform calculate workflow")?;

            logger::info!(
                payment_id = %id.get_string_repr(),
                process_tracker_id = %process_tracker_id,
                "Successfully created new CALCULATE_WORKFLOW entry using perform_calculate_workflow"
            );
        }
    }

    Ok(())
}

/// Create tracking data for the CALCULATE_WORKFLOW
fn create_calculate_workflow_tracking_data(
    payment_intent: &PaymentIntent,
    revenue_recovery_payment_data: &storage::revenue_recovery::RevenueRecoveryPaymentData,
) -> RecoveryResult<storage::revenue_recovery::RevenueRecoveryWorkflowTrackingData> {
    let tracking_data = storage::revenue_recovery::RevenueRecoveryWorkflowTrackingData {
        merchant_id: revenue_recovery_payment_data
            .merchant_account
            .get_id()
            .clone(),
        profile_id: revenue_recovery_payment_data.profile.get_id().clone(),
        global_payment_id: payment_intent.id.clone(),
        payment_attempt_id: payment_intent
            .active_attempt_id
            .clone()
            .ok_or(storage_impl::errors::RecoveryError::ValueNotFound)?,
        billing_mca_id: revenue_recovery_payment_data.billing_mca.get_id().clone(),
        revenue_recovery_retry: revenue_recovery_payment_data.retry_algorithm,
        invoice_scheduled_time: None, // Will be set by perform_calculate_workflow
    };

    Ok(tracking_data)
}

// TODO: Move these to impl based functions
async fn record_back_to_billing_connector(
    state: &SessionState,
    payment_attempt: &PaymentAttempt,
    payment_intent: &PaymentIntent,
    billing_mca: &MerchantConnectorAccount,
) -> RecoveryResult<()> {
    logger::info!("Entering record_back_to_billing_connector");

    let connector_name = billing_mca.connector_name.to_string();
    let connector_data = api_types::ConnectorData::get_connector_by_name(
        &state.conf.connectors,
        &connector_name,
        api_types::GetToken::Connector,
        Some(billing_mca.get_id()),
    )
    .change_context(errors::RecoveryError::RecordBackToBillingConnectorFailed)
    .attach_printable("invalid connector name received in billing merchant connector account")?;

    let connector_integration: services::BoxedRevenueRecoveryRecordBackInterface<
        router_flow_types::RecoveryRecordBack,
        revenue_recovery_request::RevenueRecoveryRecordBackRequest,
        revenue_recovery_response::RevenueRecoveryRecordBackResponse,
    > = connector_data.connector.get_connector_integration();

    let router_data = construct_recovery_record_back_router_data(
        state,
        billing_mca,
        payment_attempt,
        payment_intent,
    )?;

    let response = services::execute_connector_processing_step(
        state,
        connector_integration,
        &router_data,
        payments::CallConnectorAction::Trigger,
        None,
        None,
    )
    .await
    .change_context(errors::RecoveryError::RecordBackToBillingConnectorFailed)
    .attach_printable("Failed while handling response of record back to billing connector")?;

    match response.response {
        Ok(response) => Ok(response),
        error @ Err(_) => {
            router_env::logger::error!(?error);
            Err(errors::RecoveryError::RecordBackToBillingConnectorFailed)
                .attach_printable("Failed while recording back to billing connector")
        }
    }?;
    Ok(())
}

pub fn construct_recovery_record_back_router_data(
    state: &SessionState,
    billing_mca: &MerchantConnectorAccount,
    payment_attempt: &PaymentAttempt,
    payment_intent: &PaymentIntent,
) -> RecoveryResult<hyperswitch_domain_models::types::RevenueRecoveryRecordBackRouterData> {
    logger::info!("Entering construct_recovery_record_back_router_data");

    let auth_type: types::ConnectorAuthType =
        helpers::MerchantConnectorAccountType::DbVal(Box::new(billing_mca.clone()))
            .get_connector_account_details()
            .parse_value("ConnectorAuthType")
            .change_context(errors::RecoveryError::RecordBackToBillingConnectorFailed)?;

    let merchant_reference_id = payment_intent
        .merchant_reference_id
        .clone()
        .ok_or(errors::RecoveryError::RecordBackToBillingConnectorFailed)
        .attach_printable(
            "Merchant reference id not found while recording back to billing connector",
        )?;
    let connector_name = billing_mca.get_connector_name_as_string();
    let connector = common_enums::connector_enums::Connector::from_str(connector_name.as_str())
        .change_context(errors::RecoveryError::RecordBackToBillingConnectorFailed)
        .attach_printable("Cannot find connector from the connector_name")?;

    let connector_params =
        hyperswitch_domain_models::connector_endpoints::Connectors::get_connector_params(
            &state.conf.connectors,
            connector,
        )
        .change_context(errors::RecoveryError::RecordBackToBillingConnectorFailed)
        .attach_printable(format!(
            "cannot find connector params for this connector {connector} in this flow",
        ))?;

    let router_data = router_data_v2::RouterDataV2 {
        flow: PhantomData::<router_flow_types::RecoveryRecordBack>,
        tenant_id: state.tenant.tenant_id.clone(),
        resource_common_data: flow_common_types::RevenueRecoveryRecordBackData,
        connector_auth_type: auth_type,
        request: revenue_recovery_request::RevenueRecoveryRecordBackRequest {
            merchant_reference_id,
            amount: payment_attempt.get_total_amount(),
            currency: payment_intent.amount_details.currency,
            payment_method_type: Some(payment_attempt.payment_method_subtype),
            attempt_status: payment_attempt.status,
            connector_transaction_id: payment_attempt
                .connector_payment_id
                .as_ref()
                .map(|id| common_utils::types::ConnectorTransactionId::TxnId(id.clone())),
            connector_params,
        },
        response: Err(types::ErrorResponse::default()),
    };
    let old_router_data =
        flow_common_types::RevenueRecoveryRecordBackData::to_old_router_data(router_data)
            .change_context(errors::RecoveryError::RecordBackToBillingConnectorFailed)
            .attach_printable("Cannot construct record back router data")?;
    Ok(old_router_data)
}

pub fn get_payment_processor_token_id_from_payment_attempt(
    payment_attempt: &PaymentAttempt,
) -> Option<String> {
    let used_token = payment_attempt
        .connector_token_details
        .as_ref()
        .and_then(|t| t.connector_mandate_id.clone());
    logger::info!("Used token in the payment attempt : {:?}", used_token);

    used_token
}<|MERGE_RESOLUTION|>--- conflicted
+++ resolved
@@ -45,19 +45,12 @@
     routes::SessionState,
     services::{self, connector_integration_interface::RouterDataConversion},
     types::{
-<<<<<<< HEAD
-        self, api as api_types,
-        api::payments as payments_types,
-        storage::{self, revenue_recovery::RevenueRecoveryPaymentData},
-        transformers::ForeignInto,
-=======
         self, api as api_types, api::payments as payments_types, domain, storage,
         transformers::ForeignInto,
     },
     workflows::{
         payment_sync,
         revenue_recovery::{self, get_schedule_time_to_retry_mit_payments},
->>>>>>> f10a7132
     },
 };
 
@@ -112,17 +105,11 @@
         &self,
         state: &SessionState,
         payment_intent: &PaymentIntent,
-<<<<<<< HEAD
-        process_tracker: &storage::ProcessTracker,
-        revenue_recovery_payment_data: &RevenueRecoveryPaymentData,
-        payment_attempt: &PaymentAttempt,
-=======
         process_tracker: storage::ProcessTracker,
         profile: &domain::Profile,
         merchant_context: domain::MerchantContext,
         revenue_recovery_payment_data: &storage::revenue_recovery::RevenueRecoveryPaymentData,
         payment_attempt: PaymentAttempt,
->>>>>>> f10a7132
         revenue_recovery_metadata: &mut PaymentRevenueRecoveryMetadata,
     ) -> Result<(), errors::ProcessTrackerError> {
         let connector_customer_id = payment_intent
@@ -263,13 +250,9 @@
                     state,
                     revenue_recovery_payment_data,
                     payment_intent,
-<<<<<<< HEAD
-                    process_tracker,
-=======
                     &process_tracker,
                     profile,
                     merchant_context,
->>>>>>> f10a7132
                     payment_attempt,
                 ))
                 .await?;
@@ -382,13 +365,9 @@
         _merchant_id: &id_type::MerchantId,
         payment_intent: &PaymentIntent,
         process: &storage::ProcessTracker,
-<<<<<<< HEAD
-        revenue_recovery_payment_data: &RevenueRecoveryPaymentData,
-=======
         profile: &domain::Profile,
         merchant_context: domain::MerchantContext,
         revenue_recovery_payment_data: &storage::revenue_recovery::RevenueRecoveryPaymentData,
->>>>>>> f10a7132
         revenue_recovery_metadata: &PaymentRevenueRecoveryMetadata,
     ) -> RecoveryResult<Self> {
         let connector_customer_id = payment_intent
@@ -601,28 +580,6 @@
                 )
                 .await;
 
-<<<<<<< HEAD
-                    // publish events to kafka
-                    if let Err(e) = recovery_incoming_flow::RecoveryPaymentTuple::publish_revenue_recovery_event_to_kafka(
-                        state,
-                        &recovery_payment_tuple,
-                        Some(process.retry_count+1)
-                    )
-                    .await{
-                        router_env::logger::error!(
-                            "Failed to publish revenue recovery event to kafka: {:?}",
-                            e
-                        );
-                    };
-
-                    Self::decide_retry_failure_action(
-                        state,
-                        merchant_id,
-                        &process.clone(),
-                        revenue_recovery_payment_data,
-                        &payment_data.payment_attempt,
-                        payment_intent,
-=======
                 let payment_status_data = response
                     .change_context(errors::RecoveryError::PaymentCallFailed)
                     .attach_printable("Error while executing the Psync call")?;
@@ -641,7 +598,6 @@
                     .finish_process_with_business_status(
                         process.clone(),
                         business_status::CALCULATE_WORKFLOW_FINISH,
->>>>>>> f10a7132
                     )
                     .await
                     .change_context(errors::RecoveryError::ProcessTrackerFailure)
@@ -829,13 +785,9 @@
         revenue_recovery_payment_data: &RevenueRecoveryPaymentData,
         payment_intent: &PaymentIntent,
         process: &storage::ProcessTracker,
-<<<<<<< HEAD
-        payment_attempt: &PaymentAttempt,
-=======
         profile: &domain::Profile,
         merchant_context: domain::MerchantContext,
         payment_attempt: PaymentAttempt,
->>>>>>> f10a7132
     ) -> RecoveryResult<Self> {
         logger::info!("Entering payment_sync_call");
 
@@ -850,9 +802,6 @@
         match response {
             Ok(_payment_data) => match payment_attempt.status.foreign_into() {
                 RevenueRecoveryPaymentsAttemptStatus::Succeeded => {
-<<<<<<< HEAD
-                    Ok(Self::SuccessfulPayment(payment_attempt.clone()))
-=======
                     let connector_customer_id = payment_intent
                         .extract_connector_customer_id_from_payment_intent()
                         .change_context(errors::RecoveryError::ValueNotFound)
@@ -881,7 +830,6 @@
                 .await;
 
                     Ok(Self::SuccessfulPayment(payment_attempt))
->>>>>>> f10a7132
                 }
                 RevenueRecoveryPaymentsAttemptStatus::Failed => {
                     let connector_customer_id = payment_intent
@@ -908,12 +856,6 @@
                     // unlocking the token
                     let _unlock_connector_customer_id = storage::revenue_recovery_redis_operation::RedisTokenManager::unlock_connector_customer_status(
                         state,
-<<<<<<< HEAD
-                        revenue_recovery_payment_data.merchant_account.get_id(),
-                        &process.clone(),
-                        revenue_recovery_payment_data,
-                        payment_attempt,
-=======
                         &connector_customer_id,
                     )
                     .await;
@@ -924,7 +866,6 @@
                         process,
                         profile,
                         merchant_context,
->>>>>>> f10a7132
                         payment_intent,
                         revenue_recovery_payment_data,
                     )
