--- conflicted
+++ resolved
@@ -1093,7 +1093,6 @@
         }
     }
 }
-<<<<<<< HEAD
 
 /// Reopen calculate workflow when payment fails
 pub async fn reopen_calculate_workflow_on_payment_failure(
@@ -1228,8 +1227,6 @@
     Ok(tracking_data)
 }
 
-=======
->>>>>>> b58f273b
 // TODO: Move these to impl based functions
 async fn record_back_to_billing_connector(
     state: &SessionState,
