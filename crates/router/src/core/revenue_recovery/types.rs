--- conflicted
+++ resolved
@@ -42,10 +42,7 @@
     types::{
         self, api as api_types, api::payments as payments_types, storage, transformers::ForeignInto,
     },
-<<<<<<< HEAD
-=======
     workflows::{payment_sync, revenue_recovery::get_schedule_time_to_retry_mit_payments},
->>>>>>> 288da4e4
 };
 
 type RecoveryResult<T> = error_stack::Result<T, errors::RecoveryError>;
@@ -313,7 +310,7 @@
                         db,
                         merchant_id,
                         process.clone(),
-                        pcr_data,
+                        revenue_recovery_payment_data,
                         &payment_data.payment_attempt,
                     )
                     .await
@@ -358,7 +355,7 @@
                     revenue_recovery_payment_data.profile.get_id().to_owned(),
                     payment_attempt.id.clone(),
                     storage::ProcessTrackerRunner::PassiveRecoveryWorkflow,
-                    pcr_data.retry_algorithm,
+                    revenue_recovery_payment_data.retry_algorithm,
                 )
                 .await
                 .change_context(errors::RecoveryError::ProcessTrackerFailure)
@@ -483,13 +480,17 @@
 
     pub async fn payment_sync_call(
         state: &SessionState,
-        pcr_data: &storage::revenue_recovery::RevenueRecoveryPaymentData,
+        revenue_recovery_payment_data: &storage::revenue_recovery::RevenueRecoveryPaymentData,
         global_payment_id: &id_type::GlobalPaymentId,
         process: &storage::ProcessTracker,
         payment_attempt: payment_attempt::PaymentAttempt,
     ) -> RecoveryResult<Self> {
-        let response =
-            revenue_recovery_core::api::call_psync_api(state, global_payment_id, pcr_data).await;
+        let response = revenue_recovery_core::api::call_psync_api(
+            state,
+            global_payment_id,
+            revenue_recovery_payment_data,
+        )
+        .await;
         let db = &*state.store;
         match response {
             Ok(_payment_data) => match payment_attempt.status.foreign_into() {
@@ -499,8 +500,9 @@
                 RevenueRecoveryPaymentsAttemptStatus::Failed => {
                     Self::decide_retry_failure_action(
                         db,
-                        pcr_data.merchant_account.get_id(),
+                        revenue_recovery_payment_data.merchant_account.get_id(),
                         process.clone(),
+                        revenue_recovery_payment_data,
                         &payment_attempt,
                     )
                     .await
@@ -693,7 +695,7 @@
         db: &dyn StorageInterface,
         merchant_id: &id_type::MerchantId,
         pt: storage::ProcessTracker,
-        revenue_recovery_payment_data: &storage::revenue_recovery::PcrPaymentData,
+        revenue_recovery_payment_data: &storage::revenue_recovery::RevenueRecoveryPaymentData,
         payment_attempt: &payment_attempt::PaymentAttempt,
     ) -> RecoveryResult<Self> {
         let schedule_time = revenue_recovery_payment_data
