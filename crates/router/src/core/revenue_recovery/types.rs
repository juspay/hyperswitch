use std::{marker::PhantomData, str::FromStr};

use api_models::{
    enums as api_enums,
    payments::{
        AmountDetails, PaymentRevenueRecoveryMetadata, PaymentsUpdateIntentRequest,
        ProxyPaymentsRequest,
    },
};
use common_utils::{
    self,
    ext_traits::{OptionExt, ValueExt},
    id_type,
};
use diesel_models::{enums, process_tracker::business_status, types as diesel_types};
use error_stack::{self, ResultExt};
use hyperswitch_domain_models::{
    business_profile, merchant_connector_account,
    merchant_context::{Context, MerchantContext},
    payments::{
        self as domain_payments, payment_attempt, PaymentConfirmData, PaymentIntent,
        PaymentIntentData,
    },
    router_data_v2::{self, flow_common_types},
    router_flow_types,
    router_request_types::revenue_recovery as revenue_recovery_request,
    router_response_types::revenue_recovery as revenue_recovery_response,
    ApiModelToDieselModelConvertor,
};
use time::PrimitiveDateTime;

use crate::{
    core::{
        errors::{self, RouterResult},
        payments::{self, helpers, operations::Operation},
        revenue_recovery::{self as revenue_recovery_core},
    },
    db::StorageInterface,
    logger,
    routes::SessionState,
    services::{self, connector_integration_interface::RouterDataConversion},
    types::{
        self, api as api_types, api::payments as payments_types, storage, transformers::ForeignInto,
    },
    workflows::{payment_sync, revenue_recovery::get_schedule_time_to_retry_mit_payments},
};

type RecoveryResult<T> = error_stack::Result<T, errors::RecoveryError>;

/// The status of Passive Churn Payments
#[derive(Clone, Debug, serde::Deserialize, serde::Serialize)]
pub enum RevenueRecoveryPaymentsAttemptStatus {
    Succeeded,
    Failed,
    Processing,
    InvalidStatus(String),
    //  Cancelled,
}

impl RevenueRecoveryPaymentsAttemptStatus {
    pub(crate) async fn update_pt_status_based_on_attempt_status_for_execute_payment(
        &self,
        db: &dyn StorageInterface,
        execute_task_process: &storage::ProcessTracker,
    ) -> Result<(), errors::ProcessTrackerError> {
        match &self {
            Self::Succeeded | Self::Failed | Self::Processing => {
                // finish the current execute task
                db.finish_process_with_business_status(
                    execute_task_process.clone(),
                    business_status::EXECUTE_WORKFLOW_COMPLETE_FOR_PSYNC,
                )
                .await?;
            }

            Self::InvalidStatus(action) => {
                logger::debug!(
                    "Invalid Attempt Status for the Recovery Payment : {}",
                    action
                );
                let pt_update = storage::ProcessTrackerUpdate::StatusUpdate {
                    status: enums::ProcessTrackerStatus::Review,
                    business_status: Some(String::from(business_status::EXECUTE_WORKFLOW_COMPLETE)),
                };
                // update the process tracker status as Review
                db.update_process(execute_task_process.clone(), pt_update)
                    .await?;
            }
        };
        Ok(())
    }

    pub(crate) async fn update_pt_status_based_on_attempt_status_for_payments_sync(
        &self,
        state: &SessionState,
        payment_intent: &PaymentIntent,
        process_tracker: storage::ProcessTracker,
        revenue_recovery_payment_data: &storage::revenue_recovery::RevenueRecoveryPaymentData,
        payment_attempt: payment_attempt::PaymentAttempt,
        revenue_recovery_metadata: &mut PaymentRevenueRecoveryMetadata,
    ) -> Result<(), errors::ProcessTrackerError> {
        let db = &*state.store;

        match self {
            Self::Succeeded => {
                // finish psync task as the payment was a success
                db.as_scheduler()
                    .finish_process_with_business_status(
                        process_tracker,
                        business_status::PSYNC_WORKFLOW_COMPLETE,
                    )
                    .await?;
                // Record a successful transaction back to Billing Connector
                // TODO: Add support for retrying failed outgoing recordback webhooks
                record_back_to_billing_connector(
                    state,
                    &payment_attempt,
                    payment_intent,
                    &revenue_recovery_payment_data.billing_mca,
                )
                .await
                .change_context(errors::RecoveryError::RecordBackToBillingConnectorFailed)
                .attach_printable("Failed to update the process tracker")?;
            }
            Self::Failed => {
                // finish psync task
                db.as_scheduler()
                    .finish_process_with_business_status(
                        process_tracker.clone(),
                        business_status::PSYNC_WORKFLOW_COMPLETE,
                    )
                    .await?;

                // get a reschedule time
                let schedule_time = get_schedule_time_to_retry_mit_payments(
                    db,
                    &revenue_recovery_payment_data
                        .merchant_account
                        .get_id()
                        .clone(),
                    process_tracker.retry_count + 1,
                )
                .await;

                // check if retry is possible
                if let Some(schedule_time) = schedule_time {
                    // schedule a retry
                    // TODO: Update connecter called field and active attempt

                    db.as_scheduler()
                        .retry_process(process_tracker.clone(), schedule_time)
                        .await?;
                } else {
                    // Record a failure transaction back to Billing Connector
                    // TODO: Add support for retrying failed outgoing recordback webhooks
                    record_back_to_billing_connector(
                        state,
                        &payment_attempt,
                        payment_intent,
                        &revenue_recovery_payment_data.billing_mca,
                    )
                    .await
                    .change_context(errors::RecoveryError::RecordBackToBillingConnectorFailed)
                    .attach_printable("Failed to record back the billing connector")?;
                }
            }
            Self::Processing => {
                // do a psync payment
                let action = Box::pin(Action::payment_sync_call(
                    state,
                    revenue_recovery_payment_data,
                    payment_intent.get_id(),
                    &process_tracker,
                    payment_attempt,
                ))
                .await?;

                //handle the response
                Box::pin(action.psync_response_handler(
                    state,
                    payment_intent,
                    &process_tracker,
                    revenue_recovery_metadata,
                    revenue_recovery_payment_data,
                ))
                .await?;
            }
            Self::InvalidStatus(status) => logger::debug!(
                "Invalid Attempt Status for the Recovery Payment : {}",
                status
            ),
        }
        Ok(())
    }
}
pub enum Decision {
    Execute,
    Psync(enums::AttemptStatus, id_type::GlobalAttemptId),
    InvalidDecision,
    ReviewForSuccessfulPayment,
    ReviewForFailedPayment(enums::TriggeredBy),
}

impl Decision {
    pub async fn get_decision_based_on_params(
        state: &SessionState,
        intent_status: enums::IntentStatus,
        called_connector: enums::PaymentConnectorTransmission,
        active_attempt_id: Option<id_type::GlobalAttemptId>,
        revenue_recovery_data: &storage::revenue_recovery::RevenueRecoveryPaymentData,
        payment_id: &id_type::GlobalPaymentId,
    ) -> RecoveryResult<Self> {
        Ok(match (intent_status, called_connector, active_attempt_id) {
            (
                enums::IntentStatus::Failed,
                enums::PaymentConnectorTransmission::ConnectorCallUnsuccessful,
                None,
            ) => Self::Execute,
            (
                enums::IntentStatus::Processing,
                enums::PaymentConnectorTransmission::ConnectorCallSucceeded,
                Some(_),
            ) => {
                let psync_data = revenue_recovery_core::api::call_psync_api(
                    state,
                    payment_id,
                    revenue_recovery_data,
                )
                .await
                .change_context(errors::RecoveryError::PaymentCallFailed)
                .attach_printable("Error while executing the Psync call")?;
                let payment_attempt = psync_data
                    .payment_attempt
                    .get_required_value("Payment Attempt")
                    .change_context(errors::RecoveryError::ValueNotFound)
                    .attach_printable("Error while executing the Psync call")?;
                Self::Psync(payment_attempt.status, payment_attempt.get_id().clone())
            }
            (
                enums::IntentStatus::Failed,
                enums::PaymentConnectorTransmission::ConnectorCallUnsuccessful,
                Some(_),
            ) => {
                let psync_data = revenue_recovery_core::api::call_psync_api(
                    state,
                    payment_id,
                    revenue_recovery_data,
                )
                .await
                .change_context(errors::RecoveryError::PaymentCallFailed)
                .attach_printable("Error while executing the Psync call")?;

                let payment_attempt = psync_data
                    .payment_attempt
                    .get_required_value("Payment Attempt")
                    .change_context(errors::RecoveryError::ValueNotFound)
                    .attach_printable("Error while executing the Psync call")?;

                let attempt_triggered_by = payment_attempt
                    .feature_metadata
                    .and_then(|metadata| {
                        metadata.revenue_recovery.map(|revenue_recovery_metadata| {
                            revenue_recovery_metadata.attempt_triggered_by
                        })
                    })
                    .get_required_value("Attempt Triggered By")
                    .change_context(errors::RecoveryError::ValueNotFound)?;
                Self::ReviewForFailedPayment(attempt_triggered_by)
            }
            (enums::IntentStatus::Succeeded, _, _) => Self::ReviewForSuccessfulPayment,
            _ => Self::InvalidDecision,
        })
    }
}

#[derive(Debug, Clone)]
pub enum Action {
    SyncPayment(payment_attempt::PaymentAttempt),
    RetryPayment(PrimitiveDateTime),
    TerminalFailure(payment_attempt::PaymentAttempt),
    SuccessfulPayment(payment_attempt::PaymentAttempt),
    ReviewPayment,
    ManualReviewAction,
}
impl Action {
    pub async fn execute_payment(
        state: &SessionState,
        merchant_id: &id_type::MerchantId,
        payment_intent: &PaymentIntent,
        process: &storage::ProcessTracker,
        revenue_recovery_payment_data: &storage::revenue_recovery::RevenueRecoveryPaymentData,
        revenue_recovery_metadata: &PaymentRevenueRecoveryMetadata,
    ) -> RecoveryResult<Self> {
        let db = &*state.store;
        let response = revenue_recovery_core::api::call_proxy_api(
            state,
            payment_intent,
            revenue_recovery_payment_data,
            revenue_recovery_metadata,
        )
        .await;
        // handle proxy api's response
        match response {
            Ok(payment_data) => match payment_data.payment_attempt.status.foreign_into() {
                RevenueRecoveryPaymentsAttemptStatus::Succeeded => Ok(Self::SuccessfulPayment(
                    payment_data.payment_attempt.clone(),
                )),
                RevenueRecoveryPaymentsAttemptStatus::Failed => {
                    Self::decide_retry_failure_action(
                        db,
                        merchant_id,
                        process.clone(),
                        &payment_data.payment_attempt,
                    )
                    .await
                }

                RevenueRecoveryPaymentsAttemptStatus::Processing => {
                    Ok(Self::SyncPayment(payment_data.payment_attempt.clone()))
                }
                RevenueRecoveryPaymentsAttemptStatus::InvalidStatus(action) => {
                    logger::info!(?action, "Invalid Payment Status For PCR Payment");
                    Ok(Self::ManualReviewAction)
                }
            },
            Err(err) =>
            // check for an active attempt being constructed or not
            {
                logger::error!(execute_payment_res=?err);
                Ok(Self::ReviewPayment)
            }
        }
    }

    pub async fn execute_payment_task_response_handler(
        &self,
        state: &SessionState,
        payment_intent: &PaymentIntent,
        execute_task_process: &storage::ProcessTracker,
        revenue_recovery_payment_data: &storage::revenue_recovery::RevenueRecoveryPaymentData,
        revenue_recovery_metadata: &mut PaymentRevenueRecoveryMetadata,
    ) -> Result<(), errors::ProcessTrackerError> {
        let db = &*state.store;
        match self {
            Self::SyncPayment(payment_attempt) => {
                revenue_recovery_core::insert_psync_pcr_task_to_pt(
                    revenue_recovery_payment_data.billing_mca.get_id().clone(),
                    db,
                    revenue_recovery_payment_data
                        .merchant_account
                        .get_id()
                        .to_owned(),
                    payment_intent.id.clone(),
                    revenue_recovery_payment_data.profile.get_id().to_owned(),
                    payment_attempt.id.clone(),
                    storage::ProcessTrackerRunner::PassiveRecoveryWorkflow,
                )
                .await
                .change_context(errors::RecoveryError::ProcessTrackerFailure)
                .attach_printable("Failed to create a psync workflow in the process tracker")?;

                db.as_scheduler()
                    .finish_process_with_business_status(
                        execute_task_process.clone(),
                        business_status::EXECUTE_WORKFLOW_COMPLETE_FOR_PSYNC,
                    )
                    .await
                    .change_context(errors::RecoveryError::ProcessTrackerFailure)
                    .attach_printable("Failed to update the process tracker")?;
                Ok(())
            }

            Self::RetryPayment(schedule_time) => {
                db.as_scheduler()
                    .retry_process(execute_task_process.clone(), *schedule_time)
                    .await?;

                // update the connector payment transmission field to Unsuccessful and unset active attempt id
                revenue_recovery_metadata.set_payment_transmission_field_for_api_request(
                    enums::PaymentConnectorTransmission::ConnectorCallUnsuccessful,
                );

                let payment_update_req =
                PaymentsUpdateIntentRequest::update_feature_metadata_and_active_attempt_with_api(
                    payment_intent
                        .feature_metadata
                        .clone()
                        .unwrap_or_default()
                        .convert_back()
                        .set_payment_revenue_recovery_metadata_using_api(
                            revenue_recovery_metadata.clone(),
                        ),
                    api_enums::UpdateActiveAttempt::Unset,
                );
                logger::info!(
                    "Call made to payments update intent api , with the request body {:?}",
                    payment_update_req
                );
                revenue_recovery_core::api::update_payment_intent_api(
                    state,
                    payment_intent.id.clone(),
                    revenue_recovery_payment_data,
                    payment_update_req,
                )
                .await
                .change_context(errors::RecoveryError::PaymentCallFailed)?;
                Ok(())
            }
            Self::TerminalFailure(payment_attempt) => {
                db.as_scheduler()
                    .finish_process_with_business_status(
                        execute_task_process.clone(),
                        business_status::EXECUTE_WORKFLOW_COMPLETE,
                    )
                    .await
                    .change_context(errors::RecoveryError::ProcessTrackerFailure)
                    .attach_printable("Failed to update the process tracker")?;
                // Record back to billing connector for terminal status
                // TODO: Add support for retrying failed outgoing recordback webhooks
                record_back_to_billing_connector(
                    state,
                    payment_attempt,
                    payment_intent,
                    &revenue_recovery_payment_data.billing_mca,
                )
                .await
                .change_context(errors::RecoveryError::RecordBackToBillingConnectorFailed)
                .attach_printable("Failed to record back the billing connector")?;
                Ok(())
            }
            Self::SuccessfulPayment(payment_attempt) => {
                db.as_scheduler()
                    .finish_process_with_business_status(
                        execute_task_process.clone(),
                        business_status::EXECUTE_WORKFLOW_COMPLETE,
                    )
                    .await
                    .change_context(errors::RecoveryError::ProcessTrackerFailure)
                    .attach_printable("Failed to update the process tracker")?;
                // Record back to billing connector for terminal status
                // TODO: Add support for retrying failed outgoing recordback webhooks
                record_back_to_billing_connector(
                    state,
                    payment_attempt,
                    payment_intent,
                    &revenue_recovery_payment_data.billing_mca,
                )
                .await
                .change_context(errors::RecoveryError::RecordBackToBillingConnectorFailed)
                .attach_printable("Failed to update the process tracker")?;
                Ok(())
            }
            Self::ReviewPayment => {
                // requeue the process tracker in case of error response
                let pt_update = storage::ProcessTrackerUpdate::StatusUpdate {
                    status: enums::ProcessTrackerStatus::Pending,
                    business_status: Some(String::from(business_status::EXECUTE_WORKFLOW_REQUEUE)),
                };
                db.as_scheduler()
                    .update_process(execute_task_process.clone(), pt_update)
                    .await?;
                Ok(())
            }
            Self::ManualReviewAction => {
                logger::debug!("Invalid Payment Status For PCR Payment");
                let pt_update = storage::ProcessTrackerUpdate::StatusUpdate {
                    status: enums::ProcessTrackerStatus::Review,
                    business_status: Some(String::from(business_status::EXECUTE_WORKFLOW_COMPLETE)),
                };
                // update the process tracker status as Review
                db.as_scheduler()
                    .update_process(execute_task_process.clone(), pt_update)
                    .await?;
                Ok(())
            }
        }
    }

    pub async fn payment_sync_call(
        state: &SessionState,
        pcr_data: &storage::revenue_recovery::RevenueRecoveryPaymentData,
        global_payment_id: &id_type::GlobalPaymentId,
        process: &storage::ProcessTracker,
        payment_attempt: payment_attempt::PaymentAttempt,
    ) -> RecoveryResult<Self> {
        let response =
            revenue_recovery_core::api::call_psync_api(state, global_payment_id, pcr_data).await;
        let db = &*state.store;
        match response {
            Ok(_payment_data) => match payment_attempt.status.foreign_into() {
                RevenueRecoveryPaymentsAttemptStatus::Succeeded => {
                    Ok(Self::SuccessfulPayment(payment_attempt))
                }
                RevenueRecoveryPaymentsAttemptStatus::Failed => {
                    Self::decide_retry_failure_action(
                        db,
                        pcr_data.merchant_account.get_id(),
                        process.clone(),
                        &payment_attempt,
                    )
                    .await
                }

                RevenueRecoveryPaymentsAttemptStatus::Processing => {
                    Ok(Self::SyncPayment(payment_attempt))
                }
                RevenueRecoveryPaymentsAttemptStatus::InvalidStatus(action) => {
                    logger::info!(?action, "Invalid Payment Status For PCR PSync Payment");
                    Ok(Self::ManualReviewAction)
                }
            },
            Err(err) =>
            // if there is an error while psync we create a new Review Task
            {
                logger::error!(sync_payment_response=?err);
                Ok(Self::ReviewPayment)
            }
        }
    }
    pub async fn psync_response_handler(
        &self,
        state: &SessionState,
        payment_intent: &PaymentIntent,
        psync_task_process: &storage::ProcessTracker,
        revenue_recovery_metadata: &mut PaymentRevenueRecoveryMetadata,
        revenue_recovery_payment_data: &storage::revenue_recovery::RevenueRecoveryPaymentData,
    ) -> Result<(), errors::ProcessTrackerError> {
        let db = &*state.store;
        match self {
            Self::SyncPayment(payment_attempt) => {
                //  get a schedule time for psync
                // and retry the process if there is a schedule time
                // if None mark the pt status as Retries Exceeded and finish the task
                payment_sync::retry_sync_task(
                    db,
                    revenue_recovery_metadata.connector.to_string(),
                    revenue_recovery_payment_data
                        .merchant_account
                        .get_id()
                        .clone(),
                    psync_task_process.clone(),
                )
                .await?;
                Ok(())
            }

            Self::RetryPayment(schedule_time) => {
                // finish the psync task
                db.as_scheduler()
                    .finish_process_with_business_status(
                        psync_task_process.clone(),
                        business_status::PSYNC_WORKFLOW_COMPLETE,
                    )
                    .await
                    .change_context(errors::RecoveryError::ProcessTrackerFailure)
                    .attach_printable("Failed to update the process tracker")?;

                // update the connector payment transmission field to Unsuccessful and unset active attempt id
                revenue_recovery_metadata.set_payment_transmission_field_for_api_request(
                    enums::PaymentConnectorTransmission::ConnectorCallUnsuccessful,
                );

<<<<<<< HEAD
        let response = services::execute_connector_processing_step(
            state,
            connector_integration,
            &router_data,
            payments::CallConnectorAction::Trigger,
            None,
            None,
        )
        .await
        .change_context(errors::RecoveryError::RecordBackToBillingConnectorFailed)
        .attach_printable("Failed while handling response of record back to billing connector")?;

        let record_back_response = match response.response {
            Ok(response) => Ok(response),
            error @ Err(_) => {
                router_env::logger::error!(?error);
                Err(errors::RecoveryError::RecordBackToBillingConnectorFailed)
                    .attach_printable("Failed while recording back to billing connector")
=======
                let payment_update_req =
                PaymentsUpdateIntentRequest::update_feature_metadata_and_active_attempt_with_api(
                    payment_intent
                        .feature_metadata
                        .clone()
                        .unwrap_or_default()
                        .convert_back()
                        .set_payment_revenue_recovery_metadata_using_api(
                            revenue_recovery_metadata.clone(),
                        ),
                    api_enums::UpdateActiveAttempt::Unset,
                );
                logger::info!(
                    "Call made to payments update intent api , with the request body {:?}",
                    payment_update_req
                );

                revenue_recovery_core::api::update_payment_intent_api(
                    state,
                    payment_intent.id.clone(),
                    revenue_recovery_payment_data,
                    payment_update_req,
                )
                .await
                .change_context(errors::RecoveryError::PaymentCallFailed)?;

                // fetch the execute task
                let task = revenue_recovery_core::EXECUTE_WORKFLOW;
                let runner = storage::ProcessTrackerRunner::PassiveRecoveryWorkflow;
                let process_tracker_id = payment_intent
                    .get_id()
                    .get_execute_revenue_recovery_id(task, runner);
                let execute_task_process = db
                    .as_scheduler()
                    .find_process_by_id(&process_tracker_id)
                    .await
                    .change_context(errors::RecoveryError::ProcessTrackerFailure)?
                    .get_required_value("Process Tracker")?;
                // retry the execute tasks
                db.as_scheduler()
                    .retry_process(execute_task_process, *schedule_time)
                    .await
                    .change_context(errors::RecoveryError::ProcessTrackerFailure)
                    .attach_printable("Failed to update the process tracker")?;
                Ok(())
>>>>>>> 3cdb9e17
            }

            Self::TerminalFailure(payment_attempt) => {
                // Record a failure transaction back to Billing Connector
                // TODO: Add support for retrying failed outgoing recordback webhooks
                record_back_to_billing_connector(
                    state,
                    payment_attempt,
                    payment_intent,
                    &revenue_recovery_payment_data.billing_mca,
                )
                .await
                .change_context(errors::RecoveryError::RecordBackToBillingConnectorFailed)
                .attach_printable("Failed to record back the billing connector")?;

                // finish the current psync task
                db.as_scheduler()
                    .finish_process_with_business_status(
                        psync_task_process.clone(),
                        business_status::PSYNC_WORKFLOW_COMPLETE,
                    )
                    .await
                    .change_context(errors::RecoveryError::ProcessTrackerFailure)
                    .attach_printable("Failed to update the process tracker")?;
                Ok(())
            }
            Self::SuccessfulPayment(payment_attempt) => {
                // finish the current psync task
                db.as_scheduler()
                    .finish_process_with_business_status(
                        psync_task_process.clone(),
                        business_status::PSYNC_WORKFLOW_COMPLETE,
                    )
                    .await
                    .change_context(errors::RecoveryError::ProcessTrackerFailure)
                    .attach_printable("Failed to update the process tracker")?;

                // Record a successful transaction back to Billing Connector
                // TODO: Add support for retrying failed outgoing recordback webhooks
                record_back_to_billing_connector(
                    state,
                    payment_attempt,
                    payment_intent,
                    &revenue_recovery_payment_data.billing_mca,
                )
                .await
                .change_context(errors::RecoveryError::RecordBackToBillingConnectorFailed)
                .attach_printable("Failed to update the process tracker")?;
                Ok(())
            }
            Self::ReviewPayment => {
                // requeue the process tracker task in case of psync api error
                let pt_update = storage::ProcessTrackerUpdate::StatusUpdate {
                    status: enums::ProcessTrackerStatus::Pending,
                    business_status: Some(String::from(business_status::PSYNC_WORKFLOW_REQUEUE)),
                };
                db.as_scheduler()
                    .update_process(psync_task_process.clone(), pt_update)
                    .await?;
                Ok(())
            }
            Self::ManualReviewAction => {
                logger::debug!("Invalid Payment Status For PCR Payment");
                let pt_update = storage::ProcessTrackerUpdate::StatusUpdate {
                    status: enums::ProcessTrackerStatus::Review,
                    business_status: Some(String::from(business_status::PSYNC_WORKFLOW_COMPLETE)),
                };
                // update the process tracker status as Review
                db.as_scheduler()
                    .update_process(psync_task_process.clone(), pt_update)
                    .await
                    .change_context(errors::RecoveryError::ProcessTrackerFailure)
                    .attach_printable("Failed to update the process tracker")?;

                Ok(())
            }
        }
    }

    pub(crate) async fn decide_retry_failure_action(
        db: &dyn StorageInterface,
        merchant_id: &id_type::MerchantId,
        pt: storage::ProcessTracker,
        payment_attempt: &payment_attempt::PaymentAttempt,
    ) -> RecoveryResult<Self> {
        let schedule_time =
            get_schedule_time_to_retry_mit_payments(db, merchant_id, pt.retry_count + 1).await;
        match schedule_time {
            Some(schedule_time) => Ok(Self::RetryPayment(schedule_time)),

            None => Ok(Self::TerminalFailure(payment_attempt.clone())),
        }
    }
}

// TODO: Move these to impl based functions
async fn record_back_to_billing_connector(
    state: &SessionState,
    payment_attempt: &payment_attempt::PaymentAttempt,
    payment_intent: &PaymentIntent,
    billing_mca: &merchant_connector_account::MerchantConnectorAccount,
) -> RecoveryResult<()> {
    let connector_name = billing_mca.connector_name.to_string();
    let connector_data = api_types::ConnectorData::get_connector_by_name(
        &state.conf.connectors,
        &connector_name,
        api_types::GetToken::Connector,
        Some(billing_mca.get_id()),
    )
    .change_context(errors::RecoveryError::RecordBackToBillingConnectorFailed)
    .attach_printable("invalid connector name received in billing merchant connector account")?;

    let connector_integration: services::BoxedRevenueRecoveryRecordBackInterface<
        router_flow_types::RecoveryRecordBack,
        revenue_recovery_request::RevenueRecoveryRecordBackRequest,
        revenue_recovery_response::RevenueRecoveryRecordBackResponse,
    > = connector_data.connector.get_connector_integration();

    let router_data = construct_recovery_record_back_router_data(
        state,
        billing_mca,
        payment_attempt,
        payment_intent,
    )?;

    let response = services::execute_connector_processing_step(
        state,
        connector_integration,
        &router_data,
        payments::CallConnectorAction::Trigger,
<<<<<<< HEAD
        hyperswitch_domain_models::payments::HeaderPayload::default(),
        None,
    ))
    .await?;
    Ok(payment_data)
=======
        None,
    )
    .await
    .change_context(errors::RecoveryError::RecordBackToBillingConnectorFailed)
    .attach_printable("Failed while handling response of record back to billing connector")?;

    match response.response {
        Ok(response) => Ok(response),
        error @ Err(_) => {
            router_env::logger::error!(?error);
            Err(errors::RecoveryError::RecordBackToBillingConnectorFailed)
                .attach_printable("Failed while recording back to billing connector")
        }
    }?;
    Ok(())
>>>>>>> 3cdb9e17
}

pub fn construct_recovery_record_back_router_data(
    state: &SessionState,
    billing_mca: &merchant_connector_account::MerchantConnectorAccount,
    payment_attempt: &payment_attempt::PaymentAttempt,
    payment_intent: &PaymentIntent,
) -> RecoveryResult<hyperswitch_domain_models::types::RevenueRecoveryRecordBackRouterData> {
    let auth_type: types::ConnectorAuthType =
        helpers::MerchantConnectorAccountType::DbVal(Box::new(billing_mca.clone()))
            .get_connector_account_details()
            .parse_value("ConnectorAuthType")
            .change_context(errors::RecoveryError::RecordBackToBillingConnectorFailed)?;

    let merchant_reference_id = payment_intent
        .merchant_reference_id
        .clone()
        .ok_or(errors::RecoveryError::RecordBackToBillingConnectorFailed)
        .attach_printable(
            "Merchant reference id not found while recording back to billing connector",
        )?;
    let connector_name = billing_mca.get_connector_name_as_string();
    let connector = common_enums::connector_enums::Connector::from_str(connector_name.as_str())
        .change_context(errors::RecoveryError::RecordBackToBillingConnectorFailed)
        .attach_printable("Cannot find connector from the connector_name")?;

    let connector_params = hyperswitch_domain_models::configs::Connectors::get_connector_params(
        &state.conf.connectors,
        connector,
    )
    .change_context(errors::RecoveryError::RecordBackToBillingConnectorFailed)
    .attach_printable(format!(
        "cannot find connector params for this connector {} in this flow",
        connector
    ))?;

    let router_data = router_data_v2::RouterDataV2 {
        flow: PhantomData::<router_flow_types::RecoveryRecordBack>,
        tenant_id: state.tenant.tenant_id.clone(),
        resource_common_data: flow_common_types::RevenueRecoveryRecordBackData,
        connector_auth_type: auth_type,
        request: revenue_recovery_request::RevenueRecoveryRecordBackRequest {
            merchant_reference_id,
            amount: payment_attempt.get_total_amount(),
            currency: payment_intent.amount_details.currency,
            payment_method_type: Some(payment_attempt.payment_method_subtype),
            attempt_status: payment_attempt.status,
            connector_transaction_id: payment_attempt
                .connector_payment_id
                .as_ref()
                .map(|id| common_utils::types::ConnectorTransactionId::TxnId(id.clone())),
            connector_params,
        },
        response: Err(types::ErrorResponse::default()),
    };
    let old_router_data =
        flow_common_types::RevenueRecoveryRecordBackData::to_old_router_data(router_data)
            .change_context(errors::RecoveryError::RecordBackToBillingConnectorFailed)
            .attach_printable("Cannot construct record back router data")?;
    Ok(old_router_data)
}<|MERGE_RESOLUTION|>--- conflicted
+++ resolved
@@ -560,26 +560,6 @@
                     enums::PaymentConnectorTransmission::ConnectorCallUnsuccessful,
                 );
 
-<<<<<<< HEAD
-        let response = services::execute_connector_processing_step(
-            state,
-            connector_integration,
-            &router_data,
-            payments::CallConnectorAction::Trigger,
-            None,
-            None,
-        )
-        .await
-        .change_context(errors::RecoveryError::RecordBackToBillingConnectorFailed)
-        .attach_printable("Failed while handling response of record back to billing connector")?;
-
-        let record_back_response = match response.response {
-            Ok(response) => Ok(response),
-            error @ Err(_) => {
-                router_env::logger::error!(?error);
-                Err(errors::RecoveryError::RecordBackToBillingConnectorFailed)
-                    .attach_printable("Failed while recording back to billing connector")
-=======
                 let payment_update_req =
                 PaymentsUpdateIntentRequest::update_feature_metadata_and_active_attempt_with_api(
                     payment_intent
@@ -625,7 +605,6 @@
                     .change_context(errors::RecoveryError::ProcessTrackerFailure)
                     .attach_printable("Failed to update the process tracker")?;
                 Ok(())
->>>>>>> 3cdb9e17
             }
 
             Self::TerminalFailure(payment_attempt) => {
@@ -756,13 +735,7 @@
         connector_integration,
         &router_data,
         payments::CallConnectorAction::Trigger,
-<<<<<<< HEAD
-        hyperswitch_domain_models::payments::HeaderPayload::default(),
         None,
-    ))
-    .await?;
-    Ok(payment_data)
-=======
         None,
     )
     .await
@@ -778,7 +751,6 @@
         }
     }?;
     Ok(())
->>>>>>> 3cdb9e17
 }
 
 pub fn construct_recovery_record_back_router_data(
