--- conflicted
+++ resolved
@@ -705,7 +705,6 @@
     state: &SessionState,
     payment_attempt: &payment_attempt::PaymentAttempt,
     payment_intent: &PaymentIntent,
-<<<<<<< HEAD
     billing_mca: &merchant_connector_account::MerchantConnectorAccount,
 ) -> RecoveryResult<()> {
     let connector_name = billing_mca.connector_name.to_string();
@@ -737,92 +736,6 @@
         &router_data,
         payments::CallConnectorAction::Trigger,
         None,
-=======
-    pcr_data: &storage::revenue_recovery::PcrPaymentData,
-    revenue_recovery: &PaymentRevenueRecoveryMetadata,
-) -> RouterResult<PaymentConfirmData<payments_types::Authorize>> {
-    let operation = payments::operations::proxy_payments_intent::PaymentProxyIntent;
-    let req = ProxyPaymentsRequest {
-        return_url: None,
-        amount: AmountDetails::new(payment_intent.amount_details.clone().into()),
-        recurring_details: revenue_recovery.get_payment_token_for_api_request(),
-        shipping: None,
-        browser_info: None,
-        connector: revenue_recovery.connector.to_string(),
-        merchant_connector_id: revenue_recovery.get_merchant_connector_id_for_api_request(),
-    };
-    logger::info!(
-        "Call made to payments proxy api , with the request body {:?}",
-        req
-    );
-
-    // TODO : Use api handler instead of calling get_tracker and payments_operation_core
-    // Get the tracker related information. This includes payment intent and payment attempt
-    let merchant_context_from_pcr_data = MerchantContext::NormalMerchant(Box::new(Context(
-        pcr_data.merchant_account.clone(),
-        pcr_data.key_store.clone(),
-    )));
-
-    let get_tracker_response = operation
-        .to_get_tracker()?
-        .get_trackers(
-            state,
-            payment_intent.get_id(),
-            &req,
-            &merchant_context_from_pcr_data,
-            &pcr_data.profile,
-            &hyperswitch_domain_models::payments::HeaderPayload::default(),
-        )
-        .await?;
-
-    let (payment_data, _req, _, _) = Box::pin(payments::proxy_for_payments_operation_core::<
-        payments_types::Authorize,
-        _,
-        _,
-        _,
-        PaymentConfirmData<payments_types::Authorize>,
-    >(
-        state,
-        state.get_req_state(),
-        merchant_context_from_pcr_data,
-        pcr_data.profile.clone(),
-        operation,
-        req,
-        get_tracker_response,
-        payments::CallConnectorAction::Trigger,
-        hyperswitch_domain_models::payments::HeaderPayload::default(),
-    ))
-    .await?;
-    Ok(payment_data)
-}
-
-pub async fn update_payment_intent_api(
-    state: &SessionState,
-    global_payment_id: id_type::GlobalPaymentId,
-    pcr_data: &storage::revenue_recovery::PcrPaymentData,
-    update_req: PaymentsUpdateIntentRequest,
-) -> RouterResult<PaymentIntentData<payments_types::PaymentUpdateIntent>> {
-    // TODO : Use api handler instead of calling payments_intent_operation_core
-    let operation = payments::operations::PaymentUpdateIntent;
-    let merchant_context_from_pcr_data = MerchantContext::NormalMerchant(Box::new(Context(
-        pcr_data.merchant_account.clone(),
-        pcr_data.key_store.clone(),
-    )));
-    let (payment_data, _req, customer) = payments::payments_intent_operation_core::<
-        payments_types::PaymentUpdateIntent,
-        _,
-        _,
-        PaymentIntentData<payments_types::PaymentUpdateIntent>,
-    >(
-        state,
-        state.get_req_state(),
-        merchant_context_from_pcr_data,
-        pcr_data.profile.clone(),
-        operation,
-        update_req,
-        global_payment_id,
-        hyperswitch_domain_models::payments::HeaderPayload::default(),
->>>>>>> 212ac270
     )
     .await
     .change_context(errors::RecoveryError::RecordBackToBillingConnectorFailed)
