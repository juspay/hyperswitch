use std::{marker::PhantomData, str::FromStr};

use api_models::{
    enums as api_enums,
    payments::{
        AmountDetails, PaymentRevenueRecoveryMetadata, PaymentsUpdateIntentRequest,
        ProxyPaymentsRequest,
    },
};
use common_utils::{
    self,
    ext_traits::{AsyncExt, OptionExt, ValueExt},
    id_type,
};
use diesel_models::{
    enums, payment_intent, process_tracker::business_status, types as diesel_types,
};
use error_stack::{self, ResultExt};
use hyperswitch_domain_models::{
    api::ApplicationResponse,
    business_profile, merchant_connector_account,
    merchant_context::{Context, MerchantContext},
    payments::{
        self as domain_payments, payment_attempt::PaymentAttempt, PaymentConfirmData,
        PaymentIntent, PaymentIntentData, PaymentStatusData,
    },
    router_data_v2::{self, flow_common_types},
    router_flow_types,
    router_request_types::revenue_recovery as revenue_recovery_request,
    router_response_types::revenue_recovery as revenue_recovery_response,
    ApiModelToDieselModelConvertor,
};
use time::PrimitiveDateTime;

use super::errors::StorageErrorExt;
use crate::{
    core::{
        errors::{self, RouterResult},
        payments::{self, helpers, operations::Operation, transformers::GenerateResponse},
        revenue_recovery::{self as revenue_recovery_core, pcr, perform_calculate_workflow},
        webhooks::{
            create_event_and_trigger_outgoing_webhook, recovery_incoming as recovery_incoming_flow,
        },
    },
    db::StorageInterface,
    logger,
    routes::SessionState,
    services::{self, connector_integration_interface::RouterDataConversion},
    types::{
        self, api as api_types, api::payments as payments_types, domain, storage,
        transformers::ForeignInto,
    },
    workflows::{
        payment_sync,
        revenue_recovery::{self, get_schedule_time_to_retry_mit_payments},
    },
};

type RecoveryResult<T> = error_stack::Result<T, errors::RecoveryError>;
pub const REVENUE_RECOVERY: &str = "revenue_recovery";
/// The status of Passive Churn Payments
#[derive(Clone, Debug, serde::Deserialize, serde::Serialize)]
pub enum RevenueRecoveryPaymentsAttemptStatus {
    Succeeded,
    Failed,
    Processing,
    InvalidStatus(String),
    PartialCharged,
    //  Cancelled,
}

impl RevenueRecoveryPaymentsAttemptStatus {
    pub(crate) async fn update_pt_status_based_on_attempt_status_for_execute_payment(
        &self,
        db: &dyn StorageInterface,
        execute_task_process: &storage::ProcessTracker,
    ) -> Result<(), errors::ProcessTrackerError> {
        logger::info!("Entering update_pt_status_based_on_attempt_status_for_execute_payment");
        match &self {
            Self::Succeeded | Self::PartialCharged | Self::Failed | Self::Processing => {
                // finish the current execute task
                db.finish_process_with_business_status(
                    execute_task_process.clone(),
                    business_status::EXECUTE_WORKFLOW_COMPLETE_FOR_PSYNC,
                )
                .await?;
            }

            Self::InvalidStatus(action) => {
                logger::debug!(
                    "Invalid Attempt Status for the Recovery Payment : {}",
                    action
                );
                let pt_update = storage::ProcessTrackerUpdate::StatusUpdate {
                    status: enums::ProcessTrackerStatus::Review,
                    business_status: Some(String::from(business_status::EXECUTE_WORKFLOW_COMPLETE)),
                };
                // update the process tracker status as Review
                db.update_process(execute_task_process.clone(), pt_update)
                    .await?;
            }
        };
        Ok(())
    }

    #[allow(clippy::too_many_arguments)]
    pub(crate) async fn update_pt_status_based_on_attempt_status_for_payments_sync(
        &self,
        state: &SessionState,
        payment_intent: &PaymentIntent,
        process_tracker: storage::ProcessTracker,
        profile: &domain::Profile,
        merchant_context: domain::MerchantContext,
        revenue_recovery_payment_data: &storage::revenue_recovery::RevenueRecoveryPaymentData,
        payment_attempt: PaymentAttempt,
        revenue_recovery_metadata: &mut PaymentRevenueRecoveryMetadata,
    ) -> Result<(), errors::ProcessTrackerError> {
        let connector_customer_id = payment_intent
            .extract_connector_customer_id_from_payment_intent()
            .change_context(errors::RecoveryError::ValueNotFound)
            .attach_printable("Failed to extract customer ID from payment intent")?;

        let db = &*state.store;

        let recovery_payment_intent =
            hyperswitch_domain_models::revenue_recovery::RecoveryPaymentIntent::from(
                payment_intent,
            );

        let recovery_payment_attempt =
            hyperswitch_domain_models::revenue_recovery::RecoveryPaymentAttempt::from(
                &payment_attempt,
            );

        let recovery_payment_tuple = recovery_incoming_flow::RecoveryPaymentTuple::new(
            &recovery_payment_intent,
            &recovery_payment_attempt,
        );

        let used_token = get_payment_processor_token_id_from_payment_attempt(&payment_attempt);

        let retry_count = process_tracker.retry_count;

        let psync_response = revenue_recovery_payment_data
            .psync_data
            .as_ref()
            .ok_or(errors::RecoveryError::ValueNotFound)
            .attach_printable("Psync data not found in revenue recovery payment data")?;

        match self {
            Self::Succeeded => {
                // finish psync task as the payment was a success
                db.as_scheduler()
                    .finish_process_with_business_status(
                        process_tracker.clone(),
                        business_status::PSYNC_WORKFLOW_COMPLETE,
                    )
                    .await?;

                let event_status = common_enums::EventType::PaymentSucceeded;

                // publish events to kafka
                if let Err(e) = recovery_incoming_flow::RecoveryPaymentTuple::publish_revenue_recovery_event_to_kafka(
                    state,
                    &recovery_payment_tuple,
                    Some(retry_count+1)
                )
                .await{
                    router_env::logger::error!(
                        "Failed to publish revenue recovery event to kafka: {:?}",
                        e
                    );
                };

                // update the status of token in redis
                let _update_error_code = storage::revenue_recovery_redis_operation::RedisTokenManager::update_payment_processor_token_error_code_from_process_tracker(
                    state,
                    &connector_customer_id,
                    &None,
                    &None,
                    used_token.as_deref(),
                )
                .await;

                // unlocking the token
<<<<<<< HEAD
                let intent_status = payment_intent.status;
                if intent_status == common_enums::IntentStatus::Succeeded {
                    storage::revenue_recovery_redis_operation::RedisTokenManager::unlock_connector_customer_status(
                        state,
                        &connector_customer_id,
                    )
                    .await;
                }
=======
                let _unlock_the_connector_customer_id = storage::revenue_recovery_redis_operation::RedisTokenManager::unlock_connector_customer_status(
                    state,
                    &connector_customer_id,
                    &payment_intent.id
                )
                .await;
>>>>>>> a73a1131

                let payments_response = psync_response
                    .clone()
                    .generate_response(state, None, None, None, &merchant_context, profile, None)
                    .change_context(errors::RecoveryError::PaymentsResponseGenerationFailed)
                    .attach_printable("Failed while generating response for payment")?;

                RevenueRecoveryOutgoingWebhook::send_outgoing_webhook_based_on_revenue_recovery_status(
                    state,
                    common_enums::EventClass::Payments,
                    event_status,
                    payment_intent,
                    &merchant_context,
                    profile,
                    recovery_payment_attempt
                        .attempt_id
                        .get_string_repr()
                        .to_string(),
                    payments_response
                )
                .await?;

                // Record a successful transaction back to Billing Connector
                // TODO: Add support for retrying failed outgoing recordback webhooks
                record_back_to_billing_connector(
                    state,
                    &payment_attempt,
                    payment_intent,
                    &revenue_recovery_payment_data.billing_mca,
                )
                .await
                .change_context(errors::RecoveryError::RecordBackToBillingConnectorFailed)
                .attach_printable("Failed to update the process tracker")?;
            }
            Self::PartialCharged =>{
                // finish psync task as the payment was a PartialCharged
                db.as_scheduler()
                    .finish_process_with_business_status(
                        process_tracker.clone(),
                        business_status::PSYNC_WORKFLOW_COMPLETE,
                    )
                    .await?;

                let event_status = common_enums::EventType::PaymentSucceeded;

                // publish events to kafka
                if let Err(e) = recovery_incoming_flow::RecoveryPaymentTuple::publish_revenue_recovery_event_to_kafka(
                    state,
                    &recovery_payment_tuple,
                    Some(retry_count+1)
                )
                .await{
                    router_env::logger::error!(
                        "Failed to publish revenue recovery event to kafka: {:?}",
                        e
                    );
                };

                // update the status of token in redis
                let _update_error_code = storage::revenue_recovery_redis_operation::RedisTokenManager::update_payment_processor_token_error_code_from_process_tracker(
                    state,
                    &connector_customer_id,
                    &None,
                    &None,
                    used_token.as_deref(),
                )
                .await;

                let payments_response = psync_response
                    .clone()
                    .generate_response(state, None, None, None, &merchant_context, profile, None)
                    .change_context(errors::RecoveryError::PaymentsResponseGenerationFailed)
                    .attach_printable("Failed while generating response for payment")?;

                Box::pin(reopen_calculate_workflow_on_payment_failure(
                    state,
                    &process_tracker.clone(),
                    profile,
                    merchant_context.clone(),
                    payment_intent,
                    revenue_recovery_payment_data,
                    psync_response.payment_attempt.get_id(),
                ))
                .await?;

                RevenueRecoveryOutgoingWebhook::send_outgoing_webhook_based_on_revenue_recovery_status(
                    state,
                    common_enums::EventClass::Payments,
                    event_status,
                    payment_intent,
                    &merchant_context,
                    profile,
                    recovery_payment_attempt
                        .attempt_id
                        .get_string_repr()
                        .to_string(),
                    payments_response
                )
                .await?;

            }
            Self::Failed => {
                // finish psync task
                db.as_scheduler()
                    .finish_process_with_business_status(
                        process_tracker.clone(),
                        business_status::PSYNC_WORKFLOW_COMPLETE,
                    )
                    .await?;
                // publish events to kafka
                if let Err(e) = recovery_incoming_flow::RecoveryPaymentTuple::publish_revenue_recovery_event_to_kafka(
                    state,
                    &recovery_payment_tuple,
                    Some(retry_count+1)
                )
                .await{
                    router_env::logger::error!(
                        "Failed to publish revenue recovery event to kafka : {:?}", e
                    );
                };

                let error_code = recovery_payment_attempt.error_code;

                let is_hard_decline = revenue_recovery::check_hard_decline(state, &payment_attempt)
                    .await
                    .ok();

                // update the status of token in redis
                let _update_error_code = storage::revenue_recovery_redis_operation::RedisTokenManager::update_payment_processor_token_error_code_from_process_tracker(
                    state,
                    &connector_customer_id,
                    &error_code,
                    &is_hard_decline,
                    used_token.as_deref(),
                )
                .await;

                // unlocking the token
<<<<<<< HEAD
                let intent_status = payment_intent.status;
                if intent_status == common_enums::IntentStatus::Failed {
                    storage::revenue_recovery_redis_operation::RedisTokenManager::unlock_connector_customer_status(
                        state,
                        &connector_customer_id,
                    )
                    .await;
                }
=======
                let _unlock_the_connector_customer_id = storage::revenue_recovery_redis_operation::RedisTokenManager::unlock_connector_customer_status(
                    state,
                    &connector_customer_id,
                    &payment_intent.id
                )
                .await;
>>>>>>> a73a1131

                // Reopen calculate workflow on payment failure
                Box::pin(reopen_calculate_workflow_on_payment_failure(
                    state,
                    &process_tracker,
                    profile,
                    merchant_context,
                    payment_intent,
                    revenue_recovery_payment_data,
                    psync_response.payment_attempt.get_id(),
                ))
                .await?;
            }
            Self::Processing => {
                // do a psync payment
                let action = Box::pin(Action::payment_sync_call(
                    state,
                    revenue_recovery_payment_data,
                    payment_intent,
                    &process_tracker,
                    profile,
                    merchant_context,
                    payment_attempt,
                ))
                .await?;

                //handle the response
                Box::pin(action.psync_response_handler(
                    state,
                    payment_intent,
                    &process_tracker,
                    revenue_recovery_metadata,
                    revenue_recovery_payment_data,
                ))
                .await?;
            }
            Self::InvalidStatus(status) => logger::debug!(
                "Invalid Attempt Status for the Recovery Payment : {}",
                status
            ),
        }
        Ok(())
    }
}
pub enum Decision {
    Execute,
    Psync(enums::AttemptStatus, id_type::GlobalAttemptId),
    InvalidDecision,
    ReviewForSuccessfulPayment,
    ReviewForFailedPayment(enums::TriggeredBy),
}

impl Decision {
    pub async fn get_decision_based_on_params(
        state: &SessionState,
        intent_status: enums::IntentStatus,
        called_connector: enums::PaymentConnectorTransmission,
        active_attempt_id: Option<&id_type::GlobalAttemptId>,
        revenue_recovery_data: &storage::revenue_recovery::RevenueRecoveryPaymentData,
        payment_id: &id_type::GlobalPaymentId,
    ) -> RecoveryResult<Self> {
        logger::info!("Entering get_decision_based_on_params");

        let active_attempt_id = revenue_recovery_data
            .psync_data
            .as_ref()
            .and_then(|psync_data| psync_data.payment_intent.get_active_attempt_id())
            .or(active_attempt_id);

        Ok(match (intent_status, called_connector, active_attempt_id) {
            (
                enums::IntentStatus::Failed,
                enums::PaymentConnectorTransmission::ConnectorCallUnsuccessful,
                None,
            ) => Self::Execute,
            (
                enums::IntentStatus::PartiallyCaptured,
                enums::PaymentConnectorTransmission::ConnectorCallUnsuccessful,
                None,
            ) => Self::Execute,
            (
                enums::IntentStatus::Processing,
                enums::PaymentConnectorTransmission::ConnectorCallSucceeded,
                Some(_),
            ) => {
                let psync_data = revenue_recovery_core::api::call_psync_api(
                    state,
                    payment_id,
                    revenue_recovery_data,
                    true,
                    true,
                )
                .await
                .change_context(errors::RecoveryError::PaymentCallFailed)
                .attach_printable("Error while executing the Psync call")?;
                let payment_attempt = psync_data.payment_attempt;
                Self::Psync(payment_attempt.status, payment_attempt.get_id().clone())
            }
            (
                enums::IntentStatus::PartiallyCapturedAndProcessing,
                enums::PaymentConnectorTransmission::ConnectorCallSucceeded,
                Some(_),
            ) => {
                let psync_data = revenue_recovery_core::api::call_psync_api(
                    state,
                    payment_id,
                    revenue_recovery_data,
                    true,
                    true,
                )
                .await
                .change_context(errors::RecoveryError::PaymentCallFailed)
                .attach_printable("Error while executing the Psync call")?;
                let payment_attempt = psync_data.payment_attempt;
                Self::Psync(payment_attempt.status, payment_attempt.get_id().clone())
            }
            (
                enums::IntentStatus::Failed,
                enums::PaymentConnectorTransmission::ConnectorCallUnsuccessful,
                Some(_),
            ) => {
                let psync_data = revenue_recovery_core::api::call_psync_api(
                    state,
                    payment_id,
                    revenue_recovery_data,
                    true,
                    true,
                )
                .await
                .change_context(errors::RecoveryError::PaymentCallFailed)
                .attach_printable("Error while executing the Psync call")?;

                let payment_attempt = psync_data.payment_attempt;

                let attempt_triggered_by = payment_attempt
                    .feature_metadata
                    .and_then(|metadata| {
                        metadata.revenue_recovery.map(|revenue_recovery_metadata| {
                            revenue_recovery_metadata.attempt_triggered_by
                        })
                    })
                    .get_required_value("Attempt Triggered By")
                    .change_context(errors::RecoveryError::ValueNotFound)?;
                Self::ReviewForFailedPayment(attempt_triggered_by)
            }
            (enums::IntentStatus::Succeeded, _, _) => Self::ReviewForSuccessfulPayment,
            _ => Self::InvalidDecision,
        })
    }
}

#[derive(Debug, Clone)]
pub enum Action {
    SyncPayment(PaymentAttempt),
    RetryPayment(PrimitiveDateTime),
    TerminalFailure(PaymentAttempt),
    SuccessfulPayment(PaymentAttempt),
    ReviewPayment,
    ManualReviewAction,
}
impl Action {
    #[allow(clippy::too_many_arguments)]
    pub async fn execute_payment(
        state: &SessionState,
        _merchant_id: &id_type::MerchantId,
        payment_intent: &PaymentIntent,
        process: &storage::ProcessTracker,
        profile: &domain::Profile,
        merchant_context: domain::MerchantContext,
        revenue_recovery_payment_data: &storage::revenue_recovery::RevenueRecoveryPaymentData,
        revenue_recovery_metadata: &PaymentRevenueRecoveryMetadata,
        latest_attempt_id: &id_type::GlobalAttemptId,
        scheduled_token: &storage::revenue_recovery_redis_operation::PaymentProcessorTokenStatus,
    ) -> RecoveryResult<Self> {
        let connector_customer_id = payment_intent
            .extract_connector_customer_id_from_payment_intent()
            .change_context(errors::RecoveryError::ValueNotFound)
            .attach_printable("Failed to extract customer ID from payment intent")?;

        let response = revenue_recovery_core::api::call_proxy_api(
            state,
            payment_intent,
            revenue_recovery_payment_data,
            revenue_recovery_metadata,
            &scheduled_token
                .payment_processor_token_details
                .payment_processor_token,
        )
        .await;

        let recovery_payment_intent =
            hyperswitch_domain_models::revenue_recovery::RecoveryPaymentIntent::from(
                payment_intent,
            );
        let intent_status = recovery_payment_intent.status;
        // handle proxy api's response
        match response {
            Ok(payment_data) => {
                let account_updater_action = storage::revenue_recovery_redis_operation::RedisTokenManager::handle_account_updater_token_update(
                    state,
                    &connector_customer_id,
                    scheduled_token,
                    payment_data.mandate_data.clone(),
                    &payment_data.payment_attempt.id
                ).await
                .inspect_err(|e| {
                    logger::error!(
                        "Failed to handle get valid action: {:?}",
                        e
                    );
                })
                .ok();

                let _account_updater_result = account_updater_action
                    .async_map(|action| {
                        let customer_id = connector_customer_id.clone();
                        let payment_attempt_id = payment_data.payment_attempt.id.clone();
                        async move {
                            action
                                .handle_account_updater_action(
                                    state,
                                    customer_id.as_str(),
                                    scheduled_token,
                                    &payment_attempt_id,
                                )
                                .await
                        }
                    })
                    .await
                    .transpose()
                    .inspect_err(|e| {
                        logger::error!("Failed to handle account updater action: {:?}", e);
                    })
                    .ok();

                match payment_data.payment_attempt.status.foreign_into() {
                    RevenueRecoveryPaymentsAttemptStatus::Succeeded
                    | RevenueRecoveryPaymentsAttemptStatus::PartialCharged => {
                        let recovery_payment_attempt =
                        hyperswitch_domain_models::revenue_recovery::RecoveryPaymentAttempt::from(
                            &payment_data.payment_attempt,
                        );

                        let recovery_payment_tuple =
                            recovery_incoming_flow::RecoveryPaymentTuple::new(
                                &recovery_payment_intent,
                                &recovery_payment_attempt,
                            );

                        // publish events to kafka
                        if let Err(e) = recovery_incoming_flow::RecoveryPaymentTuple::publish_revenue_recovery_event_to_kafka(
                        state,
                        &recovery_payment_tuple,
                        Some(process.retry_count+1)
                    )
                    .await{
                        router_env::logger::error!(
                            "Failed to publish revenue recovery event to kafka: {:?}",
                            e
                        );
                    };

                        // update the status of token in redis
                        let _update_error_code = storage::revenue_recovery_redis_operation::RedisTokenManager::update_payment_processor_token_error_code_from_process_tracker(
                        state,
                        &connector_customer_id,
                        &None,
                        &None,
                        Some(&scheduled_token.payment_processor_token_details.payment_processor_token),
                    )
                    .await;

                        // unlocking the token
                        if intent_status == common_enums::IntentStatus::Succeeded {
                            storage::revenue_recovery_redis_operation::RedisTokenManager::unlock_connector_customer_status(
                        state,
<<<<<<< HEAD
                  &connector_customer_id,
=======
                        &connector_customer_id,
                        &payment_intent.id
>>>>>>> a73a1131
                    )
                        .await;
                        }

                        let event_status = common_enums::EventType::PaymentSucceeded;

                        let payments_response = payment_data
                            .clone()
                            .generate_response(
                                state,
                                None,
                                None,
                                None,
                                &merchant_context,
                                profile,
                                None,
                            )
                            .change_context(errors::RecoveryError::PaymentsResponseGenerationFailed)
                            .attach_printable("Failed while generating response for payment")?;

                        RevenueRecoveryOutgoingWebhook::send_outgoing_webhook_based_on_revenue_recovery_status(
                        state,
                        common_enums::EventClass::Payments,
                        event_status,
                        payment_intent,
                        &merchant_context,
                        profile,
                        payment_data.payment_attempt.id.get_string_repr().to_string(),
                        payments_response
                    )
                    .await?;

                        Ok(Self::SuccessfulPayment(
                            payment_data.payment_attempt.clone(),
                        ))
                    }
                    RevenueRecoveryPaymentsAttemptStatus::Failed => {
                        let recovery_payment_attempt =
                        hyperswitch_domain_models::revenue_recovery::RecoveryPaymentAttempt::from(
                            &payment_data.payment_attempt,
                        );

                        let recovery_payment_tuple =
                            recovery_incoming_flow::RecoveryPaymentTuple::new(
                                &recovery_payment_intent,
                                &recovery_payment_attempt,
                            );

                        // publish events to kafka
                        if let Err(e) = recovery_incoming_flow::RecoveryPaymentTuple::publish_revenue_recovery_event_to_kafka(
                        state,
                        &recovery_payment_tuple,
                        Some(process.retry_count+1)
                    )
                    .await{
                        router_env::logger::error!(
                            "Failed to publish revenue recovery event to kafka: {:?}",
                            e
                        );
                    };

                        let error_code = payment_data
                            .payment_attempt
                            .clone()
                            .error
                            .map(|error| error.code);

                        let is_hard_decline = revenue_recovery::check_hard_decline(
                            state,
                            &payment_data.payment_attempt,
                        )
                        .await
                        .ok();

                        let _update_connector_customer_id = storage::revenue_recovery_redis_operation::RedisTokenManager::update_payment_processor_token_error_code_from_process_tracker(
                        state,
                        &connector_customer_id,
                        &error_code,
                        &is_hard_decline,
                        Some(&scheduled_token
                            .payment_processor_token_details
                            .payment_processor_token)
                            ,
                    )
                    .await;

                        // unlocking the token
<<<<<<< HEAD
                        if intent_status == common_enums::IntentStatus::Failed {
                            storage::revenue_recovery_redis_operation::RedisTokenManager::unlock_connector_customer_status(
        state,
        &connector_customer_id,
    )
    .await;
                        }
=======
                        let _unlock_connector_customer_id = storage::revenue_recovery_redis_operation::RedisTokenManager::unlock_connector_customer_status(
                        state,
                        &connector_customer_id,
                        &payment_intent.id
                    )
                    .await;
>>>>>>> a73a1131

                        // Reopen calculate workflow on payment failure
                        Box::pin(reopen_calculate_workflow_on_payment_failure(
                            state,
                            process,
                            profile,
                            merchant_context,
                            payment_intent,
                            revenue_recovery_payment_data,
                            latest_attempt_id,
                        ))
                        .await?;

                        // Return terminal failure to finish the current execute workflow
                        Ok(Self::TerminalFailure(payment_data.payment_attempt.clone()))
                    }

                    RevenueRecoveryPaymentsAttemptStatus::Processing => {
                        Ok(Self::SyncPayment(payment_data.payment_attempt.clone()))
                    }
                    RevenueRecoveryPaymentsAttemptStatus::InvalidStatus(action) => {
                        logger::info!(?action, "Invalid Payment Status For PCR Payment");
                        Ok(Self::ManualReviewAction)
                    }
                }
            }
            Err(err) =>
            // check for an active attempt being constructed or not
            {
                logger::error!(execute_payment_res=?err);
                Ok(Self::ReviewPayment)
            }
        }
    }

    pub async fn execute_payment_task_response_handler(
        &self,
        state: &SessionState,
        payment_intent: &PaymentIntent,
        execute_task_process: &storage::ProcessTracker,
        revenue_recovery_payment_data: &storage::revenue_recovery::RevenueRecoveryPaymentData,
        revenue_recovery_metadata: &mut PaymentRevenueRecoveryMetadata,
    ) -> Result<(), errors::ProcessTrackerError> {
        logger::info!("Entering execute_payment_task_response_handler");

        let db = &*state.store;
        match self {
            Self::SyncPayment(payment_attempt) => {
                revenue_recovery_core::insert_psync_pcr_task_to_pt(
                    revenue_recovery_payment_data.billing_mca.get_id().clone(),
                    db,
                    revenue_recovery_payment_data
                        .merchant_account
                        .get_id()
                        .to_owned(),
                    payment_intent.id.clone(),
                    revenue_recovery_payment_data.profile.get_id().to_owned(),
                    payment_attempt.id.clone(),
                    storage::ProcessTrackerRunner::PassiveRecoveryWorkflow,
                    revenue_recovery_payment_data.retry_algorithm,
                )
                .await
                .change_context(errors::RecoveryError::ProcessTrackerFailure)
                .attach_printable("Failed to create a psync workflow in the process tracker")?;

                db.as_scheduler()
                    .finish_process_with_business_status(
                        execute_task_process.clone(),
                        business_status::EXECUTE_WORKFLOW_COMPLETE_FOR_PSYNC,
                    )
                    .await
                    .change_context(errors::RecoveryError::ProcessTrackerFailure)
                    .attach_printable("Failed to update the process tracker")?;
                Ok(())
            }

            Self::RetryPayment(schedule_time) => {
                db.as_scheduler()
                    .retry_process(execute_task_process.clone(), *schedule_time)
                    .await?;

                // update the connector payment transmission field to Unsuccessful and unset active attempt id
                revenue_recovery_metadata.set_payment_transmission_field_for_api_request(
                    enums::PaymentConnectorTransmission::ConnectorCallUnsuccessful,
                );

                let payment_update_req =
                PaymentsUpdateIntentRequest::update_feature_metadata_and_active_attempt_with_api(
                    payment_intent
                        .feature_metadata
                        .clone()
                        .unwrap_or_default()
                        .convert_back()
                        .set_payment_revenue_recovery_metadata_using_api(
                            revenue_recovery_metadata.clone(),
                        ),
                    api_enums::UpdateActiveAttempt::Unset,
                );
                logger::info!(
                    "Call made to payments update intent api , with the request body {:?}",
                    payment_update_req
                );
                revenue_recovery_core::api::update_payment_intent_api(
                    state,
                    payment_intent.id.clone(),
                    revenue_recovery_payment_data,
                    payment_update_req,
                )
                .await
                .change_context(errors::RecoveryError::PaymentCallFailed)?;
                Ok(())
            }
            Self::TerminalFailure(payment_attempt) => {
                db.as_scheduler()
                    .finish_process_with_business_status(
                        execute_task_process.clone(),
                        business_status::EXECUTE_WORKFLOW_FAILURE,
                    )
                    .await
                    .change_context(errors::RecoveryError::ProcessTrackerFailure)
                    .attach_printable("Failed to update the process tracker")?;
                // TODO: Add support for retrying failed outgoing recordback webhooks
                Ok(())
            }
            Self::SuccessfulPayment(payment_attempt) => {
                db.as_scheduler()
                    .finish_process_with_business_status(
                        execute_task_process.clone(),
                        business_status::EXECUTE_WORKFLOW_COMPLETE,
                    )
                    .await
                    .change_context(errors::RecoveryError::ProcessTrackerFailure)
                    .attach_printable("Failed to update the process tracker")?;
                // Record back to billing connector for terminal status
                // TODO: Add support for retrying failed outgoing recordback webhooks
                record_back_to_billing_connector(
                    state,
                    payment_attempt,
                    payment_intent,
                    &revenue_recovery_payment_data.billing_mca,
                )
                .await
                .change_context(errors::RecoveryError::RecordBackToBillingConnectorFailed)
                .attach_printable("Failed to update the process tracker")?;
                Ok(())
            }
            Self::ReviewPayment => {
                // requeue the process tracker in case of error response
                let pt_update = storage::ProcessTrackerUpdate::StatusUpdate {
                    status: enums::ProcessTrackerStatus::Pending,
                    business_status: Some(String::from(business_status::EXECUTE_WORKFLOW_REQUEUE)),
                };
                db.as_scheduler()
                    .update_process(execute_task_process.clone(), pt_update)
                    .await?;
                Ok(())
            }
            Self::ManualReviewAction => {
                logger::debug!("Invalid Payment Status For PCR Payment");
                let pt_update = storage::ProcessTrackerUpdate::StatusUpdate {
                    status: enums::ProcessTrackerStatus::Review,
                    business_status: Some(String::from(business_status::EXECUTE_WORKFLOW_COMPLETE)),
                };
                // update the process tracker status as Review
                db.as_scheduler()
                    .update_process(execute_task_process.clone(), pt_update)
                    .await?;
                Ok(())
            }
        }
    }

    pub async fn payment_sync_call(
        state: &SessionState,
        revenue_recovery_payment_data: &storage::revenue_recovery::RevenueRecoveryPaymentData,
        payment_intent: &PaymentIntent,
        process: &storage::ProcessTracker,
        profile: &domain::Profile,
        merchant_context: domain::MerchantContext,
        payment_attempt: PaymentAttempt,
    ) -> RecoveryResult<Self> {
        logger::info!("Entering payment_sync_call");

        let response = revenue_recovery_core::api::call_psync_api(
            state,
            payment_intent.get_id(),
            revenue_recovery_payment_data,
            true,
            true,
        )
        .await;
        let used_token = get_payment_processor_token_id_from_payment_attempt(&payment_attempt);

        match response {
            Ok(_payment_data) => match payment_attempt.status.foreign_into() {
                RevenueRecoveryPaymentsAttemptStatus::Succeeded
                | RevenueRecoveryPaymentsAttemptStatus::PartialCharged => {
                    let connector_customer_id = payment_intent
                        .extract_connector_customer_id_from_payment_intent()
                        .change_context(errors::RecoveryError::ValueNotFound)
                        .attach_printable("Failed to extract customer ID from payment intent")?;

                    // update the status of token in redis
                    let _update_error_code = storage::revenue_recovery_redis_operation::RedisTokenManager::update_payment_processor_token_error_code_from_process_tracker(
                    state,
                    &connector_customer_id,
                    &None,
                    &None,
                    used_token.as_deref(),
                )
                .await;

                    // unlocking the token
<<<<<<< HEAD
                    let intent_status = payment_intent.status;
                    if intent_status == common_enums::IntentStatus::Succeeded {
                        storage::revenue_recovery_redis_operation::RedisTokenManager::unlock_connector_customer_status(
        state,
        &connector_customer_id,
    )
    .await;
                    }
=======
                    let _unlock_the_connector_customer_id = storage::revenue_recovery_redis_operation::RedisTokenManager::unlock_connector_customer_status(
                    state,
                    &connector_customer_id,
                    &payment_intent.id
                )
                .await;
>>>>>>> a73a1131

                    Ok(Self::SuccessfulPayment(payment_attempt))
                }
                RevenueRecoveryPaymentsAttemptStatus::Failed => {
                    let connector_customer_id = payment_intent
                        .extract_connector_customer_id_from_payment_intent()
                        .change_context(errors::RecoveryError::ValueNotFound)
                        .attach_printable("Failed to extract customer ID from payment intent")?;

                    let error_code = payment_attempt.clone().error.map(|error| error.code);

                    let is_hard_decline =
                        revenue_recovery::check_hard_decline(state, &payment_attempt)
                            .await
                            .ok();

                    let _update_error_code = storage::revenue_recovery_redis_operation::RedisTokenManager::update_payment_processor_token_error_code_from_process_tracker(
                            state,
                            &connector_customer_id,
                            &error_code,
                            &is_hard_decline,
                            used_token.as_deref(),
                        )
                        .await;
                    let intent_status = payment_intent.status;
                    // unlocking the token
<<<<<<< HEAD
                    if intent_status == common_enums::IntentStatus::Failed {
                        storage::revenue_recovery_redis_operation::RedisTokenManager::unlock_connector_customer_status(
        state,
        &connector_customer_id,
    )
    .await;
                    }
=======
                    let _unlock_connector_customer_id = storage::revenue_recovery_redis_operation::RedisTokenManager::unlock_connector_customer_status(
                        state,
                        &connector_customer_id,
                        &payment_intent.id
                    )
                    .await;
>>>>>>> a73a1131

                    // Reopen calculate workflow on payment failure
                    Box::pin(reopen_calculate_workflow_on_payment_failure(
                        state,
                        process,
                        profile,
                        merchant_context,
                        payment_intent,
                        revenue_recovery_payment_data,
                        payment_attempt.get_id(),
                    ))
                    .await?;

                    Ok(Self::TerminalFailure(payment_attempt.clone()))
                }

                RevenueRecoveryPaymentsAttemptStatus::Processing => {
                    Ok(Self::SyncPayment(payment_attempt))
                }
                RevenueRecoveryPaymentsAttemptStatus::InvalidStatus(action) => {
                    logger::info!(?action, "Invalid Payment Status For PCR PSync Payment");
                    Ok(Self::ManualReviewAction)
                }
            },
            Err(err) =>
            // if there is an error while psync we create a new Review Task
            {
                logger::error!(sync_payment_response=?err);
                Ok(Self::ReviewPayment)
            }
        }
    }
    pub async fn psync_response_handler(
        &self,
        state: &SessionState,
        payment_intent: &PaymentIntent,
        psync_task_process: &storage::ProcessTracker,
        revenue_recovery_metadata: &mut PaymentRevenueRecoveryMetadata,
        revenue_recovery_payment_data: &storage::revenue_recovery::RevenueRecoveryPaymentData,
    ) -> Result<(), errors::ProcessTrackerError> {
        logger::info!("Entering psync_response_handler");

        let db = &*state.store;

        let connector_customer_id = payment_intent
            .feature_metadata
            .as_ref()
            .and_then(|fm| fm.payment_revenue_recovery_metadata.as_ref())
            .map(|rr| {
                rr.billing_connector_payment_details
                    .connector_customer_id
                    .clone()
            });

        match self {
            Self::SyncPayment(payment_attempt) => {
                //  get a schedule time for psync
                // and retry the process if there is a schedule time
                // if None mark the pt status as Retries Exceeded and finish the task
                payment_sync::recovery_retry_sync_task(
                    state,
                    connector_customer_id,
                    revenue_recovery_metadata.connector.to_string(),
                    revenue_recovery_payment_data
                        .merchant_account
                        .get_id()
                        .clone(),
                    psync_task_process.clone(),
                )
                .await?;
                Ok(())
            }

            Self::RetryPayment(schedule_time) => {
                // finish the psync task
                db.as_scheduler()
                    .finish_process_with_business_status(
                        psync_task_process.clone(),
                        business_status::PSYNC_WORKFLOW_COMPLETE,
                    )
                    .await
                    .change_context(errors::RecoveryError::ProcessTrackerFailure)
                    .attach_printable("Failed to update the process tracker")?;

                // fetch the execute task
                let task = revenue_recovery_core::EXECUTE_WORKFLOW;
                let runner = storage::ProcessTrackerRunner::PassiveRecoveryWorkflow;
                let process_tracker_id = payment_intent
                    .get_id()
                    .get_execute_revenue_recovery_id(task, runner);
                let execute_task_process = db
                    .as_scheduler()
                    .find_process_by_id(&process_tracker_id)
                    .await
                    .change_context(errors::RecoveryError::ProcessTrackerFailure)?
                    .get_required_value("Process Tracker")?;
                // retry the execute tasks
                db.as_scheduler()
                    .retry_process(execute_task_process, *schedule_time)
                    .await
                    .change_context(errors::RecoveryError::ProcessTrackerFailure)
                    .attach_printable("Failed to update the process tracker")?;
                Ok(())
            }

            Self::TerminalFailure(payment_attempt) => {
                // TODO: Add support for retrying failed outgoing recordback webhooks
                // finish the current psync task
                db.as_scheduler()
                    .finish_process_with_business_status(
                        psync_task_process.clone(),
                        business_status::PSYNC_WORKFLOW_COMPLETE,
                    )
                    .await
                    .change_context(errors::RecoveryError::ProcessTrackerFailure)
                    .attach_printable("Failed to update the process tracker")?;
                Ok(())
            }
            Self::SuccessfulPayment(payment_attempt) => {
                // finish the current psync task
                db.as_scheduler()
                    .finish_process_with_business_status(
                        psync_task_process.clone(),
                        business_status::PSYNC_WORKFLOW_COMPLETE,
                    )
                    .await
                    .change_context(errors::RecoveryError::ProcessTrackerFailure)
                    .attach_printable("Failed to update the process tracker")?;

                // Record a successful transaction back to Billing Connector
                // TODO: Add support for retrying failed outgoing recordback webhooks
                record_back_to_billing_connector(
                    state,
                    payment_attempt,
                    payment_intent,
                    &revenue_recovery_payment_data.billing_mca,
                )
                .await
                .change_context(errors::RecoveryError::RecordBackToBillingConnectorFailed)
                .attach_printable("Failed to update the process tracker")?;
                Ok(())
            }
            Self::ReviewPayment => {
                // requeue the process tracker task in case of psync api error
                let pt_update = storage::ProcessTrackerUpdate::StatusUpdate {
                    status: enums::ProcessTrackerStatus::Pending,
                    business_status: Some(String::from(business_status::PSYNC_WORKFLOW_REQUEUE)),
                };
                db.as_scheduler()
                    .update_process(psync_task_process.clone(), pt_update)
                    .await?;
                Ok(())
            }
            Self::ManualReviewAction => {
                logger::debug!("Invalid Payment Status For PCR Payment");
                let pt_update = storage::ProcessTrackerUpdate::StatusUpdate {
                    status: enums::ProcessTrackerStatus::Review,
                    business_status: Some(String::from(business_status::PSYNC_WORKFLOW_COMPLETE)),
                };
                // update the process tracker status as Review
                db.as_scheduler()
                    .update_process(psync_task_process.clone(), pt_update)
                    .await
                    .change_context(errors::RecoveryError::ProcessTrackerFailure)
                    .attach_printable("Failed to update the process tracker")?;

                Ok(())
            }
        }
    }

    pub(crate) async fn decide_retry_failure_action(
        state: &SessionState,
        merchant_id: &id_type::MerchantId,
        pt: storage::ProcessTracker,
        revenue_recovery_payment_data: &storage::revenue_recovery::RevenueRecoveryPaymentData,
        payment_attempt: &PaymentAttempt,
        payment_intent: &PaymentIntent,
    ) -> RecoveryResult<Self> {
        let db = &*state.store;
        let next_retry_count = pt.retry_count + 1;
        let error_message = payment_attempt
            .error
            .as_ref()
            .map(|details| details.message.clone());
        let error_code = payment_attempt
            .error
            .as_ref()
            .map(|details| details.code.clone());
        let connector_name = payment_attempt
            .connector
            .clone()
            .ok_or(errors::RecoveryError::ValueNotFound)
            .attach_printable("unable to derive payment connector from payment attempt")?;
        let gsm_record = helpers::get_gsm_record(
            state,
            error_code,
            error_message,
            connector_name,
            REVENUE_RECOVERY.to_string(),
        )
        .await;
        let is_hard_decline = gsm_record
            .and_then(|gsm_record| gsm_record.error_category)
            .map(|gsm_error_category| {
                gsm_error_category == common_enums::ErrorCategory::HardDecline
            })
            .unwrap_or(false);
        let schedule_time = revenue_recovery_payment_data
            .get_schedule_time_based_on_retry_type(
                state,
                merchant_id,
                next_retry_count,
                payment_attempt,
                payment_intent,
                is_hard_decline,
            )
            .await;

        match schedule_time {
            Some(schedule_time) => Ok(Self::RetryPayment(schedule_time)),

            None => Ok(Self::TerminalFailure(payment_attempt.clone())),
        }
    }
}

/// Reopen calculate workflow when payment fails
pub async fn reopen_calculate_workflow_on_payment_failure(
    state: &SessionState,
    process: &storage::ProcessTracker,
    profile: &domain::Profile,
    merchant_context: domain::MerchantContext,
    payment_intent: &PaymentIntent,
    revenue_recovery_payment_data: &storage::revenue_recovery::RevenueRecoveryPaymentData,
    latest_attempt_id: &id_type::GlobalAttemptId,
) -> RecoveryResult<()> {
    let db = &*state.store;
    let id = payment_intent.id.clone();
    let task = revenue_recovery_core::CALCULATE_WORKFLOW;
    let runner = storage::ProcessTrackerRunner::PassiveRecoveryWorkflow;

    let old_tracking_data: pcr::RevenueRecoveryWorkflowTrackingData =
        serde_json::from_value(process.tracking_data.clone())
            .change_context(errors::RecoveryError::ValueNotFound)
            .attach_printable("Failed to deserialize the tracking data from process tracker")?;

    let retry_algorithm_type = profile
        .revenue_recovery_retry_algorithm_type
        .filter(|retry_type| *retry_type != common_enums::RevenueRecoveryAlgorithmType::Monitoring) // ignore Monitoring
        .unwrap_or(old_tracking_data.revenue_recovery_retry);

    let new_tracking_data = pcr::RevenueRecoveryWorkflowTrackingData {
        payment_attempt_id: latest_attempt_id.clone(),
        revenue_recovery_retry: retry_algorithm_type,
        merchant_id: old_tracking_data.merchant_id.clone(),
        profile_id: old_tracking_data.profile_id.clone(),
        global_payment_id: old_tracking_data.global_payment_id.clone(),
        billing_mca_id: old_tracking_data.billing_mca_id.clone(),
        invoice_scheduled_time: old_tracking_data.invoice_scheduled_time,
    };

    let tracking_data = serde_json::to_value(new_tracking_data)
        .change_context(errors::RecoveryError::ValueNotFound)
        .attach_printable("Failed to serialize the tracking data for process tracker")?;

    // Construct the process tracker ID for CALCULATE_WORKFLOW
    let process_tracker_id = format!("{}_{}_{}", runner, task, id.get_string_repr());

    logger::info!(
        payment_id = %id.get_string_repr(),
        process_tracker_id = %process_tracker_id,
        "Attempting to reopen CALCULATE_WORKFLOW on payment failure"
    );

    // Find the existing CALCULATE_WORKFLOW process tracker
    let calculate_process = db
        .find_process_by_id(&process_tracker_id)
        .await
        .change_context(errors::RecoveryError::ProcessTrackerFailure)
        .attach_printable("Failed to find CALCULATE_WORKFLOW process tracker")?;

    match calculate_process {
        Some(process) => {
            logger::info!(
                payment_id = %id.get_string_repr(),
                process_tracker_id = %process_tracker_id,
                current_status = %process.business_status,
                current_retry_count = process.retry_count,
                "Found existing CALCULATE_WORKFLOW, updating status and retry count"
            );

            // Update the process tracker to reopen the calculate workflow
            // 1. Change status from "finish" to "pending"
            // 2. Increase retry count by 1
            // 3. Set business status to QUEUED
            // 4. Schedule for immediate execution
            let new_retry_count = process.retry_count + 1;
            let new_schedule_time = common_utils::date_time::now()
                + time::Duration::seconds(
                    state
                        .conf
                        .revenue_recovery
                        .recovery_timestamp
                        .reopen_workflow_buffer_time_in_seconds,
                );

            let pt_update = storage::ProcessTrackerUpdate::Update {
                name: Some(task.to_string()),
                retry_count: Some(new_retry_count),
                schedule_time: Some(new_schedule_time),
                tracking_data: Some(tracking_data),
                business_status: Some(String::from(business_status::PENDING)),
                status: Some(common_enums::ProcessTrackerStatus::Pending),
                updated_at: Some(common_utils::date_time::now()),
            };

            db.update_process(process.clone(), pt_update)
                .await
                .change_context(errors::RecoveryError::ProcessTrackerFailure)
                .attach_printable("Failed to update CALCULATE_WORKFLOW process tracker")?;

            logger::info!(
                payment_id = %id.get_string_repr(),
                process_tracker_id = %process_tracker_id,
                new_retry_count = new_retry_count,
                new_schedule_time = %new_schedule_time,
                "Successfully reopened CALCULATE_WORKFLOW with increased retry count"
            );
        }
        None => {
            logger::info!(
                payment_id = %id.get_string_repr(),
                process_tracker_id = %process_tracker_id,
                "CALCULATE_WORKFLOW process tracker not found, creating new entry"
            );

            let task = "CALCULATE_WORKFLOW";

            let db = &*state.store;

            // Create process tracker ID in the format: CALCULATE_WORKFLOW_{payment_intent_id}
            let process_tracker_id = format!("{runner}_{task}_{}", id.get_string_repr());

            // Set scheduled time to current time + buffer time set in configuration
            let schedule_time = common_utils::date_time::now()
                + time::Duration::seconds(
                    state
                        .conf
                        .revenue_recovery
                        .recovery_timestamp
                        .reopen_workflow_buffer_time_in_seconds,
                );

            let new_retry_count = process.retry_count + 1;

            // Check if a process tracker entry already exists for this payment intent
            let existing_entry = db
                .as_scheduler()
                .find_process_by_id(&process_tracker_id)
                .await
                .change_context(errors::RecoveryError::ProcessTrackerFailure)
                .attach_printable(
                    "Failed to check for existing calculate workflow process tracker entry",
                )?;

            // No entry exists - create a new one
            router_env::logger::info!(
                    "No existing CALCULATE_WORKFLOW task found for payment_intent_id: {}, creating new entry... ",
                    id.get_string_repr()
                );

            let tag = ["PCR"];
            let runner = storage::ProcessTrackerRunner::PassiveRecoveryWorkflow;

            let process_tracker_entry = storage::ProcessTrackerNew::new(
                &process_tracker_id,
                task,
                runner,
                tag,
                process.tracking_data.clone(),
                Some(new_retry_count),
                schedule_time,
                common_types::consts::API_VERSION,
            )
            .change_context(errors::RecoveryError::ProcessTrackerFailure)
            .attach_printable("Failed to construct calculate workflow process tracker entry")?;

            // Insert into process tracker with status New
            db.as_scheduler()
                .insert_process(process_tracker_entry)
                .await
                .change_context(errors::RecoveryError::ProcessTrackerFailure)
                .attach_printable(
                    "Failed to enter calculate workflow process_tracker_entry in DB",
                )?;

            router_env::logger::info!(
                "Successfully created new CALCULATE_WORKFLOW task for payment_intent_id: {}",
                id.get_string_repr()
            );

            logger::info!(
                payment_id = %id.get_string_repr(),
                process_tracker_id = %process_tracker_id,
                "Successfully created new CALCULATE_WORKFLOW entry using perform_calculate_workflow"
            );
        }
    }

    Ok(())
}

// TODO: Move these to impl based functions
async fn record_back_to_billing_connector(
    state: &SessionState,
    payment_attempt: &PaymentAttempt,
    payment_intent: &PaymentIntent,
    billing_mca: &merchant_connector_account::MerchantConnectorAccount,
) -> RecoveryResult<()> {
    logger::info!("Entering record_back_to_billing_connector");

    let connector_name = billing_mca.connector_name.to_string();
    let connector_data = api_types::ConnectorData::get_connector_by_name(
        &state.conf.connectors,
        &connector_name,
        api_types::GetToken::Connector,
        Some(billing_mca.get_id()),
    )
    .change_context(errors::RecoveryError::RecordBackToBillingConnectorFailed)
    .attach_printable("invalid connector name received in billing merchant connector account")?;

    let connector_integration: services::BoxedRevenueRecoveryRecordBackInterface<
        router_flow_types::InvoiceRecordBack,
        revenue_recovery_request::InvoiceRecordBackRequest,
        revenue_recovery_response::InvoiceRecordBackResponse,
    > = connector_data.connector.get_connector_integration();

    let router_data = construct_invoice_record_back_router_data(
        state,
        billing_mca,
        payment_attempt,
        payment_intent,
    )?;

    let response = services::execute_connector_processing_step(
        state,
        connector_integration,
        &router_data,
        payments::CallConnectorAction::Trigger,
        None,
        None,
    )
    .await
    .change_context(errors::RecoveryError::RecordBackToBillingConnectorFailed)
    .attach_printable("Failed while handling response of record back to billing connector")?;

    match response.response {
        Ok(response) => Ok(response),
        error @ Err(_) => {
            router_env::logger::error!(?error);
            Err(errors::RecoveryError::RecordBackToBillingConnectorFailed)
                .attach_printable("Failed while recording back to billing connector")
        }
    }?;
    Ok(())
}

pub fn construct_invoice_record_back_router_data(
    state: &SessionState,
    billing_mca: &merchant_connector_account::MerchantConnectorAccount,
    payment_attempt: &PaymentAttempt,
    payment_intent: &PaymentIntent,
) -> RecoveryResult<hyperswitch_domain_models::types::InvoiceRecordBackRouterData> {
    logger::info!("Entering construct_invoice_record_back_router_data");

    let auth_type: types::ConnectorAuthType =
        helpers::MerchantConnectorAccountType::DbVal(Box::new(billing_mca.clone()))
            .get_connector_account_details()
            .parse_value("ConnectorAuthType")
            .change_context(errors::RecoveryError::RecordBackToBillingConnectorFailed)?;

    let merchant_reference_id = payment_intent
        .merchant_reference_id
        .clone()
        .ok_or(errors::RecoveryError::RecordBackToBillingConnectorFailed)
        .attach_printable(
            "Merchant reference id not found while recording back to billing connector",
        )?;
    let connector_name = billing_mca.get_connector_name_as_string();
    let connector = common_enums::connector_enums::Connector::from_str(connector_name.as_str())
        .change_context(errors::RecoveryError::RecordBackToBillingConnectorFailed)
        .attach_printable("Cannot find connector from the connector_name")?;

    let connector_params =
        hyperswitch_domain_models::connector_endpoints::Connectors::get_connector_params(
            &state.conf.connectors,
            connector,
        )
        .change_context(errors::RecoveryError::RecordBackToBillingConnectorFailed)
        .attach_printable(format!(
            "cannot find connector params for this connector {connector} in this flow",
        ))?;

    let router_data = router_data_v2::RouterDataV2 {
        flow: PhantomData::<router_flow_types::InvoiceRecordBack>,
        tenant_id: state.tenant.tenant_id.clone(),
        resource_common_data: flow_common_types::InvoiceRecordBackData {
            connector_meta_data: None,
        },
        connector_auth_type: auth_type,
        request: revenue_recovery_request::InvoiceRecordBackRequest {
            merchant_reference_id,
            amount: payment_attempt.get_total_amount(),
            currency: payment_intent.amount_details.currency,
            payment_method_type: Some(payment_attempt.payment_method_subtype),
            attempt_status: payment_attempt.status,
            connector_transaction_id: payment_attempt
                .connector_payment_id
                .as_ref()
                .map(|id| common_utils::types::ConnectorTransactionId::TxnId(id.clone())),
            connector_params,
        },
        response: Err(types::ErrorResponse::default()),
    };
    let old_router_data = flow_common_types::InvoiceRecordBackData::to_old_router_data(router_data)
        .change_context(errors::RecoveryError::RecordBackToBillingConnectorFailed)
        .attach_printable("Cannot construct record back router data")?;
    Ok(old_router_data)
}

pub fn get_payment_processor_token_id_from_payment_attempt(
    payment_attempt: &PaymentAttempt,
) -> Option<String> {
    let used_token = payment_attempt
        .connector_token_details
        .as_ref()
        .and_then(|t| t.connector_mandate_id.clone());
    logger::info!("Used token in the payment attempt : {:?}", used_token);

    used_token
}

pub struct RevenueRecoveryOutgoingWebhook;

impl RevenueRecoveryOutgoingWebhook {
    #[allow(clippy::too_many_arguments)]
    pub async fn send_outgoing_webhook_based_on_revenue_recovery_status(
        state: &SessionState,
        event_class: common_enums::EventClass,
        event_status: common_enums::EventType,
        payment_intent: &PaymentIntent,
        merchant_context: &domain::MerchantContext,
        profile: &domain::Profile,
        payment_attempt_id: String,
        payments_response: ApplicationResponse<api_models::payments::PaymentsResponse>,
    ) -> RecoveryResult<()> {
        match payments_response {
            ApplicationResponse::JsonWithHeaders((response, _headers)) => {
                let outgoing_webhook_content =
                    api_models::webhooks::OutgoingWebhookContent::PaymentDetails(Box::new(
                        response,
                    ));
                create_event_and_trigger_outgoing_webhook(
                    state.clone(),
                    profile.clone(),
                    merchant_context.get_merchant_key_store(),
                    event_status,
                    event_class,
                    payment_attempt_id,
                    common_enums::EventObjectType::PaymentDetails,
                    outgoing_webhook_content,
                    payment_intent.created_at,
                )
                .await
                .change_context(errors::RecoveryError::InvalidTask)
                .attach_printable("Failed to send out going webhook")?;

                Ok(())
            }

            _other_variant => {
                // Handle other successful response types if needed
                logger::warn!("Unexpected application response variant for outgoing webhook");
                Err(errors::RecoveryError::RevenueRecoveryOutgoingWebhookFailed.into())
            }
        }
    }
}<|MERGE_RESOLUTION|>--- conflicted
+++ resolved
@@ -183,23 +183,15 @@
                 .await;
 
                 // unlocking the token
-<<<<<<< HEAD
                 let intent_status = payment_intent.status;
                 if intent_status == common_enums::IntentStatus::Succeeded {
                     storage::revenue_recovery_redis_operation::RedisTokenManager::unlock_connector_customer_status(
                         state,
                         &connector_customer_id,
-                    )
+                        &payment_intent.id
+                )
                     .await;
                 }
-=======
-                let _unlock_the_connector_customer_id = storage::revenue_recovery_redis_operation::RedisTokenManager::unlock_connector_customer_status(
-                    state,
-                    &connector_customer_id,
-                    &payment_intent.id
-                )
-                .await;
->>>>>>> a73a1131
 
                 let payments_response = psync_response
                     .clone()
@@ -338,23 +330,15 @@
                 .await;
 
                 // unlocking the token
-<<<<<<< HEAD
                 let intent_status = payment_intent.status;
                 if intent_status == common_enums::IntentStatus::Failed {
                     storage::revenue_recovery_redis_operation::RedisTokenManager::unlock_connector_customer_status(
                         state,
                         &connector_customer_id,
-                    )
+                        &payment_intent.id
+                )
                     .await;
                 }
-=======
-                let _unlock_the_connector_customer_id = storage::revenue_recovery_redis_operation::RedisTokenManager::unlock_connector_customer_status(
-                    state,
-                    &connector_customer_id,
-                    &payment_intent.id
-                )
-                .await;
->>>>>>> a73a1131
 
                 // Reopen calculate workflow on payment failure
                 Box::pin(reopen_calculate_workflow_on_payment_failure(
@@ -631,12 +615,8 @@
                         if intent_status == common_enums::IntentStatus::Succeeded {
                             storage::revenue_recovery_redis_operation::RedisTokenManager::unlock_connector_customer_status(
                         state,
-<<<<<<< HEAD
                   &connector_customer_id,
-=======
-                        &connector_customer_id,
                         &payment_intent.id
->>>>>>> a73a1131
                     )
                         .await;
                         }
@@ -724,22 +704,14 @@
                     .await;
 
                         // unlocking the token
-<<<<<<< HEAD
                         if intent_status == common_enums::IntentStatus::Failed {
                             storage::revenue_recovery_redis_operation::RedisTokenManager::unlock_connector_customer_status(
         state,
         &connector_customer_id,
+                        &payment_intent.id
     )
     .await;
                         }
-=======
-                        let _unlock_connector_customer_id = storage::revenue_recovery_redis_operation::RedisTokenManager::unlock_connector_customer_status(
-                        state,
-                        &connector_customer_id,
-                        &payment_intent.id
-                    )
-                    .await;
->>>>>>> a73a1131
 
                         // Reopen calculate workflow on payment failure
                         Box::pin(reopen_calculate_workflow_on_payment_failure(
@@ -953,23 +925,15 @@
                 .await;
 
                     // unlocking the token
-<<<<<<< HEAD
                     let intent_status = payment_intent.status;
                     if intent_status == common_enums::IntentStatus::Succeeded {
                         storage::revenue_recovery_redis_operation::RedisTokenManager::unlock_connector_customer_status(
         state,
         &connector_customer_id,
+                    &payment_intent.id
     )
     .await;
                     }
-=======
-                    let _unlock_the_connector_customer_id = storage::revenue_recovery_redis_operation::RedisTokenManager::unlock_connector_customer_status(
-                    state,
-                    &connector_customer_id,
-                    &payment_intent.id
-                )
-                .await;
->>>>>>> a73a1131
 
                     Ok(Self::SuccessfulPayment(payment_attempt))
                 }
@@ -996,22 +960,14 @@
                         .await;
                     let intent_status = payment_intent.status;
                     // unlocking the token
-<<<<<<< HEAD
                     if intent_status == common_enums::IntentStatus::Failed {
                         storage::revenue_recovery_redis_operation::RedisTokenManager::unlock_connector_customer_status(
         state,
         &connector_customer_id,
+                        &payment_intent.id
     )
     .await;
                     }
-=======
-                    let _unlock_connector_customer_id = storage::revenue_recovery_redis_operation::RedisTokenManager::unlock_connector_customer_status(
-                        state,
-                        &connector_customer_id,
-                        &payment_intent.id
-                    )
-                    .await;
->>>>>>> a73a1131
 
                     // Reopen calculate workflow on payment failure
                     Box::pin(reopen_calculate_workflow_on_payment_failure(
