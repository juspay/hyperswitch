--- conflicted
+++ resolved
@@ -441,7 +441,6 @@
                         &recovery_payment_intent,
                         &recovery_payment_attempt,
                     );
-<<<<<<< HEAD
 
                     // publish events to kafka
                     if let Err(e) = recovery_incoming_flow::RecoveryPaymentTuple::publish_revenue_recovery_event_to_kafka(
@@ -458,122 +457,6 @@
 
                     let is_hard_decline =
                         revenue_recovery::check_hard_decline(state, &payment_data.payment_attempt)
-=======
-                // handle proxy api's response
-                match response {
-                    Ok(payment_data) => match payment_data.payment_attempt.status.foreign_into() {
-                        RevenueRecoveryPaymentsAttemptStatus::Succeeded => {
-                            let recovery_payment_attempt =
-                                hyperswitch_domain_models::revenue_recovery::RecoveryPaymentAttempt::from(
-                                    &payment_data.payment_attempt,
-                                );
-
-                            let recovery_payment_tuple =
-                                recovery_incoming_flow::RecoveryPaymentTuple::new(
-                                    &recovery_payment_intent,
-                                    &recovery_payment_attempt,
-                                );
-
-                            // publish events to kafka
-                            if let Err(e) = recovery_incoming_flow::RecoveryPaymentTuple::publish_revenue_recovery_event_to_kafka(
-                                state,
-                                &recovery_payment_tuple,
-                                Some(process.retry_count+1)
-                            )
-                            .await{
-                                router_env::logger::error!(
-                                    "Failed to publish revenue recovery event to kafka: {:?}",
-                                    e
-                                );
-                            };
-
-                            // update the status of token in redis
-                            let _update_error_code = storage::revenue_recovery_redis_operation::RedisTokenManager::update_payment_processor_token_error_code_from_process_tracker(
-                                state,
-                                &connector_customer_id,
-                                &None,
-                                &None,
-                                Some(&scheduled_token.payment_processor_token_details.payment_processor_token),
-                            )
-                            .await;
-
-                            // unlocking the token
-                            let _unlock_the_connector_customer_id = storage::revenue_recovery_redis_operation::RedisTokenManager::unlock_connector_customer_status(
-                                state,
-                                &connector_customer_id,
-                            )
-                            .await;
-
-                            let event_status = common_enums::EventType::PaymentSucceeded;
-
-                            let payments_response = payment_data
-                                .clone()
-                                .generate_response(
-                                    state,
-                                    None,
-                                    None,
-                                    None,
-                                    &merchant_context,
-                                    profile,
-                                    None,
-                                )
-                                .change_context(
-                                    errors::RecoveryError::PaymentsResponseGenerationFailed,
-                                )
-                                .attach_printable("Failed while generating response for payment")?;
-
-                            RevenueRecoveryOutgoingWebhook::send_outgoing_webhook_based_on_revenue_recovery_status(
-                                state,
-                                common_enums::EventClass::Payments,
-                                event_status,
-                                payment_intent,
-                                &merchant_context,
-                                profile,
-                                payment_data.payment_attempt.id.get_string_repr().to_string(),
-                                payments_response
-                            )
-                            .await?;
-
-                            Ok(Self::SuccessfulPayment(
-                                payment_data.payment_attempt.clone(),
-                            ))
-                        }
-                        RevenueRecoveryPaymentsAttemptStatus::Failed => {
-                            let recovery_payment_attempt =
-                                hyperswitch_domain_models::revenue_recovery::RecoveryPaymentAttempt::from(
-                                    &payment_data.payment_attempt,
-                                );
-
-                            let recovery_payment_tuple =
-                                recovery_incoming_flow::RecoveryPaymentTuple::new(
-                                    &recovery_payment_intent,
-                                    &recovery_payment_attempt,
-                                );
-
-                            // publish events to kafka
-                            if let Err(e) = recovery_incoming_flow::RecoveryPaymentTuple::publish_revenue_recovery_event_to_kafka(
-                                state,
-                                &recovery_payment_tuple,
-                                Some(process.retry_count+1)
-                            )
-                            .await{
-                                router_env::logger::error!(
-                                    "Failed to publish revenue recovery event to kafka: {:?}",
-                                    e
-                                );
-                            };
-
-                            let error_code = payment_data
-                                .payment_attempt
-                                .clone()
-                                .error
-                                .map(|error| error.code);
-
-                            let is_hard_decline = revenue_recovery::check_hard_decline(
-                                state,
-                                &payment_data.payment_attempt,
-                            )
->>>>>>> d62eed7c
                             .await
                             .ok();
 
@@ -661,7 +544,6 @@
                             .await
                             .ok();
 
-<<<<<<< HEAD
                     let _update_connector_customer_id = storage::revenue_recovery_redis_operation::RedisTokenManager::update_payment_processor_token_error_code_from_process_tracker(
                         state,
                         &connector_customer_id,
@@ -673,20 +555,12 @@
                             ,
                     )
                     .await;
-=======
-                logger::info!(
-                    process_id = %process.id,
-                    connector_customer_id = %connector_customer_id,
-                    "No token available, finishing EXECUTE_WORKFLOW"
-                );
->>>>>>> d62eed7c
 
                     // unlocking the token
                     let _unlock_connector_customer_id = storage::revenue_recovery_redis_operation::RedisTokenManager::unlock_connector_customer_status(
                         state,
                         &connector_customer_id,
                     )
-<<<<<<< HEAD
                     .await;
 
                     // Reopen calculate workflow on payment failure
@@ -718,18 +592,6 @@
             {
                 logger::error!(execute_payment_res=?err);
                 Ok(Self::ReviewPayment)
-=======
-                    .await
-                    .change_context(errors::RecoveryError::ProcessTrackerFailure)
-                    .attach_printable("Failed to finish EXECUTE_WORKFLOW")?;
-
-                logger::info!(
-                    process_id = %process.id,
-                    connector_customer_id = %connector_customer_id,
-                    "EXECUTE_WORKFLOW finished successfully"
-                );
-                Ok(Self::TerminalFailure(payment_attempt.clone()))
->>>>>>> d62eed7c
             }
         }
     }
