--- conflicted
+++ resolved
@@ -541,14 +541,9 @@
                     )
                     .await;
 
-<<<<<<< HEAD
                     // unlocking the token
                     if intent_status == common_enums::IntentStatus::Succeeded {
                         storage::revenue_recovery_redis_operation::RedisTokenManager::unlock_connector_customer_status(
-=======
-                        // unlocking the token
-                        let _unlock_the_connector_customer_id = storage::revenue_recovery_redis_operation::RedisTokenManager::unlock_connector_customer_status(
->>>>>>> 8267d9fd
                         state,
                   &connector_customer_id,
                     )
@@ -637,7 +632,6 @@
                     )
                     .await;
 
-<<<<<<< HEAD
                     // unlocking the token
                     if intent_status == common_enums::IntentStatus::Failed {
                         storage::revenue_recovery_redis_operation::RedisTokenManager::unlock_connector_customer_status(
@@ -646,14 +640,6 @@
     )
     .await;
                     }
-=======
-                        // unlocking the token
-                        let _unlock_connector_customer_id = storage::revenue_recovery_redis_operation::RedisTokenManager::unlock_connector_customer_status(
-                        state,
-                        &connector_customer_id,
-                    )
-                    .await;
->>>>>>> 8267d9fd
 
                         // Reopen calculate workflow on payment failure
                         Box::pin(reopen_calculate_workflow_on_payment_failure(
