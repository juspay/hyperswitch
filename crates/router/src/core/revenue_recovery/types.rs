use std::marker::PhantomData;

use api_models::{
    enums as api_enums,
    payments::{
        AmountDetails, PaymentRevenueRecoveryMetadata, PaymentsUpdateIntentRequest,
        ProxyPaymentsRequest,
    },
};
use common_utils::{
    self,
    ext_traits::{OptionExt, ValueExt},
    id_type,
};
use diesel_models::{enums, process_tracker::business_status, types as diesel_types};
use error_stack::{self, ResultExt};
use hyperswitch_domain_models::{
    business_profile, merchant_connector_account,
    payments::{
        self as domain_payments, payment_attempt, PaymentConfirmData, PaymentIntent,
        PaymentIntentData,
    },
    router_data_v2::{self, flow_common_types},
    router_flow_types,
    router_request_types::revenue_recovery as revenue_recovery_request,
    router_response_types::revenue_recovery as revenue_recovery_response,
    ApiModelToDieselModelConvertor,
};
use time::PrimitiveDateTime;

use crate::{
    core::{
        errors::{self, RouterResult},
        payments::{self, helpers, operations::Operation},
        revenue_recovery::{self as revenue_recovery_core},
    },
    db::StorageInterface,
    logger,
    routes::SessionState,
    services::{self, connector_integration_interface::RouterDataConversion},
    types::{
        self, api as api_types, api::payments as payments_types, storage, transformers::ForeignInto,
    },
    workflows::revenue_recovery::get_schedule_time_to_retry_mit_payments,
};

type RecoveryResult<T> = error_stack::Result<T, errors::RecoveryError>;

/// The status of Passive Churn Payments
#[derive(Clone, Debug, serde::Deserialize, serde::Serialize)]
pub enum PcrAttemptStatus {
    Succeeded,
    Failed,
    Processing,
    InvalidStatus(String),
    //  Cancelled,
}

impl PcrAttemptStatus {
    pub(crate) async fn update_pt_status_based_on_attempt_status_for_execute_payment(
        &self,
        db: &dyn StorageInterface,
        execute_task_process: &storage::ProcessTracker,
    ) -> Result<(), errors::ProcessTrackerError> {
        match &self {
            Self::Succeeded | Self::Failed | Self::Processing => {
                // finish the current execute task
                db.finish_process_with_business_status(
                    execute_task_process.clone(),
                    business_status::EXECUTE_WORKFLOW_COMPLETE_FOR_PSYNC,
                )
                .await?;
            }

            Self::InvalidStatus(action) => {
                logger::debug!(
                    "Invalid Attempt Status for the Recovery Payment : {}",
                    action
                );
                let pt_update = storage::ProcessTrackerUpdate::StatusUpdate {
                    status: enums::ProcessTrackerStatus::Review,
                    business_status: Some(String::from(business_status::EXECUTE_WORKFLOW_COMPLETE)),
                };
                // update the process tracker status as Review
                db.update_process(execute_task_process.clone(), pt_update)
                    .await?;
            }
        };
        Ok(())
    }

    pub(crate) async fn update_pt_status_based_on_attempt_status_for_payments_sync(
        &self,
        state: &SessionState,
        process_tracker: storage::ProcessTracker,
        pcr_data: &storage::revenue_recovery::RevenueRecoveryPaymentData,
        tracking_data: &storage::revenue_recovery::RevenueRecoveryWorkflowTrackingData,
        payment_attempt: payment_attempt::PaymentAttempt,
    ) -> Result<(), errors::ProcessTrackerError> {
        let db = &*state.store;

        match self {
            Self::Succeeded => {
                // finish psync task as the payment was a success
                db.as_scheduler()
                    .finish_process_with_business_status(
                        process_tracker,
                        business_status::PSYNC_WORKFLOW_COMPLETE,
                    )
                    .await?;
                // TODO: send back the successful webhook
            }
            Self::Failed => {
                // finish psync task
                db.as_scheduler()
                    .finish_process_with_business_status(
                        process_tracker.clone(),
                        business_status::PSYNC_WORKFLOW_COMPLETE,
                    )
                    .await?;

                // get a reschedule time
                let schedule_time = get_schedule_time_to_retry_mit_payments(
                    db,
                    &pcr_data.merchant_account.get_id().clone(),
                    process_tracker.retry_count + 1,
                )
                .await;

                // check if retry is possible
                if let Some(schedule_time) = schedule_time {
                    // schedule a retry
                    db.as_scheduler()
                        .retry_process(process_tracker.clone(), schedule_time)
                        .await?;
                } else {
                    // TODO: Record a failure back to the billing connector
                }

                // TODO: Update connecter called field and active attempt
            }
            Self::Processing => {
                // do a psync payment
                let action = Box::pin(Action::payment_sync_call(
                    state,
                    pcr_data,
                    &tracking_data.global_payment_id,
                    &process_tracker,
                    payment_attempt,
                ))
                .await?;

                //handle the response
                action
                    .psync_response_handler(
                        state,
                        &process_tracker,
                        tracking_data,
                        revenue_recovery_metadat,
                    )
                    .await?;
            }
            Self::InvalidStatus(status) => logger::debug!(
                "Invalid Attempt Status for the Recovery Payment : {}",
                status
            ),
        }
        Ok(())
    }
}
pub enum Decision {
    Execute,
    Psync(enums::AttemptStatus, id_type::GlobalAttemptId),
    InvalidDecision,
    ReviewForSuccessfulPayment,
    ReviewForFailedPayment,
}

impl Decision {
    pub async fn get_decision_based_on_params(
        state: &SessionState,
        intent_status: enums::IntentStatus,
        called_connector: enums::PaymentConnectorTransmission,
        active_attempt_id: Option<id_type::GlobalAttemptId>,
        revenue_recovery_data: &storage::revenue_recovery::RevenueRecoveryPaymentData,
        payment_id: &id_type::GlobalPaymentId,
    ) -> RecoveryResult<Self> {
        Ok(match (intent_status, called_connector, active_attempt_id) {
            (
                enums::IntentStatus::Failed,
                enums::PaymentConnectorTransmission::ConnectorCallUnsuccessful,
                None,
            ) => Self::Execute,
            (
                enums::IntentStatus::Processing,
                enums::PaymentConnectorTransmission::ConnectorCallSucceeded,
                Some(_),
            ) => {
                let psync_data = revenue_recovery_core::api::call_psync_api(
                    state,
                    payment_id,
                    revenue_recovery_data,
                )
                .await
                .change_context(errors::RecoveryError::PaymentCallFailed)
                .attach_printable("Error while executing the Psync call")?;
                let payment_attempt = psync_data
                    .payment_attempt
                    .get_required_value("Payment Attempt")
                    .change_context(errors::RecoveryError::ValueNotFound)
                    .attach_printable("Error while executing the Psync call")?;
                Self::Psync(payment_attempt.status, payment_attempt.get_id().clone())
            }
            (
                enums::IntentStatus::Failed,
                enums::PaymentConnectorTransmission::ConnectorCallSucceeded,
                Some(_),
            ) => Self::ReviewForFailedPayment,
            (enums::IntentStatus::Succeeded, _, _) => Self::ReviewForSuccessfulPayment,
            _ => Self::InvalidDecision,
        })
    }
}

#[derive(Debug, Clone)]
pub enum Action {
    SyncPayment(id_type::GlobalAttemptId),
    RetryPayment(PrimitiveDateTime),
    TerminalFailure(payment_attempt::PaymentAttempt),
    SuccessfulPayment(payment_attempt::PaymentAttempt),
    ReviewPayment,
    ManualReviewAction,
}
impl Action {
    pub async fn execute_payment(
        state: &SessionState,
        merchant_id: &id_type::MerchantId,
        payment_intent: &PaymentIntent,
        process: &storage::ProcessTracker,
        revenue_recovery_payment_data: &storage::revenue_recovery::RevenueRecoveryPaymentData,
        revenue_recovery_metadata: &PaymentRevenueRecoveryMetadata,
    ) -> RecoveryResult<Self> {
        let db = &*state.store;
        let response = revenue_recovery_core::api::call_proxy_api(
            state,
            payment_intent,
            revenue_recovery_payment_data,
            revenue_recovery_metadata,
        )
        .await;
        // handle proxy api's response
        match response {
            Ok(payment_data) => match payment_data.payment_attempt.status.foreign_into() {
                PcrAttemptStatus::Succeeded => Ok(Self::SuccessfulPayment(
                    payment_data.payment_attempt.clone(),
                )),
                PcrAttemptStatus::Failed => {
                    Self::decide_retry_failure_action(
                        db,
                        merchant_id,
                        process.clone(),
                        &payment_data.payment_attempt,
                    )
                    .await
                }

                PcrAttemptStatus::Processing => {
                    Ok(Self::SyncPayment(payment_data.payment_attempt.id.clone()))
                }
                PcrAttemptStatus::InvalidStatus(action) => {
                    logger::info!(?action, "Invalid Payment Status For PCR Payment");
                    Ok(Self::ManualReviewAction)
                }
            },
            Err(err) =>
            // check for an active attempt being constructed or not
            {
                logger::error!(execute_payment_res=?err);
                match payment_intent.active_attempt_id.clone() {
                    Some(attempt_id) => Ok(Self::SyncPayment(attempt_id)),
                    None => Ok(Self::ReviewPayment),
                }
            }
        }
    }

    pub async fn execute_payment_task_response_handler(
        &self,
        state: &SessionState,
        payment_intent: &PaymentIntent,
        execute_task_process: &storage::ProcessTracker,
        revenue_recovery_payment_data: &storage::revenue_recovery::RevenueRecoveryPaymentData,
        revenue_recovery_metadata: &mut PaymentRevenueRecoveryMetadata,
    ) -> Result<(), errors::ProcessTrackerError> {
        let db = &*state.store;
        match self {
            Self::SyncPayment(attempt_id) => {
<<<<<<< HEAD
                revenue_recovery_core::insert_psync_pcr_task_to_pt(
=======
                core_pcr::insert_psync_pcr_task(
                    billing_mca.get_id().clone(),
>>>>>>> 8ec56e5b
                    db,
                    revenue_recovery_payment_data
                        .merchant_account
                        .get_id()
                        .to_owned(),
                    payment_intent.id.clone(),
                    revenue_recovery_payment_data.profile.get_id().to_owned(),
                    attempt_id.clone(),
                    storage::ProcessTrackerRunner::PassiveRecoveryWorkflow,
                )
                .await
                .change_context(errors::RecoveryError::ProcessTrackerFailure)
                .attach_printable("Failed to create a psync workflow in the process tracker")?;

                db.as_scheduler()
                    .finish_process_with_business_status(
                        execute_task_process.clone(),
                        business_status::EXECUTE_WORKFLOW_COMPLETE_FOR_PSYNC,
                    )
                    .await
                    .change_context(errors::RecoveryError::ProcessTrackerFailure)
                    .attach_printable("Failed to update the process tracker")?;
                Ok(())
            }

            Self::RetryPayment(schedule_time) => {
                db.as_scheduler()
                    .retry_process(execute_task_process.clone(), *schedule_time)
                    .await?;

                // update the connector payment transmission field to Unsuccessful and unset active attempt id
                revenue_recovery_metadata.set_payment_transmission_field_for_api_request(
                    enums::PaymentConnectorTransmission::ConnectorCallUnsuccessful,
                );

                let payment_update_req = PaymentsUpdateIntentRequest::update_feature_metadata_and_active_attempt_with_api(
        payment_intent.feature_metadata.clone().unwrap_or_default().convert_back().set_payment_revenue_recovery_metadata_using_api(
                revenue_recovery_metadata.clone()
            ),
            api_enums::UpdateActiveAttempt::Unset,
        );
                logger::info!(
                    "Call made to payments update intent api , with the request body {:?}",
                    payment_update_req
                );
                revenue_recovery_core::api::update_payment_intent_api(
                    state,
                    payment_intent.id.clone(),
                    revenue_recovery_payment_data,
                    payment_update_req,
                )
                .await
                .change_context(errors::RecoveryError::PaymentCallFailed)?;
                Ok(())
            }
            Self::TerminalFailure(payment_attempt) => {
                db.as_scheduler()
                    .finish_process_with_business_status(
                        execute_task_process.clone(),
                        business_status::EXECUTE_WORKFLOW_COMPLETE,
                    )
                    .await
                    .change_context(errors::RecoveryError::ProcessTrackerFailure)
                    .attach_printable("Failed to update the process tracker")?;
                // Record back to billing connector for terminal status
                // TODO: Add support for retrying failed outgoing recordback webhooks
                self.record_back_to_billing_connector(
                    state,
                    payment_attempt,
                    payment_intent,
                    revenue_recovery_payment_data.billing_mca,
                )
                .await
                .change_context(errors::RecoveryError::RecordBackToBillingConnectorFailed)
                .attach_printable("Failed to record back the billing connector")?;
                Ok(())
            }
            Self::SuccessfulPayment(payment_attempt) => {
                db.as_scheduler()
                    .finish_process_with_business_status(
                        execute_task_process.clone(),
                        business_status::EXECUTE_WORKFLOW_COMPLETE,
                    )
                    .await
                    .change_context(errors::RecoveryError::ProcessTrackerFailure)
                    .attach_printable("Failed to update the process tracker")?;
                // Record back to billing connector for terminal status
                // TODO: Add support for retrying failed outgoing recordback webhooks
                self.record_back_to_billing_connector(
                    state,
                    payment_attempt,
                    payment_intent,
                    revenue_recovery_payment_data.billing_mca,
                )
                .await
                .change_context(errors::RecoveryError::RecordBackToBillingConnectorFailed)
                .attach_printable("Failed to update the process tracker")?;
                Ok(())
            }
            Self::ReviewPayment => {
                let tracking_data_for_review = execute_task_process
                    .tracking_data
                    .clone()
                    .parse_value::<storage::revenue_recovery::RevenueRecoveryWorkflowTrackingData>(
                    "RevenueRecoveryWorkflowTrackingData",
                )?;
                revenue_recovery_core::insert_review_task_to_pt(
                    db,
                    &tracking_data_for_review,
                    storage::ProcessTrackerRunner::PassiveRecoveryWorkflow,
                )
                .await?;
                db.finish_process_with_business_status(
                    execute_task_process.clone(),
                    business_status::PSYNC_WORKFLOW_COMPLETE_FOR_REVIEW,
                )
                .await?;
                Ok(())
            }
            Self::ManualReviewAction => {
                logger::debug!("Invalid Payment Status For PCR Payment");
                let pt_update = storage::ProcessTrackerUpdate::StatusUpdate {
                    status: enums::ProcessTrackerStatus::Review,
                    business_status: Some(String::from(business_status::EXECUTE_WORKFLOW_COMPLETE)),
                };
                // update the process tracker status as Review
                db.as_scheduler()
                    .update_process(execute_task_process.clone(), pt_update)
                    .await?;
                Ok(())
            }
        }
    }

    pub async fn payment_sync_call(
        state: &SessionState,
        pcr_data: &storage::revenue_recovery::RevenueRecoveryPaymentData,
        global_payment_id: &id_type::GlobalPaymentId,
        process: &storage::ProcessTracker,
        payment_attempt: payment_attempt::PaymentAttempt,
    ) -> RecoveryResult<Self> {
        let response =
            revenue_recovery_core::api::call_psync_api(state, global_payment_id, pcr_data).await;
        let db = &*state.store;
        let active_attempt_id = payment_attempt.get_id().clone();
        match response {
            Ok(_payment_data) => match payment_attempt.status.foreign_into() {
                PcrAttemptStatus::Succeeded => Ok(Self::SuccessfulPayment(payment_attempt)),
                PcrAttemptStatus::Failed => {
                    Self::decide_retry_failure_action(
                        db,
                        pcr_data.merchant_account.get_id(),
                        process.clone(),
                        &payment_attempt,
                    )
                    .await
                }

                PcrAttemptStatus::Processing => Ok(Self::SyncPayment(active_attempt_id)),
                PcrAttemptStatus::InvalidStatus(action) => {
                    logger::info!(?action, "Invalid Payment Status For PCR PSync Payment");
                    Ok(Self::ManualReviewAction)
                }
            },
            Err(err) =>
            // if there is an error while psync we create a new Review Task
            {
                logger::error!(sync_payment_response=?err);
                Ok(Self::ReviewPayment)
            }
        }
    }
    pub async fn psync_response_handler(
        &self,
        state: &SessionState,
        psync_task_process: &storage::ProcessTracker,
        tracking_data: &storage::revenue_recovery::RevenueRecoveryWorkflowTrackingData,
        revenue_recovery_metadata: &mut PaymentRevenueRecoveryMetadata,
    ) -> Result<(), errors::ProcessTrackerError> {
        let db = &*state.store;
        match self {
            Self::SyncPayment(_active_attempt_id) => {
                // retry the Psync Tasks
                let pt_task_update = diesel_models::ProcessTrackerUpdate::StatusUpdate {
                    status: storage::enums::ProcessTrackerStatus::Pending,
                    business_status: Some(business_status::PENDING.to_owned()),
                };
                // ? get a schedule time for psync and retry the process
                db.as_scheduler()
                    .update_process(psync_task_process.clone(), pt_task_update)
                    .await
                    .change_context(errors::RecoveryError::ProcessTrackerFailure)
                    .attach_printable("Failed to update the process tracker")?;
                Ok(())
            }

            Self::RetryPayment(schedule_time) => {
                // finish the psync task
                db.as_scheduler()
                    .finish_process_with_business_status(
                        psync_task_process.clone(),
                        business_status::PSYNC_WORKFLOW_COMPLETE,
                    )
                    .await
                    .change_context(errors::RecoveryError::ProcessTrackerFailure)
                    .attach_printable("Failed to update the process tracker")?;

                // TODO: Update connecter called field and active attempt

                // retry the execute task
                let task = "EXECUTE_WORKFLOW";
                let runner = storage::ProcessTrackerRunner::PassiveRecoveryWorkflow;
                let process_tracker_id = format!(
                    "{runner}_{task}_{}",
                    tracking_data.global_payment_id.get_string_repr()
                );
                let execute_task_process = db
                    .as_scheduler()
                    .find_process_by_id(&process_tracker_id)
                    .await
                    .change_context(errors::RecoveryError::ProcessTrackerFailure)?
                    .get_required_value("Process Tracker")?;

                db.as_scheduler()
                    .retry_process(execute_task_process, *schedule_time)
                    .await
                    .change_context(errors::RecoveryError::ProcessTrackerFailure)
                    .attach_printable("Failed to update the process tracker")?;
                Ok(())
            }

            Self::TerminalFailure(payment_attempt) => {
                // Record a failure transaction back to Billing Connector
                // TODO: Add support for retrying failed outgoing recordback webhooks
                self.record_back_to_billing_connector(
                    state,
                    payment_attempt,
                    payment_intent,
                    revenue_recovery_payment_data.billing_mca,
                )
                .await
                .change_context(errors::RecoveryError::RecordBackToBillingConnectorFailed)
                .attach_printable("Failed to record back the billing connector")?;

                // finish the current psync task
                db.as_scheduler()
                    .finish_process_with_business_status(
                        psync_task_process.clone(),
                        business_status::PSYNC_WORKFLOW_COMPLETE,
                    )
                    .await
                    .change_context(errors::RecoveryError::ProcessTrackerFailure)
                    .attach_printable("Failed to update the process tracker")?;
                Ok(())
            }
            Self::SuccessfulPayment(payment_attempt) => {
                // TODO: Record a successful transaction back to Billing Connector
                // finish the current psync task
                db.as_scheduler()
                    .finish_process_with_business_status(
                        psync_task_process.clone(),
                        business_status::PSYNC_WORKFLOW_COMPLETE,
                    )
                    .await
                    .change_context(errors::RecoveryError::ProcessTrackerFailure)
                    .attach_printable("Failed to update the process tracker")?;
                Ok(())
            }
            Self::ReviewPayment => {
                revenue_recovery_core::insert_review_task_to_pt(
                    db,
                    tracking_data,
                    storage::ProcessTrackerRunner::PassiveRecoveryWorkflow,
                )
                .await
                .change_context(errors::RecoveryError::ProcessTrackerFailure)
                .attach_printable("Failed to insert the task to process tracker")?;

                db.finish_process_with_business_status(
                    psync_task_process.clone(),
                    business_status::PSYNC_WORKFLOW_COMPLETE_FOR_REVIEW,
                )
                .await
                .change_context(errors::RecoveryError::ProcessTrackerFailure)
                .attach_printable("Failed to update the process tracker")?;
                Ok(())
            }
            Self::ManualReviewAction => {
                logger::debug!("Invalid Payment Status For PCR Payment");
                let pt_update = storage::ProcessTrackerUpdate::StatusUpdate {
                    status: enums::ProcessTrackerStatus::Review,
                    business_status: Some(String::from(business_status::PSYNC_WORKFLOW_COMPLETE)),
                };
                // update the process tracker status as Review
                db.as_scheduler()
                    .update_process(psync_task_process.clone(), pt_update)
                    .await
                    .change_context(errors::RecoveryError::ProcessTrackerFailure)
                    .attach_printable("Failed to update the process tracker")?;

                Ok(())
            }
        }
    }
    async fn record_back_to_billing_connector(
        &self,
        state: &SessionState,
        payment_attempt: &payment_attempt::PaymentAttempt,
        payment_intent: &PaymentIntent,
        billing_mca: &merchant_connector_account::MerchantConnectorAccount,
    ) -> RecoveryResult<()> {
        let connector_name = billing_mca.connector_name.to_string();
        let connector_data = api_types::ConnectorData::get_connector_by_name(
            &state.conf.connectors,
            &connector_name,
            api_types::GetToken::Connector,
            Some(billing_mca.get_id()),
        )
        .change_context(errors::RecoveryError::RecordBackToBillingConnectorFailed)
        .attach_printable(
            "invalid connector name received in billing merchant connector account",
        )?;

        let connector_integration: services::BoxedRevenueRecoveryRecordBackInterface<
            router_flow_types::RecoveryRecordBack,
            revenue_recovery_request::RevenueRecoveryRecordBackRequest,
            revenue_recovery_response::RevenueRecoveryRecordBackResponse,
        > = connector_data.connector.get_connector_integration();

        let router_data = self.construct_recovery_record_back_router_data(
            state,
            billing_mca,
            payment_attempt,
            payment_intent,
        )?;

        let response = services::execute_connector_processing_step(
            state,
            connector_integration,
            &router_data,
            payments::CallConnectorAction::Trigger,
            None,
        )
        .await
        .change_context(errors::RecoveryError::RecordBackToBillingConnectorFailed)
        .attach_printable("Failed while handling response of record back to billing connector")?;

        let record_back_response = match response.response {
            Ok(response) => Ok(response),
            error @ Err(_) => {
                router_env::logger::error!(?error);
                Err(errors::RecoveryError::RecordBackToBillingConnectorFailed)
                    .attach_printable("Failed while recording back to billing connector")
            }
        }?;
        Ok(())
    }

    pub fn construct_recovery_record_back_router_data(
        &self,
        state: &SessionState,
        billing_mca: &merchant_connector_account::MerchantConnectorAccount,
        payment_attempt: &payment_attempt::PaymentAttempt,
        payment_intent: &PaymentIntent,
    ) -> RecoveryResult<hyperswitch_domain_models::types::RevenueRecoveryRecordBackRouterData> {
        let auth_type: types::ConnectorAuthType =
            helpers::MerchantConnectorAccountType::DbVal(Box::new(billing_mca.clone()))
                .get_connector_account_details()
                .parse_value("ConnectorAuthType")
                .change_context(errors::RecoveryError::RecordBackToBillingConnectorFailed)?;

        let merchant_reference_id = payment_intent
            .merchant_reference_id
            .clone()
            .ok_or(errors::RecoveryError::RecordBackToBillingConnectorFailed)
            .attach_printable(
                "Merchant reference id not found while recording back to billing connector",
            )?;

        let router_data = router_data_v2::RouterDataV2 {
            flow: PhantomData::<router_flow_types::RecoveryRecordBack>,
            tenant_id: state.tenant.tenant_id.clone(),
            resource_common_data: flow_common_types::RevenueRecoveryRecordBackData,
            connector_auth_type: auth_type,
            request: revenue_recovery_request::RevenueRecoveryRecordBackRequest {
                merchant_reference_id,
                amount: payment_attempt.get_total_amount(),
                currency: payment_intent.amount_details.currency,
                payment_method_type: Some(payment_attempt.payment_method_subtype),
                attempt_status: payment_attempt.status,
                connector_transaction_id: payment_attempt
                    .connector_payment_id
                    .as_ref()
                    .map(|id| common_utils::types::ConnectorTransactionId::TxnId(id.clone())),
            },
            response: Err(types::ErrorResponse::default()),
        };
        let old_router_data =
            flow_common_types::RevenueRecoveryRecordBackData::to_old_router_data(router_data)
                .change_context(errors::RecoveryError::RecordBackToBillingConnectorFailed)
                .attach_printable("Cannot construct record back router data")?;
        Ok(old_router_data)
    }

    pub(crate) async fn decide_retry_failure_action(
        db: &dyn StorageInterface,
        merchant_id: &id_type::MerchantId,
        pt: storage::ProcessTracker,
        payment_attempt: &payment_attempt::PaymentAttempt,
    ) -> RecoveryResult<Self> {
        let schedule_time =
            get_schedule_time_to_retry_mit_payments(db, merchant_id, pt.retry_count + 1).await;
        match schedule_time {
            Some(schedule_time) => Ok(Self::RetryPayment(schedule_time)),

            None => Ok(Self::TerminalFailure(payment_attempt.clone())),
        }
    }
}<|MERGE_RESOLUTION|>--- conflicted
+++ resolved
@@ -93,7 +93,7 @@
         &self,
         state: &SessionState,
         process_tracker: storage::ProcessTracker,
-        pcr_data: &storage::revenue_recovery::RevenueRecoveryPaymentData,
+        revenue_recovery_payment_data: &storage::revenue_recovery::RevenueRecoveryPaymentData,
         tracking_data: &storage::revenue_recovery::RevenueRecoveryWorkflowTrackingData,
         payment_attempt: payment_attempt::PaymentAttempt,
     ) -> Result<(), errors::ProcessTrackerError> {
@@ -122,7 +122,10 @@
                 // get a reschedule time
                 let schedule_time = get_schedule_time_to_retry_mit_payments(
                     db,
-                    &pcr_data.merchant_account.get_id().clone(),
+                    &revenue_recovery_payment_data
+                        .merchant_account
+                        .get_id()
+                        .clone(),
                     process_tracker.retry_count + 1,
                 )
                 .await;
@@ -143,7 +146,7 @@
                 // do a psync payment
                 let action = Box::pin(Action::payment_sync_call(
                     state,
-                    pcr_data,
+                    revenue_recovery_payment_data,
                     &tracking_data.global_payment_id,
                     &process_tracker,
                     payment_attempt,
@@ -156,7 +159,7 @@
                         state,
                         &process_tracker,
                         tracking_data,
-                        revenue_recovery_metadat,
+                        // revenue_recovery_metadata,
                     )
                     .await?;
             }
@@ -295,12 +298,8 @@
         let db = &*state.store;
         match self {
             Self::SyncPayment(attempt_id) => {
-<<<<<<< HEAD
                 revenue_recovery_core::insert_psync_pcr_task_to_pt(
-=======
-                core_pcr::insert_psync_pcr_task(
-                    billing_mca.get_id().clone(),
->>>>>>> 8ec56e5b
+                    revenue_recovery_payment_data.billing_mca.get_id().clone(),
                     db,
                     revenue_recovery_payment_data
                         .merchant_account
@@ -371,7 +370,7 @@
                     state,
                     payment_attempt,
                     payment_intent,
-                    revenue_recovery_payment_data.billing_mca,
+                    &revenue_recovery_payment_data.billing_mca,
                 )
                 .await
                 .change_context(errors::RecoveryError::RecordBackToBillingConnectorFailed)
@@ -393,7 +392,7 @@
                     state,
                     payment_attempt,
                     payment_intent,
-                    revenue_recovery_payment_data.billing_mca,
+                    &revenue_recovery_payment_data.billing_mca,
                 )
                 .await
                 .change_context(errors::RecoveryError::RecordBackToBillingConnectorFailed)
@@ -407,6 +406,7 @@
                     .parse_value::<storage::revenue_recovery::RevenueRecoveryWorkflowTrackingData>(
                     "RevenueRecoveryWorkflowTrackingData",
                 )?;
+                // this is avoided by the record back call
                 revenue_recovery_core::insert_review_task_to_pt(
                     db,
                     &tracking_data_for_review,
@@ -469,6 +469,7 @@
             // if there is an error while psync we create a new Review Task
             {
                 logger::error!(sync_payment_response=?err);
+                //requeue
                 Ok(Self::ReviewPayment)
             }
         }
@@ -478,7 +479,7 @@
         state: &SessionState,
         psync_task_process: &storage::ProcessTracker,
         tracking_data: &storage::revenue_recovery::RevenueRecoveryWorkflowTrackingData,
-        revenue_recovery_metadata: &mut PaymentRevenueRecoveryMetadata,
+        // revenue_recovery_metadata: &mut PaymentRevenueRecoveryMetadata,
     ) -> Result<(), errors::ProcessTrackerError> {
         let db = &*state.store;
         match self {
@@ -535,15 +536,15 @@
             Self::TerminalFailure(payment_attempt) => {
                 // Record a failure transaction back to Billing Connector
                 // TODO: Add support for retrying failed outgoing recordback webhooks
-                self.record_back_to_billing_connector(
-                    state,
-                    payment_attempt,
-                    payment_intent,
-                    revenue_recovery_payment_data.billing_mca,
-                )
-                .await
-                .change_context(errors::RecoveryError::RecordBackToBillingConnectorFailed)
-                .attach_printable("Failed to record back the billing connector")?;
+                // self.record_back_to_billing_connector(
+                //     state,
+                //     payment_attempt,
+                //     payment_intent,
+                //     revenue_recovery_payment_data.billing_mca,
+                // )
+                // .await
+                // .change_context(errors::RecoveryError::RecordBackToBillingConnectorFailed)
+                // .attach_printable("Failed to record back the billing connector")?;
 
                 // finish the current psync task
                 db.as_scheduler()
