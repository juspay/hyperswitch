use error_stack::ResultExt;
use hyperswitch_domain_models::router_data_v2::ExternalAuthenticationFlowData;

use crate::{
    consts,
    core::{
        errors::{self, ConnectorErrorExt, StorageErrorExt},
        payments,
    },
    errors::RouterResult,
    routes::SessionState,
    services::{self, execute_connector_processing_step},
    types::{
        api, authentication::AuthenticationResponseData, domain, storage,
        transformers::ForeignFrom, RouterData,
    },
    utils::OptionExt,
};

pub fn get_connector_data_if_separate_authn_supported(
    connector_call_type: &api::ConnectorCallType,
) -> Option<api::ConnectorData> {
    match connector_call_type {
        api::ConnectorCallType::PreDetermined(connector_data) => {
            if connector_data
                .connector_name
                .is_separate_authentication_supported()
            {
                Some(connector_data.clone())
            } else {
                None
            }
        }
        api::ConnectorCallType::Retryable(connectors) => {
            connectors.first().and_then(|connector_data| {
                if connector_data
                    .connector_name
                    .is_separate_authentication_supported()
                {
                    Some(connector_data.clone())
                } else {
                    None
                }
            })
        }
        api::ConnectorCallType::SessionMultiple(_) => None,
    }
}

pub async fn update_trackers<F: Clone, Req>(
    state: &SessionState,
    router_data: RouterData<F, Req, AuthenticationResponseData>,
    authentication: storage::Authentication,
    acquirer_details: Option<super::types::AcquirerDetails>,
) -> RouterResult<storage::Authentication> {
    let authentication_update = match router_data.response {
        Ok(response) => match response {
            AuthenticationResponseData::PreAuthNResponse {
                threeds_server_transaction_id,
                maximum_supported_3ds_version,
                connector_authentication_id,
                three_ds_method_data,
                three_ds_method_url,
                message_version,
                connector_metadata,
                directory_server_id,
            } => storage::AuthenticationUpdate::PreAuthenticationUpdate {
                threeds_server_transaction_id,
                maximum_supported_3ds_version,
                connector_authentication_id,
                three_ds_method_data,
                three_ds_method_url,
                message_version,
                connector_metadata,
                authentication_status: common_enums::AuthenticationStatus::Pending,
                acquirer_bin: acquirer_details
                    .as_ref()
                    .map(|acquirer_details| acquirer_details.acquirer_bin.clone()),
                acquirer_merchant_id: acquirer_details
                    .as_ref()
                    .map(|acquirer_details| acquirer_details.acquirer_merchant_id.clone()),
                acquirer_country_code: acquirer_details
                    .and_then(|acquirer_details| acquirer_details.acquirer_country_code),
                directory_server_id,
            },
            AuthenticationResponseData::AuthNResponse {
                authn_flow_type,
                authentication_value,
                trans_status,
                connector_metadata,
                ds_trans_id,
            } => {
                let authentication_status =
                    common_enums::AuthenticationStatus::foreign_from(trans_status.clone());
                storage::AuthenticationUpdate::AuthenticationUpdate {
                    authentication_value,
                    trans_status,
                    acs_url: authn_flow_type.get_acs_url(),
                    challenge_request: authn_flow_type.get_challenge_request(),
                    acs_reference_number: authn_flow_type.get_acs_reference_number(),
                    acs_trans_id: authn_flow_type.get_acs_trans_id(),
                    acs_signed_content: authn_flow_type.get_acs_signed_content(),
                    authentication_type: authn_flow_type.get_decoupled_authentication_type(),
                    authentication_status,
                    connector_metadata,
                    ds_trans_id,
                }
            }
            AuthenticationResponseData::PostAuthNResponse {
                trans_status,
                authentication_value,
                eci,
            } => storage::AuthenticationUpdate::PostAuthenticationUpdate {
                authentication_status: common_enums::AuthenticationStatus::foreign_from(
                    trans_status.clone(),
                ),
                trans_status,
                authentication_value,
                eci,
            },
            AuthenticationResponseData::PreAuthVersionCallResponse {
                maximum_supported_3ds_version,
            } => storage::AuthenticationUpdate::PreAuthenticationVersionCallUpdate {
                message_version: maximum_supported_3ds_version.clone(),
                maximum_supported_3ds_version,
            },
            AuthenticationResponseData::PreAuthThreeDsMethodCallResponse {
                threeds_server_transaction_id,
                three_ds_method_data,
                three_ds_method_url,
                connector_metadata,
            } => storage::AuthenticationUpdate::PreAuthenticationThreeDsMethodCall {
                threeds_server_transaction_id,
                three_ds_method_data,
                three_ds_method_url,
                connector_metadata,
                acquirer_bin: acquirer_details
                    .as_ref()
                    .map(|acquirer_details| acquirer_details.acquirer_bin.clone()),
                acquirer_merchant_id: acquirer_details
                    .map(|acquirer_details| acquirer_details.acquirer_merchant_id),
            },
        },
        Err(error) => storage::AuthenticationUpdate::ErrorUpdate {
            connector_authentication_id: error.connector_transaction_id,
            authentication_status: common_enums::AuthenticationStatus::Failed,
            error_message: error
                .reason
                .map(|reason| format!("message: {}, reason: {}", error.message, reason))
                .or(Some(error.message)),
            error_code: Some(error.code),
        },
    };
    state
        .store
        .update_authentication_by_merchant_id_authentication_id(
            authentication,
            authentication_update,
        )
        .await
        .change_context(errors::ApiErrorResponse::InternalServerError)
        .attach_printable("Error while updating authentication")
}

impl ForeignFrom<common_enums::AuthenticationStatus> for common_enums::AttemptStatus {
    fn foreign_from(from: common_enums::AuthenticationStatus) -> Self {
        match from {
            common_enums::AuthenticationStatus::Started
            | common_enums::AuthenticationStatus::Pending => Self::AuthenticationPending,
            common_enums::AuthenticationStatus::Success => Self::AuthenticationSuccessful,
            common_enums::AuthenticationStatus::Failed => Self::AuthenticationFailed,
        }
    }
}

pub async fn create_new_authentication(
    state: &SessionState,
    merchant_id: common_utils::id_type::MerchantId,
    authentication_connector: String,
    token: String,
    profile_id: common_utils::id_type::ProfileId,
<<<<<<< HEAD
    payment_id: Option<common_utils::id_type::PaymentId>,
    merchant_connector_id: String,
=======
    payment_id: Option<String>,
    merchant_connector_id: common_utils::id_type::MerchantConnectorAccountId,
>>>>>>> a6cb6c6e
) -> RouterResult<storage::Authentication> {
    let authentication_id =
        common_utils::generate_id_with_default_len(consts::AUTHENTICATION_ID_PREFIX);
    let new_authorization = storage::AuthenticationNew {
        authentication_id: authentication_id.clone(),
        merchant_id,
        authentication_connector,
        connector_authentication_id: None,
        payment_method_id: format!("eph_{}", token),
        authentication_type: None,
        authentication_status: common_enums::AuthenticationStatus::Started,
        authentication_lifecycle_status: common_enums::AuthenticationLifecycleStatus::Unused,
        error_message: None,
        error_code: None,
        connector_metadata: None,
        maximum_supported_version: None,
        threeds_server_transaction_id: None,
        cavv: None,
        authentication_flow_type: None,
        message_version: None,
        eci: None,
        trans_status: None,
        acquirer_bin: None,
        acquirer_merchant_id: None,
        three_ds_method_data: None,
        three_ds_method_url: None,
        acs_url: None,
        challenge_request: None,
        acs_reference_number: None,
        acs_trans_id: None,
        acs_signed_content: None,
        profile_id,
        payment_id,
        merchant_connector_id,
        ds_trans_id: None,
        directory_server_id: None,
        acquirer_country_code: None,
    };
    state
        .store
        .insert_authentication(new_authorization)
        .await
        .to_duplicate_response(errors::ApiErrorResponse::GenericDuplicateError {
            message: format!(
                "Authentication with authentication_id {} already exists",
                authentication_id
            ),
        })
}

pub async fn do_auth_connector_call<F, Req, Res>(
    state: &SessionState,
    authentication_connector_name: String,
    router_data: RouterData<F, Req, Res>,
) -> RouterResult<RouterData<F, Req, Res>>
where
    Req: std::fmt::Debug + Clone + 'static,
    Res: std::fmt::Debug + Clone + 'static,
    F: std::fmt::Debug + Clone + 'static,
    dyn api::Connector + Sync: services::api::ConnectorIntegration<F, Req, Res>,
    dyn api::ConnectorV2 + Sync:
        services::api::ConnectorIntegrationV2<F, ExternalAuthenticationFlowData, Req, Res>,
{
    let connector_data =
        api::AuthenticationConnectorData::get_connector_by_name(&authentication_connector_name)?;
    let connector_integration: services::BoxedExternalAuthenticationConnectorIntegrationInterface<
        F,
        Req,
        Res,
    > = connector_data.connector.get_connector_integration();
    let router_data = execute_connector_processing_step(
        state,
        connector_integration,
        &router_data,
        payments::CallConnectorAction::Trigger,
        None,
    )
    .await
    .to_payment_failed_response()?;
    Ok(router_data)
}

pub async fn get_authentication_connector_data(
    state: &SessionState,
    key_store: &domain::MerchantKeyStore,
    business_profile: &domain::BusinessProfile,
) -> RouterResult<(
    common_enums::AuthenticationConnectors,
    payments::helpers::MerchantConnectorAccountType,
)> {
    let authentication_details = business_profile
        .authentication_connector_details
        .clone()
        .get_required_value("authentication_details")
        .change_context(errors::ApiErrorResponse::UnprocessableEntity {
            message: "authentication_connector_details is not available in business profile".into(),
        })
        .attach_printable("authentication_connector_details not configured by the merchant")?;
    let authentication_connector = authentication_details
        .authentication_connectors
        .first()
        .ok_or(errors::ApiErrorResponse::UnprocessableEntity {
            message: format!(
                "No authentication_connector found for profile_id {}",
                business_profile.profile_id.get_string_repr()
            ),
        })
        .attach_printable(
            "No authentication_connector found from merchant_account.authentication_details",
        )?
        .to_owned();
    let profile_id = &business_profile.profile_id;
    let authentication_connector_mca = payments::helpers::get_merchant_connector_account(
        state,
        &business_profile.merchant_id,
        None,
        key_store,
        profile_id,
        authentication_connector.to_string().as_str(),
        None,
    )
    .await?;
    Ok((authentication_connector, authentication_connector_mca))
}<|MERGE_RESOLUTION|>--- conflicted
+++ resolved
@@ -179,13 +179,8 @@
     authentication_connector: String,
     token: String,
     profile_id: common_utils::id_type::ProfileId,
-<<<<<<< HEAD
     payment_id: Option<common_utils::id_type::PaymentId>,
-    merchant_connector_id: String,
-=======
-    payment_id: Option<String>,
     merchant_connector_id: common_utils::id_type::MerchantConnectorAccountId,
->>>>>>> a6cb6c6e
 ) -> RouterResult<storage::Authentication> {
     let authentication_id =
         common_utils::generate_id_with_default_len(consts::AUTHENTICATION_ID_PREFIX);
