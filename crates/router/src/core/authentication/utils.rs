use common_utils::ext_traits::AsyncExt;
use error_stack::ResultExt;
use hyperswitch_domain_models::router_data_v2::ExternalAuthenticationFlowData;
use masking::ExposeInterface;

use crate::{
    consts,
    core::{
        errors::{self, ConnectorErrorExt, StorageErrorExt},
        payments,
    },
    errors::RouterResult,
    routes::SessionState,
    services::{self, execute_connector_processing_step},
    types::{
        api, authentication::AuthenticationResponseData, domain, storage,
        transformers::ForeignFrom, RouterData,
    },
    utils::OptionExt,
};

#[cfg(feature = "v1")]
pub fn get_connector_data_if_separate_authn_supported(
    connector_call_type: &api::ConnectorCallType,
) -> Option<api::ConnectorData> {
    match connector_call_type {
        api::ConnectorCallType::PreDetermined(connector_routing_data) => {
            if connector_routing_data
                .connector_data
                .connector_name
                .is_separate_authentication_supported()
            {
                Some(connector_routing_data.connector_data.clone())
            } else {
                None
            }
        }
        api::ConnectorCallType::Retryable(connector_routing_data) => connector_routing_data
            .first()
            .and_then(|connector_routing_data| {
                if connector_routing_data
                    .connector_data
                    .connector_name
                    .is_separate_authentication_supported()
                {
                    Some(connector_routing_data.connector_data.clone())
                } else {
                    None
                }
            }),
        api::ConnectorCallType::SessionMultiple(_) => None,
    }
}

pub async fn update_trackers<F: Clone, Req>(
    state: &SessionState,
    router_data: RouterData<F, Req, AuthenticationResponseData>,
    authentication: storage::Authentication,
    acquirer_details: Option<super::types::AcquirerDetails>,
    merchant_key_store: &hyperswitch_domain_models::merchant_key_store::MerchantKeyStore,
) -> RouterResult<storage::Authentication> {
    let authentication_update = match router_data.response {
        Ok(response) => match response {
            AuthenticationResponseData::PreAuthNResponse {
                threeds_server_transaction_id,
                maximum_supported_3ds_version,
                connector_authentication_id,
                three_ds_method_data,
                three_ds_method_url,
                message_version,
                connector_metadata,
                directory_server_id,
            } => storage::AuthenticationUpdate::PreAuthenticationUpdate {
                threeds_server_transaction_id,
                maximum_supported_3ds_version,
                connector_authentication_id,
                three_ds_method_data,
                three_ds_method_url,
                message_version,
                connector_metadata,
                authentication_status: common_enums::AuthenticationStatus::Pending,
                acquirer_bin: acquirer_details
                    .as_ref()
                    .map(|acquirer_details| acquirer_details.acquirer_bin.clone()),
                acquirer_merchant_id: acquirer_details
                    .as_ref()
                    .map(|acquirer_details| acquirer_details.acquirer_merchant_id.clone()),
                acquirer_country_code: acquirer_details
                    .and_then(|acquirer_details| acquirer_details.acquirer_country_code),
                directory_server_id,
            },
            AuthenticationResponseData::AuthNResponse {
                authn_flow_type,
                authentication_value,
                trans_status,
                connector_metadata,
                ds_trans_id,
                eci,
            } => {
                authentication_value
                    .async_map(|auth_val| {
                        crate::core::payment_methods::vault::create_tokenize(
                            state,
                            auth_val.expose(),
                            None,
                            authentication
                                .authentication_id
                                .get_string_repr()
                                .to_string(),
                            merchant_key_store.key.get_inner(),
                        )
                    })
                    .await
                    .transpose()?;

                let authentication_status =
                    common_enums::AuthenticationStatus::foreign_from(trans_status.clone());

                storage::AuthenticationUpdate::AuthenticationUpdate {
                    trans_status,
                    acs_url: authn_flow_type.get_acs_url(),
                    challenge_request: authn_flow_type.get_challenge_request(),
                    acs_reference_number: authn_flow_type.get_acs_reference_number(),
                    acs_trans_id: authn_flow_type.get_acs_trans_id(),
                    acs_signed_content: authn_flow_type.get_acs_signed_content(),
                    authentication_type: authn_flow_type.get_decoupled_authentication_type(),
                    authentication_status,
                    connector_metadata,
                    ds_trans_id,
                    eci,
                }
            }
            AuthenticationResponseData::PostAuthNResponse {
                trans_status,
                authentication_value,
                eci,
            } => {
                authentication_value
                    .async_map(|auth_val| {
                        crate::core::payment_methods::vault::create_tokenize(
                            state,
                            auth_val.expose(),
                            None,
                            authentication
                                .authentication_id
                                .get_string_repr()
                                .to_string(),
                            merchant_key_store.key.get_inner(),
                        )
                    })
                    .await
                    .transpose()?;
                storage::AuthenticationUpdate::PostAuthenticationUpdate {
                    authentication_status: common_enums::AuthenticationStatus::foreign_from(
                        trans_status.clone(),
                    ),
                    trans_status,
                    eci,
                }
            }
            AuthenticationResponseData::PreAuthVersionCallResponse {
                maximum_supported_3ds_version,
            } => storage::AuthenticationUpdate::PreAuthenticationVersionCallUpdate {
                message_version: maximum_supported_3ds_version.clone(),
                maximum_supported_3ds_version,
            },
            AuthenticationResponseData::PreAuthThreeDsMethodCallResponse {
                threeds_server_transaction_id,
                three_ds_method_data,
                three_ds_method_url,
                connector_metadata,
            } => storage::AuthenticationUpdate::PreAuthenticationThreeDsMethodCall {
                threeds_server_transaction_id,
                three_ds_method_data,
                three_ds_method_url,
                connector_metadata,
                acquirer_bin: acquirer_details
                    .as_ref()
                    .map(|acquirer_details| acquirer_details.acquirer_bin.clone()),
                acquirer_merchant_id: acquirer_details
                    .map(|acquirer_details| acquirer_details.acquirer_merchant_id),
            },
        },
        Err(error) => storage::AuthenticationUpdate::ErrorUpdate {
            connector_authentication_id: error.connector_transaction_id,
            authentication_status: common_enums::AuthenticationStatus::Failed,
            error_message: error
                .reason
                .map(|reason| format!("message: {}, reason: {}", error.message, reason))
                .or(Some(error.message)),
            error_code: Some(error.code),
        },
    };
    state
        .store
        .update_authentication_by_merchant_id_authentication_id(
            authentication,
            authentication_update,
        )
        .await
        .change_context(errors::ApiErrorResponse::InternalServerError)
        .attach_printable("Error while updating authentication")
}

impl ForeignFrom<common_enums::AuthenticationStatus> for common_enums::AttemptStatus {
    fn foreign_from(from: common_enums::AuthenticationStatus) -> Self {
        match from {
            common_enums::AuthenticationStatus::Started
            | common_enums::AuthenticationStatus::Pending => Self::AuthenticationPending,
            common_enums::AuthenticationStatus::Success => Self::AuthenticationSuccessful,
            common_enums::AuthenticationStatus::Failed => Self::AuthenticationFailed,
        }
    }
}

#[allow(clippy::too_many_arguments)]
pub async fn create_new_authentication(
    state: &SessionState,
    merchant_id: common_utils::id_type::MerchantId,
    authentication_connector: String,
    token: String,
    profile_id: common_utils::id_type::ProfileId,
    payment_id: common_utils::id_type::PaymentId,
    merchant_connector_id: common_utils::id_type::MerchantConnectorAccountId,
    organization_id: common_utils::id_type::OrganizationId,
    force_3ds_challenge: Option<bool>,
    psd2_sca_exemption_type: Option<common_enums::ScaExemptionType>,
) -> RouterResult<storage::Authentication> {
    let authentication_id = common_utils::id_type::AuthenticationId::generate_authentication_id(
        consts::AUTHENTICATION_ID_PREFIX,
    );
    let authentication_client_secret = Some(common_utils::generate_id_with_default_len(&format!(
        "{}_secret",
        authentication_id.get_string_repr()
    )));
    let new_authorization = storage::AuthenticationNew {
        authentication_id: authentication_id.clone(),
        merchant_id,
        authentication_connector: Some(authentication_connector),
        connector_authentication_id: None,
        payment_method_id: format!("eph_{}", token),
        authentication_type: None,
        authentication_status: common_enums::AuthenticationStatus::Started,
        authentication_lifecycle_status: common_enums::AuthenticationLifecycleStatus::Unused,
        error_message: None,
        error_code: None,
        connector_metadata: None,
        maximum_supported_version: None,
        threeds_server_transaction_id: None,
        cavv: None,
        authentication_flow_type: None,
        message_version: None,
        eci: None,
        trans_status: None,
        acquirer_bin: None,
        acquirer_merchant_id: None,
        three_ds_method_data: None,
        three_ds_method_url: None,
        acs_url: None,
        challenge_request: None,
        acs_reference_number: None,
        acs_trans_id: None,
        acs_signed_content: None,
        profile_id,
        payment_id: Some(payment_id),
        merchant_connector_id: Some(merchant_connector_id),
        ds_trans_id: None,
        directory_server_id: None,
        acquirer_country_code: None,
        service_details: None,
        organization_id,
        authentication_client_secret,
        force_3ds_challenge,
        psd2_sca_exemption_type,
<<<<<<< HEAD
=======
        return_url: None,
>>>>>>> a9bdd7ae
        amount: None,
        currency: None,
    };
    state
        .store
        .insert_authentication(new_authorization)
        .await
        .to_duplicate_response(errors::ApiErrorResponse::GenericDuplicateError {
            message: format!(
                "Authentication with authentication_id {} already exists",
                authentication_id.get_string_repr()
            ),
        })
}

pub async fn do_auth_connector_call<F, Req, Res>(
    state: &SessionState,
    authentication_connector_name: String,
    router_data: RouterData<F, Req, Res>,
) -> RouterResult<RouterData<F, Req, Res>>
where
    Req: std::fmt::Debug + Clone + 'static,
    Res: std::fmt::Debug + Clone + 'static,
    F: std::fmt::Debug + Clone + 'static,
    dyn api::Connector + Sync: services::api::ConnectorIntegration<F, Req, Res>,
    dyn api::ConnectorV2 + Sync:
        services::api::ConnectorIntegrationV2<F, ExternalAuthenticationFlowData, Req, Res>,
{
    let connector_data =
        api::AuthenticationConnectorData::get_connector_by_name(&authentication_connector_name)?;
    let connector_integration: services::BoxedExternalAuthenticationConnectorIntegrationInterface<
        F,
        Req,
        Res,
    > = connector_data.connector.get_connector_integration();
    let router_data = execute_connector_processing_step(
        state,
        connector_integration,
        &router_data,
        payments::CallConnectorAction::Trigger,
        None,
        None,
    )
    .await
    .to_payment_failed_response()?;
    Ok(router_data)
}

pub async fn get_authentication_connector_data(
    state: &SessionState,
    key_store: &domain::MerchantKeyStore,
    business_profile: &domain::Profile,
) -> RouterResult<(
    common_enums::AuthenticationConnectors,
    payments::helpers::MerchantConnectorAccountType,
)> {
    let authentication_details = business_profile
        .authentication_connector_details
        .clone()
        .get_required_value("authentication_details")
        .change_context(errors::ApiErrorResponse::UnprocessableEntity {
            message: "authentication_connector_details is not available in business profile".into(),
        })
        .attach_printable("authentication_connector_details not configured by the merchant")?;
    let authentication_connector = authentication_details
        .authentication_connectors
        .first()
        .ok_or(errors::ApiErrorResponse::UnprocessableEntity {
            message: format!(
                "No authentication_connector found for profile_id {:?}",
                business_profile.get_id()
            ),
        })
        .attach_printable(
            "No authentication_connector found from merchant_account.authentication_details",
        )?
        .to_owned();
    let profile_id = business_profile.get_id();
    let authentication_connector_mca = payments::helpers::get_merchant_connector_account(
        state,
        &business_profile.merchant_id,
        None,
        key_store,
        profile_id,
        authentication_connector.to_string().as_str(),
        None,
    )
    .await?;
    Ok((authentication_connector, authentication_connector_mca))
}<|MERGE_RESOLUTION|>--- conflicted
+++ resolved
@@ -272,10 +272,7 @@
         authentication_client_secret,
         force_3ds_challenge,
         psd2_sca_exemption_type,
-<<<<<<< HEAD
-=======
         return_url: None,
->>>>>>> a9bdd7ae
         amount: None,
         currency: None,
     };
@@ -328,31 +325,47 @@
     state: &SessionState,
     key_store: &domain::MerchantKeyStore,
     business_profile: &domain::Profile,
+    authentication_connector: Option<String>,
 ) -> RouterResult<(
     common_enums::AuthenticationConnectors,
     payments::helpers::MerchantConnectorAccountType,
 )> {
-    let authentication_details = business_profile
-        .authentication_connector_details
-        .clone()
-        .get_required_value("authentication_details")
-        .change_context(errors::ApiErrorResponse::UnprocessableEntity {
-            message: "authentication_connector_details is not available in business profile".into(),
-        })
-        .attach_printable("authentication_connector_details not configured by the merchant")?;
-    let authentication_connector = authentication_details
-        .authentication_connectors
-        .first()
-        .ok_or(errors::ApiErrorResponse::UnprocessableEntity {
-            message: format!(
-                "No authentication_connector found for profile_id {:?}",
-                business_profile.get_id()
-            ),
-        })
-        .attach_printable(
-            "No authentication_connector found from merchant_account.authentication_details",
+    let authentication_connector = if let Some(authentication_connector) = authentication_connector
+    {
+        api_models::enums::convert_authentication_connector(&authentication_connector).ok_or(
+            errors::ApiErrorResponse::UnprocessableEntity {
+                message: format!(
+                    "Invalid authentication_connector found in request : {}",
+                    authentication_connector
+                ),
+            },
         )?
-        .to_owned();
+    } else {
+        let authentication_details = business_profile
+            .authentication_connector_details
+            .clone()
+            .get_required_value("authentication_details")
+            .change_context(errors::ApiErrorResponse::UnprocessableEntity {
+                message: "authentication_connector_details is not available in business profile"
+                    .into(),
+            })
+            .attach_printable("authentication_connector_details not configured by the merchant")?;
+
+        authentication_details
+            .authentication_connectors
+            .first()
+            .ok_or(errors::ApiErrorResponse::UnprocessableEntity {
+                message: format!(
+                    "No authentication_connector found for profile_id {:?}",
+                    business_profile.get_id()
+                ),
+            })
+            .attach_printable(
+                "No authentication_connector found from merchant_account.authentication_details",
+            )?
+            .to_owned()
+    };
+
     let profile_id = business_profile.get_id();
     let authentication_connector_mca = payments::helpers::get_merchant_connector_account(
         state,
