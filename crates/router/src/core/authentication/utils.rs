use common_utils::ext_traits::ValueExt;
use error_stack::ResultExt;

use crate::{
    consts,
    core::{
        errors::{self, ConnectorErrorExt, StorageErrorExt},
        payments,
    },
    errors::RouterResult,
    routes::AppState,
    services::{self, execute_connector_processing_step},
    types::{
        api, authentication::AuthenticationResponseData, domain, storage,
        transformers::ForeignFrom, RouterData,
    },
    utils::OptionExt,
};

pub fn get_connector_data_if_separate_authn_supported(
    connector_call_type: &api::ConnectorCallType,
) -> Option<api::ConnectorData> {
    match connector_call_type {
        api::ConnectorCallType::PreDetermined(connector_data) => {
            if connector_data
                .connector_name
                .is_separate_authentication_supported()
            {
                Some(connector_data.clone())
            } else {
                None
            }
        }
        api::ConnectorCallType::Retryable(connectors) => {
            connectors.first().and_then(|connector_data| {
                if connector_data
                    .connector_name
                    .is_separate_authentication_supported()
                {
                    Some(connector_data.clone())
                } else {
                    None
                }
            })
        }
        api::ConnectorCallType::SessionMultiple(_) => None,
    }
}

pub async fn update_trackers<F: Clone, Req>(
    state: &AppState,
    router_data: RouterData<F, Req, AuthenticationResponseData>,
    authentication: storage::Authentication,
    acquirer_details: Option<super::types::AcquirerDetails>,
) -> RouterResult<storage::Authentication> {
    let authentication_update = match router_data.response {
        Ok(response) => match response {
            AuthenticationResponseData::PreAuthNResponse {
                threeds_server_transaction_id,
                maximum_supported_3ds_version,
                connector_authentication_id,
                three_ds_method_data,
                three_ds_method_url,
                message_version,
                connector_metadata,
                directory_server_id,
            } => storage::AuthenticationUpdate::PreAuthenticationUpdate {
                threeds_server_transaction_id,
                maximum_supported_3ds_version,
                connector_authentication_id,
                three_ds_method_data,
                three_ds_method_url,
                message_version,
                connector_metadata,
                authentication_status: common_enums::AuthenticationStatus::Pending,
                acquirer_bin: acquirer_details
                    .as_ref()
                    .map(|acquirer_details| acquirer_details.acquirer_bin.clone()),
                acquirer_merchant_id: acquirer_details
                    .map(|acquirer_details| acquirer_details.acquirer_merchant_id),
                directory_server_id,
            },
            AuthenticationResponseData::AuthNResponse {
                authn_flow_type,
                authentication_value,
                trans_status,
<<<<<<< HEAD
                connector_metadata,
=======
                ds_trans_id,
>>>>>>> 97f2ff0e
            } => {
                let authentication_status =
                    common_enums::AuthenticationStatus::foreign_from(trans_status.clone());
                storage::AuthenticationUpdate::AuthenticationUpdate {
                    authentication_value,
                    trans_status,
                    acs_url: authn_flow_type.get_acs_url(),
                    challenge_request: authn_flow_type.get_challenge_request(),
                    acs_reference_number: authn_flow_type.get_acs_reference_number(),
                    acs_trans_id: authn_flow_type.get_acs_trans_id(),
                    acs_signed_content: authn_flow_type.get_acs_signed_content(),
                    authentication_type: authn_flow_type.get_decoupled_authentication_type(),
                    authentication_status,
<<<<<<< HEAD
                    connector_metadata,
=======
                    ds_trans_id,
>>>>>>> 97f2ff0e
                }
            }
            AuthenticationResponseData::PostAuthNResponse {
                trans_status,
                authentication_value,
                eci,
            } => storage::AuthenticationUpdate::PostAuthenticationUpdate {
                authentication_status: common_enums::AuthenticationStatus::foreign_from(
                    trans_status.clone(),
                ),
                trans_status,
                authentication_value,
                eci,
            },
            AuthenticationResponseData::PreAuthVersionCallResponse {
                maximum_supported_3ds_version,
            } => storage::AuthenticationUpdate::PreAuthenticationVersionCallUpdate {
                message_version: maximum_supported_3ds_version.clone(),
                maximum_supported_3ds_version,
            },
            AuthenticationResponseData::PreAuthThreeDsMethodCallResponse {
                threeds_server_transaction_id,
                three_ds_method_data,
                three_ds_method_url,
                connector_metadata,
            } => storage::AuthenticationUpdate::PreAuthenticationThreeDsMethodCall {
                threeds_server_transaction_id,
                three_ds_method_data,
                three_ds_method_url,
                connector_metadata,
                acquirer_bin: acquirer_details
                    .as_ref()
                    .map(|acquirer_details| acquirer_details.acquirer_bin.clone()),
                acquirer_merchant_id: acquirer_details
                    .map(|acquirer_details| acquirer_details.acquirer_merchant_id),
            },
        },
        Err(error) => storage::AuthenticationUpdate::ErrorUpdate {
            connector_authentication_id: error.connector_transaction_id,
            authentication_status: common_enums::AuthenticationStatus::Failed,
            error_message: Some(error.message),
            error_code: Some(error.code),
        },
    };
    state
        .store
        .update_authentication_by_merchant_id_authentication_id(
            authentication,
            authentication_update,
        )
        .await
        .change_context(errors::ApiErrorResponse::InternalServerError)
        .attach_printable("Error while updating authentication")
}

impl ForeignFrom<common_enums::AuthenticationStatus> for common_enums::AttemptStatus {
    fn foreign_from(from: common_enums::AuthenticationStatus) -> Self {
        match from {
            common_enums::AuthenticationStatus::Started
            | common_enums::AuthenticationStatus::Pending => Self::AuthenticationPending,
            common_enums::AuthenticationStatus::Success => Self::AuthenticationSuccessful,
            common_enums::AuthenticationStatus::Failed => Self::AuthenticationFailed,
        }
    }
}

pub async fn create_new_authentication(
    state: &AppState,
    merchant_id: String,
    authentication_connector: String,
    token: String,
    profile_id: String,
    payment_id: Option<String>,
    merchant_connector_id: String,
) -> RouterResult<storage::Authentication> {
    let authentication_id =
        common_utils::generate_id_with_default_len(consts::AUTHENTICATION_ID_PREFIX);
    let new_authorization = storage::AuthenticationNew {
        authentication_id: authentication_id.clone(),
        merchant_id,
        authentication_connector,
        connector_authentication_id: None,
        payment_method_id: format!("eph_{}", token),
        authentication_type: None,
        authentication_status: common_enums::AuthenticationStatus::Started,
        authentication_lifecycle_status: common_enums::AuthenticationLifecycleStatus::Unused,
        error_message: None,
        error_code: None,
        connector_metadata: None,
        maximum_supported_version: None,
        threeds_server_transaction_id: None,
        cavv: None,
        authentication_flow_type: None,
        message_version: None,
        eci: None,
        trans_status: None,
        acquirer_bin: None,
        acquirer_merchant_id: None,
        three_ds_method_data: None,
        three_ds_method_url: None,
        acs_url: None,
        challenge_request: None,
        acs_reference_number: None,
        acs_trans_id: None,
        acs_signed_content: None,
        profile_id,
        payment_id,
        merchant_connector_id,
        ds_trans_id: None,
        directory_server_id: None,
    };
    state
        .store
        .insert_authentication(new_authorization)
        .await
        .to_duplicate_response(errors::ApiErrorResponse::GenericDuplicateError {
            message: format!(
                "Authentication with authentication_id {} already exists",
                authentication_id
            ),
        })
}

pub async fn do_auth_connector_call<F, Req, Res>(
    state: &AppState,
    authentication_connector_name: String,
    router_data: RouterData<F, Req, Res>,
) -> RouterResult<RouterData<F, Req, Res>>
where
    Req: std::fmt::Debug + Clone + 'static,
    Res: std::fmt::Debug + Clone + 'static,
    F: std::fmt::Debug + Clone + 'static,
    dyn api::Connector + Sync: services::api::ConnectorIntegration<F, Req, Res>,
{
    let connector_data =
        api::AuthenticationConnectorData::get_connector_by_name(&authentication_connector_name)?;
    let connector_integration: services::BoxedConnectorIntegration<'_, F, Req, Res> =
        connector_data.connector.get_connector_integration();
    let router_data = execute_connector_processing_step(
        state,
        connector_integration,
        &router_data,
        payments::CallConnectorAction::Trigger,
        None,
    )
    .await
    .to_payment_failed_response()?;
    Ok(router_data)
}

pub async fn get_authentication_connector_data(
    state: &AppState,
    key_store: &domain::MerchantKeyStore,
    business_profile: &storage::BusinessProfile,
) -> RouterResult<(
    api_models::enums::AuthenticationConnectors,
    payments::helpers::MerchantConnectorAccountType,
)> {
    let authentication_details: api_models::admin::AuthenticationConnectorDetails =
        business_profile
            .authentication_connector_details
            .clone()
            .get_required_value("authentication_details")
            .change_context(errors::ApiErrorResponse::UnprocessableEntity {
                message: "authentication_connector_details is not available in business profile"
                    .into(),
            })
            .attach_printable("authentication_connector_details not configured by the merchant")?
            .parse_value("AuthenticationConnectorDetails")
            .change_context(errors::ApiErrorResponse::InternalServerError)
            .attach_printable(
                "Error while parsing authentication_connector_details from business_profile",
            )?;
    let authentication_connector = authentication_details
        .authentication_connectors
        .first()
        .ok_or(errors::ApiErrorResponse::UnprocessableEntity {
            message: format!(
                "No authentication_connector found for profile_id {}",
                business_profile.profile_id
            ),
        })
        .attach_printable(
            "No authentication_connector found from merchant_account.authentication_details",
        )?
        .to_owned();
    let profile_id = &business_profile.profile_id;
    let authentication_connector_mca = payments::helpers::get_merchant_connector_account(
        state,
        &business_profile.merchant_id,
        None,
        key_store,
        profile_id,
        authentication_connector.to_string().as_str(),
        None,
    )
    .await?;
    Ok((authentication_connector, authentication_connector_mca))
}<|MERGE_RESOLUTION|>--- conflicted
+++ resolved
@@ -84,11 +84,8 @@
                 authn_flow_type,
                 authentication_value,
                 trans_status,
-<<<<<<< HEAD
-                connector_metadata,
-=======
+                connector_metadata,
                 ds_trans_id,
->>>>>>> 97f2ff0e
             } => {
                 let authentication_status =
                     common_enums::AuthenticationStatus::foreign_from(trans_status.clone());
@@ -102,11 +99,8 @@
                     acs_signed_content: authn_flow_type.get_acs_signed_content(),
                     authentication_type: authn_flow_type.get_decoupled_authentication_type(),
                     authentication_status,
-<<<<<<< HEAD
                     connector_metadata,
-=======
                     ds_trans_id,
->>>>>>> 97f2ff0e
                 }
             }
             AuthenticationResponseData::PostAuthNResponse {
