--- conflicted
+++ resolved
@@ -205,12 +205,9 @@
         profile_id,
         payment_id,
         merchant_connector_id,
-<<<<<<< HEAD
         three_ds_requestor_trans_id: None,
         authentication_url: None,
-=======
         directory_server_id: None,
->>>>>>> ba624d04
     };
     state
         .store
