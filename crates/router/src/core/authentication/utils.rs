--- conflicted
+++ resolved
@@ -179,11 +179,7 @@
     authentication_connector: String,
     token: String,
     profile_id: common_utils::id_type::ProfileId,
-<<<<<<< HEAD
-    payment_id: Option<String>,
-=======
     payment_id: Option<common_utils::id_type::PaymentId>,
->>>>>>> f8227309
     merchant_connector_id: common_utils::id_type::MerchantConnectorAccountId,
 ) -> RouterResult<storage::Authentication> {
     let authentication_id =
@@ -288,13 +284,8 @@
         .first()
         .ok_or(errors::ApiErrorResponse::UnprocessableEntity {
             message: format!(
-<<<<<<< HEAD
-                "No authentication_connector found for profile_id {}",
-                business_profile.profile_id.get_string_repr()
-=======
                 "No authentication_connector found for profile_id {:?}",
                 business_profile.get_id()
->>>>>>> f8227309
             ),
         })
         .attach_printable(
