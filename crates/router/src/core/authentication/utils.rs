use common_utils::ext_traits::ValueExt;
use error_stack::ResultExt;

use crate::{
    consts,
    core::{
        errors::{self, ConnectorErrorExt, StorageErrorExt},
        payments,
    },
    errors::RouterResult,
    routes::AppState,
    services::{self, execute_connector_processing_step},
    types::{
        api::{self, ConnectorCallType},
        authentication::AuthenticationResponseData,
        domain, storage,
        transformers::ForeignFrom,
        RouterData,
    },
    utils::OptionExt,
};

pub fn get_connector_name_if_separate_authn_supported(
    connector_call_type: &ConnectorCallType,
) -> Option<String> {
    match connector_call_type {
        ConnectorCallType::PreDetermined(connector_data) => {
            if connector_data
                .connector_name
                .is_separate_authentication_supported()
            {
                Some(connector_data.connector_name.to_string())
            } else {
                None
            }
        }
        ConnectorCallType::Retryable(connectors) => connectors.first().and_then(|connector_data| {
            if connector_data
                .connector_name
                .is_separate_authentication_supported()
            {
                Some(connector_data.connector_name.to_string())
            } else {
                None
            }
        }),
        ConnectorCallType::SessionMultiple(_) => None,
    }
}

pub async fn update_trackers<F: Clone, Req>(
    state: &AppState,
    router_data: RouterData<F, Req, AuthenticationResponseData>,
    authentication: storage::Authentication,
    acquirer_details: Option<super::types::AcquirerDetails>,
) -> RouterResult<storage::Authentication> {
    let authentication_update = match router_data.response {
        Ok(response) => match response {
            AuthenticationResponseData::PreAuthNResponse {
                threeds_server_transaction_id,
                maximum_supported_3ds_version,
                connector_authentication_id,
                three_ds_method_data,
                three_ds_method_url,
                message_version,
                connector_metadata,
            } => storage::AuthenticationUpdate::PreAuthenticationUpdate {
                threeds_server_transaction_id,
                maximum_supported_3ds_version,
                connector_authentication_id,
                three_ds_method_data,
                three_ds_method_url,
                message_version,
                connector_metadata,
                authentication_status: common_enums::AuthenticationStatus::Pending,
                acquirer_bin: acquirer_details
                    .as_ref()
                    .map(|acquirer_details| acquirer_details.acquirer_bin.clone()),
                acquirer_merchant_id: acquirer_details
                    .map(|acquirer_details| acquirer_details.acquirer_merchant_id),
            },
            AuthenticationResponseData::AuthNResponse {
                authn_flow_type,
                authentication_value,
                trans_status,
            } => {
                let authentication_status =
                    common_enums::AuthenticationStatus::foreign_from(trans_status.clone());
                storage::AuthenticationUpdate::AuthenticationUpdate {
                    authentication_value,
                    trans_status,
                    acs_url: authn_flow_type.get_acs_url(),
                    challenge_request: authn_flow_type.get_challenge_request(),
                    acs_reference_number: authn_flow_type.get_acs_reference_number(),
                    acs_trans_id: authn_flow_type.get_acs_trans_id(),
                    acs_signed_content: authn_flow_type.get_acs_signed_content(),
                    authentication_type: authn_flow_type.get_decoupled_authentication_type(),
                    authentication_status,
                }
            }
            AuthenticationResponseData::PostAuthNResponse {
                trans_status,
                authentication_value,
                eci,
            } => storage::AuthenticationUpdate::PostAuthenticationUpdate {
                authentication_status: common_enums::AuthenticationStatus::foreign_from(
                    trans_status.clone(),
                ),
                trans_status,
                authentication_value,
                eci,
            },
        },
        Err(error) => storage::AuthenticationUpdate::ErrorUpdate {
            connector_authentication_id: error.connector_transaction_id,
            authentication_status: common_enums::AuthenticationStatus::Failed,
            error_message: Some(error.message),
            error_code: Some(error.code),
        },
    };
    state
        .store
        .update_authentication_by_merchant_id_authentication_id(
            authentication,
            authentication_update,
        )
        .await
        .change_context(errors::ApiErrorResponse::InternalServerError)
        .attach_printable("Error while updating authentication")
}

impl ForeignFrom<common_enums::AuthenticationStatus> for common_enums::AttemptStatus {
    fn foreign_from(from: common_enums::AuthenticationStatus) -> Self {
        match from {
            common_enums::AuthenticationStatus::Started
            | common_enums::AuthenticationStatus::Pending => Self::AuthenticationPending,
            common_enums::AuthenticationStatus::Success => Self::AuthenticationSuccessful,
            common_enums::AuthenticationStatus::Failed => Self::AuthenticationFailed,
        }
    }
}

pub async fn create_new_authentication(
    state: &AppState,
    merchant_id: String,
    authentication_connector: String,
<<<<<<< HEAD
    token: String,
=======
    profile_id: String,
    payment_id: Option<String>,
    merchant_connector_id: String,
>>>>>>> 60d244cb
) -> RouterResult<storage::Authentication> {
    let authentication_id =
        common_utils::generate_id_with_default_len(consts::AUTHENTICATION_ID_PREFIX);
    let new_authorization = storage::AuthenticationNew {
        authentication_id: authentication_id.clone(),
        merchant_id,
        authentication_connector,
        connector_authentication_id: None,
        payment_method_id: format!("eph_{}", token),
        authentication_type: None,
        authentication_status: common_enums::AuthenticationStatus::Started,
        authentication_lifecycle_status: common_enums::AuthenticationLifecycleStatus::Unused,
        error_message: None,
        error_code: None,
        connector_metadata: None,
        maximum_supported_version: None,
        threeds_server_transaction_id: None,
        cavv: None,
        authentication_flow_type: None,
        message_version: None,
        eci: None,
        trans_status: None,
        acquirer_bin: None,
        acquirer_merchant_id: None,
        three_ds_method_data: None,
        three_ds_method_url: None,
        acs_url: None,
        challenge_request: None,
        acs_reference_number: None,
        acs_trans_id: None,
        three_dsserver_trans_id: None,
        acs_signed_content: None,
        profile_id,
        payment_id,
        merchant_connector_id,
    };
    state
        .store
        .insert_authentication(new_authorization)
        .await
        .to_duplicate_response(errors::ApiErrorResponse::GenericDuplicateError {
            message: format!(
                "Authentication with authentication_id {} already exists",
                authentication_id
            ),
        })
}

pub async fn do_auth_connector_call<F, Req, Res>(
    state: &AppState,
    authentication_connector_name: String,
    router_data: RouterData<F, Req, Res>,
) -> RouterResult<RouterData<F, Req, Res>>
where
    Req: std::fmt::Debug + Clone + 'static,
    Res: std::fmt::Debug + Clone + 'static,
    F: std::fmt::Debug + Clone + 'static,
    dyn api::Connector + Sync: services::api::ConnectorIntegration<F, Req, Res>,
{
    let connector_data =
        api::AuthenticationConnectorData::get_connector_by_name(&authentication_connector_name)?;
    let connector_integration: services::BoxedConnectorIntegration<'_, F, Req, Res> =
        connector_data.connector.get_connector_integration();
    let router_data = execute_connector_processing_step(
        state,
        connector_integration,
        &router_data,
        payments::CallConnectorAction::Trigger,
        None,
    )
    .await
    .to_payment_failed_response()?;
    Ok(router_data)
}

pub async fn get_authentication_connector_data(
    state: &AppState,
    key_store: &domain::MerchantKeyStore,
    business_profile: &storage::BusinessProfile,
) -> RouterResult<(
    api_models::enums::AuthenticationConnectors,
    payments::helpers::MerchantConnectorAccountType,
)> {
    let authentication_details: api_models::admin::AuthenticationConnectorDetails =
        business_profile
            .authentication_connector_details
            .clone()
            .get_required_value("authentication_details")
            .change_context(errors::ApiErrorResponse::UnprocessableEntity {
                message: "authentication_connector_details is not available in business profile".into(), 
            })
            .attach_printable("authentication_connector_details not configured by the merchant")?
            .parse_value("AuthenticationDetails")
            .change_context(errors::ApiErrorResponse::UnprocessableEntity {
                message: "Invalid data format found for authentication_connector_details in business profile".into(),
            })
            .attach_printable("Error while parsing authentication_connector_details from business_profile")?;
    let authentication_connector = authentication_details
        .authentication_connectors
        .first()
        .ok_or(errors::ApiErrorResponse::UnprocessableEntity {
            message: format!(
                "No authentication_connector found for profile_id {}",
                business_profile.profile_id
            ),
        })
        .attach_printable(
            "No authentication_connector found from merchant_account.authentication_details",
        )?
        .to_owned();
    let profile_id = &business_profile.profile_id;
    let authentication_connector_mca = payments::helpers::get_merchant_connector_account(
        state,
        &business_profile.merchant_id,
        None,
        key_store,
        profile_id,
        authentication_connector.to_string().as_str(),
        None,
    )
    .await?;
    Ok((authentication_connector, authentication_connector_mca))
}<|MERGE_RESOLUTION|>--- conflicted
+++ resolved
@@ -144,13 +144,10 @@
     state: &AppState,
     merchant_id: String,
     authentication_connector: String,
-<<<<<<< HEAD
     token: String,
-=======
     profile_id: String,
     payment_id: Option<String>,
     merchant_connector_id: String,
->>>>>>> 60d244cb
 ) -> RouterResult<storage::Authentication> {
     let authentication_id =
         common_utils::generate_id_with_default_len(consts::AUTHENTICATION_ID_PREFIX);
