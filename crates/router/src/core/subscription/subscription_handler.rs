use std::str::FromStr;

use api_models::{
    enums as api_enums,
    subscription::{self as subscription_types, SubscriptionResponse},
};
use common_enums::connector_enums;
use common_utils::{consts, ext_traits::OptionExt};
use error_stack::ResultExt;
use hyperswitch_domain_models::{
    merchant_context::MerchantContext,
    router_response_types::{self, subscriptions as subscription_response_types},
    subscription::{Subscription, SubscriptionStatus},
};
use masking::Secret;

use super::errors;
use crate::{
    core::{
        errors::StorageErrorExt, payments as payments_core,
        subscription::invoice_handler::InvoiceHandler,
    },
    db::CustomResult,
    routes::SessionState,
    types::{domain, transformers::ForeignTryFrom},
};

pub struct SubscriptionHandler<'a> {
    pub state: &'a SessionState,
    pub merchant_context: &'a MerchantContext,
}

impl<'a> SubscriptionHandler<'a> {
    pub fn new(state: &'a SessionState, merchant_context: &'a MerchantContext) -> Self {
        Self {
            state,
            merchant_context,
        }
    }

    /// Helper function to create a subscription entry in the database.
    pub async fn create_subscription_entry(
        &self,
        subscription_id: common_utils::id_type::SubscriptionId,
        customer_id: &common_utils::id_type::CustomerId,
        billing_processor: connector_enums::Connector,
        merchant_connector_id: common_utils::id_type::MerchantConnectorAccountId,
        merchant_reference_id: Option<String>,
        profile: &hyperswitch_domain_models::business_profile::Profile,
    ) -> errors::RouterResult<SubscriptionWithHandler<'_>> {
        let store = self.state.store.clone();
        let db = store.as_ref();

        let mut subscription = Subscription {
            id: subscription_id,
            status: SubscriptionStatus::Created.to_string(),
            billing_processor: Some(billing_processor.to_string()),
            payment_method_id: None,
            merchant_connector_id: Some(merchant_connector_id),
            client_secret: None,
            connector_subscription_id: None,
            merchant_id: self
                .merchant_context
                .get_merchant_account()
                .get_id()
                .clone(),
            customer_id: customer_id.clone(),
            metadata: None,
            profile_id: profile.get_id().clone(),
            merchant_reference_id,
            created_at: common_utils::date_time::now(),
            modified_at: common_utils::date_time::now(),
        };

        subscription.generate_and_set_client_secret();

        let key_manager_state = &(self.state).into();
        let merchant_key_store = self.merchant_context.get_merchant_key_store();
        let new_subscription = db
            .insert_subscription_entry(key_manager_state, merchant_key_store, subscription)
            .await
            .change_context(errors::ApiErrorResponse::InternalServerError)
            .attach_printable("subscriptions: unable to insert subscription entry to database")?;

        Ok(SubscriptionWithHandler {
            handler: self,
            subscription: new_subscription,
            merchant_account: self.merchant_context.get_merchant_account().clone(),
        })
    }

    /// Helper function to find and validate customer.
    pub async fn find_customer(
        state: &SessionState,
        merchant_context: &MerchantContext,
        customer_id: &common_utils::id_type::CustomerId,
    ) -> errors::RouterResult<hyperswitch_domain_models::customer::Customer> {
        let key_manager_state = &(state).into();
        let merchant_key_store = merchant_context.get_merchant_key_store();
        let merchant_id = merchant_context.get_merchant_account().get_id();

        state
            .store
            .find_customer_by_customer_id_merchant_id(
                key_manager_state,
                customer_id,
                merchant_id,
                merchant_key_store,
                merchant_context.get_merchant_account().storage_scheme,
            )
            .await
            .change_context(errors::ApiErrorResponse::CustomerNotFound)
            .attach_printable("subscriptions: unable to fetch customer from database")
    }
    pub async fn update_connector_customer_id_in_customer(
        state: &SessionState,
        merchant_context: &MerchantContext,
        merchant_connector_id: &common_utils::id_type::MerchantConnectorAccountId,
        customer: &hyperswitch_domain_models::customer::Customer,
        customer_create_response: Option<router_response_types::ConnectorCustomerResponseData>,
    ) -> errors::RouterResult<hyperswitch_domain_models::customer::Customer> {
        if let Some(customer_response) = customer_create_response {
            if let Some(customer_update) =
                payments_core::customers::update_connector_customer_in_customers(
                    merchant_connector_id.get_string_repr(),
                    Some(customer),
                    Some(customer_response.connector_customer_id),
                )
                .await
            {
                return Self::update_customer(
                    state,
                    merchant_context,
                    customer.clone(),
                    customer_update,
                )
                .await
                .attach_printable("Failed to update customer with connector customer ID");
            }
        }
        Ok(customer.clone())
    }

    pub async fn update_customer(
        state: &SessionState,
        merchant_context: &MerchantContext,
        customer: hyperswitch_domain_models::customer::Customer,
        customer_update: domain::CustomerUpdate,
    ) -> errors::RouterResult<hyperswitch_domain_models::customer::Customer> {
        let key_manager_state = &(state).into();
        let merchant_key_store = merchant_context.get_merchant_key_store();
        let merchant_id = merchant_context.get_merchant_account().get_id();
        let db = state.store.as_ref();

        let updated_customer = db
            .update_customer_by_customer_id_merchant_id(
                key_manager_state,
                customer.customer_id.clone(),
                merchant_id.clone(),
                customer,
                customer_update,
                merchant_key_store,
                merchant_context.get_merchant_account().storage_scheme,
            )
            .await
            .change_context(errors::ApiErrorResponse::InternalServerError)
            .attach_printable("subscriptions: unable to update customer entry in database")?;

        Ok(updated_customer)
    }

    /// Helper function to find business profile.
    pub async fn find_business_profile(
        state: &SessionState,
        merchant_context: &MerchantContext,
        profile_id: &common_utils::id_type::ProfileId,
    ) -> errors::RouterResult<hyperswitch_domain_models::business_profile::Profile> {
        let key_manager_state = &(state).into();
        let merchant_key_store = merchant_context.get_merchant_key_store();

        state
            .store
            .find_business_profile_by_profile_id(key_manager_state, merchant_key_store, profile_id)
            .await
            .change_context(errors::ApiErrorResponse::ProfileNotFound {
                id: profile_id.get_string_repr().to_string(),
            })
    }

    pub async fn find_and_validate_subscription(
        &self,
        client_secret: &hyperswitch_domain_models::subscription::ClientSecret,
    ) -> errors::RouterResult<()> {
        let subscription_id = client_secret.get_subscription_id()?;

        let key_manager_state = &(self.state).into();
        let key_store = self.merchant_context.get_merchant_key_store();

        let subscription = self
            .state
            .store
            .find_by_merchant_id_subscription_id(
                key_manager_state,
                key_store,
                self.merchant_context.get_merchant_account().get_id(),
                subscription_id.to_string(),
            )
            .await
            .change_context(errors::ApiErrorResponse::GenericNotFoundError {
                message: format!("Subscription not found for id: {subscription_id}"),
            })
            .attach_printable("Unable to find subscription")?;

        self.validate_client_secret(client_secret, &subscription)?;

        Ok(())
    }

    pub fn validate_client_secret(
        &self,
        client_secret: &hyperswitch_domain_models::subscription::ClientSecret,
        subscription: &Subscription,
    ) -> errors::RouterResult<()> {
        let stored_client_secret = subscription
            .client_secret
            .clone()
            .get_required_value("client_secret")
            .change_context(errors::ApiErrorResponse::MissingRequiredField {
                field_name: "client_secret",
            })
            .attach_printable("client secret not found in db")?;

        if client_secret.to_string() != stored_client_secret {
            Err(errors::ApiErrorResponse::ClientSecretInvalid.into())
        } else {
            let current_timestamp = common_utils::date_time::now();
            let session_expiry = subscription
                .created_at
                .saturating_add(time::Duration::seconds(consts::DEFAULT_SESSION_EXPIRY));

            if current_timestamp > session_expiry {
                Err(errors::ApiErrorResponse::ClientSecretExpired.into())
            } else {
                Ok(())
            }
        }
    }

    pub async fn find_subscription(
        &self,
        subscription_id: common_utils::id_type::SubscriptionId,
    ) -> errors::RouterResult<SubscriptionWithHandler<'_>> {
        let subscription = self
            .state
            .store
            .find_by_merchant_id_subscription_id(
                &(self.state).into(),
                self.merchant_context.get_merchant_key_store(),
                self.merchant_context.get_merchant_account().get_id(),
                subscription_id.get_string_repr().to_string().clone(),
            )
            .await
            .change_context(errors::ApiErrorResponse::GenericNotFoundError {
                message: format!(
                    "subscription not found for id: {}",
                    subscription_id.get_string_repr()
                ),
            })?;

        Ok(SubscriptionWithHandler {
            handler: self,
            subscription,
            merchant_account: self.merchant_context.get_merchant_account().clone(),
        })
    }
}
pub struct SubscriptionWithHandler<'a> {
    pub handler: &'a SubscriptionHandler<'a>,
    pub subscription: Subscription,
    pub merchant_account: hyperswitch_domain_models::merchant_account::MerchantAccount,
}

impl SubscriptionWithHandler<'_> {
    pub fn generate_response(
        &self,
        invoice: &hyperswitch_domain_models::invoice::Invoice,
        payment_response: &subscription_types::PaymentResponseData,
        status: subscription_response_types::SubscriptionStatus,
    ) -> errors::RouterResult<subscription_types::ConfirmSubscriptionResponse> {
        Ok(subscription_types::ConfirmSubscriptionResponse {
            id: self.subscription.id.clone(),
            merchant_reference_id: self.subscription.merchant_reference_id.clone(),
            status: subscription_types::SubscriptionStatus::from(status),
            plan_id: None,
            profile_id: self.subscription.profile_id.to_owned(),
            payment: Some(payment_response.clone()),
            customer_id: Some(self.subscription.customer_id.clone()),
            price_id: None,
            coupon: None,
            billing_processor_subscription_id: self.subscription.connector_subscription_id.clone(),
<<<<<<< HEAD
            invoice: Some(subscription_types::Invoice {
                id: invoice.id.clone(),
                subscription_id: invoice.subscription_id.clone(),
                merchant_id: invoice.merchant_id.clone(),
                profile_id: invoice.profile_id.clone(),
                merchant_connector_id: invoice.merchant_connector_id.clone(),
                payment_intent_id: invoice.payment_intent_id.clone(),
                payment_method_id: invoice.payment_method_id.clone(),
                customer_id: invoice.customer_id.clone(),
                amount: invoice.amount,
                currency: api_enums::Currency::from_str(invoice.currency.as_str())
                    .change_context(errors::ApiErrorResponse::InvalidDataValue {
                        field_name: "currency",
                    })
                    .attach_printable(format!(
                        "unable to parse currency name {currency:?}",
                        currency = invoice.currency
                    ))?,
                status: invoice.status.to_string(),
            }),
=======
            invoice: Some(subscription_types::Invoice::foreign_try_from(invoice)?),
>>>>>>> abcc70be
        })
    }

    pub fn to_subscription_response(
        &self,
        payment: Option<subscription_types::PaymentResponseData>,
        invoice: Option<&diesel_models::invoice::Invoice>,
    ) -> errors::RouterResult<SubscriptionResponse> {
        Ok(SubscriptionResponse::new(
            self.subscription.id.clone(),
            self.subscription.merchant_reference_id.clone(),
            subscription_types::SubscriptionStatus::from_str(&self.subscription.status)
                .unwrap_or(subscription_types::SubscriptionStatus::Created),
            None,
            self.subscription.profile_id.to_owned(),
            self.subscription.merchant_id.to_owned(),
            self.subscription.client_secret.clone().map(Secret::new),
            self.subscription.customer_id.clone(),
            payment,
            invoice
                .map(
                    |invoice| -> errors::RouterResult<subscription_types::Invoice> {
                        subscription_types::Invoice::foreign_try_from(invoice)
                    },
                )
                .transpose()?,
        ))
    }

    pub async fn update_subscription(
        &mut self,
        subscription_update: hyperswitch_domain_models::subscription::SubscriptionUpdate,
    ) -> errors::RouterResult<()> {
        let db = self.handler.state.store.as_ref();
        let updated_subscription = db
            .update_subscription_entry(
                &(self.handler.state).into(),
                self.handler.merchant_context.get_merchant_key_store(),
                self.handler
                    .merchant_context
                    .get_merchant_account()
                    .get_id(),
                self.subscription.id.get_string_repr().to_string(),
                subscription_update,
            )
            .await
            .change_context(errors::ApiErrorResponse::SubscriptionError {
                operation: "Subscription Update".to_string(),
            })
            .attach_printable("subscriptions: unable to update subscription entry in database")?;

        self.subscription = updated_subscription;

        Ok(())
    }

    pub fn get_invoice_handler(
        &self,
        profile: hyperswitch_domain_models::business_profile::Profile,
    ) -> InvoiceHandler {
        InvoiceHandler {
            subscription: self.subscription.clone(),
            merchant_account: self.merchant_account.clone(),
            profile,
        }
    }
    pub async fn get_mca(
        &mut self,
        connector_name: &str,
    ) -> CustomResult<domain::MerchantConnectorAccount, errors::ApiErrorResponse> {
        let db = self.handler.state.store.as_ref();
        let key_manager_state = &(self.handler.state).into();

        match &self.subscription.merchant_connector_id {
            Some(merchant_connector_id) => {
                #[cfg(feature = "v1")]
                {
                    db.find_by_merchant_connector_account_merchant_id_merchant_connector_id(
                        key_manager_state,
                        self.handler
                            .merchant_context
                            .get_merchant_account()
                            .get_id(),
                        merchant_connector_id,
                        self.handler.merchant_context.get_merchant_key_store(),
                    )
                    .await
                    .to_not_found_response(
                        errors::ApiErrorResponse::MerchantConnectorAccountNotFound {
                            id: merchant_connector_id.get_string_repr().to_string(),
                        },
                    )
                }
                #[cfg(feature = "v2")]
                {
                    //get mca using id
                    let _ = key_manager_state;
                    let _ = connector_name;
                    let _ = merchant_context.get_merchant_key_store();
                    let _ = subscription.profile_id;
                    todo!()
                }
            }
            None => {
                // Fallback to profile-based lookup when merchant_connector_id is not set
                #[cfg(feature = "v1")]
                {
                    db.find_merchant_connector_account_by_profile_id_connector_name(
                        key_manager_state,
                        &self.subscription.profile_id,
                        connector_name,
                        self.handler.merchant_context.get_merchant_key_store(),
                    )
                    .await
                    .to_not_found_response(
                        errors::ApiErrorResponse::MerchantConnectorAccountNotFound {
                            id: format!(
                                "profile_id {} and connector_name {connector_name}",
                                self.subscription.profile_id.get_string_repr()
                            ),
                        },
                    )
                }
                #[cfg(feature = "v2")]
                {
                    //get mca using id
                    let _ = key_manager_state;
                    let _ = connector_name;
                    let _ = self.handler.merchant_context.get_merchant_key_store();
                    let _ = self.subscription.profile_id;
                    todo!()
                }
            }
        }
    }
}

impl ForeignTryFrom<&diesel_models::invoice::Invoice> for subscription_types::Invoice {
    type Error = error_stack::Report<errors::ApiErrorResponse>;

    fn foreign_try_from(invoice: &diesel_models::invoice::Invoice) -> Result<Self, Self::Error> {
        Ok(Self {
            id: invoice.id.clone(),
            subscription_id: invoice.subscription_id.clone(),
            merchant_id: invoice.merchant_id.clone(),
            profile_id: invoice.profile_id.clone(),
            merchant_connector_id: invoice.merchant_connector_id.clone(),
            payment_intent_id: invoice.payment_intent_id.clone(),
            payment_method_id: invoice.payment_method_id.clone(),
            customer_id: invoice.customer_id.clone(),
            amount: invoice.amount,
            currency: api_enums::Currency::from_str(invoice.currency.as_str())
                .change_context(errors::ApiErrorResponse::InvalidDataValue {
                    field_name: "currency",
                })
                .attach_printable(format!(
                    "unable to parse currency name {currency:?}",
                    currency = invoice.currency
                ))?,
            status: invoice.status.clone(),
        })
    }
}<|MERGE_RESOLUTION|>--- conflicted
+++ resolved
@@ -298,37 +298,14 @@
             price_id: None,
             coupon: None,
             billing_processor_subscription_id: self.subscription.connector_subscription_id.clone(),
-<<<<<<< HEAD
-            invoice: Some(subscription_types::Invoice {
-                id: invoice.id.clone(),
-                subscription_id: invoice.subscription_id.clone(),
-                merchant_id: invoice.merchant_id.clone(),
-                profile_id: invoice.profile_id.clone(),
-                merchant_connector_id: invoice.merchant_connector_id.clone(),
-                payment_intent_id: invoice.payment_intent_id.clone(),
-                payment_method_id: invoice.payment_method_id.clone(),
-                customer_id: invoice.customer_id.clone(),
-                amount: invoice.amount,
-                currency: api_enums::Currency::from_str(invoice.currency.as_str())
-                    .change_context(errors::ApiErrorResponse::InvalidDataValue {
-                        field_name: "currency",
-                    })
-                    .attach_printable(format!(
-                        "unable to parse currency name {currency:?}",
-                        currency = invoice.currency
-                    ))?,
-                status: invoice.status.to_string(),
-            }),
-=======
             invoice: Some(subscription_types::Invoice::foreign_try_from(invoice)?),
->>>>>>> abcc70be
         })
     }
 
     pub fn to_subscription_response(
         &self,
         payment: Option<subscription_types::PaymentResponseData>,
-        invoice: Option<&diesel_models::invoice::Invoice>,
+        invoice: Option<&hyperswitch_domain_models::invoice::Invoice>,
     ) -> errors::RouterResult<SubscriptionResponse> {
         Ok(SubscriptionResponse::new(
             self.subscription.id.clone(),
@@ -459,10 +436,10 @@
     }
 }
 
-impl ForeignTryFrom<&diesel_models::invoice::Invoice> for subscription_types::Invoice {
+impl ForeignTryFrom<&hyperswitch_domain_models::invoice::Invoice> for subscription_types::Invoice {
     type Error = error_stack::Report<errors::ApiErrorResponse>;
 
-    fn foreign_try_from(invoice: &diesel_models::invoice::Invoice) -> Result<Self, Self::Error> {
+    fn foreign_try_from(invoice: &hyperswitch_domain_models::invoice::Invoice) -> Result<Self, Self::Error> {
         Ok(Self {
             id: invoice.id.clone(),
             subscription_id: invoice.subscription_id.clone(),
