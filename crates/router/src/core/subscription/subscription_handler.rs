--- conflicted
+++ resolved
@@ -9,12 +9,8 @@
 use error_stack::ResultExt;
 use hyperswitch_domain_models::{
     merchant_context::MerchantContext,
-<<<<<<< HEAD
     router_response_types::{self, subscriptions as subscription_response_types},
-=======
-    router_response_types::subscriptions as subscription_response_types,
     subscription::{Subscription, SubscriptionStatus},
->>>>>>> 184fbd85
 };
 use masking::Secret;
 
