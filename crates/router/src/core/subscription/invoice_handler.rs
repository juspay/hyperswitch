use api_models::{
    enums as api_enums,
    subscription::{self as subscription_types},
};
use common_enums::connector_enums;
use common_utils::{pii, types::MinorUnit};
use error_stack::ResultExt;
use hyperswitch_domain_models::router_response_types::subscriptions as subscription_response_types;
use masking::{PeekInterface, Secret};

use super::errors;
use crate::{
    core::subscription::payments_api_client, routes::SessionState, types::storage as storage_types,
    workflows::invoice_sync as invoice_sync_workflow,
};

pub struct InvoiceHandler {
    pub subscription: diesel_models::subscription::Subscription,
    pub merchant_account: hyperswitch_domain_models::merchant_account::MerchantAccount,
    pub profile: hyperswitch_domain_models::business_profile::Profile,
}

#[allow(clippy::todo)]
impl InvoiceHandler {
    pub fn new(
        subscription: diesel_models::subscription::Subscription,
        merchant_account: hyperswitch_domain_models::merchant_account::MerchantAccount,
        profile: hyperswitch_domain_models::business_profile::Profile,
    ) -> Self {
        Self {
            subscription,
            merchant_account,
            profile,
        }
    }
    #[allow(clippy::too_many_arguments)]
    pub async fn create_invoice_entry(
        &self,
        state: &SessionState,
        merchant_connector_id: common_utils::id_type::MerchantConnectorAccountId,
        payment_intent_id: Option<common_utils::id_type::PaymentId>,
        amount: MinorUnit,
        currency: common_enums::Currency,
        status: connector_enums::InvoiceStatus,
        provider_name: connector_enums::Connector,
        metadata: Option<pii::SecretSerdeValue>,
        connector_invoice_id: Option<String>,
    ) -> errors::RouterResult<diesel_models::invoice::Invoice> {
        let invoice_new = diesel_models::invoice::InvoiceNew::new(
            self.subscription.id.to_owned(),
            self.subscription.merchant_id.to_owned(),
            self.subscription.profile_id.to_owned(),
            merchant_connector_id,
            payment_intent_id,
            self.subscription.payment_method_id.clone(),
            self.subscription.customer_id.to_owned(),
            amount,
            currency.to_string(),
            status,
            provider_name,
            metadata,
            connector_invoice_id,
        );

        let invoice = state
            .store
            .insert_invoice_entry(invoice_new)
            .await
            .change_context(errors::ApiErrorResponse::SubscriptionError {
                operation: "Create Invoice".to_string(),
            })
            .attach_printable("invoices: unable to insert invoice entry to database")?;

        Ok(invoice)
    }

    pub async fn update_invoice(
        &self,
        state: &SessionState,
        amount: Option<MinorUnit>,
        currency: Option<common_enums::Currency>,
        invoice_id: common_utils::id_type::InvoiceId,
        payment_method_id: Option<Secret<String>>,
        payment_intent_id: Option<common_utils::id_type::PaymentId>,
<<<<<<< HEAD
        status: Option<connector_enums::InvoiceStatus>,
=======
        status: connector_enums::InvoiceStatus,
        connector_invoice_id: Option<String>,
>>>>>>> c815d253
    ) -> errors::RouterResult<diesel_models::invoice::Invoice> {
        let update_invoice = diesel_models::invoice::InvoiceUpdate::new(
            amount,
            currency.map(|c| c.to_string()),
            payment_method_id.as_ref().map(|id| id.peek()).cloned(),
<<<<<<< HEAD
            status,
=======
            Some(status),
            connector_invoice_id,
>>>>>>> c815d253
            payment_intent_id,
        );
        state
            .store
            .update_invoice_entry(invoice_id.get_string_repr().to_string(), update_invoice)
            .await
            .change_context(errors::ApiErrorResponse::SubscriptionError {
                operation: "Invoice Update".to_string(),
            })
            .attach_printable("invoices: unable to update invoice entry in database")
    }

    pub fn get_amount_and_currency(
        request: (Option<MinorUnit>, Option<api_enums::Currency>),
        invoice_details: Option<subscription_response_types::SubscriptionInvoiceData>,
    ) -> (MinorUnit, api_enums::Currency) {
        // Use request amount and currency if provided, else fallback to invoice details from connector response
        request.0.zip(request.1).unwrap_or(
            invoice_details
                .clone()
                .map(|invoice| (invoice.total, invoice.currency_code))
                .unwrap_or((MinorUnit::new(0), api_enums::Currency::default())),
        ) // Default to 0 and a default currency if not provided
    }

    pub async fn create_payment_with_confirm_false(
        &self,
        state: &SessionState,
        request: &subscription_types::CreateSubscriptionRequest,
    ) -> errors::RouterResult<subscription_types::PaymentResponseData> {
        let payment_details = &request.payment_details;
        let payment_request = subscription_types::CreatePaymentsRequestData {
            amount: request.amount,
            currency: request.currency,
            customer_id: Some(self.subscription.customer_id.clone()),
            billing: request.billing.clone(),
            shipping: request.shipping.clone(),
            setup_future_usage: payment_details.setup_future_usage,
            return_url: Some(payment_details.return_url.clone()),
            capture_method: payment_details.capture_method,
            authentication_type: payment_details.authentication_type,
        };
        payments_api_client::PaymentsApiClient::create_cit_payment(
            state,
            payment_request,
            self.merchant_account.get_id().get_string_repr(),
            self.profile.get_id().get_string_repr(),
        )
        .await
    }

    pub async fn get_payment_details(
        &self,
        state: &SessionState,
        payment_id: common_utils::id_type::PaymentId,
    ) -> errors::RouterResult<subscription_types::PaymentResponseData> {
        payments_api_client::PaymentsApiClient::sync_payment(
            state,
            payment_id.get_string_repr().to_string(),
            self.merchant_account.get_id().get_string_repr(),
            self.profile.get_id().get_string_repr(),
        )
        .await
    }

    pub async fn create_and_confirm_payment(
        &self,
        state: &SessionState,
        request: &subscription_types::CreateAndConfirmSubscriptionRequest,
        amount: MinorUnit,
        currency: common_enums::Currency,
    ) -> errors::RouterResult<subscription_types::PaymentResponseData> {
        let payment_details = &request.payment_details;
        let payment_request = subscription_types::CreateAndConfirmPaymentsRequestData {
            amount,
            currency,
            confirm: true,
            customer_id: Some(self.subscription.customer_id.clone()),
            billing: request.billing.clone(),
            shipping: request.shipping.clone(),
            setup_future_usage: payment_details.setup_future_usage,
            return_url: payment_details.return_url.clone(),
            capture_method: payment_details.capture_method,
            authentication_type: payment_details.authentication_type,
            payment_method: payment_details.payment_method,
            payment_method_type: payment_details.payment_method_type,
            payment_method_data: payment_details.payment_method_data.clone(),
            customer_acceptance: payment_details.customer_acceptance.clone(),
        };
        payments_api_client::PaymentsApiClient::create_and_confirm_payment(
            state,
            payment_request,
            self.merchant_account.get_id().get_string_repr(),
            self.profile.get_id().get_string_repr(),
        )
        .await
    }

    pub async fn confirm_payment(
        &self,
        state: &SessionState,
        payment_id: common_utils::id_type::PaymentId,
        request: &subscription_types::ConfirmSubscriptionRequest,
    ) -> errors::RouterResult<subscription_types::PaymentResponseData> {
        let payment_details = &request.payment_details;
        let cit_payment_request = subscription_types::ConfirmPaymentsRequestData {
            billing: request.payment_details.payment_method_data.billing.clone(),
            shipping: request.payment_details.shipping.clone(),
            payment_method: payment_details.payment_method,
            payment_method_type: payment_details.payment_method_type,
            payment_method_data: payment_details.payment_method_data.clone(),
            customer_acceptance: payment_details.customer_acceptance.clone(),
        };
        payments_api_client::PaymentsApiClient::confirm_payment(
            state,
            cit_payment_request,
            payment_id.get_string_repr().to_string(),
            self.merchant_account.get_id().get_string_repr(),
            self.profile.get_id().get_string_repr(),
        )
        .await
    }

    pub async fn get_latest_invoice(
        &self,
        state: &SessionState,
    ) -> errors::RouterResult<diesel_models::invoice::Invoice> {
        state
            .store
            .get_latest_invoice_for_subscription(self.subscription.id.get_string_repr().to_string())
            .await
            .change_context(errors::ApiErrorResponse::SubscriptionError {
                operation: "Get Latest Invoice".to_string(),
            })
            .attach_printable("invoices: unable to get latest invoice from database")
    }

    pub async fn get_invoice_by_id(
        &self,
        state: &SessionState,
        invoice_id: common_utils::id_type::InvoiceId,
    ) -> errors::RouterResult<diesel_models::invoice::Invoice> {
        state
            .store
            .find_invoice_by_invoice_id(invoice_id.get_string_repr().to_string())
            .await
            .change_context(errors::ApiErrorResponse::SubscriptionError {
                operation: "Get Invoice by ID".to_string(),
            })
            .attach_printable("invoices: unable to get invoice by id from database")
    }

    pub async fn create_invoice_sync_job(
        &self,
        state: &SessionState,
        invoice: &diesel_models::invoice::Invoice,
        connector_invoice_id: String,
        connector_name: connector_enums::Connector,
    ) -> errors::RouterResult<()> {
        let request = storage_types::invoice_sync::InvoiceSyncRequest::new(
            self.subscription.id.to_owned(),
            invoice.id.to_owned(),
            self.subscription.merchant_id.to_owned(),
            self.subscription.profile_id.to_owned(),
            self.subscription.customer_id.to_owned(),
            connector_invoice_id,
            connector_name,
        );

        invoice_sync_workflow::create_invoice_sync_job(state, request)
            .await
            .attach_printable("invoices: unable to create invoice sync job in database")?;
        Ok(())
    }

    pub async fn create_mit_payment(
        &self,
        state: &SessionState,
        amount: MinorUnit,
        currency: common_enums::Currency,
        payment_method_id: &str,
    ) -> errors::RouterResult<subscription_types::PaymentResponseData> {
        let mit_payment_request = subscription_types::CreateMitPaymentRequestData {
            amount,
            currency,
            confirm: true,
            customer_id: Some(self.subscription.customer_id.clone()),
            recurring_details: Some(api_models::mandates::RecurringDetails::PaymentMethodId(
                payment_method_id.to_owned(),
            )),
            off_session: Some(true),
        };

        payments_api_client::PaymentsApiClient::create_mit_payment(
            state,
            mit_payment_request,
            self.merchant_account.get_id().get_string_repr(),
            self.profile.get_id().get_string_repr(),
        )
        .await
    }

    pub async fn update_payment(
        &self,
        state: &SessionState,
        amount: MinorUnit,
        currency: common_enums::Currency,
        payment_id: common_utils::id_type::PaymentId,
    ) -> errors::RouterResult<subscription_types::PaymentResponseData> {
        let payment_update_request = subscription_types::CreatePaymentsRequestData {
            amount,
            currency,
            customer_id: None,
            billing: None,
            shipping: None,
            setup_future_usage: None,
            return_url: None,
            capture_method: None,
            authentication_type: None,
        };

        payments_api_client::PaymentsApiClient::update_payment(
            state,
            payment_update_request,
            payment_id.get_string_repr().to_string(),
            self.merchant_account.get_id().get_string_repr(),
            self.profile.get_id().get_string_repr(),
        )
        .await
    }
}<|MERGE_RESOLUTION|>--- conflicted
+++ resolved
@@ -82,23 +82,15 @@
         invoice_id: common_utils::id_type::InvoiceId,
         payment_method_id: Option<Secret<String>>,
         payment_intent_id: Option<common_utils::id_type::PaymentId>,
-<<<<<<< HEAD
         status: Option<connector_enums::InvoiceStatus>,
-=======
-        status: connector_enums::InvoiceStatus,
         connector_invoice_id: Option<String>,
->>>>>>> c815d253
     ) -> errors::RouterResult<diesel_models::invoice::Invoice> {
         let update_invoice = diesel_models::invoice::InvoiceUpdate::new(
             amount,
             currency.map(|c| c.to_string()),
             payment_method_id.as_ref().map(|id| id.peek()).cloned(),
-<<<<<<< HEAD
             status,
-=======
-            Some(status),
             connector_invoice_id,
->>>>>>> c815d253
             payment_intent_id,
         );
         state
