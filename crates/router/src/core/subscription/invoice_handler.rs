use api_models::{
    enums as api_enums,
    subscription::{self as subscription_types},
};
use common_enums::connector_enums;
use common_utils::{pii, types::MinorUnit};
use error_stack::ResultExt;
use hyperswitch_domain_models::router_response_types::subscriptions as subscription_response_types;
use masking::{PeekInterface, Secret};

use super::errors;
use crate::{
    core::{errors::utils::StorageErrorExt, subscription::payments_api_client},
    routes::SessionState,
    types::storage as storage_types,
    workflows::invoice_sync as invoice_sync_workflow,
};

pub struct InvoiceHandler {
    pub subscription: hyperswitch_domain_models::subscription::Subscription,
    pub merchant_account: hyperswitch_domain_models::merchant_account::MerchantAccount,
    pub profile: hyperswitch_domain_models::business_profile::Profile,
}

#[allow(clippy::todo)]
impl InvoiceHandler {
    pub fn new(
        subscription: hyperswitch_domain_models::subscription::Subscription,
        merchant_account: hyperswitch_domain_models::merchant_account::MerchantAccount,
        profile: hyperswitch_domain_models::business_profile::Profile,
    ) -> Self {
        Self {
            subscription,
            merchant_account,
            profile,
        }
    }
    #[allow(clippy::too_many_arguments)]
    pub async fn create_invoice_entry(
        &self,
        state: &SessionState,
        merchant_connector_id: common_utils::id_type::MerchantConnectorAccountId,
        payment_intent_id: Option<common_utils::id_type::PaymentId>,
        amount: MinorUnit,
        currency: common_enums::Currency,
        status: connector_enums::InvoiceStatus,
        provider_name: connector_enums::Connector,
        metadata: Option<pii::SecretSerdeValue>,
<<<<<<< HEAD
    ) -> errors::RouterResult<hyperswitch_domain_models::invoice::Invoice> {
        let invoice_new = hyperswitch_domain_models::invoice::Invoice::to_invoice(
=======
        connector_invoice_id: Option<String>,
    ) -> errors::RouterResult<diesel_models::invoice::Invoice> {
        let invoice_new = diesel_models::invoice::InvoiceNew::new(
>>>>>>> 01b4d6ae
            self.subscription.id.to_owned(),
            self.subscription.merchant_id.to_owned(),
            self.subscription.profile_id.to_owned(),
            merchant_connector_id,
            payment_intent_id,
            self.subscription.payment_method_id.clone(),
            self.subscription.customer_id.to_owned(),
            amount,
            currency.to_string(),
            status,
            provider_name,
            metadata,
            connector_invoice_id,
        );

        let key_manager_state = &(state).into();
        let merchant_key_store = state
            .store
            .get_merchant_key_store_by_merchant_id(
                key_manager_state,
                self.merchant_account.get_id(),
                &state.store.get_master_key().to_vec().into(),
            )
            .await
            .to_not_found_response(errors::ApiErrorResponse::MerchantAccountNotFound)?;
        let invoice = state
            .store
            .insert_invoice_entry(key_manager_state, &merchant_key_store, invoice_new)
            .await
            .change_context(errors::ApiErrorResponse::SubscriptionError {
                operation: "Create Invoice".to_string(),
            })
            .attach_printable("invoices: unable to insert invoice entry to database")?;

        Ok(invoice)
    }

    pub async fn update_invoice(
        &self,
        state: &SessionState,
        invoice_id: common_utils::id_type::InvoiceId,
        payment_method_id: Option<Secret<String>>,
        payment_intent_id: Option<common_utils::id_type::PaymentId>,
        status: connector_enums::InvoiceStatus,
<<<<<<< HEAD
    ) -> errors::RouterResult<hyperswitch_domain_models::invoice::Invoice> {
        let update_invoice = hyperswitch_domain_models::invoice::InvoiceUpdate::new(
=======
        connector_invoice_id: Option<String>,
    ) -> errors::RouterResult<diesel_models::invoice::Invoice> {
        let update_invoice = diesel_models::invoice::InvoiceUpdate::new(
>>>>>>> 01b4d6ae
            payment_method_id.as_ref().map(|id| id.peek()).cloned(),
            Some(status),
            connector_invoice_id,
            payment_intent_id,
        );
        let key_manager_state = &(state).into();
        let merchant_key_store = state
            .store
            .get_merchant_key_store_by_merchant_id(
                key_manager_state,
                self.merchant_account.get_id(),
                &state.store.get_master_key().to_vec().into(),
            )
            .await
            .to_not_found_response(errors::ApiErrorResponse::MerchantAccountNotFound)?;
        state
            .store
            .update_invoice_entry(
                key_manager_state,
                &merchant_key_store,
                invoice_id.get_string_repr().to_string(),
                update_invoice,
            )
            .await
            .change_context(errors::ApiErrorResponse::SubscriptionError {
                operation: "Invoice Update".to_string(),
            })
            .attach_printable("invoices: unable to update invoice entry in database")
    }

    pub fn get_amount_and_currency(
        request: (Option<MinorUnit>, Option<api_enums::Currency>),
        invoice_details: Option<subscription_response_types::SubscriptionInvoiceData>,
    ) -> (MinorUnit, api_enums::Currency) {
        // Use request amount and currency if provided, else fallback to invoice details from connector response
        request.0.zip(request.1).unwrap_or(
            invoice_details
                .clone()
                .map(|invoice| (invoice.total, invoice.currency_code))
                .unwrap_or((MinorUnit::new(0), api_enums::Currency::default())),
        ) // Default to 0 and a default currency if not provided
    }

    pub async fn create_payment_with_confirm_false(
        &self,
        state: &SessionState,
        request: &subscription_types::CreateSubscriptionRequest,
    ) -> errors::RouterResult<subscription_types::PaymentResponseData> {
        let payment_details = &request.payment_details;
        let payment_request = subscription_types::CreatePaymentsRequestData {
            amount: request.amount,
            currency: request.currency,
            customer_id: Some(self.subscription.customer_id.clone()),
            billing: request.billing.clone(),
            shipping: request.shipping.clone(),
            setup_future_usage: payment_details.setup_future_usage,
            return_url: Some(payment_details.return_url.clone()),
            capture_method: payment_details.capture_method,
            authentication_type: payment_details.authentication_type,
        };
        payments_api_client::PaymentsApiClient::create_cit_payment(
            state,
            payment_request,
            self.merchant_account.get_id().get_string_repr(),
            self.profile.get_id().get_string_repr(),
        )
        .await
    }

    pub async fn get_payment_details(
        &self,
        state: &SessionState,
        payment_id: common_utils::id_type::PaymentId,
    ) -> errors::RouterResult<subscription_types::PaymentResponseData> {
        payments_api_client::PaymentsApiClient::sync_payment(
            state,
            payment_id.get_string_repr().to_string(),
            self.merchant_account.get_id().get_string_repr(),
            self.profile.get_id().get_string_repr(),
        )
        .await
    }

    pub async fn create_and_confirm_payment(
        &self,
        state: &SessionState,
        request: &subscription_types::CreateAndConfirmSubscriptionRequest,
        amount: MinorUnit,
        currency: common_enums::Currency,
    ) -> errors::RouterResult<subscription_types::PaymentResponseData> {
        let payment_details = &request.payment_details;
        let payment_request = subscription_types::CreateAndConfirmPaymentsRequestData {
            amount,
            currency,
            confirm: true,
            customer_id: Some(self.subscription.customer_id.clone()),
            billing: request.billing.clone(),
            shipping: request.shipping.clone(),
            setup_future_usage: payment_details.setup_future_usage,
            return_url: payment_details.return_url.clone(),
            capture_method: payment_details.capture_method,
            authentication_type: payment_details.authentication_type,
            payment_method: payment_details.payment_method,
            payment_method_type: payment_details.payment_method_type,
            payment_method_data: payment_details.payment_method_data.clone(),
            customer_acceptance: payment_details.customer_acceptance.clone(),
        };
        payments_api_client::PaymentsApiClient::create_and_confirm_payment(
            state,
            payment_request,
            self.merchant_account.get_id().get_string_repr(),
            self.profile.get_id().get_string_repr(),
        )
        .await
    }

    pub async fn confirm_payment(
        &self,
        state: &SessionState,
        payment_id: common_utils::id_type::PaymentId,
        request: &subscription_types::ConfirmSubscriptionRequest,
    ) -> errors::RouterResult<subscription_types::PaymentResponseData> {
        let payment_details = &request.payment_details;
        let cit_payment_request = subscription_types::ConfirmPaymentsRequestData {
            billing: request.payment_details.payment_method_data.billing.clone(),
            shipping: request.payment_details.shipping.clone(),
            payment_method: payment_details.payment_method,
            payment_method_type: payment_details.payment_method_type,
            payment_method_data: payment_details.payment_method_data.clone(),
            customer_acceptance: payment_details.customer_acceptance.clone(),
        };
        payments_api_client::PaymentsApiClient::confirm_payment(
            state,
            cit_payment_request,
            payment_id.get_string_repr().to_string(),
            self.merchant_account.get_id().get_string_repr(),
            self.profile.get_id().get_string_repr(),
        )
        .await
    }

    pub async fn get_latest_invoice(
        &self,
        state: &SessionState,
    ) -> errors::RouterResult<hyperswitch_domain_models::invoice::Invoice> {
        let key_manager_state = &(state).into();
        let merchant_key_store = state
            .store
            .get_merchant_key_store_by_merchant_id(
                key_manager_state,
                self.merchant_account.get_id(),
                &state.store.get_master_key().to_vec().into(),
            )
            .await
            .to_not_found_response(errors::ApiErrorResponse::MerchantAccountNotFound)?;
        state
            .store
            .get_latest_invoice_for_subscription(
                key_manager_state,
                &merchant_key_store,
                self.subscription.id.get_string_repr().to_string(),
            )
            .await
            .change_context(errors::ApiErrorResponse::SubscriptionError {
                operation: "Get Latest Invoice".to_string(),
            })
            .attach_printable("invoices: unable to get latest invoice from database")
    }

    pub async fn get_invoice_by_id(
        &self,
        state: &SessionState,
        invoice_id: common_utils::id_type::InvoiceId,
    ) -> errors::RouterResult<hyperswitch_domain_models::invoice::Invoice> {
        let key_manager_state = &(state).into();
        let merchant_key_store = state
            .store
            .get_merchant_key_store_by_merchant_id(
                key_manager_state,
                self.merchant_account.get_id(),
                &state.store.get_master_key().to_vec().into(),
            )
            .await
            .to_not_found_response(errors::ApiErrorResponse::MerchantAccountNotFound)?;
        state
            .store
            .find_invoice_by_invoice_id(
                key_manager_state,
                &merchant_key_store,
                invoice_id.get_string_repr().to_string(),
            )
            .await
            .change_context(errors::ApiErrorResponse::SubscriptionError {
                operation: "Get Invoice by ID".to_string(),
            })
            .attach_printable("invoices: unable to get invoice by id from database")
    }

    pub async fn create_invoice_sync_job(
        &self,
        state: &SessionState,
        invoice: &hyperswitch_domain_models::invoice::Invoice,
        connector_invoice_id: String,
        connector_name: connector_enums::Connector,
    ) -> errors::RouterResult<()> {
        let request = storage_types::invoice_sync::InvoiceSyncRequest::new(
            self.subscription.id.to_owned(),
            invoice.id.to_owned(),
            self.subscription.merchant_id.to_owned(),
            self.subscription.profile_id.to_owned(),
            self.subscription.customer_id.to_owned(),
            connector_invoice_id,
            connector_name,
        );

        invoice_sync_workflow::create_invoice_sync_job(state, request)
            .await
            .attach_printable("invoices: unable to create invoice sync job in database")?;
        Ok(())
    }

    pub async fn create_mit_payment(
        &self,
        state: &SessionState,
        amount: MinorUnit,
        currency: common_enums::Currency,
        payment_method_id: &str,
    ) -> errors::RouterResult<subscription_types::PaymentResponseData> {
        let mit_payment_request = subscription_types::CreateMitPaymentRequestData {
            amount,
            currency,
            confirm: true,
            customer_id: Some(self.subscription.customer_id.clone()),
            recurring_details: Some(api_models::mandates::RecurringDetails::PaymentMethodId(
                payment_method_id.to_owned(),
            )),
            off_session: Some(true),
        };

        payments_api_client::PaymentsApiClient::create_mit_payment(
            state,
            mit_payment_request,
            self.merchant_account.get_id().get_string_repr(),
            self.profile.get_id().get_string_repr(),
        )
        .await
    }
}<|MERGE_RESOLUTION|>--- conflicted
+++ resolved
@@ -46,14 +46,9 @@
         status: connector_enums::InvoiceStatus,
         provider_name: connector_enums::Connector,
         metadata: Option<pii::SecretSerdeValue>,
-<<<<<<< HEAD
+        connector_invoice_id: Option<String>,
     ) -> errors::RouterResult<hyperswitch_domain_models::invoice::Invoice> {
-        let invoice_new = hyperswitch_domain_models::invoice::Invoice::to_invoice(
-=======
-        connector_invoice_id: Option<String>,
-    ) -> errors::RouterResult<diesel_models::invoice::Invoice> {
-        let invoice_new = diesel_models::invoice::InvoiceNew::new(
->>>>>>> 01b4d6ae
+        let invoice_new = hyperswitch_domain_models::invoice::InvoiceNew::new(
             self.subscription.id.to_owned(),
             self.subscription.merchant_id.to_owned(),
             self.subscription.profile_id.to_owned(),
@@ -98,14 +93,9 @@
         payment_method_id: Option<Secret<String>>,
         payment_intent_id: Option<common_utils::id_type::PaymentId>,
         status: connector_enums::InvoiceStatus,
-<<<<<<< HEAD
+        connector_invoice_id: Option<String>,
     ) -> errors::RouterResult<hyperswitch_domain_models::invoice::Invoice> {
         let update_invoice = hyperswitch_domain_models::invoice::InvoiceUpdate::new(
-=======
-        connector_invoice_id: Option<String>,
-    ) -> errors::RouterResult<diesel_models::invoice::Invoice> {
-        let update_invoice = diesel_models::invoice::InvoiceUpdate::new(
->>>>>>> 01b4d6ae
             payment_method_id.as_ref().map(|id| id.peek()).cloned(),
             Some(status),
             connector_invoice_id,
