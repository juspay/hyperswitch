--- conflicted
+++ resolved
@@ -46,15 +46,9 @@
         status: connector_enums::InvoiceStatus,
         provider_name: connector_enums::Connector,
         metadata: Option<pii::SecretSerdeValue>,
-<<<<<<< HEAD
         connector_invoice_id: Option<common_utils::id_type::InvoiceId>,
     ) -> errors::RouterResult<hyperswitch_domain_models::invoice::Invoice> {
         let invoice_new = hyperswitch_domain_models::invoice::Invoice::to_invoice(
-=======
-        connector_invoice_id: Option<String>,
-    ) -> errors::RouterResult<diesel_models::invoice::Invoice> {
-        let invoice_new = diesel_models::invoice::InvoiceNew::new(
->>>>>>> abcc70be
             self.subscription.id.to_owned(),
             self.subscription.merchant_id.to_owned(),
             self.subscription.profile_id.to_owned(),
@@ -99,20 +93,13 @@
         payment_method_id: Option<Secret<String>>,
         payment_intent_id: Option<common_utils::id_type::PaymentId>,
         status: connector_enums::InvoiceStatus,
-<<<<<<< HEAD
         connector_invoice_id: Option<common_utils::id_type::InvoiceId>,
     ) -> errors::RouterResult<hyperswitch_domain_models::invoice::Invoice> {
         let update_invoice = hyperswitch_domain_models::invoice::InvoiceUpdate::new(
-=======
-        connector_invoice_id: Option<String>,
-    ) -> errors::RouterResult<diesel_models::invoice::Invoice> {
-        let update_invoice = diesel_models::invoice::InvoiceUpdate::new(
->>>>>>> abcc70be
             payment_method_id.as_ref().map(|id| id.peek()).cloned(),
             Some(status),
             connector_invoice_id,
             payment_intent_id,
-            connector_invoice_id,
         );
         let key_manager_state = &(state).into();
         let merchant_key_store = state
