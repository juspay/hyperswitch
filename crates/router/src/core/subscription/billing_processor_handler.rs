--- conflicted
+++ resolved
@@ -4,21 +4,14 @@
 use common_utils::{ext_traits::ValueExt, pii};
 use error_stack::ResultExt;
 use hyperswitch_domain_models::{
-<<<<<<< HEAD
     merchant_context::MerchantContext,
     router_data_v2::flow_common_types::{
-        GetSubscriptionEstimateData, SubscriptionCreateData, SubscriptionCustomerData,
-    },
-    router_request_types::{subscriptions as subscription_request_types, ConnectorCustomerData},
-=======
-    router_data_v2::flow_common_types::{
-        InvoiceRecordBackData, SubscriptionCreateData, SubscriptionCustomerData,
+        InvoiceRecordBackData, GetSubscriptionEstimateData, SubscriptionCreateData, SubscriptionCustomerData,
     },
     router_request_types::{
         revenue_recovery::InvoiceRecordBackRequest, subscriptions as subscription_request_types,
         ConnectorCustomerData,
     },
->>>>>>> 6173586e
     router_response_types::{
         revenue_recovery::InvoiceRecordBackResponse, subscriptions as subscription_response_types,
         ConnectorCustomerResponseData, PaymentsResponseData,
