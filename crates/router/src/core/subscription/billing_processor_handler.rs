--- conflicted
+++ resolved
@@ -5,13 +5,8 @@
 use error_stack::ResultExt;
 use hyperswitch_domain_models::{
     router_data_v2::flow_common_types::{
-<<<<<<< HEAD
-        GetSubscriptionEstimateData, InvoiceRecordBackData, SubscriptionCreateData,
-        SubscriptionCustomerData,
-=======
-        GetSubscriptionPlanPricesData, GetSubscriptionPlansData, InvoiceRecordBackData,
+        GetSubscriptionEstimateData, GetSubscriptionPlanPricesData, GetSubscriptionPlansData, InvoiceRecordBackData,
         SubscriptionCreateData, SubscriptionCustomerData,
->>>>>>> 916444b0
     },
     router_request_types::{
         revenue_recovery::InvoiceRecordBackRequest, subscriptions as subscription_request_types,
@@ -36,7 +31,6 @@
     pub connector_data: api_types::ConnectorData,
     pub connector_params: hyperswitch_domain_models::connector_endpoints::ConnectorParams,
     pub connector_metadata: Option<pii::SecretSerdeValue>,
-    pub customer: Option<hyperswitch_domain_models::customer::Customer>,
     pub merchant_connector_id: common_utils::id_type::MerchantConnectorAccountId,
 }
 
@@ -46,7 +40,6 @@
         state: &SessionState,
         merchant_account: &hyperswitch_domain_models::merchant_account::MerchantAccount,
         key_store: &hyperswitch_domain_models::merchant_key_store::MerchantKeyStore,
-        customer: Option<hyperswitch_domain_models::customer::Customer>,
         profile: hyperswitch_domain_models::business_profile::Profile,
     ) -> errors::RouterResult<Self> {
         let merchant_connector_id = profile.get_billing_processor_id()?;
@@ -107,19 +100,18 @@
             connector_data,
             connector_params,
             connector_metadata: billing_processor_mca.metadata.clone(),
-            customer,
             merchant_connector_id,
         })
     }
     pub async fn create_customer_on_connector(
         &self,
         state: &SessionState,
+        customer: hyperswitch_domain_models::customer::Customer,
         customer_id: common_utils::id_type::CustomerId,
         billing_address: Option<api_models::payments::Address>,
         payment_method_data: Option<api_models::payments::PaymentMethodData>,
-<<<<<<< HEAD
     ) -> errors::RouterResult<Option<ConnectorCustomerResponseData>> {
-        let connector_customer_map = self.customer.get_connector_customer_map();
+        let connector_customer_map = customer.get_connector_customer_map();
         if connector_customer_map
             .get(&self.merchant_connector_id)
             .is_some()
@@ -127,16 +119,6 @@
             // Customer already exists on the connector, no need to create again
             return Ok(None);
         }
-=======
-    ) -> errors::RouterResult<ConnectorCustomerResponseData> {
-        let customer =
-            self.customer
-                .as_ref()
-                .ok_or(errors::ApiErrorResponse::MissingRequiredField {
-                    field_name: "customer",
-                })?;
-
->>>>>>> 916444b0
         let customer_req = ConnectorCustomerData {
             email: customer.email.clone().map(pii::Email::from),
             payment_method_data: payment_method_data.clone().map(|pmd| pmd.into()),
@@ -303,7 +285,6 @@
         }
     }
 
-<<<<<<< HEAD
     pub async fn get_subscription_estimate(
         &self,
         state: &SessionState,
@@ -337,7 +318,13 @@
                 code: err.code,
                 message: err.message,
                 connector: self.connector_data.connector_name.to_string(),
-=======
+                status_code: err.status_code,
+                reason: err.reason,
+            }
+            .into()),
+        }
+    }
+
     pub async fn get_subscription_plans(
         &self,
         state: &SessionState,
@@ -405,14 +392,12 @@
                 connector_integration,
             )
             .await?;
-
         match response {
             Ok(resp) => Ok(resp),
             Err(err) => Err(errors::ApiErrorResponse::ExternalConnectorError {
                 code: err.code,
                 message: err.message,
                 connector: self.connector_data.connector_name.to_string().clone(),
->>>>>>> 916444b0
                 status_code: err.status_code,
                 reason: err.reason,
             }
