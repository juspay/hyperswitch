pub mod helpers;
pub mod transformers;

use api_models::{
    enums,
    routing::{self as routing_types, RoutingRetrieveLinkQuery, RoutingRetrieveQuery},
};
<<<<<<< HEAD
#[cfg(all(any(feature = "v1", feature = "v2"), not(feature = "routing_v2")))]
use diesel_models::routing_algorithm::RoutingAlgorithm;
#[cfg(all(feature = "v2", feature = "routing_v2"))]
=======
#[cfg(all(feature = "v2", feature = "routing_v2"))]
use diesel_models::routing_algorithm::RoutingAlgorithm;
#[cfg(all(any(feature = "v1", feature = "v2"), not(feature = "routing_v2")))]
>>>>>>> 6140cfe0
use diesel_models::routing_algorithm::RoutingAlgorithm;
use error_stack::ResultExt;
#[cfg(all(feature = "v2", feature = "routing_v2"))]
use masking::Secret;
use rustc_hash::FxHashSet;

use super::payments;
#[cfg(feature = "payouts")]
use super::payouts;
<<<<<<< HEAD
#[cfg(all(feature = "v2", feature = "routing_v2"))]
use crate::{
    consts, core::errors::RouterResult, db::StorageInterface, types::transformers::ForeignTryFrom,
};
#[cfg(all(any(feature = "v1", feature = "v2"), not(feature = "routing_v2")))]
use crate::{consts, types::transformers::ForeignTryFrom};
=======
#[cfg(all(any(feature = "v1", feature = "v2"), not(feature = "routing_v2")))]
use crate::consts;
#[cfg(all(feature = "v2", feature = "routing_v2"))]
use crate::{consts, core::errors::RouterResult, db::StorageInterface};
>>>>>>> 6140cfe0
use crate::{
    core::{
        errors::{self, RouterResponse, StorageErrorExt},
        metrics, utils as core_utils,
    },
    routes::SessionState,
    services::api as service_api,
    types::{domain, transformers::ForeignInto},
    utils::{self, OptionExt, ValueExt},
};
<<<<<<< HEAD
#[cfg(all(feature = "v2", feature = "routing_v2"))]
use api_models::routing::RoutingConfigRequest;
=======
>>>>>>> 6140cfe0
pub enum TransactionData<'a, F>
where
    F: Clone,
{
    Payment(&'a mut payments::PaymentData<F>),
    #[cfg(feature = "payouts")]
    Payout(&'a payouts::PayoutData),
}

#[cfg(all(feature = "v2", feature = "routing_v2"))]
struct RoutingAlgorithmUpdate(RoutingAlgorithm);

#[cfg(all(feature = "v2", feature = "routing_v2"))]
impl RoutingAlgorithmUpdate {
    pub fn create_new_routing_algorithm(
<<<<<<< HEAD
        request: &RoutingConfigRequest,
        merchant_id: &common_utils::id_type::MerchantId,
=======
        algorithm: routing_types::RoutingAlgorithm,
        merchant_id: &common_utils::id_type::MerchantId,
        name: String,
        description: String,
>>>>>>> 6140cfe0
        profile_id: String,
        transaction_type: &enums::TransactionType,
    ) -> Self {
        let algorithm_id = common_utils::generate_id(
            consts::ROUTING_CONFIG_ID_LENGTH,
            &format!("routing_{}", merchant_id.get_string_repr()),
        );
        let timestamp = common_utils::date_time::now();
        let algo = RoutingAlgorithm {
            algorithm_id,
            profile_id,
            merchant_id: merchant_id.clone(),
<<<<<<< HEAD
            name: request.name.clone(),
            description: Some(request.description.clone()),
            kind: request.algorithm.get_kind().foreign_into(),
            algorithm_data: serde_json::json!(request.algorithm),
=======
            name,
            description: Some(description),
            kind: algorithm.get_kind().foreign_into(),
            algorithm_data: serde_json::json!(algorithm),
>>>>>>> 6140cfe0
            created_at: timestamp,
            modified_at: timestamp,
            algorithm_for: transaction_type.to_owned(),
        };
        Self(algo)
    }
    pub async fn fetch_routing_algo(
        merchant_id: &common_utils::id_type::MerchantId,
        algorithm_id: &str,
        db: &dyn StorageInterface,
    ) -> RouterResult<Self> {
        let routing_algo = db
            .find_routing_algorithm_by_algorithm_id_merchant_id(algorithm_id, merchant_id)
            .await
            .change_context(errors::ApiErrorResponse::ResourceIdNotFound)?;
        Ok(Self(routing_algo))
    }

    pub fn update_routing_ref_with_algorithm_id(
        &self,
        transaction_type: &enums::TransactionType,
        routing_ref: &mut routing_types::RoutingAlgorithmRef,
    ) -> RouterResult<()> {
        utils::when(self.0.algorithm_for != *transaction_type, || {
            Err(errors::ApiErrorResponse::PreconditionFailed {
                message: format!(
                    "Cannot use {}'s routing algorithm for {} operation",
                    self.0.algorithm_for, transaction_type
                ),
            })
        })?;

        utils::when(
            routing_ref.algorithm_id == Some(self.0.algorithm_id.clone()),
            || {
                Err(errors::ApiErrorResponse::PreconditionFailed {
                    message: "Algorithm is already active".to_string(),
                })
            },
        )?;
        routing_ref.update_algorithm_id(self.0.algorithm_id.clone());
        Ok(())
    }
}

pub async fn retrieve_merchant_routing_dictionary(
    state: SessionState,
    merchant_account: domain::MerchantAccount,
    query_params: RoutingRetrieveQuery,
    transaction_type: &enums::TransactionType,
) -> RouterResponse<routing_types::RoutingKind> {
    metrics::ROUTING_MERCHANT_DICTIONARY_RETRIEVE.add(&metrics::CONTEXT, 1, &[]);

    let routing_metadata = state
        .store
        .list_routing_algorithm_metadata_by_merchant_id_transaction_type(
            merchant_account.get_id(),
            transaction_type,
            i64::from(query_params.limit.unwrap_or_default()),
            i64::from(query_params.offset.unwrap_or_default()),
        )
        .await
        .to_not_found_response(errors::ApiErrorResponse::ResourceIdNotFound)?;
    let result = routing_metadata
        .into_iter()
        .map(ForeignInto::foreign_into)
        .collect::<Vec<_>>();

    metrics::ROUTING_MERCHANT_DICTIONARY_RETRIEVE_SUCCESS_RESPONSE.add(&metrics::CONTEXT, 1, &[]);
    Ok(service_api::ApplicationResponse::Json(
        routing_types::RoutingKind::RoutingAlgorithm(result),
    ))
}

#[cfg(all(feature = "v2", feature = "routing_v2"))]
<<<<<<< HEAD
pub async fn create_routing_config(
    state: SessionState,
    merchant_account: domain::MerchantAccount,
    key_store: domain::MerchantKeyStore,
    request: RoutingConfigRequest,
    transaction_type: &enums::TransactionType,
) -> RouterResponse<routing_types::RoutingDictionaryRecord> {
    metrics::ROUTING_CREATE_REQUEST_RECEIVED.add(&metrics::CONTEXT, 1, &[]);
    let db = &*state.store;

    let business_profile = core_utils::validate_and_get_business_profile(
        db,
        Some(&request.profile_id),
        merchant_account.get_id(),
    )
    .await?
    .get_required_value("BusinessProfile")?;

    let all_mcas = helpers::MerchantConnectorAccounts::get_all_mcas(
        merchant_account.get_id(),
        &key_store,
        &state,
    )
    .await?;

    let name_mca_id_set = helpers::ConnectNameAndMCAIdForProfile(
        all_mcas.filter_by_profile(&business_profile.profile_id, |mca| {
            (&mca.connector_name, &mca.merchant_connector_id)
        }),
    );

    let name_set = helpers::ConnectNameForProfile(
        all_mcas.filter_by_profile(&business_profile.profile_id, |mca| &mca.connector_name),
    );

    let algorithm_helper = helpers::RoutingAlgorithmHelpers {
        name_mca_id_set,
        name_set,
        routing_algorithm: &request.algorithm,
    };

    algorithm_helper.validate_connectors_in_routing_config()?;

    let algo = RoutingAlgorithmUpdate::create_new_routing_algorithm(
        &request,
        merchant_account.get_id(),
        business_profile.profile_id,
        transaction_type,
    );

    let record = state
        .store
        .as_ref()
        .insert_routing_algorithm(algo.0)
        .await
        .to_not_found_response(errors::ApiErrorResponse::ResourceIdNotFound)?;

    let new_record = record.foreign_into();

    metrics::ROUTING_CREATE_SUCCESS_RESPONSE.add(&metrics::CONTEXT, 1, &[]);
    Ok(service_api::ApplicationResponse::Json(new_record))
}

#[cfg(all(any(feature = "v1", feature = "v2"), not(feature = "routing_v2")))]
=======
>>>>>>> 6140cfe0
pub async fn create_routing_config(
    state: SessionState,
    merchant_account: domain::MerchantAccount,
    key_store: domain::MerchantKeyStore,
    request: routing_types::RoutingConfigRequest,
    transaction_type: &enums::TransactionType,
) -> RouterResponse<routing_types::RoutingDictionaryRecord> {
    metrics::ROUTING_CREATE_REQUEST_RECEIVED.add(&metrics::CONTEXT, 1, &[]);
<<<<<<< HEAD
=======
    let db = &*state.store;
    let name = request
        .name
        .get_required_value("name")
        .change_context(errors::ApiErrorResponse::MissingRequiredField { field_name: "name" })
        .attach_printable("Name of config not given")?;

    let description = request
        .description
        .get_required_value("description")
        .change_context(errors::ApiErrorResponse::MissingRequiredField {
            field_name: "description",
        })
        .attach_printable("Description of config not given")?;

    let algorithm = request
        .algorithm
        .get_required_value("algorithm")
        .change_context(errors::ApiErrorResponse::MissingRequiredField {
            field_name: "algorithm",
        })
        .attach_printable("Algorithm of config not given")?;

    let business_profile = core_utils::validate_and_get_business_profile(
        db,
        request.profile_id.as_ref(),
        merchant_account.get_id(),
    )
    .await?
    .get_required_value("BusinessProfile")?;

    let all_mcas = helpers::MerchantConnectorAccounts::get_all_mcas(
        merchant_account.get_id(),
        &key_store,
        &state,
    )
    .await?;

    let name_mca_id_set = helpers::ConnectNameAndMCAIdForProfile(
        all_mcas.filter_by_profile(&business_profile.profile_id, |mca| {
            (&mca.connector_name, &mca.merchant_connector_id)
        }),
    );

    let name_set = helpers::ConnectNameForProfile(
        all_mcas.filter_by_profile(&business_profile.profile_id, |mca| &mca.connector_name),
    );

    let algorithm_helper = helpers::RoutingAlgorithmHelpers {
        name_mca_id_set,
        name_set,
        routing_algorithm: &algorithm,
    };

    algorithm_helper.validate_connectors_in_routing_config()?;

    let algo = RoutingAlgorithmUpdate::create_new_routing_algorithm(
        algorithm,
        merchant_account.get_id(),
        name,
        description,
        business_profile.profile_id,
        transaction_type,
    );

    let record = state
        .store
        .as_ref()
        .insert_routing_algorithm(algo.0)
        .await
        .to_not_found_response(errors::ApiErrorResponse::ResourceIdNotFound)?;

    let new_record = record.foreign_into();

    metrics::ROUTING_CREATE_SUCCESS_RESPONSE.add(&metrics::CONTEXT, 1, &[]);
    Ok(service_api::ApplicationResponse::Json(new_record))
}

#[cfg(all(any(feature = "v1", feature = "v2"), not(feature = "routing_v2")))]
pub async fn create_routing_config(
    state: SessionState,
    merchant_account: domain::MerchantAccount,
    key_store: domain::MerchantKeyStore,
    request: routing_types::RoutingConfigRequest,
    transaction_type: &enums::TransactionType,
) -> RouterResponse<routing_types::RoutingDictionaryRecord> {
    metrics::ROUTING_CREATE_REQUEST_RECEIVED.add(&metrics::CONTEXT, 1, &[]);
>>>>>>> 6140cfe0
    let db = state.store.as_ref();
    let name = request
        .name
        .get_required_value("name")
        .change_context(errors::ApiErrorResponse::MissingRequiredField { field_name: "name" })
        .attach_printable("Name of config not given")?;

    let description = request
        .description
        .get_required_value("description")
        .change_context(errors::ApiErrorResponse::MissingRequiredField {
            field_name: "description",
        })
        .attach_printable("Description of config not given")?;

    let algorithm = request
        .algorithm
        .get_required_value("algorithm")
        .change_context(errors::ApiErrorResponse::MissingRequiredField {
            field_name: "algorithm",
        })
        .attach_printable("Algorithm of config not given")?;

    let algorithm_id = common_utils::generate_id(
        consts::ROUTING_CONFIG_ID_LENGTH,
        &format!("routing_{}", merchant_account.get_id().get_string_repr()),
    );

    let profile_id = request
        .profile_id
        .get_required_value("profile_id")
        .change_context(errors::ApiErrorResponse::MissingRequiredField {
            field_name: "profile_id",
        })
        .attach_printable("Profile_id not provided")?;

    core_utils::validate_and_get_business_profile(db, Some(&profile_id), merchant_account.get_id())
        .await?;

    helpers::validate_connectors_in_routing_config(
        &state,
        &key_store,
        merchant_account.get_id(),
        &profile_id,
        &algorithm,
    )
    .await?;

    let timestamp = common_utils::date_time::now();
    let algo = RoutingAlgorithm {
        algorithm_id: algorithm_id.clone(),
        profile_id,
        merchant_id: merchant_account.get_id().to_owned(),
        name: name.clone(),
        description: Some(description.clone()),
        kind: algorithm.get_kind().foreign_into(),
        algorithm_data: serde_json::json!(algorithm),
        created_at: timestamp,
        modified_at: timestamp,
        algorithm_for: transaction_type.to_owned(),
    };
    let record = db
        .insert_routing_algorithm(algo)
        .await
        .to_not_found_response(errors::ApiErrorResponse::ResourceIdNotFound)?;

    let new_record = record.foreign_into();

    metrics::ROUTING_CREATE_SUCCESS_RESPONSE.add(&metrics::CONTEXT, 1, &[]);
    Ok(service_api::ApplicationResponse::Json(new_record))
}

#[cfg(all(feature = "v2", feature = "routing_v2"))]
pub async fn link_routing_config(
    state: SessionState,
    merchant_account: domain::MerchantAccount,
    profile_id: String,
    algorithm_id: String,
    transaction_type: &enums::TransactionType,
) -> RouterResponse<routing_types::RoutingDictionaryRecord> {
    metrics::ROUTING_LINK_CONFIG.add(&metrics::CONTEXT, 1, &[]);
    let db = state.store.as_ref();

    let routing_algorithm =
        RoutingAlgorithmUpdate::fetch_routing_algo(merchant_account.get_id(), &algorithm_id, db)
            .await?;
    utils::when(routing_algorithm.0.profile_id != profile_id, || {
        Err(errors::ApiErrorResponse::PreconditionFailed {
            message: "Profile Id is invalid for the routing config".to_string(),
        })
    })?;
    let business_profile = core_utils::validate_and_get_business_profile(
        db,
        Some(&profile_id),
        merchant_account.get_id(),
    )
    .await?
    .get_required_value("BusinessProfile")?;

    let mut routing_ref = routing_types::RoutingAlgorithmRef::parse_routing_algorithm(
        business_profile.routing_algorithm.clone().map(Secret::new),
    )
    .change_context(errors::ApiErrorResponse::InternalServerError)
    .attach_printable("unable to deserialize routing algorithm ref from merchant account")?
    .unwrap_or_default();

    routing_algorithm.update_routing_ref_with_algorithm_id(transaction_type, &mut routing_ref)?;
    // TODO move to business profile
    helpers::update_business_profile_active_algorithm_ref(
        db,
        business_profile,
        routing_ref,
        transaction_type,
    )
    .await?;
    metrics::ROUTING_LINK_CONFIG_SUCCESS_RESPONSE.add(&metrics::CONTEXT, 1, &[]);
    Ok(service_api::ApplicationResponse::Json(
        routing_algorithm.0.foreign_into(),
    ))
}

#[cfg(all(any(feature = "v1", feature = "v2"), not(feature = "routing_v2")))]
pub async fn link_routing_config(
    state: SessionState,
    merchant_account: domain::MerchantAccount,
    algorithm_id: String,
    transaction_type: &enums::TransactionType,
) -> RouterResponse<routing_types::RoutingDictionaryRecord> {
    metrics::ROUTING_LINK_CONFIG.add(&metrics::CONTEXT, 1, &[]);
    let db = state.store.as_ref();

    let routing_algorithm = db
        .find_routing_algorithm_by_algorithm_id_merchant_id(
            &algorithm_id,
            merchant_account.get_id(),
        )
        .await
        .change_context(errors::ApiErrorResponse::ResourceIdNotFound)?;

    let business_profile = core_utils::validate_and_get_business_profile(
        db,
        Some(&routing_algorithm.profile_id),
        merchant_account.get_id(),
    )
    .await?
    .get_required_value("BusinessProfile")
    .change_context(errors::ApiErrorResponse::BusinessProfileNotFound {
        id: routing_algorithm.profile_id.clone(),
    })?;

    let mut routing_ref: routing_types::RoutingAlgorithmRef = business_profile
        .routing_algorithm
        .clone()
        .map(|val| val.parse_value("RoutingAlgorithmRef"))
        .transpose()
        .change_context(errors::ApiErrorResponse::InternalServerError)
        .attach_printable("unable to deserialize routing algorithm ref from merchant account")?
        .unwrap_or_default();

    utils::when(routing_algorithm.algorithm_for != *transaction_type, || {
        Err(errors::ApiErrorResponse::PreconditionFailed {
            message: format!(
                "Cannot use {}'s routing algorithm for {} operation",
                routing_algorithm.algorithm_for, transaction_type
            ),
        })
    })?;

    utils::when(
        routing_ref.algorithm_id == Some(algorithm_id.clone()),
        || {
            Err(errors::ApiErrorResponse::PreconditionFailed {
                message: "Algorithm is already active".to_string(),
            })
        },
    )?;
    routing_ref.update_algorithm_id(algorithm_id);
    helpers::update_business_profile_active_algorithm_ref(
        db,
        business_profile,
        routing_ref,
        transaction_type,
    )
    .await?;

    metrics::ROUTING_LINK_CONFIG_SUCCESS_RESPONSE.add(&metrics::CONTEXT, 1, &[]);
    Ok(service_api::ApplicationResponse::Json(
        routing_algorithm.foreign_into(),
    ))
}

#[cfg(all(feature = "v2", feature = "routing_v2"))]
pub async fn retrieve_routing_config(
    state: SessionState,
    merchant_account: domain::MerchantAccount,
    algorithm_id: routing_types::RoutingAlgorithmId,
) -> RouterResponse<routing_types::MerchantRoutingAlgorithm> {
    metrics::ROUTING_RETRIEVE_CONFIG.add(&metrics::CONTEXT, 1, &[]);
    let db = state.store.as_ref();

    let routing_algorithm =
        RoutingAlgorithmUpdate::fetch_routing_algo(merchant_account.get_id(), &algorithm_id.0, db)
            .await?;
    // TODO: Move to domain types of Business Profile
    core_utils::validate_and_get_business_profile(
        db,
        Some(&routing_algorithm.0.profile_id),
        merchant_account.get_id(),
    )
    .await?
    .get_required_value("BusinessProfile")
    .change_context(errors::ApiErrorResponse::ResourceIdNotFound)?;

    let response = routing_types::MerchantRoutingAlgorithm::foreign_try_from(routing_algorithm.0)
        .change_context(errors::ApiErrorResponse::InternalServerError)
        .attach_printable("unable to parse routing algorithm")?;

    metrics::ROUTING_RETRIEVE_CONFIG_SUCCESS_RESPONSE.add(&metrics::CONTEXT, 1, &[]);
    Ok(service_api::ApplicationResponse::Json(response))
}

#[cfg(all(any(feature = "v1", feature = "v2"), not(feature = "routing_v2")))]
pub async fn retrieve_routing_config(
    state: SessionState,
    merchant_account: domain::MerchantAccount,
    algorithm_id: routing_types::RoutingAlgorithmId,
) -> RouterResponse<routing_types::MerchantRoutingAlgorithm> {
    metrics::ROUTING_RETRIEVE_CONFIG.add(&metrics::CONTEXT, 1, &[]);
    let db = state.store.as_ref();

    let routing_algorithm = db
        .find_routing_algorithm_by_algorithm_id_merchant_id(
            &algorithm_id.0,
            merchant_account.get_id(),
        )
        .await
        .to_not_found_response(errors::ApiErrorResponse::ResourceIdNotFound)?;

    core_utils::validate_and_get_business_profile(
        db,
        Some(&routing_algorithm.profile_id),
        merchant_account.get_id(),
    )
    .await?
    .get_required_value("BusinessProfile")
    .change_context(errors::ApiErrorResponse::ResourceIdNotFound)?;

    let response = routing_types::MerchantRoutingAlgorithm::foreign_try_from(routing_algorithm)
        .change_context(errors::ApiErrorResponse::InternalServerError)
        .attach_printable("unable to parse routing algorithm")?;

    metrics::ROUTING_RETRIEVE_CONFIG_SUCCESS_RESPONSE.add(&metrics::CONTEXT, 1, &[]);
    Ok(service_api::ApplicationResponse::Json(response))
}

<<<<<<< HEAD
#[cfg(all(feature = "v2", feature = "routing_v2"))]
pub async fn unlink_routing_config(
    state: SessionState,
    merchant_account: domain::MerchantAccount,
    profile_id: String,
    transaction_type: &enums::TransactionType,
) -> RouterResponse<routing_types::RoutingDictionaryRecord> {
    metrics::ROUTING_UNLINK_CONFIG.add(&metrics::CONTEXT, 1, &[]);
    let db = state.store.as_ref();

    let business_profile = core_utils::validate_and_get_business_profile(
        db,
        Some(&profile_id),
        merchant_account.get_id(),
    )
    .await?
    .get_required_value("BusinessProfile")?;

    let routing_algo_ref = routing_types::RoutingAlgorithmRef::parse_routing_algorithm(
        match transaction_type {
            enums::TransactionType::Payment => business_profile.routing_algorithm.clone(),
            #[cfg(feature = "payouts")]
            enums::TransactionType::Payout => business_profile.payout_routing_algorithm.clone(),
        }
        .map(Secret::new),
    )
    .change_context(errors::ApiErrorResponse::InternalServerError)
    .attach_printable("unable to deserialize routing algorithm ref from merchant account")?
    .unwrap_or_default();

    if let Some(algorithm_id) = routing_algo_ref.algorithm_id {
        let timestamp = common_utils::date_time::now_unix_timestamp();
        let routing_algorithm: routing_types::RoutingAlgorithmRef =
            routing_types::RoutingAlgorithmRef {
                algorithm_id: None,
                timestamp,
                config_algo_id: routing_algo_ref.config_algo_id.clone(),
                surcharge_config_algo_id: routing_algo_ref.surcharge_config_algo_id,
            };
        let record = RoutingAlgorithmUpdate::fetch_routing_algo(
            merchant_account.get_id(),
            &algorithm_id,
            db,
        )
        .await?;
        let response = record.0.foreign_into();
        helpers::update_business_profile_active_algorithm_ref(
            db,
            business_profile,
            routing_algorithm,
            transaction_type,
        )
        .await?;

        metrics::ROUTING_UNLINK_CONFIG_SUCCESS_RESPONSE.add(&metrics::CONTEXT, 1, &[]);
        Ok(service_api::ApplicationResponse::Json(response))
    } else {
        Err(errors::ApiErrorResponse::PreconditionFailed {
            message: "Algorithm is already inactive".to_string(),
        })?
    }
}

#[cfg(all(any(feature = "v1", feature = "v2"), not(feature = "routing_v2")))]
=======
>>>>>>> 6140cfe0
pub async fn unlink_routing_config(
    state: SessionState,
    merchant_account: domain::MerchantAccount,
    request: routing_types::RoutingConfigRequest,
    transaction_type: &enums::TransactionType,
) -> RouterResponse<routing_types::RoutingDictionaryRecord> {
    metrics::ROUTING_UNLINK_CONFIG.add(&metrics::CONTEXT, 1, &[]);
    let db = state.store.as_ref();
    let profile_id = request
        .profile_id
        .get_required_value("profile_id")
        .change_context(errors::ApiErrorResponse::MissingRequiredField {
            field_name: "profile_id",
        })
        .attach_printable("Profile_id not provided")?;
    let business_profile = core_utils::validate_and_get_business_profile(
        db,
        Some(&profile_id),
        merchant_account.get_id(),
    )
    .await?;
    match business_profile {
        Some(business_profile) => {
            let routing_algo_ref: routing_types::RoutingAlgorithmRef = match transaction_type {
                enums::TransactionType::Payment => business_profile.routing_algorithm.clone(),
                #[cfg(feature = "payouts")]
                enums::TransactionType::Payout => business_profile.payout_routing_algorithm.clone(),
            }
            .map(|val| val.parse_value("RoutingAlgorithmRef"))
            .transpose()
            .change_context(errors::ApiErrorResponse::InternalServerError)
            .attach_printable("unable to deserialize routing algorithm ref from merchant account")?
            .unwrap_or_default();

            let timestamp = common_utils::date_time::now_unix_timestamp();

            match routing_algo_ref.algorithm_id {
                Some(algorithm_id) => {
                    let routing_algorithm: routing_types::RoutingAlgorithmRef =
                        routing_types::RoutingAlgorithmRef {
                            algorithm_id: None,
                            timestamp,
                            config_algo_id: routing_algo_ref.config_algo_id.clone(),
                            surcharge_config_algo_id: routing_algo_ref.surcharge_config_algo_id,
                        };

                    let record = db
                        .find_routing_algorithm_by_profile_id_algorithm_id(
                            &profile_id,
                            &algorithm_id,
                        )
                        .await
                        .to_not_found_response(errors::ApiErrorResponse::ResourceIdNotFound)?;
                    let response = record.foreign_into();
                    helpers::update_business_profile_active_algorithm_ref(
                        db,
                        business_profile,
                        routing_algorithm,
                        transaction_type,
                    )
                    .await?;

                    metrics::ROUTING_UNLINK_CONFIG_SUCCESS_RESPONSE.add(&metrics::CONTEXT, 1, &[]);
                    Ok(service_api::ApplicationResponse::Json(response))
                }
                None => Err(errors::ApiErrorResponse::PreconditionFailed {
                    message: "Algorithm is already inactive".to_string(),
                })?,
            }
        }
        None => Err(errors::ApiErrorResponse::InvalidRequestData {
            message: "The business_profile is not present".to_string(),
        }
        .into()),
    }
}

//feature update
pub async fn update_default_routing_config(
    state: SessionState,
    merchant_account: domain::MerchantAccount,
    updated_config: Vec<routing_types::RoutableConnectorChoice>,
    transaction_type: &enums::TransactionType,
) -> RouterResponse<Vec<routing_types::RoutableConnectorChoice>> {
    metrics::ROUTING_UPDATE_CONFIG.add(&metrics::CONTEXT, 1, &[]);
    let db = state.store.as_ref();
    let default_config = helpers::get_merchant_default_config(
        db,
        merchant_account.get_id().get_string_repr(),
        transaction_type,
    )
    .await?;

    utils::when(default_config.len() != updated_config.len(), || {
        Err(errors::ApiErrorResponse::PreconditionFailed {
            message: "current config and updated config have different lengths".to_string(),
        })
    })?;

    let existing_set: FxHashSet<String> =
        FxHashSet::from_iter(default_config.iter().map(|c| c.to_string()));
    let updated_set: FxHashSet<String> =
        FxHashSet::from_iter(updated_config.iter().map(|c| c.to_string()));

    let symmetric_diff: Vec<String> = existing_set
        .symmetric_difference(&updated_set)
        .cloned()
        .collect();

    utils::when(!symmetric_diff.is_empty(), || {
        Err(errors::ApiErrorResponse::InvalidRequestData {
            message: format!(
                "connector mismatch between old and new configs ({})",
                symmetric_diff.join(", ")
            ),
        })
    })?;

    helpers::update_merchant_default_config(
        db,
        merchant_account.get_id().get_string_repr(),
        updated_config.clone(),
        transaction_type,
    )
    .await?;

    metrics::ROUTING_UPDATE_CONFIG_SUCCESS_RESPONSE.add(&metrics::CONTEXT, 1, &[]);
    Ok(service_api::ApplicationResponse::Json(updated_config))
}

pub async fn retrieve_default_routing_config(
    state: SessionState,
    merchant_account: domain::MerchantAccount,
    transaction_type: &enums::TransactionType,
) -> RouterResponse<Vec<routing_types::RoutableConnectorChoice>> {
    metrics::ROUTING_RETRIEVE_DEFAULT_CONFIG.add(&metrics::CONTEXT, 1, &[]);
    let db = state.store.as_ref();

    helpers::get_merchant_default_config(
        db,
        merchant_account.get_id().get_string_repr(),
        transaction_type,
    )
    .await
    .map(|conn_choice| {
        metrics::ROUTING_RETRIEVE_DEFAULT_CONFIG_SUCCESS_RESPONSE.add(&metrics::CONTEXT, 1, &[]);
        service_api::ApplicationResponse::Json(conn_choice)
    })
}

pub async fn retrieve_linked_routing_config(
    state: SessionState,
    merchant_account: domain::MerchantAccount,
    query_params: RoutingRetrieveLinkQuery,
    transaction_type: &enums::TransactionType,
) -> RouterResponse<routing_types::LinkedRoutingConfigRetrieveResponse> {
    metrics::ROUTING_RETRIEVE_LINK_CONFIG.add(&metrics::CONTEXT, 1, &[]);
    let db = state.store.as_ref();

    let business_profiles = if let Some(profile_id) = query_params.profile_id {
        core_utils::validate_and_get_business_profile(
            db,
            Some(&profile_id),
            merchant_account.get_id(),
        )
        .await?
        .map(|profile| vec![profile])
        .get_required_value("BusinessProfile")
        .change_context(errors::ApiErrorResponse::BusinessProfileNotFound { id: profile_id })?
    } else {
        db.list_business_profile_by_merchant_id(merchant_account.get_id())
            .await
            .to_not_found_response(errors::ApiErrorResponse::ResourceIdNotFound)?
    };

    let mut active_algorithms = Vec::new();

    for business_profile in business_profiles {
        let routing_ref: routing_types::RoutingAlgorithmRef = match transaction_type {
            enums::TransactionType::Payment => business_profile.routing_algorithm,
            #[cfg(feature = "payouts")]
            enums::TransactionType::Payout => business_profile.payout_routing_algorithm,
        }
        .clone()
        .map(|val| val.parse_value("RoutingAlgorithmRef"))
        .transpose()
        .change_context(errors::ApiErrorResponse::InternalServerError)
        .attach_printable("unable to deserialize routing algorithm ref from merchant account")?
        .unwrap_or_default();

        if let Some(algorithm_id) = routing_ref.algorithm_id {
            let record = db
                .find_routing_algorithm_metadata_by_algorithm_id_profile_id(
                    &algorithm_id,
                    &business_profile.profile_id,
                )
                .await
                .to_not_found_response(errors::ApiErrorResponse::ResourceIdNotFound)?;

            active_algorithms.push(record.foreign_into());
        }
    }

    metrics::ROUTING_RETRIEVE_LINK_CONFIG_SUCCESS_RESPONSE.add(&metrics::CONTEXT, 1, &[]);
    Ok(service_api::ApplicationResponse::Json(
        routing_types::LinkedRoutingConfigRetrieveResponse::ProfileBased(active_algorithms),
    ))
}

pub async fn retrieve_default_routing_config_for_profiles(
    state: SessionState,
    merchant_account: domain::MerchantAccount,
    transaction_type: &enums::TransactionType,
) -> RouterResponse<Vec<routing_types::ProfileDefaultRoutingConfig>> {
    metrics::ROUTING_RETRIEVE_CONFIG_FOR_PROFILE.add(&metrics::CONTEXT, 1, &[]);
    let db = state.store.as_ref();

    let all_profiles = db
        .list_business_profile_by_merchant_id(merchant_account.get_id())
        .await
        .to_not_found_response(errors::ApiErrorResponse::ResourceIdNotFound)
        .attach_printable("error retrieving all business profiles for merchant")?;

    let retrieve_config_futures = all_profiles
        .iter()
        .map(|prof| helpers::get_merchant_default_config(db, &prof.profile_id, transaction_type))
        .collect::<Vec<_>>();

    let configs = futures::future::join_all(retrieve_config_futures)
        .await
        .into_iter()
        .collect::<Result<Vec<_>, _>>()?;

    let default_configs = configs
        .into_iter()
        .zip(all_profiles.iter().map(|prof| prof.profile_id.clone()))
        .map(
            |(config, profile_id)| routing_types::ProfileDefaultRoutingConfig {
                profile_id,
                connectors: config,
            },
        )
        .collect::<Vec<_>>();

    metrics::ROUTING_RETRIEVE_CONFIG_FOR_PROFILE_SUCCESS_RESPONSE.add(&metrics::CONTEXT, 1, &[]);
    Ok(service_api::ApplicationResponse::Json(default_configs))
}

pub async fn update_default_routing_config_for_profile(
    state: SessionState,
    merchant_account: domain::MerchantAccount,
    updated_config: Vec<routing_types::RoutableConnectorChoice>,
    profile_id: String,
    transaction_type: &enums::TransactionType,
) -> RouterResponse<routing_types::ProfileDefaultRoutingConfig> {
    metrics::ROUTING_UPDATE_CONFIG_FOR_PROFILE.add(&metrics::CONTEXT, 1, &[]);
    let db = state.store.as_ref();

    let business_profile = core_utils::validate_and_get_business_profile(
        db,
        Some(&profile_id),
        merchant_account.get_id(),
    )
    .await?
    .get_required_value("BusinessProfile")
    .change_context(errors::ApiErrorResponse::BusinessProfileNotFound { id: profile_id })?;
    let default_config =
        helpers::get_merchant_default_config(db, &business_profile.profile_id, transaction_type)
            .await?;

    utils::when(default_config.len() != updated_config.len(), || {
        Err(errors::ApiErrorResponse::PreconditionFailed {
            message: "current config and updated config have different lengths".to_string(),
        })
    })?;

    let existing_set = FxHashSet::from_iter(
        default_config
            .iter()
            .map(|c| (c.connector.to_string(), c.merchant_connector_id.as_ref())),
    );

    let updated_set = FxHashSet::from_iter(
        updated_config
            .iter()
            .map(|c| (c.connector.to_string(), c.merchant_connector_id.as_ref())),
    );

    let symmetric_diff = existing_set
        .symmetric_difference(&updated_set)
        .cloned()
        .collect::<Vec<_>>();

    utils::when(!symmetric_diff.is_empty(), || {
        let error_str = symmetric_diff
            .into_iter()
            .map(|(connector, ident)| format!("'{connector}:{ident:?}'"))
            .collect::<Vec<_>>()
            .join(", ");

        Err(errors::ApiErrorResponse::InvalidRequestData {
            message: format!("connector mismatch between old and new configs ({error_str})"),
        })
    })?;

    helpers::update_merchant_default_config(
        db,
        &business_profile.profile_id,
        updated_config.clone(),
        transaction_type,
    )
    .await?;

    metrics::ROUTING_UPDATE_CONFIG_FOR_PROFILE_SUCCESS_RESPONSE.add(&metrics::CONTEXT, 1, &[]);
    Ok(service_api::ApplicationResponse::Json(
        routing_types::ProfileDefaultRoutingConfig {
            profile_id: business_profile.profile_id,
            connectors: updated_config,
        },
    ))
}<|MERGE_RESOLUTION|>--- conflicted
+++ resolved
@@ -5,15 +5,7 @@
     enums,
     routing::{self as routing_types, RoutingRetrieveLinkQuery, RoutingRetrieveQuery},
 };
-<<<<<<< HEAD
-#[cfg(all(any(feature = "v1", feature = "v2"), not(feature = "routing_v2")))]
-use diesel_models::routing_algorithm::RoutingAlgorithm;
-#[cfg(all(feature = "v2", feature = "routing_v2"))]
-=======
-#[cfg(all(feature = "v2", feature = "routing_v2"))]
-use diesel_models::routing_algorithm::RoutingAlgorithm;
-#[cfg(all(any(feature = "v1", feature = "v2"), not(feature = "routing_v2")))]
->>>>>>> 6140cfe0
+
 use diesel_models::routing_algorithm::RoutingAlgorithm;
 use error_stack::ResultExt;
 #[cfg(all(feature = "v2", feature = "routing_v2"))]
@@ -23,34 +15,23 @@
 use super::payments;
 #[cfg(feature = "payouts")]
 use super::payouts;
-<<<<<<< HEAD
-#[cfg(all(feature = "v2", feature = "routing_v2"))]
+
 use crate::{
-    consts, core::errors::RouterResult, db::StorageInterface, types::transformers::ForeignTryFrom,
-};
-#[cfg(all(any(feature = "v1", feature = "v2"), not(feature = "routing_v2")))]
-use crate::{consts, types::transformers::ForeignTryFrom};
-=======
-#[cfg(all(any(feature = "v1", feature = "v2"), not(feature = "routing_v2")))]
-use crate::consts;
-#[cfg(all(feature = "v2", feature = "routing_v2"))]
-use crate::{consts, core::errors::RouterResult, db::StorageInterface};
->>>>>>> 6140cfe0
-use crate::{
+    consts,
     core::{
         errors::{self, RouterResponse, StorageErrorExt},
         metrics, utils as core_utils,
     },
     routes::SessionState,
     services::api as service_api,
+    types::transformers::ForeignTryFrom,
     types::{domain, transformers::ForeignInto},
     utils::{self, OptionExt, ValueExt},
 };
-<<<<<<< HEAD
+#[cfg(all(feature = "v2", feature = "routing_v2"))]
+use crate::{core::errors::RouterResult, db::StorageInterface};
 #[cfg(all(feature = "v2", feature = "routing_v2"))]
 use api_models::routing::RoutingConfigRequest;
-=======
->>>>>>> 6140cfe0
 pub enum TransactionData<'a, F>
 where
     F: Clone,
@@ -66,15 +47,8 @@
 #[cfg(all(feature = "v2", feature = "routing_v2"))]
 impl RoutingAlgorithmUpdate {
     pub fn create_new_routing_algorithm(
-<<<<<<< HEAD
         request: &RoutingConfigRequest,
         merchant_id: &common_utils::id_type::MerchantId,
-=======
-        algorithm: routing_types::RoutingAlgorithm,
-        merchant_id: &common_utils::id_type::MerchantId,
-        name: String,
-        description: String,
->>>>>>> 6140cfe0
         profile_id: String,
         transaction_type: &enums::TransactionType,
     ) -> Self {
@@ -87,17 +61,10 @@
             algorithm_id,
             profile_id,
             merchant_id: merchant_id.clone(),
-<<<<<<< HEAD
             name: request.name.clone(),
             description: Some(request.description.clone()),
             kind: request.algorithm.get_kind().foreign_into(),
             algorithm_data: serde_json::json!(request.algorithm),
-=======
-            name,
-            description: Some(description),
-            kind: algorithm.get_kind().foreign_into(),
-            algorithm_data: serde_json::json!(algorithm),
->>>>>>> 6140cfe0
             created_at: timestamp,
             modified_at: timestamp,
             algorithm_for: transaction_type.to_owned(),
@@ -173,7 +140,6 @@
 }
 
 #[cfg(all(feature = "v2", feature = "routing_v2"))]
-<<<<<<< HEAD
 pub async fn create_routing_config(
     state: SessionState,
     merchant_account: domain::MerchantAccount,
@@ -238,8 +204,6 @@
 }
 
 #[cfg(all(any(feature = "v1", feature = "v2"), not(feature = "routing_v2")))]
-=======
->>>>>>> 6140cfe0
 pub async fn create_routing_config(
     state: SessionState,
     merchant_account: domain::MerchantAccount,
@@ -248,96 +212,6 @@
     transaction_type: &enums::TransactionType,
 ) -> RouterResponse<routing_types::RoutingDictionaryRecord> {
     metrics::ROUTING_CREATE_REQUEST_RECEIVED.add(&metrics::CONTEXT, 1, &[]);
-<<<<<<< HEAD
-=======
-    let db = &*state.store;
-    let name = request
-        .name
-        .get_required_value("name")
-        .change_context(errors::ApiErrorResponse::MissingRequiredField { field_name: "name" })
-        .attach_printable("Name of config not given")?;
-
-    let description = request
-        .description
-        .get_required_value("description")
-        .change_context(errors::ApiErrorResponse::MissingRequiredField {
-            field_name: "description",
-        })
-        .attach_printable("Description of config not given")?;
-
-    let algorithm = request
-        .algorithm
-        .get_required_value("algorithm")
-        .change_context(errors::ApiErrorResponse::MissingRequiredField {
-            field_name: "algorithm",
-        })
-        .attach_printable("Algorithm of config not given")?;
-
-    let business_profile = core_utils::validate_and_get_business_profile(
-        db,
-        request.profile_id.as_ref(),
-        merchant_account.get_id(),
-    )
-    .await?
-    .get_required_value("BusinessProfile")?;
-
-    let all_mcas = helpers::MerchantConnectorAccounts::get_all_mcas(
-        merchant_account.get_id(),
-        &key_store,
-        &state,
-    )
-    .await?;
-
-    let name_mca_id_set = helpers::ConnectNameAndMCAIdForProfile(
-        all_mcas.filter_by_profile(&business_profile.profile_id, |mca| {
-            (&mca.connector_name, &mca.merchant_connector_id)
-        }),
-    );
-
-    let name_set = helpers::ConnectNameForProfile(
-        all_mcas.filter_by_profile(&business_profile.profile_id, |mca| &mca.connector_name),
-    );
-
-    let algorithm_helper = helpers::RoutingAlgorithmHelpers {
-        name_mca_id_set,
-        name_set,
-        routing_algorithm: &algorithm,
-    };
-
-    algorithm_helper.validate_connectors_in_routing_config()?;
-
-    let algo = RoutingAlgorithmUpdate::create_new_routing_algorithm(
-        algorithm,
-        merchant_account.get_id(),
-        name,
-        description,
-        business_profile.profile_id,
-        transaction_type,
-    );
-
-    let record = state
-        .store
-        .as_ref()
-        .insert_routing_algorithm(algo.0)
-        .await
-        .to_not_found_response(errors::ApiErrorResponse::ResourceIdNotFound)?;
-
-    let new_record = record.foreign_into();
-
-    metrics::ROUTING_CREATE_SUCCESS_RESPONSE.add(&metrics::CONTEXT, 1, &[]);
-    Ok(service_api::ApplicationResponse::Json(new_record))
-}
-
-#[cfg(all(any(feature = "v1", feature = "v2"), not(feature = "routing_v2")))]
-pub async fn create_routing_config(
-    state: SessionState,
-    merchant_account: domain::MerchantAccount,
-    key_store: domain::MerchantKeyStore,
-    request: routing_types::RoutingConfigRequest,
-    transaction_type: &enums::TransactionType,
-) -> RouterResponse<routing_types::RoutingDictionaryRecord> {
-    metrics::ROUTING_CREATE_REQUEST_RECEIVED.add(&metrics::CONTEXT, 1, &[]);
->>>>>>> 6140cfe0
     let db = state.store.as_ref();
     let name = request
         .name
@@ -460,6 +334,56 @@
 }
 
 #[cfg(all(any(feature = "v1", feature = "v2"), not(feature = "routing_v2")))]
+#[cfg(all(feature = "v2", feature = "routing_v2"))]
+pub async fn link_routing_config(
+    state: SessionState,
+    merchant_account: domain::MerchantAccount,
+    profile_id: String,
+    algorithm_id: String,
+    transaction_type: &enums::TransactionType,
+) -> RouterResponse<routing_types::RoutingDictionaryRecord> {
+    metrics::ROUTING_LINK_CONFIG.add(&metrics::CONTEXT, 1, &[]);
+    let db = state.store.as_ref();
+
+    let routing_algorithm =
+        RoutingAlgorithmUpdate::fetch_routing_algo(merchant_account.get_id(), &algorithm_id, db)
+            .await?;
+    utils::when(routing_algorithm.0.profile_id != profile_id, || {
+        Err(errors::ApiErrorResponse::PreconditionFailed {
+            message: "Profile Id is invalid for the routing config".to_string(),
+        })
+    })?;
+    let business_profile = core_utils::validate_and_get_business_profile(
+        db,
+        Some(&profile_id),
+        merchant_account.get_id(),
+    )
+    .await?
+    .get_required_value("BusinessProfile")?;
+
+    let mut routing_ref = routing_types::RoutingAlgorithmRef::parse_routing_algorithm(
+        business_profile.routing_algorithm.clone().map(Secret::new),
+    )
+    .change_context(errors::ApiErrorResponse::InternalServerError)
+    .attach_printable("unable to deserialize routing algorithm ref from merchant account")?
+    .unwrap_or_default();
+
+    routing_algorithm.update_routing_ref_with_algorithm_id(transaction_type, &mut routing_ref)?;
+    // TODO move to business profile
+    helpers::update_business_profile_active_algorithm_ref(
+        db,
+        business_profile,
+        routing_ref,
+        transaction_type,
+    )
+    .await?;
+    metrics::ROUTING_LINK_CONFIG_SUCCESS_RESPONSE.add(&metrics::CONTEXT, 1, &[]);
+    Ok(service_api::ApplicationResponse::Json(
+        routing_algorithm.0.foreign_into(),
+    ))
+}
+
+#[cfg(all(any(feature = "v1", feature = "v2"), not(feature = "routing_v2")))]
 pub async fn link_routing_config(
     state: SessionState,
     merchant_account: domain::MerchantAccount,
@@ -593,7 +517,6 @@
     Ok(service_api::ApplicationResponse::Json(response))
 }
 
-<<<<<<< HEAD
 #[cfg(all(feature = "v2", feature = "routing_v2"))]
 pub async fn unlink_routing_config(
     state: SessionState,
@@ -658,8 +581,6 @@
 }
 
 #[cfg(all(any(feature = "v1", feature = "v2"), not(feature = "routing_v2")))]
-=======
->>>>>>> 6140cfe0
 pub async fn unlink_routing_config(
     state: SessionState,
     merchant_account: domain::MerchantAccount,
