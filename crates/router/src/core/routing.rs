pub mod helpers;
pub mod transformers;

#[cfg(feature = "business_profile_routing")]
use api_models::routing::{RoutingRetrieveLinkQuery, RoutingRetrieveQuery};
use api_models::{
    enums,
    routing::{self as routing_types, RoutingAlgorithmId},
};
#[cfg(not(feature = "business_profile_routing"))]
use common_utils::ext_traits::{Encode, StringExt};
use diesel_models::configs;
#[cfg(feature = "business_profile_routing")]
use diesel_models::routing_algorithm::RoutingAlgorithm;
use error_stack::ResultExt;
use rustc_hash::FxHashSet;

use super::payments;
#[cfg(feature = "payouts")]
use super::payouts;
#[cfg(feature = "business_profile_routing")]
use crate::types::transformers::{ForeignInto, ForeignTryFrom};
use crate::{
    consts,
    core::{
        errors::{RouterResponse, StorageErrorExt},
        metrics, utils as core_utils,
    },
    routes::AppState,
    types::domain,
    utils::{self, OptionExt, ValueExt},
};
#[cfg(not(feature = "business_profile_routing"))]
use crate::{core::errors, services::api as service_api, types::storage};
#[cfg(feature = "business_profile_routing")]
use crate::{errors, services::api as service_api};

pub enum TransactionData<'a, F>
where
    F: Clone,
{
    Payment(&'a mut payments::PaymentData<F>),
    #[cfg(feature = "payouts")]
    Payout(&'a payouts::PayoutData),
}

pub async fn retrieve_merchant_routing_dictionary(
    state: AppState,
    merchant_account: domain::MerchantAccount,
    #[cfg(feature = "business_profile_routing")] query_params: RoutingRetrieveQuery,
    #[cfg(feature = "business_profile_routing")] transaction_type: &enums::TransactionType,
) -> RouterResponse<routing_types::RoutingKind> {
    metrics::ROUTING_MERCHANT_DICTIONARY_RETRIEVE.add(&metrics::CONTEXT, 1, &[]);
    #[cfg(feature = "business_profile_routing")]
    {
        let routing_metadata = state
            .store
            .list_routing_algorithm_metadata_by_merchant_id_transaction_type(
                &merchant_account.merchant_id,
                transaction_type,
                i64::from(query_params.limit.unwrap_or_default()),
                i64::from(query_params.offset.unwrap_or_default()),
            )
            .await
            .to_not_found_response(errors::ApiErrorResponse::ResourceIdNotFound)?;
        let result = routing_metadata
            .into_iter()
            .map(ForeignInto::foreign_into)
            .collect::<Vec<_>>();

        metrics::ROUTING_MERCHANT_DICTIONARY_RETRIEVE_SUCCESS_RESPONSE.add(
            &metrics::CONTEXT,
            1,
            &[],
        );
        Ok(service_api::ApplicationResponse::Json(
            routing_types::RoutingKind::RoutingAlgorithm(result),
        ))
    }
    #[cfg(not(feature = "business_profile_routing"))]
    metrics::ROUTING_MERCHANT_DICTIONARY_RETRIEVE_SUCCESS_RESPONSE.add(&metrics::CONTEXT, 1, &[]);
    #[cfg(not(feature = "business_profile_routing"))]
    Ok(service_api::ApplicationResponse::Json(
        routing_types::RoutingKind::Config(
            helpers::get_merchant_routing_dictionary(
                state.store.as_ref(),
                &merchant_account.merchant_id,
            )
            .await?,
        ),
    ))
}

pub async fn create_routing_config(
    state: AppState,
    merchant_account: domain::MerchantAccount,
    key_store: domain::MerchantKeyStore,
    request: routing_types::RoutingConfigRequest,
    transaction_type: &enums::TransactionType,
) -> RouterResponse<routing_types::RoutingDictionaryRecord> {
    metrics::ROUTING_CREATE_REQUEST_RECEIVED.add(&metrics::CONTEXT, 1, &[]);
    let db = state.store.as_ref();

    let name = request
        .name
        .get_required_value("name")
        .change_context(errors::ApiErrorResponse::MissingRequiredField { field_name: "name" })
        .attach_printable("Name of config not given")?;

    let description = request
        .description
        .get_required_value("description")
        .change_context(errors::ApiErrorResponse::MissingRequiredField {
            field_name: "description",
        })
        .attach_printable("Description of config not given")?;

    let algorithm = request
        .algorithm
        .get_required_value("algorithm")
        .change_context(errors::ApiErrorResponse::MissingRequiredField {
            field_name: "algorithm",
        })
        .attach_printable("Algorithm of config not given")?;

    let algorithm_id = common_utils::generate_id(
        consts::ROUTING_CONFIG_ID_LENGTH,
        &format!("routing_{}", &merchant_account.merchant_id),
    );

    #[cfg(feature = "business_profile_routing")]
    {
        let profile_id = request
            .profile_id
            .get_required_value("profile_id")
            .change_context(errors::ApiErrorResponse::MissingRequiredField {
                field_name: "profile_id",
            })
            .attach_printable("Profile_id not provided")?;

        core_utils::validate_and_get_business_profile(
            db,
            Some(&profile_id),
            &merchant_account.merchant_id,
        )
        .await?;

        helpers::validate_connectors_in_routing_config(
            db,
            &key_store,
            &merchant_account.merchant_id,
            &profile_id,
            &algorithm,
        )
        .await?;

        let timestamp = common_utils::date_time::now();
        let algo = RoutingAlgorithm {
            algorithm_id: algorithm_id.clone(),
            profile_id,
            merchant_id: merchant_account.merchant_id,
            name: name.clone(),
            description: Some(description.clone()),
            kind: algorithm.get_kind().foreign_into(),
            algorithm_data: serde_json::json!(algorithm),
            created_at: timestamp,
            modified_at: timestamp,
            algorithm_for: transaction_type.to_owned(),
        };
        let record = db
            .insert_routing_algorithm(algo)
            .await
            .to_not_found_response(errors::ApiErrorResponse::ResourceIdNotFound)?;

        let new_record = record.foreign_into();

        metrics::ROUTING_CREATE_SUCCESS_RESPONSE.add(&metrics::CONTEXT, 1, &[]);
        Ok(service_api::ApplicationResponse::Json(new_record))
    }

    #[cfg(not(feature = "business_profile_routing"))]
    {
        let algorithm_str = algorithm
            .encode_to_string_of_json()
            .change_context(errors::ApiErrorResponse::InternalServerError)
            .attach_printable("Unable to serialize routing algorithm to string")?;

        let mut algorithm_ref: routing_types::RoutingAlgorithmRef = merchant_account
            .routing_algorithm
            .clone()
            .map(|val| val.parse_value("RoutingAlgorithmRef"))
            .transpose()
            .change_context(errors::ApiErrorResponse::InternalServerError)
            .attach_printable("unable to deserialize routing algorithm ref from merchant account")?
            .unwrap_or_default();
        let mut merchant_dictionary =
            helpers::get_merchant_routing_dictionary(db, &merchant_account.merchant_id).await?;

        utils::when(
            merchant_dictionary.records.len() >= consts::MAX_ROUTING_CONFIGS_PER_MERCHANT,
            || {
                Err(errors::ApiErrorResponse::PreconditionFailed {
            message: format!("Reached the maximum number of routing configs ({}), please delete some to create new ones", consts::MAX_ROUTING_CONFIGS_PER_MERCHANT),
        })
            },
        )?;
        let timestamp = common_utils::date_time::now_unix_timestamp();
        let records_are_empty = merchant_dictionary.records.is_empty();

        let new_record = routing_types::RoutingDictionaryRecord {
            id: algorithm_id.clone(),
            name: name.clone(),
            kind: algorithm.get_kind(),
            description: description.clone(),
            created_at: timestamp,
            modified_at: timestamp,
            algorithm_for: Some(*transaction_type),
        };
        merchant_dictionary.records.push(new_record.clone());

        let new_algorithm_config = configs::ConfigNew {
            key: algorithm_id.clone(),
            config: algorithm_str,
        };

        db.insert_config(new_algorithm_config)
            .await
            .change_context(errors::ApiErrorResponse::InternalServerError)
            .attach_printable("Failed to save new routing algorithm config to DB")?;

        if records_are_empty {
            merchant_dictionary.active_id = Some(algorithm_id.clone());
            algorithm_ref.update_algorithm_id(algorithm_id);
            helpers::update_merchant_active_algorithm_ref(db, &key_store, algorithm_ref).await?;
        }

        helpers::update_merchant_routing_dictionary(
            db,
            &merchant_account.merchant_id,
            merchant_dictionary,
        )
        .await?;

        metrics::ROUTING_CREATE_SUCCESS_RESPONSE.add(&metrics::CONTEXT, 1, &[]);
        Ok(service_api::ApplicationResponse::Json(new_record))
    }
}

pub async fn link_routing_config(
    state: AppState,
    merchant_account: domain::MerchantAccount,
    #[cfg(not(feature = "business_profile_routing"))] key_store: domain::MerchantKeyStore,
    algorithm_id: String,
    transaction_type: &enums::TransactionType,
) -> RouterResponse<routing_types::RoutingDictionaryRecord> {
    metrics::ROUTING_LINK_CONFIG.add(&metrics::CONTEXT, 1, &[]);
    let db = state.store.as_ref();
    #[cfg(feature = "business_profile_routing")]
    {
        let routing_algorithm = db
            .find_routing_algorithm_by_algorithm_id_merchant_id(
                &algorithm_id,
                &merchant_account.merchant_id,
            )
            .await
            .change_context(errors::ApiErrorResponse::ResourceIdNotFound)?;

        let business_profile = core_utils::validate_and_get_business_profile(
            db,
            Some(&routing_algorithm.profile_id),
            &merchant_account.merchant_id,
        )
        .await?
        .get_required_value("BusinessProfile")
        .change_context(errors::ApiErrorResponse::BusinessProfileNotFound {
            id: routing_algorithm.profile_id.clone(),
        })?;

        let mut routing_ref: routing_types::RoutingAlgorithmRef = match transaction_type {
            enums::TransactionType::Payment => business_profile.routing_algorithm.clone(),
            #[cfg(feature = "payouts")]
            enums::TransactionType::Payout => business_profile.payout_routing_algorithm.clone(),
        }
        .map(|val| val.parse_value("RoutingAlgorithmRef"))
        .transpose()
        .change_context(errors::ApiErrorResponse::InternalServerError)
        .attach_printable("unable to deserialize routing algorithm ref from merchant account")?
        .unwrap_or_default();

        utils::when(routing_algorithm.algorithm_for != *transaction_type, || {
            Err(errors::ApiErrorResponse::PreconditionFailed {
                message: format!(
                    "Cannot use {}'s routing algorithm for {} operation",
                    routing_algorithm.algorithm_for, transaction_type
                ),
            })
        })?;

        utils::when(
            routing_ref.algorithm_id == Some(algorithm_id.clone()),
            || {
                Err(errors::ApiErrorResponse::PreconditionFailed {
                    message: "Algorithm is already active".to_string(),
                })
            },
        )?;

        routing_ref.update_algorithm_id(algorithm_id);
        helpers::update_business_profile_active_algorithm_ref(
            db,
            business_profile,
            routing_ref,
            transaction_type,
        )
        .await?;

        metrics::ROUTING_LINK_CONFIG_SUCCESS_RESPONSE.add(&metrics::CONTEXT, 1, &[]);
        Ok(service_api::ApplicationResponse::Json(
            routing_algorithm.foreign_into(),
        ))
    }

    #[cfg(not(feature = "business_profile_routing"))]
    {
        let mut routing_ref: routing_types::RoutingAlgorithmRef = match transaction_type {
            enums::TransactionType::Payment => merchant_account.routing_algorithm.clone(),
            #[cfg(feature = "payouts")]
            enums::TransactionType::Payout => merchant_account.payout_routing_algorithm.clone(),
        }
        .map(|val| val.parse_value("RoutingAlgorithmRef"))
        .transpose()
        .change_context(errors::ApiErrorResponse::InternalServerError)
        .attach_printable("unable to deserialize routing algorithm ref from merchant account")?
        .unwrap_or_default();

        utils::when(
            routing_ref.algorithm_id == Some(algorithm_id.clone()),
            || {
                Err(errors::ApiErrorResponse::PreconditionFailed {
                    message: "Algorithm is already active".to_string(),
                })
            },
        )?;
        let mut merchant_dictionary =
            helpers::get_merchant_routing_dictionary(db, &merchant_account.merchant_id).await?;

        let modified_at = common_utils::date_time::now_unix_timestamp();
        let record = merchant_dictionary
            .records
            .iter_mut()
            .find(|rec| rec.id == algorithm_id)
            .ok_or(errors::ApiErrorResponse::ResourceIdNotFound)
            .attach_printable("Record with given ID not found for routing config activation")?;

        record.modified_at = modified_at;
        merchant_dictionary.active_id = Some(record.id.clone());
        let response = record.clone();
        routing_ref.update_algorithm_id(algorithm_id);
        helpers::update_merchant_routing_dictionary(
            db,
            &merchant_account.merchant_id,
            merchant_dictionary,
        )
        .await?;
        helpers::update_merchant_active_algorithm_ref(db, &key_store, routing_ref).await?;

        metrics::ROUTING_LINK_CONFIG_SUCCESS_RESPONSE.add(&metrics::CONTEXT, 1, &[]);
        Ok(service_api::ApplicationResponse::Json(response))
    }
}

pub async fn retrieve_routing_config(
    state: AppState,
    merchant_account: domain::MerchantAccount,
    algorithm_id: RoutingAlgorithmId,
) -> RouterResponse<routing_types::MerchantRoutingAlgorithm> {
    metrics::ROUTING_RETRIEVE_CONFIG.add(&metrics::CONTEXT, 1, &[]);
    let db = state.store.as_ref();
    #[cfg(feature = "business_profile_routing")]
    {
        let routing_algorithm = db
            .find_routing_algorithm_by_algorithm_id_merchant_id(
                &algorithm_id.0,
                &merchant_account.merchant_id,
            )
            .await
            .to_not_found_response(errors::ApiErrorResponse::ResourceIdNotFound)?;

        core_utils::validate_and_get_business_profile(
            db,
            Some(&routing_algorithm.profile_id),
            &merchant_account.merchant_id,
        )
        .await?
        .get_required_value("BusinessProfile")
        .change_context(errors::ApiErrorResponse::ResourceIdNotFound)?;

        let response = routing_types::MerchantRoutingAlgorithm::foreign_try_from(routing_algorithm)
            .change_context(errors::ApiErrorResponse::InternalServerError)
            .attach_printable("unable to parse routing algorithm")?;

        metrics::ROUTING_RETRIEVE_CONFIG_SUCCESS_RESPONSE.add(&metrics::CONTEXT, 1, &[]);
        Ok(service_api::ApplicationResponse::Json(response))
    }

    #[cfg(not(feature = "business_profile_routing"))]
    {
        let merchant_dictionary =
            helpers::get_merchant_routing_dictionary(db, &merchant_account.merchant_id).await?;

        let record = merchant_dictionary
            .records
            .into_iter()
            .find(|rec| rec.id == algorithm_id.0)
            .ok_or(errors::ApiErrorResponse::ResourceIdNotFound)
            .attach_printable("Algorithm with the given ID not found in the merchant dictionary")?;

        let algorithm_config = db
            .find_config_by_key(&algorithm_id.0)
            .await
            .change_context(errors::ApiErrorResponse::ResourceIdNotFound)
            .attach_printable("Routing config not found in DB")?;

        let algorithm: routing_types::RoutingAlgorithm = algorithm_config
            .config
            .parse_struct("RoutingAlgorithm")
            .change_context(errors::ApiErrorResponse::InternalServerError)
            .attach_printable("Error deserializing routing algorithm config")?;

        let response = routing_types::MerchantRoutingAlgorithm {
            id: record.id,
            name: record.name,
            description: record.description,
            algorithm,
            created_at: record.created_at,
            modified_at: record.modified_at,
            algorithm_for: record
                .algorithm_for
                .unwrap_or(enums::TransactionType::Payment),
        };

        metrics::ROUTING_RETRIEVE_CONFIG_SUCCESS_RESPONSE.add(&metrics::CONTEXT, 1, &[]);
        Ok(service_api::ApplicationResponse::Json(response))
    }
}
pub async fn unlink_routing_config(
    state: AppState,
    merchant_account: domain::MerchantAccount,
    #[cfg(not(feature = "business_profile_routing"))] key_store: domain::MerchantKeyStore,
    #[cfg(feature = "business_profile_routing")] request: routing_types::RoutingConfigRequest,
    transaction_type: &enums::TransactionType,
) -> RouterResponse<routing_types::RoutingDictionaryRecord> {
    metrics::ROUTING_UNLINK_CONFIG.add(&metrics::CONTEXT, 1, &[]);
    let db = state.store.as_ref();
    #[cfg(feature = "business_profile_routing")]
    {
        let profile_id = request
            .profile_id
            .get_required_value("profile_id")
            .change_context(errors::ApiErrorResponse::MissingRequiredField {
                field_name: "profile_id",
            })
            .attach_printable("Profile_id not provided")?;
        let business_profile = core_utils::validate_and_get_business_profile(
            db,
            Some(&profile_id),
            &merchant_account.merchant_id,
        )
        .await?;
        match business_profile {
            Some(business_profile) => {
                let routing_algo_ref: routing_types::RoutingAlgorithmRef = match transaction_type {
                    enums::TransactionType::Payment => business_profile.routing_algorithm.clone(),
                    #[cfg(feature = "payouts")]
                    enums::TransactionType::Payout => {
                        business_profile.payout_routing_algorithm.clone()
                    }
                }
                .map(|val| val.parse_value("RoutingAlgorithmRef"))
                .transpose()
                .change_context(errors::ApiErrorResponse::InternalServerError)
                .attach_printable(
                    "unable to deserialize routing algorithm ref from merchant account",
                )?
                .unwrap_or_default();

                let timestamp = common_utils::date_time::now_unix_timestamp();

                match routing_algo_ref.algorithm_id {
                    Some(algorithm_id) => {
                        let routing_algorithm: routing_types::RoutingAlgorithmRef =
                            routing_types::RoutingAlgorithmRef {
                                algorithm_id: None,
                                timestamp,
                                config_algo_id: routing_algo_ref.config_algo_id.clone(),
                                surcharge_config_algo_id: routing_algo_ref.surcharge_config_algo_id,
                            };

                        let record = db
                            .find_routing_algorithm_by_profile_id_algorithm_id(
                                &profile_id,
                                &algorithm_id,
                            )
                            .await
                            .to_not_found_response(errors::ApiErrorResponse::ResourceIdNotFound)?;
                        let response = record.foreign_into();
                        helpers::update_business_profile_active_algorithm_ref(
                            db,
                            business_profile,
                            routing_algorithm,
                            transaction_type,
                        )
                        .await?;

                        metrics::ROUTING_UNLINK_CONFIG_SUCCESS_RESPONSE.add(
                            &metrics::CONTEXT,
                            1,
                            &[],
                        );
                        Ok(service_api::ApplicationResponse::Json(response))
                    }
                    None => Err(errors::ApiErrorResponse::PreconditionFailed {
                        message: "Algorithm is already inactive".to_string(),
                    })?,
                }
            }
            None => Err(errors::ApiErrorResponse::InvalidRequestData {
                message: "The business_profile is not present".to_string(),
            }
            .into()),
        }
    }

    #[cfg(not(feature = "business_profile_routing"))]
    {
        let mut merchant_dictionary =
            helpers::get_merchant_routing_dictionary(db, &merchant_account.merchant_id).await?;

        let routing_algo_ref: routing_types::RoutingAlgorithmRef = match transaction_type {
            enums::TransactionType::Payment => merchant_account.routing_algorithm.clone(),
            #[cfg(feature = "payouts")]
            enums::TransactionType::Payout => merchant_account.payout_routing_algorithm.clone(),
        }
        .map(|val| val.parse_value("RoutingAlgorithmRef"))
        .transpose()
        .change_context(errors::ApiErrorResponse::InternalServerError)
        .attach_printable("unable to deserialize routing algorithm ref from merchant account")?
        .unwrap_or_default();
        let timestamp = common_utils::date_time::now_unix_timestamp();

        utils::when(routing_algo_ref.algorithm_id.is_none(), || {
            Err(errors::ApiErrorResponse::PreconditionFailed {
                message: "Algorithm is already inactive".to_string(),
            })
        })?;
        let routing_algorithm: routing_types::RoutingAlgorithmRef =
            routing_types::RoutingAlgorithmRef {
                algorithm_id: None,
                timestamp,
                config_algo_id: routing_algo_ref.config_algo_id.clone(),
                surcharge_config_algo_id: routing_algo_ref.surcharge_config_algo_id,
            };

        let active_algorithm_id = merchant_dictionary
            .active_id
            .or(routing_algo_ref.algorithm_id.clone())
            .ok_or(errors::ApiErrorResponse::PreconditionFailed {
                // When the merchant_dictionary doesn't have any active algorithm and merchant_account doesn't have any routing_algorithm configured
                message: "Algorithm is already inactive".to_string(),
            })?;

        let record = merchant_dictionary
            .records
            .iter_mut()
            .find(|rec| rec.id == active_algorithm_id)
            .ok_or(errors::ApiErrorResponse::ResourceIdNotFound)
            .attach_printable("Record with the given ID not found for de-activation")?;

        let response = record.clone();

        merchant_dictionary.active_id = None;

        helpers::update_merchant_routing_dictionary(
            db,
            &merchant_account.merchant_id,
            merchant_dictionary,
        )
        .await?;

        let ref_value = routing_algorithm
            .encode_to_value()
            .change_context(errors::ApiErrorResponse::InternalServerError)
            .attach_printable("Failed converting routing algorithm ref to json value")?;

        let merchant_account_update = storage::MerchantAccountUpdate::Update {
            merchant_name: None,
            merchant_details: None,
            return_url: None,
            webhook_details: None,
            sub_merchants_enabled: None,
            parent_merchant_id: None,
            enable_payment_response_hash: None,
            payment_response_hash_key: None,
            redirect_to_merchant_with_http_post: None,
            publishable_key: None,
            locker_id: None,
            metadata: None,
            routing_algorithm: Some(ref_value),
            primary_business_details: None,
            intent_fulfillment_time: None,
            frm_routing_algorithm: None,
            payout_routing_algorithm: None,
            default_profile: None,
            payment_link_config: None,
        };

        db.update_specific_fields_in_merchant(
            &key_store.merchant_id,
            merchant_account_update,
            &key_store,
        )
        .await
        .change_context(errors::ApiErrorResponse::InternalServerError)
        .attach_printable("Failed to update routing algorithm ref in merchant account")?;

        metrics::ROUTING_UNLINK_CONFIG_SUCCESS_RESPONSE.add(&metrics::CONTEXT, 1, &[]);
        Ok(service_api::ApplicationResponse::Json(response))
    }
}

pub async fn update_default_routing_config(
    state: AppState,
    merchant_account: domain::MerchantAccount,
    updated_config: Vec<routing_types::RoutableConnectorChoice>,
    transaction_type: &enums::TransactionType,
) -> RouterResponse<Vec<routing_types::RoutableConnectorChoice>> {
    metrics::ROUTING_UPDATE_CONFIG.add(&metrics::CONTEXT, 1, &[]);
    let db = state.store.as_ref();
    let default_config =
        helpers::get_merchant_default_config(db, &merchant_account.merchant_id, transaction_type)
            .await?;

    utils::when(default_config.len() != updated_config.len(), || {
        Err(errors::ApiErrorResponse::PreconditionFailed {
            message: "current config and updated config have different lengths".to_string(),
        })
    })?;

    let existing_set: FxHashSet<String> =
        FxHashSet::from_iter(default_config.iter().map(|c| c.to_string()));
    let updated_set: FxHashSet<String> =
        FxHashSet::from_iter(updated_config.iter().map(|c| c.to_string()));

    let symmetric_diff: Vec<String> = existing_set
        .symmetric_difference(&updated_set)
        .cloned()
        .collect();

    utils::when(!symmetric_diff.is_empty(), || {
        Err(errors::ApiErrorResponse::InvalidRequestData {
            message: format!(
                "connector mismatch between old and new configs ({})",
                symmetric_diff.join(", ")
            ),
        })
    })?;

    helpers::update_merchant_default_config(
        db,
        &merchant_account.merchant_id,
        updated_config.clone(),
        transaction_type,
    )
    .await?;

    metrics::ROUTING_UPDATE_CONFIG_SUCCESS_RESPONSE.add(&metrics::CONTEXT, 1, &[]);
    Ok(service_api::ApplicationResponse::Json(updated_config))
}

pub async fn retrieve_default_routing_config(
    state: AppState,
    merchant_account: domain::MerchantAccount,
    transaction_type: &enums::TransactionType,
) -> RouterResponse<Vec<routing_types::RoutableConnectorChoice>> {
    metrics::ROUTING_RETRIEVE_DEFAULT_CONFIG.add(&metrics::CONTEXT, 1, &[]);
    let db = state.store.as_ref();

    helpers::get_merchant_default_config(db, &merchant_account.merchant_id, transaction_type)
        .await
        .map(|conn_choice| {
            metrics::ROUTING_RETRIEVE_DEFAULT_CONFIG_SUCCESS_RESPONSE.add(
                &metrics::CONTEXT,
                1,
                &[],
            );
            service_api::ApplicationResponse::Json(conn_choice)
        })
}

pub async fn retrieve_linked_routing_config(
    state: AppState,
    merchant_account: domain::MerchantAccount,
    #[cfg(feature = "business_profile_routing")] query_params: RoutingRetrieveLinkQuery,
    #[cfg(feature = "business_profile_routing")] transaction_type: &enums::TransactionType,
) -> RouterResponse<routing_types::LinkedRoutingConfigRetrieveResponse> {
    metrics::ROUTING_RETRIEVE_LINK_CONFIG.add(&metrics::CONTEXT, 1, &[]);
    let db = state.store.as_ref();

    #[cfg(feature = "business_profile_routing")]
    {
        let business_profiles = if let Some(profile_id) = query_params.profile_id {
            core_utils::validate_and_get_business_profile(
                db,
                Some(&profile_id),
                &merchant_account.merchant_id,
            )
            .await?
            .map(|profile| vec![profile])
            .get_required_value("BusinessProfile")
            .change_context(errors::ApiErrorResponse::BusinessProfileNotFound { id: profile_id })?
        } else {
            db.list_business_profile_by_merchant_id(&merchant_account.merchant_id)
                .await
                .to_not_found_response(errors::ApiErrorResponse::ResourceIdNotFound)?
        };

        let mut active_algorithms = Vec::new();

        for business_profile in business_profiles {
            let routing_ref: routing_types::RoutingAlgorithmRef = match transaction_type {
                enums::TransactionType::Payment => business_profile.routing_algorithm,
                #[cfg(feature = "payouts")]
                enums::TransactionType::Payout => business_profile.payout_routing_algorithm,
            }
            .clone()
            .map(|val| val.parse_value("RoutingAlgorithmRef"))
            .transpose()
            .change_context(errors::ApiErrorResponse::InternalServerError)
            .attach_printable("unable to deserialize routing algorithm ref from merchant account")?
            .unwrap_or_default();

            if let Some(algorithm_id) = routing_ref.algorithm_id {
                let record = db
                    .find_routing_algorithm_metadata_by_algorithm_id_profile_id(
                        &algorithm_id,
                        &business_profile.profile_id,
                    )
                    .await
                    .to_not_found_response(errors::ApiErrorResponse::ResourceIdNotFound)?;

                active_algorithms.push(record.foreign_into());
            }
        }

        metrics::ROUTING_RETRIEVE_LINK_CONFIG_SUCCESS_RESPONSE.add(&metrics::CONTEXT, 1, &[]);
        Ok(service_api::ApplicationResponse::Json(
            routing_types::LinkedRoutingConfigRetrieveResponse::ProfileBased(active_algorithms),
        ))
    }
    #[cfg(not(feature = "business_profile_routing"))]
    {
        let merchant_dictionary =
            helpers::get_merchant_routing_dictionary(db, &merchant_account.merchant_id).await?;

        let algorithm = if let Some(algorithm_id) = merchant_dictionary.active_id {
            let record = merchant_dictionary
                .records
                .into_iter()
                .find(|rec| rec.id == algorithm_id)
                .ok_or(errors::ApiErrorResponse::ResourceIdNotFound)
                .attach_printable("record for active algorithm not found in merchant dictionary")?;

            let config = db
                .find_config_by_key(&algorithm_id)
                .await
                .to_not_found_response(errors::ApiErrorResponse::InternalServerError)
                .attach_printable("error finding routing config in db")?;

            let the_algorithm: routing_types::RoutingAlgorithm = config
                .config
                .parse_struct("RoutingAlgorithm")
                .change_context(errors::ApiErrorResponse::InternalServerError)
                .attach_printable("unable to parse routing algorithm")?;

            Some(routing_types::MerchantRoutingAlgorithm {
                id: record.id,
                name: record.name,
                description: record.description,
                algorithm: the_algorithm,
                created_at: record.created_at,
                modified_at: record.modified_at,
                algorithm_for: record
                    .algorithm_for
                    .unwrap_or(enums::TransactionType::Payment),
            })
        } else {
            None
        };

        let response = routing_types::LinkedRoutingConfigRetrieveResponse::MerchantAccountBased(
            routing_types::RoutingRetrieveResponse { algorithm },
        );

        metrics::ROUTING_RETRIEVE_LINK_CONFIG_SUCCESS_RESPONSE.add(&metrics::CONTEXT, 1, &[]);
        Ok(service_api::ApplicationResponse::Json(response))
    }
}

<<<<<<< HEAD
pub async fn create_connector_agnostic_mandate_config(
=======
pub async fn upsert_connector_agnostic_mandate_config(
>>>>>>> 3f7efbb3
    state: AppState,
    business_profile_id: &str,
    mandate_config: routing_types::DetailedConnectorChoice,
) -> RouterResponse<routing_types::DetailedConnectorChoice> {
    let key = helpers::get_pg_agnostic_mandate_config_key(business_profile_id);

    let mandate_config_str = mandate_config.enabled.to_string();

    let find_config = state
        .store
        .find_config_by_key_unwrap_or(&key, Some(mandate_config_str.clone()))
        .await
        .change_context(errors::ApiErrorResponse::InternalServerError)
        .attach_printable("error saving pg agnostic mandate config to db")?;

    if find_config.config != mandate_config_str {
        let config_update = configs::ConfigUpdate::Update {
            config: Some(mandate_config_str),
        };
        state
            .store
            .update_config_by_key(&key, config_update)
            .await
            .change_context(errors::ApiErrorResponse::InternalServerError)
            .attach_printable("error saving pg agnostic mandate config to db")?;
    }

    Ok(service_api::ApplicationResponse::Json(mandate_config))
}

pub async fn retrieve_default_routing_config_for_profiles(
    state: AppState,
    merchant_account: domain::MerchantAccount,
    transaction_type: &enums::TransactionType,
) -> RouterResponse<Vec<routing_types::ProfileDefaultRoutingConfig>> {
    metrics::ROUTING_RETRIEVE_CONFIG_FOR_PROFILE.add(&metrics::CONTEXT, 1, &[]);
    let db = state.store.as_ref();

    let all_profiles = db
        .list_business_profile_by_merchant_id(&merchant_account.merchant_id)
        .await
        .to_not_found_response(errors::ApiErrorResponse::ResourceIdNotFound)
        .attach_printable("error retrieving all business profiles for merchant")?;

    let retrieve_config_futures = all_profiles
        .iter()
        .map(|prof| helpers::get_merchant_default_config(db, &prof.profile_id, transaction_type))
        .collect::<Vec<_>>();

    let configs = futures::future::join_all(retrieve_config_futures)
        .await
        .into_iter()
        .collect::<Result<Vec<_>, _>>()?;

    let default_configs = configs
        .into_iter()
        .zip(all_profiles.iter().map(|prof| prof.profile_id.clone()))
        .map(
            |(config, profile_id)| routing_types::ProfileDefaultRoutingConfig {
                profile_id,
                connectors: config,
            },
        )
        .collect::<Vec<_>>();

    metrics::ROUTING_RETRIEVE_CONFIG_FOR_PROFILE_SUCCESS_RESPONSE.add(&metrics::CONTEXT, 1, &[]);
    Ok(service_api::ApplicationResponse::Json(default_configs))
}

pub async fn update_default_routing_config_for_profile(
    state: AppState,
    merchant_account: domain::MerchantAccount,
    updated_config: Vec<routing_types::RoutableConnectorChoice>,
    profile_id: String,
    transaction_type: &enums::TransactionType,
) -> RouterResponse<routing_types::ProfileDefaultRoutingConfig> {
    metrics::ROUTING_UPDATE_CONFIG_FOR_PROFILE.add(&metrics::CONTEXT, 1, &[]);
    let db = state.store.as_ref();

    let business_profile = core_utils::validate_and_get_business_profile(
        db,
        Some(&profile_id),
        &merchant_account.merchant_id,
    )
    .await?
    .get_required_value("BusinessProfile")
    .change_context(errors::ApiErrorResponse::BusinessProfileNotFound { id: profile_id })?;
    let default_config =
        helpers::get_merchant_default_config(db, &business_profile.profile_id, transaction_type)
            .await?;

    utils::when(default_config.len() != updated_config.len(), || {
        Err(errors::ApiErrorResponse::PreconditionFailed {
            message: "current config and updated config have different lengths".to_string(),
        })
    })?;

    let existing_set = FxHashSet::from_iter(default_config.iter().map(|c| {
        (
            c.connector.to_string(),
            #[cfg(feature = "connector_choice_mca_id")]
            c.merchant_connector_id.as_ref(),
            #[cfg(not(feature = "connector_choice_mca_id"))]
            c.sub_label.as_ref(),
        )
    }));

    let updated_set = FxHashSet::from_iter(updated_config.iter().map(|c| {
        (
            c.connector.to_string(),
            #[cfg(feature = "connector_choice_mca_id")]
            c.merchant_connector_id.as_ref(),
            #[cfg(not(feature = "connector_choice_mca_id"))]
            c.sub_label.as_ref(),
        )
    }));

    let symmetric_diff = existing_set
        .symmetric_difference(&updated_set)
        .cloned()
        .collect::<Vec<_>>();

    utils::when(!symmetric_diff.is_empty(), || {
        let error_str = symmetric_diff
            .into_iter()
            .map(|(connector, ident)| format!("'{connector}:{ident:?}'"))
            .collect::<Vec<_>>()
            .join(", ");

        Err(errors::ApiErrorResponse::InvalidRequestData {
            message: format!("connector mismatch between old and new configs ({error_str})"),
        })
    })?;

    helpers::update_merchant_default_config(
        db,
        &business_profile.profile_id,
        updated_config.clone(),
        transaction_type,
    )
    .await?;

    metrics::ROUTING_UPDATE_CONFIG_FOR_PROFILE_SUCCESS_RESPONSE.add(&metrics::CONTEXT, 1, &[]);
    Ok(service_api::ApplicationResponse::Json(
        routing_types::ProfileDefaultRoutingConfig {
            profile_id: business_profile.profile_id,
            connectors: updated_config,
        },
    ))
}<|MERGE_RESOLUTION|>--- conflicted
+++ resolved
@@ -806,11 +806,7 @@
     }
 }
 
-<<<<<<< HEAD
-pub async fn create_connector_agnostic_mandate_config(
-=======
 pub async fn upsert_connector_agnostic_mandate_config(
->>>>>>> 3f7efbb3
     state: AppState,
     business_profile_id: &str,
     mandate_config: routing_types::DetailedConnectorChoice,
