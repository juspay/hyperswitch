pub mod helpers;
pub mod transformers;
use std::collections::HashSet;

#[cfg(all(feature = "v1", feature = "dynamic_routing"))]
use api_models::routing::DynamicRoutingAlgoAccessor;
use api_models::{
    enums, mandates as mandates_api, routing,
    routing::{
        self as routing_types, RoutingRetrieveQuery, RuleMigrationError, RuleMigrationResponse,
    },
};
use async_trait::async_trait;
#[cfg(all(feature = "v1", feature = "dynamic_routing"))]
use common_utils::ext_traits::AsyncExt;
use diesel_models::routing_algorithm::RoutingAlgorithm;
use error_stack::ResultExt;
#[cfg(all(feature = "v1", feature = "dynamic_routing"))]
use external_services::grpc_client::dynamic_routing::{
    contract_routing_client::ContractBasedDynamicRouting,
    elimination_based_client::EliminationBasedRouting,
    success_rate_client::SuccessBasedDynamicRouting,
};
#[cfg(all(feature = "v1", feature = "dynamic_routing"))]
use helpers::update_decision_engine_dynamic_routing_setup;
use hyperswitch_domain_models::{mandates, payment_address};
use payment_methods::helpers::StorageErrorExt;
#[cfg(all(feature = "v1", feature = "dynamic_routing"))]
use router_env::logger;
use rustc_hash::FxHashSet;
#[cfg(all(feature = "v1", feature = "dynamic_routing"))]
use storage_impl::redis::cache;

#[cfg(feature = "payouts")]
use super::payouts;
use super::{
    errors::RouterResult,
    payments::{
        routing::{
            utils::*,
            {self as payments_routing},
        },
        OperationSessionGetters,
    },
};
#[cfg(feature = "v1")]
use crate::utils::ValueExt;
#[cfg(feature = "v2")]
use crate::{core::admin, utils::ValueExt};
use crate::{
    core::{
        errors::{self, CustomResult, RouterResponse},
        metrics, utils as core_utils,
    },
    db::StorageInterface,
    routes::SessionState,
    services::api as service_api,
    types::{
        api, domain,
        storage::{self, enums as storage_enums},
        transformers::{ForeignInto, ForeignTryFrom},
    },
    utils::{self, OptionExt},
};

pub enum TransactionData<'a> {
    Payment(PaymentsDslInput<'a>),
    #[cfg(feature = "payouts")]
    Payout(&'a payouts::PayoutData),
}

#[derive(Clone)]
pub struct PaymentsDslInput<'a> {
    pub setup_mandate: Option<&'a mandates::MandateData>,
    pub payment_attempt: &'a storage::PaymentAttempt,
    pub payment_intent: &'a storage::PaymentIntent,
    pub payment_method_data: Option<&'a domain::PaymentMethodData>,
    pub address: &'a payment_address::PaymentAddress,
    pub recurring_details: Option<&'a mandates_api::RecurringDetails>,
    pub currency: storage_enums::Currency,
}

impl<'a> PaymentsDslInput<'a> {
    pub fn new(
        setup_mandate: Option<&'a mandates::MandateData>,
        payment_attempt: &'a storage::PaymentAttempt,
        payment_intent: &'a storage::PaymentIntent,
        payment_method_data: Option<&'a domain::PaymentMethodData>,
        address: &'a payment_address::PaymentAddress,
        recurring_details: Option<&'a mandates_api::RecurringDetails>,
        currency: storage_enums::Currency,
    ) -> Self {
        Self {
            setup_mandate,
            payment_attempt,
            payment_intent,
            payment_method_data,
            address,
            recurring_details,
            currency,
        }
    }
}

#[cfg(feature = "v2")]
struct RoutingAlgorithmUpdate(RoutingAlgorithm);

#[cfg(feature = "v2")]
impl RoutingAlgorithmUpdate {
    pub fn create_new_routing_algorithm(
        request: &routing_types::RoutingConfigRequest,
        merchant_id: &common_utils::id_type::MerchantId,
        profile_id: common_utils::id_type::ProfileId,
        transaction_type: enums::TransactionType,
    ) -> Self {
        let algorithm_id = common_utils::generate_routing_id_of_default_length();
        let timestamp = common_utils::date_time::now();
        let algo = RoutingAlgorithm {
            algorithm_id,
            profile_id,
            merchant_id: merchant_id.clone(),
            name: request.name.clone(),
            description: Some(request.description.clone()),
            kind: request.algorithm.get_kind().foreign_into(),
            algorithm_data: serde_json::json!(request.algorithm),
            created_at: timestamp,
            modified_at: timestamp,
            algorithm_for: transaction_type,
            decision_engine_routing_id: None,
        };
        Self(algo)
    }
    pub async fn fetch_routing_algo(
        merchant_id: &common_utils::id_type::MerchantId,
        algorithm_id: &common_utils::id_type::RoutingId,
        db: &dyn StorageInterface,
    ) -> RouterResult<Self> {
        let routing_algo = db
            .find_routing_algorithm_by_algorithm_id_merchant_id(algorithm_id, merchant_id)
            .await
            .change_context(errors::ApiErrorResponse::ResourceIdNotFound)?;
        Ok(Self(routing_algo))
    }
}

pub async fn retrieve_merchant_routing_dictionary(
    state: SessionState,
    merchant_context: domain::MerchantContext,
    profile_id_list: Option<Vec<common_utils::id_type::ProfileId>>,
    query_params: RoutingRetrieveQuery,
    transaction_type: enums::TransactionType,
) -> RouterResponse<routing_types::RoutingKind> {
    metrics::ROUTING_MERCHANT_DICTIONARY_RETRIEVE.add(1, &[]);

    let routing_metadata: Vec<diesel_models::routing_algorithm::RoutingProfileMetadata> = state
        .store
        .list_routing_algorithm_metadata_by_merchant_id_transaction_type(
            merchant_context.get_merchant_account().get_id(),
            &transaction_type,
            i64::from(query_params.limit.unwrap_or_default()),
            i64::from(query_params.offset.unwrap_or_default()),
        )
        .await
        .to_not_found_response(errors::ApiErrorResponse::ResourceIdNotFound)?;
    let routing_metadata = super::utils::filter_objects_based_on_profile_id_list(
        profile_id_list.clone(),
        routing_metadata,
    );

    let result = routing_metadata
        .into_iter()
        .map(ForeignInto::foreign_into)
        .collect::<Vec<_>>();

    if let Some(profile_ids) = profile_id_list {
        let mut de_result: Vec<routing_types::RoutingDictionaryRecord> = vec![];
        // DE_TODO: need to replace this with batch API call to reduce the number of network calls
        for profile_id in profile_ids {
            let list_request = ListRountingAlgorithmsRequest {
                created_by: profile_id.get_string_repr().to_string(),
            };
            list_de_euclid_routing_algorithms(&state, list_request)
                .await
                .map_err(|e| {
                    router_env::logger::error!(decision_engine_error=?e, "decision_engine_euclid");
                })
                .ok() // Avoid throwing error if Decision Engine is not available or other errors
                .map(|mut de_routing| de_result.append(&mut de_routing));
        }
        compare_and_log_result(de_result, result.clone(), "list_routing".to_string());
    }

    metrics::ROUTING_MERCHANT_DICTIONARY_RETRIEVE_SUCCESS_RESPONSE.add(1, &[]);
    Ok(service_api::ApplicationResponse::Json(
        routing_types::RoutingKind::RoutingAlgorithm(result),
    ))
}

#[cfg(feature = "v2")]
pub async fn create_routing_algorithm_under_profile(
    state: SessionState,
    merchant_context: domain::MerchantContext,
    authentication_profile_id: Option<common_utils::id_type::ProfileId>,
    request: routing_types::RoutingConfigRequest,
    transaction_type: enums::TransactionType,
) -> RouterResponse<routing_types::RoutingDictionaryRecord> {
    metrics::ROUTING_CREATE_REQUEST_RECEIVED.add(1, &[]);
    let db = &*state.store;
    let key_manager_state = &(&state).into();

    let business_profile = core_utils::validate_and_get_business_profile(
        db,
        key_manager_state,
        merchant_context.get_merchant_key_store(),
        Some(&request.profile_id),
        merchant_context.get_merchant_account().get_id(),
    )
    .await?
    .get_required_value("Profile")?;
    let merchant_id = merchant_context.get_merchant_account().get_id();
    core_utils::validate_profile_id_from_auth_layer(authentication_profile_id, &business_profile)?;
    let all_mcas = state
        .store
        .find_merchant_connector_account_by_merchant_id_and_disabled_list(
            key_manager_state,
            merchant_id,
            true,
            merchant_context.get_merchant_key_store(),
        )
        .await
        .change_context(errors::ApiErrorResponse::MerchantConnectorAccountNotFound {
            id: merchant_id.get_string_repr().to_owned(),
        })?;

    let name_mca_id_set = helpers::ConnectNameAndMCAIdForProfile(
        all_mcas.filter_by_profile(business_profile.get_id(), |mca| {
            (&mca.connector_name, mca.get_id())
        }),
    );

    let name_set = helpers::ConnectNameForProfile(
        all_mcas.filter_by_profile(business_profile.get_id(), |mca| &mca.connector_name),
    );

    let algorithm_helper = helpers::RoutingAlgorithmHelpers {
        name_mca_id_set,
        name_set,
        routing_algorithm: &request.algorithm,
    };

    algorithm_helper.validate_connectors_in_routing_config()?;

    let algo = RoutingAlgorithmUpdate::create_new_routing_algorithm(
        &request,
        merchant_context.get_merchant_account().get_id(),
        business_profile.get_id().to_owned(),
        transaction_type,
    );

    let record = state
        .store
        .as_ref()
        .insert_routing_algorithm(algo.0)
        .await
        .to_not_found_response(errors::ApiErrorResponse::ResourceIdNotFound)?;

    let new_record = record.foreign_into();

    metrics::ROUTING_CREATE_SUCCESS_RESPONSE.add(1, &[]);
    Ok(service_api::ApplicationResponse::Json(new_record))
}

#[cfg(feature = "v1")]
pub async fn create_routing_algorithm_under_profile(
    state: SessionState,
    merchant_context: domain::MerchantContext,
    authentication_profile_id: Option<common_utils::id_type::ProfileId>,
    request: routing_types::RoutingConfigRequest,
    transaction_type: enums::TransactionType,
) -> RouterResponse<routing_types::RoutingDictionaryRecord> {
    use api_models::routing::StaticRoutingAlgorithm as EuclidAlgorithm;

    use crate::services::logger;

    metrics::ROUTING_CREATE_REQUEST_RECEIVED.add(1, &[]);
    let db = state.store.as_ref();
    let key_manager_state = &(&state).into();

    let name = request
        .name
        .get_required_value("name")
        .change_context(errors::ApiErrorResponse::MissingRequiredField { field_name: "name" })
        .attach_printable("Name of config not given")?;

    let description = request
        .description
        .get_required_value("description")
        .change_context(errors::ApiErrorResponse::MissingRequiredField {
            field_name: "description",
        })
        .attach_printable("Description of config not given")?;

    let algorithm = request
        .algorithm
        .clone()
        .get_required_value("algorithm")
        .change_context(errors::ApiErrorResponse::MissingRequiredField {
            field_name: "algorithm",
        })
        .attach_printable("Algorithm of config not given")?;

    let algorithm_id = common_utils::generate_routing_id_of_default_length();

    let profile_id = request
        .profile_id
        .get_required_value("profile_id")
        .change_context(errors::ApiErrorResponse::MissingRequiredField {
            field_name: "profile_id",
        })
        .attach_printable("Profile_id not provided")?;

    let business_profile = core_utils::validate_and_get_business_profile(
        db,
        key_manager_state,
        merchant_context.get_merchant_key_store(),
        Some(&profile_id),
        merchant_context.get_merchant_account().get_id(),
    )
    .await?
    .get_required_value("Profile")?;

    core_utils::validate_profile_id_from_auth_layer(authentication_profile_id, &business_profile)?;

    if algorithm.should_validate_connectors_in_routing_config() {
        helpers::validate_connectors_in_routing_config(
            &state,
            merchant_context.get_merchant_key_store(),
            merchant_context.get_merchant_account().get_id(),
            &profile_id,
            &algorithm,
        )
        .await?;
    }

    let mut decision_engine_routing_id: Option<String> = None;

    if let Some(EuclidAlgorithm::Advanced(program)) = request.algorithm.clone() {
<<<<<<< HEAD
        let internal_program: Program = program.into();
        let routing_rule = RoutingRule {
            rule_id: None,
            name: name.clone(),
            description: Some(description.clone()),
            created_by: profile_id.get_string_repr().to_string(),
            algorithm: internal_program,
            metadata: Some(RoutingMetadata {
                kind: algorithm.get_kind().foreign_into(),
                algorithm_for: transaction_type.to_owned(),
            }),
        };

        decision_engine_routing_id = create_de_euclid_routing_algo(&state, &routing_rule)
            .await
            .map_err(|e| {
=======
        match program.try_into() {
            Ok(internal_program) => {
                let routing_rule = RoutingRule {
                    name: name.clone(),
                    description: Some(description.clone()),
                    created_by: profile_id.get_string_repr().to_string(),
                    algorithm: internal_program,
                    metadata: Some(RoutingMetadata {
                        kind: algorithm.get_kind().foreign_into(),
                        algorithm_for: transaction_type.to_owned(),
                    }),
                };

                decision_engine_routing_id = create_de_euclid_routing_algo(&state, &routing_rule)
                    .await
                    .map_err(|e| {
                        // errors are ignored as this is just for diff checking as of now (optional flow).
                        logger::error!(decision_engine_error=?e,decision_engine_euclid_request=?routing_rule, "failed to create rule in decision_engine");
                    })
                    .ok();
            }
            Err(e) => {
>>>>>>> 953bace3
                // errors are ignored as this is just for diff checking as of now (optional flow).
                logger::error!(decision_engine_error=?e, "decision_engine_euclid");
            }
        };
    }

    if decision_engine_routing_id.is_some() {
        logger::info!(routing_flow=?"create_euclid_routing_algorithm", is_equal=?"true", "decision_engine_euclid");
    } else {
        logger::info!(routing_flow=?"create_euclid_routing_algorithm", is_equal=?"false", "decision_engine_euclid");
    }

    let timestamp = common_utils::date_time::now();
    let algo = RoutingAlgorithm {
        algorithm_id: algorithm_id.clone(),
        profile_id,
        merchant_id: merchant_context.get_merchant_account().get_id().to_owned(),
        name: name.clone(),
        description: Some(description.clone()),
        kind: algorithm.get_kind().foreign_into(),
        algorithm_data: serde_json::json!(algorithm),
        created_at: timestamp,
        modified_at: timestamp,
        algorithm_for: transaction_type.to_owned(),
        decision_engine_routing_id,
    };
    let record = db
        .insert_routing_algorithm(algo)
        .await
        .to_not_found_response(errors::ApiErrorResponse::ResourceIdNotFound)?;

    let new_record = record.foreign_into();

    metrics::ROUTING_CREATE_SUCCESS_RESPONSE.add(1, &[]);
    Ok(service_api::ApplicationResponse::Json(new_record))
}

#[cfg(feature = "v2")]
pub async fn link_routing_config_under_profile(
    state: SessionState,
    merchant_context: domain::MerchantContext,
    profile_id: common_utils::id_type::ProfileId,
    algorithm_id: common_utils::id_type::RoutingId,
    transaction_type: &enums::TransactionType,
) -> RouterResponse<routing_types::RoutingDictionaryRecord> {
    metrics::ROUTING_LINK_CONFIG.add(1, &[]);
    let db = state.store.as_ref();
    let key_manager_state = &(&state).into();

    let routing_algorithm = RoutingAlgorithmUpdate::fetch_routing_algo(
        merchant_context.get_merchant_account().get_id(),
        &algorithm_id,
        db,
    )
    .await?;

    utils::when(routing_algorithm.0.profile_id != profile_id, || {
        Err(errors::ApiErrorResponse::PreconditionFailed {
            message: "Profile Id is invalid for the routing config".to_string(),
        })
    })?;

    let business_profile = core_utils::validate_and_get_business_profile(
        db,
        key_manager_state,
        merchant_context.get_merchant_key_store(),
        Some(&profile_id),
        merchant_context.get_merchant_account().get_id(),
    )
    .await?
    .get_required_value("Profile")?;

    utils::when(
        routing_algorithm.0.algorithm_for != *transaction_type,
        || {
            Err(errors::ApiErrorResponse::PreconditionFailed {
                message: format!(
                    "Cannot use {}'s routing algorithm for {} operation",
                    routing_algorithm.0.algorithm_for, transaction_type
                ),
            })
        },
    )?;

    utils::when(
        business_profile.routing_algorithm_id == Some(algorithm_id.clone())
            || business_profile.payout_routing_algorithm_id == Some(algorithm_id.clone()),
        || {
            Err(errors::ApiErrorResponse::PreconditionFailed {
                message: "Algorithm is already active".to_string(),
            })
        },
    )?;
    admin::ProfileWrapper::new(business_profile)
        .update_profile_and_invalidate_routing_config_for_active_algorithm_id_update(
            db,
            key_manager_state,
            merchant_context.get_merchant_key_store(),
            algorithm_id,
            transaction_type,
        )
        .await?;

    metrics::ROUTING_LINK_CONFIG_SUCCESS_RESPONSE.add(1, &[]);
    Ok(service_api::ApplicationResponse::Json(
        routing_algorithm.0.foreign_into(),
    ))
}

#[cfg(feature = "v1")]
pub async fn link_routing_config(
    state: SessionState,
    merchant_context: domain::MerchantContext,
    authentication_profile_id: Option<common_utils::id_type::ProfileId>,
    algorithm_id: common_utils::id_type::RoutingId,
    transaction_type: enums::TransactionType,
) -> RouterResponse<routing_types::RoutingDictionaryRecord> {
    metrics::ROUTING_LINK_CONFIG.add(1, &[]);
    let db = state.store.as_ref();
    let key_manager_state = &(&state).into();

    let routing_algorithm = db
        .find_routing_algorithm_by_algorithm_id_merchant_id(
            &algorithm_id,
            merchant_context.get_merchant_account().get_id(),
        )
        .await
        .change_context(errors::ApiErrorResponse::ResourceIdNotFound)?;

    let business_profile = core_utils::validate_and_get_business_profile(
        db,
        key_manager_state,
        merchant_context.get_merchant_key_store(),
        Some(&routing_algorithm.profile_id),
        merchant_context.get_merchant_account().get_id(),
    )
    .await?
    .get_required_value("Profile")
    .change_context(errors::ApiErrorResponse::ProfileNotFound {
        id: routing_algorithm.profile_id.get_string_repr().to_owned(),
    })?;

    core_utils::validate_profile_id_from_auth_layer(authentication_profile_id, &business_profile)?;

    match routing_algorithm.kind {
        diesel_models::enums::RoutingAlgorithmKind::Dynamic => {
            let mut dynamic_routing_ref: routing_types::DynamicRoutingAlgorithmRef =
                business_profile
                    .dynamic_routing_algorithm
                    .clone()
                    .map(|val| val.parse_value("DynamicRoutingAlgorithmRef"))
                    .transpose()
                    .change_context(errors::ApiErrorResponse::InternalServerError)
                    .attach_printable(
                        "unable to deserialize Dynamic routing algorithm ref from business profile",
                    )?
                    .unwrap_or_default();

            utils::when(
                matches!(
                    dynamic_routing_ref.success_based_algorithm,
                    Some(routing::SuccessBasedAlgorithm {
                        algorithm_id_with_timestamp:
                        routing_types::DynamicAlgorithmWithTimestamp {
                            algorithm_id: Some(ref id),
                            timestamp: _
                        },
                        enabled_feature: _
                    }) if id == &algorithm_id
                ) || matches!(
                    dynamic_routing_ref.elimination_routing_algorithm,
                    Some(routing::EliminationRoutingAlgorithm {
                        algorithm_id_with_timestamp:
                        routing_types::DynamicAlgorithmWithTimestamp {
                            algorithm_id: Some(ref id),
                            timestamp: _
                        },
                        enabled_feature: _
                    }) if id == &algorithm_id
                ) || matches!(
                    dynamic_routing_ref.contract_based_routing,
                    Some(routing::ContractRoutingAlgorithm {
                        algorithm_id_with_timestamp:
                        routing_types::DynamicAlgorithmWithTimestamp {
                            algorithm_id: Some(ref id),
                            timestamp: _
                        },
                        enabled_feature: _
                    }) if id == &algorithm_id
                ),
                || {
                    Err(errors::ApiErrorResponse::PreconditionFailed {
                        message: "Algorithm is already active".to_string(),
                    })
                },
            )?;

            if routing_algorithm.name == helpers::SUCCESS_BASED_DYNAMIC_ROUTING_ALGORITHM {
                dynamic_routing_ref.update_algorithm_id(
                algorithm_id,
                dynamic_routing_ref
                    .success_based_algorithm
                    .clone()
                    .ok_or(errors::ApiErrorResponse::InternalServerError)
                    .attach_printable(
                        "missing success_based_algorithm in dynamic_algorithm_ref from business_profile table",
                    )?
                    .enabled_feature,
                routing_types::DynamicRoutingType::SuccessRateBasedRouting,
            );

                // Call to DE here to update SR configs
                #[cfg(all(feature = "dynamic_routing", feature = "v1"))]
                {
                    if state.conf.open_router.enabled {
                        update_decision_engine_dynamic_routing_setup(
                            &state,
                            business_profile.get_id(),
                            routing_algorithm.algorithm_data.clone(),
                            routing_types::DynamicRoutingType::SuccessRateBasedRouting,
                            &mut dynamic_routing_ref,
                        )
                        .await
                        .change_context(errors::ApiErrorResponse::InternalServerError)
                        .attach_printable(
                            "Failed to update the success rate routing config in Decision Engine",
                        )?;
                    }
                }
            } else if routing_algorithm.name == helpers::ELIMINATION_BASED_DYNAMIC_ROUTING_ALGORITHM
            {
                dynamic_routing_ref.update_algorithm_id(
                algorithm_id,
                dynamic_routing_ref
                    .elimination_routing_algorithm
                    .clone()
                    .ok_or(errors::ApiErrorResponse::InternalServerError)
                    .attach_printable(
                        "missing elimination_routing_algorithm in dynamic_algorithm_ref from business_profile table",
                    )?
                    .enabled_feature,
                routing_types::DynamicRoutingType::EliminationRouting,
            );
                #[cfg(all(feature = "dynamic_routing", feature = "v1"))]
                {
                    if state.conf.open_router.enabled {
                        update_decision_engine_dynamic_routing_setup(
                            &state,
                            business_profile.get_id(),
                            routing_algorithm.algorithm_data.clone(),
                            routing_types::DynamicRoutingType::EliminationRouting,
                            &mut dynamic_routing_ref,
                        )
                        .await
                        .change_context(errors::ApiErrorResponse::InternalServerError)
                        .attach_printable(
                            "Failed to update the elimination routing config in Decision Engine",
                        )?;
                    }
                }
            } else if routing_algorithm.name == helpers::CONTRACT_BASED_DYNAMIC_ROUTING_ALGORITHM {
                dynamic_routing_ref.update_algorithm_id(
                algorithm_id,
                dynamic_routing_ref
                    .contract_based_routing
                    .clone()
                    .ok_or(errors::ApiErrorResponse::InternalServerError)
                    .attach_printable(
                        "missing contract_based_routing in dynamic_algorithm_ref from business_profile table",
                    )?
                    .enabled_feature,
                routing_types::DynamicRoutingType::ContractBasedRouting,
            );
            }

            helpers::update_business_profile_active_dynamic_algorithm_ref(
                db,
                key_manager_state,
                merchant_context.get_merchant_key_store(),
                business_profile.clone(),
                dynamic_routing_ref,
            )
            .await?;
        }
        diesel_models::enums::RoutingAlgorithmKind::Single
        | diesel_models::enums::RoutingAlgorithmKind::Priority
        | diesel_models::enums::RoutingAlgorithmKind::Advanced
        | diesel_models::enums::RoutingAlgorithmKind::VolumeSplit
        | diesel_models::enums::RoutingAlgorithmKind::ThreeDsDecisionRule => {
            let mut routing_ref: routing_types::RoutingAlgorithmRef = business_profile
                .routing_algorithm
                .clone()
                .map(|val| val.parse_value("RoutingAlgorithmRef"))
                .transpose()
                .change_context(errors::ApiErrorResponse::InternalServerError)
                .attach_printable(
                    "unable to deserialize routing algorithm ref from business profile",
                )?
                .unwrap_or_default();

            utils::when(routing_algorithm.algorithm_for != transaction_type, || {
                Err(errors::ApiErrorResponse::PreconditionFailed {
                    message: format!(
                        "Cannot use {}'s routing algorithm for {} operation",
                        routing_algorithm.algorithm_for, transaction_type
                    ),
                })
            })?;

            utils::when(
                routing_ref.algorithm_id == Some(algorithm_id.clone()),
                || {
                    Err(errors::ApiErrorResponse::PreconditionFailed {
                        message: "Algorithm is already active".to_string(),
                    })
                },
            )?;
            routing_ref.update_algorithm_id(algorithm_id);
            helpers::update_profile_active_algorithm_ref(
                db,
                key_manager_state,
                merchant_context.get_merchant_key_store(),
                business_profile.clone(),
                routing_ref,
                &transaction_type,
            )
            .await?;
        }
    };
    if let Some(euclid_routing_id) = routing_algorithm.decision_engine_routing_id.clone() {
        let routing_algo = ActivateRoutingConfigRequest {
            created_by: business_profile.get_id().get_string_repr().to_string(),
            routing_algorithm_id: euclid_routing_id,
        };
        let link_result = link_de_euclid_routing_algorithm(&state, routing_algo).await;
        match link_result {
            Ok(_) => {
                router_env::logger::info!(
                    routing_flow=?"link_routing_algorithm",
                    is_equal=?true,
                    "decision_engine_euclid"
                );
            }
            Err(e) => {
                router_env::logger::info!(
                    routing_flow=?"link_routing_algorithm",
                    is_equal=?false,
                    error=?e,
                    "decision_engine_euclid"
                );
            }
        }
    }
    metrics::ROUTING_LINK_CONFIG_SUCCESS_RESPONSE.add(1, &[]);
    Ok(service_api::ApplicationResponse::Json(
        routing_algorithm.foreign_into(),
    ))
}

#[cfg(feature = "v2")]
pub async fn retrieve_routing_algorithm_from_algorithm_id(
    state: SessionState,
    merchant_context: domain::MerchantContext,
    authentication_profile_id: Option<common_utils::id_type::ProfileId>,
    algorithm_id: common_utils::id_type::RoutingId,
) -> RouterResponse<routing_types::MerchantRoutingAlgorithm> {
    metrics::ROUTING_RETRIEVE_CONFIG.add(1, &[]);
    let db = state.store.as_ref();
    let key_manager_state = &(&state).into();

    let routing_algorithm = RoutingAlgorithmUpdate::fetch_routing_algo(
        merchant_context.get_merchant_account().get_id(),
        &algorithm_id,
        db,
    )
    .await?;
    let business_profile = core_utils::validate_and_get_business_profile(
        db,
        key_manager_state,
        merchant_context.get_merchant_key_store(),
        Some(&routing_algorithm.0.profile_id),
        merchant_context.get_merchant_account().get_id(),
    )
    .await?
    .get_required_value("Profile")
    .change_context(errors::ApiErrorResponse::ResourceIdNotFound)?;

    core_utils::validate_profile_id_from_auth_layer(authentication_profile_id, &business_profile)?;

    let response = routing_types::MerchantRoutingAlgorithm::foreign_try_from(routing_algorithm.0)
        .change_context(errors::ApiErrorResponse::InternalServerError)
        .attach_printable("unable to parse routing algorithm")?;

    metrics::ROUTING_RETRIEVE_CONFIG_SUCCESS_RESPONSE.add(1, &[]);
    Ok(service_api::ApplicationResponse::Json(response))
}

#[cfg(feature = "v1")]
pub async fn retrieve_routing_algorithm_from_algorithm_id(
    state: SessionState,
    merchant_context: domain::MerchantContext,
    authentication_profile_id: Option<common_utils::id_type::ProfileId>,
    algorithm_id: common_utils::id_type::RoutingId,
) -> RouterResponse<routing_types::MerchantRoutingAlgorithm> {
    metrics::ROUTING_RETRIEVE_CONFIG.add(1, &[]);
    let db = state.store.as_ref();
    let key_manager_state = &(&state).into();

    let routing_algorithm = db
        .find_routing_algorithm_by_algorithm_id_merchant_id(
            &algorithm_id,
            merchant_context.get_merchant_account().get_id(),
        )
        .await
        .to_not_found_response(errors::ApiErrorResponse::ResourceIdNotFound)?;

    let business_profile = core_utils::validate_and_get_business_profile(
        db,
        key_manager_state,
        merchant_context.get_merchant_key_store(),
        Some(&routing_algorithm.profile_id),
        merchant_context.get_merchant_account().get_id(),
    )
    .await?
    .get_required_value("Profile")
    .change_context(errors::ApiErrorResponse::ResourceIdNotFound)?;

    core_utils::validate_profile_id_from_auth_layer(authentication_profile_id, &business_profile)?;

    let response = routing_types::MerchantRoutingAlgorithm::foreign_try_from(routing_algorithm)
        .change_context(errors::ApiErrorResponse::InternalServerError)
        .attach_printable("unable to parse routing algorithm")?;

    metrics::ROUTING_RETRIEVE_CONFIG_SUCCESS_RESPONSE.add(1, &[]);
    Ok(service_api::ApplicationResponse::Json(response))
}

#[cfg(feature = "v2")]
pub async fn unlink_routing_config_under_profile(
    state: SessionState,
    merchant_context: domain::MerchantContext,
    profile_id: common_utils::id_type::ProfileId,
    transaction_type: &enums::TransactionType,
) -> RouterResponse<routing_types::RoutingDictionaryRecord> {
    metrics::ROUTING_UNLINK_CONFIG.add(1, &[]);
    let db = state.store.as_ref();
    let key_manager_state = &(&state).into();

    let business_profile = core_utils::validate_and_get_business_profile(
        db,
        key_manager_state,
        merchant_context.get_merchant_key_store(),
        Some(&profile_id),
        merchant_context.get_merchant_account().get_id(),
    )
    .await?
    .get_required_value("Profile")?;

    let routing_algo_id = match transaction_type {
        enums::TransactionType::Payment => business_profile.routing_algorithm_id.clone(),
        #[cfg(feature = "payouts")]
        enums::TransactionType::Payout => business_profile.payout_routing_algorithm_id.clone(),
        // TODO: Handle ThreeDsAuthentication Transaction Type for Three DS Decision Rule Algorithm configuration
        enums::TransactionType::ThreeDsAuthentication => todo!(),
    };

    if let Some(algorithm_id) = routing_algo_id {
        let record = RoutingAlgorithmUpdate::fetch_routing_algo(
            merchant_context.get_merchant_account().get_id(),
            &algorithm_id,
            db,
        )
        .await?;
        let response = record.0.foreign_into();
        admin::ProfileWrapper::new(business_profile)
            .update_profile_and_invalidate_routing_config_for_active_algorithm_id_update(
                db,
                key_manager_state,
                merchant_context.get_merchant_key_store(),
                algorithm_id,
                transaction_type,
            )
            .await?;
        metrics::ROUTING_UNLINK_CONFIG_SUCCESS_RESPONSE.add(1, &[]);
        Ok(service_api::ApplicationResponse::Json(response))
    } else {
        Err(errors::ApiErrorResponse::PreconditionFailed {
            message: "Algorithm is already inactive".to_string(),
        })?
    }
}

#[cfg(feature = "v1")]
pub async fn unlink_routing_config(
    state: SessionState,
    merchant_context: domain::MerchantContext,
    request: routing_types::RoutingConfigRequest,
    authentication_profile_id: Option<common_utils::id_type::ProfileId>,
    transaction_type: enums::TransactionType,
) -> RouterResponse<routing_types::RoutingDictionaryRecord> {
    metrics::ROUTING_UNLINK_CONFIG.add(1, &[]);

    let db = state.store.as_ref();
    let key_manager_state = &(&state).into();

    let profile_id = request
        .profile_id
        .get_required_value("profile_id")
        .change_context(errors::ApiErrorResponse::MissingRequiredField {
            field_name: "profile_id",
        })
        .attach_printable("Profile_id not provided")?;

    let business_profile = core_utils::validate_and_get_business_profile(
        db,
        key_manager_state,
        merchant_context.get_merchant_key_store(),
        Some(&profile_id),
        merchant_context.get_merchant_account().get_id(),
    )
    .await?;

    match business_profile {
        Some(business_profile) => {
            core_utils::validate_profile_id_from_auth_layer(
                authentication_profile_id,
                &business_profile,
            )?;
            let routing_algo_ref: routing_types::RoutingAlgorithmRef = match transaction_type {
                enums::TransactionType::Payment => business_profile.routing_algorithm.clone(),
                #[cfg(feature = "payouts")]
                enums::TransactionType::Payout => business_profile.payout_routing_algorithm.clone(),
                enums::TransactionType::ThreeDsAuthentication => {
                    business_profile.three_ds_decision_rule_algorithm.clone()
                }
            }
            .map(|val| val.parse_value("RoutingAlgorithmRef"))
            .transpose()
            .change_context(errors::ApiErrorResponse::InternalServerError)
            .attach_printable("unable to deserialize routing algorithm ref from merchant account")?
            .unwrap_or_default();

            let timestamp = common_utils::date_time::now_unix_timestamp();

            match routing_algo_ref.algorithm_id {
                Some(algorithm_id) => {
                    let routing_algorithm: routing_types::RoutingAlgorithmRef =
                        routing_types::RoutingAlgorithmRef {
                            algorithm_id: None,
                            timestamp,
                            config_algo_id: routing_algo_ref.config_algo_id.clone(),
                            surcharge_config_algo_id: routing_algo_ref.surcharge_config_algo_id,
                        };

                    let record = db
                        .find_routing_algorithm_by_profile_id_algorithm_id(
                            &profile_id,
                            &algorithm_id,
                        )
                        .await
                        .to_not_found_response(errors::ApiErrorResponse::ResourceIdNotFound)?;
                    let response = record.foreign_into();
                    helpers::update_profile_active_algorithm_ref(
                        db,
                        key_manager_state,
                        merchant_context.get_merchant_key_store(),
                        business_profile,
                        routing_algorithm,
                        &transaction_type,
                    )
                    .await?;

                    metrics::ROUTING_UNLINK_CONFIG_SUCCESS_RESPONSE.add(1, &[]);
                    Ok(service_api::ApplicationResponse::Json(response))
                }
                None => Err(errors::ApiErrorResponse::PreconditionFailed {
                    message: "Algorithm is already inactive".to_string(),
                })?,
            }
        }
        None => Err(errors::ApiErrorResponse::InvalidRequestData {
            message: "The business_profile is not present".to_string(),
        }
        .into()),
    }
}

#[cfg(feature = "v2")]
pub async fn update_default_fallback_routing(
    state: SessionState,
    merchant_context: domain::MerchantContext,
    profile_id: common_utils::id_type::ProfileId,
    updated_list_of_connectors: Vec<routing_types::RoutableConnectorChoice>,
) -> RouterResponse<Vec<routing_types::RoutableConnectorChoice>> {
    metrics::ROUTING_UPDATE_CONFIG.add(1, &[]);
    let db = state.store.as_ref();
    let key_manager_state = &(&state).into();
    let profile = core_utils::validate_and_get_business_profile(
        db,
        key_manager_state,
        merchant_context.get_merchant_key_store(),
        Some(&profile_id),
        merchant_context.get_merchant_account().get_id(),
    )
    .await?
    .get_required_value("Profile")?;
    let profile_wrapper = admin::ProfileWrapper::new(profile);
    let default_list_of_connectors =
        profile_wrapper.get_default_fallback_list_of_connector_under_profile()?;

    utils::when(
        default_list_of_connectors.len() != updated_list_of_connectors.len(),
        || {
            Err(errors::ApiErrorResponse::PreconditionFailed {
                message: "current config and updated config have different lengths".to_string(),
            })
        },
    )?;

    let existing_set_of_default_connectors: FxHashSet<String> = FxHashSet::from_iter(
        default_list_of_connectors
            .iter()
            .map(|conn_choice| conn_choice.to_string()),
    );
    let updated_set_of_default_connectors: FxHashSet<String> = FxHashSet::from_iter(
        updated_list_of_connectors
            .iter()
            .map(|conn_choice| conn_choice.to_string()),
    );

    let symmetric_diff_between_existing_and_updated_connectors: Vec<String> =
        existing_set_of_default_connectors
            .symmetric_difference(&updated_set_of_default_connectors)
            .cloned()
            .collect();

    utils::when(
        !symmetric_diff_between_existing_and_updated_connectors.is_empty(),
        || {
            Err(errors::ApiErrorResponse::InvalidRequestData {
                message: format!(
                    "connector mismatch between old and new configs ({})",
                    symmetric_diff_between_existing_and_updated_connectors.join(", ")
                ),
            })
        },
    )?;
    profile_wrapper
        .update_default_fallback_routing_of_connectors_under_profile(
            db,
            &updated_list_of_connectors,
            key_manager_state,
            merchant_context.get_merchant_key_store(),
        )
        .await?;

    metrics::ROUTING_UPDATE_CONFIG_SUCCESS_RESPONSE.add(1, &[]);
    Ok(service_api::ApplicationResponse::Json(
        updated_list_of_connectors,
    ))
}

#[cfg(feature = "v1")]
pub async fn update_default_routing_config(
    state: SessionState,
    merchant_context: domain::MerchantContext,
    updated_config: Vec<routing_types::RoutableConnectorChoice>,
    transaction_type: &enums::TransactionType,
) -> RouterResponse<Vec<routing_types::RoutableConnectorChoice>> {
    metrics::ROUTING_UPDATE_CONFIG.add(1, &[]);
    let db = state.store.as_ref();
    let default_config = helpers::get_merchant_default_config(
        db,
        merchant_context
            .get_merchant_account()
            .get_id()
            .get_string_repr(),
        transaction_type,
    )
    .await?;

    utils::when(default_config.len() != updated_config.len(), || {
        Err(errors::ApiErrorResponse::PreconditionFailed {
            message: "current config and updated config have different lengths".to_string(),
        })
    })?;

    let existing_set: FxHashSet<String> =
        FxHashSet::from_iter(default_config.iter().map(|c| c.to_string()));
    let updated_set: FxHashSet<String> =
        FxHashSet::from_iter(updated_config.iter().map(|c| c.to_string()));

    let symmetric_diff: Vec<String> = existing_set
        .symmetric_difference(&updated_set)
        .cloned()
        .collect();

    utils::when(!symmetric_diff.is_empty(), || {
        Err(errors::ApiErrorResponse::InvalidRequestData {
            message: format!(
                "connector mismatch between old and new configs ({})",
                symmetric_diff.join(", ")
            ),
        })
    })?;

    helpers::update_merchant_default_config(
        db,
        merchant_context
            .get_merchant_account()
            .get_id()
            .get_string_repr(),
        updated_config.clone(),
        transaction_type,
    )
    .await?;

    metrics::ROUTING_UPDATE_CONFIG_SUCCESS_RESPONSE.add(1, &[]);
    Ok(service_api::ApplicationResponse::Json(updated_config))
}

#[cfg(feature = "v2")]
pub async fn retrieve_default_fallback_algorithm_for_profile(
    state: SessionState,
    merchant_context: domain::MerchantContext,
    profile_id: common_utils::id_type::ProfileId,
) -> RouterResponse<Vec<routing_types::RoutableConnectorChoice>> {
    metrics::ROUTING_RETRIEVE_DEFAULT_CONFIG.add(1, &[]);
    let db = state.store.as_ref();
    let key_manager_state = &(&state).into();
    let profile = core_utils::validate_and_get_business_profile(
        db,
        key_manager_state,
        merchant_context.get_merchant_key_store(),
        Some(&profile_id),
        merchant_context.get_merchant_account().get_id(),
    )
    .await?
    .get_required_value("Profile")?;

    let connectors_choice = admin::ProfileWrapper::new(profile)
        .get_default_fallback_list_of_connector_under_profile()?;

    metrics::ROUTING_RETRIEVE_DEFAULT_CONFIG_SUCCESS_RESPONSE.add(1, &[]);
    Ok(service_api::ApplicationResponse::Json(connectors_choice))
}

#[cfg(feature = "v1")]
pub async fn retrieve_default_routing_config(
    state: SessionState,
    profile_id: Option<common_utils::id_type::ProfileId>,
    merchant_context: domain::MerchantContext,
    transaction_type: &enums::TransactionType,
) -> RouterResponse<Vec<routing_types::RoutableConnectorChoice>> {
    metrics::ROUTING_RETRIEVE_DEFAULT_CONFIG.add(1, &[]);
    let db = state.store.as_ref();
    let id = profile_id
        .map(|profile_id| profile_id.get_string_repr().to_owned())
        .unwrap_or_else(|| {
            merchant_context
                .get_merchant_account()
                .get_id()
                .get_string_repr()
                .to_string()
        });

    helpers::get_merchant_default_config(db, &id, transaction_type)
        .await
        .map(|conn_choice| {
            metrics::ROUTING_RETRIEVE_DEFAULT_CONFIG_SUCCESS_RESPONSE.add(1, &[]);
            service_api::ApplicationResponse::Json(conn_choice)
        })
}

#[cfg(feature = "v2")]
pub async fn retrieve_routing_config_under_profile(
    state: SessionState,
    merchant_context: domain::MerchantContext,
    query_params: RoutingRetrieveQuery,
    profile_id: common_utils::id_type::ProfileId,
    transaction_type: &enums::TransactionType,
) -> RouterResponse<routing_types::LinkedRoutingConfigRetrieveResponse> {
    metrics::ROUTING_RETRIEVE_LINK_CONFIG.add(1, &[]);
    let db = state.store.as_ref();
    let key_manager_state = &(&state).into();

    let business_profile = core_utils::validate_and_get_business_profile(
        db,
        key_manager_state,
        merchant_context.get_merchant_key_store(),
        Some(&profile_id),
        merchant_context.get_merchant_account().get_id(),
    )
    .await?
    .get_required_value("Profile")?;

    let record = db
        .list_routing_algorithm_metadata_by_profile_id(
            business_profile.get_id(),
            i64::from(query_params.limit.unwrap_or_default()),
            i64::from(query_params.offset.unwrap_or_default()),
        )
        .await
        .to_not_found_response(errors::ApiErrorResponse::ResourceIdNotFound)?;

    let active_algorithms = record
        .into_iter()
        .filter(|routing_rec| &routing_rec.algorithm_for == transaction_type)
        .map(|routing_algo| routing_algo.foreign_into())
        .collect::<Vec<_>>();

    metrics::ROUTING_RETRIEVE_LINK_CONFIG_SUCCESS_RESPONSE.add(1, &[]);
    Ok(service_api::ApplicationResponse::Json(
        routing_types::LinkedRoutingConfigRetrieveResponse::ProfileBased(active_algorithms),
    ))
}

#[cfg(feature = "v1")]
pub async fn retrieve_linked_routing_config(
    state: SessionState,
    merchant_context: domain::MerchantContext,
    authentication_profile_id: Option<common_utils::id_type::ProfileId>,
    query_params: routing_types::RoutingRetrieveLinkQuery,
    transaction_type: enums::TransactionType,
) -> RouterResponse<routing_types::LinkedRoutingConfigRetrieveResponse> {
    metrics::ROUTING_RETRIEVE_LINK_CONFIG.add(1, &[]);

    let db = state.store.as_ref();
    let key_manager_state = &(&state).into();
    let merchant_key_store = merchant_context.get_merchant_key_store();
    let merchant_id = merchant_context.get_merchant_account().get_id();

    // Get business profiles
    let business_profiles = if let Some(profile_id) = query_params.profile_id {
        core_utils::validate_and_get_business_profile(
            db,
            key_manager_state,
            merchant_key_store,
            Some(&profile_id),
            merchant_id,
        )
        .await?
        .map(|profile| vec![profile])
        .get_required_value("Profile")
        .change_context(errors::ApiErrorResponse::ProfileNotFound {
            id: profile_id.get_string_repr().to_owned(),
        })?
    } else {
        let business_profile = db
            .list_profile_by_merchant_id(key_manager_state, merchant_key_store, merchant_id)
            .await
            .to_not_found_response(errors::ApiErrorResponse::ResourceIdNotFound)?;
        core_utils::filter_objects_based_on_profile_id_list(
            authentication_profile_id.map(|profile_id| vec![profile_id]),
            business_profile,
        )
    };

    let mut active_algorithms = Vec::new();

    for business_profile in business_profiles {
        let profile_id = business_profile.get_id();

        // Handle static routing algorithm
        let routing_ref: routing_types::RoutingAlgorithmRef = match transaction_type {
            enums::TransactionType::Payment => &business_profile.routing_algorithm,
            #[cfg(feature = "payouts")]
            enums::TransactionType::Payout => &business_profile.payout_routing_algorithm,
            enums::TransactionType::ThreeDsAuthentication => {
                &business_profile.three_ds_decision_rule_algorithm
            }
        }
        .clone()
        .map(|val| val.parse_value("RoutingAlgorithmRef"))
        .transpose()
        .change_context(errors::ApiErrorResponse::InternalServerError)
        .attach_printable("unable to deserialize routing algorithm ref from merchant account")?
        .unwrap_or_default();

        if let Some(algorithm_id) = routing_ref.algorithm_id {
            let record = db
                .find_routing_algorithm_metadata_by_algorithm_id_profile_id(
                    &algorithm_id,
                    profile_id,
                )
                .await
                .to_not_found_response(errors::ApiErrorResponse::ResourceIdNotFound)?;
            active_algorithms.push(record.foreign_into());
        }

        // Handle dynamic routing algorithms
        let dynamic_routing_ref: routing_types::DynamicRoutingAlgorithmRef = business_profile
            .dynamic_routing_algorithm
            .clone()
            .map(|val| val.parse_value("DynamicRoutingAlgorithmRef"))
            .transpose()
            .change_context(errors::ApiErrorResponse::InternalServerError)
            .attach_printable(
                "unable to deserialize dynamic routing algorithm ref from business profile",
            )?
            .unwrap_or_default();

        // Collect all dynamic algorithm IDs
        let mut dynamic_algorithm_ids = Vec::new();

        if let Some(sba) = &dynamic_routing_ref.success_based_algorithm {
            if let Some(id) = &sba.algorithm_id_with_timestamp.algorithm_id {
                dynamic_algorithm_ids.push(id.clone());
            }
        }
        if let Some(era) = &dynamic_routing_ref.elimination_routing_algorithm {
            if let Some(id) = &era.algorithm_id_with_timestamp.algorithm_id {
                dynamic_algorithm_ids.push(id.clone());
            }
        }
        if let Some(cbr) = &dynamic_routing_ref.contract_based_routing {
            if let Some(id) = &cbr.algorithm_id_with_timestamp.algorithm_id {
                dynamic_algorithm_ids.push(id.clone());
            }
        }

        // Fetch all dynamic algorithms
        for algorithm_id in dynamic_algorithm_ids {
            let record = db
                .find_routing_algorithm_metadata_by_algorithm_id_profile_id(
                    &algorithm_id,
                    profile_id,
                )
                .await
                .to_not_found_response(errors::ApiErrorResponse::ResourceIdNotFound)?;
            active_algorithms.push(record.foreign_into());
        }
    }

    metrics::ROUTING_RETRIEVE_LINK_CONFIG_SUCCESS_RESPONSE.add(1, &[]);
    Ok(service_api::ApplicationResponse::Json(
        routing_types::LinkedRoutingConfigRetrieveResponse::ProfileBased(active_algorithms),
    ))
}
// List all the default fallback algorithms under all the profile under a merchant
pub async fn retrieve_default_routing_config_for_profiles(
    state: SessionState,
    merchant_context: domain::MerchantContext,
    transaction_type: &enums::TransactionType,
) -> RouterResponse<Vec<routing_types::ProfileDefaultRoutingConfig>> {
    metrics::ROUTING_RETRIEVE_CONFIG_FOR_PROFILE.add(1, &[]);
    let db = state.store.as_ref();
    let key_manager_state = &(&state).into();

    let all_profiles = db
        .list_profile_by_merchant_id(
            key_manager_state,
            merchant_context.get_merchant_key_store(),
            merchant_context.get_merchant_account().get_id(),
        )
        .await
        .to_not_found_response(errors::ApiErrorResponse::ResourceIdNotFound)
        .attach_printable("error retrieving all business profiles for merchant")?;

    let retrieve_config_futures = all_profiles
        .iter()
        .map(|prof| {
            helpers::get_merchant_default_config(
                db,
                prof.get_id().get_string_repr(),
                transaction_type,
            )
        })
        .collect::<Vec<_>>();

    let configs = futures::future::join_all(retrieve_config_futures)
        .await
        .into_iter()
        .collect::<Result<Vec<_>, _>>()?;

    let default_configs = configs
        .into_iter()
        .zip(all_profiles.iter().map(|prof| prof.get_id().to_owned()))
        .map(
            |(config, profile_id)| routing_types::ProfileDefaultRoutingConfig {
                profile_id,
                connectors: config,
            },
        )
        .collect::<Vec<_>>();

    metrics::ROUTING_RETRIEVE_CONFIG_FOR_PROFILE_SUCCESS_RESPONSE.add(1, &[]);
    Ok(service_api::ApplicationResponse::Json(default_configs))
}

pub async fn update_default_routing_config_for_profile(
    state: SessionState,
    merchant_context: domain::MerchantContext,
    updated_config: Vec<routing_types::RoutableConnectorChoice>,
    profile_id: common_utils::id_type::ProfileId,
    transaction_type: &enums::TransactionType,
) -> RouterResponse<routing_types::ProfileDefaultRoutingConfig> {
    metrics::ROUTING_UPDATE_CONFIG_FOR_PROFILE.add(1, &[]);

    let db = state.store.as_ref();
    let key_manager_state = &(&state).into();

    let business_profile = core_utils::validate_and_get_business_profile(
        db,
        key_manager_state,
        merchant_context.get_merchant_key_store(),
        Some(&profile_id),
        merchant_context.get_merchant_account().get_id(),
    )
    .await?
    .get_required_value("Profile")
    .change_context(errors::ApiErrorResponse::ProfileNotFound {
        id: profile_id.get_string_repr().to_owned(),
    })?;
    let default_config = helpers::get_merchant_default_config(
        db,
        business_profile.get_id().get_string_repr(),
        transaction_type,
    )
    .await?;

    utils::when(default_config.len() != updated_config.len(), || {
        Err(errors::ApiErrorResponse::PreconditionFailed {
            message: "current config and updated config have different lengths".to_string(),
        })
    })?;

    let existing_set = FxHashSet::from_iter(
        default_config
            .iter()
            .map(|c| (c.connector.to_string(), c.merchant_connector_id.as_ref())),
    );

    let updated_set = FxHashSet::from_iter(
        updated_config
            .iter()
            .map(|c| (c.connector.to_string(), c.merchant_connector_id.as_ref())),
    );

    let symmetric_diff = existing_set
        .symmetric_difference(&updated_set)
        .cloned()
        .collect::<Vec<_>>();

    utils::when(!symmetric_diff.is_empty(), || {
        let error_str = symmetric_diff
            .into_iter()
            .map(|(connector, ident)| format!("'{connector}:{ident:?}'"))
            .collect::<Vec<_>>()
            .join(", ");

        Err(errors::ApiErrorResponse::InvalidRequestData {
            message: format!("connector mismatch between old and new configs ({error_str})"),
        })
    })?;

    helpers::update_merchant_default_config(
        db,
        business_profile.get_id().get_string_repr(),
        updated_config.clone(),
        transaction_type,
    )
    .await?;

    metrics::ROUTING_UPDATE_CONFIG_FOR_PROFILE_SUCCESS_RESPONSE.add(1, &[]);
    Ok(service_api::ApplicationResponse::Json(
        routing_types::ProfileDefaultRoutingConfig {
            profile_id: business_profile.get_id().to_owned(),
            connectors: updated_config,
        },
    ))
}

// Toggle the specific routing type as well as add the default configs in RoutingAlgorithm table
// and update the same in business profile table.
#[cfg(all(feature = "v1", feature = "dynamic_routing"))]
pub async fn toggle_specific_dynamic_routing(
    state: SessionState,
    merchant_context: domain::MerchantContext,
    feature_to_enable: routing::DynamicRoutingFeatures,
    profile_id: common_utils::id_type::ProfileId,
    dynamic_routing_type: routing::DynamicRoutingType,
) -> RouterResponse<routing_types::RoutingDictionaryRecord> {
    metrics::ROUTING_CREATE_REQUEST_RECEIVED.add(
        1,
        router_env::metric_attributes!(
            ("profile_id", profile_id.clone()),
            ("algorithm_type", dynamic_routing_type.to_string())
        ),
    );
    let db = state.store.as_ref();
    let key_manager_state = &(&state).into();

    let business_profile: domain::Profile = core_utils::validate_and_get_business_profile(
        db,
        key_manager_state,
        merchant_context.get_merchant_key_store(),
        Some(&profile_id),
        merchant_context.get_merchant_account().get_id(),
    )
    .await?
    .get_required_value("Profile")
    .change_context(errors::ApiErrorResponse::ProfileNotFound {
        id: profile_id.get_string_repr().to_owned(),
    })?;

    let dynamic_routing_algo_ref: routing_types::DynamicRoutingAlgorithmRef = business_profile
        .dynamic_routing_algorithm
        .clone()
        .map(|val| val.parse_value("DynamicRoutingAlgorithmRef"))
        .transpose()
        .change_context(errors::ApiErrorResponse::InternalServerError)
        .attach_printable(
            "unable to deserialize dynamic routing algorithm ref from business profile",
        )?
        .unwrap_or_default();

    match feature_to_enable {
        routing::DynamicRoutingFeatures::Metrics
        | routing::DynamicRoutingFeatures::DynamicConnectorSelection => {
            // occurs when algorithm is already present in the db
            // 1. If present with same feature then return response as already enabled
            // 2. Else update the feature and persist the same on db
            // 3. If not present in db then create a new default entry
            helpers::enable_dynamic_routing_algorithm(
                &state,
                merchant_context.get_merchant_key_store().clone(),
                business_profile,
                feature_to_enable,
                dynamic_routing_algo_ref,
                dynamic_routing_type,
            )
            .await
        }
        routing::DynamicRoutingFeatures::None => {
            // disable specific dynamic routing for the requested profile
            helpers::disable_dynamic_routing_algorithm(
                &state,
                merchant_context.get_merchant_key_store().clone(),
                business_profile,
                dynamic_routing_algo_ref,
                dynamic_routing_type,
            )
            .await
        }
    }
}

#[cfg(feature = "v1")]
pub async fn configure_dynamic_routing_volume_split(
    state: SessionState,
    merchant_context: domain::MerchantContext,
    profile_id: common_utils::id_type::ProfileId,
    routing_info: routing::RoutingVolumeSplit,
) -> RouterResponse<routing::RoutingVolumeSplit> {
    metrics::ROUTING_CREATE_REQUEST_RECEIVED.add(
        1,
        router_env::metric_attributes!(("profile_id", profile_id.clone())),
    );
    let db = state.store.as_ref();
    let key_manager_state = &(&state).into();

    utils::when(
        routing_info.split > crate::consts::DYNAMIC_ROUTING_MAX_VOLUME,
        || {
            Err(errors::ApiErrorResponse::InvalidRequestData {
                message: "Dynamic routing volume split should be less than 100".to_string(),
            })
        },
    )?;

    let business_profile: domain::Profile = core_utils::validate_and_get_business_profile(
        db,
        key_manager_state,
        merchant_context.get_merchant_key_store(),
        Some(&profile_id),
        merchant_context.get_merchant_account().get_id(),
    )
    .await?
    .get_required_value("Profile")
    .change_context(errors::ApiErrorResponse::ProfileNotFound {
        id: profile_id.get_string_repr().to_owned(),
    })?;

    let mut dynamic_routing_algo_ref: routing_types::DynamicRoutingAlgorithmRef = business_profile
        .dynamic_routing_algorithm
        .clone()
        .map(|val| val.parse_value("DynamicRoutingAlgorithmRef"))
        .transpose()
        .change_context(errors::ApiErrorResponse::InternalServerError)
        .attach_printable(
            "unable to deserialize dynamic routing algorithm ref from business profile",
        )?
        .unwrap_or_default();

    dynamic_routing_algo_ref.update_volume_split(Some(routing_info.split));

    helpers::update_business_profile_active_dynamic_algorithm_ref(
        db,
        &((&state).into()),
        merchant_context.get_merchant_key_store(),
        business_profile.clone(),
        dynamic_routing_algo_ref.clone(),
    )
    .await?;

    Ok(service_api::ApplicationResponse::Json(routing_info))
}

#[cfg(feature = "v1")]
pub async fn retrieve_dynamic_routing_volume_split(
    state: SessionState,
    merchant_context: domain::MerchantContext,
    profile_id: common_utils::id_type::ProfileId,
) -> RouterResponse<routing_types::RoutingVolumeSplitResponse> {
    let db = state.store.as_ref();
    let key_manager_state = &(&state).into();

    let business_profile: domain::Profile = core_utils::validate_and_get_business_profile(
        db,
        key_manager_state,
        merchant_context.get_merchant_key_store(),
        Some(&profile_id),
        merchant_context.get_merchant_account().get_id(),
    )
    .await?
    .get_required_value("Profile")
    .change_context(errors::ApiErrorResponse::ProfileNotFound {
        id: profile_id.get_string_repr().to_owned(),
    })?;

    let dynamic_routing_algo_ref: routing_types::DynamicRoutingAlgorithmRef = business_profile
        .dynamic_routing_algorithm
        .clone()
        .map(|val| val.parse_value("DynamicRoutingAlgorithmRef"))
        .transpose()
        .change_context(errors::ApiErrorResponse::InternalServerError)
        .attach_printable(
            "unable to deserialize dynamic routing algorithm ref from business profile",
        )?
        .unwrap_or_default();

    let resp = routing_types::RoutingVolumeSplitResponse {
        split: dynamic_routing_algo_ref
            .dynamic_routing_volume_split
            .unwrap_or_default(),
    };

    Ok(service_api::ApplicationResponse::Json(resp))
}

#[cfg(all(feature = "v1", feature = "dynamic_routing"))]
pub async fn success_based_routing_update_configs(
    state: SessionState,
    request: routing_types::SuccessBasedRoutingConfig,
    algorithm_id: common_utils::id_type::RoutingId,
    profile_id: common_utils::id_type::ProfileId,
) -> RouterResponse<routing_types::RoutingDictionaryRecord> {
    metrics::ROUTING_UPDATE_CONFIG_FOR_PROFILE.add(
        1,
        router_env::metric_attributes!(
            ("profile_id", profile_id.clone()),
            (
                "algorithm_type",
                routing::DynamicRoutingType::SuccessRateBasedRouting.to_string()
            )
        ),
    );
    let db = state.store.as_ref();

    let dynamic_routing_algo_to_update = db
        .find_routing_algorithm_by_profile_id_algorithm_id(&profile_id, &algorithm_id)
        .await
        .to_not_found_response(errors::ApiErrorResponse::ResourceIdNotFound)?;

    let mut config_to_update: routing::SuccessBasedRoutingConfig = dynamic_routing_algo_to_update
        .algorithm_data
        .parse_value::<routing::SuccessBasedRoutingConfig>("SuccessBasedRoutingConfig")
        .change_context(errors::ApiErrorResponse::InternalServerError)
        .attach_printable("unable to deserialize algorithm data from routing table into SuccessBasedRoutingConfig")?;

    config_to_update.update(request);

    let updated_algorithm_id = common_utils::generate_routing_id_of_default_length();
    let timestamp = common_utils::date_time::now();
    let algo = RoutingAlgorithm {
        algorithm_id: updated_algorithm_id,
        profile_id: dynamic_routing_algo_to_update.profile_id,
        merchant_id: dynamic_routing_algo_to_update.merchant_id,
        name: dynamic_routing_algo_to_update.name,
        description: dynamic_routing_algo_to_update.description,
        kind: dynamic_routing_algo_to_update.kind,
        algorithm_data: serde_json::json!(config_to_update.clone()),
        created_at: timestamp,
        modified_at: timestamp,
        algorithm_for: dynamic_routing_algo_to_update.algorithm_for,
        decision_engine_routing_id: None,
    };
    let record = db
        .insert_routing_algorithm(algo)
        .await
        .change_context(errors::ApiErrorResponse::InternalServerError)
        .attach_printable("Unable to insert record in routing algorithm table")?;

    // redact cache for success based routing configs
    let cache_key = format!(
        "{}_{}",
        profile_id.get_string_repr(),
        algorithm_id.get_string_repr()
    );
    let cache_entries_to_redact = vec![cache::CacheKind::SuccessBasedDynamicRoutingCache(
        cache_key.into(),
    )];
    let _ = cache::redact_from_redis_and_publish(
        state.store.get_cache_store().as_ref(),
        cache_entries_to_redact,
    )
    .await
    .map_err(|e| logger::error!("unable to publish into the redact channel for evicting the success based routing config cache {e:?}"));

    let new_record = record.foreign_into();

    metrics::ROUTING_UPDATE_CONFIG_FOR_PROFILE_SUCCESS_RESPONSE.add(
        1,
        router_env::metric_attributes!(("profile_id", profile_id.clone())),
    );

    if !state.conf.open_router.enabled {
        state
            .grpc_client
            .dynamic_routing
            .success_rate_client
            .as_ref()
            .async_map(|sr_client| async {
                sr_client
                    .invalidate_success_rate_routing_keys(
                        profile_id.get_string_repr().into(),
                        state.get_grpc_headers(),
                    )
                    .await
                    .change_context(errors::ApiErrorResponse::InternalServerError)
                    .attach_printable("Failed to invalidate the routing keys")
            })
            .await
            .transpose()?;
    }

    Ok(service_api::ApplicationResponse::Json(new_record))
}

#[cfg(all(feature = "v1", feature = "dynamic_routing"))]
pub async fn elimination_routing_update_configs(
    state: SessionState,
    request: routing_types::EliminationRoutingConfig,
    algorithm_id: common_utils::id_type::RoutingId,
    profile_id: common_utils::id_type::ProfileId,
) -> RouterResponse<routing_types::RoutingDictionaryRecord> {
    metrics::ROUTING_UPDATE_CONFIG_FOR_PROFILE.add(
        1,
        router_env::metric_attributes!(
            ("profile_id", profile_id.clone()),
            (
                "algorithm_type",
                routing::DynamicRoutingType::EliminationRouting.to_string()
            )
        ),
    );

    let db = state.store.as_ref();

    let dynamic_routing_algo_to_update = db
        .find_routing_algorithm_by_profile_id_algorithm_id(&profile_id, &algorithm_id)
        .await
        .to_not_found_response(errors::ApiErrorResponse::ResourceIdNotFound)?;

    let mut config_to_update: routing::EliminationRoutingConfig = dynamic_routing_algo_to_update
        .algorithm_data
        .parse_value::<routing::EliminationRoutingConfig>("EliminationRoutingConfig")
        .change_context(errors::ApiErrorResponse::InternalServerError)
        .attach_printable(
            "unable to deserialize algorithm data from routing table into EliminationRoutingConfig",
        )?;

    config_to_update.update(request);

    let updated_algorithm_id = common_utils::generate_routing_id_of_default_length();
    let timestamp = common_utils::date_time::now();
    let algo = RoutingAlgorithm {
        algorithm_id: updated_algorithm_id,
        profile_id: dynamic_routing_algo_to_update.profile_id,
        merchant_id: dynamic_routing_algo_to_update.merchant_id,
        name: dynamic_routing_algo_to_update.name,
        description: dynamic_routing_algo_to_update.description,
        kind: dynamic_routing_algo_to_update.kind,
        algorithm_data: serde_json::json!(config_to_update),
        created_at: timestamp,
        modified_at: timestamp,
        algorithm_for: dynamic_routing_algo_to_update.algorithm_for,
        decision_engine_routing_id: None,
    };

    let record = db
        .insert_routing_algorithm(algo)
        .await
        .change_context(errors::ApiErrorResponse::InternalServerError)
        .attach_printable("Unable to insert record in routing algorithm table")?;

    // redact cache for elimination routing configs
    let cache_key = format!(
        "{}_{}",
        profile_id.get_string_repr(),
        algorithm_id.get_string_repr()
    );
    let cache_entries_to_redact = vec![cache::CacheKind::EliminationBasedDynamicRoutingCache(
        cache_key.into(),
    )];

    cache::redact_from_redis_and_publish(
        state.store.get_cache_store().as_ref(),
        cache_entries_to_redact,
    )
    .await
    .map_err(|e| logger::error!("unable to publish into the redact channel for evicting the elimination routing config cache {e:?}")).ok();

    let new_record = record.foreign_into();

    metrics::ROUTING_UPDATE_CONFIG_FOR_PROFILE_SUCCESS_RESPONSE.add(
        1,
        router_env::metric_attributes!(("profile_id", profile_id.clone())),
    );

    if !state.conf.open_router.enabled {
        state
            .grpc_client
            .dynamic_routing
            .elimination_based_client
            .as_ref()
            .async_map(|er_client| async {
                er_client
                    .invalidate_elimination_bucket(
                        profile_id.get_string_repr().into(),
                        state.get_grpc_headers(),
                    )
                    .await
                    .change_context(errors::ApiErrorResponse::InternalServerError)
                    .attach_printable("Failed to invalidate the elimination routing keys")
            })
            .await
            .transpose()?;
    }

    Ok(service_api::ApplicationResponse::Json(new_record))
}

#[cfg(all(feature = "v1", feature = "dynamic_routing"))]
pub async fn contract_based_dynamic_routing_setup(
    state: SessionState,
    merchant_context: domain::MerchantContext,
    profile_id: common_utils::id_type::ProfileId,
    feature_to_enable: routing_types::DynamicRoutingFeatures,
    config: Option<routing_types::ContractBasedRoutingConfig>,
) -> RouterResult<service_api::ApplicationResponse<routing_types::RoutingDictionaryRecord>> {
    let db = state.store.as_ref();
    let key_manager_state = &(&state).into();

    let business_profile: domain::Profile = core_utils::validate_and_get_business_profile(
        db,
        key_manager_state,
        merchant_context.get_merchant_key_store(),
        Some(&profile_id),
        merchant_context.get_merchant_account().get_id(),
    )
    .await?
    .get_required_value("Profile")
    .change_context(errors::ApiErrorResponse::ProfileNotFound {
        id: profile_id.get_string_repr().to_owned(),
    })?;

    let mut dynamic_routing_algo_ref: Option<routing_types::DynamicRoutingAlgorithmRef> =
        business_profile
            .dynamic_routing_algorithm
            .clone()
            .map(|val| val.parse_value("DynamicRoutingAlgorithmRef"))
            .transpose()
            .change_context(errors::ApiErrorResponse::InternalServerError)
            .attach_printable(
                "unable to deserialize dynamic routing algorithm ref from business profile",
            )
            .ok()
            .flatten();

    utils::when(
        dynamic_routing_algo_ref
            .as_mut()
            .and_then(|algo| {
                algo.contract_based_routing.as_mut().map(|contract_algo| {
                    *contract_algo.get_enabled_features() == feature_to_enable
                        && contract_algo
                            .clone()
                            .get_algorithm_id_with_timestamp()
                            .algorithm_id
                            .is_some()
                })
            })
            .unwrap_or(false),
        || {
            Err(errors::ApiErrorResponse::PreconditionFailed {
                message: "Contract Routing with specified features is already enabled".to_string(),
            })
        },
    )?;

    if feature_to_enable == routing::DynamicRoutingFeatures::None {
        let algorithm = dynamic_routing_algo_ref
            .clone()
            .get_required_value("dynamic_routing_algo_ref")
            .attach_printable("Failed to get dynamic_routing_algo_ref")?;
        return helpers::disable_dynamic_routing_algorithm(
            &state,
            merchant_context.get_merchant_key_store().clone(),
            business_profile,
            algorithm,
            routing_types::DynamicRoutingType::ContractBasedRouting,
        )
        .await;
    }

    let config = config
        .get_required_value("ContractBasedRoutingConfig")
        .attach_printable("Failed to get ContractBasedRoutingConfig from request")?;

    let merchant_id = business_profile.merchant_id.clone();
    let algorithm_id = common_utils::generate_routing_id_of_default_length();
    let timestamp = common_utils::date_time::now();

    let algo = RoutingAlgorithm {
        algorithm_id: algorithm_id.clone(),
        profile_id: profile_id.clone(),
        merchant_id,
        name: helpers::CONTRACT_BASED_DYNAMIC_ROUTING_ALGORITHM.to_string(),
        description: None,
        kind: diesel_models::enums::RoutingAlgorithmKind::Dynamic,
        algorithm_data: serde_json::json!(config),
        created_at: timestamp,
        modified_at: timestamp,
        algorithm_for: common_enums::TransactionType::Payment,
        decision_engine_routing_id: None,
    };

    // 1. if dynamic_routing_algo_ref already present, insert contract based algo and disable success based
    // 2. if dynamic_routing_algo_ref is not present, create a new dynamic_routing_algo_ref with contract algo set up
    let final_algorithm = if let Some(mut algo) = dynamic_routing_algo_ref {
        algo.update_algorithm_id(
            algorithm_id,
            feature_to_enable,
            routing_types::DynamicRoutingType::ContractBasedRouting,
        );
        if feature_to_enable == routing::DynamicRoutingFeatures::DynamicConnectorSelection {
            algo.disable_algorithm_id(routing_types::DynamicRoutingType::SuccessRateBasedRouting);
        }
        algo
    } else {
        let contract_algo = routing_types::ContractRoutingAlgorithm {
            algorithm_id_with_timestamp: routing_types::DynamicAlgorithmWithTimestamp::new(Some(
                algorithm_id.clone(),
            )),
            enabled_feature: feature_to_enable,
        };
        routing_types::DynamicRoutingAlgorithmRef {
            success_based_algorithm: None,
            elimination_routing_algorithm: None,
            dynamic_routing_volume_split: None,
            contract_based_routing: Some(contract_algo),
            is_merchant_created_in_decision_engine: dynamic_routing_algo_ref
                .as_ref()
                .is_some_and(|algo| algo.is_merchant_created_in_decision_engine),
        }
    };

    // validate the contained mca_ids
    let mut contained_mca = Vec::new();
    if let Some(info_vec) = &config.label_info {
        for info in info_vec {
            utils::when(
                contained_mca.iter().any(|mca_id| mca_id == &info.mca_id),
                || {
                    Err(error_stack::Report::new(
                        errors::ApiErrorResponse::InvalidRequestData {
                            message: "Duplicate mca configuration received".to_string(),
                        },
                    ))
                },
            )?;

            contained_mca.push(info.mca_id.to_owned());
        }

        let validation_futures: Vec<_> = info_vec
            .iter()
            .map(|info| async {
                let mca_id = info.mca_id.clone();
                let label = info.label.clone();
                let mca = db
                    .find_by_merchant_connector_account_merchant_id_merchant_connector_id(
                        key_manager_state,
                        merchant_context.get_merchant_account().get_id(),
                        &mca_id,
                        merchant_context.get_merchant_key_store(),
                    )
                    .await
                    .change_context(errors::ApiErrorResponse::MerchantConnectorAccountNotFound {
                        id: mca_id.get_string_repr().to_owned(),
                    })?;

                utils::when(mca.connector_name != label, || {
                    Err(error_stack::Report::new(
                        errors::ApiErrorResponse::InvalidRequestData {
                            message: "Incorrect mca configuration received".to_string(),
                        },
                    ))
                })?;

                Ok::<_, error_stack::Report<errors::ApiErrorResponse>>(())
            })
            .collect();

        futures::future::try_join_all(validation_futures).await?;
    }

    let record = db
        .insert_routing_algorithm(algo)
        .await
        .change_context(errors::ApiErrorResponse::InternalServerError)
        .attach_printable("Unable to insert record in routing algorithm table")?;

    helpers::update_business_profile_active_dynamic_algorithm_ref(
        db,
        key_manager_state,
        merchant_context.get_merchant_key_store(),
        business_profile,
        final_algorithm,
    )
    .await?;

    let new_record = record.foreign_into();

    metrics::ROUTING_CREATE_SUCCESS_RESPONSE.add(
        1,
        router_env::metric_attributes!(("profile_id", profile_id.get_string_repr().to_string())),
    );
    Ok(service_api::ApplicationResponse::Json(new_record))
}

#[cfg(all(feature = "v1", feature = "dynamic_routing"))]
pub async fn contract_based_routing_update_configs(
    state: SessionState,
    request: routing_types::ContractBasedRoutingConfig,
    merchant_context: domain::MerchantContext,
    algorithm_id: common_utils::id_type::RoutingId,
    profile_id: common_utils::id_type::ProfileId,
) -> RouterResponse<routing_types::RoutingDictionaryRecord> {
    metrics::ROUTING_UPDATE_CONFIG_FOR_PROFILE.add(
        1,
        router_env::metric_attributes!(
            ("profile_id", profile_id.get_string_repr().to_owned()),
            (
                "algorithm_type",
                routing::DynamicRoutingType::ContractBasedRouting.to_string()
            )
        ),
    );
    let db = state.store.as_ref();
    let key_manager_state = &(&state).into();

    let dynamic_routing_algo_to_update = db
        .find_routing_algorithm_by_profile_id_algorithm_id(&profile_id, &algorithm_id)
        .await
        .to_not_found_response(errors::ApiErrorResponse::ResourceIdNotFound)?;

    let mut config_to_update: routing::ContractBasedRoutingConfig = dynamic_routing_algo_to_update
        .algorithm_data
        .parse_value::<routing::ContractBasedRoutingConfig>("ContractBasedRoutingConfig")
        .change_context(errors::ApiErrorResponse::InternalServerError)
        .attach_printable("unable to deserialize algorithm data from routing table into ContractBasedRoutingConfig")?;

    // validate the contained mca_ids
    let mut contained_mca = Vec::new();
    if let Some(info_vec) = &request.label_info {
        for info in info_vec {
            let mca = db
                .find_by_merchant_connector_account_merchant_id_merchant_connector_id(
                    key_manager_state,
                    merchant_context.get_merchant_account().get_id(),
                    &info.mca_id,
                    merchant_context.get_merchant_key_store(),
                )
                .await
                .change_context(errors::ApiErrorResponse::MerchantConnectorAccountNotFound {
                    id: info.mca_id.get_string_repr().to_owned(),
                })?;

            utils::when(mca.connector_name != info.label, || {
                Err(errors::ApiErrorResponse::InvalidRequestData {
                    message: "Incorrect mca configuration received".to_string(),
                })
            })?;

            utils::when(
                contained_mca.iter().any(|mca_id| mca_id == &info.mca_id),
                || {
                    Err(error_stack::Report::new(
                        errors::ApiErrorResponse::InvalidRequestData {
                            message: "Duplicate mca configuration received".to_string(),
                        },
                    ))
                },
            )?;

            contained_mca.push(info.mca_id.to_owned());
        }
    }

    config_to_update.update(request);

    let updated_algorithm_id = common_utils::generate_routing_id_of_default_length();
    let timestamp = common_utils::date_time::now();
    let algo = RoutingAlgorithm {
        algorithm_id: updated_algorithm_id,
        profile_id: dynamic_routing_algo_to_update.profile_id,
        merchant_id: dynamic_routing_algo_to_update.merchant_id,
        name: dynamic_routing_algo_to_update.name,
        description: dynamic_routing_algo_to_update.description,
        kind: dynamic_routing_algo_to_update.kind,
        algorithm_data: serde_json::json!(config_to_update),
        created_at: timestamp,
        modified_at: timestamp,
        algorithm_for: dynamic_routing_algo_to_update.algorithm_for,
        decision_engine_routing_id: None,
    };
    let record = db
        .insert_routing_algorithm(algo)
        .await
        .change_context(errors::ApiErrorResponse::InternalServerError)
        .attach_printable("Unable to insert record in routing algorithm table")?;

    // redact cache for contract based routing configs
    let cache_key = format!(
        "{}_{}",
        profile_id.get_string_repr(),
        algorithm_id.get_string_repr()
    );
    let cache_entries_to_redact = vec![cache::CacheKind::ContractBasedDynamicRoutingCache(
        cache_key.into(),
    )];
    let _ = cache::redact_from_redis_and_publish(
        state.store.get_cache_store().as_ref(),
        cache_entries_to_redact,
    )
    .await
    .map_err(|e| logger::error!("unable to publish into the redact channel for evicting the contract based routing config cache {e:?}"));

    let new_record = record.foreign_into();

    metrics::ROUTING_UPDATE_CONFIG_FOR_PROFILE_SUCCESS_RESPONSE.add(
        1,
        router_env::metric_attributes!(("profile_id", profile_id.get_string_repr().to_owned())),
    );

    state
        .grpc_client
        .clone()
        .dynamic_routing
        .contract_based_client
        .clone()
        .async_map(|ct_client| async move {
            ct_client
                .invalidate_contracts(
                    profile_id.get_string_repr().into(),
                    state.get_grpc_headers(),
                )
                .await
                .change_context(errors::ApiErrorResponse::InternalServerError)
                .attach_printable("Failed to invalidate the contract based routing keys")
        })
        .await
        .transpose()?;

    Ok(service_api::ApplicationResponse::Json(new_record))
}

#[async_trait]
pub trait GetRoutableConnectorsForChoice {
    async fn get_routable_connectors(
        &self,
        db: &dyn StorageInterface,
        business_profile: &domain::Profile,
    ) -> RouterResult<RoutableConnectors>;
}

pub struct StraightThroughAlgorithmTypeSingle(pub serde_json::Value);

#[async_trait]
impl GetRoutableConnectorsForChoice for StraightThroughAlgorithmTypeSingle {
    async fn get_routable_connectors(
        &self,
        _db: &dyn StorageInterface,
        _business_profile: &domain::Profile,
    ) -> RouterResult<RoutableConnectors> {
        let straight_through_routing_algorithm = self
            .0
            .clone()
            .parse_value::<api::routing::StraightThroughAlgorithm>("RoutingAlgorithm")
            .change_context(errors::ApiErrorResponse::InternalServerError)
            .attach_printable("Failed to parse the straight through routing algorithm")?;
        let routable_connector = match straight_through_routing_algorithm {
            api::routing::StraightThroughAlgorithm::Single(connector) => {
                vec![*connector]
            }

            api::routing::StraightThroughAlgorithm::Priority(_)
            | api::routing::StraightThroughAlgorithm::VolumeSplit(_) => {
                Err(errors::RoutingError::DslIncorrectSelectionAlgorithm)
                    .change_context(errors::ApiErrorResponse::InternalServerError)
                    .attach_printable(
                        "Unsupported algorithm received as a result of static routing",
                    )?
            }
        };
        Ok(RoutableConnectors(routable_connector))
    }
}

pub struct DecideConnector;

#[async_trait]
impl GetRoutableConnectorsForChoice for DecideConnector {
    async fn get_routable_connectors(
        &self,
        db: &dyn StorageInterface,
        business_profile: &domain::Profile,
    ) -> RouterResult<RoutableConnectors> {
        let fallback_config = helpers::get_merchant_default_config(
            db,
            business_profile.get_id().get_string_repr(),
            &common_enums::TransactionType::Payment,
        )
        .await
        .change_context(errors::ApiErrorResponse::InternalServerError)?;
        Ok(RoutableConnectors(fallback_config))
    }
}

pub struct RoutableConnectors(Vec<routing_types::RoutableConnectorChoice>);

impl RoutableConnectors {
    pub fn filter_network_transaction_id_flow_supported_connectors(
        self,
        nit_connectors: HashSet<String>,
    ) -> Self {
        let connectors = self
            .0
            .into_iter()
            .filter(|routable_connector_choice| {
                nit_connectors.contains(&routable_connector_choice.connector.to_string())
            })
            .collect();
        Self(connectors)
    }

    pub async fn construct_dsl_and_perform_eligibility_analysis<F, D>(
        self,
        state: &SessionState,
        key_store: &domain::MerchantKeyStore,
        payment_data: &D,

        profile_id: &common_utils::id_type::ProfileId,
    ) -> RouterResult<Vec<api::ConnectorData>>
    where
        F: Send + Clone,
        D: OperationSessionGetters<F>,
    {
        let payments_dsl_input = PaymentsDslInput::new(
            payment_data.get_setup_mandate(),
            payment_data.get_payment_attempt(),
            payment_data.get_payment_intent(),
            payment_data.get_payment_method_data(),
            payment_data.get_address(),
            payment_data.get_recurring_details(),
            payment_data.get_currency(),
        );

        let routable_connector_choice = self.0.clone();

        let backend_input = payments_routing::make_dsl_input(&payments_dsl_input)
            .change_context(errors::ApiErrorResponse::InternalServerError)
            .attach_printable("Failed to construct dsl input")?;

        let connectors = payments_routing::perform_cgraph_filtering(
            state,
            key_store,
            routable_connector_choice,
            backend_input,
            None,
            profile_id,
            &common_enums::TransactionType::Payment,
        )
        .await
        .change_context(errors::ApiErrorResponse::InternalServerError)
        .attach_printable("Eligibility analysis failed for routable connectors")?;

        let connector_data = connectors
            .into_iter()
            .map(|conn| {
                api::ConnectorData::get_connector_by_name(
                    &state.conf.connectors,
                    &conn.connector.to_string(),
                    api::GetToken::Connector,
                    conn.merchant_connector_id.clone(),
                )
            })
            .collect::<CustomResult<Vec<_>, _>>()
            .change_context(errors::ApiErrorResponse::InternalServerError)
            .attach_printable("Invalid connector name received")?;

        Ok(connector_data)
    }
}

pub async fn migrate_rules_for_profile(
    state: SessionState,
    merchant_context: domain::MerchantContext,
    query_params: routing_types::RuleMigrationQuery,
) -> RouterResult<routing_types::RuleMigrationResult> {
    use api_models::routing::StaticRoutingAlgorithm as EuclidAlgorithm;

    use crate::services::logger;

    let profile_id = query_params.profile_id.clone();
    let db = state.store.as_ref();
    let key_manager_state = &(&state).into();
    let merchant_key_store = merchant_context.get_merchant_key_store();
    let merchant_id = merchant_context.get_merchant_account().get_id();

    core_utils::validate_and_get_business_profile(
        db,
        key_manager_state,
        merchant_key_store,
        Some(&profile_id),
        merchant_id,
    )
    .await?
    .get_required_value("Profile")
    .change_context(errors::ApiErrorResponse::ProfileNotFound {
        id: profile_id.get_string_repr().to_owned(),
    })?;

    let routing_metadatas: Vec<diesel_models::routing_algorithm::RoutingProfileMetadata> = state
        .store
        .list_routing_algorithm_metadata_by_profile_id(
            &profile_id,
            i64::from(query_params.validated_limit()),
            i64::from(query_params.offset.unwrap_or_default()),
        )
        .await
        .to_not_found_response(errors::ApiErrorResponse::ResourceIdNotFound)?;

    let mut response_list = Vec::new();
    let mut error_list = Vec::new();

    for routing_metadata in routing_metadatas
        .into_iter()
        .filter(|algo| algo.metadata_is_advanced_rule_for_payments())
    {
        match db
            .find_routing_algorithm_by_profile_id_algorithm_id(
                &profile_id,
                &routing_metadata.algorithm_id,
            )
            .await
        {
            Ok(algorithm) => {
                let parsed_result = algorithm
                    .algorithm_data
                    .parse_value::<EuclidAlgorithm>("EuclidAlgorithm");

                match parsed_result {
                    Ok(EuclidAlgorithm::Advanced(program)) => {
                        let internal_program: Program = program.into();

                        let routing_rule = RoutingRule {
                            rule_id: Some(
                                algorithm.algorithm_id.clone().get_string_repr().to_string(),
                            ),
                            name: algorithm.name.clone(),
                            description: algorithm.description.clone(),
                            created_by: profile_id.get_string_repr().to_string(),
                            algorithm: internal_program,
                            metadata: None,
                        };

                        let result = create_de_euclid_routing_algo(&state, &routing_rule).await;

                        match result {
                            Ok(decision_engine_routing_id) => {
                                let response = RuleMigrationResponse {
                                    profile_id: profile_id.clone(),
                                    euclid_algorithm_id: algorithm.algorithm_id.clone(),
                                    decision_engine_algorithm_id: decision_engine_routing_id,
                                };
                                response_list.push(response);
                            }
                            Err(err) => {
                                logger::error!(decision_engine_rule_migration_error = ?err, algorithm_id = ?algorithm.algorithm_id, "Failed to insert into decision engine");
                                error_list.push(RuleMigrationError {
                                    profile_id: profile_id.clone(),
                                    algorithm_id: algorithm.algorithm_id.clone(),
                                    error: format!("Insertion error: {:?}", err),
                                });
                            }
                        }
                    }
                    Err(e) => {
                        logger::error!(decision_engine_rule_migration_error = ?e, algorithm_id = ?algorithm.algorithm_id, "Failed to parse EuclidAlgorithm");
                        error_list.push(RuleMigrationError {
                            profile_id: profile_id.clone(),
                            algorithm_id: algorithm.algorithm_id.clone(),
                            error: format!("JSON parse error: {:?}", e),
                        });
                    }
                    _ => {
                        logger::info!("decision_engine_rule_migration_error: Skipping non-advanced algorithm {:?}", algorithm.algorithm_id);
                        error_list.push(RuleMigrationError {
                            profile_id: profile_id.clone(),
                            algorithm_id: algorithm.algorithm_id.clone(),
                            error: "Not an advanced algorithm".to_string(),
                        });
                    }
                }
            }
            Err(e) => {
                logger::error!(decision_engine_rule_migration_error = ?e, algorithm_id = ?routing_metadata.algorithm_id, "Failed to fetch routing algorithm");
                error_list.push(RuleMigrationError {
                    profile_id: profile_id.clone(),
                    algorithm_id: routing_metadata.algorithm_id.clone(),
                    error: format!("Fetch error: {:?}", e),
                });
            }
        }
    }
    Ok(routing_types::RuleMigrationResult {
        success: response_list,
        errors: error_list,
    })
}<|MERGE_RESOLUTION|>--- conflicted
+++ resolved
@@ -345,27 +345,10 @@
     let mut decision_engine_routing_id: Option<String> = None;
 
     if let Some(EuclidAlgorithm::Advanced(program)) = request.algorithm.clone() {
-<<<<<<< HEAD
-        let internal_program: Program = program.into();
-        let routing_rule = RoutingRule {
-            rule_id: None,
-            name: name.clone(),
-            description: Some(description.clone()),
-            created_by: profile_id.get_string_repr().to_string(),
-            algorithm: internal_program,
-            metadata: Some(RoutingMetadata {
-                kind: algorithm.get_kind().foreign_into(),
-                algorithm_for: transaction_type.to_owned(),
-            }),
-        };
-
-        decision_engine_routing_id = create_de_euclid_routing_algo(&state, &routing_rule)
-            .await
-            .map_err(|e| {
-=======
         match program.try_into() {
             Ok(internal_program) => {
                 let routing_rule = RoutingRule {
+                    rule_id: None,
                     name: name.clone(),
                     description: Some(description.clone()),
                     created_by: profile_id.get_string_repr().to_string(),
@@ -385,7 +368,6 @@
                     .ok();
             }
             Err(e) => {
->>>>>>> 953bace3
                 // errors are ignored as this is just for diff checking as of now (optional flow).
                 logger::error!(decision_engine_error=?e, "decision_engine_euclid");
             }
@@ -2372,43 +2354,63 @@
                     .parse_value::<EuclidAlgorithm>("EuclidAlgorithm");
 
                 match parsed_result {
-                    Ok(EuclidAlgorithm::Advanced(program)) => {
-                        let internal_program: Program = program.into();
-
-                        let routing_rule = RoutingRule {
-                            rule_id: Some(
-                                algorithm.algorithm_id.clone().get_string_repr().to_string(),
-                            ),
-                            name: algorithm.name.clone(),
-                            description: algorithm.description.clone(),
-                            created_by: profile_id.get_string_repr().to_string(),
-                            algorithm: internal_program,
-                            metadata: None,
-                        };
-
-                        let result = create_de_euclid_routing_algo(&state, &routing_rule).await;
-
-                        match result {
-                            Ok(decision_engine_routing_id) => {
-                                let response = RuleMigrationResponse {
-                                    profile_id: profile_id.clone(),
-                                    euclid_algorithm_id: algorithm.algorithm_id.clone(),
-                                    decision_engine_algorithm_id: decision_engine_routing_id,
-                                };
-                                response_list.push(response);
-                            }
-                            Err(err) => {
-                                logger::error!(decision_engine_rule_migration_error = ?err, algorithm_id = ?algorithm.algorithm_id, "Failed to insert into decision engine");
-                                error_list.push(RuleMigrationError {
-                                    profile_id: profile_id.clone(),
-                                    algorithm_id: algorithm.algorithm_id.clone(),
-                                    error: format!("Insertion error: {:?}", err),
-                                });
+                    Ok(EuclidAlgorithm::Advanced(program)) => match program.try_into() {
+                        Ok(internal_program) => {
+                            let routing_rule = RoutingRule {
+                                rule_id: Some(
+                                    algorithm.algorithm_id.clone().get_string_repr().to_string(),
+                                ),
+                                name: algorithm.name.clone(),
+                                description: algorithm.description.clone(),
+                                created_by: profile_id.get_string_repr().to_string(),
+                                algorithm: internal_program,
+                                metadata: None,
+                            };
+
+                            let result = create_de_euclid_routing_algo(&state, &routing_rule).await;
+
+                            match result {
+                                Ok(decision_engine_routing_id) => {
+                                    let response = RuleMigrationResponse {
+                                        profile_id: profile_id.clone(),
+                                        euclid_algorithm_id: algorithm.algorithm_id.clone(),
+                                        decision_engine_algorithm_id: decision_engine_routing_id,
+                                    };
+                                    response_list.push(response);
+                                }
+                                Err(err) => {
+                                    logger::error!(
+                                        decision_engine_rule_migration_error = ?err,
+                                        algorithm_id = ?algorithm.algorithm_id,
+                                        "Failed to insert into decision engine"
+                                    );
+                                    error_list.push(RuleMigrationError {
+                                        profile_id: profile_id.clone(),
+                                        algorithm_id: algorithm.algorithm_id.clone(),
+                                        error: format!("Insertion error: {:?}", err),
+                                    });
+                                }
                             }
                         }
-                    }
+                        Err(e) => {
+                            logger::error!(
+                                decision_engine_rule_migration_error = ?e,
+                                algorithm_id = ?algorithm.algorithm_id,
+                                "Failed to convert program"
+                            );
+                            error_list.push(RuleMigrationError {
+                                profile_id: profile_id.clone(),
+                                algorithm_id: algorithm.algorithm_id.clone(),
+                                error: format!("Program conversion error: {:?}", e),
+                            });
+                        }
+                    },
                     Err(e) => {
-                        logger::error!(decision_engine_rule_migration_error = ?e, algorithm_id = ?algorithm.algorithm_id, "Failed to parse EuclidAlgorithm");
+                        logger::error!(
+                            decision_engine_rule_migration_error = ?e,
+                            algorithm_id = ?algorithm.algorithm_id,
+                            "Failed to parse EuclidAlgorithm"
+                        );
                         error_list.push(RuleMigrationError {
                             profile_id: profile_id.clone(),
                             algorithm_id: algorithm.algorithm_id.clone(),
@@ -2416,7 +2418,10 @@
                         });
                     }
                     _ => {
-                        logger::info!("decision_engine_rule_migration_error: Skipping non-advanced algorithm {:?}", algorithm.algorithm_id);
+                        logger::info!(
+                            "decision_engine_rule_migration_error: Skipping non-advanced algorithm {:?}",
+                            algorithm.algorithm_id
+                        );
                         error_list.push(RuleMigrationError {
                             profile_id: profile_id.clone(),
                             algorithm_id: algorithm.algorithm_id.clone(),
@@ -2426,7 +2431,11 @@
                 }
             }
             Err(e) => {
-                logger::error!(decision_engine_rule_migration_error = ?e, algorithm_id = ?routing_metadata.algorithm_id, "Failed to fetch routing algorithm");
+                logger::error!(
+                    decision_engine_rule_migration_error = ?e,
+                    algorithm_id = ?routing_metadata.algorithm_id,
+                    "Failed to fetch routing algorithm"
+                );
                 error_list.push(RuleMigrationError {
                     profile_id: profile_id.clone(),
                     algorithm_id: routing_metadata.algorithm_id.clone(),
@@ -2435,6 +2444,7 @@
             }
         }
     }
+
     Ok(routing_types::RuleMigrationResult {
         success: response_list,
         errors: error_list,
