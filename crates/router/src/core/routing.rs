--- conflicted
+++ resolved
@@ -466,10 +466,7 @@
             Some(business_profile) => {
                 let routing_algo_ref: routing_types::RoutingAlgorithmRef = match transaction_type {
                     TransactionType::Payment => business_profile.routing_algorithm.clone(),
-<<<<<<< HEAD
-=======
                     #[cfg(feature = "payouts")]
->>>>>>> dea2d6c6
                     TransactionType::Payout => business_profile.payout_routing_algorithm.clone(),
                 }
                 .map(|val| val.parse_value("RoutingAlgorithmRef"))
