--- conflicted
+++ resolved
@@ -104,87 +104,11 @@
         &format!("routing_{}", &merchant_account.merchant_id),
     );
 
-<<<<<<< HEAD
-    #[cfg(feature = "business_profile_routing")]
-    {
-        let profile_id = request
-            .profile_id
-            .get_required_value("profile_id")
-            .change_context(errors::ApiErrorResponse::MissingRequiredField {
-                field_name: "profile_id",
-            })
-            .attach_printable("Profile_id not provided")?;
-
-        core_utils::validate_and_get_business_profile(
-            db,
-            Some(&profile_id),
-            &merchant_account.merchant_id,
-        )
-        .await?;
-
-        helpers::validate_connectors_in_routing_config(
-            &state,
-            &key_store,
-            &merchant_account.merchant_id,
-            &profile_id,
-            &algorithm,
-        )
-        .await?;
-
-        let timestamp = common_utils::date_time::now();
-        let algo = RoutingAlgorithm {
-            algorithm_id: algorithm_id.clone(),
-            profile_id,
-            merchant_id: merchant_account.merchant_id,
-            name: name.clone(),
-            description: Some(description.clone()),
-            kind: algorithm.get_kind().foreign_into(),
-            algorithm_data: serde_json::json!(algorithm),
-            created_at: timestamp,
-            modified_at: timestamp,
-            algorithm_for: transaction_type.to_owned(),
-        };
-        let record = db
-            .insert_routing_algorithm(algo)
-            .await
-            .to_not_found_response(errors::ApiErrorResponse::ResourceIdNotFound)?;
-
-        let new_record = record.foreign_into();
-
-        metrics::ROUTING_CREATE_SUCCESS_RESPONSE.add(&metrics::CONTEXT, 1, &[]);
-        Ok(service_api::ApplicationResponse::Json(new_record))
-    }
-
-    #[cfg(not(feature = "business_profile_routing"))]
-    {
-        let algorithm_str = algorithm
-            .encode_to_string_of_json()
-            .change_context(errors::ApiErrorResponse::InternalServerError)
-            .attach_printable("Unable to serialize routing algorithm to string")?;
-
-        let mut algorithm_ref: routing_types::RoutingAlgorithmRef = merchant_account
-            .routing_algorithm
-            .clone()
-            .map(|val| val.parse_value("RoutingAlgorithmRef"))
-            .transpose()
-            .change_context(errors::ApiErrorResponse::InternalServerError)
-            .attach_printable("unable to deserialize routing algorithm ref from merchant account")?
-            .unwrap_or_default();
-        let mut merchant_dictionary =
-            helpers::get_merchant_routing_dictionary(db, &merchant_account.merchant_id).await?;
-
-        utils::when(
-            merchant_dictionary.records.len() >= consts::MAX_ROUTING_CONFIGS_PER_MERCHANT,
-            || {
-                Err(errors::ApiErrorResponse::PreconditionFailed {
-            message: format!("Reached the maximum number of routing configs ({}), please delete some to create new ones", consts::MAX_ROUTING_CONFIGS_PER_MERCHANT),
-=======
     let profile_id = request
         .profile_id
         .get_required_value("profile_id")
         .change_context(errors::ApiErrorResponse::MissingRequiredField {
             field_name: "profile_id",
->>>>>>> edb581e8
         })
         .attach_printable("Profile_id not provided")?;
 
@@ -195,20 +119,14 @@
     )
     .await?;
 
-<<<<<<< HEAD
-            helpers::update_merchant_active_algorithm_ref(&state, &key_store, key, algorithm_ref)
-                .await?;
-        }
-=======
     helpers::validate_connectors_in_routing_config(
-        db,
+        &state,
         &key_store,
         &merchant_account.merchant_id,
         &profile_id,
         &algorithm,
     )
     .await?;
->>>>>>> edb581e8
 
     let timestamp = common_utils::date_time::now();
     let algo = RoutingAlgorithm {
@@ -286,79 +204,6 @@
             Err(errors::ApiErrorResponse::PreconditionFailed {
                 message: "Algorithm is already active".to_string(),
             })
-<<<<<<< HEAD
-        })?;
-
-        utils::when(
-            routing_ref.algorithm_id == Some(algorithm_id.clone()),
-            || {
-                Err(errors::ApiErrorResponse::PreconditionFailed {
-                    message: "Algorithm is already active".to_string(),
-                })
-            },
-        )?;
-
-        routing_ref.update_algorithm_id(algorithm_id);
-        helpers::update_business_profile_active_algorithm_ref(
-            db,
-            business_profile,
-            routing_ref,
-            transaction_type,
-        )
-        .await?;
-
-        metrics::ROUTING_LINK_CONFIG_SUCCESS_RESPONSE.add(&metrics::CONTEXT, 1, &[]);
-        Ok(service_api::ApplicationResponse::Json(
-            routing_algorithm.foreign_into(),
-        ))
-    }
-
-    #[cfg(not(feature = "business_profile_routing"))]
-    {
-        let mut routing_ref: routing_types::RoutingAlgorithmRef = match transaction_type {
-            enums::TransactionType::Payment => merchant_account.routing_algorithm.clone(),
-            #[cfg(feature = "payouts")]
-            enums::TransactionType::Payout => merchant_account.payout_routing_algorithm.clone(),
-        }
-        .map(|val| val.parse_value("RoutingAlgorithmRef"))
-        .transpose()
-        .change_context(errors::ApiErrorResponse::InternalServerError)
-        .attach_printable("unable to deserialize routing algorithm ref from merchant account")?
-        .unwrap_or_default();
-
-        utils::when(
-            routing_ref.algorithm_id == Some(algorithm_id.clone()),
-            || {
-                Err(errors::ApiErrorResponse::PreconditionFailed {
-                    message: "Algorithm is already active".to_string(),
-                })
-            },
-        )?;
-        let mut merchant_dictionary =
-            helpers::get_merchant_routing_dictionary(db, &merchant_account.merchant_id).await?;
-
-        let modified_at = common_utils::date_time::now_unix_timestamp();
-        let record = merchant_dictionary
-            .records
-            .iter_mut()
-            .find(|rec| rec.id == algorithm_id)
-            .ok_or(errors::ApiErrorResponse::ResourceIdNotFound)
-            .attach_printable("Record with given ID not found for routing config activation")?;
-
-        record.modified_at = modified_at;
-        merchant_dictionary.active_id = Some(record.id.clone());
-        let response = record.clone();
-        routing_ref.update_algorithm_id(algorithm_id);
-        helpers::update_merchant_routing_dictionary(
-            db,
-            &merchant_account.merchant_id,
-            merchant_dictionary,
-        )
-        .await?;
-        let key =
-            cache::CacheKind::Routing(format!("dsl_{}", &merchant_account.merchant_id).into());
-        helpers::update_merchant_active_algorithm_ref(&state, &key_store, key, routing_ref).await?;
-=======
         },
     )?;
     routing_ref.update_algorithm_id(algorithm_id);
@@ -369,7 +214,6 @@
         transaction_type,
     )
     .await?;
->>>>>>> edb581e8
 
     metrics::ROUTING_LINK_CONFIG_SUCCESS_RESPONSE.add(&metrics::CONTEXT, 1, &[]);
     Ok(service_api::ApplicationResponse::Json(
@@ -482,96 +326,7 @@
         None => Err(errors::ApiErrorResponse::InvalidRequestData {
             message: "The business_profile is not present".to_string(),
         }
-<<<<<<< HEAD
-        .map(|val| val.parse_value("RoutingAlgorithmRef"))
-        .transpose()
-        .change_context(errors::ApiErrorResponse::InternalServerError)
-        .attach_printable("unable to deserialize routing algorithm ref from merchant account")?
-        .unwrap_or_default();
-        let timestamp = common_utils::date_time::now_unix_timestamp();
-
-        utils::when(routing_algo_ref.algorithm_id.is_none(), || {
-            Err(errors::ApiErrorResponse::PreconditionFailed {
-                message: "Algorithm is already inactive".to_string(),
-            })
-        })?;
-        let routing_algorithm: routing_types::RoutingAlgorithmRef =
-            routing_types::RoutingAlgorithmRef {
-                algorithm_id: None,
-                timestamp,
-                config_algo_id: routing_algo_ref.config_algo_id.clone(),
-                surcharge_config_algo_id: routing_algo_ref.surcharge_config_algo_id,
-            };
-
-        let active_algorithm_id = merchant_dictionary
-            .active_id
-            .or(routing_algo_ref.algorithm_id.clone())
-            .ok_or(errors::ApiErrorResponse::PreconditionFailed {
-                // When the merchant_dictionary doesn't have any active algorithm and merchant_account doesn't have any routing_algorithm configured
-                message: "Algorithm is already inactive".to_string(),
-            })?;
-
-        let record = merchant_dictionary
-            .records
-            .iter_mut()
-            .find(|rec| rec.id == active_algorithm_id)
-            .ok_or(errors::ApiErrorResponse::ResourceIdNotFound)
-            .attach_printable("Record with the given ID not found for de-activation")?;
-
-        let response = record.clone();
-
-        merchant_dictionary.active_id = None;
-
-        helpers::update_merchant_routing_dictionary(
-            db,
-            &merchant_account.merchant_id,
-            merchant_dictionary,
-        )
-        .await?;
-
-        let ref_value = routing_algorithm
-            .encode_to_value()
-            .change_context(errors::ApiErrorResponse::InternalServerError)
-            .attach_printable("Failed converting routing algorithm ref to json value")?;
-
-        let merchant_account_update = storage::MerchantAccountUpdate::Update {
-            merchant_name: None,
-            merchant_details: None,
-            return_url: None,
-            webhook_details: None,
-            sub_merchants_enabled: None,
-            parent_merchant_id: None,
-            enable_payment_response_hash: None,
-            payment_response_hash_key: None,
-            redirect_to_merchant_with_http_post: None,
-            publishable_key: None,
-            locker_id: None,
-            metadata: None,
-            routing_algorithm: Some(ref_value),
-            primary_business_details: None,
-            intent_fulfillment_time: None,
-            frm_routing_algorithm: None,
-            payout_routing_algorithm: None,
-            default_profile: None,
-            payment_link_config: None,
-            pm_collect_link_config: None,
-        };
-
-        db.update_specific_fields_in_merchant(
-            &(&state).into(),
-            &key_store.merchant_id,
-            merchant_account_update,
-            &key_store,
-        )
-        .await
-        .change_context(errors::ApiErrorResponse::InternalServerError)
-        .attach_printable("Failed to update routing algorithm ref in merchant account")?;
-
-        metrics::ROUTING_UNLINK_CONFIG_SUCCESS_RESPONSE.add(&metrics::CONTEXT, 1, &[]);
-        Ok(service_api::ApplicationResponse::Json(response))
-=======
         .into()),
->>>>>>> edb581e8
     }
 }
 
