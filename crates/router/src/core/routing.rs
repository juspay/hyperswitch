--- conflicted
+++ resolved
@@ -152,13 +152,8 @@
     let routing_metadata: Vec<diesel_models::routing_algorithm::RoutingProfileMetadata> = state
         .store
         .list_routing_algorithm_metadata_by_merchant_id_transaction_type(
-<<<<<<< HEAD
             merchant_context.get_processor_merchant_account().get_id(),
-            transaction_type,
-=======
-            merchant_context.get_merchant_account().get_id(),
             &transaction_type,
->>>>>>> d7499c3f
             i64::from(query_params.limit.unwrap_or_default()),
             i64::from(query_params.offset.unwrap_or_default()),
         )
@@ -333,27 +328,16 @@
 
     core_utils::validate_profile_id_from_auth_layer(authentication_profile_id, &business_profile)?;
 
-<<<<<<< HEAD
-    helpers::validate_connectors_in_routing_config(
-        &state,
-        merchant_context.get_processor_merchant_key_store(),
-        merchant_context.get_processor_merchant_account().get_id(),
-        &profile_id,
-        &algorithm,
-    )
-    .await?;
-=======
     if algorithm.should_validate_connectors_in_routing_config() {
         helpers::validate_connectors_in_routing_config(
             &state,
-            merchant_context.get_merchant_key_store(),
-            merchant_context.get_merchant_account().get_id(),
+            merchant_context.get_processor_merchant_key_store(),
+            merchant_context.get_processor_merchant_account().get_id(),
             &profile_id,
             &algorithm,
         )
         .await?;
     }
->>>>>>> d7499c3f
 
     let mut decision_engine_routing_id: Option<String> = None;
 
@@ -1206,23 +1190,17 @@
 
     let db = state.store.as_ref();
     let key_manager_state = &(&state).into();
-    let merchant_key_store = merchant_context.get_merchant_key_store();
-    let merchant_id = merchant_context.get_merchant_account().get_id();
+    let merchant_key_store = merchant_context.get_processor_merchant_key_store();
+    let merchant_id = merchant_context.get_processor_merchant_account().get_id();
 
     // Get business profiles
     let business_profiles = if let Some(profile_id) = query_params.profile_id {
         core_utils::validate_and_get_business_profile(
             db,
             key_manager_state,
-<<<<<<< HEAD
-            merchant_context.get_processor_merchant_key_store(),
-            Some(&profile_id),
-            merchant_context.get_processor_merchant_account().get_id(),
-=======
             merchant_key_store,
             Some(&profile_id),
             merchant_id,
->>>>>>> d7499c3f
         )
         .await?
         .map(|profile| vec![profile])
@@ -1232,15 +1210,7 @@
         })?
     } else {
         let business_profile = db
-<<<<<<< HEAD
-            .list_profile_by_merchant_id(
-                key_manager_state,
-                merchant_context.get_processor_merchant_key_store(),
-                merchant_context.get_processor_merchant_account().get_id(),
-            )
-=======
             .list_profile_by_merchant_id(key_manager_state, merchant_key_store, merchant_id)
->>>>>>> d7499c3f
             .await
             .to_not_found_response(errors::ApiErrorResponse::ResourceIdNotFound)?;
         core_utils::filter_objects_based_on_profile_id_list(
