--- conflicted
+++ resolved
@@ -30,13 +30,8 @@
     types::{domain, transformers::ForeignInto},
     utils::{self, OptionExt, ValueExt},
 };
-<<<<<<< HEAD
 #[cfg(all(feature = "v2", feature = "routing_v2"))]
 use crate::{core::errors::RouterResult, db::StorageInterface};
-#[cfg(all(feature = "v2", feature = "routing_v2"))]
-use api_models::routing::RoutingConfigRequest;
-=======
->>>>>>> 4b7a0862
 pub enum TransactionData<'a, F>
 where
     F: Clone,
