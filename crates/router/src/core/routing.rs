pub mod helpers;
pub mod transformers;
use std::collections::HashSet;

use api_models::{
    enums, mandates as mandates_api, routing,
    routing::{self as routing_types, RoutingRetrieveQuery},
};
use async_trait::async_trait;
#[cfg(all(feature = "v1", feature = "dynamic_routing"))]
use common_utils::ext_traits::AsyncExt;
use diesel_models::routing_algorithm::RoutingAlgorithm;
use error_stack::ResultExt;
#[cfg(all(feature = "v1", feature = "dynamic_routing"))]
use external_services::grpc_client::dynamic_routing::SuccessBasedDynamicRouting;
use hyperswitch_domain_models::{mandates, payment_address};
#[cfg(all(feature = "v1", feature = "dynamic_routing"))]
use router_env::{logger, metrics::add_attributes};
use rustc_hash::FxHashSet;
#[cfg(all(feature = "v1", feature = "dynamic_routing"))]
use storage_impl::redis::cache;

#[cfg(feature = "payouts")]
use super::payouts;
use super::{
    errors::RouterResult,
    payments::{
        routing::{self as payments_routing},
        OperationSessionGetters,
    },
};
#[cfg(feature = "v1")]
use crate::utils::ValueExt;
#[cfg(feature = "v2")]
use crate::{core::admin, utils::ValueExt};
use crate::{
    core::{
        errors::{self, CustomResult, RouterResponse, StorageErrorExt},
        metrics, utils as core_utils,
    },
    db::StorageInterface,
    routes::SessionState,
    services::api as service_api,
    types::{
        api, domain,
        storage::{self, enums as storage_enums},
        transformers::{ForeignInto, ForeignTryFrom},
    },
    utils::{self, OptionExt},
};

pub enum TransactionData<'a> {
    Payment(PaymentsDslInput<'a>),
    #[cfg(feature = "payouts")]
    Payout(&'a payouts::PayoutData),
}

#[derive(Clone)]
pub struct PaymentsDslInput<'a> {
    pub setup_mandate: Option<&'a mandates::MandateData>,
    pub payment_attempt: &'a storage::PaymentAttempt,
    pub payment_intent: &'a storage::PaymentIntent,
    pub payment_method_data: Option<&'a domain::PaymentMethodData>,
    pub address: &'a payment_address::PaymentAddress,
    pub recurring_details: Option<&'a mandates_api::RecurringDetails>,
    pub currency: storage_enums::Currency,
}

impl<'a> PaymentsDslInput<'a> {
    pub fn new(
        setup_mandate: Option<&'a mandates::MandateData>,
        payment_attempt: &'a storage::PaymentAttempt,
        payment_intent: &'a storage::PaymentIntent,
        payment_method_data: Option<&'a domain::PaymentMethodData>,
        address: &'a payment_address::PaymentAddress,
        recurring_details: Option<&'a mandates_api::RecurringDetails>,
        currency: storage_enums::Currency,
    ) -> Self {
        Self {
            setup_mandate,
            payment_attempt,
            payment_intent,
            payment_method_data,
            address,
            recurring_details,
            currency,
        }
    }
}

#[cfg(feature = "v2")]
struct RoutingAlgorithmUpdate(RoutingAlgorithm);

#[cfg(feature = "v2")]
impl RoutingAlgorithmUpdate {
    pub fn create_new_routing_algorithm(
        request: &routing_types::RoutingConfigRequest,
        merchant_id: &common_utils::id_type::MerchantId,
        profile_id: common_utils::id_type::ProfileId,
        transaction_type: &enums::TransactionType,
    ) -> Self {
        let algorithm_id = common_utils::generate_routing_id_of_default_length();
        let timestamp = common_utils::date_time::now();
        let algo = RoutingAlgorithm {
            algorithm_id,
            profile_id,
            merchant_id: merchant_id.clone(),
            name: request.name.clone(),
            description: Some(request.description.clone()),
            kind: request.algorithm.get_kind().foreign_into(),
            algorithm_data: serde_json::json!(request.algorithm),
            created_at: timestamp,
            modified_at: timestamp,
            algorithm_for: transaction_type.to_owned(),
        };
        Self(algo)
    }
    pub async fn fetch_routing_algo(
        merchant_id: &common_utils::id_type::MerchantId,
        algorithm_id: &common_utils::id_type::RoutingId,
        db: &dyn StorageInterface,
    ) -> RouterResult<Self> {
        let routing_algo = db
            .find_routing_algorithm_by_algorithm_id_merchant_id(algorithm_id, merchant_id)
            .await
            .change_context(errors::ApiErrorResponse::ResourceIdNotFound)?;
        Ok(Self(routing_algo))
    }
}

pub async fn retrieve_merchant_routing_dictionary(
    state: SessionState,
    merchant_account: domain::MerchantAccount,
    profile_id_list: Option<Vec<common_utils::id_type::ProfileId>>,
    query_params: RoutingRetrieveQuery,
    transaction_type: &enums::TransactionType,
) -> RouterResponse<routing_types::RoutingKind> {
    metrics::ROUTING_MERCHANT_DICTIONARY_RETRIEVE.add(&metrics::CONTEXT, 1, &[]);

    let routing_metadata: Vec<diesel_models::routing_algorithm::RoutingProfileMetadata> = state
        .store
        .list_routing_algorithm_metadata_by_merchant_id_transaction_type(
            merchant_account.get_id(),
            transaction_type,
            i64::from(query_params.limit.unwrap_or_default()),
            i64::from(query_params.offset.unwrap_or_default()),
        )
        .await
        .to_not_found_response(errors::ApiErrorResponse::ResourceIdNotFound)?;
    let routing_metadata =
        super::utils::filter_objects_based_on_profile_id_list(profile_id_list, routing_metadata);

    let result = routing_metadata
        .into_iter()
        .map(ForeignInto::foreign_into)
        .collect::<Vec<_>>();

    metrics::ROUTING_MERCHANT_DICTIONARY_RETRIEVE_SUCCESS_RESPONSE.add(&metrics::CONTEXT, 1, &[]);
    Ok(service_api::ApplicationResponse::Json(
        routing_types::RoutingKind::RoutingAlgorithm(result),
    ))
}

#[cfg(feature = "v2")]
pub async fn create_routing_algorithm_under_profile(
    state: SessionState,
    merchant_account: domain::MerchantAccount,
    key_store: domain::MerchantKeyStore,
    authentication_profile_id: Option<common_utils::id_type::ProfileId>,
    request: routing_types::RoutingConfigRequest,
    transaction_type: &enums::TransactionType,
) -> RouterResponse<routing_types::RoutingDictionaryRecord> {
    metrics::ROUTING_CREATE_REQUEST_RECEIVED.add(&metrics::CONTEXT, 1, &[]);
    let db = &*state.store;
    let key_manager_state = &(&state).into();

    let business_profile = core_utils::validate_and_get_business_profile(
        db,
        key_manager_state,
        &key_store,
        Some(&request.profile_id),
        merchant_account.get_id(),
    )
    .await?
    .get_required_value("Profile")?;

    core_utils::validate_profile_id_from_auth_layer(authentication_profile_id, &business_profile)?;

    let all_mcas = helpers::MerchantConnectorAccounts::get_all_mcas(
        merchant_account.get_id(),
        &key_store,
        &state,
    )
    .await?;

    let name_mca_id_set = helpers::ConnectNameAndMCAIdForProfile(
        all_mcas.filter_by_profile(business_profile.get_id(), |mca| {
            (&mca.connector_name, mca.get_id())
        }),
    );

    let name_set = helpers::ConnectNameForProfile(
        all_mcas.filter_by_profile(business_profile.get_id(), |mca| &mca.connector_name),
    );

    let algorithm_helper = helpers::RoutingAlgorithmHelpers {
        name_mca_id_set,
        name_set,
        routing_algorithm: &request.algorithm,
    };

    algorithm_helper.validate_connectors_in_routing_config()?;

    let algo = RoutingAlgorithmUpdate::create_new_routing_algorithm(
        &request,
        merchant_account.get_id(),
        business_profile.get_id().to_owned(),
        transaction_type,
    );

    let record = state
        .store
        .as_ref()
        .insert_routing_algorithm(algo.0)
        .await
        .to_not_found_response(errors::ApiErrorResponse::ResourceIdNotFound)?;

    let new_record = record.foreign_into();

    metrics::ROUTING_CREATE_SUCCESS_RESPONSE.add(&metrics::CONTEXT, 1, &[]);
    Ok(service_api::ApplicationResponse::Json(new_record))
}

#[cfg(feature = "v1")]
pub async fn create_routing_algorithm_under_profile(
    state: SessionState,
    merchant_account: domain::MerchantAccount,
    key_store: domain::MerchantKeyStore,
    authentication_profile_id: Option<common_utils::id_type::ProfileId>,
    request: routing_types::RoutingConfigRequest,
    transaction_type: &enums::TransactionType,
) -> RouterResponse<routing_types::RoutingDictionaryRecord> {
    metrics::ROUTING_CREATE_REQUEST_RECEIVED.add(&metrics::CONTEXT, 1, &[]);
    let db = state.store.as_ref();
    let key_manager_state = &(&state).into();

    let name = request
        .name
        .get_required_value("name")
        .change_context(errors::ApiErrorResponse::MissingRequiredField { field_name: "name" })
        .attach_printable("Name of config not given")?;

    let description = request
        .description
        .get_required_value("description")
        .change_context(errors::ApiErrorResponse::MissingRequiredField {
            field_name: "description",
        })
        .attach_printable("Description of config not given")?;

    let algorithm = request
        .algorithm
        .get_required_value("algorithm")
        .change_context(errors::ApiErrorResponse::MissingRequiredField {
            field_name: "algorithm",
        })
        .attach_printable("Algorithm of config not given")?;

    let algorithm_id = common_utils::generate_routing_id_of_default_length();

    let profile_id = request
        .profile_id
        .get_required_value("profile_id")
        .change_context(errors::ApiErrorResponse::MissingRequiredField {
            field_name: "profile_id",
        })
        .attach_printable("Profile_id not provided")?;

    let business_profile = core_utils::validate_and_get_business_profile(
        db,
        key_manager_state,
        &key_store,
        Some(&profile_id),
        merchant_account.get_id(),
    )
    .await?
    .get_required_value("Profile")?;

    core_utils::validate_profile_id_from_auth_layer(authentication_profile_id, &business_profile)?;

    helpers::validate_connectors_in_routing_config(
        &state,
        &key_store,
        merchant_account.get_id(),
        &profile_id,
        &algorithm,
    )
    .await?;

    let timestamp = common_utils::date_time::now();
    let algo = RoutingAlgorithm {
        algorithm_id: algorithm_id.clone(),
        profile_id,
        merchant_id: merchant_account.get_id().to_owned(),
        name: name.clone(),
        description: Some(description.clone()),
        kind: algorithm.get_kind().foreign_into(),
        algorithm_data: serde_json::json!(algorithm),
        created_at: timestamp,
        modified_at: timestamp,
        algorithm_for: transaction_type.to_owned(),
    };
    let record = db
        .insert_routing_algorithm(algo)
        .await
        .to_not_found_response(errors::ApiErrorResponse::ResourceIdNotFound)?;

    let new_record = record.foreign_into();

    metrics::ROUTING_CREATE_SUCCESS_RESPONSE.add(&metrics::CONTEXT, 1, &[]);
    Ok(service_api::ApplicationResponse::Json(new_record))
}

#[cfg(feature = "v2")]
pub async fn link_routing_config_under_profile(
    state: SessionState,
    merchant_account: domain::MerchantAccount,
    key_store: domain::MerchantKeyStore,
    profile_id: common_utils::id_type::ProfileId,
    algorithm_id: common_utils::id_type::RoutingId,
    transaction_type: &enums::TransactionType,
) -> RouterResponse<routing_types::RoutingDictionaryRecord> {
    metrics::ROUTING_LINK_CONFIG.add(&metrics::CONTEXT, 1, &[]);
    let db = state.store.as_ref();
    let key_manager_state = &(&state).into();

    let routing_algorithm =
        RoutingAlgorithmUpdate::fetch_routing_algo(merchant_account.get_id(), &algorithm_id, db)
            .await?;

    utils::when(routing_algorithm.0.profile_id != profile_id, || {
        Err(errors::ApiErrorResponse::PreconditionFailed {
            message: "Profile Id is invalid for the routing config".to_string(),
        })
    })?;

    let business_profile = core_utils::validate_and_get_business_profile(
        db,
        key_manager_state,
        &key_store,
        Some(&profile_id),
        merchant_account.get_id(),
    )
    .await?
    .get_required_value("Profile")?;

    utils::when(
        routing_algorithm.0.algorithm_for != *transaction_type,
        || {
            Err(errors::ApiErrorResponse::PreconditionFailed {
                message: format!(
                    "Cannot use {}'s routing algorithm for {} operation",
                    routing_algorithm.0.algorithm_for, transaction_type
                ),
            })
        },
    )?;

    utils::when(
        business_profile.routing_algorithm_id == Some(algorithm_id.clone())
            || business_profile.payout_routing_algorithm_id == Some(algorithm_id.clone()),
        || {
            Err(errors::ApiErrorResponse::PreconditionFailed {
                message: "Algorithm is already active".to_string(),
            })
        },
    )?;
    admin::ProfileWrapper::new(business_profile)
        .update_profile_and_invalidate_routing_config_for_active_algorithm_id_update(
            db,
            key_manager_state,
            &key_store,
            algorithm_id,
            transaction_type,
        )
        .await?;

    metrics::ROUTING_LINK_CONFIG_SUCCESS_RESPONSE.add(&metrics::CONTEXT, 1, &[]);
    Ok(service_api::ApplicationResponse::Json(
        routing_algorithm.0.foreign_into(),
    ))
}

#[cfg(feature = "v1")]
pub async fn link_routing_config(
    state: SessionState,
    merchant_account: domain::MerchantAccount,
    key_store: domain::MerchantKeyStore,
    authentication_profile_id: Option<common_utils::id_type::ProfileId>,
    algorithm_id: common_utils::id_type::RoutingId,
    transaction_type: &enums::TransactionType,
) -> RouterResponse<routing_types::RoutingDictionaryRecord> {
    metrics::ROUTING_LINK_CONFIG.add(&metrics::CONTEXT, 1, &[]);
    let db = state.store.as_ref();
    let key_manager_state = &(&state).into();

    let routing_algorithm = db
        .find_routing_algorithm_by_algorithm_id_merchant_id(
            &algorithm_id,
            merchant_account.get_id(),
        )
        .await
        .change_context(errors::ApiErrorResponse::ResourceIdNotFound)?;

    let business_profile = core_utils::validate_and_get_business_profile(
        db,
        key_manager_state,
        &key_store,
        Some(&routing_algorithm.profile_id),
        merchant_account.get_id(),
    )
    .await?
    .get_required_value("Profile")
    .change_context(errors::ApiErrorResponse::ProfileNotFound {
        id: routing_algorithm.profile_id.get_string_repr().to_owned(),
    })?;

    core_utils::validate_profile_id_from_auth_layer(authentication_profile_id, &business_profile)?;

    match routing_algorithm.kind {
        diesel_models::enums::RoutingAlgorithmKind::Dynamic => {
            let mut dynamic_routing_ref: routing_types::DynamicRoutingAlgorithmRef =
                business_profile
                    .dynamic_routing_algorithm
                    .clone()
                    .map(|val| val.parse_value("DynamicRoutingAlgorithmRef"))
                    .transpose()
                    .change_context(errors::ApiErrorResponse::InternalServerError)
                    .attach_printable(
                        "unable to deserialize Dynamic routing algorithm ref from business profile",
                    )?
                    .unwrap_or_default();

            utils::when(
                matches!(
                    dynamic_routing_ref.success_based_algorithm,
                    Some(routing::SuccessBasedAlgorithm {
                        algorithm_id_with_timestamp:
                        routing_types::DynamicAlgorithmWithTimestamp {
                            algorithm_id: Some(ref id),
                            timestamp: _
                        },
                        enabled_feature: _
                    }) if id == &algorithm_id
                ) || matches!(
                    dynamic_routing_ref.elimination_routing_algorithm,
                    Some(routing::EliminationRoutingAlgorithm {
                        algorithm_id_with_timestamp:
                        routing_types::DynamicAlgorithmWithTimestamp {
                            algorithm_id: Some(ref id),
                            timestamp: _
                        },
                        enabled_feature: _
                    }) if id == &algorithm_id
                ),
                || {
                    Err(errors::ApiErrorResponse::PreconditionFailed {
                        message: "Algorithm is already active".to_string(),
                    })
                },
            )?;

            dynamic_routing_ref.update_algorithm_id(
                algorithm_id,
                dynamic_routing_ref
                    .success_based_algorithm
                    .clone()
                    .ok_or(errors::ApiErrorResponse::InternalServerError)
                    .attach_printable(
                        "missing success_based_algorithm in dynamic_algorithm_ref from business_profile table",
                    )?
                    .enabled_feature,
                routing_types::DynamicRoutingType::SuccessRateBasedRouting,
            );

            helpers::update_business_profile_active_dynamic_algorithm_ref(
                db,
                key_manager_state,
                &key_store,
                business_profile,
                dynamic_routing_ref,
            )
            .await?;
        }
        diesel_models::enums::RoutingAlgorithmKind::Single
        | diesel_models::enums::RoutingAlgorithmKind::Priority
        | diesel_models::enums::RoutingAlgorithmKind::Advanced
        | diesel_models::enums::RoutingAlgorithmKind::VolumeSplit => {
            let mut routing_ref: routing_types::RoutingAlgorithmRef = business_profile
                .routing_algorithm
                .clone()
                .map(|val| val.parse_value("RoutingAlgorithmRef"))
                .transpose()
                .change_context(errors::ApiErrorResponse::InternalServerError)
                .attach_printable(
                    "unable to deserialize routing algorithm ref from business profile",
                )?
                .unwrap_or_default();

            utils::when(routing_algorithm.algorithm_for != *transaction_type, || {
                Err(errors::ApiErrorResponse::PreconditionFailed {
                    message: format!(
                        "Cannot use {}'s routing algorithm for {} operation",
                        routing_algorithm.algorithm_for, transaction_type
                    ),
                })
            })?;

            utils::when(
                routing_ref.algorithm_id == Some(algorithm_id.clone()),
                || {
                    Err(errors::ApiErrorResponse::PreconditionFailed {
                        message: "Algorithm is already active".to_string(),
                    })
                },
            )?;
            routing_ref.update_algorithm_id(algorithm_id);
            helpers::update_profile_active_algorithm_ref(
                db,
                key_manager_state,
                &key_store,
                business_profile,
                routing_ref,
                transaction_type,
            )
            .await?;
        }
    };

    metrics::ROUTING_LINK_CONFIG_SUCCESS_RESPONSE.add(&metrics::CONTEXT, 1, &[]);
    Ok(service_api::ApplicationResponse::Json(
        routing_algorithm.foreign_into(),
    ))
}

#[cfg(feature = "v2")]
pub async fn retrieve_routing_algorithm_from_algorithm_id(
    state: SessionState,
    merchant_account: domain::MerchantAccount,
    key_store: domain::MerchantKeyStore,
    authentication_profile_id: Option<common_utils::id_type::ProfileId>,
    algorithm_id: common_utils::id_type::RoutingId,
) -> RouterResponse<routing_types::MerchantRoutingAlgorithm> {
    metrics::ROUTING_RETRIEVE_CONFIG.add(&metrics::CONTEXT, 1, &[]);
    let db = state.store.as_ref();
    let key_manager_state = &(&state).into();

    let routing_algorithm =
        RoutingAlgorithmUpdate::fetch_routing_algo(merchant_account.get_id(), &algorithm_id, db)
            .await?;
    let business_profile = core_utils::validate_and_get_business_profile(
        db,
        key_manager_state,
        &key_store,
        Some(&routing_algorithm.0.profile_id),
        merchant_account.get_id(),
    )
    .await?
    .get_required_value("Profile")
    .change_context(errors::ApiErrorResponse::ResourceIdNotFound)?;

    core_utils::validate_profile_id_from_auth_layer(authentication_profile_id, &business_profile)?;

    let response = routing_types::MerchantRoutingAlgorithm::foreign_try_from(routing_algorithm.0)
        .change_context(errors::ApiErrorResponse::InternalServerError)
        .attach_printable("unable to parse routing algorithm")?;

    metrics::ROUTING_RETRIEVE_CONFIG_SUCCESS_RESPONSE.add(&metrics::CONTEXT, 1, &[]);
    Ok(service_api::ApplicationResponse::Json(response))
}

#[cfg(feature = "v1")]
pub async fn retrieve_routing_algorithm_from_algorithm_id(
    state: SessionState,
    merchant_account: domain::MerchantAccount,
    key_store: domain::MerchantKeyStore,
    authentication_profile_id: Option<common_utils::id_type::ProfileId>,
    algorithm_id: common_utils::id_type::RoutingId,
) -> RouterResponse<routing_types::MerchantRoutingAlgorithm> {
    metrics::ROUTING_RETRIEVE_CONFIG.add(&metrics::CONTEXT, 1, &[]);
    let db = state.store.as_ref();
    let key_manager_state = &(&state).into();

    let routing_algorithm = db
        .find_routing_algorithm_by_algorithm_id_merchant_id(
            &algorithm_id,
            merchant_account.get_id(),
        )
        .await
        .to_not_found_response(errors::ApiErrorResponse::ResourceIdNotFound)?;

    let business_profile = core_utils::validate_and_get_business_profile(
        db,
        key_manager_state,
        &key_store,
        Some(&routing_algorithm.profile_id),
        merchant_account.get_id(),
    )
    .await?
    .get_required_value("Profile")
    .change_context(errors::ApiErrorResponse::ResourceIdNotFound)?;

    core_utils::validate_profile_id_from_auth_layer(authentication_profile_id, &business_profile)?;

    let response = routing_types::MerchantRoutingAlgorithm::foreign_try_from(routing_algorithm)
        .change_context(errors::ApiErrorResponse::InternalServerError)
        .attach_printable("unable to parse routing algorithm")?;

    metrics::ROUTING_RETRIEVE_CONFIG_SUCCESS_RESPONSE.add(&metrics::CONTEXT, 1, &[]);
    Ok(service_api::ApplicationResponse::Json(response))
}

#[cfg(feature = "v2")]
pub async fn unlink_routing_config_under_profile(
    state: SessionState,
    merchant_account: domain::MerchantAccount,
    key_store: domain::MerchantKeyStore,
    profile_id: common_utils::id_type::ProfileId,
    transaction_type: &enums::TransactionType,
) -> RouterResponse<routing_types::RoutingDictionaryRecord> {
    metrics::ROUTING_UNLINK_CONFIG.add(&metrics::CONTEXT, 1, &[]);
    let db = state.store.as_ref();
    let key_manager_state = &(&state).into();

    let business_profile = core_utils::validate_and_get_business_profile(
        db,
        key_manager_state,
        &key_store,
        Some(&profile_id),
        merchant_account.get_id(),
    )
    .await?
    .get_required_value("Profile")?;

    let routing_algo_id = match transaction_type {
        enums::TransactionType::Payment => business_profile.routing_algorithm_id.clone(),
        #[cfg(feature = "payouts")]
        enums::TransactionType::Payout => business_profile.payout_routing_algorithm_id.clone(),
    };

    if let Some(algorithm_id) = routing_algo_id {
        let record = RoutingAlgorithmUpdate::fetch_routing_algo(
            merchant_account.get_id(),
            &algorithm_id,
            db,
        )
        .await?;
        let response = record.0.foreign_into();
        admin::ProfileWrapper::new(business_profile)
            .update_profile_and_invalidate_routing_config_for_active_algorithm_id_update(
                db,
                key_manager_state,
                &key_store,
                algorithm_id,
                transaction_type,
            )
            .await?;
        metrics::ROUTING_UNLINK_CONFIG_SUCCESS_RESPONSE.add(&metrics::CONTEXT, 1, &[]);
        Ok(service_api::ApplicationResponse::Json(response))
    } else {
        Err(errors::ApiErrorResponse::PreconditionFailed {
            message: "Algorithm is already inactive".to_string(),
        })?
    }
}

#[cfg(feature = "v1")]
pub async fn unlink_routing_config(
    state: SessionState,
    merchant_account: domain::MerchantAccount,
    key_store: domain::MerchantKeyStore,
    request: routing_types::RoutingConfigRequest,
    authentication_profile_id: Option<common_utils::id_type::ProfileId>,
    transaction_type: &enums::TransactionType,
) -> RouterResponse<routing_types::RoutingDictionaryRecord> {
    metrics::ROUTING_UNLINK_CONFIG.add(&metrics::CONTEXT, 1, &[]);

    let db = state.store.as_ref();
    let key_manager_state = &(&state).into();

    let profile_id = request
        .profile_id
        .get_required_value("profile_id")
        .change_context(errors::ApiErrorResponse::MissingRequiredField {
            field_name: "profile_id",
        })
        .attach_printable("Profile_id not provided")?;

    let business_profile = core_utils::validate_and_get_business_profile(
        db,
        key_manager_state,
        &key_store,
        Some(&profile_id),
        merchant_account.get_id(),
    )
    .await?;

    match business_profile {
        Some(business_profile) => {
            core_utils::validate_profile_id_from_auth_layer(
                authentication_profile_id,
                &business_profile,
            )?;
            let routing_algo_ref: routing_types::RoutingAlgorithmRef = match transaction_type {
                enums::TransactionType::Payment => business_profile.routing_algorithm.clone(),
                #[cfg(feature = "payouts")]
                enums::TransactionType::Payout => business_profile.payout_routing_algorithm.clone(),
            }
            .map(|val| val.parse_value("RoutingAlgorithmRef"))
            .transpose()
            .change_context(errors::ApiErrorResponse::InternalServerError)
            .attach_printable("unable to deserialize routing algorithm ref from merchant account")?
            .unwrap_or_default();

            let timestamp = common_utils::date_time::now_unix_timestamp();

            match routing_algo_ref.algorithm_id {
                Some(algorithm_id) => {
                    let routing_algorithm: routing_types::RoutingAlgorithmRef =
                        routing_types::RoutingAlgorithmRef {
                            algorithm_id: None,
                            timestamp,
                            config_algo_id: routing_algo_ref.config_algo_id.clone(),
                            surcharge_config_algo_id: routing_algo_ref.surcharge_config_algo_id,
                        };

                    let record = db
                        .find_routing_algorithm_by_profile_id_algorithm_id(
                            &profile_id,
                            &algorithm_id,
                        )
                        .await
                        .to_not_found_response(errors::ApiErrorResponse::ResourceIdNotFound)?;
                    let response = record.foreign_into();
                    helpers::update_profile_active_algorithm_ref(
                        db,
                        key_manager_state,
                        &key_store,
                        business_profile,
                        routing_algorithm,
                        transaction_type,
                    )
                    .await?;

                    metrics::ROUTING_UNLINK_CONFIG_SUCCESS_RESPONSE.add(&metrics::CONTEXT, 1, &[]);
                    Ok(service_api::ApplicationResponse::Json(response))
                }
                None => Err(errors::ApiErrorResponse::PreconditionFailed {
                    message: "Algorithm is already inactive".to_string(),
                })?,
            }
        }
        None => Err(errors::ApiErrorResponse::InvalidRequestData {
            message: "The business_profile is not present".to_string(),
        }
        .into()),
    }
}

#[cfg(feature = "v2")]
pub async fn update_default_fallback_routing(
    state: SessionState,
    merchant_account: domain::MerchantAccount,
    key_store: domain::MerchantKeyStore,
    profile_id: common_utils::id_type::ProfileId,
    updated_list_of_connectors: Vec<routing_types::RoutableConnectorChoice>,
) -> RouterResponse<Vec<routing_types::RoutableConnectorChoice>> {
    metrics::ROUTING_UPDATE_CONFIG.add(&metrics::CONTEXT, 1, &[]);
    let db = state.store.as_ref();
    let key_manager_state = &(&state).into();
    let profile = core_utils::validate_and_get_business_profile(
        db,
        key_manager_state,
        &key_store,
        Some(&profile_id),
        merchant_account.get_id(),
    )
    .await?
    .get_required_value("Profile")?;
    let profile_wrapper = admin::ProfileWrapper::new(profile);
    let default_list_of_connectors =
        profile_wrapper.get_default_fallback_list_of_connector_under_profile()?;

    utils::when(
        default_list_of_connectors.len() != updated_list_of_connectors.len(),
        || {
            Err(errors::ApiErrorResponse::PreconditionFailed {
                message: "current config and updated config have different lengths".to_string(),
            })
        },
    )?;

    let existing_set_of_default_connectors: FxHashSet<String> = FxHashSet::from_iter(
        default_list_of_connectors
            .iter()
            .map(|conn_choice| conn_choice.to_string()),
    );
    let updated_set_of_default_connectors: FxHashSet<String> = FxHashSet::from_iter(
        updated_list_of_connectors
            .iter()
            .map(|conn_choice| conn_choice.to_string()),
    );

    let symmetric_diff_between_existing_and_updated_connectors: Vec<String> =
        existing_set_of_default_connectors
            .symmetric_difference(&updated_set_of_default_connectors)
            .cloned()
            .collect();

    utils::when(
        !symmetric_diff_between_existing_and_updated_connectors.is_empty(),
        || {
            Err(errors::ApiErrorResponse::InvalidRequestData {
                message: format!(
                    "connector mismatch between old and new configs ({})",
                    symmetric_diff_between_existing_and_updated_connectors.join(", ")
                ),
            })
        },
    )?;
    profile_wrapper
        .update_default_fallback_routing_of_connectors_under_profile(
            db,
            &updated_list_of_connectors,
            key_manager_state,
            &key_store,
        )
        .await?;

    metrics::ROUTING_UPDATE_CONFIG_SUCCESS_RESPONSE.add(&metrics::CONTEXT, 1, &[]);
    Ok(service_api::ApplicationResponse::Json(
        updated_list_of_connectors,
    ))
}

#[cfg(feature = "v1")]
pub async fn update_default_routing_config(
    state: SessionState,
    merchant_account: domain::MerchantAccount,
    updated_config: Vec<routing_types::RoutableConnectorChoice>,
    transaction_type: &enums::TransactionType,
) -> RouterResponse<Vec<routing_types::RoutableConnectorChoice>> {
    metrics::ROUTING_UPDATE_CONFIG.add(&metrics::CONTEXT, 1, &[]);
    let db = state.store.as_ref();
    let default_config = helpers::get_merchant_default_config(
        db,
        merchant_account.get_id().get_string_repr(),
        transaction_type,
    )
    .await?;

    utils::when(default_config.len() != updated_config.len(), || {
        Err(errors::ApiErrorResponse::PreconditionFailed {
            message: "current config and updated config have different lengths".to_string(),
        })
    })?;

    let existing_set: FxHashSet<String> =
        FxHashSet::from_iter(default_config.iter().map(|c| c.to_string()));
    let updated_set: FxHashSet<String> =
        FxHashSet::from_iter(updated_config.iter().map(|c| c.to_string()));

    let symmetric_diff: Vec<String> = existing_set
        .symmetric_difference(&updated_set)
        .cloned()
        .collect();

    utils::when(!symmetric_diff.is_empty(), || {
        Err(errors::ApiErrorResponse::InvalidRequestData {
            message: format!(
                "connector mismatch between old and new configs ({})",
                symmetric_diff.join(", ")
            ),
        })
    })?;

    helpers::update_merchant_default_config(
        db,
        merchant_account.get_id().get_string_repr(),
        updated_config.clone(),
        transaction_type,
    )
    .await?;

    metrics::ROUTING_UPDATE_CONFIG_SUCCESS_RESPONSE.add(&metrics::CONTEXT, 1, &[]);
    Ok(service_api::ApplicationResponse::Json(updated_config))
}

#[cfg(feature = "v2")]
pub async fn retrieve_default_fallback_algorithm_for_profile(
    state: SessionState,
    merchant_account: domain::MerchantAccount,
    key_store: domain::MerchantKeyStore,
    profile_id: common_utils::id_type::ProfileId,
) -> RouterResponse<Vec<routing_types::RoutableConnectorChoice>> {
    metrics::ROUTING_RETRIEVE_DEFAULT_CONFIG.add(&metrics::CONTEXT, 1, &[]);
    let db = state.store.as_ref();
    let key_manager_state = &(&state).into();
    let profile = core_utils::validate_and_get_business_profile(
        db,
        key_manager_state,
        &key_store,
        Some(&profile_id),
        merchant_account.get_id(),
    )
    .await?
    .get_required_value("Profile")?;

    let connectors_choice = admin::ProfileWrapper::new(profile)
        .get_default_fallback_list_of_connector_under_profile()?;

    metrics::ROUTING_RETRIEVE_DEFAULT_CONFIG_SUCCESS_RESPONSE.add(&metrics::CONTEXT, 1, &[]);
    Ok(service_api::ApplicationResponse::Json(connectors_choice))
}

#[cfg(feature = "v1")]
pub async fn retrieve_default_routing_config(
    state: SessionState,
    profile_id: Option<common_utils::id_type::ProfileId>,
    merchant_account: domain::MerchantAccount,
    transaction_type: &enums::TransactionType,
) -> RouterResponse<Vec<routing_types::RoutableConnectorChoice>> {
    metrics::ROUTING_RETRIEVE_DEFAULT_CONFIG.add(&metrics::CONTEXT, 1, &[]);
    let db = state.store.as_ref();
    let id = profile_id
        .map(|profile_id| profile_id.get_string_repr().to_owned())
        .unwrap_or_else(|| merchant_account.get_id().get_string_repr().to_string());

    helpers::get_merchant_default_config(db, &id, transaction_type)
        .await
        .map(|conn_choice| {
            metrics::ROUTING_RETRIEVE_DEFAULT_CONFIG_SUCCESS_RESPONSE.add(
                &metrics::CONTEXT,
                1,
                &[],
            );
            service_api::ApplicationResponse::Json(conn_choice)
        })
}

#[cfg(feature = "v2")]
pub async fn retrieve_routing_config_under_profile(
    state: SessionState,
    merchant_account: domain::MerchantAccount,
    key_store: domain::MerchantKeyStore,
    query_params: RoutingRetrieveQuery,
    profile_id: common_utils::id_type::ProfileId,
    transaction_type: &enums::TransactionType,
) -> RouterResponse<routing_types::LinkedRoutingConfigRetrieveResponse> {
    metrics::ROUTING_RETRIEVE_LINK_CONFIG.add(&metrics::CONTEXT, 1, &[]);
    let db = state.store.as_ref();
    let key_manager_state = &(&state).into();

    let business_profile = core_utils::validate_and_get_business_profile(
        db,
        key_manager_state,
        &key_store,
        Some(&profile_id),
        merchant_account.get_id(),
    )
    .await?
    .get_required_value("Profile")?;

    let record = db
        .list_routing_algorithm_metadata_by_profile_id(
            business_profile.get_id(),
            i64::from(query_params.limit.unwrap_or_default()),
            i64::from(query_params.offset.unwrap_or_default()),
        )
        .await
        .to_not_found_response(errors::ApiErrorResponse::ResourceIdNotFound)?;

    let active_algorithms = record
        .into_iter()
        .filter(|routing_rec| &routing_rec.algorithm_for == transaction_type)
        .map(|routing_algo| routing_algo.foreign_into())
        .collect::<Vec<_>>();

    metrics::ROUTING_RETRIEVE_LINK_CONFIG_SUCCESS_RESPONSE.add(&metrics::CONTEXT, 1, &[]);
    Ok(service_api::ApplicationResponse::Json(
        routing_types::LinkedRoutingConfigRetrieveResponse::ProfileBased(active_algorithms),
    ))
}

#[cfg(feature = "v1")]
pub async fn retrieve_linked_routing_config(
    state: SessionState,
    merchant_account: domain::MerchantAccount,
    key_store: domain::MerchantKeyStore,
    authentication_profile_id: Option<common_utils::id_type::ProfileId>,
    query_params: routing_types::RoutingRetrieveLinkQuery,
    transaction_type: &enums::TransactionType,
) -> RouterResponse<routing_types::LinkedRoutingConfigRetrieveResponse> {
    metrics::ROUTING_RETRIEVE_LINK_CONFIG.add(&metrics::CONTEXT, 1, &[]);
    let db = state.store.as_ref();
    let key_manager_state = &(&state).into();

    let business_profiles = if let Some(profile_id) = query_params.profile_id {
        core_utils::validate_and_get_business_profile(
            db,
            key_manager_state,
            &key_store,
            Some(&profile_id),
            merchant_account.get_id(),
        )
        .await?
        .map(|profile| vec![profile])
        .get_required_value("Profile")
        .change_context(errors::ApiErrorResponse::ProfileNotFound {
            id: profile_id.get_string_repr().to_owned(),
        })?
    } else {
        let business_profile = db
            .list_profile_by_merchant_id(key_manager_state, &key_store, merchant_account.get_id())
            .await
            .to_not_found_response(errors::ApiErrorResponse::ResourceIdNotFound)?;
        core_utils::filter_objects_based_on_profile_id_list(
            authentication_profile_id.map(|profile_id| vec![profile_id]),
            business_profile.clone(),
        )
    };

    let mut active_algorithms = Vec::new();

    for business_profile in business_profiles {
        let profile_id = business_profile.get_id().to_owned();

        let routing_ref: routing_types::RoutingAlgorithmRef = match transaction_type {
            enums::TransactionType::Payment => business_profile.routing_algorithm,
            #[cfg(feature = "payouts")]
            enums::TransactionType::Payout => business_profile.payout_routing_algorithm,
        }
        .clone()
        .map(|val| val.parse_value("RoutingAlgorithmRef"))
        .transpose()
        .change_context(errors::ApiErrorResponse::InternalServerError)
        .attach_printable("unable to deserialize routing algorithm ref from merchant account")?
        .unwrap_or_default();

        if let Some(algorithm_id) = routing_ref.algorithm_id {
            let record = db
                .find_routing_algorithm_metadata_by_algorithm_id_profile_id(
                    &algorithm_id,
                    &profile_id,
                )
                .await
                .to_not_found_response(errors::ApiErrorResponse::ResourceIdNotFound)?;

            active_algorithms.push(record.foreign_into());
        }
    }

    metrics::ROUTING_RETRIEVE_LINK_CONFIG_SUCCESS_RESPONSE.add(&metrics::CONTEXT, 1, &[]);
    Ok(service_api::ApplicationResponse::Json(
        routing_types::LinkedRoutingConfigRetrieveResponse::ProfileBased(active_algorithms),
    ))
}
// List all the default fallback algorithms under all the profile under a merchant
pub async fn retrieve_default_routing_config_for_profiles(
    state: SessionState,
    merchant_account: domain::MerchantAccount,
    key_store: domain::MerchantKeyStore,
    transaction_type: &enums::TransactionType,
) -> RouterResponse<Vec<routing_types::ProfileDefaultRoutingConfig>> {
    metrics::ROUTING_RETRIEVE_CONFIG_FOR_PROFILE.add(&metrics::CONTEXT, 1, &[]);
    let db = state.store.as_ref();
    let key_manager_state = &(&state).into();

    let all_profiles = db
        .list_profile_by_merchant_id(key_manager_state, &key_store, merchant_account.get_id())
        .await
        .to_not_found_response(errors::ApiErrorResponse::ResourceIdNotFound)
        .attach_printable("error retrieving all business profiles for merchant")?;

    let retrieve_config_futures = all_profiles
        .iter()
        .map(|prof| {
            helpers::get_merchant_default_config(
                db,
                prof.get_id().get_string_repr(),
                transaction_type,
            )
        })
        .collect::<Vec<_>>();

    let configs = futures::future::join_all(retrieve_config_futures)
        .await
        .into_iter()
        .collect::<Result<Vec<_>, _>>()?;

    let default_configs = configs
        .into_iter()
        .zip(all_profiles.iter().map(|prof| prof.get_id().to_owned()))
        .map(
            |(config, profile_id)| routing_types::ProfileDefaultRoutingConfig {
                profile_id,
                connectors: config,
            },
        )
        .collect::<Vec<_>>();

    metrics::ROUTING_RETRIEVE_CONFIG_FOR_PROFILE_SUCCESS_RESPONSE.add(&metrics::CONTEXT, 1, &[]);
    Ok(service_api::ApplicationResponse::Json(default_configs))
}

pub async fn update_default_routing_config_for_profile(
    state: SessionState,
    merchant_account: domain::MerchantAccount,
    key_store: domain::MerchantKeyStore,
    updated_config: Vec<routing_types::RoutableConnectorChoice>,
    profile_id: common_utils::id_type::ProfileId,
    transaction_type: &enums::TransactionType,
) -> RouterResponse<routing_types::ProfileDefaultRoutingConfig> {
    metrics::ROUTING_UPDATE_CONFIG_FOR_PROFILE.add(&metrics::CONTEXT, 1, &[]);

    let db = state.store.as_ref();
    let key_manager_state = &(&state).into();

    let business_profile = core_utils::validate_and_get_business_profile(
        db,
        key_manager_state,
        &key_store,
        Some(&profile_id),
        merchant_account.get_id(),
    )
    .await?
    .get_required_value("Profile")
    .change_context(errors::ApiErrorResponse::ProfileNotFound {
        id: profile_id.get_string_repr().to_owned(),
    })?;
    let default_config = helpers::get_merchant_default_config(
        db,
        business_profile.get_id().get_string_repr(),
        transaction_type,
    )
    .await?;

    utils::when(default_config.len() != updated_config.len(), || {
        Err(errors::ApiErrorResponse::PreconditionFailed {
            message: "current config and updated config have different lengths".to_string(),
        })
    })?;

    let existing_set = FxHashSet::from_iter(
        default_config
            .iter()
            .map(|c| (c.connector.to_string(), c.merchant_connector_id.as_ref())),
    );

    let updated_set = FxHashSet::from_iter(
        updated_config
            .iter()
            .map(|c| (c.connector.to_string(), c.merchant_connector_id.as_ref())),
    );

    let symmetric_diff = existing_set
        .symmetric_difference(&updated_set)
        .cloned()
        .collect::<Vec<_>>();

    utils::when(!symmetric_diff.is_empty(), || {
        let error_str = symmetric_diff
            .into_iter()
            .map(|(connector, ident)| format!("'{connector}:{ident:?}'"))
            .collect::<Vec<_>>()
            .join(", ");

        Err(errors::ApiErrorResponse::InvalidRequestData {
            message: format!("connector mismatch between old and new configs ({error_str})"),
        })
    })?;

    helpers::update_merchant_default_config(
        db,
        business_profile.get_id().get_string_repr(),
        updated_config.clone(),
        transaction_type,
    )
    .await?;

    metrics::ROUTING_UPDATE_CONFIG_FOR_PROFILE_SUCCESS_RESPONSE.add(&metrics::CONTEXT, 1, &[]);
    Ok(service_api::ApplicationResponse::Json(
        routing_types::ProfileDefaultRoutingConfig {
            profile_id: business_profile.get_id().to_owned(),
            connectors: updated_config,
        },
    ))
}

// Toggle the specific routing type as well as add the default configs in RoutingAlgorithm table
// and update the same in business profile table.
#[cfg(feature = "v1")]
pub async fn toggle_specific_dynamic_routing(
    state: SessionState,
    merchant_account: domain::MerchantAccount,
    key_store: domain::MerchantKeyStore,
    feature_to_enable: routing::DynamicRoutingFeatures,
    profile_id: common_utils::id_type::ProfileId,
    dynamic_routing_type: routing::DynamicRoutingType,
) -> RouterResponse<routing_types::RoutingDictionaryRecord> {
    metrics::ROUTING_CREATE_REQUEST_RECEIVED.add(
        &metrics::CONTEXT,
        1,
        &add_attributes([("profile_id", profile_id.get_string_repr().to_owned())]),
    );
    let db = state.store.as_ref();
    let key_manager_state = &(&state).into();

    let business_profile: domain::Profile = core_utils::validate_and_get_business_profile(
        db,
        key_manager_state,
        &key_store,
        Some(&profile_id),
        merchant_account.get_id(),
    )
    .await?
    .get_required_value("Profile")
    .change_context(errors::ApiErrorResponse::ProfileNotFound {
        id: profile_id.get_string_repr().to_owned(),
    })?;

    let dynamic_routing_algo_ref: routing_types::DynamicRoutingAlgorithmRef = business_profile
        .dynamic_routing_algorithm
        .clone()
        .map(|val| val.parse_value("DynamicRoutingAlgorithmRef"))
        .transpose()
        .change_context(errors::ApiErrorResponse::InternalServerError)
        .attach_printable(
            "unable to deserialize dynamic routing algorithm ref from business profile",
        )?
        .unwrap_or_default();

    match feature_to_enable {
        routing::DynamicRoutingFeatures::Metrics
        | routing::DynamicRoutingFeatures::DynamicConnectorSelection => {
            // occurs when algorithm is already present in the db
            // 1. If present with same feature then return response as already enabled
            // 2. Else update the feature and persist the same on db
            // 3. If not present in db then create a new default entry
            helpers::enable_dynamic_routing_algorithm(
                &state,
                key_store,
                business_profile,
                feature_to_enable,
                dynamic_routing_algo_ref,
                dynamic_routing_type,
            )
            .await
        }
<<<<<<< HEAD
        routing::SuccessBasedRoutingFeatures::None => {
            // disable success based routing for the requested profile
            let timestamp = common_utils::date_time::now_unix_timestamp();
            match success_based_dynamic_routing_algo_ref.success_based_algorithm {
                Some(algorithm_ref) => {
                    if let Some(algorithm_id) =
                        algorithm_ref.algorithm_id_with_timestamp.algorithm_id
                    {
                        let dynamic_routing_algorithm = routing_types::DynamicRoutingAlgorithmRef {
                            success_based_algorithm: Some(routing::SuccessBasedAlgorithm {
                                algorithm_id_with_timestamp:
                                    routing_types::DynamicAlgorithmWithTimestamp {
                                        algorithm_id: None,
                                        timestamp,
                                    },
                                enabled_feature: routing::SuccessBasedRoutingFeatures::None,
                            }),
                            dynamic_routing_volume_split: u8::default(),
                        };

                        // redact cache for success based routing configs
                        let cache_key = format!(
                            "{}_{}",
                            business_profile.get_id().get_string_repr(),
                            algorithm_id.get_string_repr()
                        );
                        let cache_entries_to_redact =
                            vec![cache::CacheKind::SuccessBasedDynamicRoutingCache(
                                cache_key.into(),
                            )];
                        let _ = cache::publish_into_redact_channel(
                            state.store.get_cache_store().as_ref(),
                            cache_entries_to_redact,
                        )
                        .await
                        .change_context(errors::ApiErrorResponse::InternalServerError)
                        .attach_printable("unable to publish into the redact channel for evicting the success based routing config cache")?;

                        let record = db
                            .find_routing_algorithm_by_profile_id_algorithm_id(
                                business_profile.get_id(),
                                &algorithm_id,
                            )
                            .await
                            .to_not_found_response(errors::ApiErrorResponse::ResourceIdNotFound)?;
                        let response = record.foreign_into();
                        helpers::update_business_profile_active_dynamic_algorithm_ref(
                            db,
                            key_manager_state,
                            &key_store,
                            business_profile,
                            dynamic_routing_algorithm,
                        )
                        .await?;

                        metrics::ROUTING_UNLINK_CONFIG_SUCCESS_RESPONSE.add(
                            &metrics::CONTEXT,
                            1,
                            &add_attributes([(
                                "profile_id",
                                profile_id.get_string_repr().to_owned(),
                            )]),
                        );

                        Ok(service_api::ApplicationResponse::Json(response))
                    } else {
                        Err(errors::ApiErrorResponse::PreconditionFailed {
                            message: "Algorithm is already inactive".to_string(),
                        })?
                    }
                }
                None => Err(errors::ApiErrorResponse::PreconditionFailed {
                    message: "Success rate based routing is already disabled".to_string(),
                })?,
            }
=======
        routing::DynamicRoutingFeatures::None => {
            // disable specific dynamic routing for the requested profile
            helpers::disable_dynamic_routing_algorithm(
                &state,
                key_store,
                business_profile,
                dynamic_routing_algo_ref,
                dynamic_routing_type,
            )
            .await
>>>>>>> f464b63d
        }
    }
}

#[cfg(all(feature = "v1", feature = "dynamic_routing"))]
pub async fn success_based_routing_update_configs(
    state: SessionState,
    request: routing_types::SuccessBasedRoutingConfig,
    algorithm_id: common_utils::id_type::RoutingId,
    profile_id: common_utils::id_type::ProfileId,
) -> RouterResponse<routing_types::RoutingDictionaryRecord> {
    metrics::ROUTING_UPDATE_CONFIG_FOR_PROFILE.add(
        &metrics::CONTEXT,
        1,
        &add_attributes([("profile_id", profile_id.get_string_repr().to_owned())]),
    );
    let db = state.store.as_ref();

    let dynamic_routing_algo_to_update = db
        .find_routing_algorithm_by_profile_id_algorithm_id(&profile_id, &algorithm_id)
        .await
        .to_not_found_response(errors::ApiErrorResponse::ResourceIdNotFound)?;

    let mut config_to_update: routing::SuccessBasedRoutingConfig = dynamic_routing_algo_to_update
        .algorithm_data
        .parse_value::<routing::SuccessBasedRoutingConfig>("SuccessBasedRoutingConfig")
        .change_context(errors::ApiErrorResponse::InternalServerError)
        .attach_printable("unable to deserialize algorithm data from routing table into SuccessBasedRoutingConfig")?;

    config_to_update.update(request);

    let updated_algorithm_id = common_utils::generate_routing_id_of_default_length();
    let timestamp = common_utils::date_time::now();
    let algo = RoutingAlgorithm {
        algorithm_id: updated_algorithm_id,
        profile_id: dynamic_routing_algo_to_update.profile_id,
        merchant_id: dynamic_routing_algo_to_update.merchant_id,
        name: dynamic_routing_algo_to_update.name,
        description: dynamic_routing_algo_to_update.description,
        kind: dynamic_routing_algo_to_update.kind,
        algorithm_data: serde_json::json!(config_to_update),
        created_at: timestamp,
        modified_at: timestamp,
        algorithm_for: dynamic_routing_algo_to_update.algorithm_for,
    };
    let record = db
        .insert_routing_algorithm(algo)
        .await
        .change_context(errors::ApiErrorResponse::InternalServerError)
        .attach_printable("Unable to insert record in routing algorithm table")?;

    // redact cache for success based routing configs
    let cache_key = format!(
        "{}_{}",
        profile_id.get_string_repr(),
        algorithm_id.get_string_repr()
    );
    let cache_entries_to_redact = vec![cache::CacheKind::SuccessBasedDynamicRoutingCache(
        cache_key.into(),
    )];
    let _ = cache::publish_into_redact_channel(
        state.store.get_cache_store().as_ref(),
        cache_entries_to_redact,
    )
    .await
    .map_err(|e| logger::error!("unable to publish into the redact channel for evicting the success based routing config cache {e:?}"));

    let new_record = record.foreign_into();

    metrics::ROUTING_UPDATE_CONFIG_FOR_PROFILE_SUCCESS_RESPONSE.add(
        &metrics::CONTEXT,
        1,
        &add_attributes([("profile_id", profile_id.get_string_repr().to_owned())]),
    );

    let prefix_of_dynamic_routing_keys = helpers::generate_tenant_business_profile_id(
        &state.tenant.redis_key_prefix,
        profile_id.get_string_repr(),
    );
    state
        .grpc_client
        .dynamic_routing
        .success_rate_client
        .as_ref()
        .async_map(|sr_client| async {
            sr_client
                .invalidate_success_rate_routing_keys(prefix_of_dynamic_routing_keys)
                .await
                .change_context(errors::ApiErrorResponse::GenericNotFoundError {
                    message: "Failed to invalidate the routing keys".to_string(),
                })
        })
        .await
        .transpose()?;

    Ok(service_api::ApplicationResponse::Json(new_record))
}

#[async_trait]
pub trait GetRoutableConnectorsForChoice {
    async fn get_routable_connectors(
        &self,
        db: &dyn StorageInterface,
        business_profile: &domain::Profile,
    ) -> RouterResult<RoutableConnectors>;
}

pub struct StraightThroughAlgorithmTypeSingle(pub serde_json::Value);

#[async_trait]
impl GetRoutableConnectorsForChoice for StraightThroughAlgorithmTypeSingle {
    async fn get_routable_connectors(
        &self,
        _db: &dyn StorageInterface,
        _business_profile: &domain::Profile,
    ) -> RouterResult<RoutableConnectors> {
        let straight_through_routing_algorithm = self
            .0
            .clone()
            .parse_value::<api::routing::StraightThroughAlgorithm>("RoutingAlgorithm")
            .change_context(errors::ApiErrorResponse::InternalServerError)
            .attach_printable("Failed to parse the straight through routing algorithm")?;
        let routable_connector = match straight_through_routing_algorithm {
            api::routing::StraightThroughAlgorithm::Single(connector) => {
                vec![*connector]
            }

            api::routing::StraightThroughAlgorithm::Priority(_)
            | api::routing::StraightThroughAlgorithm::VolumeSplit(_) => {
                Err(errors::RoutingError::DslIncorrectSelectionAlgorithm)
                    .change_context(errors::ApiErrorResponse::InternalServerError)
                    .attach_printable(
                        "Unsupported algorithm received as a result of static routing",
                    )?
            }
        };
        Ok(RoutableConnectors(routable_connector))
    }
}

pub struct DecideConnector;

#[async_trait]
impl GetRoutableConnectorsForChoice for DecideConnector {
    async fn get_routable_connectors(
        &self,
        db: &dyn StorageInterface,
        business_profile: &domain::Profile,
    ) -> RouterResult<RoutableConnectors> {
        let fallback_config = helpers::get_merchant_default_config(
            db,
            business_profile.get_id().get_string_repr(),
            &common_enums::TransactionType::Payment,
        )
        .await
        .change_context(errors::ApiErrorResponse::InternalServerError)?;
        Ok(RoutableConnectors(fallback_config))
    }
}

pub struct RoutableConnectors(Vec<routing_types::RoutableConnectorChoice>);

impl RoutableConnectors {
    pub fn filter_network_transaction_id_flow_supported_connectors(
        self,
        nit_connectors: HashSet<String>,
    ) -> Self {
        let connectors = self
            .0
            .into_iter()
            .filter(|routable_connector_choice| {
                nit_connectors.contains(&routable_connector_choice.connector.to_string())
            })
            .collect();
        Self(connectors)
    }

    pub async fn construct_dsl_and_perform_eligibility_analysis<F, D>(
        self,
        state: &SessionState,
        key_store: &domain::MerchantKeyStore,
        payment_data: &D,

        profile_id: &common_utils::id_type::ProfileId,
    ) -> RouterResult<Vec<api::ConnectorData>>
    where
        F: Send + Clone,
        D: OperationSessionGetters<F>,
    {
        let payments_dsl_input = PaymentsDslInput::new(
            payment_data.get_setup_mandate(),
            payment_data.get_payment_attempt(),
            payment_data.get_payment_intent(),
            payment_data.get_payment_method_data(),
            payment_data.get_address(),
            payment_data.get_recurring_details(),
            payment_data.get_currency(),
        );

        let routable_connector_choice = self.0.clone();

        let backend_input = payments_routing::make_dsl_input(&payments_dsl_input)
            .change_context(errors::ApiErrorResponse::InternalServerError)
            .attach_printable("Failed to construct dsl input")?;

        let connectors = payments_routing::perform_cgraph_filtering(
            state,
            key_store,
            routable_connector_choice,
            backend_input,
            None,
            profile_id,
            &common_enums::TransactionType::Payment,
        )
        .await
        .change_context(errors::ApiErrorResponse::InternalServerError)
        .attach_printable("Eligibility analysis failed for routable connectors")?;

        let connector_data = connectors
            .into_iter()
            .map(|conn| {
                api::ConnectorData::get_connector_by_name(
                    &state.conf.connectors,
                    &conn.connector.to_string(),
                    api::GetToken::Connector,
                    conn.merchant_connector_id.clone(),
                )
            })
            .collect::<CustomResult<Vec<_>, _>>()
            .change_context(errors::ApiErrorResponse::InternalServerError)
            .attach_printable("Invalid connector name received")?;

        Ok(connector_data)
    }
}<|MERGE_RESOLUTION|>--- conflicted
+++ resolved
@@ -1257,83 +1257,6 @@
             )
             .await
         }
-<<<<<<< HEAD
-        routing::SuccessBasedRoutingFeatures::None => {
-            // disable success based routing for the requested profile
-            let timestamp = common_utils::date_time::now_unix_timestamp();
-            match success_based_dynamic_routing_algo_ref.success_based_algorithm {
-                Some(algorithm_ref) => {
-                    if let Some(algorithm_id) =
-                        algorithm_ref.algorithm_id_with_timestamp.algorithm_id
-                    {
-                        let dynamic_routing_algorithm = routing_types::DynamicRoutingAlgorithmRef {
-                            success_based_algorithm: Some(routing::SuccessBasedAlgorithm {
-                                algorithm_id_with_timestamp:
-                                    routing_types::DynamicAlgorithmWithTimestamp {
-                                        algorithm_id: None,
-                                        timestamp,
-                                    },
-                                enabled_feature: routing::SuccessBasedRoutingFeatures::None,
-                            }),
-                            dynamic_routing_volume_split: u8::default(),
-                        };
-
-                        // redact cache for success based routing configs
-                        let cache_key = format!(
-                            "{}_{}",
-                            business_profile.get_id().get_string_repr(),
-                            algorithm_id.get_string_repr()
-                        );
-                        let cache_entries_to_redact =
-                            vec![cache::CacheKind::SuccessBasedDynamicRoutingCache(
-                                cache_key.into(),
-                            )];
-                        let _ = cache::publish_into_redact_channel(
-                            state.store.get_cache_store().as_ref(),
-                            cache_entries_to_redact,
-                        )
-                        .await
-                        .change_context(errors::ApiErrorResponse::InternalServerError)
-                        .attach_printable("unable to publish into the redact channel for evicting the success based routing config cache")?;
-
-                        let record = db
-                            .find_routing_algorithm_by_profile_id_algorithm_id(
-                                business_profile.get_id(),
-                                &algorithm_id,
-                            )
-                            .await
-                            .to_not_found_response(errors::ApiErrorResponse::ResourceIdNotFound)?;
-                        let response = record.foreign_into();
-                        helpers::update_business_profile_active_dynamic_algorithm_ref(
-                            db,
-                            key_manager_state,
-                            &key_store,
-                            business_profile,
-                            dynamic_routing_algorithm,
-                        )
-                        .await?;
-
-                        metrics::ROUTING_UNLINK_CONFIG_SUCCESS_RESPONSE.add(
-                            &metrics::CONTEXT,
-                            1,
-                            &add_attributes([(
-                                "profile_id",
-                                profile_id.get_string_repr().to_owned(),
-                            )]),
-                        );
-
-                        Ok(service_api::ApplicationResponse::Json(response))
-                    } else {
-                        Err(errors::ApiErrorResponse::PreconditionFailed {
-                            message: "Algorithm is already inactive".to_string(),
-                        })?
-                    }
-                }
-                None => Err(errors::ApiErrorResponse::PreconditionFailed {
-                    message: "Success rate based routing is already disabled".to_string(),
-                })?,
-            }
-=======
         routing::DynamicRoutingFeatures::None => {
             // disable specific dynamic routing for the requested profile
             helpers::disable_dynamic_routing_algorithm(
@@ -1344,7 +1267,6 @@
                 dynamic_routing_type,
             )
             .await
->>>>>>> f464b63d
         }
     }
 }
