--- conflicted
+++ resolved
@@ -414,10 +414,6 @@
 
     match routing_algorithm.kind {
         diesel_models::enums::RoutingAlgorithmKind::Dynamic => {
-<<<<<<< HEAD
-            utils::when(
-                business_profile.dynamic_routing_algorithm == Some(algorithm_id.clone()),
-=======
             let mut dynamic_routing_ref: routing_types::DynamicRoutingAlgorithmRef =
                 business_profile
                     .dynamic_routing_algorithm
@@ -438,20 +434,15 @@
                         timestamp: _
                     }) if id == &algorithm_id
                 ),
->>>>>>> b1ad3497
                 || {
                     Err(errors::ApiErrorResponse::PreconditionFailed {
                         message: "Algorithm is already active".to_string(),
                     })
                 },
             )?;
-<<<<<<< HEAD
-            helpers::update_business_profile_active_dynamic_algorithm_id(
-=======
 
             dynamic_routing_ref.update_algorithm_id(algorithm_id);
             helpers::update_business_profile_active_dynamic_algorithm_ref(
->>>>>>> b1ad3497
                 db,
                 key_manager_state,
                 &key_store,
@@ -1230,16 +1221,6 @@
         let record = db
             .insert_routing_algorithm(algo)
             .await
-<<<<<<< HEAD
-            .to_not_found_response(errors::ApiErrorResponse::ResourceIdNotFound)?;
-
-        helpers::update_business_profile_active_dynamic_algorithm_id(
-            db,
-            key_manager_state,
-            &key_store,
-            business_profile.clone(),
-            Some(record.algorithm_id.clone()),
-=======
             .change_context(errors::ApiErrorResponse::InternalServerError)
             .attach_printable("Unable to insert record in routing algorithm table")?;
 
@@ -1250,7 +1231,6 @@
             &key_store,
             business_profile,
             success_based_dynamic_routing_algo_ref,
->>>>>>> b1ad3497
         )
         .await?;
 
@@ -1263,27 +1243,6 @@
         );
         Ok(service_api::ApplicationResponse::Json(new_record))
     } else {
-<<<<<<< HEAD
-        match business_profile.dynamic_routing_algorithm {
-            Some(ref algorithm_id) => {
-                let dynamic_routing_algorithm_id = None;
-                let record = db
-                    .find_routing_algorithm_by_profile_id_algorithm_id(
-                        business_profile.get_id(),
-                        algorithm_id,
-                    )
-                    .await
-                    .to_not_found_response(errors::ApiErrorResponse::ResourceIdNotFound)?;
-                let response = record.foreign_into();
-                helpers::update_business_profile_active_dynamic_algorithm_id(
-                    db,
-                    key_manager_state,
-                    &key_store,
-                    business_profile,
-                    dynamic_routing_algorithm_id,
-                )
-                .await?;
-=======
         let timestamp = common_utils::date_time::now_unix_timestamp();
         match success_based_dynamic_routing_algo_ref.success_based_algorithm {
             Some(algorithm_ref) => {
@@ -1319,7 +1278,6 @@
                         1,
                         &add_attributes([("profile_id", profile_id.get_string_repr().to_owned())]),
                     );
->>>>>>> b1ad3497
 
                     Ok(service_api::ApplicationResponse::Json(response))
                 } else {
