pub mod helpers;
pub mod transformers;

#[cfg(feature = "business_profile_routing")]
use api_models::routing::{RoutingRetrieveLinkQuery, RoutingRetrieveQuery};
use api_models::{
    enums,
    routing::{self as routing_types, RoutingAlgorithmId},
};
#[cfg(not(feature = "business_profile_routing"))]
use common_utils::ext_traits::{Encode, StringExt};
#[cfg(not(feature = "business_profile_routing"))]
use diesel_models::configs;
#[cfg(feature = "business_profile_routing")]
use diesel_models::routing_algorithm::RoutingAlgorithm;
use error_stack::ResultExt;
use rustc_hash::FxHashSet;

use super::payments;
#[cfg(feature = "payouts")]
use super::payouts;
#[cfg(feature = "business_profile_routing")]
use crate::types::transformers::{ForeignInto, ForeignTryFrom};
use crate::{
    consts,
    core::{
        errors::{RouterResponse, StorageErrorExt},
        metrics, utils as core_utils,
    },
    routes::SessionState,
    types::domain,
    utils::{self, OptionExt, ValueExt},
};
#[cfg(not(feature = "business_profile_routing"))]
use crate::{core::errors, services::api as service_api, types::storage};
#[cfg(feature = "business_profile_routing")]
use crate::{errors, services::api as service_api};

pub enum TransactionData<'a, F>
where
    F: Clone,
{
    Payment(&'a mut payments::PaymentData<F>),
    #[cfg(feature = "payouts")]
    Payout(&'a payouts::PayoutData),
}

pub async fn retrieve_merchant_routing_dictionary(
    state: SessionState,
    merchant_account: domain::MerchantAccount,
    #[cfg(feature = "business_profile_routing")] query_params: RoutingRetrieveQuery,
    #[cfg(feature = "business_profile_routing")] transaction_type: &enums::TransactionType,
) -> RouterResponse<routing_types::RoutingKind> {
    metrics::ROUTING_MERCHANT_DICTIONARY_RETRIEVE.add(&metrics::CONTEXT, 1, &[]);
    #[cfg(feature = "business_profile_routing")]
    {
        let routing_metadata = state
            .store
            .list_routing_algorithm_metadata_by_merchant_id_transaction_type(
                &merchant_account.merchant_id,
                transaction_type,
                i64::from(query_params.limit.unwrap_or_default()),
                i64::from(query_params.offset.unwrap_or_default()),
            )
            .await
            .to_not_found_response(errors::ApiErrorResponse::ResourceIdNotFound)?;
        let result = routing_metadata
            .into_iter()
            .map(ForeignInto::foreign_into)
            .collect::<Vec<_>>();

        metrics::ROUTING_MERCHANT_DICTIONARY_RETRIEVE_SUCCESS_RESPONSE.add(
            &metrics::CONTEXT,
            1,
            &[],
        );
        Ok(service_api::ApplicationResponse::Json(
            routing_types::RoutingKind::RoutingAlgorithm(result),
        ))
    }
    #[cfg(not(feature = "business_profile_routing"))]
    metrics::ROUTING_MERCHANT_DICTIONARY_RETRIEVE_SUCCESS_RESPONSE.add(&metrics::CONTEXT, 1, &[]);
    #[cfg(not(feature = "business_profile_routing"))]
    Ok(service_api::ApplicationResponse::Json(
        routing_types::RoutingKind::Config(
            helpers::get_merchant_routing_dictionary(
                state.store.as_ref(),
                &merchant_account.merchant_id,
            )
            .await?,
        ),
    ))
}

pub async fn create_routing_config(
    state: SessionState,
    merchant_account: domain::MerchantAccount,
    key_store: domain::MerchantKeyStore,
    request: routing_types::RoutingConfigRequest,
    transaction_type: &enums::TransactionType,
) -> RouterResponse<routing_types::RoutingDictionaryRecord> {
    metrics::ROUTING_CREATE_REQUEST_RECEIVED.add(&metrics::CONTEXT, 1, &[]);
    let db = state.store.as_ref();

    let name = request
        .name
        .get_required_value("name")
        .change_context(errors::ApiErrorResponse::MissingRequiredField { field_name: "name" })
        .attach_printable("Name of config not given")?;

    let description = request
        .description
        .get_required_value("description")
        .change_context(errors::ApiErrorResponse::MissingRequiredField {
            field_name: "description",
        })
        .attach_printable("Description of config not given")?;

    let algorithm = request
        .algorithm
        .get_required_value("algorithm")
        .change_context(errors::ApiErrorResponse::MissingRequiredField {
            field_name: "algorithm",
        })
        .attach_printable("Algorithm of config not given")?;

    let algorithm_id = common_utils::generate_id(
        consts::ROUTING_CONFIG_ID_LENGTH,
        &format!("routing_{}", &merchant_account.merchant_id),
    );

    #[cfg(feature = "business_profile_routing")]
    {
        let profile_id = request
            .profile_id
            .get_required_value("profile_id")
            .change_context(errors::ApiErrorResponse::MissingRequiredField {
                field_name: "profile_id",
            })
            .attach_printable("Profile_id not provided")?;

        core_utils::validate_and_get_business_profile(
            db,
            Some(&profile_id),
            &merchant_account.merchant_id,
        )
        .await?;

        helpers::validate_connectors_in_routing_config(
            db,
            &key_store,
            &merchant_account.merchant_id,
            &profile_id,
            &algorithm,
        )
        .await?;

        let timestamp = common_utils::date_time::now();
        let algo = RoutingAlgorithm {
            algorithm_id: algorithm_id.clone(),
            profile_id,
            merchant_id: merchant_account.merchant_id,
            name: name.clone(),
            description: Some(description.clone()),
            kind: algorithm.get_kind().foreign_into(),
            algorithm_data: serde_json::json!(algorithm),
            created_at: timestamp,
            modified_at: timestamp,
            algorithm_for: transaction_type.to_owned(),
        };
        let record = db
            .insert_routing_algorithm(algo)
            .await
            .to_not_found_response(errors::ApiErrorResponse::ResourceIdNotFound)?;

        let new_record = record.foreign_into();

        metrics::ROUTING_CREATE_SUCCESS_RESPONSE.add(&metrics::CONTEXT, 1, &[]);
        Ok(service_api::ApplicationResponse::Json(new_record))
    }

    #[cfg(not(feature = "business_profile_routing"))]
    {
        let algorithm_str = algorithm
            .encode_to_string_of_json()
            .change_context(errors::ApiErrorResponse::InternalServerError)
            .attach_printable("Unable to serialize routing algorithm to string")?;

        let mut algorithm_ref: routing_types::RoutingAlgorithmRef = merchant_account
            .routing_algorithm
            .clone()
            .map(|val| val.parse_value("RoutingAlgorithmRef"))
            .transpose()
            .change_context(errors::ApiErrorResponse::InternalServerError)
            .attach_printable("unable to deserialize routing algorithm ref from merchant account")?
            .unwrap_or_default();
        let mut merchant_dictionary =
            helpers::get_merchant_routing_dictionary(db, &merchant_account.merchant_id).await?;

        utils::when(
            merchant_dictionary.records.len() >= consts::MAX_ROUTING_CONFIGS_PER_MERCHANT,
            || {
                Err(errors::ApiErrorResponse::PreconditionFailed {
            message: format!("Reached the maximum number of routing configs ({}), please delete some to create new ones", consts::MAX_ROUTING_CONFIGS_PER_MERCHANT),
        })
            },
        )?;
        let timestamp = common_utils::date_time::now_unix_timestamp();
        let records_are_empty = merchant_dictionary.records.is_empty();

        let new_record = routing_types::RoutingDictionaryRecord {
            id: algorithm_id.clone(),
            name: name.clone(),
            kind: algorithm.get_kind(),
            description: description.clone(),
            created_at: timestamp,
            modified_at: timestamp,
            algorithm_for: Some(*transaction_type),
        };
        merchant_dictionary.records.push(new_record.clone());

        let new_algorithm_config = configs::ConfigNew {
            key: algorithm_id.clone(),
            config: algorithm_str,
        };

        db.insert_config(new_algorithm_config)
            .await
            .change_context(errors::ApiErrorResponse::InternalServerError)
            .attach_printable("Failed to save new routing algorithm config to DB")?;

        if records_are_empty {
            merchant_dictionary.active_id = Some(algorithm_id.clone());
            algorithm_ref.update_algorithm_id(algorithm_id);
            helpers::update_merchant_active_algorithm_ref(db, &key_store, algorithm_ref).await?;
        }

        helpers::update_merchant_routing_dictionary(
            db,
            &merchant_account.merchant_id,
            merchant_dictionary,
        )
        .await?;

        metrics::ROUTING_CREATE_SUCCESS_RESPONSE.add(&metrics::CONTEXT, 1, &[]);
        Ok(service_api::ApplicationResponse::Json(new_record))
    }
}

pub async fn link_routing_config(
    state: SessionState,
    merchant_account: domain::MerchantAccount,
    #[cfg(not(feature = "business_profile_routing"))] key_store: domain::MerchantKeyStore,
    algorithm_id: String,
    transaction_type: &enums::TransactionType,
) -> RouterResponse<routing_types::RoutingDictionaryRecord> {
    metrics::ROUTING_LINK_CONFIG.add(&metrics::CONTEXT, 1, &[]);
    let db = state.store.as_ref();
    #[cfg(feature = "business_profile_routing")]
    {
        let routing_algorithm = db
            .find_routing_algorithm_by_algorithm_id_merchant_id(
                &algorithm_id,
                &merchant_account.merchant_id,
            )
            .await
            .change_context(errors::ApiErrorResponse::ResourceIdNotFound)?;

        let business_profile = core_utils::validate_and_get_business_profile(
            db,
            Some(&routing_algorithm.profile_id),
            &merchant_account.merchant_id,
        )
        .await?
        .get_required_value("BusinessProfile")
        .change_context(errors::ApiErrorResponse::BusinessProfileNotFound {
            id: routing_algorithm.profile_id.clone(),
        })?;

        let mut routing_ref: routing_types::RoutingAlgorithmRef = match transaction_type {
            enums::TransactionType::Payment => business_profile.routing_algorithm.clone(),
            #[cfg(feature = "payouts")]
            enums::TransactionType::Payout => business_profile.payout_routing_algorithm.clone(),
        }
        .map(|val| val.parse_value("RoutingAlgorithmRef"))
        .transpose()
        .change_context(errors::ApiErrorResponse::InternalServerError)
        .attach_printable("unable to deserialize routing algorithm ref from merchant account")?
        .unwrap_or_default();

        utils::when(routing_algorithm.algorithm_for != *transaction_type, || {
            Err(errors::ApiErrorResponse::PreconditionFailed {
                message: format!(
                    "Cannot use {}'s routing algorithm for {} operation",
                    routing_algorithm.algorithm_for, transaction_type
                ),
            })
        })?;

        utils::when(
            routing_ref.algorithm_id == Some(algorithm_id.clone()),
            || {
                Err(errors::ApiErrorResponse::PreconditionFailed {
                    message: "Algorithm is already active".to_string(),
                })
            },
        )?;

        routing_ref.update_algorithm_id(algorithm_id);
        helpers::update_business_profile_active_algorithm_ref(
            db,
            business_profile,
            routing_ref,
            transaction_type,
        )
        .await?;

        metrics::ROUTING_LINK_CONFIG_SUCCESS_RESPONSE.add(&metrics::CONTEXT, 1, &[]);
        Ok(service_api::ApplicationResponse::Json(
            routing_algorithm.foreign_into(),
        ))
    }

    #[cfg(not(feature = "business_profile_routing"))]
    {
        let mut routing_ref: routing_types::RoutingAlgorithmRef = match transaction_type {
            enums::TransactionType::Payment => merchant_account.routing_algorithm.clone(),
            #[cfg(feature = "payouts")]
            enums::TransactionType::Payout => merchant_account.payout_routing_algorithm.clone(),
        }
        .map(|val| val.parse_value("RoutingAlgorithmRef"))
        .transpose()
        .change_context(errors::ApiErrorResponse::InternalServerError)
        .attach_printable("unable to deserialize routing algorithm ref from merchant account")?
        .unwrap_or_default();

        utils::when(
            routing_ref.algorithm_id == Some(algorithm_id.clone()),
            || {
                Err(errors::ApiErrorResponse::PreconditionFailed {
                    message: "Algorithm is already active".to_string(),
                })
            },
        )?;
        let mut merchant_dictionary =
            helpers::get_merchant_routing_dictionary(db, &merchant_account.merchant_id).await?;

        let modified_at = common_utils::date_time::now_unix_timestamp();
        let record = merchant_dictionary
            .records
            .iter_mut()
            .find(|rec| rec.id == algorithm_id)
            .ok_or(errors::ApiErrorResponse::ResourceIdNotFound)
            .attach_printable("Record with given ID not found for routing config activation")?;

        record.modified_at = modified_at;
        merchant_dictionary.active_id = Some(record.id.clone());
        let response = record.clone();
        routing_ref.update_algorithm_id(algorithm_id);
        helpers::update_merchant_routing_dictionary(
            db,
            &merchant_account.merchant_id,
            merchant_dictionary,
        )
        .await?;
        helpers::update_merchant_active_algorithm_ref(db, &key_store, routing_ref).await?;

        metrics::ROUTING_LINK_CONFIG_SUCCESS_RESPONSE.add(&metrics::CONTEXT, 1, &[]);
        Ok(service_api::ApplicationResponse::Json(response))
    }
}

pub async fn retrieve_routing_config(
    state: SessionState,
    merchant_account: domain::MerchantAccount,
    algorithm_id: RoutingAlgorithmId,
) -> RouterResponse<routing_types::MerchantRoutingAlgorithm> {
    metrics::ROUTING_RETRIEVE_CONFIG.add(&metrics::CONTEXT, 1, &[]);
    let db = state.store.as_ref();
    #[cfg(feature = "business_profile_routing")]
    {
        let routing_algorithm = db
            .find_routing_algorithm_by_algorithm_id_merchant_id(
                &algorithm_id.0,
                &merchant_account.merchant_id,
            )
            .await
            .to_not_found_response(errors::ApiErrorResponse::ResourceIdNotFound)?;

        core_utils::validate_and_get_business_profile(
            db,
            Some(&routing_algorithm.profile_id),
            &merchant_account.merchant_id,
        )
        .await?
        .get_required_value("BusinessProfile")
        .change_context(errors::ApiErrorResponse::ResourceIdNotFound)?;

        let response = routing_types::MerchantRoutingAlgorithm::foreign_try_from(routing_algorithm)
            .change_context(errors::ApiErrorResponse::InternalServerError)
            .attach_printable("unable to parse routing algorithm")?;

        metrics::ROUTING_RETRIEVE_CONFIG_SUCCESS_RESPONSE.add(&metrics::CONTEXT, 1, &[]);
        Ok(service_api::ApplicationResponse::Json(response))
    }

    #[cfg(not(feature = "business_profile_routing"))]
    {
        let merchant_dictionary =
            helpers::get_merchant_routing_dictionary(db, &merchant_account.merchant_id).await?;

        let record = merchant_dictionary
            .records
            .into_iter()
            .find(|rec| rec.id == algorithm_id.0)
            .ok_or(errors::ApiErrorResponse::ResourceIdNotFound)
            .attach_printable("Algorithm with the given ID not found in the merchant dictionary")?;

        let algorithm_config = db
            .find_config_by_key(&algorithm_id.0)
            .await
            .change_context(errors::ApiErrorResponse::ResourceIdNotFound)
            .attach_printable("Routing config not found in DB")?;

        let algorithm: routing_types::RoutingAlgorithm = algorithm_config
            .config
            .parse_struct("RoutingAlgorithm")
            .change_context(errors::ApiErrorResponse::InternalServerError)
            .attach_printable("Error deserializing routing algorithm config")?;

        let response = routing_types::MerchantRoutingAlgorithm {
            id: record.id,
            name: record.name,
            description: record.description,
            algorithm,
            created_at: record.created_at,
            modified_at: record.modified_at,
            algorithm_for: record
                .algorithm_for
                .unwrap_or(enums::TransactionType::Payment),
        };

        metrics::ROUTING_RETRIEVE_CONFIG_SUCCESS_RESPONSE.add(&metrics::CONTEXT, 1, &[]);
        Ok(service_api::ApplicationResponse::Json(response))
    }
}
pub async fn unlink_routing_config(
    state: SessionState,
    merchant_account: domain::MerchantAccount,
    #[cfg(not(feature = "business_profile_routing"))] key_store: domain::MerchantKeyStore,
    #[cfg(feature = "business_profile_routing")] request: routing_types::RoutingConfigRequest,
    transaction_type: &enums::TransactionType,
) -> RouterResponse<routing_types::RoutingDictionaryRecord> {
    metrics::ROUTING_UNLINK_CONFIG.add(&metrics::CONTEXT, 1, &[]);
    let db = state.store.as_ref();
    #[cfg(feature = "business_profile_routing")]
    {
        let profile_id = request
            .profile_id
            .get_required_value("profile_id")
            .change_context(errors::ApiErrorResponse::MissingRequiredField {
                field_name: "profile_id",
            })
            .attach_printable("Profile_id not provided")?;
        let business_profile = core_utils::validate_and_get_business_profile(
            db,
            Some(&profile_id),
            &merchant_account.merchant_id,
        )
        .await?;
        match business_profile {
            Some(business_profile) => {
                let routing_algo_ref: routing_types::RoutingAlgorithmRef = match transaction_type {
                    enums::TransactionType::Payment => business_profile.routing_algorithm.clone(),
                    #[cfg(feature = "payouts")]
                    enums::TransactionType::Payout => {
                        business_profile.payout_routing_algorithm.clone()
                    }
                }
                .map(|val| val.parse_value("RoutingAlgorithmRef"))
                .transpose()
                .change_context(errors::ApiErrorResponse::InternalServerError)
                .attach_printable(
                    "unable to deserialize routing algorithm ref from merchant account",
                )?
                .unwrap_or_default();

                let timestamp = common_utils::date_time::now_unix_timestamp();

                match routing_algo_ref.algorithm_id {
                    Some(algorithm_id) => {
                        let routing_algorithm: routing_types::RoutingAlgorithmRef =
                            routing_types::RoutingAlgorithmRef {
                                algorithm_id: None,
                                timestamp,
                                config_algo_id: routing_algo_ref.config_algo_id.clone(),
                                surcharge_config_algo_id: routing_algo_ref.surcharge_config_algo_id,
                            };

                        let record = db
                            .find_routing_algorithm_by_profile_id_algorithm_id(
                                &profile_id,
                                &algorithm_id,
                            )
                            .await
                            .to_not_found_response(errors::ApiErrorResponse::ResourceIdNotFound)?;
                        let response = record.foreign_into();
                        helpers::update_business_profile_active_algorithm_ref(
                            db,
                            business_profile,
                            routing_algorithm,
                            transaction_type,
                        )
                        .await?;

                        metrics::ROUTING_UNLINK_CONFIG_SUCCESS_RESPONSE.add(
                            &metrics::CONTEXT,
                            1,
                            &[],
                        );
                        Ok(service_api::ApplicationResponse::Json(response))
                    }
                    None => Err(errors::ApiErrorResponse::PreconditionFailed {
                        message: "Algorithm is already inactive".to_string(),
                    })?,
                }
            }
            None => Err(errors::ApiErrorResponse::InvalidRequestData {
                message: "The business_profile is not present".to_string(),
            }
            .into()),
        }
    }

    #[cfg(not(feature = "business_profile_routing"))]
    {
        let mut merchant_dictionary =
            helpers::get_merchant_routing_dictionary(db, &merchant_account.merchant_id).await?;

        let routing_algo_ref: routing_types::RoutingAlgorithmRef = match transaction_type {
            enums::TransactionType::Payment => merchant_account.routing_algorithm.clone(),
            #[cfg(feature = "payouts")]
            enums::TransactionType::Payout => merchant_account.payout_routing_algorithm.clone(),
        }
        .map(|val| val.parse_value("RoutingAlgorithmRef"))
        .transpose()
        .change_context(errors::ApiErrorResponse::InternalServerError)
        .attach_printable("unable to deserialize routing algorithm ref from merchant account")?
        .unwrap_or_default();
        let timestamp = common_utils::date_time::now_unix_timestamp();

        utils::when(routing_algo_ref.algorithm_id.is_none(), || {
            Err(errors::ApiErrorResponse::PreconditionFailed {
                message: "Algorithm is already inactive".to_string(),
            })
        })?;
        let routing_algorithm: routing_types::RoutingAlgorithmRef =
            routing_types::RoutingAlgorithmRef {
                algorithm_id: None,
                timestamp,
                config_algo_id: routing_algo_ref.config_algo_id.clone(),
                surcharge_config_algo_id: routing_algo_ref.surcharge_config_algo_id,
            };

        let active_algorithm_id = merchant_dictionary
            .active_id
            .or(routing_algo_ref.algorithm_id.clone())
            .ok_or(errors::ApiErrorResponse::PreconditionFailed {
                // When the merchant_dictionary doesn't have any active algorithm and merchant_account doesn't have any routing_algorithm configured
                message: "Algorithm is already inactive".to_string(),
            })?;

        let record = merchant_dictionary
            .records
            .iter_mut()
            .find(|rec| rec.id == active_algorithm_id)
            .ok_or(errors::ApiErrorResponse::ResourceIdNotFound)
            .attach_printable("Record with the given ID not found for de-activation")?;

        let response = record.clone();

        merchant_dictionary.active_id = None;

        helpers::update_merchant_routing_dictionary(
            db,
            &merchant_account.merchant_id,
            merchant_dictionary,
        )
        .await?;

        let ref_value = routing_algorithm
            .encode_to_value()
            .change_context(errors::ApiErrorResponse::InternalServerError)
            .attach_printable("Failed converting routing algorithm ref to json value")?;

        let merchant_account_update = storage::MerchantAccountUpdate::Update {
            merchant_name: None,
            merchant_details: None,
            return_url: None,
            webhook_details: None,
            sub_merchants_enabled: None,
            parent_merchant_id: None,
            enable_payment_response_hash: None,
            payment_response_hash_key: None,
            redirect_to_merchant_with_http_post: None,
            publishable_key: None,
            locker_id: None,
            metadata: None,
            routing_algorithm: Some(ref_value),
            primary_business_details: None,
            intent_fulfillment_time: None,
            frm_routing_algorithm: None,
            payout_routing_algorithm: None,
            default_profile: None,
            payment_link_config: None,
        };

        db.update_specific_fields_in_merchant(
            &key_store.merchant_id,
            merchant_account_update,
            &key_store,
        )
        .await
        .change_context(errors::ApiErrorResponse::InternalServerError)
        .attach_printable("Failed to update routing algorithm ref in merchant account")?;

        metrics::ROUTING_UNLINK_CONFIG_SUCCESS_RESPONSE.add(&metrics::CONTEXT, 1, &[]);
        Ok(service_api::ApplicationResponse::Json(response))
    }
}

pub async fn update_default_routing_config(
    state: SessionState,
    merchant_account: domain::MerchantAccount,
    updated_config: Vec<routing_types::RoutableConnectorChoice>,
    transaction_type: &enums::TransactionType,
) -> RouterResponse<Vec<routing_types::RoutableConnectorChoice>> {
    metrics::ROUTING_UPDATE_CONFIG.add(&metrics::CONTEXT, 1, &[]);
    let db = state.store.as_ref();
    let default_config =
        helpers::get_merchant_default_config(db, &merchant_account.merchant_id, transaction_type)
            .await?;

    utils::when(default_config.len() != updated_config.len(), || {
        Err(errors::ApiErrorResponse::PreconditionFailed {
            message: "current config and updated config have different lengths".to_string(),
        })
    })?;

    let existing_set: FxHashSet<String> =
        FxHashSet::from_iter(default_config.iter().map(|c| c.to_string()));
    let updated_set: FxHashSet<String> =
        FxHashSet::from_iter(updated_config.iter().map(|c| c.to_string()));

    let symmetric_diff: Vec<String> = existing_set
        .symmetric_difference(&updated_set)
        .cloned()
        .collect();

    utils::when(!symmetric_diff.is_empty(), || {
        Err(errors::ApiErrorResponse::InvalidRequestData {
            message: format!(
                "connector mismatch between old and new configs ({})",
                symmetric_diff.join(", ")
            ),
        })
    })?;

    helpers::update_merchant_default_config(
        db,
        &merchant_account.merchant_id,
        updated_config.clone(),
        transaction_type,
    )
    .await?;

    metrics::ROUTING_UPDATE_CONFIG_SUCCESS_RESPONSE.add(&metrics::CONTEXT, 1, &[]);
    Ok(service_api::ApplicationResponse::Json(updated_config))
}

pub async fn retrieve_default_routing_config(
    state: SessionState,
    merchant_account: domain::MerchantAccount,
    transaction_type: &enums::TransactionType,
) -> RouterResponse<Vec<routing_types::RoutableConnectorChoice>> {
    metrics::ROUTING_RETRIEVE_DEFAULT_CONFIG.add(&metrics::CONTEXT, 1, &[]);
    let db = state.store.as_ref();

    helpers::get_merchant_default_config(db, &merchant_account.merchant_id, transaction_type)
        .await
        .map(|conn_choice| {
            metrics::ROUTING_RETRIEVE_DEFAULT_CONFIG_SUCCESS_RESPONSE.add(
                &metrics::CONTEXT,
                1,
                &[],
            );
            service_api::ApplicationResponse::Json(conn_choice)
        })
}

pub async fn retrieve_linked_routing_config(
    state: SessionState,
    merchant_account: domain::MerchantAccount,
    #[cfg(feature = "business_profile_routing")] query_params: RoutingRetrieveLinkQuery,
    #[cfg(feature = "business_profile_routing")] transaction_type: &enums::TransactionType,
) -> RouterResponse<routing_types::LinkedRoutingConfigRetrieveResponse> {
    metrics::ROUTING_RETRIEVE_LINK_CONFIG.add(&metrics::CONTEXT, 1, &[]);
    let db = state.store.as_ref();

    #[cfg(feature = "business_profile_routing")]
    {
        let business_profiles = if let Some(profile_id) = query_params.profile_id {
            core_utils::validate_and_get_business_profile(
                db,
                Some(&profile_id),
                &merchant_account.merchant_id,
            )
            .await?
            .map(|profile| vec![profile])
            .get_required_value("BusinessProfile")
            .change_context(errors::ApiErrorResponse::BusinessProfileNotFound { id: profile_id })?
        } else {
            db.list_business_profile_by_merchant_id(&merchant_account.merchant_id)
                .await
                .to_not_found_response(errors::ApiErrorResponse::ResourceIdNotFound)?
        };

        let mut active_algorithms = Vec::new();

        for business_profile in business_profiles {
            let routing_ref: routing_types::RoutingAlgorithmRef = match transaction_type {
                enums::TransactionType::Payment => business_profile.routing_algorithm,
                #[cfg(feature = "payouts")]
                enums::TransactionType::Payout => business_profile.payout_routing_algorithm,
            }
            .clone()
            .map(|val| val.parse_value("RoutingAlgorithmRef"))
            .transpose()
            .change_context(errors::ApiErrorResponse::InternalServerError)
            .attach_printable("unable to deserialize routing algorithm ref from merchant account")?
            .unwrap_or_default();

            if let Some(algorithm_id) = routing_ref.algorithm_id {
                let record = db
                    .find_routing_algorithm_metadata_by_algorithm_id_profile_id(
                        &algorithm_id,
                        &business_profile.profile_id,
                    )
                    .await
                    .to_not_found_response(errors::ApiErrorResponse::ResourceIdNotFound)?;

                active_algorithms.push(record.foreign_into());
            }
        }

        metrics::ROUTING_RETRIEVE_LINK_CONFIG_SUCCESS_RESPONSE.add(&metrics::CONTEXT, 1, &[]);
        Ok(service_api::ApplicationResponse::Json(
            routing_types::LinkedRoutingConfigRetrieveResponse::ProfileBased(active_algorithms),
        ))
    }
    #[cfg(not(feature = "business_profile_routing"))]
    {
        let merchant_dictionary =
            helpers::get_merchant_routing_dictionary(db, &merchant_account.merchant_id).await?;

        let algorithm = if let Some(algorithm_id) = merchant_dictionary.active_id {
            let record = merchant_dictionary
                .records
                .into_iter()
                .find(|rec| rec.id == algorithm_id)
                .ok_or(errors::ApiErrorResponse::ResourceIdNotFound)
                .attach_printable("record for active algorithm not found in merchant dictionary")?;

            let config = db
                .find_config_by_key(&algorithm_id)
                .await
                .to_not_found_response(errors::ApiErrorResponse::InternalServerError)
                .attach_printable("error finding routing config in db")?;

            let the_algorithm: routing_types::RoutingAlgorithm = config
                .config
                .parse_struct("RoutingAlgorithm")
                .change_context(errors::ApiErrorResponse::InternalServerError)
                .attach_printable("unable to parse routing algorithm")?;

            Some(routing_types::MerchantRoutingAlgorithm {
                id: record.id,
                name: record.name,
                description: record.description,
                algorithm: the_algorithm,
                created_at: record.created_at,
                modified_at: record.modified_at,
                algorithm_for: record
                    .algorithm_for
                    .unwrap_or(enums::TransactionType::Payment),
            })
        } else {
            None
        };

        let response = routing_types::LinkedRoutingConfigRetrieveResponse::MerchantAccountBased(
            routing_types::RoutingRetrieveResponse { algorithm },
        );

        metrics::ROUTING_RETRIEVE_LINK_CONFIG_SUCCESS_RESPONSE.add(&metrics::CONTEXT, 1, &[]);
        Ok(service_api::ApplicationResponse::Json(response))
    }
}

<<<<<<< HEAD
pub async fn upsert_connector_agnostic_mandate_config(
    state: SessionState,
    business_profile_id: &str,
    mandate_config: routing_types::DetailedConnectorChoice,
) -> RouterResponse<routing_types::DetailedConnectorChoice> {
    let key = helpers::get_pg_agnostic_mandate_config_key(business_profile_id);

    let mandate_config_str = mandate_config.enabled.to_string();

    let find_config = state
        .store
        .find_config_by_key_unwrap_or(&key, Some(mandate_config_str.clone()))
        .await
        .change_context(errors::ApiErrorResponse::InternalServerError)
        .attach_printable("error saving pg agnostic mandate config to db")?;

    if find_config.config != mandate_config_str {
        let config_update = configs::ConfigUpdate::Update {
            config: Some(mandate_config_str),
        };
        state
            .store
            .update_config_by_key(&key, config_update)
            .await
            .change_context(errors::ApiErrorResponse::InternalServerError)
            .attach_printable("error saving pg agnostic mandate config to db")?;
    }

    Ok(service_api::ApplicationResponse::Json(mandate_config))
}

=======
>>>>>>> 2a302eb5
pub async fn retrieve_default_routing_config_for_profiles(
    state: SessionState,
    merchant_account: domain::MerchantAccount,
    transaction_type: &enums::TransactionType,
) -> RouterResponse<Vec<routing_types::ProfileDefaultRoutingConfig>> {
    metrics::ROUTING_RETRIEVE_CONFIG_FOR_PROFILE.add(&metrics::CONTEXT, 1, &[]);
    let db = state.store.as_ref();

    let all_profiles = db
        .list_business_profile_by_merchant_id(&merchant_account.merchant_id)
        .await
        .to_not_found_response(errors::ApiErrorResponse::ResourceIdNotFound)
        .attach_printable("error retrieving all business profiles for merchant")?;

    let retrieve_config_futures = all_profiles
        .iter()
        .map(|prof| helpers::get_merchant_default_config(db, &prof.profile_id, transaction_type))
        .collect::<Vec<_>>();

    let configs = futures::future::join_all(retrieve_config_futures)
        .await
        .into_iter()
        .collect::<Result<Vec<_>, _>>()?;

    let default_configs = configs
        .into_iter()
        .zip(all_profiles.iter().map(|prof| prof.profile_id.clone()))
        .map(
            |(config, profile_id)| routing_types::ProfileDefaultRoutingConfig {
                profile_id,
                connectors: config,
            },
        )
        .collect::<Vec<_>>();

    metrics::ROUTING_RETRIEVE_CONFIG_FOR_PROFILE_SUCCESS_RESPONSE.add(&metrics::CONTEXT, 1, &[]);
    Ok(service_api::ApplicationResponse::Json(default_configs))
}

pub async fn update_default_routing_config_for_profile(
    state: SessionState,
    merchant_account: domain::MerchantAccount,
    updated_config: Vec<routing_types::RoutableConnectorChoice>,
    profile_id: String,
    transaction_type: &enums::TransactionType,
) -> RouterResponse<routing_types::ProfileDefaultRoutingConfig> {
    metrics::ROUTING_UPDATE_CONFIG_FOR_PROFILE.add(&metrics::CONTEXT, 1, &[]);
    let db = state.store.as_ref();

    let business_profile = core_utils::validate_and_get_business_profile(
        db,
        Some(&profile_id),
        &merchant_account.merchant_id,
    )
    .await?
    .get_required_value("BusinessProfile")
    .change_context(errors::ApiErrorResponse::BusinessProfileNotFound { id: profile_id })?;
    let default_config =
        helpers::get_merchant_default_config(db, &business_profile.profile_id, transaction_type)
            .await?;

    utils::when(default_config.len() != updated_config.len(), || {
        Err(errors::ApiErrorResponse::PreconditionFailed {
            message: "current config and updated config have different lengths".to_string(),
        })
    })?;

    let existing_set = FxHashSet::from_iter(default_config.iter().map(|c| {
        (
            c.connector.to_string(),
            #[cfg(feature = "connector_choice_mca_id")]
            c.merchant_connector_id.as_ref(),
            #[cfg(not(feature = "connector_choice_mca_id"))]
            c.sub_label.as_ref(),
        )
    }));

    let updated_set = FxHashSet::from_iter(updated_config.iter().map(|c| {
        (
            c.connector.to_string(),
            #[cfg(feature = "connector_choice_mca_id")]
            c.merchant_connector_id.as_ref(),
            #[cfg(not(feature = "connector_choice_mca_id"))]
            c.sub_label.as_ref(),
        )
    }));

    let symmetric_diff = existing_set
        .symmetric_difference(&updated_set)
        .cloned()
        .collect::<Vec<_>>();

    utils::when(!symmetric_diff.is_empty(), || {
        let error_str = symmetric_diff
            .into_iter()
            .map(|(connector, ident)| format!("'{connector}:{ident:?}'"))
            .collect::<Vec<_>>()
            .join(", ");

        Err(errors::ApiErrorResponse::InvalidRequestData {
            message: format!("connector mismatch between old and new configs ({error_str})"),
        })
    })?;

    helpers::update_merchant_default_config(
        db,
        &business_profile.profile_id,
        updated_config.clone(),
        transaction_type,
    )
    .await?;

    metrics::ROUTING_UPDATE_CONFIG_FOR_PROFILE_SUCCESS_RESPONSE.add(&metrics::CONTEXT, 1, &[]);
    Ok(service_api::ApplicationResponse::Json(
        routing_types::ProfileDefaultRoutingConfig {
            profile_id: business_profile.profile_id,
            connectors: updated_config,
        },
    ))
}<|MERGE_RESOLUTION|>--- conflicted
+++ resolved
@@ -807,40 +807,6 @@
     }
 }
 
-<<<<<<< HEAD
-pub async fn upsert_connector_agnostic_mandate_config(
-    state: SessionState,
-    business_profile_id: &str,
-    mandate_config: routing_types::DetailedConnectorChoice,
-) -> RouterResponse<routing_types::DetailedConnectorChoice> {
-    let key = helpers::get_pg_agnostic_mandate_config_key(business_profile_id);
-
-    let mandate_config_str = mandate_config.enabled.to_string();
-
-    let find_config = state
-        .store
-        .find_config_by_key_unwrap_or(&key, Some(mandate_config_str.clone()))
-        .await
-        .change_context(errors::ApiErrorResponse::InternalServerError)
-        .attach_printable("error saving pg agnostic mandate config to db")?;
-
-    if find_config.config != mandate_config_str {
-        let config_update = configs::ConfigUpdate::Update {
-            config: Some(mandate_config_str),
-        };
-        state
-            .store
-            .update_config_by_key(&key, config_update)
-            .await
-            .change_context(errors::ApiErrorResponse::InternalServerError)
-            .attach_printable("error saving pg agnostic mandate config to db")?;
-    }
-
-    Ok(service_api::ApplicationResponse::Json(mandate_config))
-}
-
-=======
->>>>>>> 2a302eb5
 pub async fn retrieve_default_routing_config_for_profiles(
     state: SessionState,
     merchant_account: domain::MerchantAccount,
