pub mod helpers;
pub mod transformers;

use api_models::{
    enums, mandates as mandates_api, routing,
    routing::{self as routing_types, RoutingRetrieveQuery},
};
use diesel_models::routing_algorithm::RoutingAlgorithm;
use error_stack::ResultExt;
use hyperswitch_domain_models::{mandates, payment_address};
use router_env::metrics::add_attributes;
use rustc_hash::FxHashSet;

#[cfg(feature = "payouts")]
use super::payouts;
#[cfg(feature = "v1")]
use crate::utils::ValueExt;
#[cfg(feature = "v2")]
use crate::{
    core::{admin, errors::RouterResult},
    db::StorageInterface,
};
use crate::{
    core::{
        errors::{self, RouterResponse, StorageErrorExt},
        metrics, utils as core_utils,
    },
    routes::SessionState,
    services::api as service_api,
    types::{
        domain,
        storage::{self, enums as storage_enums},
        transformers::{ForeignInto, ForeignTryFrom},
    },
    utils::{self, OptionExt},
};
pub enum TransactionData<'a> {
    Payment(PaymentsDslInput<'a>),
    #[cfg(feature = "payouts")]
    Payout(&'a payouts::PayoutData),
}

#[derive(Clone)]
pub struct PaymentsDslInput<'a> {
    pub setup_mandate: Option<&'a mandates::MandateData>,
    pub payment_attempt: &'a storage::PaymentAttempt,
    pub payment_intent: &'a storage::PaymentIntent,
    pub payment_method_data: Option<&'a domain::PaymentMethodData>,
    pub address: &'a payment_address::PaymentAddress,
    pub recurring_details: Option<&'a mandates_api::RecurringDetails>,
    pub currency: storage_enums::Currency,
}

impl<'a> PaymentsDslInput<'a> {
    pub fn new(
        setup_mandate: Option<&'a mandates::MandateData>,
        payment_attempt: &'a storage::PaymentAttempt,
        payment_intent: &'a storage::PaymentIntent,
        payment_method_data: Option<&'a domain::PaymentMethodData>,
        address: &'a payment_address::PaymentAddress,
        recurring_details: Option<&'a mandates_api::RecurringDetails>,
        currency: storage_enums::Currency,
    ) -> Self {
        Self {
            setup_mandate,
            payment_attempt,
            payment_intent,
            payment_method_data,
            address,
            recurring_details,
            currency,
        }
    }
}

#[cfg(feature = "v2")]
struct RoutingAlgorithmUpdate(RoutingAlgorithm);

#[cfg(feature = "v2")]
impl RoutingAlgorithmUpdate {
    pub fn create_new_routing_algorithm(
        request: &routing_types::RoutingConfigRequest,
        merchant_id: &common_utils::id_type::MerchantId,
        profile_id: common_utils::id_type::ProfileId,
        transaction_type: &enums::TransactionType,
    ) -> Self {
        let algorithm_id = common_utils::generate_routing_id_of_default_length();
        let timestamp = common_utils::date_time::now();
        let algo = RoutingAlgorithm {
            algorithm_id,
            profile_id,
            merchant_id: merchant_id.clone(),
            name: request.name.clone(),
            description: Some(request.description.clone()),
            kind: request.algorithm.get_kind().foreign_into(),
            algorithm_data: serde_json::json!(request.algorithm),
            created_at: timestamp,
            modified_at: timestamp,
            algorithm_for: transaction_type.to_owned(),
        };
        Self(algo)
    }
    pub async fn fetch_routing_algo(
        merchant_id: &common_utils::id_type::MerchantId,
        algorithm_id: &common_utils::id_type::RoutingId,
        db: &dyn StorageInterface,
    ) -> RouterResult<Self> {
        let routing_algo = db
            .find_routing_algorithm_by_algorithm_id_merchant_id(algorithm_id, merchant_id)
            .await
            .change_context(errors::ApiErrorResponse::ResourceIdNotFound)?;
        Ok(Self(routing_algo))
    }
}

pub async fn retrieve_merchant_routing_dictionary(
    state: SessionState,
    merchant_account: domain::MerchantAccount,
    profile_id_list: Option<Vec<common_utils::id_type::ProfileId>>,
    query_params: RoutingRetrieveQuery,
    transaction_type: &enums::TransactionType,
) -> RouterResponse<routing_types::RoutingKind> {
    metrics::ROUTING_MERCHANT_DICTIONARY_RETRIEVE.add(&metrics::CONTEXT, 1, &[]);

    let routing_metadata: Vec<diesel_models::routing_algorithm::RoutingProfileMetadata> = state
        .store
        .list_routing_algorithm_metadata_by_merchant_id_transaction_type(
            merchant_account.get_id(),
            transaction_type,
            i64::from(query_params.limit.unwrap_or_default()),
            i64::from(query_params.offset.unwrap_or_default()),
        )
        .await
        .to_not_found_response(errors::ApiErrorResponse::ResourceIdNotFound)?;
    let routing_metadata =
        super::utils::filter_objects_based_on_profile_id_list(profile_id_list, routing_metadata);

    let result = routing_metadata
        .into_iter()
        .map(ForeignInto::foreign_into)
        .collect::<Vec<_>>();

    metrics::ROUTING_MERCHANT_DICTIONARY_RETRIEVE_SUCCESS_RESPONSE.add(&metrics::CONTEXT, 1, &[]);
    Ok(service_api::ApplicationResponse::Json(
        routing_types::RoutingKind::RoutingAlgorithm(result),
    ))
}

#[cfg(feature = "v2")]
pub async fn create_routing_algorithm_under_profile(
    state: SessionState,
    merchant_account: domain::MerchantAccount,
    key_store: domain::MerchantKeyStore,
    authentication_profile_id: Option<common_utils::id_type::ProfileId>,
    request: routing_types::RoutingConfigRequest,
    transaction_type: &enums::TransactionType,
) -> RouterResponse<routing_types::RoutingDictionaryRecord> {
    metrics::ROUTING_CREATE_REQUEST_RECEIVED.add(&metrics::CONTEXT, 1, &[]);
    let db = &*state.store;
    let key_manager_state = &(&state).into();

    let business_profile = core_utils::validate_and_get_business_profile(
        db,
        key_manager_state,
        &key_store,
        Some(&request.profile_id),
        merchant_account.get_id(),
    )
    .await?
    .get_required_value("BusinessProfile")?;

    core_utils::validate_profile_id_from_auth_layer(authentication_profile_id, &business_profile)?;

    let all_mcas = helpers::MerchantConnectorAccounts::get_all_mcas(
        merchant_account.get_id(),
        &key_store,
        &state,
    )
    .await?;

    let name_mca_id_set = helpers::ConnectNameAndMCAIdForProfile(
        all_mcas.filter_by_profile(business_profile.get_id(), |mca| {
            (&mca.connector_name, mca.get_id())
        }),
    );

    let name_set = helpers::ConnectNameForProfile(
        all_mcas.filter_by_profile(business_profile.get_id(), |mca| &mca.connector_name),
    );

    let algorithm_helper = helpers::RoutingAlgorithmHelpers {
        name_mca_id_set,
        name_set,
        routing_algorithm: &request.algorithm,
    };

    algorithm_helper.validate_connectors_in_routing_config()?;

    let algo = RoutingAlgorithmUpdate::create_new_routing_algorithm(
        &request,
        merchant_account.get_id(),
        business_profile.get_id().to_owned(),
        transaction_type,
    );

    let record = state
        .store
        .as_ref()
        .insert_routing_algorithm(algo.0)
        .await
        .to_not_found_response(errors::ApiErrorResponse::ResourceIdNotFound)?;

    let new_record = record.foreign_into();

    metrics::ROUTING_CREATE_SUCCESS_RESPONSE.add(&metrics::CONTEXT, 1, &[]);
    Ok(service_api::ApplicationResponse::Json(new_record))
}

#[cfg(feature = "v1")]
pub async fn create_routing_algorithm_under_profile(
    state: SessionState,
    merchant_account: domain::MerchantAccount,
    key_store: domain::MerchantKeyStore,
    authentication_profile_id: Option<common_utils::id_type::ProfileId>,
    request: routing_types::RoutingConfigRequest,
    transaction_type: &enums::TransactionType,
) -> RouterResponse<routing_types::RoutingDictionaryRecord> {
    metrics::ROUTING_CREATE_REQUEST_RECEIVED.add(&metrics::CONTEXT, 1, &[]);
    let db = state.store.as_ref();
    let key_manager_state = &(&state).into();

    let name = request
        .name
        .get_required_value("name")
        .change_context(errors::ApiErrorResponse::MissingRequiredField { field_name: "name" })
        .attach_printable("Name of config not given")?;

    let description = request
        .description
        .get_required_value("description")
        .change_context(errors::ApiErrorResponse::MissingRequiredField {
            field_name: "description",
        })
        .attach_printable("Description of config not given")?;

    let algorithm = request
        .algorithm
        .get_required_value("algorithm")
        .change_context(errors::ApiErrorResponse::MissingRequiredField {
            field_name: "algorithm",
        })
        .attach_printable("Algorithm of config not given")?;

    let algorithm_id = common_utils::generate_routing_id_of_default_length();

    let profile_id = request
        .profile_id
        .get_required_value("profile_id")
        .change_context(errors::ApiErrorResponse::MissingRequiredField {
            field_name: "profile_id",
        })
        .attach_printable("Profile_id not provided")?;

    let business_profile = core_utils::validate_and_get_business_profile(
        db,
        key_manager_state,
        &key_store,
        Some(&profile_id),
        merchant_account.get_id(),
    )
    .await?
    .get_required_value("BusinessProfile")?;

    core_utils::validate_profile_id_from_auth_layer(authentication_profile_id, &business_profile)?;

    helpers::validate_connectors_in_routing_config(
        &state,
        &key_store,
        merchant_account.get_id(),
        &profile_id,
        &algorithm,
    )
    .await?;

    let timestamp = common_utils::date_time::now();
    let algo = RoutingAlgorithm {
        algorithm_id: algorithm_id.clone(),
        profile_id,
        merchant_id: merchant_account.get_id().to_owned(),
        name: name.clone(),
        description: Some(description.clone()),
        kind: algorithm.get_kind().foreign_into(),
        algorithm_data: serde_json::json!(algorithm),
        created_at: timestamp,
        modified_at: timestamp,
        algorithm_for: transaction_type.to_owned(),
    };
    let record = db
        .insert_routing_algorithm(algo)
        .await
        .to_not_found_response(errors::ApiErrorResponse::ResourceIdNotFound)?;

    let new_record = record.foreign_into();

    metrics::ROUTING_CREATE_SUCCESS_RESPONSE.add(&metrics::CONTEXT, 1, &[]);
    Ok(service_api::ApplicationResponse::Json(new_record))
}

#[cfg(feature = "v2")]
pub async fn link_routing_config_under_profile(
    state: SessionState,
    merchant_account: domain::MerchantAccount,
    key_store: domain::MerchantKeyStore,
    profile_id: common_utils::id_type::ProfileId,
    algorithm_id: common_utils::id_type::RoutingId,
    transaction_type: &enums::TransactionType,
) -> RouterResponse<routing_types::RoutingDictionaryRecord> {
    metrics::ROUTING_LINK_CONFIG.add(&metrics::CONTEXT, 1, &[]);
    let db = state.store.as_ref();
    let key_manager_state = &(&state).into();

    let routing_algorithm =
        RoutingAlgorithmUpdate::fetch_routing_algo(merchant_account.get_id(), &algorithm_id, db)
            .await?;

    utils::when(routing_algorithm.0.profile_id != profile_id, || {
        Err(errors::ApiErrorResponse::PreconditionFailed {
            message: "Profile Id is invalid for the routing config".to_string(),
        })
    })?;

    let business_profile = core_utils::validate_and_get_business_profile(
        db,
        key_manager_state,
        &key_store,
        Some(&profile_id),
        merchant_account.get_id(),
    )
    .await?
    .get_required_value("BusinessProfile")?;

    utils::when(
        routing_algorithm.0.algorithm_for != *transaction_type,
        || {
            Err(errors::ApiErrorResponse::PreconditionFailed {
                message: format!(
                    "Cannot use {}'s routing algorithm for {} operation",
                    routing_algorithm.0.algorithm_for, transaction_type
                ),
            })
        },
    )?;

    utils::when(
        business_profile.routing_algorithm_id == Some(algorithm_id.clone())
            || business_profile.payout_routing_algorithm_id == Some(algorithm_id.clone()),
        || {
            Err(errors::ApiErrorResponse::PreconditionFailed {
                message: "Algorithm is already active".to_string(),
            })
        },
    )?;
    admin::BusinessProfileWrapper::new(business_profile)
        .update_business_profile_and_invalidate_routing_config_for_active_algorithm_id_update(
            db,
            key_manager_state,
            &key_store,
            algorithm_id,
            transaction_type,
        )
        .await?;

    metrics::ROUTING_LINK_CONFIG_SUCCESS_RESPONSE.add(&metrics::CONTEXT, 1, &[]);
    Ok(service_api::ApplicationResponse::Json(
        routing_algorithm.0.foreign_into(),
    ))
}

#[cfg(feature = "v1")]
pub async fn link_routing_config(
    state: SessionState,
    merchant_account: domain::MerchantAccount,
    key_store: domain::MerchantKeyStore,
    authentication_profile_id: Option<common_utils::id_type::ProfileId>,
    algorithm_id: common_utils::id_type::RoutingId,
    transaction_type: &enums::TransactionType,
) -> RouterResponse<routing_types::RoutingDictionaryRecord> {
    metrics::ROUTING_LINK_CONFIG.add(&metrics::CONTEXT, 1, &[]);
    let db = state.store.as_ref();
    let key_manager_state = &(&state).into();

    let routing_algorithm = db
        .find_routing_algorithm_by_algorithm_id_merchant_id(
            &algorithm_id,
            merchant_account.get_id(),
        )
        .await
        .change_context(errors::ApiErrorResponse::ResourceIdNotFound)?;

    let business_profile = core_utils::validate_and_get_business_profile(
        db,
        key_manager_state,
        &key_store,
        Some(&routing_algorithm.profile_id),
        merchant_account.get_id(),
    )
    .await?
    .get_required_value("BusinessProfile")
    .change_context(errors::ApiErrorResponse::BusinessProfileNotFound {
        id: routing_algorithm.profile_id.get_string_repr().to_owned(),
    })?;

    core_utils::validate_profile_id_from_auth_layer(authentication_profile_id, &business_profile)?;

    match routing_algorithm.kind {
        diesel_models::enums::RoutingAlgorithmKind::Dynamic => {
            let mut dynamic_routing_ref: routing_types::DynamicRoutingAlgorithmRef =
                business_profile
                    .dynamic_routing_algorithm
                    .clone()
                    .map(|val| val.parse_value("DynamicRoutingAlgorithmRef"))
                    .transpose()
                    .change_context(errors::ApiErrorResponse::InternalServerError)
                    .attach_printable(
                        "unable to deserialize Dynamic routing algorithm ref from business profile",
                    )?
                    .unwrap_or_default();

            utils::when(
                matches!(
                    dynamic_routing_ref.success_based_algorithm,
                    Some(routing_types::DynamicAlgorithmWithTimestamp {
                        algorithm_id: Some(ref id),
                        timestamp: _
                    }) if id == &algorithm_id
                ),
                || {
                    Err(errors::ApiErrorResponse::PreconditionFailed {
                        message: "Algorithm is already active".to_string(),
                    })
                },
            )?;

            dynamic_routing_ref.update_algorithm_id(algorithm_id);
            helpers::update_business_profile_active_dynamic_algorithm_ref(
                db,
                key_manager_state,
                &key_store,
                business_profile,
<<<<<<< HEAD
                Some(algorithm_id),
=======
                dynamic_routing_ref,
>>>>>>> 90ebd54e
            )
            .await?;
        }
        diesel_models::enums::RoutingAlgorithmKind::Single
        | diesel_models::enums::RoutingAlgorithmKind::Priority
        | diesel_models::enums::RoutingAlgorithmKind::Advanced
        | diesel_models::enums::RoutingAlgorithmKind::VolumeSplit => {
            let mut routing_ref: routing_types::RoutingAlgorithmRef = business_profile
                .routing_algorithm
                .clone()
                .map(|val| val.parse_value("RoutingAlgorithmRef"))
                .transpose()
                .change_context(errors::ApiErrorResponse::InternalServerError)
                .attach_printable(
                    "unable to deserialize routing algorithm ref from business profile",
                )?
                .unwrap_or_default();

            utils::when(routing_algorithm.algorithm_for != *transaction_type, || {
                Err(errors::ApiErrorResponse::PreconditionFailed {
                    message: format!(
                        "Cannot use {}'s routing algorithm for {} operation",
                        routing_algorithm.algorithm_for, transaction_type
                    ),
                })
            })?;

            utils::when(
                routing_ref.algorithm_id == Some(algorithm_id.clone()),
                || {
                    Err(errors::ApiErrorResponse::PreconditionFailed {
                        message: "Algorithm is already active".to_string(),
                    })
                },
            )?;
            routing_ref.update_algorithm_id(algorithm_id);
            helpers::update_business_profile_active_algorithm_ref(
                db,
                key_manager_state,
                &key_store,
                business_profile,
                routing_ref,
                transaction_type,
            )
            .await?;
        }
    };

    metrics::ROUTING_LINK_CONFIG_SUCCESS_RESPONSE.add(&metrics::CONTEXT, 1, &[]);
    Ok(service_api::ApplicationResponse::Json(
        routing_algorithm.foreign_into(),
    ))
}

#[cfg(feature = "v2")]
pub async fn retrieve_routing_algorithm_from_algorithm_id(
    state: SessionState,
    merchant_account: domain::MerchantAccount,
    key_store: domain::MerchantKeyStore,
    authentication_profile_id: Option<common_utils::id_type::ProfileId>,
    algorithm_id: common_utils::id_type::RoutingId,
) -> RouterResponse<routing_types::MerchantRoutingAlgorithm> {
    metrics::ROUTING_RETRIEVE_CONFIG.add(&metrics::CONTEXT, 1, &[]);
    let db = state.store.as_ref();
    let key_manager_state = &(&state).into();

    let routing_algorithm =
        RoutingAlgorithmUpdate::fetch_routing_algo(merchant_account.get_id(), &algorithm_id, db)
            .await?;
    let business_profile = core_utils::validate_and_get_business_profile(
        db,
        key_manager_state,
        &key_store,
        Some(&routing_algorithm.0.profile_id),
        merchant_account.get_id(),
    )
    .await?
    .get_required_value("BusinessProfile")
    .change_context(errors::ApiErrorResponse::ResourceIdNotFound)?;

    core_utils::validate_profile_id_from_auth_layer(authentication_profile_id, &business_profile)?;

    let response = routing_types::MerchantRoutingAlgorithm::foreign_try_from(routing_algorithm.0)
        .change_context(errors::ApiErrorResponse::InternalServerError)
        .attach_printable("unable to parse routing algorithm")?;

    metrics::ROUTING_RETRIEVE_CONFIG_SUCCESS_RESPONSE.add(&metrics::CONTEXT, 1, &[]);
    Ok(service_api::ApplicationResponse::Json(response))
}

#[cfg(feature = "v1")]
pub async fn retrieve_routing_algorithm_from_algorithm_id(
    state: SessionState,
    merchant_account: domain::MerchantAccount,
    key_store: domain::MerchantKeyStore,
    authentication_profile_id: Option<common_utils::id_type::ProfileId>,
    algorithm_id: common_utils::id_type::RoutingId,
) -> RouterResponse<routing_types::MerchantRoutingAlgorithm> {
    metrics::ROUTING_RETRIEVE_CONFIG.add(&metrics::CONTEXT, 1, &[]);
    let db = state.store.as_ref();
    let key_manager_state = &(&state).into();

    let routing_algorithm = db
        .find_routing_algorithm_by_algorithm_id_merchant_id(
            &algorithm_id,
            merchant_account.get_id(),
        )
        .await
        .to_not_found_response(errors::ApiErrorResponse::ResourceIdNotFound)?;

    let business_profile = core_utils::validate_and_get_business_profile(
        db,
        key_manager_state,
        &key_store,
        Some(&routing_algorithm.profile_id),
        merchant_account.get_id(),
    )
    .await?
    .get_required_value("BusinessProfile")
    .change_context(errors::ApiErrorResponse::ResourceIdNotFound)?;

    core_utils::validate_profile_id_from_auth_layer(authentication_profile_id, &business_profile)?;

    let response = routing_types::MerchantRoutingAlgorithm::foreign_try_from(routing_algorithm)
        .change_context(errors::ApiErrorResponse::InternalServerError)
        .attach_printable("unable to parse routing algorithm")?;

    metrics::ROUTING_RETRIEVE_CONFIG_SUCCESS_RESPONSE.add(&metrics::CONTEXT, 1, &[]);
    Ok(service_api::ApplicationResponse::Json(response))
}

#[cfg(feature = "v2")]
pub async fn unlink_routing_config_under_profile(
    state: SessionState,
    merchant_account: domain::MerchantAccount,
    key_store: domain::MerchantKeyStore,
    profile_id: common_utils::id_type::ProfileId,
    transaction_type: &enums::TransactionType,
) -> RouterResponse<routing_types::RoutingDictionaryRecord> {
    metrics::ROUTING_UNLINK_CONFIG.add(&metrics::CONTEXT, 1, &[]);
    let db = state.store.as_ref();
    let key_manager_state = &(&state).into();

    let business_profile = core_utils::validate_and_get_business_profile(
        db,
        key_manager_state,
        &key_store,
        Some(&profile_id),
        merchant_account.get_id(),
    )
    .await?
    .get_required_value("BusinessProfile")?;

    let routing_algo_id = match transaction_type {
        enums::TransactionType::Payment => business_profile.routing_algorithm_id.clone(),
        #[cfg(feature = "payouts")]
        enums::TransactionType::Payout => business_profile.payout_routing_algorithm_id.clone(),
    };

    if let Some(algorithm_id) = routing_algo_id {
        let record = RoutingAlgorithmUpdate::fetch_routing_algo(
            merchant_account.get_id(),
            &algorithm_id,
            db,
        )
        .await?;
        let response = record.0.foreign_into();
        admin::BusinessProfileWrapper::new(business_profile)
            .update_business_profile_and_invalidate_routing_config_for_active_algorithm_id_update(
                db,
                key_manager_state,
                &key_store,
                algorithm_id,
                transaction_type,
            )
            .await?;
        metrics::ROUTING_UNLINK_CONFIG_SUCCESS_RESPONSE.add(&metrics::CONTEXT, 1, &[]);
        Ok(service_api::ApplicationResponse::Json(response))
    } else {
        Err(errors::ApiErrorResponse::PreconditionFailed {
            message: "Algorithm is already inactive".to_string(),
        })?
    }
}

#[cfg(feature = "v1")]
pub async fn unlink_routing_config(
    state: SessionState,
    merchant_account: domain::MerchantAccount,
    key_store: domain::MerchantKeyStore,
    request: routing_types::RoutingConfigRequest,
    authentication_profile_id: Option<common_utils::id_type::ProfileId>,
    transaction_type: &enums::TransactionType,
) -> RouterResponse<routing_types::RoutingDictionaryRecord> {
    metrics::ROUTING_UNLINK_CONFIG.add(&metrics::CONTEXT, 1, &[]);

    let db = state.store.as_ref();
    let key_manager_state = &(&state).into();

    let profile_id = request
        .profile_id
        .get_required_value("profile_id")
        .change_context(errors::ApiErrorResponse::MissingRequiredField {
            field_name: "profile_id",
        })
        .attach_printable("Profile_id not provided")?;

    let business_profile = core_utils::validate_and_get_business_profile(
        db,
        key_manager_state,
        &key_store,
        Some(&profile_id),
        merchant_account.get_id(),
    )
    .await?;

    match business_profile {
        Some(business_profile) => {
            core_utils::validate_profile_id_from_auth_layer(
                authentication_profile_id,
                &business_profile,
            )?;
            let routing_algo_ref: routing_types::RoutingAlgorithmRef = match transaction_type {
                enums::TransactionType::Payment => business_profile.routing_algorithm.clone(),
                #[cfg(feature = "payouts")]
                enums::TransactionType::Payout => business_profile.payout_routing_algorithm.clone(),
            }
            .map(|val| val.parse_value("RoutingAlgorithmRef"))
            .transpose()
            .change_context(errors::ApiErrorResponse::InternalServerError)
            .attach_printable("unable to deserialize routing algorithm ref from merchant account")?
            .unwrap_or_default();

            let timestamp = common_utils::date_time::now_unix_timestamp();

            match routing_algo_ref.algorithm_id {
                Some(algorithm_id) => {
                    let routing_algorithm: routing_types::RoutingAlgorithmRef =
                        routing_types::RoutingAlgorithmRef {
                            algorithm_id: None,
                            timestamp,
                            config_algo_id: routing_algo_ref.config_algo_id.clone(),
                            surcharge_config_algo_id: routing_algo_ref.surcharge_config_algo_id,
                        };

                    let record = db
                        .find_routing_algorithm_by_profile_id_algorithm_id(
                            &profile_id,
                            &algorithm_id,
                        )
                        .await
                        .to_not_found_response(errors::ApiErrorResponse::ResourceIdNotFound)?;
                    let response = record.foreign_into();
                    helpers::update_business_profile_active_algorithm_ref(
                        db,
                        key_manager_state,
                        &key_store,
                        business_profile,
                        routing_algorithm,
                        transaction_type,
                    )
                    .await?;

                    metrics::ROUTING_UNLINK_CONFIG_SUCCESS_RESPONSE.add(&metrics::CONTEXT, 1, &[]);
                    Ok(service_api::ApplicationResponse::Json(response))
                }
                None => Err(errors::ApiErrorResponse::PreconditionFailed {
                    message: "Algorithm is already inactive".to_string(),
                })?,
            }
        }
        None => Err(errors::ApiErrorResponse::InvalidRequestData {
            message: "The business_profile is not present".to_string(),
        }
        .into()),
    }
}

#[cfg(feature = "v2")]
pub async fn update_default_fallback_routing(
    state: SessionState,
    merchant_account: domain::MerchantAccount,
    key_store: domain::MerchantKeyStore,
    profile_id: common_utils::id_type::ProfileId,
    updated_list_of_connectors: Vec<routing_types::RoutableConnectorChoice>,
) -> RouterResponse<Vec<routing_types::RoutableConnectorChoice>> {
    metrics::ROUTING_UPDATE_CONFIG.add(&metrics::CONTEXT, 1, &[]);
    let db = state.store.as_ref();
    let key_manager_state = &(&state).into();
    let profile = core_utils::validate_and_get_business_profile(
        db,
        key_manager_state,
        &key_store,
        Some(&profile_id),
        merchant_account.get_id(),
    )
    .await?
    .get_required_value("BusinessProfile")?;
    let profile_wrapper = admin::BusinessProfileWrapper::new(profile);
    let default_list_of_connectors =
        profile_wrapper.get_default_fallback_list_of_connector_under_profile()?;

    utils::when(
        default_list_of_connectors.len() != updated_list_of_connectors.len(),
        || {
            Err(errors::ApiErrorResponse::PreconditionFailed {
                message: "current config and updated config have different lengths".to_string(),
            })
        },
    )?;

    let existing_set_of_default_connectors: FxHashSet<String> = FxHashSet::from_iter(
        default_list_of_connectors
            .iter()
            .map(|conn_choice| conn_choice.to_string()),
    );
    let updated_set_of_default_connectors: FxHashSet<String> = FxHashSet::from_iter(
        updated_list_of_connectors
            .iter()
            .map(|conn_choice| conn_choice.to_string()),
    );

    let symmetric_diff_between_existing_and_updated_connectors: Vec<String> =
        existing_set_of_default_connectors
            .symmetric_difference(&updated_set_of_default_connectors)
            .cloned()
            .collect();

    utils::when(
        !symmetric_diff_between_existing_and_updated_connectors.is_empty(),
        || {
            Err(errors::ApiErrorResponse::InvalidRequestData {
                message: format!(
                    "connector mismatch between old and new configs ({})",
                    symmetric_diff_between_existing_and_updated_connectors.join(", ")
                ),
            })
        },
    )?;
    profile_wrapper
        .update_default_fallback_routing_of_connectors_under_profile(
            db,
            &updated_list_of_connectors,
            key_manager_state,
            &key_store,
        )
        .await?;

    metrics::ROUTING_UPDATE_CONFIG_SUCCESS_RESPONSE.add(&metrics::CONTEXT, 1, &[]);
    Ok(service_api::ApplicationResponse::Json(
        updated_list_of_connectors,
    ))
}

#[cfg(feature = "v1")]
pub async fn update_default_routing_config(
    state: SessionState,
    merchant_account: domain::MerchantAccount,
    updated_config: Vec<routing_types::RoutableConnectorChoice>,
    transaction_type: &enums::TransactionType,
) -> RouterResponse<Vec<routing_types::RoutableConnectorChoice>> {
    metrics::ROUTING_UPDATE_CONFIG.add(&metrics::CONTEXT, 1, &[]);
    let db = state.store.as_ref();
    let default_config = helpers::get_merchant_default_config(
        db,
        merchant_account.get_id().get_string_repr(),
        transaction_type,
    )
    .await?;

    utils::when(default_config.len() != updated_config.len(), || {
        Err(errors::ApiErrorResponse::PreconditionFailed {
            message: "current config and updated config have different lengths".to_string(),
        })
    })?;

    let existing_set: FxHashSet<String> =
        FxHashSet::from_iter(default_config.iter().map(|c| c.to_string()));
    let updated_set: FxHashSet<String> =
        FxHashSet::from_iter(updated_config.iter().map(|c| c.to_string()));

    let symmetric_diff: Vec<String> = existing_set
        .symmetric_difference(&updated_set)
        .cloned()
        .collect();

    utils::when(!symmetric_diff.is_empty(), || {
        Err(errors::ApiErrorResponse::InvalidRequestData {
            message: format!(
                "connector mismatch between old and new configs ({})",
                symmetric_diff.join(", ")
            ),
        })
    })?;

    helpers::update_merchant_default_config(
        db,
        merchant_account.get_id().get_string_repr(),
        updated_config.clone(),
        transaction_type,
    )
    .await?;

    metrics::ROUTING_UPDATE_CONFIG_SUCCESS_RESPONSE.add(&metrics::CONTEXT, 1, &[]);
    Ok(service_api::ApplicationResponse::Json(updated_config))
}

#[cfg(feature = "v2")]
pub async fn retrieve_default_fallback_algorithm_for_profile(
    state: SessionState,
    merchant_account: domain::MerchantAccount,
    key_store: domain::MerchantKeyStore,
    profile_id: common_utils::id_type::ProfileId,
) -> RouterResponse<Vec<routing_types::RoutableConnectorChoice>> {
    metrics::ROUTING_RETRIEVE_DEFAULT_CONFIG.add(&metrics::CONTEXT, 1, &[]);
    let db = state.store.as_ref();
    let key_manager_state = &(&state).into();
    let profile = core_utils::validate_and_get_business_profile(
        db,
        key_manager_state,
        &key_store,
        Some(&profile_id),
        merchant_account.get_id(),
    )
    .await?
    .get_required_value("BusinessProfile")?;

    let connectors_choice = admin::BusinessProfileWrapper::new(profile)
        .get_default_fallback_list_of_connector_under_profile()?;

    metrics::ROUTING_RETRIEVE_DEFAULT_CONFIG_SUCCESS_RESPONSE.add(&metrics::CONTEXT, 1, &[]);
    Ok(service_api::ApplicationResponse::Json(connectors_choice))
}

#[cfg(feature = "v1")]

pub async fn retrieve_default_routing_config(
    state: SessionState,
    merchant_account: domain::MerchantAccount,
    transaction_type: &enums::TransactionType,
) -> RouterResponse<Vec<routing_types::RoutableConnectorChoice>> {
    metrics::ROUTING_RETRIEVE_DEFAULT_CONFIG.add(&metrics::CONTEXT, 1, &[]);
    let db = state.store.as_ref();

    helpers::get_merchant_default_config(
        db,
        merchant_account.get_id().get_string_repr(),
        transaction_type,
    )
    .await
    .map(|conn_choice| {
        metrics::ROUTING_RETRIEVE_DEFAULT_CONFIG_SUCCESS_RESPONSE.add(&metrics::CONTEXT, 1, &[]);
        service_api::ApplicationResponse::Json(conn_choice)
    })
}
#[cfg(feature = "v2")]
pub async fn retrieve_routing_config_under_profile(
    state: SessionState,
    merchant_account: domain::MerchantAccount,
    key_store: domain::MerchantKeyStore,
    query_params: RoutingRetrieveQuery,
    profile_id: common_utils::id_type::ProfileId,
    transaction_type: &enums::TransactionType,
) -> RouterResponse<routing_types::LinkedRoutingConfigRetrieveResponse> {
    metrics::ROUTING_RETRIEVE_LINK_CONFIG.add(&metrics::CONTEXT, 1, &[]);
    let db = state.store.as_ref();
    let key_manager_state = &(&state).into();

    let business_profile = core_utils::validate_and_get_business_profile(
        db,
        key_manager_state,
        &key_store,
        Some(&profile_id),
        merchant_account.get_id(),
    )
    .await?
    .get_required_value("BusinessProfile")?;

    let record = db
        .list_routing_algorithm_metadata_by_profile_id(
            business_profile.get_id(),
            i64::from(query_params.limit.unwrap_or_default()),
            i64::from(query_params.offset.unwrap_or_default()),
        )
        .await
        .to_not_found_response(errors::ApiErrorResponse::ResourceIdNotFound)?;

    let active_algorithms = record
        .into_iter()
        .filter(|routing_rec| &routing_rec.algorithm_for == transaction_type)
        .map(|routing_algo| routing_algo.foreign_into())
        .collect::<Vec<_>>();

    metrics::ROUTING_RETRIEVE_LINK_CONFIG_SUCCESS_RESPONSE.add(&metrics::CONTEXT, 1, &[]);
    Ok(service_api::ApplicationResponse::Json(
        routing_types::LinkedRoutingConfigRetrieveResponse::ProfileBased(active_algorithms),
    ))
}

#[cfg(feature = "v1")]
pub async fn retrieve_linked_routing_config(
    state: SessionState,
    merchant_account: domain::MerchantAccount,
    key_store: domain::MerchantKeyStore,
    authentication_profile_id: Option<common_utils::id_type::ProfileId>,
    query_params: routing_types::RoutingRetrieveLinkQuery,
    transaction_type: &enums::TransactionType,
) -> RouterResponse<routing_types::LinkedRoutingConfigRetrieveResponse> {
    metrics::ROUTING_RETRIEVE_LINK_CONFIG.add(&metrics::CONTEXT, 1, &[]);
    let db = state.store.as_ref();
    let key_manager_state = &(&state).into();

    let business_profiles = if let Some(profile_id) = query_params.profile_id {
        core_utils::validate_and_get_business_profile(
            db,
            key_manager_state,
            &key_store,
            Some(&profile_id),
            merchant_account.get_id(),
        )
        .await?
        .map(|profile| vec![profile])
        .get_required_value("BusinessProfile")
        .change_context(errors::ApiErrorResponse::BusinessProfileNotFound {
            id: profile_id.get_string_repr().to_owned(),
        })?
    } else {
        let business_profile = db
            .list_business_profile_by_merchant_id(
                key_manager_state,
                &key_store,
                merchant_account.get_id(),
            )
            .await
            .to_not_found_response(errors::ApiErrorResponse::ResourceIdNotFound)?;
        core_utils::filter_objects_based_on_profile_id_list(
            authentication_profile_id.map(|profile_id| vec![profile_id]),
            business_profile.clone(),
        )
    };

    let mut active_algorithms = Vec::new();

    for business_profile in business_profiles {
        let profile_id = business_profile.get_id().to_owned();

        let routing_ref: routing_types::RoutingAlgorithmRef = match transaction_type {
            enums::TransactionType::Payment => business_profile.routing_algorithm,
            #[cfg(feature = "payouts")]
            enums::TransactionType::Payout => business_profile.payout_routing_algorithm,
        }
        .clone()
        .map(|val| val.parse_value("RoutingAlgorithmRef"))
        .transpose()
        .change_context(errors::ApiErrorResponse::InternalServerError)
        .attach_printable("unable to deserialize routing algorithm ref from merchant account")?
        .unwrap_or_default();

        if let Some(algorithm_id) = routing_ref.algorithm_id {
            let record = db
                .find_routing_algorithm_metadata_by_algorithm_id_profile_id(
                    &algorithm_id,
                    &profile_id,
                )
                .await
                .to_not_found_response(errors::ApiErrorResponse::ResourceIdNotFound)?;

            active_algorithms.push(record.foreign_into());
        }
    }

    metrics::ROUTING_RETRIEVE_LINK_CONFIG_SUCCESS_RESPONSE.add(&metrics::CONTEXT, 1, &[]);
    Ok(service_api::ApplicationResponse::Json(
        routing_types::LinkedRoutingConfigRetrieveResponse::ProfileBased(active_algorithms),
    ))
}
// List all the default fallback algorithms under all the profile under a merchant
pub async fn retrieve_default_routing_config_for_profiles(
    state: SessionState,
    merchant_account: domain::MerchantAccount,
    key_store: domain::MerchantKeyStore,
    transaction_type: &enums::TransactionType,
) -> RouterResponse<Vec<routing_types::ProfileDefaultRoutingConfig>> {
    metrics::ROUTING_RETRIEVE_CONFIG_FOR_PROFILE.add(&metrics::CONTEXT, 1, &[]);
    let db = state.store.as_ref();
    let key_manager_state = &(&state).into();

    let all_profiles = db
        .list_business_profile_by_merchant_id(
            key_manager_state,
            &key_store,
            merchant_account.get_id(),
        )
        .await
        .to_not_found_response(errors::ApiErrorResponse::ResourceIdNotFound)
        .attach_printable("error retrieving all business profiles for merchant")?;

    let retrieve_config_futures = all_profiles
        .iter()
        .map(|prof| {
            helpers::get_merchant_default_config(
                db,
                prof.get_id().get_string_repr(),
                transaction_type,
            )
        })
        .collect::<Vec<_>>();

    let configs = futures::future::join_all(retrieve_config_futures)
        .await
        .into_iter()
        .collect::<Result<Vec<_>, _>>()?;

    let default_configs = configs
        .into_iter()
        .zip(all_profiles.iter().map(|prof| prof.get_id().to_owned()))
        .map(
            |(config, profile_id)| routing_types::ProfileDefaultRoutingConfig {
                profile_id,
                connectors: config,
            },
        )
        .collect::<Vec<_>>();

    metrics::ROUTING_RETRIEVE_CONFIG_FOR_PROFILE_SUCCESS_RESPONSE.add(&metrics::CONTEXT, 1, &[]);
    Ok(service_api::ApplicationResponse::Json(default_configs))
}

pub async fn update_default_routing_config_for_profile(
    state: SessionState,
    merchant_account: domain::MerchantAccount,
    key_store: domain::MerchantKeyStore,
    updated_config: Vec<routing_types::RoutableConnectorChoice>,
    profile_id: common_utils::id_type::ProfileId,
    transaction_type: &enums::TransactionType,
) -> RouterResponse<routing_types::ProfileDefaultRoutingConfig> {
    metrics::ROUTING_UPDATE_CONFIG_FOR_PROFILE.add(&metrics::CONTEXT, 1, &[]);

    let db = state.store.as_ref();
    let key_manager_state = &(&state).into();

    let business_profile = core_utils::validate_and_get_business_profile(
        db,
        key_manager_state,
        &key_store,
        Some(&profile_id),
        merchant_account.get_id(),
    )
    .await?
    .get_required_value("BusinessProfile")
    .change_context(errors::ApiErrorResponse::BusinessProfileNotFound {
        id: profile_id.get_string_repr().to_owned(),
    })?;
    let default_config = helpers::get_merchant_default_config(
        db,
        business_profile.get_id().get_string_repr(),
        transaction_type,
    )
    .await?;

    utils::when(default_config.len() != updated_config.len(), || {
        Err(errors::ApiErrorResponse::PreconditionFailed {
            message: "current config and updated config have different lengths".to_string(),
        })
    })?;

    let existing_set = FxHashSet::from_iter(
        default_config
            .iter()
            .map(|c| (c.connector.to_string(), c.merchant_connector_id.as_ref())),
    );

    let updated_set = FxHashSet::from_iter(
        updated_config
            .iter()
            .map(|c| (c.connector.to_string(), c.merchant_connector_id.as_ref())),
    );

    let symmetric_diff = existing_set
        .symmetric_difference(&updated_set)
        .cloned()
        .collect::<Vec<_>>();

    utils::when(!symmetric_diff.is_empty(), || {
        let error_str = symmetric_diff
            .into_iter()
            .map(|(connector, ident)| format!("'{connector}:{ident:?}'"))
            .collect::<Vec<_>>()
            .join(", ");

        Err(errors::ApiErrorResponse::InvalidRequestData {
            message: format!("connector mismatch between old and new configs ({error_str})"),
        })
    })?;

    helpers::update_merchant_default_config(
        db,
        business_profile.get_id().get_string_repr(),
        updated_config.clone(),
        transaction_type,
    )
    .await?;

    metrics::ROUTING_UPDATE_CONFIG_FOR_PROFILE_SUCCESS_RESPONSE.add(&metrics::CONTEXT, 1, &[]);
    Ok(service_api::ApplicationResponse::Json(
        routing_types::ProfileDefaultRoutingConfig {
            profile_id: business_profile.get_id().to_owned(),
            connectors: updated_config,
        },
    ))
}

#[cfg(feature = "v1")]
pub async fn toggle_success_based_routing(
    state: SessionState,
    merchant_account: domain::MerchantAccount,
    key_store: domain::MerchantKeyStore,
    status: bool,
    profile_id: common_utils::id_type::ProfileId,
) -> RouterResponse<routing_types::RoutingDictionaryRecord> {
    metrics::ROUTING_CREATE_REQUEST_RECEIVED.add(
        &metrics::CONTEXT,
        1,
        &add_attributes([("profile_id", profile_id.get_string_repr().to_owned())]),
    );
    let db = state.store.as_ref();
    let key_manager_state = &(&state).into();

    let business_profile: domain::BusinessProfile = core_utils::validate_and_get_business_profile(
        db,
        key_manager_state,
        &key_store,
        Some(&profile_id),
        merchant_account.get_id(),
    )
    .await?
    .get_required_value("BusinessProfile")
    .change_context(errors::ApiErrorResponse::BusinessProfileNotFound {
        id: profile_id.get_string_repr().to_owned(),
    })?;

    let mut success_based_dynamic_routing_algo_ref: routing_types::DynamicRoutingAlgorithmRef =
        business_profile
            .dynamic_routing_algorithm
            .clone()
            .map(|val| val.parse_value("DynamicRoutingAlgorithmRef"))
            .transpose()
            .change_context(errors::ApiErrorResponse::InternalServerError)
            .attach_printable(
                "unable to deserialize dynamic routing algorithm ref from business profile",
            )?
            .unwrap_or_default();

    if status {
        let default_success_based_routing_config = routing::SuccessBasedRoutingConfig::default();
        let algorithm_id = common_utils::generate_routing_id_of_default_length();
        let timestamp = common_utils::date_time::now();
        let algo = RoutingAlgorithm {
            algorithm_id: algorithm_id.clone(),
            profile_id: business_profile.get_id().to_owned(),
            merchant_id: merchant_account.get_id().to_owned(),
            name: "Dynamic routing algorithm".to_string(),
            description: None,
            kind: diesel_models::enums::RoutingAlgorithmKind::Dynamic,
            algorithm_data: serde_json::json!(default_success_based_routing_config),
            created_at: timestamp,
            modified_at: timestamp,
            algorithm_for: common_enums::TransactionType::Payment,
        };

        let record = db
            .insert_routing_algorithm(algo)
            .await
            .change_context(errors::ApiErrorResponse::InternalServerError)
            .attach_printable("Unable to insert record in routing algorithm table")?;

        success_based_dynamic_routing_algo_ref.update_algorithm_id(algorithm_id);
        helpers::update_business_profile_active_dynamic_algorithm_ref(
            db,
            key_manager_state,
            &key_store,
            business_profile,
            success_based_dynamic_routing_algo_ref,
        )
        .await?;

        let new_record = record.foreign_into();

        metrics::ROUTING_CREATE_SUCCESS_RESPONSE.add(
            &metrics::CONTEXT,
            1,
            &add_attributes([("profile_id", profile_id.get_string_repr().to_owned())]),
        );
        Ok(service_api::ApplicationResponse::Json(new_record))
    } else {
        let timestamp = common_utils::date_time::now_unix_timestamp();
        match success_based_dynamic_routing_algo_ref.success_based_algorithm {
            Some(algorithm_ref) => {
                if let Some(algorithm_id) = algorithm_ref.algorithm_id {
                    let dynamic_routing_algorithm = routing_types::DynamicRoutingAlgorithmRef {
                        success_based_algorithm: Some(
                            routing_types::DynamicAlgorithmWithTimestamp {
                                algorithm_id: None,
                                timestamp,
                            },
                        ),
                    };

                    let record = db
                        .find_routing_algorithm_by_profile_id_algorithm_id(
                            business_profile.get_id(),
                            &algorithm_id,
                        )
                        .await
                        .to_not_found_response(errors::ApiErrorResponse::ResourceIdNotFound)?;
                    let response = record.foreign_into();
                    helpers::update_business_profile_active_dynamic_algorithm_ref(
                        db,
                        key_manager_state,
                        &key_store,
                        business_profile,
                        dynamic_routing_algorithm,
                    )
                    .await?;

                    metrics::ROUTING_UNLINK_CONFIG_SUCCESS_RESPONSE.add(
                        &metrics::CONTEXT,
                        1,
                        &add_attributes([("profile_id", profile_id.get_string_repr().to_owned())]),
                    );

                    Ok(service_api::ApplicationResponse::Json(response))
                } else {
                    Err(errors::ApiErrorResponse::PreconditionFailed {
                        message: "Algorithm is already inactive".to_string(),
                    })?
                }
            }
            None => Err(errors::ApiErrorResponse::PreconditionFailed {
                message: "Algorithm is already inactive".to_string(),
            })?,
        }
    }
}

#[cfg(feature = "v1")]
pub async fn success_based_routing_update_configs(
    state: SessionState,
    request: routing_types::SuccessBasedRoutingConfig,
    algorithm_id: common_utils::id_type::RoutingId,
    profile_id: common_utils::id_type::ProfileId,
) -> RouterResponse<routing_types::RoutingDictionaryRecord> {
    metrics::ROUTING_UPDATE_CONFIG_FOR_PROFILE.add(
        &metrics::CONTEXT,
        1,
        &add_attributes([("profile_id", profile_id.get_string_repr().to_owned())]),
    );
    let db = state.store.as_ref();
    let dynamic_routing_algo_to_update = db
        .find_routing_algorithm_by_profile_id_algorithm_id(&profile_id, &algorithm_id)
        .await
        .to_not_found_response(errors::ApiErrorResponse::ResourceIdNotFound)?;

    let mut config_to_update: routing::SuccessBasedRoutingConfig = dynamic_routing_algo_to_update
        .algorithm_data
        .parse_value::<routing::SuccessBasedRoutingConfig>("SuccessBasedRoutingConfig")
        .change_context(errors::ApiErrorResponse::InternalServerError)
        .attach_printable("unable to deserialize algorithm data from routing table into SuccessBasedRoutingConfig")?;

    config_to_update.update(request);

    let algorithm_id = common_utils::generate_routing_id_of_default_length();
    let timestamp = common_utils::date_time::now();
    let algo = RoutingAlgorithm {
        algorithm_id,
        profile_id: dynamic_routing_algo_to_update.profile_id,
        merchant_id: dynamic_routing_algo_to_update.merchant_id,
        name: dynamic_routing_algo_to_update.name,
        description: dynamic_routing_algo_to_update.description,
        kind: dynamic_routing_algo_to_update.kind,
        algorithm_data: serde_json::json!(config_to_update),
        created_at: timestamp,
        modified_at: timestamp,
        algorithm_for: dynamic_routing_algo_to_update.algorithm_for,
    };
    let record = db
        .insert_routing_algorithm(algo)
        .await
        .change_context(errors::ApiErrorResponse::InternalServerError)
        .attach_printable("Unable to insert record in routing algorithm table")?;

    let new_record = record.foreign_into();

    metrics::ROUTING_UPDATE_CONFIG_FOR_PROFILE_SUCCESS_RESPONSE.add(
        &metrics::CONTEXT,
        1,
        &add_attributes([("profile_id", profile_id.get_string_repr().to_owned())]),
    );
    Ok(service_api::ApplicationResponse::Json(new_record))
}<|MERGE_RESOLUTION|>--- conflicted
+++ resolved
@@ -447,11 +447,7 @@
                 key_manager_state,
                 &key_store,
                 business_profile,
-<<<<<<< HEAD
-                Some(algorithm_id),
-=======
                 dynamic_routing_ref,
->>>>>>> 90ebd54e
             )
             .await?;
         }
