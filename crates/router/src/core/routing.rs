--- conflicted
+++ resolved
@@ -898,12 +898,8 @@
     state: SessionState,
     merchant_account: domain::MerchantAccount,
     key_store: domain::MerchantKeyStore,
-<<<<<<< HEAD
     authentication_profile_id: Option<String>,
     query_params: RoutingRetrieveLinkQuery,
-=======
-    query_params: routing_types::RoutingRetrieveLinkQuery,
->>>>>>> 72b61310
     transaction_type: &enums::TransactionType,
 ) -> RouterResponse<routing_types::LinkedRoutingConfigRetrieveResponse> {
     metrics::ROUTING_RETRIEVE_LINK_CONFIG.add(&metrics::CONTEXT, 1, &[]);
