--- conflicted
+++ resolved
@@ -46,16 +46,6 @@
     Payout(&'a payouts::PayoutData),
 }
 
-<<<<<<< HEAD
-#[derive(Clone)]
-pub enum TransactionType {
-    Payment,
-    #[cfg(feature = "payouts")]
-    Payout,
-}
-
-=======
->>>>>>> f26df3de
 pub async fn retrieve_merchant_routing_dictionary(
     state: AppState,
     merchant_account: domain::MerchantAccount,
@@ -263,11 +253,7 @@
     merchant_account: domain::MerchantAccount,
     #[cfg(not(feature = "business_profile_routing"))] key_store: domain::MerchantKeyStore,
     algorithm_id: String,
-<<<<<<< HEAD
-    transaction_type: &TransactionType,
-=======
     transaction_type: &enums::TransactionType,
->>>>>>> f26df3de
 ) -> RouterResponse<routing_types::RoutingDictionaryRecord> {
     metrics::ROUTING_LINK_CONFIG.add(&metrics::CONTEXT, 1, &[]);
     let db = state.store.as_ref();
@@ -293,15 +279,9 @@
         })?;
 
         let mut routing_ref: routing_types::RoutingAlgorithmRef = match transaction_type {
-<<<<<<< HEAD
-            TransactionType::Payment => business_profile.routing_algorithm.clone(),
-            #[cfg(feature = "payouts")]
-            TransactionType::Payout => business_profile.payout_routing_algorithm.clone(),
-=======
             enums::TransactionType::Payment => business_profile.routing_algorithm.clone(),
             #[cfg(feature = "payouts")]
             enums::TransactionType::Payout => business_profile.payout_routing_algorithm.clone(),
->>>>>>> f26df3de
         }
         .map(|val| val.parse_value("RoutingAlgorithmRef"))
         .transpose()
@@ -337,15 +317,9 @@
     #[cfg(not(feature = "business_profile_routing"))]
     {
         let mut routing_ref: routing_types::RoutingAlgorithmRef = match transaction_type {
-<<<<<<< HEAD
-            TransactionType::Payment => merchant_account.routing_algorithm.clone(),
-            #[cfg(feature = "payouts")]
-            TransactionType::Payout => merchant_account.payout_routing_algorithm.clone(),
-=======
             enums::TransactionType::Payment => merchant_account.routing_algorithm.clone(),
             #[cfg(feature = "payouts")]
             enums::TransactionType::Payout => merchant_account.payout_routing_algorithm.clone(),
->>>>>>> f26df3de
         }
         .map(|val| val.parse_value("RoutingAlgorithmRef"))
         .transpose()
@@ -469,11 +443,7 @@
     merchant_account: domain::MerchantAccount,
     #[cfg(not(feature = "business_profile_routing"))] key_store: domain::MerchantKeyStore,
     #[cfg(feature = "business_profile_routing")] request: routing_types::RoutingConfigRequest,
-<<<<<<< HEAD
-    transaction_type: &TransactionType,
-=======
     transaction_type: &enums::TransactionType,
->>>>>>> f26df3de
 ) -> RouterResponse<routing_types::RoutingDictionaryRecord> {
     metrics::ROUTING_UNLINK_CONFIG.add(&metrics::CONTEXT, 1, &[]);
     let db = state.store.as_ref();
@@ -495,17 +465,11 @@
         match business_profile {
             Some(business_profile) => {
                 let routing_algo_ref: routing_types::RoutingAlgorithmRef = match transaction_type {
-<<<<<<< HEAD
-                    TransactionType::Payment => business_profile.routing_algorithm.clone(),
-                    #[cfg(feature = "payouts")]
-                    TransactionType::Payout => business_profile.payout_routing_algorithm.clone(),
-=======
                     enums::TransactionType::Payment => business_profile.routing_algorithm.clone(),
                     #[cfg(feature = "payouts")]
                     enums::TransactionType::Payout => {
                         business_profile.payout_routing_algorithm.clone()
                     }
->>>>>>> f26df3de
                 }
                 .map(|val| val.parse_value("RoutingAlgorithmRef"))
                 .transpose()
@@ -569,15 +533,9 @@
             helpers::get_merchant_routing_dictionary(db, &merchant_account.merchant_id).await?;
 
         let routing_algo_ref: routing_types::RoutingAlgorithmRef = match transaction_type {
-<<<<<<< HEAD
-            TransactionType::Payment => merchant_account.routing_algorithm.clone(),
-            #[cfg(feature = "payouts")]
-            TransactionType::Payout => merchant_account.payout_routing_algorithm.clone(),
-=======
             enums::TransactionType::Payment => merchant_account.routing_algorithm.clone(),
             #[cfg(feature = "payouts")]
             enums::TransactionType::Payout => merchant_account.payout_routing_algorithm.clone(),
->>>>>>> f26df3de
         }
         .map(|val| val.parse_value("RoutingAlgorithmRef"))
         .transpose()
