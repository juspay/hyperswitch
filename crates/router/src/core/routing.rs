--- conflicted
+++ resolved
@@ -5,7 +5,6 @@
     enums,
     routing::{self as routing_types, RoutingRetrieveQuery},
 };
-use common_utils::ext_traits::Encode;
 use diesel_models::routing_algorithm::RoutingAlgorithm;
 use error_stack::ResultExt;
 use rustc_hash::FxHashSet;
@@ -1113,120 +1112,6 @@
         id: query_params.profile_id.get_string_repr().to_owned(),
     })?;
 
-<<<<<<< HEAD
-    let default_dynamic_routing_config = api_models::routing::DynamicRoutingConfig {
-        id: Some(api_models::routing::DynamicRoutingConfigId::MerchantId(
-            merchant_account.get_id().clone().to_owned(),
-        )),
-        params: Some(vec![
-            api_models::routing::DynamicRoutingConfigParams::PaymentMethod,
-        ]),
-        config: Some(api_models::routing::DynamicRoutingConfigBody {
-            min_aggregates_size: Some(2),
-            default_success_rate: Some(100.0),
-            max_aggregates_size: Some(3),
-            current_block_threshold: Some(api_models::routing::DynamicRoutingConfigThreshold {
-                max_total_count: Some(2),
-            }),
-        }),
-    };
-
-    let algorithm_id = common_utils::generate_routing_id_of_default_length();
-    let timestamp = common_utils::date_time::now();
-    let algo = RoutingAlgorithm {
-        algorithm_id: algorithm_id.clone(),
-        profile_id: business_profile.get_id().to_owned(),
-        merchant_id: merchant_account.get_id().to_owned(),
-        name: "Dynamic routing algorithm".to_string(),
-        description: None,
-        kind: diesel_models::enums::RoutingAlgorithmKind::Dynamic,
-        algorithm_data: serde_json::json!(default_dynamic_routing_config),
-        created_at: timestamp,
-        modified_at: timestamp,
-        algorithm_for: common_enums::TransactionType::Payment,
-    };
-    let record = db
-        .insert_routing_algorithm(algo.clone())
-        .await
-        .to_not_found_response(errors::ApiErrorResponse::ResourceIdNotFound)?;
-
-    let ref_val = algo
-        .algorithm_id
-        .encode_to_value()
-        .change_context(errors::ApiErrorResponse::InternalServerError)
-        .attach_printable("Failed to convert routing ref to value")?;
-
-    let business_profile_update = domain::BusinessProfileUpdate::RoutingAlgorithmUpdate {
-        routing_algorithm: Some(ref_val),
-        payout_routing_algorithm: None,
-        is_dynamic_routing_enabled: Some(true),
-    };
-
-    db.update_business_profile_by_profile_id(
-        key_manager_state,
-        &key_store,
-        business_profile,
-        business_profile_update,
-    )
-    .await
-    .change_context(errors::ApiErrorResponse::InternalServerError)
-    .attach_printable("Failed to update routing algorithm ref in business profile")?;
-
-    let new_record = record.foreign_into();
-
-    metrics::ROUTING_CREATE_SUCCESS_RESPONSE.add(&metrics::CONTEXT, 1, &[]);
-    Ok(service_api::ApplicationResponse::Json(new_record))
-}
-
-#[cfg(feature = "v1")]
-pub async fn dynamic_routing_update_configs(
-    state: SessionState,
-    merchant_account: domain::MerchantAccount,
-    key_store: domain::MerchantKeyStore,
-    request: routing_types::DynamicRoutingConfig,
-    algorithm_id: common_utils::id_type::RoutingId,
-    profile_id: common_utils::id_type::ProfileId,
-) -> RouterResponse<routing_types::RoutingDictionaryRecord> {
-    metrics::ROUTING_UPDATE_CONFIG_FOR_PROFILE.add(&metrics::CONTEXT, 1, &[]);
-    let db = state.store.as_ref();
-    let key_manager_state = &(&state).into();
-
-    let business_profile: domain::BusinessProfile = core_utils::validate_and_get_business_profile(
-        db,
-        key_manager_state,
-        &key_store,
-        Some(&profile_id),
-        merchant_account.get_id(),
-    )
-    .await?
-    .get_required_value("BusinessProfile")
-    .change_context(errors::ApiErrorResponse::BusinessProfileNotFound {
-        id: profile_id.get_string_repr().to_owned(),
-    })?;
-
-    let record = if business_profile
-        .is_dynamic_routing_enabled
-        .is_some_and(|enabled| enabled)
-    {
-        let dynamic_routing_algo_to_update = db
-            .find_routing_algorithm_by_profile_id_algorithm_id(
-                business_profile.get_id(),
-                &algorithm_id,
-            )
-            .await
-            .to_not_found_response(errors::ApiErrorResponse::ResourceIdNotFound)?;
-
-        let mut config_to_update: api_models::routing::DynamicRoutingConfig =
-            serde_json::from_value::<api_models::routing::DynamicRoutingConfig>(
-                dynamic_routing_algo_to_update.algorithm_data,
-            )
-            .change_context(errors::ApiErrorResponse::InvalidRequestData {
-                message: "invalid data received for payment method auth config".to_string(),
-            })
-            .attach_printable("Failed to deserialize Payment Method Auth config")?;
-
-        config_to_update.update(request);
-=======
     if query_params.status {
         let default_dynamic_routing_config = api_models::routing::DynamicRoutingConfig {
             id: Some(api_models::routing::DynamicRoutingConfigId::MerchantId(
@@ -1245,23 +1130,11 @@
                 }),
             }),
         };
->>>>>>> fb84472f
 
         let algorithm_id = common_utils::generate_routing_id_of_default_length();
         let timestamp = common_utils::date_time::now();
         let algo = RoutingAlgorithm {
             algorithm_id: algorithm_id.clone(),
-<<<<<<< HEAD
-            profile_id: dynamic_routing_algo_to_update.profile_id,
-            merchant_id: dynamic_routing_algo_to_update.merchant_id,
-            name: dynamic_routing_algo_to_update.name,
-            description: dynamic_routing_algo_to_update.description,
-            kind: dynamic_routing_algo_to_update.kind,
-            algorithm_data: serde_json::json!(config_to_update),
-            created_at: timestamp,
-            modified_at: timestamp,
-            algorithm_for: dynamic_routing_algo_to_update.algorithm_for,
-=======
             profile_id: business_profile.get_id().to_owned(),
             merchant_id: merchant_account.get_id().to_owned(),
             name: "Dynamic routing algorithm".to_string(),
@@ -1271,43 +1144,12 @@
             created_at: timestamp,
             modified_at: timestamp,
             algorithm_for: common_enums::TransactionType::Payment,
->>>>>>> fb84472f
         };
         let record = db
             .insert_routing_algorithm(algo.clone())
             .await
             .to_not_found_response(errors::ApiErrorResponse::ResourceIdNotFound)?;
 
-<<<<<<< HEAD
-        let ref_val = algo
-            .algorithm_id
-            .encode_to_value()
-            .change_context(errors::ApiErrorResponse::InternalServerError)
-            .attach_printable("Failed to convert routing ref to value")?;
-
-        let business_profile_update = domain::BusinessProfileUpdate::RoutingAlgorithmUpdate {
-            routing_algorithm: Some(ref_val),
-            payout_routing_algorithm: None,
-            is_dynamic_routing_enabled: Some(true),
-        };
-
-        db.update_business_profile_by_profile_id(
-            key_manager_state,
-            &key_store,
-            business_profile,
-            business_profile_update,
-        )
-        .await
-        .change_context(errors::ApiErrorResponse::InternalServerError)
-        .attach_printable("Failed to update routing algorithm ref in business profile")?;
-        Ok(record)
-    } else {
-        Err(errors::ApiErrorResponse::InvalidRequestData {
-            message: "Dynamic routing isn't available for the requested business profile"
-                .to_string(),
-        })
-    }?;
-=======
         let mut routing_ref: routing_types::RoutingAlgorithmRef = business_profile
             .routing_algorithm
             .clone()
@@ -1427,7 +1269,6 @@
         .insert_routing_algorithm(algo.clone())
         .await
         .to_not_found_response(errors::ApiErrorResponse::ResourceIdNotFound)?;
->>>>>>> fb84472f
 
     let new_record = record.foreign_into();
 
