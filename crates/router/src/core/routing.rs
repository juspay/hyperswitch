pub mod helpers;
pub mod transformers;

use api_models::{
    enums, mandates as mandates_api,
    routing::{self as routing_types, RoutingRetrieveQuery},
};
use diesel_models::routing_algorithm::RoutingAlgorithm;
use error_stack::ResultExt;
use hyperswitch_domain_models::{mandates, payment_address};
use rustc_hash::FxHashSet;

#[cfg(feature = "payouts")]
use super::payouts;
#[cfg(feature = "v1")]
use crate::utils::ValueExt;
#[cfg(feature = "v2")]
use crate::{
    core::{admin, errors::RouterResult},
    db::StorageInterface,
};
use crate::{
    core::{
        errors::{self, RouterResponse, StorageErrorExt},
        metrics, utils as core_utils,
    },
    routes::SessionState,
    services::api as service_api,
    types::{
        domain,
        storage::{self, enums as storage_enums},
        transformers::{ForeignInto, ForeignTryFrom},
    },
    utils::{self, OptionExt},
};
pub enum TransactionData<'a> {
    Payment(PaymentsDslInput<'a>),
    #[cfg(feature = "payouts")]
    Payout(&'a payouts::PayoutData),
}

#[derive(Clone)]
pub struct PaymentsDslInput<'a> {
    pub setup_mandate: Option<&'a mandates::MandateData>,
    pub payment_attempt: &'a storage::PaymentAttempt,
    pub payment_intent: &'a storage::PaymentIntent,
    pub payment_method_data: Option<&'a domain::PaymentMethodData>,
    pub address: &'a payment_address::PaymentAddress,
    pub recurring_details: Option<&'a mandates_api::RecurringDetails>,
    pub currency: storage_enums::Currency,
}

impl<'a> PaymentsDslInput<'a> {
    pub fn new(
        setup_mandate: Option<&'a mandates::MandateData>,
        payment_attempt: &'a storage::PaymentAttempt,
        payment_intent: &'a storage::PaymentIntent,
        payment_method_data: Option<&'a domain::PaymentMethodData>,
        address: &'a payment_address::PaymentAddress,
        recurring_details: Option<&'a mandates_api::RecurringDetails>,
        currency: storage_enums::Currency,
    ) -> Self {
        Self {
            setup_mandate,
            payment_attempt,
            payment_intent,
            payment_method_data,
            address,
            recurring_details,
            currency,
        }
    }
}

#[cfg(feature = "v2")]
struct RoutingAlgorithmUpdate(RoutingAlgorithm);

#[cfg(feature = "v2")]
impl RoutingAlgorithmUpdate {
    pub fn create_new_routing_algorithm(
        request: &routing_types::RoutingConfigRequest,
        merchant_id: &common_utils::id_type::MerchantId,
        profile_id: common_utils::id_type::ProfileId,
        transaction_type: &enums::TransactionType,
    ) -> Self {
        let algorithm_id = common_utils::generate_routing_id_of_default_length();
        let timestamp = common_utils::date_time::now();
        let algo = RoutingAlgorithm {
            algorithm_id,
            profile_id,
            merchant_id: merchant_id.clone(),
            name: request.name.clone(),
            description: Some(request.description.clone()),
            kind: request.algorithm.get_kind().foreign_into(),
            algorithm_data: serde_json::json!(request.algorithm),
            created_at: timestamp,
            modified_at: timestamp,
            algorithm_for: transaction_type.to_owned(),
        };
        Self(algo)
    }
    pub async fn fetch_routing_algo(
        merchant_id: &common_utils::id_type::MerchantId,
        algorithm_id: &common_utils::id_type::RoutingId,
        db: &dyn StorageInterface,
    ) -> RouterResult<Self> {
        let routing_algo = db
            .find_routing_algorithm_by_algorithm_id_merchant_id(algorithm_id, merchant_id)
            .await
            .change_context(errors::ApiErrorResponse::ResourceIdNotFound)?;
        Ok(Self(routing_algo))
    }
}

pub async fn retrieve_merchant_routing_dictionary(
    state: SessionState,
    merchant_account: domain::MerchantAccount,
    profile_id_list: Option<Vec<common_utils::id_type::ProfileId>>,
    query_params: RoutingRetrieveQuery,
    transaction_type: &enums::TransactionType,
) -> RouterResponse<routing_types::RoutingKind> {
    metrics::ROUTING_MERCHANT_DICTIONARY_RETRIEVE.add(&metrics::CONTEXT, 1, &[]);

    let routing_metadata: Vec<diesel_models::routing_algorithm::RoutingProfileMetadata> = state
        .store
        .list_routing_algorithm_metadata_by_merchant_id_transaction_type(
            merchant_account.get_id(),
            transaction_type,
            i64::from(query_params.limit.unwrap_or_default()),
            i64::from(query_params.offset.unwrap_or_default()),
        )
        .await
        .to_not_found_response(errors::ApiErrorResponse::ResourceIdNotFound)?;
    let routing_metadata =
        super::utils::filter_objects_based_on_profile_id_list(profile_id_list, routing_metadata);

    let result = routing_metadata
        .into_iter()
        .map(ForeignInto::foreign_into)
        .collect::<Vec<_>>();

    metrics::ROUTING_MERCHANT_DICTIONARY_RETRIEVE_SUCCESS_RESPONSE.add(&metrics::CONTEXT, 1, &[]);
    Ok(service_api::ApplicationResponse::Json(
        routing_types::RoutingKind::RoutingAlgorithm(result),
    ))
}

#[cfg(feature = "v2")]
pub async fn create_routing_algorithm_under_profile(
    state: SessionState,
    merchant_account: domain::MerchantAccount,
    key_store: domain::MerchantKeyStore,
    authentication_profile_id: Option<common_utils::id_type::ProfileId>,
    request: routing_types::RoutingConfigRequest,
    transaction_type: &enums::TransactionType,
) -> RouterResponse<routing_types::RoutingDictionaryRecord> {
    metrics::ROUTING_CREATE_REQUEST_RECEIVED.add(&metrics::CONTEXT, 1, &[]);
    let db = &*state.store;
    let key_manager_state = &(&state).into();

    let business_profile = core_utils::validate_and_get_business_profile(
        db,
        key_manager_state,
        &key_store,
        Some(&request.profile_id),
        merchant_account.get_id(),
    )
    .await?
    .get_required_value("BusinessProfile")?;

    core_utils::validate_profile_id_from_auth_layer(authentication_profile_id, &business_profile)?;

    let all_mcas = helpers::MerchantConnectorAccounts::get_all_mcas(
        merchant_account.get_id(),
        &key_store,
        &state,
    )
    .await?;

    let name_mca_id_set = helpers::ConnectNameAndMCAIdForProfile(
        all_mcas.filter_by_profile(business_profile.get_id(), |mca| {
            (&mca.connector_name, mca.get_id())
        }),
    );

    let name_set = helpers::ConnectNameForProfile(
        all_mcas.filter_by_profile(business_profile.get_id(), |mca| &mca.connector_name),
    );

    let algorithm_helper = helpers::RoutingAlgorithmHelpers {
        name_mca_id_set,
        name_set,
        routing_algorithm: &request.algorithm,
    };

    algorithm_helper.validate_connectors_in_routing_config()?;

    let algo = RoutingAlgorithmUpdate::create_new_routing_algorithm(
        &request,
        merchant_account.get_id(),
        business_profile.get_id().to_owned(),
        transaction_type,
    );

    let record = state
        .store
        .as_ref()
        .insert_routing_algorithm(algo.0)
        .await
        .to_not_found_response(errors::ApiErrorResponse::ResourceIdNotFound)?;

    let new_record = record.foreign_into();

    metrics::ROUTING_CREATE_SUCCESS_RESPONSE.add(&metrics::CONTEXT, 1, &[]);
    Ok(service_api::ApplicationResponse::Json(new_record))
}

#[cfg(feature = "v1")]
pub async fn create_routing_algorithm_under_profile(
    state: SessionState,
    merchant_account: domain::MerchantAccount,
    key_store: domain::MerchantKeyStore,
    authentication_profile_id: Option<common_utils::id_type::ProfileId>,
    request: routing_types::RoutingConfigRequest,
    transaction_type: &enums::TransactionType,
) -> RouterResponse<routing_types::RoutingDictionaryRecord> {
    metrics::ROUTING_CREATE_REQUEST_RECEIVED.add(&metrics::CONTEXT, 1, &[]);
    let db = state.store.as_ref();
    let key_manager_state = &(&state).into();

    let name = request
        .name
        .get_required_value("name")
        .change_context(errors::ApiErrorResponse::MissingRequiredField { field_name: "name" })
        .attach_printable("Name of config not given")?;

    let description = request
        .description
        .get_required_value("description")
        .change_context(errors::ApiErrorResponse::MissingRequiredField {
            field_name: "description",
        })
        .attach_printable("Description of config not given")?;

    let algorithm = request
        .algorithm
        .get_required_value("algorithm")
        .change_context(errors::ApiErrorResponse::MissingRequiredField {
            field_name: "algorithm",
        })
        .attach_printable("Algorithm of config not given")?;

    let algorithm_id = common_utils::generate_routing_id_of_default_length();

    let profile_id = request
        .profile_id
        .get_required_value("profile_id")
        .change_context(errors::ApiErrorResponse::MissingRequiredField {
            field_name: "profile_id",
        })
        .attach_printable("Profile_id not provided")?;

    let business_profile = core_utils::validate_and_get_business_profile(
        db,
        key_manager_state,
        &key_store,
        Some(&profile_id),
        merchant_account.get_id(),
    )
    .await?
    .get_required_value("BusinessProfile")?;

    core_utils::validate_profile_id_from_auth_layer(authentication_profile_id, &business_profile)?;

    helpers::validate_connectors_in_routing_config(
        &state,
        &key_store,
        merchant_account.get_id(),
        &profile_id,
        &algorithm,
    )
    .await?;

    let timestamp = common_utils::date_time::now();
    let algo = RoutingAlgorithm {
        algorithm_id: algorithm_id.clone(),
        profile_id,
        merchant_id: merchant_account.get_id().to_owned(),
        name: name.clone(),
        description: Some(description.clone()),
        kind: algorithm.get_kind().foreign_into(),
        algorithm_data: serde_json::json!(algorithm),
        created_at: timestamp,
        modified_at: timestamp,
        algorithm_for: transaction_type.to_owned(),
    };
    let record = db
        .insert_routing_algorithm(algo)
        .await
        .to_not_found_response(errors::ApiErrorResponse::ResourceIdNotFound)?;

    let new_record = record.foreign_into();

    metrics::ROUTING_CREATE_SUCCESS_RESPONSE.add(&metrics::CONTEXT, 1, &[]);
    Ok(service_api::ApplicationResponse::Json(new_record))
}

#[cfg(feature = "v2")]
pub async fn link_routing_config_under_profile(
    state: SessionState,
    merchant_account: domain::MerchantAccount,
    key_store: domain::MerchantKeyStore,
    profile_id: common_utils::id_type::ProfileId,
    algorithm_id: common_utils::id_type::RoutingId,
    transaction_type: &enums::TransactionType,
) -> RouterResponse<routing_types::RoutingDictionaryRecord> {
    metrics::ROUTING_LINK_CONFIG.add(&metrics::CONTEXT, 1, &[]);
    let db = state.store.as_ref();
    let key_manager_state = &(&state).into();

    let routing_algorithm =
        RoutingAlgorithmUpdate::fetch_routing_algo(merchant_account.get_id(), &algorithm_id, db)
            .await?;

    utils::when(routing_algorithm.0.profile_id != profile_id, || {
        Err(errors::ApiErrorResponse::PreconditionFailed {
            message: "Profile Id is invalid for the routing config".to_string(),
        })
    })?;

    let business_profile = core_utils::validate_and_get_business_profile(
        db,
        key_manager_state,
        &key_store,
        Some(&profile_id),
        merchant_account.get_id(),
    )
    .await?
    .get_required_value("BusinessProfile")?;

    utils::when(
        routing_algorithm.0.algorithm_for != *transaction_type,
        || {
            Err(errors::ApiErrorResponse::PreconditionFailed {
                message: format!(
                    "Cannot use {}'s routing algorithm for {} operation",
                    routing_algorithm.0.algorithm_for, transaction_type
                ),
            })
        },
    )?;

    utils::when(
        business_profile.routing_algorithm_id == Some(algorithm_id.clone())
            || business_profile.payout_routing_algorithm_id == Some(algorithm_id.clone()),
        || {
            Err(errors::ApiErrorResponse::PreconditionFailed {
                message: "Algorithm is already active".to_string(),
            })
        },
    )?;
    admin::BusinessProfileWrapper::new(business_profile)
        .update_business_profile_and_invalidate_routing_config_for_active_algorithm_id_update(
            db,
            key_manager_state,
            &key_store,
            algorithm_id,
            transaction_type,
        )
        .await?;

    metrics::ROUTING_LINK_CONFIG_SUCCESS_RESPONSE.add(&metrics::CONTEXT, 1, &[]);
    Ok(service_api::ApplicationResponse::Json(
        routing_algorithm.0.foreign_into(),
    ))
}

#[cfg(feature = "v1")]
pub async fn link_routing_config(
    state: SessionState,
    merchant_account: domain::MerchantAccount,
    key_store: domain::MerchantKeyStore,
    authentication_profile_id: Option<common_utils::id_type::ProfileId>,
    algorithm_id: common_utils::id_type::RoutingId,
    transaction_type: &enums::TransactionType,
) -> RouterResponse<routing_types::RoutingDictionaryRecord> {
    metrics::ROUTING_LINK_CONFIG.add(&metrics::CONTEXT, 1, &[]);
    let db = state.store.as_ref();
    let key_manager_state = &(&state).into();

    let routing_algorithm: RoutingAlgorithm = db
        .find_routing_algorithm_by_algorithm_id_merchant_id(
            &algorithm_id,
            merchant_account.get_id(),
        )
        .await
        .change_context(errors::ApiErrorResponse::ResourceIdNotFound)?;

    let business_profile = core_utils::validate_and_get_business_profile(
        db,
        key_manager_state,
        &key_store,
        Some(&routing_algorithm.profile_id),
        merchant_account.get_id(),
    )
    .await?
    .get_required_value("BusinessProfile")
    .change_context(errors::ApiErrorResponse::BusinessProfileNotFound {
        id: routing_algorithm.profile_id.get_string_repr().to_owned(),
    })?;

    core_utils::validate_profile_id_from_auth_layer(authentication_profile_id, &business_profile)?;

    match routing_algorithm.kind {
        diesel_models::enums::RoutingAlgorithmKind::Dynamic => {
            let mut dynamic_routing_ref: routing_types::DynamicRoutingAlgorithmRef =
                business_profile
                    .routing_algorithm
                    .clone()
                    .map(|val| val.parse_value("DynamicRoutingAlgorithmRef"))
                    .transpose()
                    .change_context(errors::ApiErrorResponse::InternalServerError)
                    .attach_printable(
                        "unable to deserialize Dynamic routing algorithm ref from business profile",
                    )?
                    .unwrap_or_default();

            utils::when(
                dynamic_routing_ref.algorithm_id == Some(algorithm_id.clone()),
                || {
                    Err(errors::ApiErrorResponse::PreconditionFailed {
                        message: "Algorithm is already active".to_string(),
                    })
                },
            )?;
            dynamic_routing_ref.update_algorithm_id(algorithm_id);
            helpers::update_business_profile_active_dynamic_algorithm_ref(
                db,
                key_manager_state,
                &key_store,
                business_profile,
                dynamic_routing_ref,
            )
            .await?;
        }
        _ => {
            let mut routing_ref: routing_types::RoutingAlgorithmRef = business_profile
                .routing_algorithm
                .clone()
                .map(|val| val.parse_value("RoutingAlgorithmRef"))
                .transpose()
                .change_context(errors::ApiErrorResponse::InternalServerError)
                .attach_printable(
                    "unable to deserialize routing algorithm ref from business profile",
                )?
                .unwrap_or_default();

            utils::when(routing_algorithm.algorithm_for != *transaction_type, || {
                Err(errors::ApiErrorResponse::PreconditionFailed {
                    message: format!(
                        "Cannot use {}'s routing algorithm for {} operation",
                        routing_algorithm.algorithm_for, transaction_type
                    ),
                })
            })?;

            utils::when(
                routing_ref.algorithm_id == Some(algorithm_id.clone()),
                || {
                    Err(errors::ApiErrorResponse::PreconditionFailed {
                        message: "Algorithm is already active".to_string(),
                    })
                },
            )?;
            routing_ref.update_algorithm_id(algorithm_id);
            helpers::update_business_profile_active_algorithm_ref(
                db,
                key_manager_state,
                &key_store,
                business_profile,
                routing_ref,
                transaction_type,
            )
            .await?;
        }
    };

    metrics::ROUTING_LINK_CONFIG_SUCCESS_RESPONSE.add(&metrics::CONTEXT, 1, &[]);
    Ok(service_api::ApplicationResponse::Json(
        routing_algorithm.foreign_into(),
    ))
}

#[cfg(feature = "v2")]
pub async fn retrieve_routing_algorithm_from_algorithm_id(
    state: SessionState,
    merchant_account: domain::MerchantAccount,
    key_store: domain::MerchantKeyStore,
    authentication_profile_id: Option<common_utils::id_type::ProfileId>,
    algorithm_id: common_utils::id_type::RoutingId,
) -> RouterResponse<routing_types::MerchantRoutingAlgorithm> {
    metrics::ROUTING_RETRIEVE_CONFIG.add(&metrics::CONTEXT, 1, &[]);
    let db = state.store.as_ref();
    let key_manager_state = &(&state).into();

    let routing_algorithm =
        RoutingAlgorithmUpdate::fetch_routing_algo(merchant_account.get_id(), &algorithm_id, db)
            .await?;
    let business_profile = core_utils::validate_and_get_business_profile(
        db,
        key_manager_state,
        &key_store,
        Some(&routing_algorithm.0.profile_id),
        merchant_account.get_id(),
    )
    .await?
    .get_required_value("BusinessProfile")
    .change_context(errors::ApiErrorResponse::ResourceIdNotFound)?;

    core_utils::validate_profile_id_from_auth_layer(authentication_profile_id, &business_profile)?;

    let response = routing_types::MerchantRoutingAlgorithm::foreign_try_from(routing_algorithm.0)
        .change_context(errors::ApiErrorResponse::InternalServerError)
        .attach_printable("unable to parse routing algorithm")?;

    metrics::ROUTING_RETRIEVE_CONFIG_SUCCESS_RESPONSE.add(&metrics::CONTEXT, 1, &[]);
    Ok(service_api::ApplicationResponse::Json(response))
}

#[cfg(feature = "v1")]
pub async fn retrieve_routing_algorithm_from_algorithm_id(
    state: SessionState,
    merchant_account: domain::MerchantAccount,
    key_store: domain::MerchantKeyStore,
    authentication_profile_id: Option<common_utils::id_type::ProfileId>,
    algorithm_id: common_utils::id_type::RoutingId,
) -> RouterResponse<routing_types::MerchantRoutingAlgorithm> {
    metrics::ROUTING_RETRIEVE_CONFIG.add(&metrics::CONTEXT, 1, &[]);
    let db = state.store.as_ref();
    let key_manager_state = &(&state).into();

    let routing_algorithm = db
        .find_routing_algorithm_by_algorithm_id_merchant_id(
            &algorithm_id,
            merchant_account.get_id(),
        )
        .await
        .to_not_found_response(errors::ApiErrorResponse::ResourceIdNotFound)?;

    let business_profile = core_utils::validate_and_get_business_profile(
        db,
        key_manager_state,
        &key_store,
        Some(&routing_algorithm.profile_id),
        merchant_account.get_id(),
    )
    .await?
    .get_required_value("BusinessProfile")
    .change_context(errors::ApiErrorResponse::ResourceIdNotFound)?;

    core_utils::validate_profile_id_from_auth_layer(authentication_profile_id, &business_profile)?;

    let response = routing_types::MerchantRoutingAlgorithm::foreign_try_from(routing_algorithm)
        .change_context(errors::ApiErrorResponse::InternalServerError)
        .attach_printable("unable to parse routing algorithm")?;

    metrics::ROUTING_RETRIEVE_CONFIG_SUCCESS_RESPONSE.add(&metrics::CONTEXT, 1, &[]);
    Ok(service_api::ApplicationResponse::Json(response))
}

#[cfg(feature = "v2")]
pub async fn unlink_routing_config_under_profile(
    state: SessionState,
    merchant_account: domain::MerchantAccount,
    key_store: domain::MerchantKeyStore,
    profile_id: common_utils::id_type::ProfileId,
    transaction_type: &enums::TransactionType,
) -> RouterResponse<routing_types::RoutingDictionaryRecord> {
    metrics::ROUTING_UNLINK_CONFIG.add(&metrics::CONTEXT, 1, &[]);
    let db = state.store.as_ref();
    let key_manager_state = &(&state).into();

    let business_profile = core_utils::validate_and_get_business_profile(
        db,
        key_manager_state,
        &key_store,
        Some(&profile_id),
        merchant_account.get_id(),
    )
    .await?
    .get_required_value("BusinessProfile")?;

    let routing_algo_id = match transaction_type {
        enums::TransactionType::Payment => business_profile.routing_algorithm_id.clone(),
        #[cfg(feature = "payouts")]
        enums::TransactionType::Payout => business_profile.payout_routing_algorithm_id.clone(),
    };

    if let Some(algorithm_id) = routing_algo_id {
        let record = RoutingAlgorithmUpdate::fetch_routing_algo(
            merchant_account.get_id(),
            &algorithm_id,
            db,
        )
        .await?;
        let response = record.0.foreign_into();
        admin::BusinessProfileWrapper::new(business_profile)
            .update_business_profile_and_invalidate_routing_config_for_active_algorithm_id_update(
                db,
                key_manager_state,
                &key_store,
                algorithm_id,
                transaction_type,
            )
            .await?;
        metrics::ROUTING_UNLINK_CONFIG_SUCCESS_RESPONSE.add(&metrics::CONTEXT, 1, &[]);
        Ok(service_api::ApplicationResponse::Json(response))
    } else {
        Err(errors::ApiErrorResponse::PreconditionFailed {
            message: "Algorithm is already inactive".to_string(),
        })?
    }
}

#[cfg(feature = "v1")]
pub async fn unlink_routing_config(
    state: SessionState,
    merchant_account: domain::MerchantAccount,
    key_store: domain::MerchantKeyStore,
    request: routing_types::RoutingConfigRequest,
    authentication_profile_id: Option<common_utils::id_type::ProfileId>,
    transaction_type: &enums::TransactionType,
) -> RouterResponse<routing_types::RoutingDictionaryRecord> {
    metrics::ROUTING_UNLINK_CONFIG.add(&metrics::CONTEXT, 1, &[]);

    let db = state.store.as_ref();
    let key_manager_state = &(&state).into();

    let profile_id = request
        .profile_id
        .get_required_value("profile_id")
        .change_context(errors::ApiErrorResponse::MissingRequiredField {
            field_name: "profile_id",
        })
        .attach_printable("Profile_id not provided")?;

    let business_profile = core_utils::validate_and_get_business_profile(
        db,
        key_manager_state,
        &key_store,
        Some(&profile_id),
        merchant_account.get_id(),
    )
    .await?;

    match business_profile {
        Some(business_profile) => {
            core_utils::validate_profile_id_from_auth_layer(
                authentication_profile_id,
                &business_profile,
            )?;
            let routing_algo_ref: routing_types::RoutingAlgorithmRef = match transaction_type {
                enums::TransactionType::Payment => business_profile.routing_algorithm.clone(),
                #[cfg(feature = "payouts")]
                enums::TransactionType::Payout => business_profile.payout_routing_algorithm.clone(),
            }
            .map(|val| val.parse_value("RoutingAlgorithmRef"))
            .transpose()
            .change_context(errors::ApiErrorResponse::InternalServerError)
            .attach_printable("unable to deserialize routing algorithm ref from merchant account")?
            .unwrap_or_default();

            let timestamp = common_utils::date_time::now_unix_timestamp();

            match routing_algo_ref.algorithm_id {
                Some(algorithm_id) => {
                    let routing_algorithm: routing_types::RoutingAlgorithmRef =
                        routing_types::RoutingAlgorithmRef {
                            algorithm_id: None,
                            timestamp,
                            config_algo_id: routing_algo_ref.config_algo_id.clone(),
                            surcharge_config_algo_id: routing_algo_ref.surcharge_config_algo_id,
                        };

                    let record = db
                        .find_routing_algorithm_by_profile_id_algorithm_id(
                            &profile_id,
                            &algorithm_id,
                        )
                        .await
                        .to_not_found_response(errors::ApiErrorResponse::ResourceIdNotFound)?;
                    let response = record.foreign_into();
                    helpers::update_business_profile_active_algorithm_ref(
                        db,
                        key_manager_state,
                        &key_store,
                        business_profile,
                        routing_algorithm,
                        transaction_type,
                    )
                    .await?;

                    metrics::ROUTING_UNLINK_CONFIG_SUCCESS_RESPONSE.add(&metrics::CONTEXT, 1, &[]);
                    Ok(service_api::ApplicationResponse::Json(response))
                }
                None => Err(errors::ApiErrorResponse::PreconditionFailed {
                    message: "Algorithm is already inactive".to_string(),
                })?,
            }
        }
        None => Err(errors::ApiErrorResponse::InvalidRequestData {
            message: "The business_profile is not present".to_string(),
        }
        .into()),
    }
}

#[cfg(feature = "v2")]
pub async fn update_default_fallback_routing(
    state: SessionState,
    merchant_account: domain::MerchantAccount,
    key_store: domain::MerchantKeyStore,
    profile_id: common_utils::id_type::ProfileId,
    updated_list_of_connectors: Vec<routing_types::RoutableConnectorChoice>,
) -> RouterResponse<Vec<routing_types::RoutableConnectorChoice>> {
    metrics::ROUTING_UPDATE_CONFIG.add(&metrics::CONTEXT, 1, &[]);
    let db = state.store.as_ref();
    let key_manager_state = &(&state).into();
    let profile = core_utils::validate_and_get_business_profile(
        db,
        key_manager_state,
        &key_store,
        Some(&profile_id),
        merchant_account.get_id(),
    )
    .await?
    .get_required_value("BusinessProfile")?;
    let profile_wrapper = admin::BusinessProfileWrapper::new(profile);
    let default_list_of_connectors =
        profile_wrapper.get_default_fallback_list_of_connector_under_profile()?;

    utils::when(
        default_list_of_connectors.len() != updated_list_of_connectors.len(),
        || {
            Err(errors::ApiErrorResponse::PreconditionFailed {
                message: "current config and updated config have different lengths".to_string(),
            })
        },
    )?;

    let existing_set_of_default_connectors: FxHashSet<String> = FxHashSet::from_iter(
        default_list_of_connectors
            .iter()
            .map(|conn_choice| conn_choice.to_string()),
    );
    let updated_set_of_default_connectors: FxHashSet<String> = FxHashSet::from_iter(
        updated_list_of_connectors
            .iter()
            .map(|conn_choice| conn_choice.to_string()),
    );

    let symmetric_diff_between_existing_and_updated_connectors: Vec<String> =
        existing_set_of_default_connectors
            .symmetric_difference(&updated_set_of_default_connectors)
            .cloned()
            .collect();

    utils::when(
        !symmetric_diff_between_existing_and_updated_connectors.is_empty(),
        || {
            Err(errors::ApiErrorResponse::InvalidRequestData {
                message: format!(
                    "connector mismatch between old and new configs ({})",
                    symmetric_diff_between_existing_and_updated_connectors.join(", ")
                ),
            })
        },
    )?;
    profile_wrapper
        .update_default_fallback_routing_of_connectors_under_profile(
            db,
            &updated_list_of_connectors,
            key_manager_state,
            &key_store,
        )
        .await?;

    metrics::ROUTING_UPDATE_CONFIG_SUCCESS_RESPONSE.add(&metrics::CONTEXT, 1, &[]);
    Ok(service_api::ApplicationResponse::Json(
        updated_list_of_connectors,
    ))
}

#[cfg(feature = "v1")]
pub async fn update_default_routing_config(
    state: SessionState,
    merchant_account: domain::MerchantAccount,
    updated_config: Vec<routing_types::RoutableConnectorChoice>,
    transaction_type: &enums::TransactionType,
) -> RouterResponse<Vec<routing_types::RoutableConnectorChoice>> {
    metrics::ROUTING_UPDATE_CONFIG.add(&metrics::CONTEXT, 1, &[]);
    let db = state.store.as_ref();
    let default_config = helpers::get_merchant_default_config(
        db,
        merchant_account.get_id().get_string_repr(),
        transaction_type,
    )
    .await?;

    utils::when(default_config.len() != updated_config.len(), || {
        Err(errors::ApiErrorResponse::PreconditionFailed {
            message: "current config and updated config have different lengths".to_string(),
        })
    })?;

    let existing_set: FxHashSet<String> =
        FxHashSet::from_iter(default_config.iter().map(|c| c.to_string()));
    let updated_set: FxHashSet<String> =
        FxHashSet::from_iter(updated_config.iter().map(|c| c.to_string()));

    let symmetric_diff: Vec<String> = existing_set
        .symmetric_difference(&updated_set)
        .cloned()
        .collect();

    utils::when(!symmetric_diff.is_empty(), || {
        Err(errors::ApiErrorResponse::InvalidRequestData {
            message: format!(
                "connector mismatch between old and new configs ({})",
                symmetric_diff.join(", ")
            ),
        })
    })?;

    helpers::update_merchant_default_config(
        db,
        merchant_account.get_id().get_string_repr(),
        updated_config.clone(),
        transaction_type,
    )
    .await?;

    metrics::ROUTING_UPDATE_CONFIG_SUCCESS_RESPONSE.add(&metrics::CONTEXT, 1, &[]);
    Ok(service_api::ApplicationResponse::Json(updated_config))
}

#[cfg(feature = "v2")]
pub async fn retrieve_default_fallback_algorithm_for_profile(
    state: SessionState,
    merchant_account: domain::MerchantAccount,
    key_store: domain::MerchantKeyStore,
    profile_id: common_utils::id_type::ProfileId,
) -> RouterResponse<Vec<routing_types::RoutableConnectorChoice>> {
    metrics::ROUTING_RETRIEVE_DEFAULT_CONFIG.add(&metrics::CONTEXT, 1, &[]);
    let db = state.store.as_ref();
    let key_manager_state = &(&state).into();
    let profile = core_utils::validate_and_get_business_profile(
        db,
        key_manager_state,
        &key_store,
        Some(&profile_id),
        merchant_account.get_id(),
    )
    .await?
    .get_required_value("BusinessProfile")?;

    let connectors_choice = admin::BusinessProfileWrapper::new(profile)
        .get_default_fallback_list_of_connector_under_profile()?;

    metrics::ROUTING_RETRIEVE_DEFAULT_CONFIG_SUCCESS_RESPONSE.add(&metrics::CONTEXT, 1, &[]);
    Ok(service_api::ApplicationResponse::Json(connectors_choice))
}

#[cfg(feature = "v1")]

pub async fn retrieve_default_routing_config(
    state: SessionState,
    merchant_account: domain::MerchantAccount,
    transaction_type: &enums::TransactionType,
) -> RouterResponse<Vec<routing_types::RoutableConnectorChoice>> {
    metrics::ROUTING_RETRIEVE_DEFAULT_CONFIG.add(&metrics::CONTEXT, 1, &[]);
    let db = state.store.as_ref();

    helpers::get_merchant_default_config(
        db,
        merchant_account.get_id().get_string_repr(),
        transaction_type,
    )
    .await
    .map(|conn_choice| {
        metrics::ROUTING_RETRIEVE_DEFAULT_CONFIG_SUCCESS_RESPONSE.add(&metrics::CONTEXT, 1, &[]);
        service_api::ApplicationResponse::Json(conn_choice)
    })
}
#[cfg(feature = "v2")]
pub async fn retrieve_routing_config_under_profile(
    state: SessionState,
    merchant_account: domain::MerchantAccount,
    key_store: domain::MerchantKeyStore,
    query_params: RoutingRetrieveQuery,
    profile_id: common_utils::id_type::ProfileId,
    transaction_type: &enums::TransactionType,
) -> RouterResponse<routing_types::LinkedRoutingConfigRetrieveResponse> {
    metrics::ROUTING_RETRIEVE_LINK_CONFIG.add(&metrics::CONTEXT, 1, &[]);
    let db = state.store.as_ref();
    let key_manager_state = &(&state).into();

    let business_profile = core_utils::validate_and_get_business_profile(
        db,
        key_manager_state,
        &key_store,
        Some(&profile_id),
        merchant_account.get_id(),
    )
    .await?
    .get_required_value("BusinessProfile")?;

    let record = db
        .list_routing_algorithm_metadata_by_profile_id(
            business_profile.get_id(),
            i64::from(query_params.limit.unwrap_or_default()),
            i64::from(query_params.offset.unwrap_or_default()),
        )
        .await
        .to_not_found_response(errors::ApiErrorResponse::ResourceIdNotFound)?;

    let active_algorithms = record
        .into_iter()
        .filter(|routing_rec| &routing_rec.algorithm_for == transaction_type)
        .map(|routing_algo| routing_algo.foreign_into())
        .collect::<Vec<_>>();

    metrics::ROUTING_RETRIEVE_LINK_CONFIG_SUCCESS_RESPONSE.add(&metrics::CONTEXT, 1, &[]);
    Ok(service_api::ApplicationResponse::Json(
        routing_types::LinkedRoutingConfigRetrieveResponse::ProfileBased(active_algorithms),
    ))
}

#[cfg(feature = "v1")]
pub async fn retrieve_linked_routing_config(
    state: SessionState,
    merchant_account: domain::MerchantAccount,
    key_store: domain::MerchantKeyStore,
    authentication_profile_id: Option<common_utils::id_type::ProfileId>,
    query_params: routing_types::RoutingRetrieveLinkQuery,
    transaction_type: &enums::TransactionType,
) -> RouterResponse<routing_types::LinkedRoutingConfigRetrieveResponse> {
    metrics::ROUTING_RETRIEVE_LINK_CONFIG.add(&metrics::CONTEXT, 1, &[]);
    let db = state.store.as_ref();
    let key_manager_state = &(&state).into();

    let business_profiles = if let Some(profile_id) = query_params.profile_id {
        core_utils::validate_and_get_business_profile(
            db,
            key_manager_state,
            &key_store,
            Some(&profile_id),
            merchant_account.get_id(),
        )
        .await?
        .map(|profile| vec![profile])
        .get_required_value("BusinessProfile")
        .change_context(errors::ApiErrorResponse::BusinessProfileNotFound {
            id: profile_id.get_string_repr().to_owned(),
        })?
    } else {
        let business_profile = db
            .list_business_profile_by_merchant_id(
                key_manager_state,
                &key_store,
                merchant_account.get_id(),
            )
            .await
            .to_not_found_response(errors::ApiErrorResponse::ResourceIdNotFound)?;
        core_utils::filter_objects_based_on_profile_id_list(
            authentication_profile_id.map(|profile_id| vec![profile_id]),
            business_profile.clone(),
        )
    };

    let mut active_algorithms = Vec::new();

    for business_profile in business_profiles {
        let profile_id = business_profile.get_id().to_owned();

        let routing_ref: routing_types::RoutingAlgorithmRef = match transaction_type {
            enums::TransactionType::Payment => business_profile.routing_algorithm,
            #[cfg(feature = "payouts")]
            enums::TransactionType::Payout => business_profile.payout_routing_algorithm,
        }
        .clone()
        .map(|val| val.parse_value("RoutingAlgorithmRef"))
        .transpose()
        .change_context(errors::ApiErrorResponse::InternalServerError)
        .attach_printable("unable to deserialize routing algorithm ref from merchant account")?
        .unwrap_or_default();

        if let Some(algorithm_id) = routing_ref.algorithm_id {
            let record = db
                .find_routing_algorithm_metadata_by_algorithm_id_profile_id(
                    &algorithm_id,
                    &profile_id,
                )
                .await
                .to_not_found_response(errors::ApiErrorResponse::ResourceIdNotFound)?;

            active_algorithms.push(record.foreign_into());
        }
    }

    metrics::ROUTING_RETRIEVE_LINK_CONFIG_SUCCESS_RESPONSE.add(&metrics::CONTEXT, 1, &[]);
    Ok(service_api::ApplicationResponse::Json(
        routing_types::LinkedRoutingConfigRetrieveResponse::ProfileBased(active_algorithms),
    ))
}
// List all the default fallback algorithms under all the profile under a merchant
pub async fn retrieve_default_routing_config_for_profiles(
    state: SessionState,
    merchant_account: domain::MerchantAccount,
    key_store: domain::MerchantKeyStore,
    transaction_type: &enums::TransactionType,
) -> RouterResponse<Vec<routing_types::ProfileDefaultRoutingConfig>> {
    metrics::ROUTING_RETRIEVE_CONFIG_FOR_PROFILE.add(&metrics::CONTEXT, 1, &[]);
    let db = state.store.as_ref();
    let key_manager_state = &(&state).into();

    let all_profiles = db
        .list_business_profile_by_merchant_id(
            key_manager_state,
            &key_store,
            merchant_account.get_id(),
        )
        .await
        .to_not_found_response(errors::ApiErrorResponse::ResourceIdNotFound)
        .attach_printable("error retrieving all business profiles for merchant")?;

    let retrieve_config_futures = all_profiles
        .iter()
        .map(|prof| {
            helpers::get_merchant_default_config(
                db,
                prof.get_id().get_string_repr(),
                transaction_type,
            )
        })
        .collect::<Vec<_>>();

    let configs = futures::future::join_all(retrieve_config_futures)
        .await
        .into_iter()
        .collect::<Result<Vec<_>, _>>()?;

    let default_configs = configs
        .into_iter()
        .zip(all_profiles.iter().map(|prof| prof.get_id().to_owned()))
        .map(
            |(config, profile_id)| routing_types::ProfileDefaultRoutingConfig {
                profile_id,
                connectors: config,
            },
        )
        .collect::<Vec<_>>();

    metrics::ROUTING_RETRIEVE_CONFIG_FOR_PROFILE_SUCCESS_RESPONSE.add(&metrics::CONTEXT, 1, &[]);
    Ok(service_api::ApplicationResponse::Json(default_configs))
}

pub async fn update_default_routing_config_for_profile(
    state: SessionState,
    merchant_account: domain::MerchantAccount,
    key_store: domain::MerchantKeyStore,
    updated_config: Vec<routing_types::RoutableConnectorChoice>,
    profile_id: common_utils::id_type::ProfileId,
    transaction_type: &enums::TransactionType,
) -> RouterResponse<routing_types::ProfileDefaultRoutingConfig> {
    metrics::ROUTING_UPDATE_CONFIG_FOR_PROFILE.add(&metrics::CONTEXT, 1, &[]);

    let db = state.store.as_ref();
    let key_manager_state = &(&state).into();

    let business_profile = core_utils::validate_and_get_business_profile(
        db,
        key_manager_state,
        &key_store,
        Some(&profile_id),
        merchant_account.get_id(),
    )
    .await?
    .get_required_value("BusinessProfile")
    .change_context(errors::ApiErrorResponse::BusinessProfileNotFound {
        id: profile_id.get_string_repr().to_owned(),
    })?;
    let default_config = helpers::get_merchant_default_config(
        db,
        business_profile.get_id().get_string_repr(),
        transaction_type,
    )
    .await?;

    utils::when(default_config.len() != updated_config.len(), || {
        Err(errors::ApiErrorResponse::PreconditionFailed {
            message: "current config and updated config have different lengths".to_string(),
        })
    })?;

    let existing_set = FxHashSet::from_iter(
        default_config
            .iter()
            .map(|c| (c.connector.to_string(), c.merchant_connector_id.as_ref())),
    );

    let updated_set = FxHashSet::from_iter(
        updated_config
            .iter()
            .map(|c| (c.connector.to_string(), c.merchant_connector_id.as_ref())),
    );

    let symmetric_diff = existing_set
        .symmetric_difference(&updated_set)
        .cloned()
        .collect::<Vec<_>>();

    utils::when(!symmetric_diff.is_empty(), || {
        let error_str = symmetric_diff
            .into_iter()
            .map(|(connector, ident)| format!("'{connector}:{ident:?}'"))
            .collect::<Vec<_>>()
            .join(", ");

        Err(errors::ApiErrorResponse::InvalidRequestData {
            message: format!("connector mismatch between old and new configs ({error_str})"),
        })
    })?;

    helpers::update_merchant_default_config(
        db,
        business_profile.get_id().get_string_repr(),
        updated_config.clone(),
        transaction_type,
    )
    .await?;

    metrics::ROUTING_UPDATE_CONFIG_FOR_PROFILE_SUCCESS_RESPONSE.add(&metrics::CONTEXT, 1, &[]);
    Ok(service_api::ApplicationResponse::Json(
        routing_types::ProfileDefaultRoutingConfig {
            profile_id: business_profile.get_id().to_owned(),
            connectors: updated_config,
        },
    ))
}

#[cfg(feature = "v1")]
pub async fn toggle_dynamic_routing(
    state: SessionState,
    merchant_account: domain::MerchantAccount,
    key_store: domain::MerchantKeyStore,
    status: bool,
    profile_id: common_utils::id_type::ProfileId,
) -> RouterResponse<routing_types::RoutingDictionaryRecord> {
    metrics::ROUTING_CREATE_REQUEST_RECEIVED.add(&metrics::CONTEXT, 1, &[]);
    let db = state.store.as_ref();
    let key_manager_state = &(&state).into();

    let business_profile: domain::BusinessProfile = core_utils::validate_and_get_business_profile(
        db,
        key_manager_state,
        &key_store,
        Some(&profile_id),
        merchant_account.get_id(),
    )
    .await?
    .get_required_value("BusinessProfile")
    .change_context(errors::ApiErrorResponse::BusinessProfileNotFound {
        id: profile_id.get_string_repr().to_owned(),
    })?;

    if status {
        let default_dynamic_routing_config = api_models::routing::DynamicRoutingConfig {
<<<<<<< HEAD
=======
            id: Some(profile_id.clone()),
>>>>>>> 3ef87c2a
            params: Some(vec![
                api_models::routing::DynamicRoutingConfigParams::PaymentMethod,
            ]),
            config: Some(api_models::routing::DynamicRoutingConfigBody {
                min_aggregates_size: Some(2),
                default_success_rate: Some(100.0),
                max_aggregates_size: Some(3),
                current_block_threshold: Some(api_models::routing::CurrentBlockThreshold {
                    duration_in_mins: Some(5),
                    max_total_count: Some(2),
                }),
            }),
        };

        let algorithm_id = common_utils::generate_routing_id_of_default_length();
        let timestamp = common_utils::date_time::now();
        let algo = RoutingAlgorithm {
            algorithm_id: algorithm_id.clone(),
            profile_id: business_profile.get_id().to_owned(),
            merchant_id: merchant_account.get_id().to_owned(),
            name: "Dynamic routing algorithm".to_string(),
            description: None,
            kind: diesel_models::enums::RoutingAlgorithmKind::Dynamic,
            algorithm_data: serde_json::json!(default_dynamic_routing_config),
            created_at: timestamp,
            modified_at: timestamp,
            algorithm_for: common_enums::TransactionType::Payment,
        };
        let record = db
            .insert_routing_algorithm(algo.clone())
            .await
            .to_not_found_response(errors::ApiErrorResponse::ResourceIdNotFound)?;

        let mut dynamic_routing_ref: routing_types::DynamicRoutingAlgorithmRef = business_profile
            .dynamic_routing_algorithm
            .clone()
            .map(|val| val.parse_value("DynamicRoutingAlgorithmRef"))
            .transpose()
            .change_context(errors::ApiErrorResponse::InternalServerError)
            .attach_printable(
                "unable to deserialize dynamic routing algorithm ref from business profile",
            )?
            .unwrap_or_default();

        dynamic_routing_ref.update_algorithm_id(algorithm_id);
        helpers::update_business_profile_active_dynamic_algorithm_ref(
            db,
            key_manager_state,
            &key_store,
            business_profile.clone(),
            dynamic_routing_ref,
        )
        .await?;

        let new_record = record.foreign_into();

        metrics::ROUTING_CREATE_SUCCESS_RESPONSE.add(&metrics::CONTEXT, 1, &[]);
        Ok(service_api::ApplicationResponse::Json(new_record))
    } else {
        let dynamic_routing_algo_ref: routing_types::RoutingAlgorithmRef = business_profile
            .dynamic_routing_algorithm
            .clone()
            .map(|val| val.parse_value("DynamicRoutingAlgorithmRef"))
            .transpose()
            .change_context(errors::ApiErrorResponse::InternalServerError)
            .attach_printable(
                "unable to deserialize dynamic routing algorithm ref from business profile",
            )?
            .unwrap_or_default();

        let timestamp = common_utils::date_time::now_unix_timestamp();

        match dynamic_routing_algo_ref.algorithm_id {
            Some(algorithm_id) => {
                let dynamic_routing_algorithm = routing_types::DynamicRoutingAlgorithmRef {
                    algorithm_id: None,
                    timestamp,
                };

                let record = db
                    .find_routing_algorithm_by_profile_id_algorithm_id(
                        business_profile.get_id(),
                        &algorithm_id,
                    )
                    .await
                    .to_not_found_response(errors::ApiErrorResponse::ResourceIdNotFound)?;
                let response = record.foreign_into();
                helpers::update_business_profile_active_dynamic_algorithm_ref(
                    db,
                    key_manager_state,
                    &key_store,
                    business_profile,
                    dynamic_routing_algorithm,
                )
                .await?;

                metrics::ROUTING_UNLINK_CONFIG_SUCCESS_RESPONSE.add(&metrics::CONTEXT, 1, &[]);
                Ok(service_api::ApplicationResponse::Json(response))
            }
            None => Err(errors::ApiErrorResponse::PreconditionFailed {
                message: "Algorithm is already inactive".to_string(),
            })?,
        }
    }
}

#[cfg(feature = "v1")]
pub async fn dynamic_routing_update_configs(
    state: SessionState,
    request: routing_types::DynamicRoutingConfig,
    algorithm_id: common_utils::id_type::RoutingId,
    profile_id: common_utils::id_type::ProfileId,
) -> RouterResponse<routing_types::RoutingDictionaryRecord> {
    metrics::ROUTING_UPDATE_CONFIG_FOR_PROFILE.add(&metrics::CONTEXT, 1, &[]);
    let db = state.store.as_ref();
    let dynamic_routing_algo_to_update = db
        .find_routing_algorithm_by_profile_id_algorithm_id(&profile_id, &algorithm_id)
        .await
        .to_not_found_response(errors::ApiErrorResponse::ResourceIdNotFound)?;

    let mut config_to_update: api_models::routing::DynamicRoutingConfig =
        serde_json::from_value::<api_models::routing::DynamicRoutingConfig>(
            dynamic_routing_algo_to_update.algorithm_data,
        )
        .change_context(errors::ApiErrorResponse::InvalidRequestData {
            message: "invalid data received for payment method auth config".to_string(),
        })
        .attach_printable("Failed to deserialize Payment Method Auth config")?;

    config_to_update.update(request);

    let algorithm_id = common_utils::generate_routing_id_of_default_length();
    let timestamp = common_utils::date_time::now();
    let algo = RoutingAlgorithm {
        algorithm_id: algorithm_id.clone(),
        profile_id: dynamic_routing_algo_to_update.profile_id,
        merchant_id: dynamic_routing_algo_to_update.merchant_id,
        name: dynamic_routing_algo_to_update.name,
        description: dynamic_routing_algo_to_update.description,
        kind: dynamic_routing_algo_to_update.kind,
        algorithm_data: serde_json::json!(config_to_update),
        created_at: timestamp,
        modified_at: timestamp,
        algorithm_for: dynamic_routing_algo_to_update.algorithm_for,
    };
    let record = db
        .insert_routing_algorithm(algo.clone())
        .await
        .to_not_found_response(errors::ApiErrorResponse::ResourceIdNotFound)?;

    let new_record = record.foreign_into();

    metrics::ROUTING_UPDATE_CONFIG_FOR_PROFILE_SUCCESS_RESPONSE.add(&metrics::CONTEXT, 1, &[]);
    Ok(service_api::ApplicationResponse::Json(new_record))
}<|MERGE_RESOLUTION|>--- conflicted
+++ resolved
@@ -1176,10 +1176,6 @@
 
     if status {
         let default_dynamic_routing_config = api_models::routing::DynamicRoutingConfig {
-<<<<<<< HEAD
-=======
-            id: Some(profile_id.clone()),
->>>>>>> 3ef87c2a
             params: Some(vec![
                 api_models::routing::DynamicRoutingConfigParams::PaymentMethod,
             ]),
