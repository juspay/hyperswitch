--- conflicted
+++ resolved
@@ -84,12 +84,7 @@
             .find_routing_algorithm_by_algorithm_id_merchant_id(algorithm_id, merchant_id)
             .await
             .change_context(errors::ApiErrorResponse::ResourceIdNotFound)?;
-<<<<<<< HEAD
-
-        Ok(Self { routing_algo })
-=======
         Ok(Self(routing_algo))
->>>>>>> 835af536
     }
 
     pub fn update_routing_ref_with_algorithm_id(
@@ -332,24 +327,11 @@
     let routing_algorithm =
         RoutingAlgorithmUpdate::fetch_routing_algo(merchant_account.get_id(), &algorithm_id, db)
             .await?;
-<<<<<<< HEAD
-
-    utils::when(
-        routing_algorithm.routing_algo.profile_id != profile_id,
-        || {
-            Err(errors::ApiErrorResponse::PreconditionFailed {
-                message: "Profile Id is invalid for the routing config".to_string(),
-            })
-        },
-    )?;
-
-=======
     utils::when(routing_algorithm.0.profile_id != profile_id, || {
         Err(errors::ApiErrorResponse::PreconditionFailed {
             message: "Profile Id is invalid for the routing config".to_string(),
         })
     })?;
->>>>>>> 835af536
     let business_profile = core_utils::validate_and_get_business_profile(
         db,
         Some(&profile_id),
@@ -465,17 +447,16 @@
     // TODO: Move to domain types of Business Profile
     core_utils::validate_and_get_business_profile(
         db,
-        Some(&routing_algorithm.routing_algo.profile_id),
+        Some(&routing_algorithm.0.profile_id),
         merchant_account.get_id(),
     )
     .await?
     .get_required_value("BusinessProfile")
     .change_context(errors::ApiErrorResponse::ResourceIdNotFound)?;
 
-    let response =
-        routing_types::MerchantRoutingAlgorithm::foreign_try_from(routing_algorithm.routing_algo)
-            .change_context(errors::ApiErrorResponse::InternalServerError)
-            .attach_printable("unable to parse routing algorithm")?;
+    let response = routing_types::MerchantRoutingAlgorithm::foreign_try_from(routing_algorithm.0)
+        .change_context(errors::ApiErrorResponse::InternalServerError)
+        .attach_printable("unable to parse routing algorithm")?;
 
     metrics::ROUTING_RETRIEVE_CONFIG_SUCCESS_RESPONSE.add(&metrics::CONTEXT, 1, &[]);
     Ok(service_api::ApplicationResponse::Json(response))
@@ -560,7 +541,7 @@
             db,
         )
         .await?;
-        let response = record.routing_algo.foreign_into();
+        let response = record.0.foreign_into();
         helpers::update_business_profile_active_algorithm_ref(
             db,
             business_profile,
