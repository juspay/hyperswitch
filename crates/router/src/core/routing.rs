pub mod helpers;
pub mod transformers;

use api_models::{
    enums,
    routing::{self as routing_types, RoutingRetrieveQuery},
};
use diesel_models::routing_algorithm::RoutingAlgorithm;
use error_stack::ResultExt;
use rustc_hash::FxHashSet;

use super::payments;
#[cfg(feature = "payouts")]
use super::payouts;
<<<<<<< HEAD
#[cfg(feature = "v1")]
use crate::utils::ValueExt;
=======
#[cfg(all(any(feature = "v1", feature = "v2"), not(feature = "routing_v2")))]
use crate::utils::ValueExt;
#[cfg(all(feature = "v2", feature = "routing_v2"))]
use crate::{
    core::{admin, errors::RouterResult},
    db::StorageInterface,
};
>>>>>>> f8227309
use crate::{
    core::{
        errors::{self, RouterResponse, StorageErrorExt},
        metrics, utils as core_utils,
    },
    routes::SessionState,
    services::api as service_api,
    types::{
        domain,
        transformers::{ForeignInto, ForeignTryFrom},
    },
    utils::{self, OptionExt},
<<<<<<< HEAD
};
#[cfg(feature = "v2")]
use crate::{
    core::{admin, errors::RouterResult},
    db::StorageInterface,
=======
>>>>>>> f8227309
};
pub enum TransactionData<'a, F>
where
    F: Clone,
{
    Payment(&'a mut payments::PaymentData<F>),
    #[cfg(feature = "payouts")]
    Payout(&'a payouts::PayoutData),
}

#[cfg(feature = "v2")]
struct RoutingAlgorithmUpdate(RoutingAlgorithm);

#[cfg(feature = "v2")]
impl RoutingAlgorithmUpdate {
    pub fn create_new_routing_algorithm(
        request: &routing_types::RoutingConfigRequest,
        merchant_id: &common_utils::id_type::MerchantId,
        profile_id: common_utils::id_type::ProfileId,
        transaction_type: &enums::TransactionType,
    ) -> Self {
        let algorithm_id = common_utils::generate_routing_id_of_default_length();
        let timestamp = common_utils::date_time::now();
        let algo = RoutingAlgorithm {
            algorithm_id,
            profile_id,
            merchant_id: merchant_id.clone(),
            name: request.name.clone(),
            description: Some(request.description.clone()),
            kind: request.algorithm.get_kind().foreign_into(),
            algorithm_data: serde_json::json!(request.algorithm),
            created_at: timestamp,
            modified_at: timestamp,
            algorithm_for: transaction_type.to_owned(),
        };
        Self(algo)
    }
    pub async fn fetch_routing_algo(
        merchant_id: &common_utils::id_type::MerchantId,
        algorithm_id: &common_utils::id_type::RoutingId,
        db: &dyn StorageInterface,
    ) -> RouterResult<Self> {
        let routing_algo = db
            .find_routing_algorithm_by_algorithm_id_merchant_id(algorithm_id, merchant_id)
            .await
            .change_context(errors::ApiErrorResponse::ResourceIdNotFound)?;
        Ok(Self(routing_algo))
    }
}

pub async fn retrieve_merchant_routing_dictionary(
    state: SessionState,
    merchant_account: domain::MerchantAccount,
    query_params: RoutingRetrieveQuery,
    transaction_type: &enums::TransactionType,
) -> RouterResponse<routing_types::RoutingKind> {
    metrics::ROUTING_MERCHANT_DICTIONARY_RETRIEVE.add(&metrics::CONTEXT, 1, &[]);

    let routing_metadata = state
        .store
        .list_routing_algorithm_metadata_by_merchant_id_transaction_type(
            merchant_account.get_id(),
            transaction_type,
            i64::from(query_params.limit.unwrap_or_default()),
            i64::from(query_params.offset.unwrap_or_default()),
        )
        .await
        .to_not_found_response(errors::ApiErrorResponse::ResourceIdNotFound)?;
    let result = routing_metadata
        .into_iter()
        .map(ForeignInto::foreign_into)
        .collect::<Vec<_>>();

    metrics::ROUTING_MERCHANT_DICTIONARY_RETRIEVE_SUCCESS_RESPONSE.add(&metrics::CONTEXT, 1, &[]);
    Ok(service_api::ApplicationResponse::Json(
        routing_types::RoutingKind::RoutingAlgorithm(result),
    ))
}

<<<<<<< HEAD
#[cfg(feature = "v2")]
=======
#[cfg(all(feature = "v2", feature = "routing_v2"))]
>>>>>>> f8227309
pub async fn create_routing_algorithm_under_profile(
    state: SessionState,
    merchant_account: domain::MerchantAccount,
    key_store: domain::MerchantKeyStore,
    request: routing_types::RoutingConfigRequest,
    transaction_type: &enums::TransactionType,
) -> RouterResponse<routing_types::RoutingDictionaryRecord> {
    metrics::ROUTING_CREATE_REQUEST_RECEIVED.add(&metrics::CONTEXT, 1, &[]);
    let db = &*state.store;
    let key_manager_state = &(&state).into();

    let business_profile = core_utils::validate_and_get_business_profile(
        db,
        key_manager_state,
        &key_store,
        Some(&request.profile_id),
        merchant_account.get_id(),
    )
    .await?
    .get_required_value("BusinessProfile")?;

    let all_mcas = helpers::MerchantConnectorAccounts::get_all_mcas(
        merchant_account.get_id(),
        &key_store,
        &state,
    )
    .await?;

    let name_mca_id_set = helpers::ConnectNameAndMCAIdForProfile(
<<<<<<< HEAD
        all_mcas.filter_by_profile(&business_profile.profile_id, |mca| {
=======
        all_mcas.filter_by_profile(business_profile.get_id(), |mca| {
>>>>>>> f8227309
            (&mca.connector_name, mca.get_id())
        }),
    );

    let name_set = helpers::ConnectNameForProfile(
        all_mcas.filter_by_profile(business_profile.get_id(), |mca| &mca.connector_name),
    );

    let algorithm_helper = helpers::RoutingAlgorithmHelpers {
        name_mca_id_set,
        name_set,
        routing_algorithm: &request.algorithm,
    };

    algorithm_helper.validate_connectors_in_routing_config()?;

    let algo = RoutingAlgorithmUpdate::create_new_routing_algorithm(
        &request,
        merchant_account.get_id(),
        business_profile.get_id().to_owned(),
        transaction_type,
    );

    let record = state
        .store
        .as_ref()
        .insert_routing_algorithm(algo.0)
        .await
        .to_not_found_response(errors::ApiErrorResponse::ResourceIdNotFound)?;

    let new_record = record.foreign_into();

    metrics::ROUTING_CREATE_SUCCESS_RESPONSE.add(&metrics::CONTEXT, 1, &[]);
    Ok(service_api::ApplicationResponse::Json(new_record))
}

<<<<<<< HEAD
#[cfg(feature = "v1")]
=======
#[cfg(all(any(feature = "v1", feature = "v2"), not(feature = "routing_v2")))]
>>>>>>> f8227309
pub async fn create_routing_algorithm_under_profile(
    state: SessionState,
    merchant_account: domain::MerchantAccount,
    key_store: domain::MerchantKeyStore,
    request: routing_types::RoutingConfigRequest,
    transaction_type: &enums::TransactionType,
) -> RouterResponse<routing_types::RoutingDictionaryRecord> {
    metrics::ROUTING_CREATE_REQUEST_RECEIVED.add(&metrics::CONTEXT, 1, &[]);
    let db = state.store.as_ref();
    let key_manager_state = &(&state).into();

    let name = request
        .name
        .get_required_value("name")
        .change_context(errors::ApiErrorResponse::MissingRequiredField { field_name: "name" })
        .attach_printable("Name of config not given")?;

    let description = request
        .description
        .get_required_value("description")
        .change_context(errors::ApiErrorResponse::MissingRequiredField {
            field_name: "description",
        })
        .attach_printable("Description of config not given")?;

    let algorithm = request
        .algorithm
        .get_required_value("algorithm")
        .change_context(errors::ApiErrorResponse::MissingRequiredField {
            field_name: "algorithm",
        })
        .attach_printable("Algorithm of config not given")?;

    let algorithm_id = common_utils::generate_routing_id_of_default_length();

    let profile_id = request
        .profile_id
        .get_required_value("profile_id")
        .change_context(errors::ApiErrorResponse::MissingRequiredField {
            field_name: "profile_id",
        })
        .attach_printable("Profile_id not provided")?;

    core_utils::validate_and_get_business_profile(
        db,
        key_manager_state,
        &key_store,
        Some(&profile_id),
        merchant_account.get_id(),
    )
    .await?;

    helpers::validate_connectors_in_routing_config(
        &state,
        &key_store,
        merchant_account.get_id(),
        &profile_id,
        &algorithm,
    )
    .await?;

    let timestamp = common_utils::date_time::now();
    let algo = RoutingAlgorithm {
        algorithm_id: algorithm_id.clone(),
        profile_id,
        merchant_id: merchant_account.get_id().to_owned(),
        name: name.clone(),
        description: Some(description.clone()),
        kind: algorithm.get_kind().foreign_into(),
        algorithm_data: serde_json::json!(algorithm),
        created_at: timestamp,
        modified_at: timestamp,
        algorithm_for: transaction_type.to_owned(),
    };
    let record = db
        .insert_routing_algorithm(algo)
        .await
        .to_not_found_response(errors::ApiErrorResponse::ResourceIdNotFound)?;

    let new_record = record.foreign_into();

    metrics::ROUTING_CREATE_SUCCESS_RESPONSE.add(&metrics::CONTEXT, 1, &[]);
    Ok(service_api::ApplicationResponse::Json(new_record))
}

<<<<<<< HEAD
#[cfg(feature = "v2")]
=======
#[cfg(all(
    feature = "v2",
    feature = "routing_v2",
    feature = "business_profile_v2"
))]
>>>>>>> f8227309
pub async fn link_routing_config_under_profile(
    state: SessionState,
    merchant_account: domain::MerchantAccount,
    key_store: domain::MerchantKeyStore,
    profile_id: common_utils::id_type::ProfileId,
<<<<<<< HEAD
    algorithm_id: String,
=======
    algorithm_id: common_utils::id_type::RoutingId,
>>>>>>> f8227309
    transaction_type: &enums::TransactionType,
) -> RouterResponse<routing_types::RoutingDictionaryRecord> {
    metrics::ROUTING_LINK_CONFIG.add(&metrics::CONTEXT, 1, &[]);
    let db = state.store.as_ref();
    let key_manager_state = &(&state).into();

    let routing_algorithm =
        RoutingAlgorithmUpdate::fetch_routing_algo(merchant_account.get_id(), &algorithm_id, db)
            .await?;

    utils::when(routing_algorithm.0.profile_id != profile_id, || {
        Err(errors::ApiErrorResponse::PreconditionFailed {
            message: "Profile Id is invalid for the routing config".to_string(),
        })
    })?;

    let business_profile = core_utils::validate_and_get_business_profile(
        db,
        key_manager_state,
        &key_store,
        Some(&profile_id),
        merchant_account.get_id(),
    )
    .await?
    .get_required_value("BusinessProfile")?;

    utils::when(
        routing_algorithm.0.algorithm_for != *transaction_type,
        || {
            Err(errors::ApiErrorResponse::PreconditionFailed {
                message: format!(
                    "Cannot use {}'s routing algorithm for {} operation",
                    routing_algorithm.0.algorithm_for, transaction_type
                ),
            })
        },
    )?;

    utils::when(
        business_profile.routing_algorithm_id == Some(algorithm_id.clone())
            || business_profile.payout_routing_algorithm_id == Some(algorithm_id.clone()),
        || {
            Err(errors::ApiErrorResponse::PreconditionFailed {
                message: "Algorithm is already active".to_string(),
            })
        },
    )?;
    admin::BusinessProfileWrapper::new(business_profile)
        .update_business_profile_and_invalidate_routing_config_for_active_algorithm_id_update(
            db,
            key_manager_state,
            &key_store,
            algorithm_id,
            transaction_type,
        )
        .await?;

    metrics::ROUTING_LINK_CONFIG_SUCCESS_RESPONSE.add(&metrics::CONTEXT, 1, &[]);
    Ok(service_api::ApplicationResponse::Json(
        routing_algorithm.0.foreign_into(),
    ))
}

<<<<<<< HEAD
#[cfg(feature = "v1")]
=======
#[cfg(all(
    any(feature = "v1", feature = "v2"),
    not(any(feature = "routing_v2", feature = "business_profile_v2"))
))]
>>>>>>> f8227309
pub async fn link_routing_config(
    state: SessionState,
    merchant_account: domain::MerchantAccount,
    key_store: domain::MerchantKeyStore,
    algorithm_id: common_utils::id_type::RoutingId,
    transaction_type: &enums::TransactionType,
) -> RouterResponse<routing_types::RoutingDictionaryRecord> {
    metrics::ROUTING_LINK_CONFIG.add(&metrics::CONTEXT, 1, &[]);
    let db = state.store.as_ref();
    let key_manager_state = &(&state).into();

    let routing_algorithm = db
        .find_routing_algorithm_by_algorithm_id_merchant_id(
            &algorithm_id,
            merchant_account.get_id(),
        )
        .await
        .change_context(errors::ApiErrorResponse::ResourceIdNotFound)?;

    let business_profile = core_utils::validate_and_get_business_profile(
        db,
        key_manager_state,
        &key_store,
        Some(&routing_algorithm.profile_id),
        merchant_account.get_id(),
    )
    .await?
    .get_required_value("BusinessProfile")
    .change_context(errors::ApiErrorResponse::BusinessProfileNotFound {
        id: routing_algorithm.profile_id.get_string_repr().to_owned(),
    })?;

    let mut routing_ref: routing_types::RoutingAlgorithmRef = business_profile
        .routing_algorithm
        .clone()
        .map(|val| val.parse_value("RoutingAlgorithmRef"))
        .transpose()
        .change_context(errors::ApiErrorResponse::InternalServerError)
        .attach_printable("unable to deserialize routing algorithm ref from merchant account")?
        .unwrap_or_default();

    utils::when(routing_algorithm.algorithm_for != *transaction_type, || {
        Err(errors::ApiErrorResponse::PreconditionFailed {
            message: format!(
                "Cannot use {}'s routing algorithm for {} operation",
                routing_algorithm.algorithm_for, transaction_type
            ),
        })
    })?;

    utils::when(
        routing_ref.algorithm_id == Some(algorithm_id.clone()),
        || {
            Err(errors::ApiErrorResponse::PreconditionFailed {
                message: "Algorithm is already active".to_string(),
            })
        },
    )?;
    routing_ref.update_algorithm_id(algorithm_id);
    helpers::update_business_profile_active_algorithm_ref(
        db,
        key_manager_state,
        &key_store,
        business_profile,
        routing_ref,
        transaction_type,
    )
    .await?;

    metrics::ROUTING_LINK_CONFIG_SUCCESS_RESPONSE.add(&metrics::CONTEXT, 1, &[]);
    Ok(service_api::ApplicationResponse::Json(
        routing_algorithm.foreign_into(),
    ))
}

<<<<<<< HEAD
#[cfg(feature = "v2")]
=======
#[cfg(all(feature = "v2", feature = "routing_v2",))]
>>>>>>> f8227309
pub async fn retrieve_routing_algorithm_from_algorithm_id(
    state: SessionState,
    merchant_account: domain::MerchantAccount,
    key_store: domain::MerchantKeyStore,
<<<<<<< HEAD
    algorithm_id: String,
=======
    algorithm_id: common_utils::id_type::RoutingId,
>>>>>>> f8227309
) -> RouterResponse<routing_types::MerchantRoutingAlgorithm> {
    metrics::ROUTING_RETRIEVE_CONFIG.add(&metrics::CONTEXT, 1, &[]);
    let db = state.store.as_ref();
    let key_manager_state = &(&state).into();

    let routing_algorithm =
        RoutingAlgorithmUpdate::fetch_routing_algo(merchant_account.get_id(), &algorithm_id, db)
            .await?;
    core_utils::validate_and_get_business_profile(
        db,
        key_manager_state,
        &key_store,
        Some(&routing_algorithm.0.profile_id),
        merchant_account.get_id(),
    )
    .await?
    .get_required_value("BusinessProfile")
    .change_context(errors::ApiErrorResponse::ResourceIdNotFound)?;

    let response = routing_types::MerchantRoutingAlgorithm::foreign_try_from(routing_algorithm.0)
        .change_context(errors::ApiErrorResponse::InternalServerError)
        .attach_printable("unable to parse routing algorithm")?;

    metrics::ROUTING_RETRIEVE_CONFIG_SUCCESS_RESPONSE.add(&metrics::CONTEXT, 1, &[]);
    Ok(service_api::ApplicationResponse::Json(response))
}

<<<<<<< HEAD
#[cfg(feature = "v1")]
=======
#[cfg(all(any(feature = "v1", feature = "v2"), not(feature = "routing_v2")))]
>>>>>>> f8227309
pub async fn retrieve_routing_algorithm_from_algorithm_id(
    state: SessionState,
    merchant_account: domain::MerchantAccount,
    key_store: domain::MerchantKeyStore,
<<<<<<< HEAD
    algorithm_id: String,
=======
    algorithm_id: common_utils::id_type::RoutingId,
>>>>>>> f8227309
) -> RouterResponse<routing_types::MerchantRoutingAlgorithm> {
    metrics::ROUTING_RETRIEVE_CONFIG.add(&metrics::CONTEXT, 1, &[]);
    let db = state.store.as_ref();
    let key_manager_state = &(&state).into();

    let routing_algorithm = db
        .find_routing_algorithm_by_algorithm_id_merchant_id(
            &algorithm_id,
            merchant_account.get_id(),
        )
        .await
        .to_not_found_response(errors::ApiErrorResponse::ResourceIdNotFound)?;

    core_utils::validate_and_get_business_profile(
        db,
        key_manager_state,
        &key_store,
        Some(&routing_algorithm.profile_id),
        merchant_account.get_id(),
    )
    .await?
    .get_required_value("BusinessProfile")
    .change_context(errors::ApiErrorResponse::ResourceIdNotFound)?;

    let response = routing_types::MerchantRoutingAlgorithm::foreign_try_from(routing_algorithm)
        .change_context(errors::ApiErrorResponse::InternalServerError)
        .attach_printable("unable to parse routing algorithm")?;

    metrics::ROUTING_RETRIEVE_CONFIG_SUCCESS_RESPONSE.add(&metrics::CONTEXT, 1, &[]);
    Ok(service_api::ApplicationResponse::Json(response))
}

<<<<<<< HEAD
#[cfg(feature = "v2")]
=======
#[cfg(all(
    feature = "v2",
    feature = "routing_v2",
    feature = "business_profile_v2"
))]
>>>>>>> f8227309
pub async fn unlink_routing_config_under_profile(
    state: SessionState,
    merchant_account: domain::MerchantAccount,
    key_store: domain::MerchantKeyStore,
    profile_id: common_utils::id_type::ProfileId,
    transaction_type: &enums::TransactionType,
) -> RouterResponse<routing_types::RoutingDictionaryRecord> {
    metrics::ROUTING_UNLINK_CONFIG.add(&metrics::CONTEXT, 1, &[]);
    let db = state.store.as_ref();
    let key_manager_state = &(&state).into();

    let business_profile = core_utils::validate_and_get_business_profile(
        db,
        key_manager_state,
        &key_store,
        Some(&profile_id),
        merchant_account.get_id(),
    )
    .await?
    .get_required_value("BusinessProfile")?;

    let routing_algo_id = match transaction_type {
        enums::TransactionType::Payment => business_profile.routing_algorithm_id.clone(),
        #[cfg(feature = "payouts")]
        enums::TransactionType::Payout => business_profile.payout_routing_algorithm_id.clone(),
    };

    if let Some(algorithm_id) = routing_algo_id {
        let record = RoutingAlgorithmUpdate::fetch_routing_algo(
            merchant_account.get_id(),
            &algorithm_id,
            db,
        )
        .await?;
        let response = record.0.foreign_into();
        admin::BusinessProfileWrapper::new(business_profile)
            .update_business_profile_and_invalidate_routing_config_for_active_algorithm_id_update(
                db,
                key_manager_state,
                &key_store,
                algorithm_id,
                transaction_type,
            )
            .await?;
        metrics::ROUTING_UNLINK_CONFIG_SUCCESS_RESPONSE.add(&metrics::CONTEXT, 1, &[]);
        Ok(service_api::ApplicationResponse::Json(response))
    } else {
        Err(errors::ApiErrorResponse::PreconditionFailed {
            message: "Algorithm is already inactive".to_string(),
        })?
    }
}

<<<<<<< HEAD
#[cfg(feature = "v1")]
=======
#[cfg(all(
    any(feature = "v1", feature = "v2"),
    not(any(feature = "routing_v2", feature = "business_profile_v2"))
))]
>>>>>>> f8227309
pub async fn unlink_routing_config(
    state: SessionState,
    merchant_account: domain::MerchantAccount,
    key_store: domain::MerchantKeyStore,
    request: routing_types::RoutingConfigRequest,
    transaction_type: &enums::TransactionType,
) -> RouterResponse<routing_types::RoutingDictionaryRecord> {
    metrics::ROUTING_UNLINK_CONFIG.add(&metrics::CONTEXT, 1, &[]);
    let db = state.store.as_ref();
    let key_manager_state = &(&state).into();

    let profile_id = request
        .profile_id
        .get_required_value("profile_id")
        .change_context(errors::ApiErrorResponse::MissingRequiredField {
            field_name: "profile_id",
        })
        .attach_printable("Profile_id not provided")?;
    let business_profile = core_utils::validate_and_get_business_profile(
        db,
        key_manager_state,
        &key_store,
        Some(&profile_id),
        merchant_account.get_id(),
    )
    .await?;
    match business_profile {
        Some(business_profile) => {
            let routing_algo_ref: routing_types::RoutingAlgorithmRef = match transaction_type {
                enums::TransactionType::Payment => business_profile.routing_algorithm.clone(),
                #[cfg(feature = "payouts")]
                enums::TransactionType::Payout => business_profile.payout_routing_algorithm.clone(),
            }
            .map(|val| val.parse_value("RoutingAlgorithmRef"))
            .transpose()
            .change_context(errors::ApiErrorResponse::InternalServerError)
            .attach_printable("unable to deserialize routing algorithm ref from merchant account")?
            .unwrap_or_default();

            let timestamp = common_utils::date_time::now_unix_timestamp();

            match routing_algo_ref.algorithm_id {
                Some(algorithm_id) => {
                    let routing_algorithm: routing_types::RoutingAlgorithmRef =
                        routing_types::RoutingAlgorithmRef {
                            algorithm_id: None,
                            timestamp,
                            config_algo_id: routing_algo_ref.config_algo_id.clone(),
                            surcharge_config_algo_id: routing_algo_ref.surcharge_config_algo_id,
                        };

                    let record = db
                        .find_routing_algorithm_by_profile_id_algorithm_id(
                            &profile_id,
                            &algorithm_id,
                        )
                        .await
                        .to_not_found_response(errors::ApiErrorResponse::ResourceIdNotFound)?;
                    let response = record.foreign_into();
                    helpers::update_business_profile_active_algorithm_ref(
                        db,
                        key_manager_state,
                        &key_store,
                        business_profile,
                        routing_algorithm,
                        transaction_type,
                    )
                    .await?;

                    metrics::ROUTING_UNLINK_CONFIG_SUCCESS_RESPONSE.add(&metrics::CONTEXT, 1, &[]);
                    Ok(service_api::ApplicationResponse::Json(response))
                }
                None => Err(errors::ApiErrorResponse::PreconditionFailed {
                    message: "Algorithm is already inactive".to_string(),
                })?,
            }
        }
        None => Err(errors::ApiErrorResponse::InvalidRequestData {
            message: "The business_profile is not present".to_string(),
        }
        .into()),
    }
}

<<<<<<< HEAD
#[cfg(feature = "v2")]
=======
#[cfg(all(
    feature = "v2",
    feature = "routing_v2",
    feature = "business_profile_v2"
))]
>>>>>>> f8227309
pub async fn update_default_fallback_routing(
    state: SessionState,
    merchant_account: domain::MerchantAccount,
    key_store: domain::MerchantKeyStore,
    profile_id: common_utils::id_type::ProfileId,
    updated_list_of_connectors: Vec<routing_types::RoutableConnectorChoice>,
) -> RouterResponse<Vec<routing_types::RoutableConnectorChoice>> {
    metrics::ROUTING_UPDATE_CONFIG.add(&metrics::CONTEXT, 1, &[]);
    let db = state.store.as_ref();
    let key_manager_state = &(&state).into();
    let profile = core_utils::validate_and_get_business_profile(
        db,
        key_manager_state,
        &key_store,
        Some(&profile_id),
        merchant_account.get_id(),
    )
    .await?
    .get_required_value("BusinessProfile")?;
    let profile_wrapper = admin::BusinessProfileWrapper::new(profile);
    let default_list_of_connectors =
        profile_wrapper.get_default_fallback_list_of_connector_under_profile()?;

    utils::when(
        default_list_of_connectors.len() != updated_list_of_connectors.len(),
        || {
            Err(errors::ApiErrorResponse::PreconditionFailed {
                message: "current config and updated config have different lengths".to_string(),
            })
        },
    )?;

    let existing_set_of_default_connectors: FxHashSet<String> = FxHashSet::from_iter(
        default_list_of_connectors
            .iter()
            .map(|conn_choice| conn_choice.to_string()),
    );
    let updated_set_of_default_connectors: FxHashSet<String> = FxHashSet::from_iter(
        updated_list_of_connectors
            .iter()
            .map(|conn_choice| conn_choice.to_string()),
    );

    let symmetric_diff_between_existing_and_updated_connectors: Vec<String> =
        existing_set_of_default_connectors
            .symmetric_difference(&updated_set_of_default_connectors)
            .cloned()
            .collect();

    utils::when(
        !symmetric_diff_between_existing_and_updated_connectors.is_empty(),
        || {
            Err(errors::ApiErrorResponse::InvalidRequestData {
                message: format!(
                    "connector mismatch between old and new configs ({})",
                    symmetric_diff_between_existing_and_updated_connectors.join(", ")
                ),
            })
        },
    )?;
    profile_wrapper
        .update_default_fallback_routing_of_connectors_under_profile(
            db,
            &updated_list_of_connectors,
            key_manager_state,
            &key_store,
        )
        .await?;

    metrics::ROUTING_UPDATE_CONFIG_SUCCESS_RESPONSE.add(&metrics::CONTEXT, 1, &[]);
    Ok(service_api::ApplicationResponse::Json(
        updated_list_of_connectors,
    ))
}

<<<<<<< HEAD
#[cfg(feature = "v1")]
=======
#[cfg(all(
    any(feature = "v1", feature = "v2"),
    not(any(feature = "routing_v2", feature = "business_profile_v2"))
))]
>>>>>>> f8227309
pub async fn update_default_routing_config(
    state: SessionState,
    merchant_account: domain::MerchantAccount,
    updated_config: Vec<routing_types::RoutableConnectorChoice>,
    transaction_type: &enums::TransactionType,
) -> RouterResponse<Vec<routing_types::RoutableConnectorChoice>> {
    metrics::ROUTING_UPDATE_CONFIG.add(&metrics::CONTEXT, 1, &[]);
    let db = state.store.as_ref();
    let default_config = helpers::get_merchant_default_config(
        db,
        merchant_account.get_id().get_string_repr(),
        transaction_type,
    )
    .await?;

    utils::when(default_config.len() != updated_config.len(), || {
        Err(errors::ApiErrorResponse::PreconditionFailed {
            message: "current config and updated config have different lengths".to_string(),
        })
    })?;

    let existing_set: FxHashSet<String> =
        FxHashSet::from_iter(default_config.iter().map(|c| c.to_string()));
    let updated_set: FxHashSet<String> =
        FxHashSet::from_iter(updated_config.iter().map(|c| c.to_string()));

    let symmetric_diff: Vec<String> = existing_set
        .symmetric_difference(&updated_set)
        .cloned()
        .collect();

    utils::when(!symmetric_diff.is_empty(), || {
        Err(errors::ApiErrorResponse::InvalidRequestData {
            message: format!(
                "connector mismatch between old and new configs ({})",
                symmetric_diff.join(", ")
            ),
        })
    })?;

    helpers::update_merchant_default_config(
        db,
        merchant_account.get_id().get_string_repr(),
        updated_config.clone(),
        transaction_type,
    )
    .await?;

    metrics::ROUTING_UPDATE_CONFIG_SUCCESS_RESPONSE.add(&metrics::CONTEXT, 1, &[]);
    Ok(service_api::ApplicationResponse::Json(updated_config))
}

<<<<<<< HEAD
#[cfg(feature = "v2")]
=======
#[cfg(all(
    feature = "v2",
    feature = "routing_v2",
    feature = "business_profile_v2"
))]
>>>>>>> f8227309
pub async fn retrieve_default_fallback_algorithm_for_profile(
    state: SessionState,
    merchant_account: domain::MerchantAccount,
    key_store: domain::MerchantKeyStore,
    profile_id: common_utils::id_type::ProfileId,
) -> RouterResponse<Vec<routing_types::RoutableConnectorChoice>> {
    metrics::ROUTING_RETRIEVE_DEFAULT_CONFIG.add(&metrics::CONTEXT, 1, &[]);
    let db = state.store.as_ref();
    let key_manager_state = &(&state).into();
    let profile = core_utils::validate_and_get_business_profile(
        db,
        key_manager_state,
        &key_store,
        Some(&profile_id),
        merchant_account.get_id(),
    )
    .await?
    .get_required_value("BusinessProfile")?;

    let connectors_choice = admin::BusinessProfileWrapper::new(profile)
        .get_default_fallback_list_of_connector_under_profile()?;

    metrics::ROUTING_RETRIEVE_DEFAULT_CONFIG_SUCCESS_RESPONSE.add(&metrics::CONTEXT, 1, &[]);
    Ok(service_api::ApplicationResponse::Json(connectors_choice))
}

<<<<<<< HEAD
#[cfg(feature = "v1")]
=======
#[cfg(all(
    any(feature = "v1", feature = "v2"),
    not(any(feature = "routing_v2", feature = "business_profile_v2"))
))]
>>>>>>> f8227309

pub async fn retrieve_default_routing_config(
    state: SessionState,
    merchant_account: domain::MerchantAccount,
    transaction_type: &enums::TransactionType,
) -> RouterResponse<Vec<routing_types::RoutableConnectorChoice>> {
    metrics::ROUTING_RETRIEVE_DEFAULT_CONFIG.add(&metrics::CONTEXT, 1, &[]);
    let db = state.store.as_ref();

    helpers::get_merchant_default_config(
        db,
        merchant_account.get_id().get_string_repr(),
        transaction_type,
    )
    .await
    .map(|conn_choice| {
        metrics::ROUTING_RETRIEVE_DEFAULT_CONFIG_SUCCESS_RESPONSE.add(&metrics::CONTEXT, 1, &[]);
        service_api::ApplicationResponse::Json(conn_choice)
    })
}
<<<<<<< HEAD
#[cfg(feature = "v2")]
=======
#[cfg(all(
    feature = "v2",
    feature = "routing_v2",
    feature = "business_profile_v2"
))]
>>>>>>> f8227309
pub async fn retrieve_routing_config_under_profile(
    state: SessionState,
    merchant_account: domain::MerchantAccount,
    key_store: domain::MerchantKeyStore,
    query_params: RoutingRetrieveQuery,
    profile_id: common_utils::id_type::ProfileId,
    transaction_type: &enums::TransactionType,
) -> RouterResponse<routing_types::LinkedRoutingConfigRetrieveResponse> {
    metrics::ROUTING_RETRIEVE_LINK_CONFIG.add(&metrics::CONTEXT, 1, &[]);
    let db = state.store.as_ref();
    let key_manager_state = &(&state).into();

    let business_profile = core_utils::validate_and_get_business_profile(
        db,
        key_manager_state,
        &key_store,
        Some(&profile_id),
        merchant_account.get_id(),
    )
    .await?
    .get_required_value("BusinessProfile")?;

    let record = db
        .list_routing_algorithm_metadata_by_profile_id(
<<<<<<< HEAD
            &business_profile.profile_id,
=======
            business_profile.get_id(),
>>>>>>> f8227309
            i64::from(query_params.limit.unwrap_or_default()),
            i64::from(query_params.offset.unwrap_or_default()),
        )
        .await
        .to_not_found_response(errors::ApiErrorResponse::ResourceIdNotFound)?;

    let active_algorithms = record
        .into_iter()
        .filter(|routing_rec| &routing_rec.algorithm_for == transaction_type)
        .map(|routing_algo| routing_algo.foreign_into())
        .collect::<Vec<_>>();

    metrics::ROUTING_RETRIEVE_LINK_CONFIG_SUCCESS_RESPONSE.add(&metrics::CONTEXT, 1, &[]);
    Ok(service_api::ApplicationResponse::Json(
        routing_types::LinkedRoutingConfigRetrieveResponse::ProfileBased(active_algorithms),
    ))
}

<<<<<<< HEAD
#[cfg(feature = "v1")]
=======
#[cfg(all(
    any(feature = "v1", feature = "v2"),
    not(any(feature = "routing_v2", feature = "business_profile_v2"))
))]
>>>>>>> f8227309
pub async fn retrieve_linked_routing_config(
    state: SessionState,
    merchant_account: domain::MerchantAccount,
    key_store: domain::MerchantKeyStore,
    query_params: routing_types::RoutingRetrieveLinkQuery,
    transaction_type: &enums::TransactionType,
) -> RouterResponse<routing_types::LinkedRoutingConfigRetrieveResponse> {
    metrics::ROUTING_RETRIEVE_LINK_CONFIG.add(&metrics::CONTEXT, 1, &[]);
    let db = state.store.as_ref();
    let key_manager_state = &(&state).into();

    let business_profiles = if let Some(profile_id) = query_params.profile_id {
        core_utils::validate_and_get_business_profile(
            db,
            key_manager_state,
            &key_store,
            Some(&profile_id),
            merchant_account.get_id(),
        )
        .await?
        .map(|profile| vec![profile])
        .get_required_value("BusinessProfile")
        .change_context(errors::ApiErrorResponse::BusinessProfileNotFound {
            id: profile_id.get_string_repr().to_owned(),
        })?
    } else {
        db.list_business_profile_by_merchant_id(
            key_manager_state,
            &key_store,
            merchant_account.get_id(),
        )
        .await
        .to_not_found_response(errors::ApiErrorResponse::ResourceIdNotFound)?
    };

    let mut active_algorithms = Vec::new();

    for business_profile in business_profiles {
        let profile_id = business_profile.get_id().to_owned();

        let routing_ref: routing_types::RoutingAlgorithmRef = match transaction_type {
            enums::TransactionType::Payment => business_profile.routing_algorithm,
            #[cfg(feature = "payouts")]
            enums::TransactionType::Payout => business_profile.payout_routing_algorithm,
        }
        .clone()
        .map(|val| val.parse_value("RoutingAlgorithmRef"))
        .transpose()
        .change_context(errors::ApiErrorResponse::InternalServerError)
        .attach_printable("unable to deserialize routing algorithm ref from merchant account")?
        .unwrap_or_default();

        if let Some(algorithm_id) = routing_ref.algorithm_id {
            let record = db
                .find_routing_algorithm_metadata_by_algorithm_id_profile_id(
                    &algorithm_id,
                    &profile_id,
                )
                .await
                .to_not_found_response(errors::ApiErrorResponse::ResourceIdNotFound)?;

            active_algorithms.push(record.foreign_into());
        }
    }

    metrics::ROUTING_RETRIEVE_LINK_CONFIG_SUCCESS_RESPONSE.add(&metrics::CONTEXT, 1, &[]);
    Ok(service_api::ApplicationResponse::Json(
        routing_types::LinkedRoutingConfigRetrieveResponse::ProfileBased(active_algorithms),
    ))
}
// List all the default fallback algorithms under all the profile under a merchant
pub async fn retrieve_default_routing_config_for_profiles(
    state: SessionState,
    merchant_account: domain::MerchantAccount,
    key_store: domain::MerchantKeyStore,
    transaction_type: &enums::TransactionType,
) -> RouterResponse<Vec<routing_types::ProfileDefaultRoutingConfig>> {
    metrics::ROUTING_RETRIEVE_CONFIG_FOR_PROFILE.add(&metrics::CONTEXT, 1, &[]);
    let db = state.store.as_ref();
    let key_manager_state = &(&state).into();

    let all_profiles = db
        .list_business_profile_by_merchant_id(
            key_manager_state,
            &key_store,
            merchant_account.get_id(),
        )
        .await
        .to_not_found_response(errors::ApiErrorResponse::ResourceIdNotFound)
        .attach_printable("error retrieving all business profiles for merchant")?;

    let retrieve_config_futures = all_profiles
        .iter()
        .map(|prof| {
            helpers::get_merchant_default_config(
                db,
<<<<<<< HEAD
                prof.profile_id.get_string_repr(),
=======
                prof.get_id().get_string_repr(),
>>>>>>> f8227309
                transaction_type,
            )
        })
        .collect::<Vec<_>>();

    let configs = futures::future::join_all(retrieve_config_futures)
        .await
        .into_iter()
        .collect::<Result<Vec<_>, _>>()?;

    let default_configs = configs
        .into_iter()
        .zip(all_profiles.iter().map(|prof| prof.get_id().to_owned()))
        .map(
            |(config, profile_id)| routing_types::ProfileDefaultRoutingConfig {
                profile_id,
                connectors: config,
            },
        )
        .collect::<Vec<_>>();

    metrics::ROUTING_RETRIEVE_CONFIG_FOR_PROFILE_SUCCESS_RESPONSE.add(&metrics::CONTEXT, 1, &[]);
    Ok(service_api::ApplicationResponse::Json(default_configs))
}

pub async fn update_default_routing_config_for_profile(
    state: SessionState,
    merchant_account: domain::MerchantAccount,
    key_store: domain::MerchantKeyStore,
    updated_config: Vec<routing_types::RoutableConnectorChoice>,
    profile_id: common_utils::id_type::ProfileId,
    transaction_type: &enums::TransactionType,
) -> RouterResponse<routing_types::ProfileDefaultRoutingConfig> {
    metrics::ROUTING_UPDATE_CONFIG_FOR_PROFILE.add(&metrics::CONTEXT, 1, &[]);
    let db = state.store.as_ref();
    let key_manager_state = &(&state).into();

    let business_profile = core_utils::validate_and_get_business_profile(
        db,
        key_manager_state,
        &key_store,
        Some(&profile_id),
        merchant_account.get_id(),
    )
    .await?
    .get_required_value("BusinessProfile")
    .change_context(errors::ApiErrorResponse::BusinessProfileNotFound {
        id: profile_id.get_string_repr().to_owned(),
    })?;
    let default_config = helpers::get_merchant_default_config(
        db,
<<<<<<< HEAD
        business_profile.profile_id.get_string_repr(),
=======
        business_profile.get_id().get_string_repr(),
>>>>>>> f8227309
        transaction_type,
    )
    .await?;

    utils::when(default_config.len() != updated_config.len(), || {
        Err(errors::ApiErrorResponse::PreconditionFailed {
            message: "current config and updated config have different lengths".to_string(),
        })
    })?;

    let existing_set = FxHashSet::from_iter(
        default_config
            .iter()
            .map(|c| (c.connector.to_string(), c.merchant_connector_id.as_ref())),
    );

    let updated_set = FxHashSet::from_iter(
        updated_config
            .iter()
            .map(|c| (c.connector.to_string(), c.merchant_connector_id.as_ref())),
    );

    let symmetric_diff = existing_set
        .symmetric_difference(&updated_set)
        .cloned()
        .collect::<Vec<_>>();

    utils::when(!symmetric_diff.is_empty(), || {
        let error_str = symmetric_diff
            .into_iter()
            .map(|(connector, ident)| format!("'{connector}:{ident:?}'"))
            .collect::<Vec<_>>()
            .join(", ");

        Err(errors::ApiErrorResponse::InvalidRequestData {
            message: format!("connector mismatch between old and new configs ({error_str})"),
        })
    })?;

    helpers::update_merchant_default_config(
        db,
<<<<<<< HEAD
        business_profile.profile_id.get_string_repr(),
=======
        business_profile.get_id().get_string_repr(),
>>>>>>> f8227309
        updated_config.clone(),
        transaction_type,
    )
    .await?;

    metrics::ROUTING_UPDATE_CONFIG_FOR_PROFILE_SUCCESS_RESPONSE.add(&metrics::CONTEXT, 1, &[]);
    Ok(service_api::ApplicationResponse::Json(
        routing_types::ProfileDefaultRoutingConfig {
            profile_id: business_profile.get_id().to_owned(),
            connectors: updated_config,
        },
    ))
}<|MERGE_RESOLUTION|>--- conflicted
+++ resolved
@@ -12,18 +12,13 @@
 use super::payments;
 #[cfg(feature = "payouts")]
 use super::payouts;
-<<<<<<< HEAD
 #[cfg(feature = "v1")]
 use crate::utils::ValueExt;
-=======
-#[cfg(all(any(feature = "v1", feature = "v2"), not(feature = "routing_v2")))]
-use crate::utils::ValueExt;
-#[cfg(all(feature = "v2", feature = "routing_v2"))]
+#[cfg(feature = "v2")]
 use crate::{
     core::{admin, errors::RouterResult},
     db::StorageInterface,
 };
->>>>>>> f8227309
 use crate::{
     core::{
         errors::{self, RouterResponse, StorageErrorExt},
@@ -36,14 +31,6 @@
         transformers::{ForeignInto, ForeignTryFrom},
     },
     utils::{self, OptionExt},
-<<<<<<< HEAD
-};
-#[cfg(feature = "v2")]
-use crate::{
-    core::{admin, errors::RouterResult},
-    db::StorageInterface,
-=======
->>>>>>> f8227309
 };
 pub enum TransactionData<'a, F>
 where
@@ -123,11 +110,7 @@
     ))
 }
 
-<<<<<<< HEAD
 #[cfg(feature = "v2")]
-=======
-#[cfg(all(feature = "v2", feature = "routing_v2"))]
->>>>>>> f8227309
 pub async fn create_routing_algorithm_under_profile(
     state: SessionState,
     merchant_account: domain::MerchantAccount,
@@ -157,11 +140,7 @@
     .await?;
 
     let name_mca_id_set = helpers::ConnectNameAndMCAIdForProfile(
-<<<<<<< HEAD
-        all_mcas.filter_by_profile(&business_profile.profile_id, |mca| {
-=======
         all_mcas.filter_by_profile(business_profile.get_id(), |mca| {
->>>>>>> f8227309
             (&mca.connector_name, mca.get_id())
         }),
     );
@@ -198,11 +177,7 @@
     Ok(service_api::ApplicationResponse::Json(new_record))
 }
 
-<<<<<<< HEAD
 #[cfg(feature = "v1")]
-=======
-#[cfg(all(any(feature = "v1", feature = "v2"), not(feature = "routing_v2")))]
->>>>>>> f8227309
 pub async fn create_routing_algorithm_under_profile(
     state: SessionState,
     merchant_account: domain::MerchantAccount,
@@ -288,25 +263,13 @@
     Ok(service_api::ApplicationResponse::Json(new_record))
 }
 
-<<<<<<< HEAD
 #[cfg(feature = "v2")]
-=======
-#[cfg(all(
-    feature = "v2",
-    feature = "routing_v2",
-    feature = "business_profile_v2"
-))]
->>>>>>> f8227309
 pub async fn link_routing_config_under_profile(
     state: SessionState,
     merchant_account: domain::MerchantAccount,
     key_store: domain::MerchantKeyStore,
     profile_id: common_utils::id_type::ProfileId,
-<<<<<<< HEAD
-    algorithm_id: String,
-=======
     algorithm_id: common_utils::id_type::RoutingId,
->>>>>>> f8227309
     transaction_type: &enums::TransactionType,
 ) -> RouterResponse<routing_types::RoutingDictionaryRecord> {
     metrics::ROUTING_LINK_CONFIG.add(&metrics::CONTEXT, 1, &[]);
@@ -370,14 +333,7 @@
     ))
 }
 
-<<<<<<< HEAD
 #[cfg(feature = "v1")]
-=======
-#[cfg(all(
-    any(feature = "v1", feature = "v2"),
-    not(any(feature = "routing_v2", feature = "business_profile_v2"))
-))]
->>>>>>> f8227309
 pub async fn link_routing_config(
     state: SessionState,
     merchant_account: domain::MerchantAccount,
@@ -453,20 +409,12 @@
     ))
 }
 
-<<<<<<< HEAD
 #[cfg(feature = "v2")]
-=======
-#[cfg(all(feature = "v2", feature = "routing_v2",))]
->>>>>>> f8227309
 pub async fn retrieve_routing_algorithm_from_algorithm_id(
     state: SessionState,
     merchant_account: domain::MerchantAccount,
     key_store: domain::MerchantKeyStore,
-<<<<<<< HEAD
-    algorithm_id: String,
-=======
     algorithm_id: common_utils::id_type::RoutingId,
->>>>>>> f8227309
 ) -> RouterResponse<routing_types::MerchantRoutingAlgorithm> {
     metrics::ROUTING_RETRIEVE_CONFIG.add(&metrics::CONTEXT, 1, &[]);
     let db = state.store.as_ref();
@@ -494,20 +442,12 @@
     Ok(service_api::ApplicationResponse::Json(response))
 }
 
-<<<<<<< HEAD
 #[cfg(feature = "v1")]
-=======
-#[cfg(all(any(feature = "v1", feature = "v2"), not(feature = "routing_v2")))]
->>>>>>> f8227309
 pub async fn retrieve_routing_algorithm_from_algorithm_id(
     state: SessionState,
     merchant_account: domain::MerchantAccount,
     key_store: domain::MerchantKeyStore,
-<<<<<<< HEAD
-    algorithm_id: String,
-=======
     algorithm_id: common_utils::id_type::RoutingId,
->>>>>>> f8227309
 ) -> RouterResponse<routing_types::MerchantRoutingAlgorithm> {
     metrics::ROUTING_RETRIEVE_CONFIG.add(&metrics::CONTEXT, 1, &[]);
     let db = state.store.as_ref();
@@ -540,15 +480,7 @@
     Ok(service_api::ApplicationResponse::Json(response))
 }
 
-<<<<<<< HEAD
 #[cfg(feature = "v2")]
-=======
-#[cfg(all(
-    feature = "v2",
-    feature = "routing_v2",
-    feature = "business_profile_v2"
-))]
->>>>>>> f8227309
 pub async fn unlink_routing_config_under_profile(
     state: SessionState,
     merchant_account: domain::MerchantAccount,
@@ -602,14 +534,7 @@
     }
 }
 
-<<<<<<< HEAD
 #[cfg(feature = "v1")]
-=======
-#[cfg(all(
-    any(feature = "v1", feature = "v2"),
-    not(any(feature = "routing_v2", feature = "business_profile_v2"))
-))]
->>>>>>> f8227309
 pub async fn unlink_routing_config(
     state: SessionState,
     merchant_account: domain::MerchantAccount,
@@ -694,15 +619,7 @@
     }
 }
 
-<<<<<<< HEAD
 #[cfg(feature = "v2")]
-=======
-#[cfg(all(
-    feature = "v2",
-    feature = "routing_v2",
-    feature = "business_profile_v2"
-))]
->>>>>>> f8227309
 pub async fn update_default_fallback_routing(
     state: SessionState,
     merchant_account: domain::MerchantAccount,
@@ -778,14 +695,7 @@
     ))
 }
 
-<<<<<<< HEAD
 #[cfg(feature = "v1")]
-=======
-#[cfg(all(
-    any(feature = "v1", feature = "v2"),
-    not(any(feature = "routing_v2", feature = "business_profile_v2"))
-))]
->>>>>>> f8227309
 pub async fn update_default_routing_config(
     state: SessionState,
     merchant_account: domain::MerchantAccount,
@@ -838,15 +748,7 @@
     Ok(service_api::ApplicationResponse::Json(updated_config))
 }
 
-<<<<<<< HEAD
 #[cfg(feature = "v2")]
-=======
-#[cfg(all(
-    feature = "v2",
-    feature = "routing_v2",
-    feature = "business_profile_v2"
-))]
->>>>>>> f8227309
 pub async fn retrieve_default_fallback_algorithm_for_profile(
     state: SessionState,
     merchant_account: domain::MerchantAccount,
@@ -873,14 +775,7 @@
     Ok(service_api::ApplicationResponse::Json(connectors_choice))
 }
 
-<<<<<<< HEAD
 #[cfg(feature = "v1")]
-=======
-#[cfg(all(
-    any(feature = "v1", feature = "v2"),
-    not(any(feature = "routing_v2", feature = "business_profile_v2"))
-))]
->>>>>>> f8227309
 
 pub async fn retrieve_default_routing_config(
     state: SessionState,
@@ -901,15 +796,7 @@
         service_api::ApplicationResponse::Json(conn_choice)
     })
 }
-<<<<<<< HEAD
 #[cfg(feature = "v2")]
-=======
-#[cfg(all(
-    feature = "v2",
-    feature = "routing_v2",
-    feature = "business_profile_v2"
-))]
->>>>>>> f8227309
 pub async fn retrieve_routing_config_under_profile(
     state: SessionState,
     merchant_account: domain::MerchantAccount,
@@ -934,11 +821,7 @@
 
     let record = db
         .list_routing_algorithm_metadata_by_profile_id(
-<<<<<<< HEAD
-            &business_profile.profile_id,
-=======
             business_profile.get_id(),
->>>>>>> f8227309
             i64::from(query_params.limit.unwrap_or_default()),
             i64::from(query_params.offset.unwrap_or_default()),
         )
@@ -957,14 +840,7 @@
     ))
 }
 
-<<<<<<< HEAD
 #[cfg(feature = "v1")]
-=======
-#[cfg(all(
-    any(feature = "v1", feature = "v2"),
-    not(any(feature = "routing_v2", feature = "business_profile_v2"))
-))]
->>>>>>> f8227309
 pub async fn retrieve_linked_routing_config(
     state: SessionState,
     merchant_account: domain::MerchantAccount,
@@ -1061,11 +937,7 @@
         .map(|prof| {
             helpers::get_merchant_default_config(
                 db,
-<<<<<<< HEAD
-                prof.profile_id.get_string_repr(),
-=======
                 prof.get_id().get_string_repr(),
->>>>>>> f8227309
                 transaction_type,
             )
         })
@@ -1117,11 +989,7 @@
     })?;
     let default_config = helpers::get_merchant_default_config(
         db,
-<<<<<<< HEAD
-        business_profile.profile_id.get_string_repr(),
-=======
         business_profile.get_id().get_string_repr(),
->>>>>>> f8227309
         transaction_type,
     )
     .await?;
@@ -1163,11 +1031,7 @@
 
     helpers::update_merchant_default_config(
         db,
-<<<<<<< HEAD
-        business_profile.profile_id.get_string_repr(),
-=======
         business_profile.get_id().get_string_repr(),
->>>>>>> f8227309
         updated_config.clone(),
         transaction_type,
     )
