--- conflicted
+++ resolved
@@ -1223,14 +1223,10 @@
         let routing_ref: routing_types::RoutingAlgorithmRef = match transaction_type {
             enums::TransactionType::Payment => &business_profile.routing_algorithm,
             #[cfg(feature = "payouts")]
-<<<<<<< HEAD
-            enums::TransactionType::Payout => business_profile.payout_routing_algorithm,
+            enums::TransactionType::Payout => &business_profile.payout_routing_algorithm,
             enums::TransactionType::ThreeDsAuthentication => {
-                business_profile.three_ds_decision_rule_algorithm
+                &business_profile.three_ds_decision_rule_algorithm
             }
-=======
-            enums::TransactionType::Payout => &business_profile.payout_routing_algorithm,
->>>>>>> 1acf525a
         }
         .clone()
         .map(|val| val.parse_value("RoutingAlgorithmRef"))
