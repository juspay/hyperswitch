--- conflicted
+++ resolved
@@ -24,11 +24,6 @@
         )
         .await?;
 
-<<<<<<< HEAD
-    let vault_data = req_wrapper
-        .get_vault_data(&state, merchant_context, &vault_id)
-        .await?;
-=======
     let vault_id = proxy_record.get_vault_id()?;
     let customer_id = proxy_record.get_customer_id()?;
 
@@ -48,7 +43,9 @@
         .encode_to_value()
         .change_context(errors::ApiErrorResponse::InternalServerError)
         .attach_printable("Failed to serialize vault data")?;
->>>>>>> 8a7590cf
+    let vault_data = req_wrapper
+        .get_vault_data(&state, merchant_context, &vault_id)
+        .await?;
 
     let processed_body =
         interpolate_token_references_with_vault_data(req.request_body.clone(), &vault_data)?;
