use api_models::subscription::{
    self as subscription_types, SubscriptionResponse, SubscriptionStatus,
};
use common_enums::connector_enums;
use common_utils::id_type::GenerateId;
use error_stack::ResultExt;
use hyperswitch_domain_models::{
    api::ApplicationResponse, merchant_context::MerchantContext,
    router_response_types::subscriptions as subscription_response_types,
};

use super::errors::{self, RouterResponse};
use crate::{
    core::subscription::{
        billing_processor_handler::BillingHandler, invoice_handler::InvoiceHandler,
        subscription_handler::SubscriptionHandler,
    },
    routes::SessionState,
};

pub mod billing_processor_handler;
pub mod invoice_handler;
pub mod payments_api_client;
pub mod subscription_handler;

pub const SUBSCRIPTION_CONNECTOR_ID: &str = "DefaultSubscriptionConnectorId";
pub const SUBSCRIPTION_PAYMENT_ID: &str = "DefaultSubscriptionPaymentId";

pub async fn create_subscription(
    state: SessionState,
    merchant_context: MerchantContext,
    profile_id: common_utils::id_type::ProfileId,
    request: subscription_types::CreateSubscriptionRequest,
) -> RouterResponse<subscription_types::ConfirmSubscriptionResponse> {
    let subscription_id = common_utils::id_type::SubscriptionId::generate();

    let profile =
        SubscriptionHandler::find_business_profile(&state, &merchant_context, &profile_id)
            .await
            .attach_printable("subscriptions: failed to find business profile")?;
    let customer =
        SubscriptionHandler::find_customer(&state, &merchant_context, &request.customer_id)
            .await
            .attach_printable("subscriptions: failed to find customer")?;
    let billing_handler = BillingHandler::create(
        &state,
        merchant_context.get_merchant_account(),
        merchant_context.get_merchant_key_store(),
        Some(customer),
        profile.clone(),
    )
    .await?;

    let subscription_handler = SubscriptionHandler::new(&state, &merchant_context);
    let mut subscription = subscription_handler
        .create_subscription_entry(
            subscription_id,
            &request.customer_id,
            billing_handler.connector_data.connector_name,
            billing_handler.merchant_connector_id.clone(),
            request.merchant_reference_id.clone(),
            &profile.clone(),
        )
        .await
        .attach_printable("subscriptions: failed to create subscription entry")?;
    let invoice_handler = subscription.get_invoice_handler(profile.clone());
    let payment = invoice_handler
        .create_payment_with_confirm_false(subscription.handler.state, &request)
        .await
        .attach_printable("subscriptions: failed to create payment")?;
    let invoice_entry = invoice_handler
        .create_invoice_entry(
            &state,
            billing_handler.merchant_connector_id,
            Some(payment.payment_id.clone()),
            request.amount,
            request.currency,
            connector_enums::InvoiceStatus::InvoiceCreated,
            billing_handler.connector_data.connector_name,
            None,
        )
        .await
        .attach_printable("subscriptions: failed to create invoice")?;

    subscription
        .update_subscription(diesel_models::subscription::SubscriptionUpdate::new(
            payment.payment_method_id.clone(),
            None,
            None,
        ))
        .await
        .attach_printable("subscriptions: failed to update subscription")?;

    let response = subscription.generate_response(
        &invoice_entry,
        &payment,
        subscription_response_types::SubscriptionStatus::Created,
    )?;

    Ok(ApplicationResponse::Json(response))
}

pub async fn get_subscription_plans(
    state: SessionState,
    merchant_context: MerchantContext,
    profile_id: common_utils::id_type::ProfileId,
    query: subscription_types::GetPlansQuery,
) -> RouterResponse<Vec<subscription_types::GetPlansResponse>> {
    let profile =
        SubscriptionHandler::find_business_profile(&state, &merchant_context, &profile_id)
            .await
            .attach_printable("subscriptions: failed to find business profile")?;

    let subscription_handler = SubscriptionHandler::new(&state, &merchant_context);

    if let Some(client_secret) = query.client_secret {
        subscription_handler
            .find_and_validate_subscription(&client_secret.into())
            .await?
    };

    let billing_handler = BillingHandler::create(
        &state,
        merchant_context.get_merchant_account(),
        merchant_context.get_merchant_key_store(),
        None,
        profile.clone(),
    )
    .await?;

    let get_plans_response = billing_handler
        .get_subscription_plans(&state, query.limit, query.offset)
        .await?;

    let mut response = Vec::new();

    for plan in &get_plans_response.list {
        let plan_price_response = billing_handler
            .get_subscription_plan_prices(&state, plan.subscription_provider_plan_id.clone())
            .await?;

        response.push(subscription_types::GetPlansResponse {
            plan_id: plan.subscription_provider_plan_id.clone(),
            name: plan.name.clone(),
            description: plan.description.clone(),
            price_id: plan_price_response
                .list
                .into_iter()
                .map(subscription_types::SubscriptionPlanPrices::from)
                .collect::<Vec<_>>(),
        })
    }

    Ok(ApplicationResponse::Json(response))
}

/// Creates and confirms a subscription in one operation.
/// This method combines the creation and confirmation flow to reduce API calls
pub async fn create_and_confirm_subscription(
    state: SessionState,
    merchant_context: MerchantContext,
    profile_id: common_utils::id_type::ProfileId,
    request: subscription_types::CreateAndConfirmSubscriptionRequest,
) -> RouterResponse<subscription_types::ConfirmSubscriptionResponse> {
    let subscription_id = common_utils::id_type::SubscriptionId::generate();

    let profile =
        SubscriptionHandler::find_business_profile(&state, &merchant_context, &profile_id)
            .await
            .attach_printable("subscriptions: failed to find business profile")?;
    let customer =
        SubscriptionHandler::find_customer(&state, &merchant_context, &request.customer_id)
            .await
            .attach_printable("subscriptions: failed to find customer")?;

    let billing_handler = BillingHandler::create(
        &state,
        merchant_context.get_merchant_account(),
        merchant_context.get_merchant_key_store(),
<<<<<<< HEAD
        customer.clone(),
=======
        Some(customer),
>>>>>>> 916444b0
        profile.clone(),
    )
    .await?;
    let subscription_handler = SubscriptionHandler::new(&state, &merchant_context);
    let mut subs_handler = subscription_handler
        .create_subscription_entry(
            subscription_id.clone(),
            &request.customer_id,
            billing_handler.connector_data.connector_name,
            billing_handler.merchant_connector_id.clone(),
            request.merchant_reference_id.clone(),
            &profile.clone(),
        )
        .await
        .attach_printable("subscriptions: failed to create subscription entry")?;
    let invoice_handler = subs_handler.get_invoice_handler(profile.clone());

    let customer_create_response = billing_handler
        .create_customer_on_connector(
            &state,
            request.customer_id.clone(),
            request.billing.clone(),
            request
                .payment_details
                .payment_method_data
                .clone()
                .and_then(|data| data.payment_method_data),
        )
        .await?;
    let _customer_updated_response = SubscriptionHandler::update_connector_customer_id_in_customer(
        &state,
        &merchant_context,
        &billing_handler.merchant_connector_id,
        &customer,
        customer_create_response,
    )
    .await
    .attach_printable("Failed to update customer with connector customer ID")?;

    let subscription_create_response = billing_handler
        .create_subscription_on_connector(
            &state,
            subs_handler.subscription.clone(),
            request.item_price_id.clone(),
            request.billing.clone(),
        )
        .await?;

    let invoice_details = subscription_create_response.invoice_details;
    let (amount, currency) = InvoiceHandler::get_amount_and_currency(
        (request.amount, request.currency),
        invoice_details.clone(),
    );

    let payment_response = invoice_handler
        .create_and_confirm_payment(&state, &request, amount, currency)
        .await?;

    let invoice_entry = invoice_handler
        .create_invoice_entry(
            &state,
            profile.get_billing_processor_id()?,
            Some(payment_response.payment_id.clone()),
            amount,
            currency,
            invoice_details
                .clone()
                .and_then(|invoice| invoice.status)
                .unwrap_or(connector_enums::InvoiceStatus::InvoiceCreated),
            billing_handler.connector_data.connector_name,
            None,
        )
        .await?;

    invoice_handler
        .create_invoice_sync_job(
            &state,
            &invoice_entry,
            invoice_details.map(|details| details.id.get_string_repr().to_string()),
            billing_handler.connector_data.connector_name,
        )
        .await?;

    subs_handler
        .update_subscription(diesel_models::subscription::SubscriptionUpdate::new(
            payment_response.payment_method_id.clone(),
            Some(SubscriptionStatus::from(subscription_create_response.status).to_string()),
            Some(
                subscription_create_response
                    .subscription_id
                    .get_string_repr()
                    .to_string(),
            ),
        ))
        .await?;

    let response = subs_handler.generate_response(
        &invoice_entry,
        &payment_response,
        subscription_create_response.status,
    )?;

    Ok(ApplicationResponse::Json(response))
}

pub async fn confirm_subscription(
    state: SessionState,
    merchant_context: MerchantContext,
    profile_id: common_utils::id_type::ProfileId,
    request: subscription_types::ConfirmSubscriptionRequest,
    subscription_id: common_utils::id_type::SubscriptionId,
) -> RouterResponse<subscription_types::ConfirmSubscriptionResponse> {
    // Find the subscription from database
    let profile =
        SubscriptionHandler::find_business_profile(&state, &merchant_context, &profile_id)
            .await
            .attach_printable("subscriptions: failed to find business profile")?;
    let customer =
        SubscriptionHandler::find_customer(&state, &merchant_context, &request.customer_id)
            .await
            .attach_printable("subscriptions: failed to find customer")?;

    let handler = SubscriptionHandler::new(&state, &merchant_context);
    let mut subscription_entry = handler.find_subscription(subscription_id).await?;
    let invoice_handler = subscription_entry.get_invoice_handler(profile.clone());
    let invoice = invoice_handler
        .get_latest_invoice(&state)
        .await
        .attach_printable("subscriptions: failed to get latest invoice")?;
    let payment_response = invoice_handler
        .confirm_payment(
            &state,
            invoice
                .payment_intent_id
                .ok_or(errors::ApiErrorResponse::MissingRequiredField {
                    field_name: "payment_intent_id",
                })?,
            &request,
        )
        .await?;

    let billing_handler = BillingHandler::create(
        &state,
        merchant_context.get_merchant_account(),
        merchant_context.get_merchant_key_store(),
<<<<<<< HEAD
        customer.clone(),
=======
        Some(customer),
>>>>>>> 916444b0
        profile.clone(),
    )
    .await?;
    let invoice_handler = subscription_entry.get_invoice_handler(profile);
    let subscription = subscription_entry.subscription.clone();

    let customer_create_response = billing_handler
        .create_customer_on_connector(
            &state,
            subscription.customer_id.clone(),
            request.billing.clone(),
            request
                .payment_details
                .payment_method_data
                .payment_method_data,
        )
        .await?;
    let _customer_updated_response = SubscriptionHandler::update_connector_customer_id_in_customer(
        &state,
        &merchant_context,
        &billing_handler.merchant_connector_id,
        &customer,
        customer_create_response,
    )
    .await
    .attach_printable("Failed to update customer with connector customer ID")?;

    let subscription_create_response = billing_handler
        .create_subscription_on_connector(
            &state,
            subscription,
            request.item_price_id,
            request.billing,
        )
        .await?;

    let invoice_details = subscription_create_response.invoice_details;
    let invoice_entry = invoice_handler
        .update_invoice(
            &state,
            invoice.id,
            payment_response.payment_method_id.clone(),
            Some(payment_response.payment_id.clone()),
            invoice_details
                .clone()
                .and_then(|invoice| invoice.status)
                .unwrap_or(connector_enums::InvoiceStatus::InvoiceCreated),
        )
        .await?;

    invoice_handler
        .create_invoice_sync_job(
            &state,
            &invoice_entry,
            invoice_details.map(|details| details.id.get_string_repr().to_string()),
            billing_handler.connector_data.connector_name,
        )
        .await?;

    subscription_entry
        .update_subscription(diesel_models::subscription::SubscriptionUpdate::new(
            payment_response.payment_method_id.clone(),
            Some(SubscriptionStatus::from(subscription_create_response.status).to_string()),
            Some(
                subscription_create_response
                    .subscription_id
                    .get_string_repr()
                    .to_string(),
            ),
        ))
        .await?;

    let response = subscription_entry.generate_response(
        &invoice_entry,
        &payment_response,
        subscription_create_response.status,
    )?;

    Ok(ApplicationResponse::Json(response))
}

pub async fn get_subscription(
    state: SessionState,
    merchant_context: MerchantContext,
    profile_id: common_utils::id_type::ProfileId,
    subscription_id: common_utils::id_type::SubscriptionId,
) -> RouterResponse<SubscriptionResponse> {
    let _profile =
        SubscriptionHandler::find_business_profile(&state, &merchant_context, &profile_id)
            .await
            .attach_printable(
                "subscriptions: failed to find business profile in get_subscription",
            )?;
    let handler = SubscriptionHandler::new(&state, &merchant_context);
    let subscription = handler
        .find_subscription(subscription_id)
        .await
        .attach_printable("subscriptions: failed to get subscription entry in get_subscription")?;

    Ok(ApplicationResponse::Json(
        subscription.to_subscription_response(),
    ))
}

pub async fn get_estimate(
    state: SessionState,
    merchant_context: MerchantContext,
    profile_id: common_utils::id_type::ProfileId,
    estimate_request: subscription_types::EstimateSubscriptionRequest,
) -> RouterResponse<subscription_types::EstimateSubscriptionResponse> {
    let profile =
        SubscriptionHandler::find_business_profile(&state, &merchant_context, &profile_id)
            .await
            .attach_printable("subscriptions: failed to find business profile in get_estimate")?;
    let customer = SubscriptionHandler::find_customer(
        &state,
        &merchant_context,
        &estimate_request.customer_id.clone(),
    )
    .await
    .attach_printable("subscriptions: failed to find customer in get_estimate")?;
    let billing_handler = BillingHandler::create(
        &state,
        merchant_context.get_merchant_account(),
        merchant_context.get_merchant_key_store(),
        customer,
        profile,
    )
    .await?;
    let estimate = billing_handler
        .get_subscription_estimate(&state, estimate_request)
        .await?;
    Ok(ApplicationResponse::Json(estimate.into()))
}<|MERGE_RESOLUTION|>--- conflicted
+++ resolved
@@ -38,7 +38,7 @@
         SubscriptionHandler::find_business_profile(&state, &merchant_context, &profile_id)
             .await
             .attach_printable("subscriptions: failed to find business profile")?;
-    let customer =
+    let _customer =
         SubscriptionHandler::find_customer(&state, &merchant_context, &request.customer_id)
             .await
             .attach_printable("subscriptions: failed to find customer")?;
@@ -46,7 +46,6 @@
         &state,
         merchant_context.get_merchant_account(),
         merchant_context.get_merchant_key_store(),
-        Some(customer),
         profile.clone(),
     )
     .await?;
@@ -123,7 +122,6 @@
         &state,
         merchant_context.get_merchant_account(),
         merchant_context.get_merchant_key_store(),
-        None,
         profile.clone(),
     )
     .await?;
@@ -177,11 +175,6 @@
         &state,
         merchant_context.get_merchant_account(),
         merchant_context.get_merchant_key_store(),
-<<<<<<< HEAD
-        customer.clone(),
-=======
-        Some(customer),
->>>>>>> 916444b0
         profile.clone(),
     )
     .await?;
@@ -202,6 +195,7 @@
     let customer_create_response = billing_handler
         .create_customer_on_connector(
             &state,
+            customer.clone(),
             request.customer_id.clone(),
             request.billing.clone(),
             request
@@ -327,11 +321,6 @@
         &state,
         merchant_context.get_merchant_account(),
         merchant_context.get_merchant_key_store(),
-<<<<<<< HEAD
-        customer.clone(),
-=======
-        Some(customer),
->>>>>>> 916444b0
         profile.clone(),
     )
     .await?;
@@ -341,6 +330,7 @@
     let customer_create_response = billing_handler
         .create_customer_on_connector(
             &state,
+            customer.clone(),
             subscription.customer_id.clone(),
             request.billing.clone(),
             request
@@ -446,7 +436,7 @@
         SubscriptionHandler::find_business_profile(&state, &merchant_context, &profile_id)
             .await
             .attach_printable("subscriptions: failed to find business profile in get_estimate")?;
-    let customer = SubscriptionHandler::find_customer(
+    let _customer = SubscriptionHandler::find_customer(
         &state,
         &merchant_context,
         &estimate_request.customer_id.clone(),
@@ -457,7 +447,6 @@
         &state,
         merchant_context.get_merchant_account(),
         merchant_context.get_merchant_key_store(),
-        customer,
         profile,
     )
     .await?;
