--- conflicted
+++ resolved
@@ -1,15 +1,5 @@
 use std::str::FromStr;
 
-<<<<<<< HEAD
-use api_models::subscription::{self as subscription_types, CreateSubscriptionResponse};
-use common_utils::id_type::GenerateId;
-use diesel_models::subscription::SubscriptionNew;
-use error_stack::ResultExt;
-use hyperswitch_domain_models::{
-    api::ApplicationResponse, merchant_context::MerchantContext,
-    subscriptions::CreateSubscriptionRequest,
-};
-=======
 use api_models::{
     enums as api_enums,
     subscription::{self as subscription_types, CreateSubscriptionResponse, SubscriptionStatus},
@@ -26,9 +16,10 @@
         subscriptions as subscription_response_types, ConnectorCustomerResponseData,
         PaymentsResponseData,
     },
+    subscriptions::CreateSubscriptionRequest,
+
 };
 use masking::Secret;
->>>>>>> 0baae338
 
 use super::errors::{self, RouterResponse};
 use crate::{
