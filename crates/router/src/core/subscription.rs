--- conflicted
+++ resolved
@@ -68,11 +68,7 @@
         .create_payment_with_confirm_false(subscription.handler.state, &request)
         .await
         .attach_printable("subscriptions: failed to create payment")?;
-<<<<<<< HEAD
     let invoice = invoice_handler
-=======
-    let invoice_entry = invoice_handler
->>>>>>> 7f6bed3f
         .create_invoice_entry(
             &state,
             billing_handler.merchant_connector_id,
@@ -95,15 +91,7 @@
         .await
         .attach_printable("subscriptions: failed to update subscription")?;
 
-<<<<<<< HEAD
     let response = subscription.to_subscription_response(Some(payment), Some(&invoice))?;
-=======
-    let response = subscription.generate_response(
-        &invoice_entry,
-        &payment,
-        subscription_response_types::SubscriptionStatus::Created,
-    )?;
->>>>>>> 7f6bed3f
 
     Ok(ApplicationResponse::Json(response))
 }
@@ -156,27 +144,18 @@
                 .into_iter()
                 .map(subscription_types::SubscriptionPlanPrices::from)
                 .collect::<Vec<_>>(),
-<<<<<<< HEAD
         });
     }
-=======
-        })
-    }
-
->>>>>>> 7f6bed3f
     Ok(ApplicationResponse::Json(response))
 }
 
 /// Creates and confirms a subscription in one operation.
-/// This method combines the creation and confirmation flow to reduce API calls
 pub async fn create_and_confirm_subscription(
     state: SessionState,
     merchant_context: MerchantContext,
     profile_id: common_utils::id_type::ProfileId,
     request: subscription_types::CreateAndConfirmSubscriptionRequest,
 ) -> RouterResponse<subscription_types::ConfirmSubscriptionResponse> {
-    let subscription_id = common_utils::id_type::SubscriptionId::generate();
-
     let profile =
         SubscriptionHandler::find_business_profile(&state, &merchant_context, &profile_id)
             .await
