use api_models::subscription::{
    self as subscription_types, SubscriptionResponse, SubscriptionStatus,
};
use common_enums::connector_enums;
use common_utils::id_type::GenerateId;
use error_stack::ResultExt;
use hyperswitch_domain_models::{
    api::ApplicationResponse, merchant_context::MerchantContext,
    router_response_types::subscriptions as subscription_response_types,
};

use super::errors::{self, RouterResponse};
use crate::{
    core::subscription::{
        billing_processor_handler::BillingHandler, invoice_handler::InvoiceHandler,
        subscription_handler::SubscriptionHandler,
    },
    routes::SessionState,
};

pub mod billing_processor_handler;
pub mod invoice_handler;
pub mod payments_api_client;
pub mod subscription_handler;

pub const SUBSCRIPTION_CONNECTOR_ID: &str = "DefaultSubscriptionConnectorId";
pub const SUBSCRIPTION_PAYMENT_ID: &str = "DefaultSubscriptionPaymentId";

pub async fn create_subscription(
    state: SessionState,
    merchant_context: MerchantContext,
    profile_id: common_utils::id_type::ProfileId,
    request: subscription_types::CreateSubscriptionRequest,
) -> RouterResponse<subscription_types::ConfirmSubscriptionResponse> {
    let subscription_id = common_utils::id_type::SubscriptionId::generate();

    let profile =
        SubscriptionHandler::find_business_profile(&state, &merchant_context, &profile_id)
            .await
            .attach_printable("subscriptions: failed to find business profile")?;
    let _customer =
        SubscriptionHandler::find_customer(&state, &merchant_context, &request.customer_id)
            .await
            .attach_printable("subscriptions: failed to find customer")?;
    let billing_handler = BillingHandler::create(
        &state,
        merchant_context.get_merchant_account(),
        merchant_context.get_merchant_key_store(),
        profile.clone(),
    )
    .await?;

    let subscription_handler = SubscriptionHandler::new(&state, &merchant_context);
    let mut subscription = subscription_handler
        .create_subscription_entry(
            subscription_id,
            &request.customer_id,
            billing_handler.connector_data.connector_name,
            billing_handler.merchant_connector_id.clone(),
            request.merchant_reference_id.clone(),
            &profile.clone(),
        )
        .await
        .attach_printable("subscriptions: failed to create subscription entry")?;
    let invoice_handler = subscription.get_invoice_handler(profile.clone());
    let payment = invoice_handler
        .create_payment_with_confirm_false(subscription.handler.state, &request)
        .await
        .attach_printable("subscriptions: failed to create payment")?;
    let invoice_entry = invoice_handler
        .create_invoice_entry(
            &state,
            billing_handler.merchant_connector_id,
            Some(payment.payment_id.clone()),
            request.amount,
            request.currency,
            connector_enums::InvoiceStatus::InvoiceCreated,
            billing_handler.connector_data.connector_name,
            None,
            None,
        )
        .await
        .attach_printable("subscriptions: failed to create invoice")?;

    subscription
        .update_subscription(diesel_models::subscription::SubscriptionUpdate::new(
            payment.payment_method_id.clone(),
            None,
            None,
        ))
        .await
        .attach_printable("subscriptions: failed to update subscription")?;

    let response = subscription.generate_response(
        &invoice_entry,
        &payment,
        subscription_response_types::SubscriptionStatus::Created,
    )?;

    Ok(ApplicationResponse::Json(response))
}

pub async fn get_subscription_plans(
    state: SessionState,
    merchant_context: MerchantContext,
    profile_id: common_utils::id_type::ProfileId,
    query: subscription_types::GetPlansQuery,
) -> RouterResponse<Vec<subscription_types::GetPlansResponse>> {
    let profile =
        SubscriptionHandler::find_business_profile(&state, &merchant_context, &profile_id)
            .await
            .attach_printable("subscriptions: failed to find business profile")?;

    let subscription_handler = SubscriptionHandler::new(&state, &merchant_context);

    if let Some(client_secret) = query.client_secret {
        subscription_handler
            .find_and_validate_subscription(&client_secret.into())
            .await?
    };

    let billing_handler = BillingHandler::create(
        &state,
        merchant_context.get_merchant_account(),
        merchant_context.get_merchant_key_store(),
        profile.clone(),
    )
    .await?;

    let get_plans_response = billing_handler
        .get_subscription_plans(&state, query.limit, query.offset)
        .await?;

    let mut response = Vec::new();

    for plan in &get_plans_response.list {
        let plan_price_response = billing_handler
            .get_subscription_plan_prices(&state, plan.subscription_provider_plan_id.clone())
            .await?;

        response.push(subscription_types::GetPlansResponse {
            plan_id: plan.subscription_provider_plan_id.clone(),
            name: plan.name.clone(),
            description: plan.description.clone(),
            price_id: plan_price_response
                .list
                .into_iter()
                .map(subscription_types::SubscriptionPlanPrices::from)
                .collect::<Vec<_>>(),
        })
    }

    Ok(ApplicationResponse::Json(response))
}

/// Creates and confirms a subscription in one operation.
/// This method combines the creation and confirmation flow to reduce API calls
pub async fn create_and_confirm_subscription(
    state: SessionState,
    merchant_context: MerchantContext,
    profile_id: common_utils::id_type::ProfileId,
    request: subscription_types::CreateAndConfirmSubscriptionRequest,
) -> RouterResponse<subscription_types::ConfirmSubscriptionResponse> {
    let subscription_id = common_utils::id_type::SubscriptionId::generate();

    let profile =
        SubscriptionHandler::find_business_profile(&state, &merchant_context, &profile_id)
            .await
            .attach_printable("subscriptions: failed to find business profile")?;
    let customer =
        SubscriptionHandler::find_customer(&state, &merchant_context, &request.customer_id)
            .await
            .attach_printable("subscriptions: failed to find customer")?;

    let billing_handler = BillingHandler::create(
        &state,
        merchant_context.get_merchant_account(),
        merchant_context.get_merchant_key_store(),
        profile.clone(),
    )
    .await?;
    let subscription_handler = SubscriptionHandler::new(&state, &merchant_context);
    let mut subs_handler = subscription_handler
        .create_subscription_entry(
            subscription_id.clone(),
            &request.customer_id,
            billing_handler.connector_data.connector_name,
            billing_handler.merchant_connector_id.clone(),
            request.merchant_reference_id.clone(),
            &profile.clone(),
        )
        .await
        .attach_printable("subscriptions: failed to create subscription entry")?;
    let invoice_handler = subs_handler.get_invoice_handler(profile.clone());

    let customer_create_response = billing_handler
        .create_customer_on_connector(
            &state,
            customer.clone(),
            request.customer_id.clone(),
            request.billing.clone(),
            request
                .payment_details
                .payment_method_data
                .clone()
                .and_then(|data| data.payment_method_data),
        )
        .await?;
    let _customer_updated_response = SubscriptionHandler::update_connector_customer_id_in_customer(
        &state,
        &merchant_context,
        &billing_handler.merchant_connector_id,
        &customer,
        customer_create_response,
    )
    .await
    .attach_printable("Failed to update customer with connector customer ID")?;

    let subscription_create_response = billing_handler
        .create_subscription_on_connector(
            &state,
            subs_handler.subscription.clone(),
            request.item_price_id.clone(),
            request.billing.clone(),
        )
        .await?;

    let invoice_details = subscription_create_response.invoice_details;
    let (amount, currency) = InvoiceHandler::get_amount_and_currency(
        (request.amount, request.currency),
        invoice_details.clone(),
    );

    let payment_response = invoice_handler
        .create_and_confirm_payment(&state, &request, amount, currency)
        .await?;

    let invoice_entry = invoice_handler
        .create_invoice_entry(
            &state,
            profile.get_billing_processor_id()?,
            Some(payment_response.payment_id.clone()),
            amount,
            currency,
            invoice_details
                .clone()
                .and_then(|invoice| invoice.status)
                .unwrap_or(connector_enums::InvoiceStatus::InvoiceCreated),
            billing_handler.connector_data.connector_name,
            None,
            invoice_details.clone().map(|invoice| invoice.id),
        )
        .await?;

    invoice_handler
        .create_invoice_sync_job(
            &state,
            &invoice_entry,
            invoice_details.clone().map(|details| details.id),
            billing_handler.connector_data.connector_name,
        )
        .await?;

    subs_handler
        .update_subscription(diesel_models::subscription::SubscriptionUpdate::new(
            payment_response.payment_method_id.clone(),
            Some(SubscriptionStatus::from(subscription_create_response.status).to_string()),
            Some(
                subscription_create_response
                    .subscription_id
                    .get_string_repr()
                    .to_string(),
            ),
        ))
        .await?;

    let response = subs_handler.generate_response(
        &invoice_entry,
        &payment_response,
        subscription_create_response.status,
    )?;

    Ok(ApplicationResponse::Json(response))
}

pub async fn confirm_subscription(
    state: SessionState,
    merchant_context: MerchantContext,
    profile_id: common_utils::id_type::ProfileId,
    request: subscription_types::ConfirmSubscriptionRequest,
    subscription_id: common_utils::id_type::SubscriptionId,
) -> RouterResponse<subscription_types::ConfirmSubscriptionResponse> {
    // Find the subscription from database
    let profile =
        SubscriptionHandler::find_business_profile(&state, &merchant_context, &profile_id)
            .await
            .attach_printable("subscriptions: failed to find business profile")?;
    let customer =
        SubscriptionHandler::find_customer(&state, &merchant_context, &request.customer_id)
            .await
            .attach_printable("subscriptions: failed to find customer")?;

    let handler = SubscriptionHandler::new(&state, &merchant_context);
    let mut subscription_entry = handler.find_subscription(subscription_id).await?;
    let invoice_handler = subscription_entry.get_invoice_handler(profile.clone());
    let invoice = invoice_handler
        .get_latest_invoice(&state)
        .await
        .attach_printable("subscriptions: failed to get latest invoice")?;
    let payment_response = invoice_handler
        .confirm_payment(
            &state,
            invoice
                .payment_intent_id
                .ok_or(errors::ApiErrorResponse::MissingRequiredField {
                    field_name: "payment_intent_id",
                })?,
            &request,
        )
        .await?;

    let billing_handler = BillingHandler::create(
        &state,
        merchant_context.get_merchant_account(),
        merchant_context.get_merchant_key_store(),
        profile.clone(),
    )
    .await?;
    let invoice_handler = subscription_entry.get_invoice_handler(profile);
    let subscription = subscription_entry.subscription.clone();

    let customer_create_response = billing_handler
        .create_customer_on_connector(
            &state,
            customer.clone(),
            subscription.customer_id.clone(),
            request.billing.clone(),
            request
                .payment_details
                .payment_method_data
                .payment_method_data,
        )
        .await?;
    let _customer_updated_response = SubscriptionHandler::update_connector_customer_id_in_customer(
        &state,
        &merchant_context,
        &billing_handler.merchant_connector_id,
        &customer,
        customer_create_response,
    )
    .await
    .attach_printable("Failed to update customer with connector customer ID")?;

    let subscription_create_response = billing_handler
        .create_subscription_on_connector(
            &state,
            subscription,
            request.item_price_id,
            request.billing,
        )
        .await?;

    let invoice_details = subscription_create_response.invoice_details;
    let invoice_entry = invoice_handler
        .update_invoice(
            &state,
            invoice.id,
            payment_response.payment_method_id.clone(),
            Some(payment_response.payment_id.clone()),
            invoice_details
                .clone()
                .and_then(|invoice| invoice.status)
                .unwrap_or(connector_enums::InvoiceStatus::InvoiceCreated),
            invoice_details
                .clone()
                .map(|invoice| invoice.id.get_string_repr().to_string()),
        )
        .await?;

    invoice_handler
        .create_invoice_sync_job(
            &state,
            &invoice_entry,
            invoice_details.map(|invoice| invoice.id),
            billing_handler.connector_data.connector_name,
        )
        .await?;

    subscription_entry
        .update_subscription(diesel_models::subscription::SubscriptionUpdate::new(
            payment_response.payment_method_id.clone(),
            Some(SubscriptionStatus::from(subscription_create_response.status).to_string()),
            Some(
                subscription_create_response
                    .subscription_id
                    .get_string_repr()
                    .to_string(),
            ),
        ))
        .await?;

    let response = subscription_entry.generate_response(
        &invoice_entry,
        &payment_response,
        subscription_create_response.status,
    )?;

    Ok(ApplicationResponse::Json(response))
}

pub async fn get_subscription(
    state: SessionState,
    merchant_context: MerchantContext,
    profile_id: common_utils::id_type::ProfileId,
    subscription_id: common_utils::id_type::SubscriptionId,
) -> RouterResponse<SubscriptionResponse> {
    let _profile =
        SubscriptionHandler::find_business_profile(&state, &merchant_context, &profile_id)
            .await
            .attach_printable(
                "subscriptions: failed to find business profile in get_subscription",
            )?;
    let handler = SubscriptionHandler::new(&state, &merchant_context);
    let subscription = handler
        .find_subscription(subscription_id)
        .await
        .attach_printable("subscriptions: failed to get subscription entry in get_subscription")?;

    Ok(ApplicationResponse::Json(
        subscription.to_subscription_response(),
    ))
}

pub async fn get_estimate(
    state: SessionState,
    merchant_context: MerchantContext,
    profile_id: common_utils::id_type::ProfileId,
<<<<<<< HEAD
    estimate_request: subscription_types::EstimateSubscriptionRequest,
=======
    query: subscription_types::EstimateSubscriptionQuery,
>>>>>>> acbf69bc
) -> RouterResponse<subscription_types::EstimateSubscriptionResponse> {
    let profile =
        SubscriptionHandler::find_business_profile(&state, &merchant_context, &profile_id)
            .await
            .attach_printable("subscriptions: failed to find business profile in get_estimate")?;
<<<<<<< HEAD
    let _customer = SubscriptionHandler::find_customer(
        &state,
        &merchant_context,
        &estimate_request.customer_id.clone(),
    )
    .await
    .attach_printable("subscriptions: failed to find customer in get_estimate")?;
=======
>>>>>>> acbf69bc
    let billing_handler = BillingHandler::create(
        &state,
        merchant_context.get_merchant_account(),
        merchant_context.get_merchant_key_store(),
<<<<<<< HEAD
=======
        None,
>>>>>>> acbf69bc
        profile,
    )
    .await?;
    let estimate = billing_handler
<<<<<<< HEAD
        .get_subscription_estimate(&state, estimate_request)
=======
        .get_subscription_estimate(&state, query)
>>>>>>> acbf69bc
        .await?;
    Ok(ApplicationResponse::Json(estimate.into()))
}<|MERGE_RESOLUTION|>--- conflicted
+++ resolved
@@ -435,43 +435,21 @@
     state: SessionState,
     merchant_context: MerchantContext,
     profile_id: common_utils::id_type::ProfileId,
-<<<<<<< HEAD
-    estimate_request: subscription_types::EstimateSubscriptionRequest,
-=======
     query: subscription_types::EstimateSubscriptionQuery,
->>>>>>> acbf69bc
 ) -> RouterResponse<subscription_types::EstimateSubscriptionResponse> {
     let profile =
         SubscriptionHandler::find_business_profile(&state, &merchant_context, &profile_id)
             .await
             .attach_printable("subscriptions: failed to find business profile in get_estimate")?;
-<<<<<<< HEAD
-    let _customer = SubscriptionHandler::find_customer(
-        &state,
-        &merchant_context,
-        &estimate_request.customer_id.clone(),
-    )
-    .await
-    .attach_printable("subscriptions: failed to find customer in get_estimate")?;
-=======
->>>>>>> acbf69bc
     let billing_handler = BillingHandler::create(
         &state,
         merchant_context.get_merchant_account(),
         merchant_context.get_merchant_key_store(),
-<<<<<<< HEAD
-=======
-        None,
->>>>>>> acbf69bc
         profile,
     )
     .await?;
     let estimate = billing_handler
-<<<<<<< HEAD
-        .get_subscription_estimate(&state, estimate_request)
-=======
         .get_subscription_estimate(&state, query)
->>>>>>> acbf69bc
         .await?;
     Ok(ApplicationResponse::Json(estimate.into()))
 }