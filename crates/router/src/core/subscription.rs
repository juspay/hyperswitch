use api_models::subscription::{
    self as subscription_types, SubscriptionResponse, SubscriptionStatus,
};
use common_enums::connector_enums;
use common_utils::id_type::GenerateId;
use error_stack::ResultExt;
<<<<<<< HEAD
use hyperswitch_domain_models::{
    api::ApplicationResponse,
    merchant_context::MerchantContext,
    router_data_v2::flow_common_types::{
        InvoiceRecordBackData, SubscriptionCreateData, SubscriptionCustomerData,
    },
    router_request_types::{
        revenue_recovery::InvoiceRecordBackRequest, subscriptions as subscription_request_types,
        ConnectorCustomerData,
    },
    router_response_types::{
        revenue_recovery::InvoiceRecordBackResponse, subscriptions as subscription_response_types,
        ConnectorCustomerResponseData, PaymentsResponseData,
    },
};
use masking::Secret;

use super::errors::{self, RouterResponse};
use crate::{
    core::payments as payments_core,
    routes::SessionState,
    services,
    types::{api as api_types, storage},
    workflows,
=======
use hyperswitch_domain_models::{api::ApplicationResponse, merchant_context::MerchantContext};

use super::errors::{self, RouterResponse};
use crate::{
    core::subscription::{
        billing_processor_handler::BillingHandler, invoice_handler::InvoiceHandler,
        subscription_handler::SubscriptionHandler,
    },
    routes::SessionState,
>>>>>>> df663129
};

pub mod billing_processor_handler;
pub mod invoice_handler;
pub mod payments_api_client;
pub mod subscription_handler;

pub const SUBSCRIPTION_CONNECTOR_ID: &str = "DefaultSubscriptionConnectorId";
pub const SUBSCRIPTION_PAYMENT_ID: &str = "DefaultSubscriptionPaymentId";

pub async fn create_subscription(
    state: SessionState,
    merchant_context: MerchantContext,
    profile_id: common_utils::id_type::ProfileId,
    request: subscription_types::CreateSubscriptionRequest,
) -> RouterResponse<SubscriptionResponse> {
    let subscription_id = common_utils::id_type::SubscriptionId::generate();

    let profile =
        SubscriptionHandler::find_business_profile(&state, &merchant_context, &profile_id)
            .await
            .attach_printable("subscriptions: failed to find business profile")?;
    let customer =
        SubscriptionHandler::find_customer(&state, &merchant_context, &request.customer_id)
            .await
            .attach_printable("subscriptions: failed to find customer")?;
    let billing_handler =
        BillingHandler::create(&state, &merchant_context, customer, profile.clone()).await?;

    let subscription_handler = SubscriptionHandler::new(&state, &merchant_context, profile);
    let mut subscription = subscription_handler
        .create_subscription_entry(
            subscription_id,
            &request.customer_id,
            billing_handler.connector_data.connector_name,
            billing_handler.merchant_connector_id.clone(),
            request.merchant_reference_id.clone(),
        )
        .await
        .attach_printable("subscriptions: failed to create subscription entry")?;
    let invoice_handler = subscription.get_invoice_handler();
    let payment = invoice_handler
        .create_payment_with_confirm_false(subscription.handler.state, &request)
        .await
        .attach_printable("subscriptions: failed to create payment")?;
    invoice_handler
        .create_invoice_entry(
            &state,
            billing_handler.merchant_connector_id,
            Some(payment.payment_id.clone()),
            request.amount,
            request.currency,
            connector_enums::InvoiceStatus::InvoiceCreated,
            billing_handler.connector_data.connector_name,
            None,
        )
        .await
        .attach_printable("subscriptions: failed to create invoice")?;

    subscription
        .update_subscription(diesel_models::subscription::SubscriptionUpdate::new(
            payment.payment_method_id.clone(),
            None,
            None,
        ))
        .await
        .attach_printable("subscriptions: failed to update subscription")?;

    Ok(ApplicationResponse::Json(
        subscription.to_subscription_response(),
    ))
}

/// Creates and confirms a subscription in one operation.
/// This method combines the creation and confirmation flow to reduce API calls
pub async fn create_and_confirm_subscription(
    state: SessionState,
    merchant_context: MerchantContext,
    profile_id: common_utils::id_type::ProfileId,
    request: subscription_types::CreateAndConfirmSubscriptionRequest,
) -> RouterResponse<subscription_types::ConfirmSubscriptionResponse> {
    let subscription_id = common_utils::id_type::SubscriptionId::generate();

    let profile =
        SubscriptionHandler::find_business_profile(&state, &merchant_context, &profile_id)
            .await
            .attach_printable("subscriptions: failed to find business profile")?;
    let customer =
        SubscriptionHandler::find_customer(&state, &merchant_context, &request.customer_id)
            .await
            .attach_printable("subscriptions: failed to find customer")?;

    let billing_handler =
        BillingHandler::create(&state, &merchant_context, customer, profile.clone()).await?;
    let subscription_handler = SubscriptionHandler::new(&state, &merchant_context, profile.clone());
    let mut subs_handler = subscription_handler
        .create_subscription_entry(
            subscription_id.clone(),
            &request.customer_id,
            billing_handler.connector_data.connector_name,
            billing_handler.merchant_connector_id.clone(),
            request.merchant_reference_id.clone(),
        )
        .await
        .attach_printable("subscriptions: failed to create subscription entry")?;
    let invoice_handler = subs_handler.get_invoice_handler();

    let _customer_create_response = billing_handler
        .create_customer_on_connector(
            &state,
            request.customer_id.clone(),
            request.billing.clone(),
            request
                .payment_details
                .payment_method_data
                .clone()
                .and_then(|data| data.payment_method_data),
        )
        .await?;

    let subscription_create_response = billing_handler
        .create_subscription_on_connector(
            &state,
            subs_handler.subscription.clone(),
            request.item_price_id.clone(),
            request.billing.clone(),
        )
        .await?;

    let invoice_details = subscription_create_response.invoice_details;
    let (amount, currency) = InvoiceHandler::get_amount_and_currency(
        (request.amount, request.currency),
        invoice_details.clone(),
    );

    let payment_response = invoice_handler
        .create_and_confirm_payment(&state, &request, amount, currency)
        .await?;

    let invoice_entry = invoice_handler
        .create_invoice_entry(
<<<<<<< HEAD
            &handler.state,
            subscription_entry.profile.get_billing_processor_id()?,
            None,
            billing_handler.amount,
            billing_handler.currency.clone().to_string(),
            common_enums::connector_enums::InvoiceStatus::InvoiceCreated,
=======
            &state,
            profile.get_billing_processor_id()?,
            Some(payment_response.payment_id.clone()),
            amount,
            currency,
            invoice_details
                .and_then(|invoice| invoice.status)
                .unwrap_or(connector_enums::InvoiceStatus::InvoiceCreated),
>>>>>>> df663129
            billing_handler.connector_data.connector_name,
            None,
        )
        .await?;

    // invoice_handler
    //     .create_invoice_sync_job(
    //         &handler.state,
    //         payment_response,
    //         &invoice_entry,
    //         subscription_create_response.connector_invoice_id.clone(),
    //     )
    //     .await?;

    subs_handler
        .update_subscription(diesel_models::subscription::SubscriptionUpdate::new(
            payment_response.payment_method_id.clone(),
            Some(SubscriptionStatus::from(subscription_create_response.status).to_string()),
            Some(
                subscription_create_response
                    .subscription_id
                    .get_string_repr()
                    .to_string(),
            ),
        ))
        .await?;

    let response = subs_handler.generate_response(
        &invoice_entry,
        &payment_response,
        subscription_create_response.status,
    )?;

    Ok(ApplicationResponse::Json(response))
}

pub async fn confirm_subscription(
    state: SessionState,
    merchant_context: MerchantContext,
    profile_id: common_utils::id_type::ProfileId,
    request: subscription_types::ConfirmSubscriptionRequest,
    subscription_id: common_utils::id_type::SubscriptionId,
) -> RouterResponse<subscription_types::ConfirmSubscriptionResponse> {
    // Find the subscription from database
    let profile =
        SubscriptionHandler::find_business_profile(&state, &merchant_context, &profile_id)
            .await
<<<<<<< HEAD
            .change_context(errors::ApiErrorResponse::SubscriptionError {
                operation: "Subscription Update".to_string(),
            })
            .attach_printable("subscriptions: unable to update subscription entry in database")?;

        self.subscription = updated_subscription;

        Ok(())
    }

    pub async fn get_billing_handler(
        &self,
        customer: hyperswitch_domain_models::customer::Customer,
    ) -> errors::RouterResult<BillingHandler> {
        let handler = BillingHandler::create(
            &self.handler.state,
            self.handler.merchant_context.get_merchant_account(),
            self.handler.merchant_context.get_merchant_key_store(),
            self.subscription.clone(),
            customer,
            self.profile.clone(),
            self.handler.request.item_price_id.clone(),
            self.handler.request.billing_address.clone(),
            Some(self.handler.request.payment_details.clone()),
            self.handler.request.amount,
            self.handler.request.currency,
        )
        .await?;

        Ok(handler)
    }

    pub async fn get_invoice_handler(&self) -> errors::RouterResult<InvoiceHandler> {
        Ok(InvoiceHandler {
            subscription: self.subscription.clone(),
        })
    }
}

pub struct BillingHandler {
    subscription: diesel_models::subscription::Subscription,
    auth_type: hyperswitch_domain_models::router_data::ConnectorAuthType,
    connector_data: api_types::ConnectorData,
    connector_params: hyperswitch_domain_models::connector_endpoints::ConnectorParams,
    connector_metadata: Option<pii::SecretSerdeValue>,
    customer: hyperswitch_domain_models::customer::Customer,
    item_price_id: Option<String>,
    billing_address: Option<api_models::payments::Address>,
    payment_details: Option<subscription_types::PaymentDetails>,
    amount: common_utils::types::MinorUnit,
    currency: api_enums::Currency,
}

pub struct InvoiceHandler {
    subscription: diesel_models::subscription::Subscription,
}

#[allow(clippy::todo)]
impl InvoiceHandler {
    pub fn new(subscription: diesel_models::subscription::Subscription) -> Self {
        Self { subscription }
    }
    pub async fn fetch_invoice_by_id(
        &self,
        state: &SessionState,
        id: &common_utils::id_type::InvoiceId,
    ) -> errors::RouterResult<diesel_models::invoice::Invoice> {
        // Fetch invoice from DB
        state
            .store
            .find_invoice_by_invoice_id(id.get_string_repr().to_string())
            .await
            .change_context(errors::ApiErrorResponse::GenericNotFoundError {
                message: format!("invoice not found for id: {}", id.get_string_repr()),
            })
            .attach_printable("invoices: unable to fetch invoice from database")
    }

    #[allow(clippy::too_many_arguments)]
    pub async fn create_invoice_entry(
        &self,
        state: &SessionState,
        merchant_connector_id: common_utils::id_type::MerchantConnectorAccountId,
        payment_intent_id: Option<common_utils::id_type::PaymentId>,
        amount: common_utils::types::MinorUnit,
        currency: String,
        status: common_enums::connector_enums::InvoiceStatus,
        provider_name: common_enums::connector_enums::Connector,
        metadata: Option<pii::SecretSerdeValue>,
    ) -> errors::RouterResult<diesel_models::invoice::Invoice> {
        let invoice_new = diesel_models::invoice::InvoiceNew::new(
            self.subscription.id.to_owned(),
            self.subscription.merchant_id.to_owned(),
            self.subscription.profile_id.to_owned(),
            merchant_connector_id,
            payment_intent_id,
            self.subscription.payment_method_id.clone(),
            self.subscription.customer_id.to_owned(),
            amount,
            currency,
            status,
            provider_name,
            metadata,
        );

        let invoice = state
            .store
            .insert_invoice_entry(invoice_new)
            .await
            .change_context(errors::ApiErrorResponse::SubscriptionError {
                operation: "Subscription Confirm".to_string(),
            })
            .attach_printable("invoices: unable to insert invoice entry to database")?;

        Ok(invoice)
    }

    pub async fn update_invoice_status(
        &self,
        state: &SessionState,
        invoice_id: String,
        status: common_enums::connector_enums::InvoiceStatus,
    ) -> errors::RouterResult<diesel_models::invoice::Invoice> {
        let update = diesel_models::invoice::InvoiceUpdate::new(None, Some(status));

        let updated_invoice = state
            .store
            .update_invoice_entry(invoice_id, update)
            .await
            .change_context(errors::ApiErrorResponse::SubscriptionError {
                operation: "Invoice Update".to_string(),
            })
            .attach_printable("invoices: unable to update invoice entry in database")?;

        Ok(updated_invoice)
    }

    pub async fn create_cit_payment(
        &self,
    ) -> errors::RouterResult<subscription_types::PaymentResponseData> {
        // Create a CIT payment for the invoice
        todo!("Create a CIT payment for the invoice")
    }

    pub async fn create_invoice_sync_job(
        &self,
        state: &SessionState,
        _payment_response: &subscription_types::PaymentResponseData,
        invoice: &diesel_models::invoice::Invoice,
        connector_invoice_id: String,
    ) -> errors::RouterResult<()> {
        // Create an invoice job entry based on payment status

        let invoice_sync_request = storage::invoice_sync::InvoiceSyncRequest::new(
            self.subscription.id.to_owned(),
            invoice.id.to_owned(),
            invoice.merchant_id.to_owned(),
            invoice.profile_id.to_owned(),
            invoice.customer_id.to_owned(),
            connector_invoice_id,
            invoice.provider_name,
        );

        workflows::invoice_sync::create_invoice_sync_job(state, invoice_sync_request)
            .await
            .change_context(errors::ApiErrorResponse::SubscriptionError {
                operation: "Create Invoice Record back job".to_string(),
            })
            .attach_printable("invoices: unable to update invoice entry in database")
    }
}

#[allow(clippy::todo)]
impl BillingHandler {
    #[allow(clippy::too_many_arguments)]
    pub async fn create(
        state: &SessionState,
        merchant_account: &hyperswitch_domain_models::merchant_account::MerchantAccount,
        key_store: &hyperswitch_domain_models::merchant_key_store::MerchantKeyStore,
        subscription: diesel_models::subscription::Subscription,
        customer: hyperswitch_domain_models::customer::Customer,
        profile: hyperswitch_domain_models::business_profile::Profile,
        item_price_id: Option<String>,
        billing_address: Option<api_models::payments::Address>,
        payment_details: Option<subscription_types::PaymentDetails>,
        amount: common_utils::types::MinorUnit,
        currency: api_enums::Currency,
    ) -> errors::RouterResult<Self> {
        let mca_id = profile.get_billing_processor_id()?;

        let billing_processor_mca = state
            .store
            .find_by_merchant_connector_account_merchant_id_merchant_connector_id(
                &(state).into(),
                merchant_account.get_id(),
                &mca_id,
                key_store,
            )
            .await
            .change_context(errors::ApiErrorResponse::MerchantConnectorAccountNotFound {
                id: mca_id.get_string_repr().to_string(),
            })?;

        let connector_name = billing_processor_mca.connector_name.clone();

        let auth_type: hyperswitch_domain_models::router_data::ConnectorAuthType =
            payments_core::helpers::MerchantConnectorAccountType::DbVal(Box::new(
                billing_processor_mca.clone(),
            ))
            .get_connector_account_details()
            .parse_value("ConnectorAuthType")
            .change_context(errors::ApiErrorResponse::InvalidDataFormat {
                field_name: "connector_account_details".to_string(),
                expected_format: "auth_type and api_key".to_string(),
            })?;

        let connector_data = api_types::ConnectorData::get_connector_by_name(
            &state.conf.connectors,
            &connector_name,
            api_types::GetToken::Connector,
            Some(billing_processor_mca.get_id()),
        )
        .change_context(errors::ApiErrorResponse::IncorrectConnectorNameGiven)
        .attach_printable(
            "invalid connector name received in billing merchant connector account",
        )?;

        let connector_enum =
            common_enums::connector_enums::Connector::from_str(connector_name.as_str())
                .change_context(errors::ApiErrorResponse::InternalServerError)
                .attach_printable(format!("unable to parse connector name {connector_name:?}"))?;

        let connector_params =
            hyperswitch_domain_models::connector_endpoints::Connectors::get_connector_params(
                &state.conf.connectors,
                connector_enum,
            )
            .change_context(errors::ApiErrorResponse::ConfigNotFound)
            .attach_printable(format!(
                "cannot find connector params for this connector {connector_name} in this flow",
            ))?;

        Ok(Self {
            subscription,
            auth_type,
            connector_data,
            connector_params,
            connector_metadata: billing_processor_mca.metadata.clone(),
            customer,
            item_price_id,
            billing_address,
            payment_details,
            amount,
            currency,
        })
    }
    pub async fn create_customer_on_connector(
        &self,
        state: &SessionState,
    ) -> errors::RouterResult<ConnectorCustomerResponseData> {
        let customer_req = ConnectorCustomerData {
            email: self.customer.email.clone().map(pii::Email::from),
            payment_method_data: self
                .payment_details
                .as_ref()
                .and_then(|details| details.payment_method_data.payment_method_data.clone())
                .clone()
                .map(|pmd| pmd.into()),
            description: None,
            phone: None,
            name: None,
            preprocessing_id: None,
            split_payments: None,
            setup_future_usage: None,
            customer_acceptance: None,
            customer_id: Some(self.subscription.customer_id.to_owned()),
            billing_address: self
                .billing_address
                .as_ref()
                .and_then(|add| add.address.clone()),
        };

        let router_data = self.build_router_data(
            state,
            customer_req,
            SubscriptionCustomerData {
                connector_meta_data: self.connector_metadata.clone(),
            },
        )?;
        let connector_integration = self.connector_data.connector.get_connector_integration();

        let response = Box::pin(self.call_connector(
            state,
            router_data,
            "create customer on connector",
            connector_integration,
        ))
        .await?;

        match response {
            Ok(response_data) => match response_data {
                PaymentsResponseData::ConnectorCustomerResponse(customer_response) => {
                    Ok(customer_response)
                }
                _ => Err(errors::ApiErrorResponse::SubscriptionError {
                    operation: "Subscription Customer Create".to_string(),
                }
                .into()),
            },
            Err(err) => Err(errors::ApiErrorResponse::ExternalConnectorError {
                code: err.code,
                message: err.message,
                connector: self.connector_data.connector_name.to_string(),
                status_code: err.status_code,
                reason: err.reason,
            }
            .into()),
        }
    }
    pub async fn create_subscription_on_connector(
        &self,
        state: &SessionState,
    ) -> errors::RouterResult<subscription_response_types::SubscriptionCreateResponse> {
        let subscription_item = subscription_request_types::SubscriptionItem {
            item_price_id: self.item_price_id.clone().ok_or(
                errors::ApiErrorResponse::MissingRequiredField {
                    field_name: "item_price_id",
                },
            )?,
            quantity: Some(1),
        };
        let subscription_req = subscription_request_types::SubscriptionCreateRequest {
            subscription_id: self.subscription.id.to_owned(),
            customer_id: self.subscription.customer_id.to_owned(),
            subscription_items: vec![subscription_item],
            billing_address: self.billing_address.clone().ok_or(
                errors::ApiErrorResponse::MissingRequiredField {
                    field_name: "billing_address",
                },
            )?,
            auto_collection: subscription_request_types::SubscriptionAutoCollection::Off,
            connector_params: self.connector_params.clone(),
        };
=======
            .attach_printable("subscriptions: failed to find business profile")?;
    let customer =
        SubscriptionHandler::find_customer(&state, &merchant_context, &request.customer_id)
            .await
            .attach_printable("subscriptions: failed to find customer")?;

    let handler = SubscriptionHandler::new(&state, &merchant_context, profile.clone());
    let mut subscription_entry = handler.find_subscription(subscription_id).await?;
    let invoice_handler = subscription_entry.get_invoice_handler();
    let invoice = invoice_handler
        .get_latest_invoice(&state)
        .await
        .attach_printable("subscriptions: failed to get latest invoice")?;
    let payment_response = invoice_handler
        .confirm_payment(
            &state,
            invoice
                .payment_intent_id
                .ok_or(errors::ApiErrorResponse::MissingRequiredField {
                    field_name: "payment_intent_id",
                })?,
            &request,
        )
        .await?;

    let billing_handler =
        BillingHandler::create(&state, &merchant_context, customer, profile).await?;
    let invoice_handler = subscription_entry.get_invoice_handler();
    let subscription = subscription_entry.subscription.clone();

    let _customer_create_response = billing_handler
        .create_customer_on_connector(
            &state,
            subscription.customer_id.clone(),
            request.billing.clone(),
            request
                .payment_details
                .payment_method_data
                .payment_method_data,
        )
        .await?;

    let subscription_create_response = billing_handler
        .create_subscription_on_connector(
            &state,
            subscription,
            request.item_price_id,
            request.billing,
        )
        .await?;
>>>>>>> df663129

    let invoice_details = subscription_create_response.invoice_details;
    let invoice_entry = invoice_handler
        .update_invoice(
            &state,
            invoice.id,
            payment_response.payment_method_id.clone(),
            invoice_details
                .clone()
                .and_then(|invoice| invoice.status)
                .unwrap_or(connector_enums::InvoiceStatus::InvoiceCreated),
        )
        .await?;

    subscription_entry
        .update_subscription(diesel_models::subscription::SubscriptionUpdate::new(
            payment_response.payment_method_id.clone(),
            Some(SubscriptionStatus::from(subscription_create_response.status).to_string()),
            Some(
                subscription_create_response
                    .subscription_id
                    .get_string_repr()
                    .to_string(),
            ),
        ))
        .await?;

    let response = subscription_entry.generate_response(
        &invoice_entry,
        &payment_response,
        subscription_create_response.status,
    )?;

<<<<<<< HEAD
    pub async fn record_back_to_billing_processor(
        &self,
        state: &SessionState,
        invoice_id: String,
        payment_id: common_utils::id_type::PaymentId,
        payment_status: common_enums::AttemptStatus,
    ) -> errors::RouterResult<InvoiceRecordBackResponse> {
        let invoice_record_back_req = InvoiceRecordBackRequest {
            amount: self.amount,
            currency: self.currency,
            payment_method_type: self
                .payment_details
                .as_ref()
                .and_then(|details| details.payment_method_type),
            attempt_status: payment_status,
            merchant_reference_id: common_utils::id_type::PaymentReferenceId::from_str(&invoice_id)
                .change_context(errors::ApiErrorResponse::InvalidDataValue {
                    field_name: "invoice_id",
                })?,
            connector_params: self.connector_params.clone(),
            connector_transaction_id: Some(common_utils::types::ConnectorTransactionId::TxnId(
                payment_id.get_string_repr().to_string(),
            )),
        };

        let router_data = self.build_router_data(
            state,
            invoice_record_back_req,
            InvoiceRecordBackData {
                connector_meta_data: self.connector_metadata.clone(),
            },
        )?;
        let connector_integration = self.connector_data.connector.get_connector_integration();

        let response = self
            .call_connector(
                state,
                router_data,
                "invoice record back",
                connector_integration,
            )
            .await?;

        match response {
            Ok(response_data) => Ok(response_data),
            Err(err) => Err(errors::ApiErrorResponse::ExternalConnectorError {
                code: err.code,
                message: err.message,
                connector: self.connector_data.connector_name.to_string(),
                status_code: err.status_code,
                reason: err.reason,
            }
            .into()),
        }
    }

    async fn call_connector<F, ResourceCommonData, Req, Resp>(
        &self,
        state: &SessionState,
        router_data: hyperswitch_domain_models::router_data_v2::RouterDataV2<
            F,
            ResourceCommonData,
            Req,
            Resp,
        >,
        operation_name: &str,
        connector_integration: hyperswitch_interfaces::connector_integration_interface::BoxedConnectorIntegrationInterface<F, ResourceCommonData, Req, Resp>,
    ) -> errors::RouterResult<Result<Resp, hyperswitch_domain_models::router_data::ErrorResponse>>
    where
        F: Clone + std::fmt::Debug + 'static,
        Req: Clone + std::fmt::Debug + 'static,
        Resp: Clone + std::fmt::Debug + 'static,
        ResourceCommonData:
            hyperswitch_interfaces::connector_integration_interface::RouterDataConversion<
                    F,
                    Req,
                    Resp,
                > + Clone
                + 'static,
    {
        let old_router_data = ResourceCommonData::to_old_router_data(router_data).change_context(
            errors::ApiErrorResponse::SubscriptionError {
                operation: { operation_name.to_string() },
            },
        )?;
=======
    Ok(ApplicationResponse::Json(response))
}
>>>>>>> df663129

pub async fn get_subscription(
    state: SessionState,
    merchant_context: MerchantContext,
    profile_id: common_utils::id_type::ProfileId,
    subscription_id: common_utils::id_type::SubscriptionId,
) -> RouterResponse<SubscriptionResponse> {
    let profile =
        SubscriptionHandler::find_business_profile(&state, &merchant_context, &profile_id)
            .await
            .attach_printable(
                "subscriptions: failed to find business profile in get_subscription",
            )?;
    let handler = SubscriptionHandler::new(&state, &merchant_context, profile);
    let subscription = handler
        .find_subscription(subscription_id)
        .await
        .attach_printable("subscriptions: failed to get subscription entry in get_subscription")?;

    Ok(ApplicationResponse::Json(
        subscription.to_subscription_response(),
    ))
}<|MERGE_RESOLUTION|>--- conflicted
+++ resolved
@@ -4,32 +4,6 @@
 use common_enums::connector_enums;
 use common_utils::id_type::GenerateId;
 use error_stack::ResultExt;
-<<<<<<< HEAD
-use hyperswitch_domain_models::{
-    api::ApplicationResponse,
-    merchant_context::MerchantContext,
-    router_data_v2::flow_common_types::{
-        InvoiceRecordBackData, SubscriptionCreateData, SubscriptionCustomerData,
-    },
-    router_request_types::{
-        revenue_recovery::InvoiceRecordBackRequest, subscriptions as subscription_request_types,
-        ConnectorCustomerData,
-    },
-    router_response_types::{
-        revenue_recovery::InvoiceRecordBackResponse, subscriptions as subscription_response_types,
-        ConnectorCustomerResponseData, PaymentsResponseData,
-    },
-};
-use masking::Secret;
-
-use super::errors::{self, RouterResponse};
-use crate::{
-    core::payments as payments_core,
-    routes::SessionState,
-    services,
-    types::{api as api_types, storage},
-    workflows,
-=======
 use hyperswitch_domain_models::{api::ApplicationResponse, merchant_context::MerchantContext};
 
 use super::errors::{self, RouterResponse};
@@ -39,7 +13,6 @@
         subscription_handler::SubscriptionHandler,
     },
     routes::SessionState,
->>>>>>> df663129
 };
 
 pub mod billing_processor_handler;
@@ -181,14 +154,6 @@
 
     let invoice_entry = invoice_handler
         .create_invoice_entry(
-<<<<<<< HEAD
-            &handler.state,
-            subscription_entry.profile.get_billing_processor_id()?,
-            None,
-            billing_handler.amount,
-            billing_handler.currency.clone().to_string(),
-            common_enums::connector_enums::InvoiceStatus::InvoiceCreated,
-=======
             &state,
             profile.get_billing_processor_id()?,
             Some(payment_response.payment_id.clone()),
@@ -197,7 +162,6 @@
             invoice_details
                 .and_then(|invoice| invoice.status)
                 .unwrap_or(connector_enums::InvoiceStatus::InvoiceCreated),
->>>>>>> df663129
             billing_handler.connector_data.connector_name,
             None,
         )
@@ -245,351 +209,6 @@
     let profile =
         SubscriptionHandler::find_business_profile(&state, &merchant_context, &profile_id)
             .await
-<<<<<<< HEAD
-            .change_context(errors::ApiErrorResponse::SubscriptionError {
-                operation: "Subscription Update".to_string(),
-            })
-            .attach_printable("subscriptions: unable to update subscription entry in database")?;
-
-        self.subscription = updated_subscription;
-
-        Ok(())
-    }
-
-    pub async fn get_billing_handler(
-        &self,
-        customer: hyperswitch_domain_models::customer::Customer,
-    ) -> errors::RouterResult<BillingHandler> {
-        let handler = BillingHandler::create(
-            &self.handler.state,
-            self.handler.merchant_context.get_merchant_account(),
-            self.handler.merchant_context.get_merchant_key_store(),
-            self.subscription.clone(),
-            customer,
-            self.profile.clone(),
-            self.handler.request.item_price_id.clone(),
-            self.handler.request.billing_address.clone(),
-            Some(self.handler.request.payment_details.clone()),
-            self.handler.request.amount,
-            self.handler.request.currency,
-        )
-        .await?;
-
-        Ok(handler)
-    }
-
-    pub async fn get_invoice_handler(&self) -> errors::RouterResult<InvoiceHandler> {
-        Ok(InvoiceHandler {
-            subscription: self.subscription.clone(),
-        })
-    }
-}
-
-pub struct BillingHandler {
-    subscription: diesel_models::subscription::Subscription,
-    auth_type: hyperswitch_domain_models::router_data::ConnectorAuthType,
-    connector_data: api_types::ConnectorData,
-    connector_params: hyperswitch_domain_models::connector_endpoints::ConnectorParams,
-    connector_metadata: Option<pii::SecretSerdeValue>,
-    customer: hyperswitch_domain_models::customer::Customer,
-    item_price_id: Option<String>,
-    billing_address: Option<api_models::payments::Address>,
-    payment_details: Option<subscription_types::PaymentDetails>,
-    amount: common_utils::types::MinorUnit,
-    currency: api_enums::Currency,
-}
-
-pub struct InvoiceHandler {
-    subscription: diesel_models::subscription::Subscription,
-}
-
-#[allow(clippy::todo)]
-impl InvoiceHandler {
-    pub fn new(subscription: diesel_models::subscription::Subscription) -> Self {
-        Self { subscription }
-    }
-    pub async fn fetch_invoice_by_id(
-        &self,
-        state: &SessionState,
-        id: &common_utils::id_type::InvoiceId,
-    ) -> errors::RouterResult<diesel_models::invoice::Invoice> {
-        // Fetch invoice from DB
-        state
-            .store
-            .find_invoice_by_invoice_id(id.get_string_repr().to_string())
-            .await
-            .change_context(errors::ApiErrorResponse::GenericNotFoundError {
-                message: format!("invoice not found for id: {}", id.get_string_repr()),
-            })
-            .attach_printable("invoices: unable to fetch invoice from database")
-    }
-
-    #[allow(clippy::too_many_arguments)]
-    pub async fn create_invoice_entry(
-        &self,
-        state: &SessionState,
-        merchant_connector_id: common_utils::id_type::MerchantConnectorAccountId,
-        payment_intent_id: Option<common_utils::id_type::PaymentId>,
-        amount: common_utils::types::MinorUnit,
-        currency: String,
-        status: common_enums::connector_enums::InvoiceStatus,
-        provider_name: common_enums::connector_enums::Connector,
-        metadata: Option<pii::SecretSerdeValue>,
-    ) -> errors::RouterResult<diesel_models::invoice::Invoice> {
-        let invoice_new = diesel_models::invoice::InvoiceNew::new(
-            self.subscription.id.to_owned(),
-            self.subscription.merchant_id.to_owned(),
-            self.subscription.profile_id.to_owned(),
-            merchant_connector_id,
-            payment_intent_id,
-            self.subscription.payment_method_id.clone(),
-            self.subscription.customer_id.to_owned(),
-            amount,
-            currency,
-            status,
-            provider_name,
-            metadata,
-        );
-
-        let invoice = state
-            .store
-            .insert_invoice_entry(invoice_new)
-            .await
-            .change_context(errors::ApiErrorResponse::SubscriptionError {
-                operation: "Subscription Confirm".to_string(),
-            })
-            .attach_printable("invoices: unable to insert invoice entry to database")?;
-
-        Ok(invoice)
-    }
-
-    pub async fn update_invoice_status(
-        &self,
-        state: &SessionState,
-        invoice_id: String,
-        status: common_enums::connector_enums::InvoiceStatus,
-    ) -> errors::RouterResult<diesel_models::invoice::Invoice> {
-        let update = diesel_models::invoice::InvoiceUpdate::new(None, Some(status));
-
-        let updated_invoice = state
-            .store
-            .update_invoice_entry(invoice_id, update)
-            .await
-            .change_context(errors::ApiErrorResponse::SubscriptionError {
-                operation: "Invoice Update".to_string(),
-            })
-            .attach_printable("invoices: unable to update invoice entry in database")?;
-
-        Ok(updated_invoice)
-    }
-
-    pub async fn create_cit_payment(
-        &self,
-    ) -> errors::RouterResult<subscription_types::PaymentResponseData> {
-        // Create a CIT payment for the invoice
-        todo!("Create a CIT payment for the invoice")
-    }
-
-    pub async fn create_invoice_sync_job(
-        &self,
-        state: &SessionState,
-        _payment_response: &subscription_types::PaymentResponseData,
-        invoice: &diesel_models::invoice::Invoice,
-        connector_invoice_id: String,
-    ) -> errors::RouterResult<()> {
-        // Create an invoice job entry based on payment status
-
-        let invoice_sync_request = storage::invoice_sync::InvoiceSyncRequest::new(
-            self.subscription.id.to_owned(),
-            invoice.id.to_owned(),
-            invoice.merchant_id.to_owned(),
-            invoice.profile_id.to_owned(),
-            invoice.customer_id.to_owned(),
-            connector_invoice_id,
-            invoice.provider_name,
-        );
-
-        workflows::invoice_sync::create_invoice_sync_job(state, invoice_sync_request)
-            .await
-            .change_context(errors::ApiErrorResponse::SubscriptionError {
-                operation: "Create Invoice Record back job".to_string(),
-            })
-            .attach_printable("invoices: unable to update invoice entry in database")
-    }
-}
-
-#[allow(clippy::todo)]
-impl BillingHandler {
-    #[allow(clippy::too_many_arguments)]
-    pub async fn create(
-        state: &SessionState,
-        merchant_account: &hyperswitch_domain_models::merchant_account::MerchantAccount,
-        key_store: &hyperswitch_domain_models::merchant_key_store::MerchantKeyStore,
-        subscription: diesel_models::subscription::Subscription,
-        customer: hyperswitch_domain_models::customer::Customer,
-        profile: hyperswitch_domain_models::business_profile::Profile,
-        item_price_id: Option<String>,
-        billing_address: Option<api_models::payments::Address>,
-        payment_details: Option<subscription_types::PaymentDetails>,
-        amount: common_utils::types::MinorUnit,
-        currency: api_enums::Currency,
-    ) -> errors::RouterResult<Self> {
-        let mca_id = profile.get_billing_processor_id()?;
-
-        let billing_processor_mca = state
-            .store
-            .find_by_merchant_connector_account_merchant_id_merchant_connector_id(
-                &(state).into(),
-                merchant_account.get_id(),
-                &mca_id,
-                key_store,
-            )
-            .await
-            .change_context(errors::ApiErrorResponse::MerchantConnectorAccountNotFound {
-                id: mca_id.get_string_repr().to_string(),
-            })?;
-
-        let connector_name = billing_processor_mca.connector_name.clone();
-
-        let auth_type: hyperswitch_domain_models::router_data::ConnectorAuthType =
-            payments_core::helpers::MerchantConnectorAccountType::DbVal(Box::new(
-                billing_processor_mca.clone(),
-            ))
-            .get_connector_account_details()
-            .parse_value("ConnectorAuthType")
-            .change_context(errors::ApiErrorResponse::InvalidDataFormat {
-                field_name: "connector_account_details".to_string(),
-                expected_format: "auth_type and api_key".to_string(),
-            })?;
-
-        let connector_data = api_types::ConnectorData::get_connector_by_name(
-            &state.conf.connectors,
-            &connector_name,
-            api_types::GetToken::Connector,
-            Some(billing_processor_mca.get_id()),
-        )
-        .change_context(errors::ApiErrorResponse::IncorrectConnectorNameGiven)
-        .attach_printable(
-            "invalid connector name received in billing merchant connector account",
-        )?;
-
-        let connector_enum =
-            common_enums::connector_enums::Connector::from_str(connector_name.as_str())
-                .change_context(errors::ApiErrorResponse::InternalServerError)
-                .attach_printable(format!("unable to parse connector name {connector_name:?}"))?;
-
-        let connector_params =
-            hyperswitch_domain_models::connector_endpoints::Connectors::get_connector_params(
-                &state.conf.connectors,
-                connector_enum,
-            )
-            .change_context(errors::ApiErrorResponse::ConfigNotFound)
-            .attach_printable(format!(
-                "cannot find connector params for this connector {connector_name} in this flow",
-            ))?;
-
-        Ok(Self {
-            subscription,
-            auth_type,
-            connector_data,
-            connector_params,
-            connector_metadata: billing_processor_mca.metadata.clone(),
-            customer,
-            item_price_id,
-            billing_address,
-            payment_details,
-            amount,
-            currency,
-        })
-    }
-    pub async fn create_customer_on_connector(
-        &self,
-        state: &SessionState,
-    ) -> errors::RouterResult<ConnectorCustomerResponseData> {
-        let customer_req = ConnectorCustomerData {
-            email: self.customer.email.clone().map(pii::Email::from),
-            payment_method_data: self
-                .payment_details
-                .as_ref()
-                .and_then(|details| details.payment_method_data.payment_method_data.clone())
-                .clone()
-                .map(|pmd| pmd.into()),
-            description: None,
-            phone: None,
-            name: None,
-            preprocessing_id: None,
-            split_payments: None,
-            setup_future_usage: None,
-            customer_acceptance: None,
-            customer_id: Some(self.subscription.customer_id.to_owned()),
-            billing_address: self
-                .billing_address
-                .as_ref()
-                .and_then(|add| add.address.clone()),
-        };
-
-        let router_data = self.build_router_data(
-            state,
-            customer_req,
-            SubscriptionCustomerData {
-                connector_meta_data: self.connector_metadata.clone(),
-            },
-        )?;
-        let connector_integration = self.connector_data.connector.get_connector_integration();
-
-        let response = Box::pin(self.call_connector(
-            state,
-            router_data,
-            "create customer on connector",
-            connector_integration,
-        ))
-        .await?;
-
-        match response {
-            Ok(response_data) => match response_data {
-                PaymentsResponseData::ConnectorCustomerResponse(customer_response) => {
-                    Ok(customer_response)
-                }
-                _ => Err(errors::ApiErrorResponse::SubscriptionError {
-                    operation: "Subscription Customer Create".to_string(),
-                }
-                .into()),
-            },
-            Err(err) => Err(errors::ApiErrorResponse::ExternalConnectorError {
-                code: err.code,
-                message: err.message,
-                connector: self.connector_data.connector_name.to_string(),
-                status_code: err.status_code,
-                reason: err.reason,
-            }
-            .into()),
-        }
-    }
-    pub async fn create_subscription_on_connector(
-        &self,
-        state: &SessionState,
-    ) -> errors::RouterResult<subscription_response_types::SubscriptionCreateResponse> {
-        let subscription_item = subscription_request_types::SubscriptionItem {
-            item_price_id: self.item_price_id.clone().ok_or(
-                errors::ApiErrorResponse::MissingRequiredField {
-                    field_name: "item_price_id",
-                },
-            )?,
-            quantity: Some(1),
-        };
-        let subscription_req = subscription_request_types::SubscriptionCreateRequest {
-            subscription_id: self.subscription.id.to_owned(),
-            customer_id: self.subscription.customer_id.to_owned(),
-            subscription_items: vec![subscription_item],
-            billing_address: self.billing_address.clone().ok_or(
-                errors::ApiErrorResponse::MissingRequiredField {
-                    field_name: "billing_address",
-                },
-            )?,
-            auto_collection: subscription_request_types::SubscriptionAutoCollection::Off,
-            connector_params: self.connector_params.clone(),
-        };
-=======
             .attach_printable("subscriptions: failed to find business profile")?;
     let customer =
         SubscriptionHandler::find_customer(&state, &merchant_context, &request.customer_id)
@@ -640,7 +259,6 @@
             request.billing,
         )
         .await?;
->>>>>>> df663129
 
     let invoice_details = subscription_create_response.invoice_details;
     let invoice_entry = invoice_handler
@@ -674,96 +292,8 @@
         subscription_create_response.status,
     )?;
 
-<<<<<<< HEAD
-    pub async fn record_back_to_billing_processor(
-        &self,
-        state: &SessionState,
-        invoice_id: String,
-        payment_id: common_utils::id_type::PaymentId,
-        payment_status: common_enums::AttemptStatus,
-    ) -> errors::RouterResult<InvoiceRecordBackResponse> {
-        let invoice_record_back_req = InvoiceRecordBackRequest {
-            amount: self.amount,
-            currency: self.currency,
-            payment_method_type: self
-                .payment_details
-                .as_ref()
-                .and_then(|details| details.payment_method_type),
-            attempt_status: payment_status,
-            merchant_reference_id: common_utils::id_type::PaymentReferenceId::from_str(&invoice_id)
-                .change_context(errors::ApiErrorResponse::InvalidDataValue {
-                    field_name: "invoice_id",
-                })?,
-            connector_params: self.connector_params.clone(),
-            connector_transaction_id: Some(common_utils::types::ConnectorTransactionId::TxnId(
-                payment_id.get_string_repr().to_string(),
-            )),
-        };
-
-        let router_data = self.build_router_data(
-            state,
-            invoice_record_back_req,
-            InvoiceRecordBackData {
-                connector_meta_data: self.connector_metadata.clone(),
-            },
-        )?;
-        let connector_integration = self.connector_data.connector.get_connector_integration();
-
-        let response = self
-            .call_connector(
-                state,
-                router_data,
-                "invoice record back",
-                connector_integration,
-            )
-            .await?;
-
-        match response {
-            Ok(response_data) => Ok(response_data),
-            Err(err) => Err(errors::ApiErrorResponse::ExternalConnectorError {
-                code: err.code,
-                message: err.message,
-                connector: self.connector_data.connector_name.to_string(),
-                status_code: err.status_code,
-                reason: err.reason,
-            }
-            .into()),
-        }
-    }
-
-    async fn call_connector<F, ResourceCommonData, Req, Resp>(
-        &self,
-        state: &SessionState,
-        router_data: hyperswitch_domain_models::router_data_v2::RouterDataV2<
-            F,
-            ResourceCommonData,
-            Req,
-            Resp,
-        >,
-        operation_name: &str,
-        connector_integration: hyperswitch_interfaces::connector_integration_interface::BoxedConnectorIntegrationInterface<F, ResourceCommonData, Req, Resp>,
-    ) -> errors::RouterResult<Result<Resp, hyperswitch_domain_models::router_data::ErrorResponse>>
-    where
-        F: Clone + std::fmt::Debug + 'static,
-        Req: Clone + std::fmt::Debug + 'static,
-        Resp: Clone + std::fmt::Debug + 'static,
-        ResourceCommonData:
-            hyperswitch_interfaces::connector_integration_interface::RouterDataConversion<
-                    F,
-                    Req,
-                    Resp,
-                > + Clone
-                + 'static,
-    {
-        let old_router_data = ResourceCommonData::to_old_router_data(router_data).change_context(
-            errors::ApiErrorResponse::SubscriptionError {
-                operation: { operation_name.to_string() },
-            },
-        )?;
-=======
     Ok(ApplicationResponse::Json(response))
 }
->>>>>>> df663129
 
 pub async fn get_subscription(
     state: SessionState,
