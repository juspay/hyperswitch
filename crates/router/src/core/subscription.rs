use api_models::subscription::{
    self as subscription_types, SubscriptionResponse, SubscriptionStatus,
};
use common_enums::connector_enums;
use common_utils::id_type::GenerateId;
use error_stack::ResultExt;
use hyperswitch_domain_models::{api::ApplicationResponse, merchant_context::MerchantContext};

use super::errors::{self, RouterResponse};
use crate::{
    core::subscription::{
        billing_processor_handler::BillingHandler, invoice_handler::InvoiceHandler,
        subscription_handler::SubscriptionHandler,
    },
    routes::SessionState,
};

pub mod billing_processor_handler;
pub mod invoice_handler;
pub mod payments_api_client;
pub mod subscription_handler;

pub const SUBSCRIPTION_CONNECTOR_ID: &str = "DefaultSubscriptionConnectorId";
pub const SUBSCRIPTION_PAYMENT_ID: &str = "DefaultSubscriptionPaymentId";

pub async fn create_subscription(
    state: SessionState,
    merchant_context: MerchantContext,
    profile_id: common_utils::id_type::ProfileId,
    request: subscription_types::CreateSubscriptionRequest,
) -> RouterResponse<SubscriptionResponse> {
    let subscription_id = common_utils::id_type::SubscriptionId::generate();

    let profile =
        SubscriptionHandler::find_business_profile(&state, &merchant_context, &profile_id)
            .await
            .attach_printable("subscriptions: failed to find business profile")?;
    let customer =
        SubscriptionHandler::find_customer(&state, &merchant_context, &request.customer_id)
            .await
            .attach_printable("subscriptions: failed to find customer")?;
<<<<<<< HEAD
    let billing_handler =
        BillingHandler::create(&state, &merchant_context, Some(customer), profile.clone()).await?;
=======
    let billing_handler = BillingHandler::create(
        &state,
        merchant_context.get_merchant_account(),
        merchant_context.get_merchant_key_store(),
        customer,
        profile.clone(),
    )
    .await?;
>>>>>>> 0a35c617

    let subscription_handler = SubscriptionHandler::new(&state, &merchant_context);
    let mut subscription = subscription_handler
        .create_subscription_entry(
            subscription_id,
            &request.customer_id,
            billing_handler.connector_data.connector_name,
            billing_handler.merchant_connector_id.clone(),
            request.merchant_reference_id.clone(),
            &profile.clone(),
        )
        .await
        .attach_printable("subscriptions: failed to create subscription entry")?;
    let invoice_handler = subscription.get_invoice_handler(profile.clone());
    let payment = invoice_handler
        .create_payment_with_confirm_false(subscription.handler.state, &request)
        .await
        .attach_printable("subscriptions: failed to create payment")?;
    invoice_handler
        .create_invoice_entry(
            &state,
            billing_handler.merchant_connector_id,
            Some(payment.payment_id.clone()),
            request.amount,
            request.currency,
            connector_enums::InvoiceStatus::InvoiceCreated,
            billing_handler.connector_data.connector_name,
            None,
        )
        .await
        .attach_printable("subscriptions: failed to create invoice")?;

    subscription
        .update_subscription(diesel_models::subscription::SubscriptionUpdate::new(
            payment.payment_method_id.clone(),
            None,
            None,
        ))
        .await
        .attach_printable("subscriptions: failed to update subscription")?;

    Ok(ApplicationResponse::Json(
        subscription.to_subscription_response(),
    ))
}

pub async fn get_subscription_plans(
    state: SessionState,
    merchant_context: MerchantContext,
    profile_id: common_utils::id_type::ProfileId,
    query: subscription_types::GetPlansQuery,
) -> RouterResponse<Vec<subscription_types::GetPlansResponse>> {
    let profile =
        SubscriptionHandler::find_business_profile(&state, &merchant_context, &profile_id)
            .await
            .attach_printable("subscriptions: failed to find business profile")?;

    let subscription_handler = SubscriptionHandler::new(&state, &merchant_context);

    if let Some(client_secret) = query.client_secret {
        subscription_handler
            .find_and_validate_subscription(&client_secret.into())
            .await?
    };

    let billing_handler =
        BillingHandler::create(&state, &merchant_context, None, profile.clone()).await?;

    let get_plans_response = billing_handler
        .get_subscription_plans(&state, query.limit)
        .await?;

    let mut response = Vec::new();

    for plan in &get_plans_response.list {
        let plan_price_response = billing_handler
            .get_subscription_plan_prices(&state, plan.subscription_provider_plan_id.clone())
            .await?;

        response.push(subscription_types::GetPlansResponse {
            plan_id: plan.subscription_provider_plan_id.clone(),
            name: plan.name.clone(),
            description: plan.description.clone(),
            price_id: plan_price_response
                .list
                .into_iter()
                .map(subscription_types::SubscriptionPlanPrices::from)
                .collect::<Vec<_>>(),
        })
    }

    Ok(ApplicationResponse::Json(response))
}

/// Creates and confirms a subscription in one operation.
/// This method combines the creation and confirmation flow to reduce API calls
pub async fn create_and_confirm_subscription(
    state: SessionState,
    merchant_context: MerchantContext,
    profile_id: common_utils::id_type::ProfileId,
    request: subscription_types::CreateAndConfirmSubscriptionRequest,
) -> RouterResponse<subscription_types::ConfirmSubscriptionResponse> {
    let subscription_id = common_utils::id_type::SubscriptionId::generate();

    let profile =
        SubscriptionHandler::find_business_profile(&state, &merchant_context, &profile_id)
            .await
            .attach_printable("subscriptions: failed to find business profile")?;
    let customer =
        SubscriptionHandler::find_customer(&state, &merchant_context, &request.customer_id)
            .await
            .attach_printable("subscriptions: failed to find customer")?;

<<<<<<< HEAD
    let billing_handler =
        BillingHandler::create(&state, &merchant_context, Some(customer), profile.clone()).await?;
=======
    let billing_handler = BillingHandler::create(
        &state,
        merchant_context.get_merchant_account(),
        merchant_context.get_merchant_key_store(),
        customer,
        profile.clone(),
    )
    .await?;
>>>>>>> 0a35c617
    let subscription_handler = SubscriptionHandler::new(&state, &merchant_context);
    let mut subs_handler = subscription_handler
        .create_subscription_entry(
            subscription_id.clone(),
            &request.customer_id,
            billing_handler.connector_data.connector_name,
            billing_handler.merchant_connector_id.clone(),
            request.merchant_reference_id.clone(),
            &profile.clone(),
        )
        .await
        .attach_printable("subscriptions: failed to create subscription entry")?;
    let invoice_handler = subs_handler.get_invoice_handler(profile.clone());

    let _customer_create_response = billing_handler
        .create_customer_on_connector(
            &state,
            request.customer_id.clone(),
            request.billing.clone(),
            request
                .payment_details
                .payment_method_data
                .clone()
                .and_then(|data| data.payment_method_data),
        )
        .await?;

    let subscription_create_response = billing_handler
        .create_subscription_on_connector(
            &state,
            subs_handler.subscription.clone(),
            request.item_price_id.clone(),
            request.billing.clone(),
        )
        .await?;

    let invoice_details = subscription_create_response.invoice_details;
    let (amount, currency) = InvoiceHandler::get_amount_and_currency(
        (request.amount, request.currency),
        invoice_details.clone(),
    );

    let payment_response = invoice_handler
        .create_and_confirm_payment(&state, &request, amount, currency)
        .await?;

    let invoice_entry = invoice_handler
        .create_invoice_entry(
            &state,
            profile.get_billing_processor_id()?,
            Some(payment_response.payment_id.clone()),
            amount,
            currency,
            invoice_details
                .clone()
                .and_then(|invoice| invoice.status)
                .unwrap_or(connector_enums::InvoiceStatus::InvoiceCreated),
            billing_handler.connector_data.connector_name,
            None,
        )
        .await?;

    invoice_handler
        .create_invoice_sync_job(
            &state,
            &invoice_entry,
            invoice_details
                .ok_or(errors::ApiErrorResponse::MissingRequiredField {
                    field_name: "invoice_details",
                })?
                .id
                .get_string_repr()
                .to_string(),
            billing_handler.connector_data.connector_name,
        )
        .await?;

    subs_handler
        .update_subscription(diesel_models::subscription::SubscriptionUpdate::new(
            payment_response.payment_method_id.clone(),
            Some(SubscriptionStatus::from(subscription_create_response.status).to_string()),
            Some(
                subscription_create_response
                    .subscription_id
                    .get_string_repr()
                    .to_string(),
            ),
        ))
        .await?;

    let response = subs_handler.generate_response(
        &invoice_entry,
        &payment_response,
        subscription_create_response.status,
    )?;

    Ok(ApplicationResponse::Json(response))
}

pub async fn confirm_subscription(
    state: SessionState,
    merchant_context: MerchantContext,
    profile_id: common_utils::id_type::ProfileId,
    request: subscription_types::ConfirmSubscriptionRequest,
    subscription_id: common_utils::id_type::SubscriptionId,
) -> RouterResponse<subscription_types::ConfirmSubscriptionResponse> {
    // Find the subscription from database
    let profile =
        SubscriptionHandler::find_business_profile(&state, &merchant_context, &profile_id)
            .await
            .attach_printable("subscriptions: failed to find business profile")?;
    let customer =
        SubscriptionHandler::find_customer(&state, &merchant_context, &request.customer_id)
            .await
            .attach_printable("subscriptions: failed to find customer")?;

    let handler = SubscriptionHandler::new(&state, &merchant_context);
    let mut subscription_entry = handler.find_subscription(subscription_id).await?;
    let invoice_handler = subscription_entry.get_invoice_handler(profile.clone());
    let invoice = invoice_handler
        .get_latest_invoice(&state)
        .await
        .attach_printable("subscriptions: failed to get latest invoice")?;
    let payment_response = invoice_handler
        .confirm_payment(
            &state,
            invoice
                .payment_intent_id
                .ok_or(errors::ApiErrorResponse::MissingRequiredField {
                    field_name: "payment_intent_id",
                })?,
            &request,
        )
        .await?;

<<<<<<< HEAD
    let billing_handler =
        BillingHandler::create(&state, &merchant_context, Some(customer), profile.clone()).await?;
=======
    let billing_handler = BillingHandler::create(
        &state,
        merchant_context.get_merchant_account(),
        merchant_context.get_merchant_key_store(),
        customer,
        profile.clone(),
    )
    .await?;
>>>>>>> 0a35c617
    let invoice_handler = subscription_entry.get_invoice_handler(profile);
    let subscription = subscription_entry.subscription.clone();

    let _customer_create_response = billing_handler
        .create_customer_on_connector(
            &state,
            subscription.customer_id.clone(),
            request.billing.clone(),
            request
                .payment_details
                .payment_method_data
                .payment_method_data,
        )
        .await?;

    let subscription_create_response = billing_handler
        .create_subscription_on_connector(
            &state,
            subscription,
            request.item_price_id,
            request.billing,
        )
        .await?;

    let invoice_details = subscription_create_response.invoice_details;
    let invoice_entry = invoice_handler
        .update_invoice(
            &state,
            invoice.id,
            payment_response.payment_method_id.clone(),
            invoice_details
                .clone()
                .and_then(|invoice| invoice.status)
                .unwrap_or(connector_enums::InvoiceStatus::InvoiceCreated),
        )
        .await?;

    invoice_handler
        .create_invoice_sync_job(
            &state,
            &invoice_entry,
            invoice_details
                .clone()
                .ok_or(errors::ApiErrorResponse::MissingRequiredField {
                    field_name: "invoice_details",
                })?
                .id
                .get_string_repr()
                .to_string(),
            billing_handler.connector_data.connector_name,
        )
        .await?;

    subscription_entry
        .update_subscription(diesel_models::subscription::SubscriptionUpdate::new(
            payment_response.payment_method_id.clone(),
            Some(SubscriptionStatus::from(subscription_create_response.status).to_string()),
            Some(
                subscription_create_response
                    .subscription_id
                    .get_string_repr()
                    .to_string(),
            ),
        ))
        .await?;

    let response = subscription_entry.generate_response(
        &invoice_entry,
        &payment_response,
        subscription_create_response.status,
    )?;

    Ok(ApplicationResponse::Json(response))
}

pub async fn get_subscription(
    state: SessionState,
    merchant_context: MerchantContext,
    profile_id: common_utils::id_type::ProfileId,
    subscription_id: common_utils::id_type::SubscriptionId,
) -> RouterResponse<SubscriptionResponse> {
    let _profile =
        SubscriptionHandler::find_business_profile(&state, &merchant_context, &profile_id)
            .await
            .attach_printable(
                "subscriptions: failed to find business profile in get_subscription",
            )?;
    let handler = SubscriptionHandler::new(&state, &merchant_context);
    let subscription = handler
        .find_subscription(subscription_id)
        .await
        .attach_printable("subscriptions: failed to get subscription entry in get_subscription")?;

    Ok(ApplicationResponse::Json(
        subscription.to_subscription_response(),
    ))
}<|MERGE_RESOLUTION|>--- conflicted
+++ resolved
@@ -39,19 +39,14 @@
         SubscriptionHandler::find_customer(&state, &merchant_context, &request.customer_id)
             .await
             .attach_printable("subscriptions: failed to find customer")?;
-<<<<<<< HEAD
-    let billing_handler =
-        BillingHandler::create(&state, &merchant_context, Some(customer), profile.clone()).await?;
-=======
     let billing_handler = BillingHandler::create(
         &state,
         merchant_context.get_merchant_account(),
         merchant_context.get_merchant_key_store(),
-        customer,
+        Some(customer),
         profile.clone(),
     )
     .await?;
->>>>>>> 0a35c617
 
     let subscription_handler = SubscriptionHandler::new(&state, &merchant_context);
     let mut subscription = subscription_handler
@@ -117,8 +112,14 @@
             .await?
     };
 
-    let billing_handler =
-        BillingHandler::create(&state, &merchant_context, None, profile.clone()).await?;
+    let billing_handler = BillingHandler::create(
+        &state,
+        merchant_context.get_merchant_account(),
+        merchant_context.get_merchant_key_store(),
+        None,
+        profile.clone(),
+    )
+    .await?;
 
     let get_plans_response = billing_handler
         .get_subscription_plans(&state, query.limit)
@@ -165,19 +166,14 @@
             .await
             .attach_printable("subscriptions: failed to find customer")?;
 
-<<<<<<< HEAD
-    let billing_handler =
-        BillingHandler::create(&state, &merchant_context, Some(customer), profile.clone()).await?;
-=======
     let billing_handler = BillingHandler::create(
         &state,
         merchant_context.get_merchant_account(),
         merchant_context.get_merchant_key_store(),
-        customer,
+        Some(customer),
         profile.clone(),
     )
     .await?;
->>>>>>> 0a35c617
     let subscription_handler = SubscriptionHandler::new(&state, &merchant_context);
     let mut subs_handler = subscription_handler
         .create_subscription_entry(
@@ -313,19 +309,14 @@
         )
         .await?;
 
-<<<<<<< HEAD
-    let billing_handler =
-        BillingHandler::create(&state, &merchant_context, Some(customer), profile.clone()).await?;
-=======
     let billing_handler = BillingHandler::create(
         &state,
         merchant_context.get_merchant_account(),
         merchant_context.get_merchant_key_store(),
-        customer,
+        Some(customer),
         profile.clone(),
     )
     .await?;
->>>>>>> 0a35c617
     let invoice_handler = subscription_entry.get_invoice_handler(profile);
     let subscription = subscription_entry.subscription.clone();
 
