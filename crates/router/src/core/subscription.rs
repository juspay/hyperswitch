<<<<<<< HEAD
use std::str::FromStr;

use api_models::{
    enums as api_enums,
    subscription::{self as subscription_types, SubscriptionResponse, SubscriptionStatus},
};
use common_enums::connector_enums;
use common_utils::{ext_traits::ValueExt, id_type::GenerateId, pii, types::MinorUnit};
use diesel_models::subscription::SubscriptionNew;
use error_stack::ResultExt;
use hyperswitch_domain_models::{
    api::ApplicationResponse,
    merchant_context::MerchantContext,
    router_data_v2::flow_common_types::{
        GetSubscriptionEstimateData, SubscriptionCreateData, SubscriptionCustomerData,
    },
    router_request_types::{subscriptions as subscription_request_types, ConnectorCustomerData},
    router_response_types::{
        subscriptions as subscription_response_types, ConnectorCustomerResponseData,
        PaymentsResponseData,
    },
};
use masking::Secret;
=======
use api_models::subscription::{
    self as subscription_types, SubscriptionResponse, SubscriptionStatus,
};
use common_enums::connector_enums;
use common_utils::id_type::GenerateId;
use error_stack::ResultExt;
use hyperswitch_domain_models::{api::ApplicationResponse, merchant_context::MerchantContext};
>>>>>>> c611b814

use super::errors::{self, RouterResponse};
use crate::{
    core::subscription::{
        billing_processor_handler::BillingHandler, invoice_handler::InvoiceHandler,
        subscription_handler::SubscriptionHandler,
    },
    routes::SessionState,
};

<<<<<<< HEAD
pub mod payments_api_client;
=======
pub mod billing_processor_handler;
pub mod invoice_handler;
pub mod payments_api_client;
pub mod subscription_handler;
>>>>>>> c611b814

pub const SUBSCRIPTION_CONNECTOR_ID: &str = "DefaultSubscriptionConnectorId";
pub const SUBSCRIPTION_PAYMENT_ID: &str = "DefaultSubscriptionPaymentId";

pub async fn create_subscription(
    state: SessionState,
    merchant_context: MerchantContext,
    profile_id: common_utils::id_type::ProfileId,
    request: subscription_types::CreateSubscriptionRequest,
) -> RouterResponse<SubscriptionResponse> {
    let subscription_id = common_utils::id_type::SubscriptionId::generate();

    let profile =
        SubscriptionHandler::find_business_profile(&state, &merchant_context, &profile_id)
            .await
<<<<<<< HEAD
            .attach_printable(
                "subscriptions: failed to find business profile in create_and_confirm_subscription",
            )?;
    let subscription_handler = SubscriptionHandler::new(state, merchant_context, profile);
    let subscription = subscription_handler
        .create_subscription_entry(
            subscription_id,
            &request.customer_id,
            request.merchant_reference_id.clone(),
        )
        .await
        .attach_printable(
            "subscriptions: failed to create subscription entry in create_subscription",
        )?;
=======
            .attach_printable("subscriptions: failed to find business profile")?;
    let customer =
        SubscriptionHandler::find_customer(&state, &merchant_context, &request.customer_id)
            .await
            .attach_printable("subscriptions: failed to find customer")?;
    let billing_handler =
        BillingHandler::create(&state, &merchant_context, customer, profile.clone()).await?;

    let subscription_handler = SubscriptionHandler::new(&state, &merchant_context, profile);
    let mut subscription = subscription_handler
        .create_subscription_entry(
            subscription_id,
            &request.customer_id,
            billing_handler.connector_data.connector_name,
            billing_handler.merchant_connector_id.clone(),
            request.merchant_reference_id.clone(),
        )
        .await
        .attach_printable("subscriptions: failed to create subscription entry")?;
    let invoice_handler = subscription.get_invoice_handler();
    let payment = invoice_handler
        .create_payment_with_confirm_false(subscription.handler.state, &request)
        .await
        .attach_printable("subscriptions: failed to create payment")?;
    invoice_handler
        .create_invoice_entry(
            &state,
            billing_handler.merchant_connector_id,
            Some(payment.payment_id.clone()),
            request.amount,
            request.currency,
            connector_enums::InvoiceStatus::InvoiceCreated,
            billing_handler.connector_data.connector_name,
            None,
        )
        .await
        .attach_printable("subscriptions: failed to create invoice")?;

    subscription
        .update_subscription(diesel_models::subscription::SubscriptionUpdate::new(
            payment.payment_method_id.clone(),
            None,
            None,
        ))
        .await
        .attach_printable("subscriptions: failed to update subscription")?;
>>>>>>> c611b814

    Ok(ApplicationResponse::Json(
        subscription.to_subscription_response(),
    ))
}

/// Creates and confirms a subscription in one operation.
/// This method combines the creation and confirmation flow to reduce API calls
pub async fn create_and_confirm_subscription(
    state: SessionState,
    merchant_context: MerchantContext,
    profile_id: common_utils::id_type::ProfileId,
<<<<<<< HEAD
    request: subscription_types::ConfirmSubscriptionRequest,
=======
    request: subscription_types::CreateAndConfirmSubscriptionRequest,
>>>>>>> c611b814
) -> RouterResponse<subscription_types::ConfirmSubscriptionResponse> {
    let subscription_id = common_utils::id_type::SubscriptionId::generate();

    let profile =
        SubscriptionHandler::find_business_profile(&state, &merchant_context, &profile_id)
            .await
<<<<<<< HEAD
            .attach_printable(
                "subscriptions: failed to find business profile in create_and_confirm_subscription",
            )?;
    let customer =
        SubscriptionHandler::find_customer(&state, &merchant_context, &request.customer_id)
            .await
            .attach_printable(
                "subscriptions: failed to find customer in create_and_confirm_subscription",
            )?;
    let subscription_handler = SubscriptionHandler::new(state, merchant_context, profile);
    let subscription = subscription_handler
        .create_subscription_entry(
            subscription_id.clone(),
            &request.customer_id,
            request.merchant_reference_id.clone(),
        )
        .await
        .attach_printable(
            "subscriptions: failed to create subscription entry in create_and_confirm_subscription",
        )?;

    Box::pin(execute_subscription_confirmation(
        subscription,
        customer,
        request,
    ))
    .await
}

pub async fn confirm_subscription(
    state: SessionState,
    merchant_context: MerchantContext,
    profile_id: common_utils::id_type::ProfileId,
    request: subscription_types::ConfirmSubscriptionRequest,
    subscription_id: common_utils::id_type::SubscriptionId,
) -> RouterResponse<subscription_types::ConfirmSubscriptionResponse> {
    // Find the subscription from database
    let profile =
        SubscriptionHandler::find_business_profile(&state, &merchant_context, &profile_id)
            .await
            .attach_printable(
                "subscriptions: failed to find business profile in confirm_subscription",
            )?;
    let customer =
        SubscriptionHandler::find_customer(&state, &merchant_context, &request.customer_id)
            .await
            .attach_printable("subscriptions: failed to find customer in confirm_subscription")?;

    let handler = SubscriptionHandler::new(state, merchant_context, profile);
    let subscription_entry = handler.find_subscription(subscription_id).await?;

    Box::pin(execute_subscription_confirmation(
        subscription_entry,
        customer,
        request,
    ))
    .await
}

async fn execute_subscription_confirmation(
    mut subscription_entry: SubscriptionWithHandler<'_>,
    customer: hyperswitch_domain_models::customer::Customer,
    request: subscription_types::ConfirmSubscriptionRequest,
) -> RouterResponse<subscription_types::ConfirmSubscriptionResponse> {
    let billing_handler = subscription_entry.get_billing_handler(customer).await?;
    let invoice_handler = subscription_entry.get_invoice_handler().await?;
    let subscription = subscription_entry.subscription.clone();

    let _customer_create_response = billing_handler
        .create_customer_on_connector(
            &subscription_entry.handler.state,
            request.clone(),
            subscription.customer_id.clone(),
=======
            .attach_printable("subscriptions: failed to find business profile")?;
    let customer =
        SubscriptionHandler::find_customer(&state, &merchant_context, &request.customer_id)
            .await
            .attach_printable("subscriptions: failed to find customer")?;

    let billing_handler =
        BillingHandler::create(&state, &merchant_context, customer, profile.clone()).await?;
    let subscription_handler = SubscriptionHandler::new(&state, &merchant_context, profile.clone());
    let mut subs_handler = subscription_handler
        .create_subscription_entry(
            subscription_id.clone(),
            &request.customer_id,
            billing_handler.connector_data.connector_name,
            billing_handler.merchant_connector_id.clone(),
            request.merchant_reference_id.clone(),
        )
        .await
        .attach_printable("subscriptions: failed to create subscription entry")?;
    let invoice_handler = subs_handler.get_invoice_handler();

    let _customer_create_response = billing_handler
        .create_customer_on_connector(
            &state,
            request.customer_id.clone(),
            request.billing.clone(),
            request
                .payment_details
                .payment_method_data
                .clone()
                .and_then(|data| data.payment_method_data),
>>>>>>> c611b814
        )
        .await?;

    let subscription_create_response = billing_handler
        .create_subscription_on_connector(
<<<<<<< HEAD
            &subscription_entry.handler.state,
            request.clone(),
            subscription,
=======
            &state,
            subs_handler.subscription.clone(),
            request.item_price_id.clone(),
            request.billing.clone(),
>>>>>>> c611b814
        )
        .await?;

    let invoice_details = subscription_create_response.invoice_details;
<<<<<<< HEAD
    // Use request amount and currency if provided, else fallback to invoice details from connector response
    let (amount, currency) = request.amount.zip(request.currency).unwrap_or(
        invoice_details
            .clone()
            .map(|invoice| (invoice.total, invoice.currency_code))
            .unwrap_or((MinorUnit::new(0), api_enums::Currency::default())), // Default to 0 and a default currency if not provided
    );

    let payment_response = invoice_handler
        .create_cit_payment(
            &subscription_entry.handler.state,
            &request,
            amount,
            currency,
        )
=======
    let (amount, currency) = InvoiceHandler::get_amount_and_currency(
        (request.amount, request.currency),
        invoice_details.clone(),
    );

    let payment_response = invoice_handler
        .create_and_confirm_payment(&state, &request, amount, currency)
>>>>>>> c611b814
        .await?;

    let invoice_entry = invoice_handler
        .create_invoice_entry(
<<<<<<< HEAD
            &subscription_entry.handler.state,
            subscription_entry.profile.get_billing_processor_id()?,
=======
            &state,
            profile.get_billing_processor_id()?,
>>>>>>> c611b814
            Some(payment_response.payment_id.clone()),
            amount,
            currency,
            invoice_details
                .and_then(|invoice| invoice.status)
                .unwrap_or(connector_enums::InvoiceStatus::InvoiceCreated),
            billing_handler.connector_data.connector_name,
            None,
        )
        .await?;

    // invoice_entry
    //     .create_invoice_record_back_job(&payment_response)
    //     .await?;

<<<<<<< HEAD
    subscription_entry
=======
    subs_handler
>>>>>>> c611b814
        .update_subscription(diesel_models::subscription::SubscriptionUpdate::new(
            payment_response.payment_method_id.clone(),
            Some(SubscriptionStatus::from(subscription_create_response.status).to_string()),
            Some(
                subscription_create_response
                    .subscription_id
                    .get_string_repr()
                    .to_string(),
            ),
        ))
        .await?;

<<<<<<< HEAD
    let response = subscription_entry.generate_response(
=======
    let response = subs_handler.generate_response(
>>>>>>> c611b814
        &invoice_entry,
        &payment_response,
        subscription_create_response.status,
    )?;

    Ok(ApplicationResponse::Json(response))
}

<<<<<<< HEAD
pub async fn get_subscription(
    state: SessionState,
    merchant_context: MerchantContext,
    profile_id: common_utils::id_type::ProfileId,
    subscription_id: common_utils::id_type::SubscriptionId,
) -> RouterResponse<SubscriptionResponse> {
    let profile =
        SubscriptionHandler::find_business_profile(&state, &merchant_context, &profile_id)
            .await
            .attach_printable(
                "subscriptions: failed to find business profile in get_subscription",
            )?;
    let handler = SubscriptionHandler::new(state, merchant_context, profile);
    let subscription = handler
        .find_subscription(subscription_id)
        .await
        .attach_printable("subscriptions: failed to get subscription entry in get_subscription")?;

    Ok(ApplicationResponse::Json(
        subscription.to_subscription_response(),
    ))
}

pub async fn get_estimate(
    state: SessionState,
    merchant_context: MerchantContext,
    profile_id: common_utils::id_type::ProfileId,
    estimate_request: subscription_types::EstimateSubscriptionRequest,
) -> RouterResponse<subscription_types::EstimateSubscriptionResponse> {
    let profile =
        SubscriptionHandler::find_business_profile(&state, &merchant_context, &profile_id)
            .await
            .attach_printable("subscriptions: failed to find business profile in get_estimate")?;
    let customer = SubscriptionHandler::find_customer(
        &state,
        &merchant_context,
        &estimate_request.customer_id.clone(),
    )
    .await
    .attach_printable("subscriptions: failed to find customer in get_estimate")?;
    let billing_handler =
        BillingHandler::create(&state, merchant_context, customer, profile).await?;
    let estimate = billing_handler
        .get_subscription_estimate(&state, estimate_request)
        .await?;
    Ok(ApplicationResponse::Json(estimate.into()))
}

pub struct SubscriptionHandler {
    state: SessionState,
    merchant_context: MerchantContext,
    profile: hyperswitch_domain_models::business_profile::Profile,
}

impl SubscriptionHandler {
    pub fn new(
        state: SessionState,
        merchant_context: MerchantContext,
        profile: hyperswitch_domain_models::business_profile::Profile,
    ) -> Self {
        Self {
            state,
            merchant_context,
            profile,
        }
    }

    /// Helper function to create a subscription entry in the database.
    pub async fn create_subscription_entry(
        &self,
        subscription_id: common_utils::id_type::SubscriptionId,
        customer_id: &common_utils::id_type::CustomerId,
        merchant_reference_id: Option<String>,
    ) -> errors::RouterResult<SubscriptionWithHandler<'_>> {
        let store = self.state.store.clone();
        let db = store.as_ref();

        let mut subscription = SubscriptionNew::new(
            subscription_id,
            SubscriptionStatus::Created.to_string(),
            None,
            None,
            None,
            None,
            None,
            self.merchant_context
                .get_merchant_account()
                .get_id()
                .clone(),
            customer_id.clone(),
            None,
            self.profile.get_id().clone(),
            merchant_reference_id,
        );

        subscription.generate_and_set_client_secret();

        let new_subscription = db
            .insert_subscription_entry(subscription)
            .await
            .change_context(errors::ApiErrorResponse::InternalServerError)
            .attach_printable("subscriptions: unable to insert subscription entry to database")?;

        Ok(SubscriptionWithHandler {
            handler: self,
            subscription: new_subscription,
            profile: self.profile.clone(),
            merchant_account: self.merchant_context.get_merchant_account().clone(),
        })
    }

    /// Helper function to find and validate customer.
    pub async fn find_customer(
        state: &SessionState,
        merchant_context: &MerchantContext,
        customer_id: &common_utils::id_type::CustomerId,
    ) -> errors::RouterResult<hyperswitch_domain_models::customer::Customer> {
        let key_manager_state = &(state).into();
        let merchant_key_store = merchant_context.get_merchant_key_store();
        let merchant_id = merchant_context.get_merchant_account().get_id();

        state
            .store
            .find_customer_by_customer_id_merchant_id(
                key_manager_state,
                customer_id,
                merchant_id,
                merchant_key_store,
                merchant_context.get_merchant_account().storage_scheme,
            )
            .await
            .change_context(errors::ApiErrorResponse::CustomerNotFound)
            .attach_printable("subscriptions: unable to fetch customer from database")
    }

    /// Helper function to find business profile.
    pub async fn find_business_profile(
        state: &SessionState,
        merchant_context: &MerchantContext,
        profile_id: &common_utils::id_type::ProfileId,
    ) -> errors::RouterResult<hyperswitch_domain_models::business_profile::Profile> {
        let key_manager_state = &(state).into();
        let merchant_key_store = merchant_context.get_merchant_key_store();

        state
            .store
            .find_business_profile_by_profile_id(key_manager_state, merchant_key_store, profile_id)
            .await
            .change_context(errors::ApiErrorResponse::ProfileNotFound {
                id: profile_id.get_string_repr().to_string(),
            })
    }

    pub async fn find_subscription(
        &self,
        subscription_id: common_utils::id_type::SubscriptionId,
    ) -> errors::RouterResult<SubscriptionWithHandler<'_>> {
        let subscription = self
            .state
            .store
            .find_by_merchant_id_subscription_id(
                self.merchant_context.get_merchant_account().get_id(),
                subscription_id.get_string_repr().to_string().clone(),
            )
            .await
            .change_context(errors::ApiErrorResponse::GenericNotFoundError {
                message: format!(
                    "subscription not found for id: {}",
                    subscription_id.get_string_repr()
                ),
            })?;

        Ok(SubscriptionWithHandler {
            handler: self,
            subscription,
            profile: self.profile.clone(),
            merchant_account: self.merchant_context.get_merchant_account().clone(),
        })
    }
}
pub struct SubscriptionWithHandler<'a> {
    handler: &'a SubscriptionHandler,
    subscription: diesel_models::subscription::Subscription,
    profile: hyperswitch_domain_models::business_profile::Profile,
    merchant_account: hyperswitch_domain_models::merchant_account::MerchantAccount,
}

impl SubscriptionWithHandler<'_> {
    fn generate_response(
        &self,
        invoice: &diesel_models::invoice::Invoice,
        payment_response: &subscription_types::PaymentResponseData,
        status: subscription_response_types::SubscriptionStatus,
    ) -> errors::RouterResult<subscription_types::ConfirmSubscriptionResponse> {
        Ok(subscription_types::ConfirmSubscriptionResponse {
            id: self.subscription.id.clone(),
            merchant_reference_id: self.subscription.merchant_reference_id.clone(),
            status: SubscriptionStatus::from(status),
            plan_id: None,
            profile_id: self.subscription.profile_id.to_owned(),
            payment: Some(payment_response.clone()),
            customer_id: Some(self.subscription.customer_id.clone()),
            price_id: None,
            coupon: None,
            billing_processor_subscription_id: self.subscription.connector_subscription_id.clone(),
            invoice: Some(subscription_types::Invoice {
                id: invoice.id.clone(),
                subscription_id: invoice.subscription_id.clone(),
                merchant_id: invoice.merchant_id.clone(),
                profile_id: invoice.profile_id.clone(),
                merchant_connector_id: invoice.merchant_connector_id.clone(),
                payment_intent_id: invoice.payment_intent_id.clone(),
                payment_method_id: invoice.payment_method_id.clone(),
                customer_id: invoice.customer_id.clone(),
                amount: invoice.amount,
                currency: api_enums::Currency::from_str(invoice.currency.as_str())
                    .change_context(errors::ApiErrorResponse::InvalidDataValue {
                        field_name: "currency",
                    })
                    .attach_printable(format!(
                        "unable to parse currency name {currency:?}",
                        currency = invoice.currency
                    ))?,
                status: invoice.status.clone(),
            }),
        })
    }

    pub fn to_subscription_response(&self) -> SubscriptionResponse {
        SubscriptionResponse::new(
            self.subscription.id.clone(),
            self.subscription.merchant_reference_id.clone(),
            SubscriptionStatus::from_str(&self.subscription.status)
                .unwrap_or(SubscriptionStatus::Created),
            None,
            self.subscription.profile_id.to_owned(),
            self.subscription.merchant_id.to_owned(),
            self.subscription.client_secret.clone().map(Secret::new),
            self.subscription.customer_id.clone(),
        )
    }

    async fn update_subscription(
        &mut self,
        subscription_update: diesel_models::subscription::SubscriptionUpdate,
    ) -> errors::RouterResult<()> {
        let db = self.handler.state.store.as_ref();
        let updated_subscription = db
            .update_subscription_entry(
                self.handler
                    .merchant_context
                    .get_merchant_account()
                    .get_id(),
                self.subscription.id.get_string_repr().to_string(),
                subscription_update,
            )
            .await
            .change_context(errors::ApiErrorResponse::SubscriptionError {
                operation: "Subscription Update".to_string(),
            })
            .attach_printable("subscriptions: unable to update subscription entry in database")?;

        self.subscription = updated_subscription;

        Ok(())
    }

    pub async fn get_billing_handler(
        &self,
        customer: hyperswitch_domain_models::customer::Customer,
    ) -> errors::RouterResult<BillingHandler> {
        BillingHandler::create(
            &self.handler.state,
            self.handler.merchant_context.clone(),
            customer,
            self.profile.clone(),
        )
        .await
    }

    pub async fn get_invoice_handler(&self) -> errors::RouterResult<InvoiceHandler> {
        Ok(InvoiceHandler {
            subscription: self.subscription.clone(),
            merchant_account: self.merchant_account.clone(),
            profile: self.profile.clone(),
        })
    }
}

pub struct BillingHandler {
    auth_type: hyperswitch_domain_models::router_data::ConnectorAuthType,
    connector_data: api_types::ConnectorData,
    connector_params: hyperswitch_domain_models::connector_endpoints::ConnectorParams,
    connector_metadata: Option<pii::SecretSerdeValue>,
    customer: hyperswitch_domain_models::customer::Customer,
}

pub struct InvoiceHandler {
    subscription: diesel_models::subscription::Subscription,
    merchant_account: hyperswitch_domain_models::merchant_account::MerchantAccount,
    profile: hyperswitch_domain_models::business_profile::Profile,
}

#[allow(clippy::todo)]
impl InvoiceHandler {
    #[allow(clippy::too_many_arguments)]
    pub async fn create_invoice_entry(
        self,
        state: &SessionState,
        merchant_connector_id: common_utils::id_type::MerchantConnectorAccountId,
        payment_intent_id: Option<common_utils::id_type::PaymentId>,
        amount: MinorUnit,
        currency: common_enums::Currency,
        status: connector_enums::InvoiceStatus,
        provider_name: connector_enums::Connector,
        metadata: Option<pii::SecretSerdeValue>,
    ) -> errors::RouterResult<diesel_models::invoice::Invoice> {
        let invoice_new = diesel_models::invoice::InvoiceNew::new(
            self.subscription.id.to_owned(),
            self.subscription.merchant_id.to_owned(),
            self.subscription.profile_id.to_owned(),
            merchant_connector_id,
            payment_intent_id,
            self.subscription.payment_method_id.clone(),
            self.subscription.customer_id.to_owned(),
            amount,
            currency.to_string(),
            status,
            provider_name,
            metadata,
        );

        let invoice = state
            .store
            .insert_invoice_entry(invoice_new)
            .await
            .change_context(errors::ApiErrorResponse::SubscriptionError {
                operation: "Subscription Confirm".to_string(),
            })
            .attach_printable("invoices: unable to insert invoice entry to database")?;

        Ok(invoice)
    }

    pub fn generate_payment_id() -> Option<common_utils::id_type::PaymentId> {
        common_utils::id_type::PaymentId::wrap(common_utils::generate_id_with_default_len(
            "sub_pay",
        ))
        .ok()
    }

    pub async fn create_cit_payment(
        &self,
        state: &SessionState,
        request: &subscription_types::ConfirmSubscriptionRequest,
        amount: MinorUnit,
        currency: common_enums::Currency,
    ) -> errors::RouterResult<subscription_types::PaymentResponseData> {
        let cit_payment_request = subscription_types::PaymentsRequestData {
            amount: Some(amount),
            currency: Some(currency),
            confirm: true,
            customer_id: Some(self.subscription.customer_id.clone()),
            payment_id: Self::generate_payment_id(),
            billing: request.billing.clone(),
            shipping: request.shipping.clone(),
            payment_details: request.payment_details.clone(),
        };
        payments_api_client::PaymentsApiClient::create_cit_payment(
            state,
            cit_payment_request,
            self.merchant_account.get_id().get_string_repr(),
            self.profile.get_id().get_string_repr(),
        )
        .await
    }
=======
pub async fn confirm_subscription(
    state: SessionState,
    merchant_context: MerchantContext,
    profile_id: common_utils::id_type::ProfileId,
    request: subscription_types::ConfirmSubscriptionRequest,
    subscription_id: common_utils::id_type::SubscriptionId,
) -> RouterResponse<subscription_types::ConfirmSubscriptionResponse> {
    // Find the subscription from database
    let profile =
        SubscriptionHandler::find_business_profile(&state, &merchant_context, &profile_id)
            .await
            .attach_printable("subscriptions: failed to find business profile")?;
    let customer =
        SubscriptionHandler::find_customer(&state, &merchant_context, &request.customer_id)
            .await
            .attach_printable("subscriptions: failed to find customer")?;

    let handler = SubscriptionHandler::new(&state, &merchant_context, profile.clone());
    let mut subscription_entry = handler.find_subscription(subscription_id).await?;
    let invoice_handler = subscription_entry.get_invoice_handler();
    let invoice = invoice_handler
        .get_latest_invoice(&state)
        .await
        .attach_printable("subscriptions: failed to get latest invoice")?;
    let payment_response = invoice_handler
        .confirm_payment(
            &state,
            invoice
                .payment_intent_id
                .ok_or(errors::ApiErrorResponse::MissingRequiredField {
                    field_name: "payment_intent_id",
                })?,
            &request,
        )
        .await?;
>>>>>>> c611b814

    let billing_handler =
        BillingHandler::create(&state, &merchant_context, customer, profile).await?;
    let invoice_handler = subscription_entry.get_invoice_handler();
    let subscription = subscription_entry.subscription.clone();

<<<<<<< HEAD
#[allow(clippy::todo)]
impl BillingHandler {
    pub async fn create(
        state: &SessionState,
        merchant_context: MerchantContext,
        customer: hyperswitch_domain_models::customer::Customer,
        profile: hyperswitch_domain_models::business_profile::Profile,
    ) -> errors::RouterResult<Self> {
        let mca_id = profile.get_billing_processor_id()?;

        let billing_processor_mca = state
            .store
            .find_by_merchant_connector_account_merchant_id_merchant_connector_id(
                &(state).into(),
                merchant_context.get_merchant_account().get_id(),
                &mca_id,
                merchant_context.get_merchant_key_store(),
            )
            .await
            .change_context(errors::ApiErrorResponse::MerchantConnectorAccountNotFound {
                id: mca_id.get_string_repr().to_string(),
            })?;

        let connector_name = billing_processor_mca.connector_name.clone();

        let auth_type: hyperswitch_domain_models::router_data::ConnectorAuthType =
            payments_core::helpers::MerchantConnectorAccountType::DbVal(Box::new(
                billing_processor_mca.clone(),
            ))
            .get_connector_account_details()
            .parse_value("ConnectorAuthType")
            .change_context(errors::ApiErrorResponse::InvalidDataFormat {
                field_name: "connector_account_details".to_string(),
                expected_format: "auth_type and api_key".to_string(),
            })?;

        let connector_data = api_types::ConnectorData::get_connector_by_name(
            &state.conf.connectors,
            &connector_name,
            api_types::GetToken::Connector,
            Some(billing_processor_mca.get_id()),
        )
        .change_context(errors::ApiErrorResponse::IncorrectConnectorNameGiven)
        .attach_printable(
            "invalid connector name received in billing merchant connector account",
        )?;

        let connector_enum = connector_enums::Connector::from_str(connector_name.as_str())
            .change_context(errors::ApiErrorResponse::InternalServerError)
            .attach_printable(format!("unable to parse connector name {connector_name:?}"))?;

        let connector_params =
            hyperswitch_domain_models::connector_endpoints::Connectors::get_connector_params(
                &state.conf.connectors,
                connector_enum,
            )
            .change_context(errors::ApiErrorResponse::ConfigNotFound)
            .attach_printable(format!(
                "cannot find connector params for this connector {connector_name} in this flow",
            ))?;

        Ok(Self {
            auth_type,
            connector_data,
            connector_params,
            connector_metadata: billing_processor_mca.metadata.clone(),
            customer,
        })
    }
    pub async fn create_customer_on_connector(
        &self,
        state: &SessionState,
        request: subscription_types::ConfirmSubscriptionRequest,
        customer_id: common_utils::id_type::CustomerId,
    ) -> errors::RouterResult<ConnectorCustomerResponseData> {
        let customer_req = ConnectorCustomerData {
            email: self.customer.email.clone().map(pii::Email::from),
            payment_method_data: request
                .payment_details
                .payment_method_data
                .payment_method_data
                .clone()
                .map(|pmd| pmd.into()),
            description: None,
            phone: None,
            name: None,
            preprocessing_id: None,
            split_payments: None,
            setup_future_usage: None,
            customer_acceptance: None,
            customer_id: Some(customer_id),
            billing_address: request
                .billing
                .as_ref()
                .and_then(|add| add.address.clone())
                .and_then(|addr| addr.into()),
        };
        let router_data = self.build_router_data(
            state,
            customer_req,
            SubscriptionCustomerData {
                connector_meta_data: self.connector_metadata.clone(),
            },
        )?;
        let connector_integration = self.connector_data.connector.get_connector_integration();

        let response = Box::pin(self.call_connector(
            state,
            router_data,
            "create customer on connector",
            connector_integration,
        ))
        .await?;

        match response {
            Ok(response_data) => match response_data {
                PaymentsResponseData::ConnectorCustomerResponse(customer_response) => {
                    Ok(customer_response)
                }
                _ => Err(errors::ApiErrorResponse::SubscriptionError {
                    operation: "Subscription Customer Create".to_string(),
                }
                .into()),
            },
            Err(err) => Err(errors::ApiErrorResponse::ExternalConnectorError {
                code: err.code,
                message: err.message,
                connector: self.connector_data.connector_name.to_string(),
                status_code: err.status_code,
                reason: err.reason,
            }
            .into()),
        }
    }
    pub async fn create_subscription_on_connector(
        &self,
        state: &SessionState,
        request: subscription_types::ConfirmSubscriptionRequest,
        subscription: diesel_models::subscription::Subscription,
    ) -> errors::RouterResult<subscription_response_types::SubscriptionCreateResponse> {
        let subscription_item = subscription_request_types::SubscriptionItem {
            item_price_id: request.get_item_price_id().change_context(
                errors::ApiErrorResponse::MissingRequiredField {
                    field_name: "item_price_id",
                },
            )?,
            quantity: Some(1),
        };
        let subscription_req = subscription_request_types::SubscriptionCreateRequest {
            subscription_id: subscription.id.to_owned(),
            customer_id: subscription.customer_id.to_owned(),
            subscription_items: vec![subscription_item],
            billing_address: request.get_billing_address().change_context(
                errors::ApiErrorResponse::MissingRequiredField {
                    field_name: "billing",
                },
            )?,
            auto_collection: subscription_request_types::SubscriptionAutoCollection::Off,
            connector_params: self.connector_params.clone(),
        };
=======
    let _customer_create_response = billing_handler
        .create_customer_on_connector(
            &state,
            subscription.customer_id.clone(),
            request.billing.clone(),
            request
                .payment_details
                .payment_method_data
                .payment_method_data,
        )
        .await?;

    let subscription_create_response = billing_handler
        .create_subscription_on_connector(
            &state,
            subscription,
            request.item_price_id,
            request.billing,
        )
        .await?;
>>>>>>> c611b814

    let invoice_details = subscription_create_response.invoice_details;
    let invoice_entry = invoice_handler
        .update_invoice(
            &state,
            invoice.id,
            payment_response.payment_method_id.clone(),
            invoice_details
                .clone()
                .and_then(|invoice| invoice.status)
                .unwrap_or(connector_enums::InvoiceStatus::InvoiceCreated),
        )
        .await?;

    subscription_entry
        .update_subscription(diesel_models::subscription::SubscriptionUpdate::new(
            payment_response.payment_method_id.clone(),
            Some(SubscriptionStatus::from(subscription_create_response.status).to_string()),
            Some(
                subscription_create_response
                    .subscription_id
                    .get_string_repr()
                    .to_string(),
            ),
        ))
        .await?;

    let response = subscription_entry.generate_response(
        &invoice_entry,
        &payment_response,
        subscription_create_response.status,
    )?;

<<<<<<< HEAD
    pub async fn get_subscription_estimate(
        &self,
        state: &SessionState,
        estimate_request: subscription_types::EstimateSubscriptionRequest,
    ) -> errors::RouterResult<subscription_response_types::GetSubscriptionEstimateResponse> {
        let estimate_req = subscription_request_types::GetSubscriptionEstimateRequest {
            price_id: estimate_request.item_price_id.clone(),
            customer_id: Some(estimate_request.customer_id.clone()),
        };

        let router_data = self.build_router_data(
            state,
            estimate_req,
            GetSubscriptionEstimateData {
                connector_meta_data: self.connector_metadata.clone(),
            },
        )?;
        let connector_integration = self.connector_data.connector.get_connector_integration();

        let response = Box::pin(self.call_connector(
            state,
            router_data,
            "get subscription estimate from connector",
            connector_integration,
        ))
        .await?;

        match response {
            Ok(response_data) => Ok(response_data),
            Err(err) => Err(errors::ApiErrorResponse::ExternalConnectorError {
                code: err.code,
                message: err.message,
                connector: self.connector_data.connector_name.to_string(),
                status_code: err.status_code,
                reason: err.reason,
            }
            .into()),
        }
    }

    async fn call_connector<F, ResourceCommonData, Req, Resp>(
        &self,
        state: &SessionState,
        router_data: hyperswitch_domain_models::router_data_v2::RouterDataV2<
            F,
            ResourceCommonData,
            Req,
            Resp,
        >,
        operation_name: &str,
        connector_integration: hyperswitch_interfaces::connector_integration_interface::BoxedConnectorIntegrationInterface<F, ResourceCommonData, Req, Resp>,
    ) -> errors::RouterResult<Result<Resp, hyperswitch_domain_models::router_data::ErrorResponse>>
    where
        F: Clone + std::fmt::Debug + 'static,
        Req: Clone + std::fmt::Debug + 'static,
        Resp: Clone + std::fmt::Debug + 'static,
        ResourceCommonData:
            hyperswitch_interfaces::connector_integration_interface::RouterDataConversion<
                    F,
                    Req,
                    Resp,
                > + Clone
                + 'static,
    {
        let old_router_data = ResourceCommonData::to_old_router_data(router_data).change_context(
            errors::ApiErrorResponse::SubscriptionError {
                operation: { operation_name.to_string() },
            },
        )?;
=======
    Ok(ApplicationResponse::Json(response))
}
>>>>>>> c611b814

pub async fn get_subscription(
    state: SessionState,
    merchant_context: MerchantContext,
    profile_id: common_utils::id_type::ProfileId,
    subscription_id: common_utils::id_type::SubscriptionId,
) -> RouterResponse<SubscriptionResponse> {
    let profile =
        SubscriptionHandler::find_business_profile(&state, &merchant_context, &profile_id)
            .await
            .attach_printable(
                "subscriptions: failed to find business profile in get_subscription",
            )?;
    let handler = SubscriptionHandler::new(&state, &merchant_context, profile);
    let subscription = handler
        .find_subscription(subscription_id)
        .await
        .attach_printable("subscriptions: failed to get subscription entry in get_subscription")?;

    Ok(ApplicationResponse::Json(
        subscription.to_subscription_response(),
    ))
}<|MERGE_RESOLUTION|>--- conflicted
+++ resolved
@@ -1,28 +1,3 @@
-<<<<<<< HEAD
-use std::str::FromStr;
-
-use api_models::{
-    enums as api_enums,
-    subscription::{self as subscription_types, SubscriptionResponse, SubscriptionStatus},
-};
-use common_enums::connector_enums;
-use common_utils::{ext_traits::ValueExt, id_type::GenerateId, pii, types::MinorUnit};
-use diesel_models::subscription::SubscriptionNew;
-use error_stack::ResultExt;
-use hyperswitch_domain_models::{
-    api::ApplicationResponse,
-    merchant_context::MerchantContext,
-    router_data_v2::flow_common_types::{
-        GetSubscriptionEstimateData, SubscriptionCreateData, SubscriptionCustomerData,
-    },
-    router_request_types::{subscriptions as subscription_request_types, ConnectorCustomerData},
-    router_response_types::{
-        subscriptions as subscription_response_types, ConnectorCustomerResponseData,
-        PaymentsResponseData,
-    },
-};
-use masking::Secret;
-=======
 use api_models::subscription::{
     self as subscription_types, SubscriptionResponse, SubscriptionStatus,
 };
@@ -30,7 +5,6 @@
 use common_utils::id_type::GenerateId;
 use error_stack::ResultExt;
 use hyperswitch_domain_models::{api::ApplicationResponse, merchant_context::MerchantContext};
->>>>>>> c611b814
 
 use super::errors::{self, RouterResponse};
 use crate::{
@@ -41,14 +15,10 @@
     routes::SessionState,
 };
 
-<<<<<<< HEAD
-pub mod payments_api_client;
-=======
 pub mod billing_processor_handler;
 pub mod invoice_handler;
 pub mod payments_api_client;
 pub mod subscription_handler;
->>>>>>> c611b814
 
 pub const SUBSCRIPTION_CONNECTOR_ID: &str = "DefaultSubscriptionConnectorId";
 pub const SUBSCRIPTION_PAYMENT_ID: &str = "DefaultSubscriptionPaymentId";
@@ -64,22 +34,6 @@
     let profile =
         SubscriptionHandler::find_business_profile(&state, &merchant_context, &profile_id)
             .await
-<<<<<<< HEAD
-            .attach_printable(
-                "subscriptions: failed to find business profile in create_and_confirm_subscription",
-            )?;
-    let subscription_handler = SubscriptionHandler::new(state, merchant_context, profile);
-    let subscription = subscription_handler
-        .create_subscription_entry(
-            subscription_id,
-            &request.customer_id,
-            request.merchant_reference_id.clone(),
-        )
-        .await
-        .attach_printable(
-            "subscriptions: failed to create subscription entry in create_subscription",
-        )?;
-=======
             .attach_printable("subscriptions: failed to find business profile")?;
     let customer =
         SubscriptionHandler::find_customer(&state, &merchant_context, &request.customer_id)
@@ -126,7 +80,6 @@
         ))
         .await
         .attach_printable("subscriptions: failed to update subscription")?;
->>>>>>> c611b814
 
     Ok(ApplicationResponse::Json(
         subscription.to_subscription_response(),
@@ -139,92 +92,13 @@
     state: SessionState,
     merchant_context: MerchantContext,
     profile_id: common_utils::id_type::ProfileId,
-<<<<<<< HEAD
-    request: subscription_types::ConfirmSubscriptionRequest,
-=======
     request: subscription_types::CreateAndConfirmSubscriptionRequest,
->>>>>>> c611b814
 ) -> RouterResponse<subscription_types::ConfirmSubscriptionResponse> {
     let subscription_id = common_utils::id_type::SubscriptionId::generate();
 
     let profile =
         SubscriptionHandler::find_business_profile(&state, &merchant_context, &profile_id)
             .await
-<<<<<<< HEAD
-            .attach_printable(
-                "subscriptions: failed to find business profile in create_and_confirm_subscription",
-            )?;
-    let customer =
-        SubscriptionHandler::find_customer(&state, &merchant_context, &request.customer_id)
-            .await
-            .attach_printable(
-                "subscriptions: failed to find customer in create_and_confirm_subscription",
-            )?;
-    let subscription_handler = SubscriptionHandler::new(state, merchant_context, profile);
-    let subscription = subscription_handler
-        .create_subscription_entry(
-            subscription_id.clone(),
-            &request.customer_id,
-            request.merchant_reference_id.clone(),
-        )
-        .await
-        .attach_printable(
-            "subscriptions: failed to create subscription entry in create_and_confirm_subscription",
-        )?;
-
-    Box::pin(execute_subscription_confirmation(
-        subscription,
-        customer,
-        request,
-    ))
-    .await
-}
-
-pub async fn confirm_subscription(
-    state: SessionState,
-    merchant_context: MerchantContext,
-    profile_id: common_utils::id_type::ProfileId,
-    request: subscription_types::ConfirmSubscriptionRequest,
-    subscription_id: common_utils::id_type::SubscriptionId,
-) -> RouterResponse<subscription_types::ConfirmSubscriptionResponse> {
-    // Find the subscription from database
-    let profile =
-        SubscriptionHandler::find_business_profile(&state, &merchant_context, &profile_id)
-            .await
-            .attach_printable(
-                "subscriptions: failed to find business profile in confirm_subscription",
-            )?;
-    let customer =
-        SubscriptionHandler::find_customer(&state, &merchant_context, &request.customer_id)
-            .await
-            .attach_printable("subscriptions: failed to find customer in confirm_subscription")?;
-
-    let handler = SubscriptionHandler::new(state, merchant_context, profile);
-    let subscription_entry = handler.find_subscription(subscription_id).await?;
-
-    Box::pin(execute_subscription_confirmation(
-        subscription_entry,
-        customer,
-        request,
-    ))
-    .await
-}
-
-async fn execute_subscription_confirmation(
-    mut subscription_entry: SubscriptionWithHandler<'_>,
-    customer: hyperswitch_domain_models::customer::Customer,
-    request: subscription_types::ConfirmSubscriptionRequest,
-) -> RouterResponse<subscription_types::ConfirmSubscriptionResponse> {
-    let billing_handler = subscription_entry.get_billing_handler(customer).await?;
-    let invoice_handler = subscription_entry.get_invoice_handler().await?;
-    let subscription = subscription_entry.subscription.clone();
-
-    let _customer_create_response = billing_handler
-        .create_customer_on_connector(
-            &subscription_entry.handler.state,
-            request.clone(),
-            subscription.customer_id.clone(),
-=======
             .attach_printable("subscriptions: failed to find business profile")?;
     let customer =
         SubscriptionHandler::find_customer(&state, &merchant_context, &request.customer_id)
@@ -256,43 +130,19 @@
                 .payment_method_data
                 .clone()
                 .and_then(|data| data.payment_method_data),
->>>>>>> c611b814
         )
         .await?;
 
     let subscription_create_response = billing_handler
         .create_subscription_on_connector(
-<<<<<<< HEAD
-            &subscription_entry.handler.state,
-            request.clone(),
-            subscription,
-=======
             &state,
             subs_handler.subscription.clone(),
             request.item_price_id.clone(),
             request.billing.clone(),
->>>>>>> c611b814
         )
         .await?;
 
     let invoice_details = subscription_create_response.invoice_details;
-<<<<<<< HEAD
-    // Use request amount and currency if provided, else fallback to invoice details from connector response
-    let (amount, currency) = request.amount.zip(request.currency).unwrap_or(
-        invoice_details
-            .clone()
-            .map(|invoice| (invoice.total, invoice.currency_code))
-            .unwrap_or((MinorUnit::new(0), api_enums::Currency::default())), // Default to 0 and a default currency if not provided
-    );
-
-    let payment_response = invoice_handler
-        .create_cit_payment(
-            &subscription_entry.handler.state,
-            &request,
-            amount,
-            currency,
-        )
-=======
     let (amount, currency) = InvoiceHandler::get_amount_and_currency(
         (request.amount, request.currency),
         invoice_details.clone(),
@@ -300,18 +150,12 @@
 
     let payment_response = invoice_handler
         .create_and_confirm_payment(&state, &request, amount, currency)
->>>>>>> c611b814
         .await?;
 
     let invoice_entry = invoice_handler
         .create_invoice_entry(
-<<<<<<< HEAD
-            &subscription_entry.handler.state,
-            subscription_entry.profile.get_billing_processor_id()?,
-=======
             &state,
             profile.get_billing_processor_id()?,
->>>>>>> c611b814
             Some(payment_response.payment_id.clone()),
             amount,
             currency,
@@ -327,11 +171,7 @@
     //     .create_invoice_record_back_job(&payment_response)
     //     .await?;
 
-<<<<<<< HEAD
-    subscription_entry
-=======
     subs_handler
->>>>>>> c611b814
         .update_subscription(diesel_models::subscription::SubscriptionUpdate::new(
             payment_response.payment_method_id.clone(),
             Some(SubscriptionStatus::from(subscription_create_response.status).to_string()),
@@ -344,11 +184,7 @@
         ))
         .await?;
 
-<<<<<<< HEAD
-    let response = subscription_entry.generate_response(
-=======
     let response = subs_handler.generate_response(
->>>>>>> c611b814
         &invoice_entry,
         &payment_response,
         subscription_create_response.status,
@@ -357,384 +193,6 @@
     Ok(ApplicationResponse::Json(response))
 }
 
-<<<<<<< HEAD
-pub async fn get_subscription(
-    state: SessionState,
-    merchant_context: MerchantContext,
-    profile_id: common_utils::id_type::ProfileId,
-    subscription_id: common_utils::id_type::SubscriptionId,
-) -> RouterResponse<SubscriptionResponse> {
-    let profile =
-        SubscriptionHandler::find_business_profile(&state, &merchant_context, &profile_id)
-            .await
-            .attach_printable(
-                "subscriptions: failed to find business profile in get_subscription",
-            )?;
-    let handler = SubscriptionHandler::new(state, merchant_context, profile);
-    let subscription = handler
-        .find_subscription(subscription_id)
-        .await
-        .attach_printable("subscriptions: failed to get subscription entry in get_subscription")?;
-
-    Ok(ApplicationResponse::Json(
-        subscription.to_subscription_response(),
-    ))
-}
-
-pub async fn get_estimate(
-    state: SessionState,
-    merchant_context: MerchantContext,
-    profile_id: common_utils::id_type::ProfileId,
-    estimate_request: subscription_types::EstimateSubscriptionRequest,
-) -> RouterResponse<subscription_types::EstimateSubscriptionResponse> {
-    let profile =
-        SubscriptionHandler::find_business_profile(&state, &merchant_context, &profile_id)
-            .await
-            .attach_printable("subscriptions: failed to find business profile in get_estimate")?;
-    let customer = SubscriptionHandler::find_customer(
-        &state,
-        &merchant_context,
-        &estimate_request.customer_id.clone(),
-    )
-    .await
-    .attach_printable("subscriptions: failed to find customer in get_estimate")?;
-    let billing_handler =
-        BillingHandler::create(&state, merchant_context, customer, profile).await?;
-    let estimate = billing_handler
-        .get_subscription_estimate(&state, estimate_request)
-        .await?;
-    Ok(ApplicationResponse::Json(estimate.into()))
-}
-
-pub struct SubscriptionHandler {
-    state: SessionState,
-    merchant_context: MerchantContext,
-    profile: hyperswitch_domain_models::business_profile::Profile,
-}
-
-impl SubscriptionHandler {
-    pub fn new(
-        state: SessionState,
-        merchant_context: MerchantContext,
-        profile: hyperswitch_domain_models::business_profile::Profile,
-    ) -> Self {
-        Self {
-            state,
-            merchant_context,
-            profile,
-        }
-    }
-
-    /// Helper function to create a subscription entry in the database.
-    pub async fn create_subscription_entry(
-        &self,
-        subscription_id: common_utils::id_type::SubscriptionId,
-        customer_id: &common_utils::id_type::CustomerId,
-        merchant_reference_id: Option<String>,
-    ) -> errors::RouterResult<SubscriptionWithHandler<'_>> {
-        let store = self.state.store.clone();
-        let db = store.as_ref();
-
-        let mut subscription = SubscriptionNew::new(
-            subscription_id,
-            SubscriptionStatus::Created.to_string(),
-            None,
-            None,
-            None,
-            None,
-            None,
-            self.merchant_context
-                .get_merchant_account()
-                .get_id()
-                .clone(),
-            customer_id.clone(),
-            None,
-            self.profile.get_id().clone(),
-            merchant_reference_id,
-        );
-
-        subscription.generate_and_set_client_secret();
-
-        let new_subscription = db
-            .insert_subscription_entry(subscription)
-            .await
-            .change_context(errors::ApiErrorResponse::InternalServerError)
-            .attach_printable("subscriptions: unable to insert subscription entry to database")?;
-
-        Ok(SubscriptionWithHandler {
-            handler: self,
-            subscription: new_subscription,
-            profile: self.profile.clone(),
-            merchant_account: self.merchant_context.get_merchant_account().clone(),
-        })
-    }
-
-    /// Helper function to find and validate customer.
-    pub async fn find_customer(
-        state: &SessionState,
-        merchant_context: &MerchantContext,
-        customer_id: &common_utils::id_type::CustomerId,
-    ) -> errors::RouterResult<hyperswitch_domain_models::customer::Customer> {
-        let key_manager_state = &(state).into();
-        let merchant_key_store = merchant_context.get_merchant_key_store();
-        let merchant_id = merchant_context.get_merchant_account().get_id();
-
-        state
-            .store
-            .find_customer_by_customer_id_merchant_id(
-                key_manager_state,
-                customer_id,
-                merchant_id,
-                merchant_key_store,
-                merchant_context.get_merchant_account().storage_scheme,
-            )
-            .await
-            .change_context(errors::ApiErrorResponse::CustomerNotFound)
-            .attach_printable("subscriptions: unable to fetch customer from database")
-    }
-
-    /// Helper function to find business profile.
-    pub async fn find_business_profile(
-        state: &SessionState,
-        merchant_context: &MerchantContext,
-        profile_id: &common_utils::id_type::ProfileId,
-    ) -> errors::RouterResult<hyperswitch_domain_models::business_profile::Profile> {
-        let key_manager_state = &(state).into();
-        let merchant_key_store = merchant_context.get_merchant_key_store();
-
-        state
-            .store
-            .find_business_profile_by_profile_id(key_manager_state, merchant_key_store, profile_id)
-            .await
-            .change_context(errors::ApiErrorResponse::ProfileNotFound {
-                id: profile_id.get_string_repr().to_string(),
-            })
-    }
-
-    pub async fn find_subscription(
-        &self,
-        subscription_id: common_utils::id_type::SubscriptionId,
-    ) -> errors::RouterResult<SubscriptionWithHandler<'_>> {
-        let subscription = self
-            .state
-            .store
-            .find_by_merchant_id_subscription_id(
-                self.merchant_context.get_merchant_account().get_id(),
-                subscription_id.get_string_repr().to_string().clone(),
-            )
-            .await
-            .change_context(errors::ApiErrorResponse::GenericNotFoundError {
-                message: format!(
-                    "subscription not found for id: {}",
-                    subscription_id.get_string_repr()
-                ),
-            })?;
-
-        Ok(SubscriptionWithHandler {
-            handler: self,
-            subscription,
-            profile: self.profile.clone(),
-            merchant_account: self.merchant_context.get_merchant_account().clone(),
-        })
-    }
-}
-pub struct SubscriptionWithHandler<'a> {
-    handler: &'a SubscriptionHandler,
-    subscription: diesel_models::subscription::Subscription,
-    profile: hyperswitch_domain_models::business_profile::Profile,
-    merchant_account: hyperswitch_domain_models::merchant_account::MerchantAccount,
-}
-
-impl SubscriptionWithHandler<'_> {
-    fn generate_response(
-        &self,
-        invoice: &diesel_models::invoice::Invoice,
-        payment_response: &subscription_types::PaymentResponseData,
-        status: subscription_response_types::SubscriptionStatus,
-    ) -> errors::RouterResult<subscription_types::ConfirmSubscriptionResponse> {
-        Ok(subscription_types::ConfirmSubscriptionResponse {
-            id: self.subscription.id.clone(),
-            merchant_reference_id: self.subscription.merchant_reference_id.clone(),
-            status: SubscriptionStatus::from(status),
-            plan_id: None,
-            profile_id: self.subscription.profile_id.to_owned(),
-            payment: Some(payment_response.clone()),
-            customer_id: Some(self.subscription.customer_id.clone()),
-            price_id: None,
-            coupon: None,
-            billing_processor_subscription_id: self.subscription.connector_subscription_id.clone(),
-            invoice: Some(subscription_types::Invoice {
-                id: invoice.id.clone(),
-                subscription_id: invoice.subscription_id.clone(),
-                merchant_id: invoice.merchant_id.clone(),
-                profile_id: invoice.profile_id.clone(),
-                merchant_connector_id: invoice.merchant_connector_id.clone(),
-                payment_intent_id: invoice.payment_intent_id.clone(),
-                payment_method_id: invoice.payment_method_id.clone(),
-                customer_id: invoice.customer_id.clone(),
-                amount: invoice.amount,
-                currency: api_enums::Currency::from_str(invoice.currency.as_str())
-                    .change_context(errors::ApiErrorResponse::InvalidDataValue {
-                        field_name: "currency",
-                    })
-                    .attach_printable(format!(
-                        "unable to parse currency name {currency:?}",
-                        currency = invoice.currency
-                    ))?,
-                status: invoice.status.clone(),
-            }),
-        })
-    }
-
-    pub fn to_subscription_response(&self) -> SubscriptionResponse {
-        SubscriptionResponse::new(
-            self.subscription.id.clone(),
-            self.subscription.merchant_reference_id.clone(),
-            SubscriptionStatus::from_str(&self.subscription.status)
-                .unwrap_or(SubscriptionStatus::Created),
-            None,
-            self.subscription.profile_id.to_owned(),
-            self.subscription.merchant_id.to_owned(),
-            self.subscription.client_secret.clone().map(Secret::new),
-            self.subscription.customer_id.clone(),
-        )
-    }
-
-    async fn update_subscription(
-        &mut self,
-        subscription_update: diesel_models::subscription::SubscriptionUpdate,
-    ) -> errors::RouterResult<()> {
-        let db = self.handler.state.store.as_ref();
-        let updated_subscription = db
-            .update_subscription_entry(
-                self.handler
-                    .merchant_context
-                    .get_merchant_account()
-                    .get_id(),
-                self.subscription.id.get_string_repr().to_string(),
-                subscription_update,
-            )
-            .await
-            .change_context(errors::ApiErrorResponse::SubscriptionError {
-                operation: "Subscription Update".to_string(),
-            })
-            .attach_printable("subscriptions: unable to update subscription entry in database")?;
-
-        self.subscription = updated_subscription;
-
-        Ok(())
-    }
-
-    pub async fn get_billing_handler(
-        &self,
-        customer: hyperswitch_domain_models::customer::Customer,
-    ) -> errors::RouterResult<BillingHandler> {
-        BillingHandler::create(
-            &self.handler.state,
-            self.handler.merchant_context.clone(),
-            customer,
-            self.profile.clone(),
-        )
-        .await
-    }
-
-    pub async fn get_invoice_handler(&self) -> errors::RouterResult<InvoiceHandler> {
-        Ok(InvoiceHandler {
-            subscription: self.subscription.clone(),
-            merchant_account: self.merchant_account.clone(),
-            profile: self.profile.clone(),
-        })
-    }
-}
-
-pub struct BillingHandler {
-    auth_type: hyperswitch_domain_models::router_data::ConnectorAuthType,
-    connector_data: api_types::ConnectorData,
-    connector_params: hyperswitch_domain_models::connector_endpoints::ConnectorParams,
-    connector_metadata: Option<pii::SecretSerdeValue>,
-    customer: hyperswitch_domain_models::customer::Customer,
-}
-
-pub struct InvoiceHandler {
-    subscription: diesel_models::subscription::Subscription,
-    merchant_account: hyperswitch_domain_models::merchant_account::MerchantAccount,
-    profile: hyperswitch_domain_models::business_profile::Profile,
-}
-
-#[allow(clippy::todo)]
-impl InvoiceHandler {
-    #[allow(clippy::too_many_arguments)]
-    pub async fn create_invoice_entry(
-        self,
-        state: &SessionState,
-        merchant_connector_id: common_utils::id_type::MerchantConnectorAccountId,
-        payment_intent_id: Option<common_utils::id_type::PaymentId>,
-        amount: MinorUnit,
-        currency: common_enums::Currency,
-        status: connector_enums::InvoiceStatus,
-        provider_name: connector_enums::Connector,
-        metadata: Option<pii::SecretSerdeValue>,
-    ) -> errors::RouterResult<diesel_models::invoice::Invoice> {
-        let invoice_new = diesel_models::invoice::InvoiceNew::new(
-            self.subscription.id.to_owned(),
-            self.subscription.merchant_id.to_owned(),
-            self.subscription.profile_id.to_owned(),
-            merchant_connector_id,
-            payment_intent_id,
-            self.subscription.payment_method_id.clone(),
-            self.subscription.customer_id.to_owned(),
-            amount,
-            currency.to_string(),
-            status,
-            provider_name,
-            metadata,
-        );
-
-        let invoice = state
-            .store
-            .insert_invoice_entry(invoice_new)
-            .await
-            .change_context(errors::ApiErrorResponse::SubscriptionError {
-                operation: "Subscription Confirm".to_string(),
-            })
-            .attach_printable("invoices: unable to insert invoice entry to database")?;
-
-        Ok(invoice)
-    }
-
-    pub fn generate_payment_id() -> Option<common_utils::id_type::PaymentId> {
-        common_utils::id_type::PaymentId::wrap(common_utils::generate_id_with_default_len(
-            "sub_pay",
-        ))
-        .ok()
-    }
-
-    pub async fn create_cit_payment(
-        &self,
-        state: &SessionState,
-        request: &subscription_types::ConfirmSubscriptionRequest,
-        amount: MinorUnit,
-        currency: common_enums::Currency,
-    ) -> errors::RouterResult<subscription_types::PaymentResponseData> {
-        let cit_payment_request = subscription_types::PaymentsRequestData {
-            amount: Some(amount),
-            currency: Some(currency),
-            confirm: true,
-            customer_id: Some(self.subscription.customer_id.clone()),
-            payment_id: Self::generate_payment_id(),
-            billing: request.billing.clone(),
-            shipping: request.shipping.clone(),
-            payment_details: request.payment_details.clone(),
-        };
-        payments_api_client::PaymentsApiClient::create_cit_payment(
-            state,
-            cit_payment_request,
-            self.merchant_account.get_id().get_string_repr(),
-            self.profile.get_id().get_string_repr(),
-        )
-        .await
-    }
-=======
 pub async fn confirm_subscription(
     state: SessionState,
     merchant_context: MerchantContext,
@@ -770,175 +228,12 @@
             &request,
         )
         .await?;
->>>>>>> c611b814
 
     let billing_handler =
         BillingHandler::create(&state, &merchant_context, customer, profile).await?;
     let invoice_handler = subscription_entry.get_invoice_handler();
     let subscription = subscription_entry.subscription.clone();
 
-<<<<<<< HEAD
-#[allow(clippy::todo)]
-impl BillingHandler {
-    pub async fn create(
-        state: &SessionState,
-        merchant_context: MerchantContext,
-        customer: hyperswitch_domain_models::customer::Customer,
-        profile: hyperswitch_domain_models::business_profile::Profile,
-    ) -> errors::RouterResult<Self> {
-        let mca_id = profile.get_billing_processor_id()?;
-
-        let billing_processor_mca = state
-            .store
-            .find_by_merchant_connector_account_merchant_id_merchant_connector_id(
-                &(state).into(),
-                merchant_context.get_merchant_account().get_id(),
-                &mca_id,
-                merchant_context.get_merchant_key_store(),
-            )
-            .await
-            .change_context(errors::ApiErrorResponse::MerchantConnectorAccountNotFound {
-                id: mca_id.get_string_repr().to_string(),
-            })?;
-
-        let connector_name = billing_processor_mca.connector_name.clone();
-
-        let auth_type: hyperswitch_domain_models::router_data::ConnectorAuthType =
-            payments_core::helpers::MerchantConnectorAccountType::DbVal(Box::new(
-                billing_processor_mca.clone(),
-            ))
-            .get_connector_account_details()
-            .parse_value("ConnectorAuthType")
-            .change_context(errors::ApiErrorResponse::InvalidDataFormat {
-                field_name: "connector_account_details".to_string(),
-                expected_format: "auth_type and api_key".to_string(),
-            })?;
-
-        let connector_data = api_types::ConnectorData::get_connector_by_name(
-            &state.conf.connectors,
-            &connector_name,
-            api_types::GetToken::Connector,
-            Some(billing_processor_mca.get_id()),
-        )
-        .change_context(errors::ApiErrorResponse::IncorrectConnectorNameGiven)
-        .attach_printable(
-            "invalid connector name received in billing merchant connector account",
-        )?;
-
-        let connector_enum = connector_enums::Connector::from_str(connector_name.as_str())
-            .change_context(errors::ApiErrorResponse::InternalServerError)
-            .attach_printable(format!("unable to parse connector name {connector_name:?}"))?;
-
-        let connector_params =
-            hyperswitch_domain_models::connector_endpoints::Connectors::get_connector_params(
-                &state.conf.connectors,
-                connector_enum,
-            )
-            .change_context(errors::ApiErrorResponse::ConfigNotFound)
-            .attach_printable(format!(
-                "cannot find connector params for this connector {connector_name} in this flow",
-            ))?;
-
-        Ok(Self {
-            auth_type,
-            connector_data,
-            connector_params,
-            connector_metadata: billing_processor_mca.metadata.clone(),
-            customer,
-        })
-    }
-    pub async fn create_customer_on_connector(
-        &self,
-        state: &SessionState,
-        request: subscription_types::ConfirmSubscriptionRequest,
-        customer_id: common_utils::id_type::CustomerId,
-    ) -> errors::RouterResult<ConnectorCustomerResponseData> {
-        let customer_req = ConnectorCustomerData {
-            email: self.customer.email.clone().map(pii::Email::from),
-            payment_method_data: request
-                .payment_details
-                .payment_method_data
-                .payment_method_data
-                .clone()
-                .map(|pmd| pmd.into()),
-            description: None,
-            phone: None,
-            name: None,
-            preprocessing_id: None,
-            split_payments: None,
-            setup_future_usage: None,
-            customer_acceptance: None,
-            customer_id: Some(customer_id),
-            billing_address: request
-                .billing
-                .as_ref()
-                .and_then(|add| add.address.clone())
-                .and_then(|addr| addr.into()),
-        };
-        let router_data = self.build_router_data(
-            state,
-            customer_req,
-            SubscriptionCustomerData {
-                connector_meta_data: self.connector_metadata.clone(),
-            },
-        )?;
-        let connector_integration = self.connector_data.connector.get_connector_integration();
-
-        let response = Box::pin(self.call_connector(
-            state,
-            router_data,
-            "create customer on connector",
-            connector_integration,
-        ))
-        .await?;
-
-        match response {
-            Ok(response_data) => match response_data {
-                PaymentsResponseData::ConnectorCustomerResponse(customer_response) => {
-                    Ok(customer_response)
-                }
-                _ => Err(errors::ApiErrorResponse::SubscriptionError {
-                    operation: "Subscription Customer Create".to_string(),
-                }
-                .into()),
-            },
-            Err(err) => Err(errors::ApiErrorResponse::ExternalConnectorError {
-                code: err.code,
-                message: err.message,
-                connector: self.connector_data.connector_name.to_string(),
-                status_code: err.status_code,
-                reason: err.reason,
-            }
-            .into()),
-        }
-    }
-    pub async fn create_subscription_on_connector(
-        &self,
-        state: &SessionState,
-        request: subscription_types::ConfirmSubscriptionRequest,
-        subscription: diesel_models::subscription::Subscription,
-    ) -> errors::RouterResult<subscription_response_types::SubscriptionCreateResponse> {
-        let subscription_item = subscription_request_types::SubscriptionItem {
-            item_price_id: request.get_item_price_id().change_context(
-                errors::ApiErrorResponse::MissingRequiredField {
-                    field_name: "item_price_id",
-                },
-            )?,
-            quantity: Some(1),
-        };
-        let subscription_req = subscription_request_types::SubscriptionCreateRequest {
-            subscription_id: subscription.id.to_owned(),
-            customer_id: subscription.customer_id.to_owned(),
-            subscription_items: vec![subscription_item],
-            billing_address: request.get_billing_address().change_context(
-                errors::ApiErrorResponse::MissingRequiredField {
-                    field_name: "billing",
-                },
-            )?,
-            auto_collection: subscription_request_types::SubscriptionAutoCollection::Off,
-            connector_params: self.connector_params.clone(),
-        };
-=======
     let _customer_create_response = billing_handler
         .create_customer_on_connector(
             &state,
@@ -959,7 +254,6 @@
             request.billing,
         )
         .await?;
->>>>>>> c611b814
 
     let invoice_details = subscription_create_response.invoice_details;
     let invoice_entry = invoice_handler
@@ -993,80 +287,8 @@
         subscription_create_response.status,
     )?;
 
-<<<<<<< HEAD
-    pub async fn get_subscription_estimate(
-        &self,
-        state: &SessionState,
-        estimate_request: subscription_types::EstimateSubscriptionRequest,
-    ) -> errors::RouterResult<subscription_response_types::GetSubscriptionEstimateResponse> {
-        let estimate_req = subscription_request_types::GetSubscriptionEstimateRequest {
-            price_id: estimate_request.item_price_id.clone(),
-            customer_id: Some(estimate_request.customer_id.clone()),
-        };
-
-        let router_data = self.build_router_data(
-            state,
-            estimate_req,
-            GetSubscriptionEstimateData {
-                connector_meta_data: self.connector_metadata.clone(),
-            },
-        )?;
-        let connector_integration = self.connector_data.connector.get_connector_integration();
-
-        let response = Box::pin(self.call_connector(
-            state,
-            router_data,
-            "get subscription estimate from connector",
-            connector_integration,
-        ))
-        .await?;
-
-        match response {
-            Ok(response_data) => Ok(response_data),
-            Err(err) => Err(errors::ApiErrorResponse::ExternalConnectorError {
-                code: err.code,
-                message: err.message,
-                connector: self.connector_data.connector_name.to_string(),
-                status_code: err.status_code,
-                reason: err.reason,
-            }
-            .into()),
-        }
-    }
-
-    async fn call_connector<F, ResourceCommonData, Req, Resp>(
-        &self,
-        state: &SessionState,
-        router_data: hyperswitch_domain_models::router_data_v2::RouterDataV2<
-            F,
-            ResourceCommonData,
-            Req,
-            Resp,
-        >,
-        operation_name: &str,
-        connector_integration: hyperswitch_interfaces::connector_integration_interface::BoxedConnectorIntegrationInterface<F, ResourceCommonData, Req, Resp>,
-    ) -> errors::RouterResult<Result<Resp, hyperswitch_domain_models::router_data::ErrorResponse>>
-    where
-        F: Clone + std::fmt::Debug + 'static,
-        Req: Clone + std::fmt::Debug + 'static,
-        Resp: Clone + std::fmt::Debug + 'static,
-        ResourceCommonData:
-            hyperswitch_interfaces::connector_integration_interface::RouterDataConversion<
-                    F,
-                    Req,
-                    Resp,
-                > + Clone
-                + 'static,
-    {
-        let old_router_data = ResourceCommonData::to_old_router_data(router_data).change_context(
-            errors::ApiErrorResponse::SubscriptionError {
-                operation: { operation_name.to_string() },
-            },
-        )?;
-=======
     Ok(ApplicationResponse::Json(response))
 }
->>>>>>> c611b814
 
 pub async fn get_subscription(
     state: SessionState,
@@ -1089,4 +311,29 @@
     Ok(ApplicationResponse::Json(
         subscription.to_subscription_response(),
     ))
+}
+
+pub async fn get_estimate(
+    state: SessionState,
+    merchant_context: MerchantContext,
+    profile_id: common_utils::id_type::ProfileId,
+    estimate_request: subscription_types::EstimateSubscriptionRequest,
+) -> RouterResponse<subscription_types::EstimateSubscriptionResponse> {
+    let profile =
+        SubscriptionHandler::find_business_profile(&state, &merchant_context, &profile_id)
+            .await
+            .attach_printable("subscriptions: failed to find business profile in get_estimate")?;
+    let customer = SubscriptionHandler::find_customer(
+        &state,
+        &merchant_context,
+        &estimate_request.customer_id.clone(),
+    )
+    .await
+    .attach_printable("subscriptions: failed to find customer in get_estimate")?;
+    let billing_handler =
+        BillingHandler::create(&state, &merchant_context, customer, profile).await?;
+    let estimate = billing_handler
+        .get_subscription_estimate(&state, estimate_request)
+        .await?;
+    Ok(ApplicationResponse::Json(estimate.into()))
 }