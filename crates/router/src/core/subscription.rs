--- conflicted
+++ resolved
@@ -10,7 +10,6 @@
 use hyperswitch_domain_models::{
     api::ApplicationResponse,
     merchant_context::MerchantContext,
-<<<<<<< HEAD
     router_data_v2::flow_common_types::{
         InvoiceRecordBackData, SubscriptionCreateData, SubscriptionCustomerData,
     },
@@ -21,13 +20,6 @@
     router_response_types::{
         revenue_recovery::InvoiceRecordBackResponse, subscriptions as subscription_response_types,
         ConnectorCustomerResponseData, PaymentsResponseData,
-=======
-    router_data_v2::flow_common_types::{SubscriptionCreateData, SubscriptionCustomerData},
-    router_request_types::{subscriptions as subscription_request_types, ConnectorCustomerData},
-    router_response_types::{
-        subscriptions as subscription_response_types, ConnectorCustomerResponseData,
-        PaymentsResponseData,
->>>>>>> f02d1803
     },
 };
 use masking::Secret;
@@ -35,10 +27,7 @@
 use super::errors::{self, RouterResponse};
 use crate::{
     core::payments as payments_core, routes::SessionState, services, types::api as api_types,
-<<<<<<< HEAD
     workflows,
-=======
->>>>>>> f02d1803
 };
 
 pub const SUBSCRIPTION_CONNECTOR_ID: &str = "DefaultSubscriptionConnectorId";
@@ -157,15 +146,10 @@
             &handler.state,
             subscription_entry.profile.get_billing_processor_id()?,
             None,
-<<<<<<< HEAD
             billing_handler.amount,
             billing_handler.currency.clone().to_string(),
-=======
-            billing_handler.request.amount,
-            billing_handler.request.currency.to_string(),
->>>>>>> f02d1803
             common_enums::connector_enums::InvoiceStatus::InvoiceCreated,
-            billing_handler.connector_data.connector_name,
+            billing_handler.connector_data.connector_name.clone(),
             None,
         )
         .await?;
@@ -302,7 +286,6 @@
         &self,
         customer: hyperswitch_domain_models::customer::Customer,
     ) -> errors::RouterResult<BillingHandler> {
-<<<<<<< HEAD
         let handler = BillingHandler::create(
             &self.handler.state,
             self.handler.merchant_context.get_merchant_account(),
@@ -319,76 +302,6 @@
         .await?;
 
         Ok(handler)
-=======
-        let mca_id = self.profile.get_billing_processor_id()?;
-
-        let billing_processor_mca = self
-            .handler
-            .state
-            .store
-            .find_by_merchant_connector_account_merchant_id_merchant_connector_id(
-                &(&self.handler.state).into(),
-                self.handler
-                    .merchant_context
-                    .get_merchant_account()
-                    .get_id(),
-                &mca_id,
-                self.handler.merchant_context.get_merchant_key_store(),
-            )
-            .await
-            .change_context(errors::ApiErrorResponse::MerchantConnectorAccountNotFound {
-                id: mca_id.get_string_repr().to_string(),
-            })?;
-
-        let connector_name = billing_processor_mca.connector_name.clone();
-
-        let auth_type: hyperswitch_domain_models::router_data::ConnectorAuthType =
-            payments_core::helpers::MerchantConnectorAccountType::DbVal(Box::new(
-                billing_processor_mca.clone(),
-            ))
-            .get_connector_account_details()
-            .parse_value("ConnectorAuthType")
-            .change_context(errors::ApiErrorResponse::InvalidDataFormat {
-                field_name: "connector_account_details".to_string(),
-                expected_format: "auth_type and api_key".to_string(),
-            })?;
-
-        let connector_data = api_types::ConnectorData::get_connector_by_name(
-            &self.handler.state.conf.connectors,
-            &connector_name,
-            api_types::GetToken::Connector,
-            Some(billing_processor_mca.get_id()),
-        )
-        .change_context(errors::ApiErrorResponse::IncorrectConnectorNameGiven)
-        .attach_printable(
-            "invalid connector name received in billing merchant connector account",
-        )?;
-
-        let connector_enum =
-            common_enums::connector_enums::Connector::from_str(connector_name.as_str())
-                .change_context(errors::ApiErrorResponse::InternalServerError)
-                .attach_printable(format!("unable to parse connector name {connector_name:?}"))?;
-
-        let connector_params =
-            hyperswitch_domain_models::connector_endpoints::Connectors::get_connector_params(
-                &self.handler.state.conf.connectors,
-                connector_enum,
-            )
-            .change_context(errors::ApiErrorResponse::ConfigNotFound)
-            .attach_printable(format!(
-                "cannot find connector params for this connector {connector_name} in this flow",
-            ))?;
-
-        Ok(BillingHandler {
-            subscription: self.subscription.clone(),
-            auth_type,
-            connector_data,
-            connector_params,
-            request: self.handler.request.clone(),
-            connector_metadata: billing_processor_mca.metadata.clone(),
-            customer,
-        })
->>>>>>> f02d1803
     }
 
     pub async fn get_invoice_handler(&self) -> errors::RouterResult<InvoiceHandler> {
@@ -405,15 +318,11 @@
     connector_params: hyperswitch_domain_models::connector_endpoints::ConnectorParams,
     connector_metadata: Option<pii::SecretSerdeValue>,
     customer: hyperswitch_domain_models::customer::Customer,
-<<<<<<< HEAD
     item_price_id: Option<String>,
     billing_address: Option<api_models::payments::Address>,
     payment_details: Option<subscription_types::PaymentDetails>,
     amount: common_utils::types::MinorUnit,
     currency: api_enums::Currency,
-=======
-    request: subscription_types::ConfirmSubscriptionRequest,
->>>>>>> f02d1803
 }
 
 pub struct InvoiceHandler {
@@ -422,11 +331,9 @@
 
 #[allow(clippy::todo)]
 impl InvoiceHandler {
-<<<<<<< HEAD
     pub fn new(subscription: diesel_models::subscription::Subscription) -> Self {
         Self { subscription }
     }
-
     pub async fn fetch_invoice(
         &self,
         state: &SessionState,
@@ -443,11 +350,9 @@
             .attach_printable("invoices: unable to fetch invoice from database")
     }
 
-=======
->>>>>>> f02d1803
     #[allow(clippy::too_many_arguments)]
     pub async fn create_invoice_entry(
-        self,
+        &self,
         state: &SessionState,
         merchant_connector_id: common_utils::id_type::MerchantConnectorAccountId,
         payment_intent_id: Option<common_utils::id_type::PaymentId>,
@@ -484,7 +389,6 @@
         Ok(invoice)
     }
 
-<<<<<<< HEAD
     pub async fn update_invoice_status(
         &self,
         state: &SessionState,
@@ -505,8 +409,6 @@
         Ok(updated_invoice)
     }
 
-=======
->>>>>>> f02d1803
     pub async fn create_cit_payment(
         &self,
     ) -> errors::RouterResult<subscription_types::PaymentResponseData> {
@@ -516,8 +418,6 @@
 
     pub async fn create_invoice_record_back_job(
         &self,
-        // _invoice: &subscription_types::Invoice,
-<<<<<<< HEAD
         state: &SessionState,
         payment_response: &subscription_types::PaymentResponseData,
         invoice: &diesel_models::invoice::Invoice,
@@ -542,18 +442,11 @@
             operation: "Create Invoice Record back job".to_string(),
         })
         .attach_printable("invoices: unable to update invoice entry in database")
-=======
-        _payment_response: &subscription_types::PaymentResponseData,
-    ) -> errors::RouterResult<()> {
-        // Create an invoice job entry based on payment status
-        todo!("Create an invoice job entry based on payment status")
->>>>>>> f02d1803
     }
 }
 
 #[allow(clippy::todo)]
 impl BillingHandler {
-<<<<<<< HEAD
     #[allow(clippy::too_many_arguments)]
     pub async fn create(
         state: &SessionState,
@@ -636,8 +529,6 @@
             currency,
         })
     }
-=======
->>>>>>> f02d1803
     pub async fn create_customer_on_connector(
         &self,
         state: &SessionState,
@@ -645,16 +536,9 @@
         let customer_req = ConnectorCustomerData {
             email: self.customer.email.clone().map(pii::Email::from),
             payment_method_data: self
-<<<<<<< HEAD
                 .payment_details
                 .as_ref()
                 .and_then(|details| details.payment_method_data.payment_method_data.clone())
-=======
-                .request
-                .payment_details
-                .payment_method_data
-                .payment_method_data
->>>>>>> f02d1803
                 .clone()
                 .map(|pmd| pmd.into()),
             description: None,
@@ -666,15 +550,11 @@
             customer_acceptance: None,
             customer_id: Some(self.subscription.customer_id.to_owned()),
             billing_address: self
-<<<<<<< HEAD
-=======
-                .request
->>>>>>> f02d1803
                 .billing_address
                 .as_ref()
-                .and_then(|add| add.address.clone())
-                .and_then(|addr| addr.into()),
+                .and_then(|add| add.address.clone()),
         };
+
         let router_data = self.build_router_data(
             state,
             customer_req,
@@ -717,11 +597,7 @@
         state: &SessionState,
     ) -> errors::RouterResult<subscription_response_types::SubscriptionCreateResponse> {
         let subscription_item = subscription_request_types::SubscriptionItem {
-<<<<<<< HEAD
             item_price_id: self.item_price_id.clone().ok_or(
-=======
-            item_price_id: self.request.get_item_price_id().change_context(
->>>>>>> f02d1803
                 errors::ApiErrorResponse::MissingRequiredField {
                     field_name: "item_price_id",
                 },
@@ -732,11 +608,7 @@
             subscription_id: self.subscription.id.to_owned(),
             customer_id: self.subscription.customer_id.to_owned(),
             subscription_items: vec![subscription_item],
-<<<<<<< HEAD
             billing_address: self.billing_address.clone().ok_or(
-=======
-            billing_address: self.request.get_billing_address().change_context(
->>>>>>> f02d1803
                 errors::ApiErrorResponse::MissingRequiredField {
                     field_name: "billing_address",
                 },
@@ -776,7 +648,6 @@
         }
     }
 
-<<<<<<< HEAD
     pub async fn record_back_to_billing_processor(
         &self,
         state: &SessionState,
@@ -829,8 +700,6 @@
         }
     }
 
-=======
->>>>>>> f02d1803
     async fn call_connector<F, ResourceCommonData, Req, Resp>(
         &self,
         state: &SessionState,
