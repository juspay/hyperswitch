use std::str::FromStr;

use api_models::{
<<<<<<< HEAD
    enums as api_enums,
    subscription::{self as subscription_types, SubscriptionResponse, SubscriptionStatus},
=======
    enums as api_enums, process_tracker as pt_types,
    subscription::{self as subscription_types, CreateSubscriptionResponse, SubscriptionStatus},
>>>>>>> c7968c4d
};
use common_enums::connector_enums;
use common_utils::{ext_traits::ValueExt, id_type::GenerateId, pii, types::MinorUnit};
use diesel_models::subscription::SubscriptionNew;
use error_stack::ResultExt;
use hyperswitch_domain_models::{
    api::ApplicationResponse,
    merchant_context::MerchantContext,
    router_data_v2::flow_common_types::{
        InvoiceRecordBackData, SubscriptionCreateData, SubscriptionCustomerData,
    },
    router_request_types::{
        revenue_recovery::InvoiceRecordBackRequest, subscriptions as subscription_request_types,
        ConnectorCustomerData,
    },
    router_response_types::{
        revenue_recovery::InvoiceRecordBackResponse, subscriptions as subscription_response_types,
        ConnectorCustomerResponseData, PaymentsResponseData,
    },
};
use masking::Secret;

use super::errors::{self, RouterResponse};
use crate::{
    core::payments as payments_core, routes::SessionState, services, types::api as api_types,
    workflows,
};

pub mod payments_api_client;

pub const SUBSCRIPTION_CONNECTOR_ID: &str = "DefaultSubscriptionConnectorId";
pub const SUBSCRIPTION_PAYMENT_ID: &str = "DefaultSubscriptionPaymentId";

pub async fn create_subscription(
    state: SessionState,
    merchant_context: MerchantContext,
    profile_id: common_utils::id_type::ProfileId,
    request: subscription_types::CreateSubscriptionRequest,
) -> RouterResponse<SubscriptionResponse> {
    let subscription_id = common_utils::id_type::SubscriptionId::generate();

    let profile =
        SubscriptionHandler::find_business_profile(&state, &merchant_context, &profile_id)
            .await
            .attach_printable(
                "subscriptions: failed to find business profile in create_and_confirm_subscription",
            )?;
    let subscription_handler = SubscriptionHandler::new(state, merchant_context, profile);
    let subscription = subscription_handler
        .create_subscription_entry(
            subscription_id,
            &request.customer_id,
            request.merchant_reference_id.clone(),
        )
        .await
        .attach_printable(
            "subscriptions: failed to create subscription entry in create_subscription",
        )?;

    Ok(ApplicationResponse::Json(
        subscription.to_subscription_response(),
    ))
}

/// Creates and confirms a subscription in one operation.
/// This method combines the creation and confirmation flow to reduce API calls
pub async fn create_and_confirm_subscription(
    state: SessionState,
    merchant_context: MerchantContext,
    profile_id: common_utils::id_type::ProfileId,
    request: subscription_types::ConfirmSubscriptionRequest,
) -> RouterResponse<subscription_types::ConfirmSubscriptionResponse> {
    let subscription_id = common_utils::id_type::SubscriptionId::generate();

    let profile =
        SubscriptionHandler::find_business_profile(&state, &merchant_context, &profile_id)
            .await
            .attach_printable(
                "subscriptions: failed to find business profile in create_and_confirm_subscription",
            )?;
    let customer =
        SubscriptionHandler::find_customer(&state, &merchant_context, &request.customer_id)
            .await
            .attach_printable(
                "subscriptions: failed to find customer in create_and_confirm_subscription",
            )?;
    let subscription_handler = SubscriptionHandler::new(state, merchant_context, profile);
    let subscription = subscription_handler
        .create_subscription_entry(
            subscription_id.clone(),
            &request.customer_id,
            request.merchant_reference_id.clone(),
        )
        .await
        .attach_printable(
            "subscriptions: failed to create subscription entry in create_and_confirm_subscription",
        )?;

    Box::pin(execute_subscription_confirmation(
        subscription,
        customer,
        request,
    ))
    .await
}

pub async fn confirm_subscription(
    state: SessionState,
    merchant_context: MerchantContext,
    profile_id: common_utils::id_type::ProfileId,
    request: subscription_types::ConfirmSubscriptionRequest,
    subscription_id: common_utils::id_type::SubscriptionId,
) -> RouterResponse<subscription_types::ConfirmSubscriptionResponse> {
    // Find the subscription from database
    let profile =
        SubscriptionHandler::find_business_profile(&state, &merchant_context, &profile_id)
            .await
            .attach_printable(
                "subscriptions: failed to find business profile in confirm_subscription",
            )?;
    let customer =
        SubscriptionHandler::find_customer(&state, &merchant_context, &request.customer_id)
            .await
            .attach_printable("subscriptions: failed to find customer in confirm_subscription")?;

    let handler = SubscriptionHandler::new(state, merchant_context, profile);
    let subscription_entry = handler.find_subscription(subscription_id).await?;

    Box::pin(execute_subscription_confirmation(
        subscription_entry,
        customer,
        request,
    ))
    .await
}

async fn execute_subscription_confirmation(
    mut subscription_entry: SubscriptionWithHandler<'_>,
    customer: hyperswitch_domain_models::customer::Customer,
    request: subscription_types::ConfirmSubscriptionRequest,
) -> RouterResponse<subscription_types::ConfirmSubscriptionResponse> {
    let billing_handler = subscription_entry
        .get_billing_handler(customer, request.clone())
        .await?;
    let invoice_handler = subscription_entry.get_invoice_handler().await?;

    let _customer_create_response = billing_handler
        .create_customer_on_connector(&subscription_entry.handler.state)
        .await?;

    let subscription_create_response = billing_handler
        .create_subscription_on_connector(&subscription_entry.handler.state)
        .await?;

    let invoice_details = subscription_create_response.invoice_details;
    // Use request amount and currency if provided, else fallback to invoice details from connector response
    let (amount, currency) = billing_handler
        .request
        .amount
        .zip(billing_handler.request.currency)
        .unwrap_or(
            invoice_details
                .clone()
                .map(|invoice| (invoice.total, invoice.currency_code))
                .unwrap_or((MinorUnit::new(0), api_enums::Currency::default())), // Default to 0 and a default currency if not provided
        );

    let payment_response = invoice_handler
        .create_cit_payment(
            &subscription_entry.handler.state,
            &request,
            amount,
            currency,
        )
        .await?;

    let invoice_entry = invoice_handler
        .create_invoice_entry(
            &subscription_entry.handler.state,
            subscription_entry.profile.get_billing_processor_id()?,
<<<<<<< HEAD
            Some(payment_response.payment_id.clone()),
            amount,
            currency,
            invoice_details
                .and_then(|invoice| invoice.status)
                .unwrap_or(connector_enums::InvoiceStatus::InvoiceCreated),
=======
            None,
            billing_handler.amount,
            billing_handler.currency.clone().to_string(),
            common_enums::connector_enums::InvoiceStatus::InvoiceCreated,
>>>>>>> c7968c4d
            billing_handler.connector_data.connector_name,
            None,
        )
        .await?;

    // invoice_handler
    //     .create_invoice_sync_job(
    //         &handler.state,
    //         payment_response,
    //         &invoice_entry,
    //         subscription_create_response.connector_invoice_id.clone(),
    //     )
    //     .await?;

    subscription_entry
        .update_subscription(diesel_models::subscription::SubscriptionUpdate::new(
            payment_response.payment_method_id.clone(),
            Some(SubscriptionStatus::from(subscription_create_response.status).to_string()),
            Some(
                subscription_create_response
                    .subscription_id
                    .get_string_repr()
                    .to_string(),
            ),
        ))
        .await?;

    let response = subscription_entry.generate_response(
        &invoice_entry,
        &payment_response,
        subscription_create_response.status,
    )?;

    Ok(ApplicationResponse::Json(response))
}

pub async fn get_subscription(
    state: SessionState,
    merchant_context: MerchantContext,
    profile_id: common_utils::id_type::ProfileId,
    subscription_id: common_utils::id_type::SubscriptionId,
) -> RouterResponse<SubscriptionResponse> {
    let profile =
        SubscriptionHandler::find_business_profile(&state, &merchant_context, &profile_id)
            .await
            .attach_printable(
                "subscriptions: failed to find business profile in get_subscription",
            )?;
    let handler = SubscriptionHandler::new(state, merchant_context, profile);
    let subscription = handler
        .find_subscription(subscription_id)
        .await
        .attach_printable("subscriptions: failed to get subscription entry in get_subscription")?;

    Ok(ApplicationResponse::Json(
        subscription.to_subscription_response(),
    ))
}

pub struct SubscriptionHandler {
    state: SessionState,
    merchant_context: MerchantContext,
    profile: hyperswitch_domain_models::business_profile::Profile,
}

impl SubscriptionHandler {
    pub fn new(
        state: SessionState,
        merchant_context: MerchantContext,
        profile: hyperswitch_domain_models::business_profile::Profile,
    ) -> Self {
        Self {
            state,
            merchant_context,
            profile,
        }
    }

    /// Helper function to create a subscription entry in the database.
    pub async fn create_subscription_entry(
        &self,
        subscription_id: common_utils::id_type::SubscriptionId,
        customer_id: &common_utils::id_type::CustomerId,
        merchant_reference_id: Option<String>,
    ) -> errors::RouterResult<SubscriptionWithHandler<'_>> {
        let store = self.state.store.clone();
        let db = store.as_ref();

        let mut subscription = SubscriptionNew::new(
            subscription_id,
            SubscriptionStatus::Created.to_string(),
            None,
            None,
            None,
            None,
            None,
            self.merchant_context
                .get_merchant_account()
                .get_id()
                .clone(),
            customer_id.clone(),
            None,
            self.profile.get_id().clone(),
            merchant_reference_id,
        );

        subscription.generate_and_set_client_secret();

        let new_subscription = db
            .insert_subscription_entry(subscription)
            .await
            .change_context(errors::ApiErrorResponse::InternalServerError)
            .attach_printable("subscriptions: unable to insert subscription entry to database")?;

        Ok(SubscriptionWithHandler {
            handler: self,
            subscription: new_subscription,
            profile: self.profile.clone(),
            merchant_account: self.merchant_context.get_merchant_account().clone(),
        })
    }

    /// Helper function to find and validate customer.
    pub async fn find_customer(
        state: &SessionState,
        merchant_context: &MerchantContext,
        customer_id: &common_utils::id_type::CustomerId,
    ) -> errors::RouterResult<hyperswitch_domain_models::customer::Customer> {
        let key_manager_state = &(state).into();
        let merchant_key_store = merchant_context.get_merchant_key_store();
        let merchant_id = merchant_context.get_merchant_account().get_id();

        state
            .store
            .find_customer_by_customer_id_merchant_id(
                key_manager_state,
                customer_id,
                merchant_id,
                merchant_key_store,
                merchant_context.get_merchant_account().storage_scheme,
            )
            .await
            .change_context(errors::ApiErrorResponse::CustomerNotFound)
            .attach_printable("subscriptions: unable to fetch customer from database")
    }

    /// Helper function to find business profile.
    pub async fn find_business_profile(
        state: &SessionState,
        merchant_context: &MerchantContext,
        profile_id: &common_utils::id_type::ProfileId,
    ) -> errors::RouterResult<hyperswitch_domain_models::business_profile::Profile> {
        let key_manager_state = &(state).into();
        let merchant_key_store = merchant_context.get_merchant_key_store();

        state
            .store
            .find_business_profile_by_profile_id(key_manager_state, merchant_key_store, profile_id)
            .await
            .change_context(errors::ApiErrorResponse::ProfileNotFound {
                id: profile_id.get_string_repr().to_string(),
            })
    }

    pub async fn find_subscription(
        &self,
        subscription_id: common_utils::id_type::SubscriptionId,
    ) -> errors::RouterResult<SubscriptionWithHandler<'_>> {
        let subscription = self
            .state
            .store
            .find_by_merchant_id_subscription_id(
                self.merchant_context.get_merchant_account().get_id(),
                subscription_id.get_string_repr().to_string().clone(),
            )
            .await
            .change_context(errors::ApiErrorResponse::GenericNotFoundError {
                message: format!(
                    "subscription not found for id: {}",
                    subscription_id.get_string_repr()
                ),
            })?;

        Ok(SubscriptionWithHandler {
            handler: self,
            subscription,
            profile: self.profile.clone(),
            merchant_account: self.merchant_context.get_merchant_account().clone(),
        })
    }
}
pub struct SubscriptionWithHandler<'a> {
    handler: &'a SubscriptionHandler,
    subscription: diesel_models::subscription::Subscription,
    profile: hyperswitch_domain_models::business_profile::Profile,
    merchant_account: hyperswitch_domain_models::merchant_account::MerchantAccount,
}

impl SubscriptionWithHandler<'_> {
    fn generate_response(
        &self,
        invoice: &diesel_models::invoice::Invoice,
        payment_response: &subscription_types::PaymentResponseData,
        status: subscription_response_types::SubscriptionStatus,
    ) -> errors::RouterResult<subscription_types::ConfirmSubscriptionResponse> {
        Ok(subscription_types::ConfirmSubscriptionResponse {
            id: self.subscription.id.clone(),
            merchant_reference_id: self.subscription.merchant_reference_id.clone(),
            status: SubscriptionStatus::from(status),
            plan_id: None,
            profile_id: self.subscription.profile_id.to_owned(),
            payment: Some(payment_response.clone()),
            customer_id: Some(self.subscription.customer_id.clone()),
            price_id: None,
            coupon: None,
            billing_processor_subscription_id: self.subscription.connector_subscription_id.clone(),
            invoice: Some(subscription_types::Invoice {
                id: invoice.id.clone(),
                subscription_id: invoice.subscription_id.clone(),
                merchant_id: invoice.merchant_id.clone(),
                profile_id: invoice.profile_id.clone(),
                merchant_connector_id: invoice.merchant_connector_id.clone(),
                payment_intent_id: invoice.payment_intent_id.clone(),
                payment_method_id: invoice.payment_method_id.clone(),
                customer_id: invoice.customer_id.clone(),
                amount: invoice.amount,
                currency: api_enums::Currency::from_str(invoice.currency.as_str())
                    .change_context(errors::ApiErrorResponse::InvalidDataValue {
                        field_name: "currency",
                    })
                    .attach_printable(format!(
                        "unable to parse currency name {currency:?}",
                        currency = invoice.currency
                    ))?,
                status: invoice.status.clone(),
            }),
        })
    }

    pub fn to_subscription_response(&self) -> SubscriptionResponse {
        SubscriptionResponse::new(
            self.subscription.id.clone(),
            self.subscription.merchant_reference_id.clone(),
            SubscriptionStatus::from_str(&self.subscription.status)
                .unwrap_or(SubscriptionStatus::Created),
            None,
            self.subscription.profile_id.to_owned(),
            self.subscription.merchant_id.to_owned(),
            self.subscription.client_secret.clone().map(Secret::new),
            self.subscription.customer_id.clone(),
        )
    }

    async fn update_subscription(
        &mut self,
        subscription_update: diesel_models::subscription::SubscriptionUpdate,
    ) -> errors::RouterResult<()> {
        let db = self.handler.state.store.as_ref();
        let updated_subscription = db
            .update_subscription_entry(
                self.handler
                    .merchant_context
                    .get_merchant_account()
                    .get_id(),
                self.subscription.id.get_string_repr().to_string(),
                subscription_update,
            )
            .await
            .change_context(errors::ApiErrorResponse::SubscriptionError {
                operation: "Subscription Update".to_string(),
            })
            .attach_printable("subscriptions: unable to update subscription entry in database")?;

        self.subscription = updated_subscription;

        Ok(())
    }

    pub async fn get_billing_handler(
        &self,
        customer: hyperswitch_domain_models::customer::Customer,
        request: subscription_types::ConfirmSubscriptionRequest,
    ) -> errors::RouterResult<BillingHandler> {
        let handler = BillingHandler::create(
            &self.handler.state,
            self.handler.merchant_context.get_merchant_account(),
            self.handler.merchant_context.get_merchant_key_store(),
            self.subscription.clone(),
            customer,
            self.profile.clone(),
            self.handler.request.item_price_id.clone(),
            self.handler.request.billing_address.clone(),
            Some(self.handler.request.payment_details.clone()),
            self.handler.request.amount,
            self.handler.request.currency,
        )
<<<<<<< HEAD
        .change_context(errors::ApiErrorResponse::IncorrectConnectorNameGiven)
        .attach_printable(
            "invalid connector name received in billing merchant connector account",
        )?;

        let connector_enum = connector_enums::Connector::from_str(connector_name.as_str())
            .change_context(errors::ApiErrorResponse::InternalServerError)
            .attach_printable(format!("unable to parse connector name {connector_name:?}"))?;

        let connector_params =
            hyperswitch_domain_models::connector_endpoints::Connectors::get_connector_params(
                &self.handler.state.conf.connectors,
                connector_enum,
            )
            .change_context(errors::ApiErrorResponse::ConfigNotFound)
            .attach_printable(format!(
                "cannot find connector params for this connector {connector_name} in this flow",
            ))?;

        Ok(BillingHandler {
            subscription: self.subscription.clone(),
            auth_type,
            connector_data,
            connector_params,
            request,
            connector_metadata: billing_processor_mca.metadata.clone(),
            customer,
        })
=======
        .await?;

        Ok(handler)
>>>>>>> c7968c4d
    }

    pub async fn get_invoice_handler(&self) -> errors::RouterResult<InvoiceHandler> {
        Ok(InvoiceHandler {
            subscription: self.subscription.clone(),
            merchant_account: self.merchant_account.clone(),
            profile: self.profile.clone(),
        })
    }
}

pub struct BillingHandler {
    subscription: diesel_models::subscription::Subscription,
    auth_type: hyperswitch_domain_models::router_data::ConnectorAuthType,
    connector_data: api_types::ConnectorData,
    connector_params: hyperswitch_domain_models::connector_endpoints::ConnectorParams,
    connector_metadata: Option<pii::SecretSerdeValue>,
    customer: hyperswitch_domain_models::customer::Customer,
    item_price_id: Option<String>,
    billing_address: Option<api_models::payments::Address>,
    payment_details: Option<subscription_types::PaymentDetails>,
    amount: common_utils::types::MinorUnit,
    currency: api_enums::Currency,
}

pub struct InvoiceHandler {
    subscription: diesel_models::subscription::Subscription,
    merchant_account: hyperswitch_domain_models::merchant_account::MerchantAccount,
    profile: hyperswitch_domain_models::business_profile::Profile,
}

#[allow(clippy::todo)]
impl InvoiceHandler {
    pub fn new(subscription: diesel_models::subscription::Subscription) -> Self {
        Self { subscription }
    }
    pub async fn fetch_invoice_by_id(
        &self,
        state: &SessionState,
        id: &common_utils::id_type::InvoiceId,
    ) -> errors::RouterResult<diesel_models::invoice::Invoice> {
        // Fetch invoice from DB
        state
            .store
            .find_invoice_by_invoice_id(id.get_string_repr().to_string())
            .await
            .change_context(errors::ApiErrorResponse::GenericNotFoundError {
                message: format!("invoice not found for id: {}", id.get_string_repr()),
            })
            .attach_printable("invoices: unable to fetch invoice from database")
    }

    #[allow(clippy::too_many_arguments)]
    pub async fn create_invoice_entry(
        &self,
        state: &SessionState,
        merchant_connector_id: common_utils::id_type::MerchantConnectorAccountId,
        payment_intent_id: Option<common_utils::id_type::PaymentId>,
        amount: MinorUnit,
        currency: common_enums::Currency,
        status: connector_enums::InvoiceStatus,
        provider_name: connector_enums::Connector,
        metadata: Option<pii::SecretSerdeValue>,
    ) -> errors::RouterResult<diesel_models::invoice::Invoice> {
        let invoice_new = diesel_models::invoice::InvoiceNew::new(
            self.subscription.id.to_owned(),
            self.subscription.merchant_id.to_owned(),
            self.subscription.profile_id.to_owned(),
            merchant_connector_id,
            payment_intent_id,
            self.subscription.payment_method_id.clone(),
            self.subscription.customer_id.to_owned(),
            amount,
            currency.to_string(),
            status,
            provider_name,
            metadata,
        );

        let invoice = state
            .store
            .insert_invoice_entry(invoice_new)
            .await
            .change_context(errors::ApiErrorResponse::SubscriptionError {
                operation: "Subscription Confirm".to_string(),
            })
            .attach_printable("invoices: unable to insert invoice entry to database")?;

        Ok(invoice)
    }

<<<<<<< HEAD
    pub fn generate_payment_id() -> Option<common_utils::id_type::PaymentId> {
        common_utils::id_type::PaymentId::wrap(common_utils::generate_id_with_default_len(
            "sub_pay",
        ))
        .ok()
=======
    pub async fn update_invoice_status(
        &self,
        state: &SessionState,
        invoice_id: String,
        status: common_enums::connector_enums::InvoiceStatus,
    ) -> errors::RouterResult<diesel_models::invoice::Invoice> {
        let update = diesel_models::invoice::InvoiceUpdate::new(None, Some(status));

        let updated_invoice = state
            .store
            .update_invoice_entry(invoice_id, update)
            .await
            .change_context(errors::ApiErrorResponse::SubscriptionError {
                operation: "Invoice Update".to_string(),
            })
            .attach_printable("invoices: unable to update invoice entry in database")?;

        Ok(updated_invoice)
>>>>>>> c7968c4d
    }

    pub async fn create_cit_payment(
        &self,
        state: &SessionState,
        request: &subscription_types::ConfirmSubscriptionRequest,
        amount: MinorUnit,
        currency: common_enums::Currency,
    ) -> errors::RouterResult<subscription_types::PaymentResponseData> {
        let cit_payment_request = subscription_types::PaymentsRequestData {
            amount: Some(amount),
            currency: Some(currency),
            confirm: true,
            customer_id: Some(self.subscription.customer_id.clone()),
            payment_id: Self::generate_payment_id(),
            billing: request.billing.clone(),
            shipping: request.shipping.clone(),
            payment_details: request.payment_details.clone(),
        };
        payments_api_client::PaymentsApiClient::create_cit_payment(
            state,
            cit_payment_request,
            self.merchant_account.get_id().get_string_repr(),
            self.profile.get_id().get_string_repr(),
        )
        .await
    }

    pub async fn create_invoice_sync_job(
        &self,
        state: &SessionState,
        payment_response: &subscription_types::PaymentResponseData,
        invoice: &diesel_models::invoice::Invoice,
        connector_invoice_id: String,
    ) -> errors::RouterResult<()> {
        // Create an invoice job entry based on payment status

        let invoice_sync_request = pt_types::invoice_sync::InvoiceSyncRequest::new(
            payment_response.payment_id.to_owned(),
            self.subscription.id.to_owned(),
            invoice.merchant_connector_id.to_owned(),
            invoice.id.to_owned(),
            invoice.merchant_id.to_owned(),
            invoice.profile_id.to_owned(),
            invoice.customer_id.to_owned(),
            payment_response.amount,
            payment_response.currency,
            None,
            payment_response.status,
            connector_invoice_id,
        );

        workflows::invoice_sync::create_invoice_sync_job(state, invoice_sync_request)
            .await
            .change_context(errors::ApiErrorResponse::SubscriptionError {
                operation: "Create Invoice Record back job".to_string(),
            })
            .attach_printable("invoices: unable to update invoice entry in database")
    }
}

#[allow(clippy::todo)]
impl BillingHandler {
    #[allow(clippy::too_many_arguments)]
    pub async fn create(
        state: &SessionState,
        merchant_account: &hyperswitch_domain_models::merchant_account::MerchantAccount,
        key_store: &hyperswitch_domain_models::merchant_key_store::MerchantKeyStore,
        subscription: diesel_models::subscription::Subscription,
        customer: hyperswitch_domain_models::customer::Customer,
        profile: hyperswitch_domain_models::business_profile::Profile,
        item_price_id: Option<String>,
        billing_address: Option<api_models::payments::Address>,
        payment_details: Option<subscription_types::PaymentDetails>,
        amount: common_utils::types::MinorUnit,
        currency: api_enums::Currency,
    ) -> errors::RouterResult<Self> {
        let mca_id = profile.get_billing_processor_id()?;

        let billing_processor_mca = state
            .store
            .find_by_merchant_connector_account_merchant_id_merchant_connector_id(
                &(state).into(),
                merchant_account.get_id(),
                &mca_id,
                key_store,
            )
            .await
            .change_context(errors::ApiErrorResponse::MerchantConnectorAccountNotFound {
                id: mca_id.get_string_repr().to_string(),
            })?;

        let connector_name = billing_processor_mca.connector_name.clone();

        let auth_type: hyperswitch_domain_models::router_data::ConnectorAuthType =
            payments_core::helpers::MerchantConnectorAccountType::DbVal(Box::new(
                billing_processor_mca.clone(),
            ))
            .get_connector_account_details()
            .parse_value("ConnectorAuthType")
            .change_context(errors::ApiErrorResponse::InvalidDataFormat {
                field_name: "connector_account_details".to_string(),
                expected_format: "auth_type and api_key".to_string(),
            })?;

        let connector_data = api_types::ConnectorData::get_connector_by_name(
            &state.conf.connectors,
            &connector_name,
            api_types::GetToken::Connector,
            Some(billing_processor_mca.get_id()),
        )
        .change_context(errors::ApiErrorResponse::IncorrectConnectorNameGiven)
        .attach_printable(
            "invalid connector name received in billing merchant connector account",
        )?;

        let connector_enum =
            common_enums::connector_enums::Connector::from_str(connector_name.as_str())
                .change_context(errors::ApiErrorResponse::InternalServerError)
                .attach_printable(format!("unable to parse connector name {connector_name:?}"))?;

        let connector_params =
            hyperswitch_domain_models::connector_endpoints::Connectors::get_connector_params(
                &state.conf.connectors,
                connector_enum,
            )
            .change_context(errors::ApiErrorResponse::ConfigNotFound)
            .attach_printable(format!(
                "cannot find connector params for this connector {connector_name} in this flow",
            ))?;

        Ok(Self {
            subscription,
            auth_type,
            connector_data,
            connector_params,
            connector_metadata: billing_processor_mca.metadata.clone(),
            customer,
            item_price_id,
            billing_address,
            payment_details,
            amount,
            currency,
        })
    }
    pub async fn create_customer_on_connector(
        &self,
        state: &SessionState,
    ) -> errors::RouterResult<ConnectorCustomerResponseData> {
        let customer_req = ConnectorCustomerData {
            email: self.customer.email.clone().map(pii::Email::from),
            payment_method_data: self
                .payment_details
                .as_ref()
                .and_then(|details| details.payment_method_data.payment_method_data.clone())
                .clone()
                .map(|pmd| pmd.into()),
            description: None,
            phone: None,
            name: None,
            preprocessing_id: None,
            split_payments: None,
            setup_future_usage: None,
            customer_acceptance: None,
            customer_id: Some(self.subscription.customer_id.to_owned()),
            billing_address: self
<<<<<<< HEAD
                .request
                .billing
=======
                .billing_address
>>>>>>> c7968c4d
                .as_ref()
                .and_then(|add| add.address.clone()),
        };

        let router_data = self.build_router_data(
            state,
            customer_req,
            SubscriptionCustomerData {
                connector_meta_data: self.connector_metadata.clone(),
            },
        )?;
        let connector_integration = self.connector_data.connector.get_connector_integration();

        let response = Box::pin(self.call_connector(
            state,
            router_data,
            "create customer on connector",
            connector_integration,
        ))
        .await?;

        match response {
            Ok(response_data) => match response_data {
                PaymentsResponseData::ConnectorCustomerResponse(customer_response) => {
                    Ok(customer_response)
                }
                _ => Err(errors::ApiErrorResponse::SubscriptionError {
                    operation: "Subscription Customer Create".to_string(),
                }
                .into()),
            },
            Err(err) => Err(errors::ApiErrorResponse::ExternalConnectorError {
                code: err.code,
                message: err.message,
                connector: self.connector_data.connector_name.to_string(),
                status_code: err.status_code,
                reason: err.reason,
            }
            .into()),
        }
    }
    pub async fn create_subscription_on_connector(
        &self,
        state: &SessionState,
    ) -> errors::RouterResult<subscription_response_types::SubscriptionCreateResponse> {
        let subscription_item = subscription_request_types::SubscriptionItem {
            item_price_id: self.item_price_id.clone().ok_or(
                errors::ApiErrorResponse::MissingRequiredField {
                    field_name: "item_price_id",
                },
            )?,
            quantity: Some(1),
        };
        let subscription_req = subscription_request_types::SubscriptionCreateRequest {
            subscription_id: self.subscription.id.to_owned(),
            customer_id: self.subscription.customer_id.to_owned(),
            subscription_items: vec![subscription_item],
            billing_address: self.billing_address.clone().ok_or(
                errors::ApiErrorResponse::MissingRequiredField {
                    field_name: "billing",
                },
            )?,
            auto_collection: subscription_request_types::SubscriptionAutoCollection::Off,
            connector_params: self.connector_params.clone(),
        };

        let router_data = self.build_router_data(
            state,
            subscription_req,
            SubscriptionCreateData {
                connector_meta_data: self.connector_metadata.clone(),
            },
        )?;
        let connector_integration = self.connector_data.connector.get_connector_integration();

        let response = self
            .call_connector(
                state,
                router_data,
                "create subscription on connector",
                connector_integration,
            )
            .await?;

        match response {
            Ok(response_data) => Ok(response_data),
            Err(err) => Err(errors::ApiErrorResponse::ExternalConnectorError {
                code: err.code,
                message: err.message,
                connector: self.connector_data.connector_name.to_string(),
                status_code: err.status_code,
                reason: err.reason,
            }
            .into()),
        }
    }

    pub async fn record_back_to_billing_processor(
        &self,
        state: &SessionState,
        invoice_id: String,
    ) -> errors::RouterResult<InvoiceRecordBackResponse> {
        let invoice_record_back_req = InvoiceRecordBackRequest {
            amount: self.amount,
            currency: self.currency,
            payment_method_type: self
                .payment_details
                .as_ref()
                .and_then(|details| details.payment_method_type),
            attempt_status: common_enums::AttemptStatus::Charged,
            merchant_reference_id: common_utils::id_type::PaymentReferenceId::from_str(&invoice_id)
                .change_context(errors::ApiErrorResponse::InvalidDataValue {
                    field_name: "invoice_id",
                })?,
            connector_params: self.connector_params.clone(),
            connector_transaction_id: None,
        };

        let router_data = self.build_router_data(
            state,
            invoice_record_back_req,
            InvoiceRecordBackData {
                connector_meta_data: self.connector_metadata.clone(),
            },
        )?;
        let connector_integration = self.connector_data.connector.get_connector_integration();

        let response = self
            .call_connector(
                state,
                router_data,
                "invoice record back",
                connector_integration,
            )
            .await?;

        match response {
            Ok(response_data) => Ok(response_data),
            Err(err) => Err(errors::ApiErrorResponse::ExternalConnectorError {
                code: err.code,
                message: err.message,
                connector: self.connector_data.connector_name.to_string(),
                status_code: err.status_code,
                reason: err.reason,
            }
            .into()),
        }
    }

    async fn call_connector<F, ResourceCommonData, Req, Resp>(
        &self,
        state: &SessionState,
        router_data: hyperswitch_domain_models::router_data_v2::RouterDataV2<
            F,
            ResourceCommonData,
            Req,
            Resp,
        >,
        operation_name: &str,
        connector_integration: hyperswitch_interfaces::connector_integration_interface::BoxedConnectorIntegrationInterface<F, ResourceCommonData, Req, Resp>,
    ) -> errors::RouterResult<Result<Resp, hyperswitch_domain_models::router_data::ErrorResponse>>
    where
        F: Clone + std::fmt::Debug + 'static,
        Req: Clone + std::fmt::Debug + 'static,
        Resp: Clone + std::fmt::Debug + 'static,
        ResourceCommonData:
            hyperswitch_interfaces::connector_integration_interface::RouterDataConversion<
                    F,
                    Req,
                    Resp,
                > + Clone
                + 'static,
    {
        let old_router_data = ResourceCommonData::to_old_router_data(router_data).change_context(
            errors::ApiErrorResponse::SubscriptionError {
                operation: { operation_name.to_string() },
            },
        )?;

        let router_resp = services::execute_connector_processing_step(
            state,
            connector_integration,
            &old_router_data,
            payments_core::CallConnectorAction::Trigger,
            None,
            None,
        )
        .await
        .change_context(errors::ApiErrorResponse::SubscriptionError {
            operation: operation_name.to_string(),
        })
        .attach_printable(format!(
            "Failed while in subscription operation: {operation_name}"
        ))?;

        Ok(router_resp.response)
    }

    fn build_router_data<F, ResourceCommonData, Req, Resp>(
        &self,
        state: &SessionState,
        req: Req,
        resource_common_data: ResourceCommonData,
    ) -> errors::RouterResult<
        hyperswitch_domain_models::router_data_v2::RouterDataV2<F, ResourceCommonData, Req, Resp>,
    > {
        Ok(hyperswitch_domain_models::router_data_v2::RouterDataV2 {
            flow: std::marker::PhantomData,
            connector_auth_type: self.auth_type.clone(),
            resource_common_data,
            tenant_id: state.tenant.tenant_id.clone(),
            request: req,
            response: Err(hyperswitch_domain_models::router_data::ErrorResponse::default()),
        })
    }
}<|MERGE_RESOLUTION|>--- conflicted
+++ resolved
@@ -1,13 +1,8 @@
 use std::str::FromStr;
 
 use api_models::{
-<<<<<<< HEAD
-    enums as api_enums,
+    enums as api_enums, process_tracker as pt_types,
     subscription::{self as subscription_types, SubscriptionResponse, SubscriptionStatus},
-=======
-    enums as api_enums, process_tracker as pt_types,
-    subscription::{self as subscription_types, CreateSubscriptionResponse, SubscriptionStatus},
->>>>>>> c7968c4d
 };
 use common_enums::connector_enums;
 use common_utils::{ext_traits::ValueExt, id_type::GenerateId, pii, types::MinorUnit};
@@ -15,6 +10,7 @@
 use error_stack::ResultExt;
 use hyperswitch_domain_models::{
     api::ApplicationResponse,
+    business_profile, merchant_account,
     merchant_context::MerchantContext,
     router_data_v2::flow_common_types::{
         InvoiceRecordBackData, SubscriptionCreateData, SubscriptionCustomerData,
@@ -164,16 +160,12 @@
 
     let invoice_details = subscription_create_response.invoice_details;
     // Use request amount and currency if provided, else fallback to invoice details from connector response
-    let (amount, currency) = billing_handler
-        .request
-        .amount
-        .zip(billing_handler.request.currency)
-        .unwrap_or(
-            invoice_details
-                .clone()
-                .map(|invoice| (invoice.total, invoice.currency_code))
-                .unwrap_or((MinorUnit::new(0), api_enums::Currency::default())), // Default to 0 and a default currency if not provided
-        );
+    let (amount, currency) = request.amount.zip(request.currency).unwrap_or(
+        invoice_details
+            .clone()
+            .map(|invoice| (invoice.total, invoice.currency_code))
+            .unwrap_or((MinorUnit::new(0), api_enums::Currency::default())), // Default to 0 and a default currency if not provided
+    );
 
     let payment_response = invoice_handler
         .create_cit_payment(
@@ -188,32 +180,27 @@
         .create_invoice_entry(
             &subscription_entry.handler.state,
             subscription_entry.profile.get_billing_processor_id()?,
-<<<<<<< HEAD
             Some(payment_response.payment_id.clone()),
             amount,
             currency,
-            invoice_details
+            invoice_details.clone()
                 .and_then(|invoice| invoice.status)
                 .unwrap_or(connector_enums::InvoiceStatus::InvoiceCreated),
-=======
-            None,
-            billing_handler.amount,
-            billing_handler.currency.clone().to_string(),
-            common_enums::connector_enums::InvoiceStatus::InvoiceCreated,
->>>>>>> c7968c4d
             billing_handler.connector_data.connector_name,
             None,
         )
         .await?;
-
-    // invoice_handler
-    //     .create_invoice_sync_job(
-    //         &handler.state,
-    //         payment_response,
-    //         &invoice_entry,
-    //         subscription_create_response.connector_invoice_id.clone(),
-    //     )
-    //     .await?;
+    
+    if let Some(invoice_details) = invoice_details {
+        invoice_handler
+        .create_invoice_sync_job(
+            &subscription_entry.handler.state,
+            &payment_response,
+            &invoice_entry,
+            invoice_details.connector_invoice_id.clone(),
+        )
+        .await?
+    }
 
     subscription_entry
         .update_subscription(diesel_models::subscription::SubscriptionUpdate::new(
@@ -263,14 +250,14 @@
 pub struct SubscriptionHandler {
     state: SessionState,
     merchant_context: MerchantContext,
-    profile: hyperswitch_domain_models::business_profile::Profile,
+    profile: business_profile::Profile,
 }
 
 impl SubscriptionHandler {
     pub fn new(
         state: SessionState,
         merchant_context: MerchantContext,
-        profile: hyperswitch_domain_models::business_profile::Profile,
+        profile: business_profile::Profile,
     ) -> Self {
         Self {
             state,
@@ -352,7 +339,7 @@
         state: &SessionState,
         merchant_context: &MerchantContext,
         profile_id: &common_utils::id_type::ProfileId,
-    ) -> errors::RouterResult<hyperswitch_domain_models::business_profile::Profile> {
+    ) -> errors::RouterResult<business_profile::Profile> {
         let key_manager_state = &(state).into();
         let merchant_key_store = merchant_context.get_merchant_key_store();
 
@@ -395,8 +382,8 @@
 pub struct SubscriptionWithHandler<'a> {
     handler: &'a SubscriptionHandler,
     subscription: diesel_models::subscription::Subscription,
-    profile: hyperswitch_domain_models::business_profile::Profile,
-    merchant_account: hyperswitch_domain_models::merchant_account::MerchantAccount,
+    profile: business_profile::Profile,
+    merchant_account: merchant_account::MerchantAccount,
 }
 
 impl SubscriptionWithHandler<'_> {
@@ -491,46 +478,13 @@
             self.subscription.clone(),
             customer,
             self.profile.clone(),
-            self.handler.request.item_price_id.clone(),
-            self.handler.request.billing_address.clone(),
-            Some(self.handler.request.payment_details.clone()),
-            self.handler.request.amount,
-            self.handler.request.currency,
+            request.item_price_id.clone(),
+            request.billing.clone(),
+            Some(request.payment_details.clone()),
         )
-<<<<<<< HEAD
-        .change_context(errors::ApiErrorResponse::IncorrectConnectorNameGiven)
-        .attach_printable(
-            "invalid connector name received in billing merchant connector account",
-        )?;
-
-        let connector_enum = connector_enums::Connector::from_str(connector_name.as_str())
-            .change_context(errors::ApiErrorResponse::InternalServerError)
-            .attach_printable(format!("unable to parse connector name {connector_name:?}"))?;
-
-        let connector_params =
-            hyperswitch_domain_models::connector_endpoints::Connectors::get_connector_params(
-                &self.handler.state.conf.connectors,
-                connector_enum,
-            )
-            .change_context(errors::ApiErrorResponse::ConfigNotFound)
-            .attach_printable(format!(
-                "cannot find connector params for this connector {connector_name} in this flow",
-            ))?;
-
-        Ok(BillingHandler {
-            subscription: self.subscription.clone(),
-            auth_type,
-            connector_data,
-            connector_params,
-            request,
-            connector_metadata: billing_processor_mca.metadata.clone(),
-            customer,
-        })
-=======
         .await?;
 
         Ok(handler)
->>>>>>> c7968c4d
     }
 
     pub async fn get_invoice_handler(&self) -> errors::RouterResult<InvoiceHandler> {
@@ -552,20 +506,26 @@
     item_price_id: Option<String>,
     billing_address: Option<api_models::payments::Address>,
     payment_details: Option<subscription_types::PaymentDetails>,
-    amount: common_utils::types::MinorUnit,
-    currency: api_enums::Currency,
 }
 
 pub struct InvoiceHandler {
     subscription: diesel_models::subscription::Subscription,
-    merchant_account: hyperswitch_domain_models::merchant_account::MerchantAccount,
-    profile: hyperswitch_domain_models::business_profile::Profile,
+    merchant_account: merchant_account::MerchantAccount,
+    profile: business_profile::Profile,
 }
 
 #[allow(clippy::todo)]
 impl InvoiceHandler {
-    pub fn new(subscription: diesel_models::subscription::Subscription) -> Self {
-        Self { subscription }
+    pub fn new(
+        subscription: diesel_models::subscription::Subscription,
+        merchant_account: merchant_account::MerchantAccount,
+        profile: business_profile::Profile,
+    ) -> Self {
+        Self {
+            subscription,
+            merchant_account,
+            profile,
+        }
     }
     pub async fn fetch_invoice_by_id(
         &self,
@@ -622,18 +582,17 @@
         Ok(invoice)
     }
 
-<<<<<<< HEAD
     pub fn generate_payment_id() -> Option<common_utils::id_type::PaymentId> {
         common_utils::id_type::PaymentId::wrap(common_utils::generate_id_with_default_len(
             "sub_pay",
         ))
         .ok()
-=======
+    }
     pub async fn update_invoice_status(
         &self,
         state: &SessionState,
         invoice_id: String,
-        status: common_enums::connector_enums::InvoiceStatus,
+        status: connector_enums::InvoiceStatus,
     ) -> errors::RouterResult<diesel_models::invoice::Invoice> {
         let update = diesel_models::invoice::InvoiceUpdate::new(None, Some(status));
 
@@ -647,7 +606,6 @@
             .attach_printable("invoices: unable to update invoice entry in database")?;
 
         Ok(updated_invoice)
->>>>>>> c7968c4d
     }
 
     pub async fn create_cit_payment(
@@ -714,16 +672,14 @@
     #[allow(clippy::too_many_arguments)]
     pub async fn create(
         state: &SessionState,
-        merchant_account: &hyperswitch_domain_models::merchant_account::MerchantAccount,
+        merchant_account: &merchant_account::MerchantAccount,
         key_store: &hyperswitch_domain_models::merchant_key_store::MerchantKeyStore,
         subscription: diesel_models::subscription::Subscription,
         customer: hyperswitch_domain_models::customer::Customer,
-        profile: hyperswitch_domain_models::business_profile::Profile,
+        profile: business_profile::Profile,
         item_price_id: Option<String>,
         billing_address: Option<api_models::payments::Address>,
         payment_details: Option<subscription_types::PaymentDetails>,
-        amount: common_utils::types::MinorUnit,
-        currency: api_enums::Currency,
     ) -> errors::RouterResult<Self> {
         let mca_id = profile.get_billing_processor_id()?;
 
@@ -764,10 +720,9 @@
             "invalid connector name received in billing merchant connector account",
         )?;
 
-        let connector_enum =
-            common_enums::connector_enums::Connector::from_str(connector_name.as_str())
-                .change_context(errors::ApiErrorResponse::InternalServerError)
-                .attach_printable(format!("unable to parse connector name {connector_name:?}"))?;
+        let connector_enum = connector_enums::Connector::from_str(connector_name.as_str())
+            .change_context(errors::ApiErrorResponse::InternalServerError)
+            .attach_printable(format!("unable to parse connector name {connector_name:?}"))?;
 
         let connector_params =
             hyperswitch_domain_models::connector_endpoints::Connectors::get_connector_params(
@@ -789,8 +744,6 @@
             item_price_id,
             billing_address,
             payment_details,
-            amount,
-            currency,
         })
     }
     pub async fn create_customer_on_connector(
@@ -814,12 +767,7 @@
             customer_acceptance: None,
             customer_id: Some(self.subscription.customer_id.to_owned()),
             billing_address: self
-<<<<<<< HEAD
-                .request
-                .billing
-=======
                 .billing_address
->>>>>>> c7968c4d
                 .as_ref()
                 .and_then(|add| add.address.clone()),
         };
@@ -921,10 +869,12 @@
         &self,
         state: &SessionState,
         invoice_id: String,
+        amount: MinorUnit,
+        currency: common_enums::Currency,
     ) -> errors::RouterResult<InvoiceRecordBackResponse> {
         let invoice_record_back_req = InvoiceRecordBackRequest {
-            amount: self.amount,
-            currency: self.currency,
+            amount,
+            currency,
             payment_method_type: self
                 .payment_details
                 .as_ref()
