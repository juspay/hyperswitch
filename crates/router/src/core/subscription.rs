--- conflicted
+++ resolved
@@ -377,27 +377,17 @@
     let update_request = InvoiceUpdateRequest::update_payment_and_status(
         payment_response.payment_method_id.as_ref().map(|id| id.peek()).cloned(),
             Some(payment_response.payment_id.clone()),
-<<<<<<< HEAD
                 invoice_details
                     .clone()
                     .and_then(|invoice| invoice.status)
                     .unwrap_or(connector_enums::InvoiceStatus::InvoiceCreated),
-            invoice_details
-                .clone()
-                .map(|invoice| invoice.id.get_string_repr().to_string()),
+            invoice_details.clone().map(|invoice| invoice.id),
     );
     let invoice_entry = invoice_handler
         .update_invoice(
             &state,
             invoice.id,
             update_request,
-=======
-            invoice_details
-                .clone()
-                .and_then(|invoice| invoice.status)
-                .unwrap_or(connector_enums::InvoiceStatus::InvoiceCreated),
-            invoice_details.clone().map(|invoice| invoice.id),
->>>>>>> c2a9ce78
         )
         .await?;
 
