--- conflicted
+++ resolved
@@ -1,33 +1,6 @@
 use api_models::subscription::{
     self as subscription_types, SubscriptionResponse, SubscriptionStatus,
 };
-<<<<<<< HEAD
-use common_utils::{
-    ext_traits::ValueExt,
-    id_type::GenerateId,
-    pii,
-};
-use error_stack::ResultExt;
-use hyperswitch_domain_models::{
-    api::ApplicationResponse,
-    invoice::Invoice,
-    merchant_context::MerchantContext,
-    router_data_v2::flow_common_types::{SubscriptionCreateData, SubscriptionCustomerData},
-    router_request_types::{subscriptions as subscription_request_types, ConnectorCustomerData},
-    router_response_types::{
-        subscriptions as subscription_response_types, ConnectorCustomerResponseData,
-        PaymentsResponseData,
-    },
-    subscription::CreateSubscriptionRequest,
-};
-
-use super::errors::{self, RouterResponse};
-use crate::{
-    core::payments as payments_core, 
-    routes::SessionState, 
-    services, 
-    types::api as api_types,
-=======
 use common_enums::connector_enums;
 use common_utils::id_type::GenerateId;
 use error_stack::ResultExt;
@@ -40,7 +13,6 @@
         subscription_handler::SubscriptionHandler,
     },
     routes::SessionState,
->>>>>>> c611b814
 };
 
 pub mod billing_processor_handler;
@@ -56,29 +28,6 @@
     merchant_context: MerchantContext,
     profile_id: common_utils::id_type::ProfileId,
     request: subscription_types::CreateSubscriptionRequest,
-<<<<<<< HEAD
-) -> RouterResponse<CreateSubscriptionResponse> {
-    let store = state.store.clone();
-    let db = store.as_ref();
-    let id = common_utils::id_type::SubscriptionId::generate();
-    let profile_id = common_utils::id_type::ProfileId::from_str(&profile_id).change_context(
-        errors::ApiErrorResponse::InvalidDataValue {
-            field_name: "X-Profile-Id",
-        },
-    )?;
-
-    let key_manager_state = &(&state).into();
-    let key_store = merchant_context.get_merchant_key_store();
-
-    let merchant_id = merchant_context.get_merchant_account().get_id().clone();
-    let domain_request = CreateSubscriptionRequest::from(request.clone());
-    let mut subscription =
-        domain_request.to_subscription(id.clone(), profile_id.clone(), merchant_id.clone());
-    
-    subscription.generate_and_set_client_secret();
-    let subscription_response = db
-        .insert_subscription_entry(key_manager_state, key_store, subscription)
-=======
 ) -> RouterResponse<SubscriptionResponse> {
     let subscription_id = common_utils::id_type::SubscriptionId::generate();
 
@@ -120,19 +69,9 @@
             billing_handler.connector_data.connector_name,
             None,
         )
->>>>>>> c611b814
         .await
         .attach_printable("subscriptions: failed to create invoice")?;
 
-<<<<<<< HEAD
-    let domain_response =
-        hyperswitch_domain_models::subscription::CreateSubscriptionResponse::from_subscription_db(
-            subscription_response,
-            request.customer_id,
-        );
-
-    let response = CreateSubscriptionResponse::from(domain_response);
-=======
     subscription
         .update_subscription(diesel_models::subscription::SubscriptionUpdate::new(
             payment.payment_method_id.clone(),
@@ -141,7 +80,6 @@
         ))
         .await
         .attach_printable("subscriptions: failed to update subscription")?;
->>>>>>> c611b814
 
     Ok(ApplicationResponse::Json(
         subscription.to_subscription_response(),
@@ -179,22 +117,8 @@
             request.merchant_reference_id.clone(),
         )
         .await
-<<<<<<< HEAD
-        .change_context(errors::ApiErrorResponse::CustomerNotFound)
-        .attach_printable("subscriptions: unable to fetch customer from database")?;
-
-    let handler = SubscriptionHandler::new(state.clone(), merchant_context.clone(), request, profile);
-
-    let mut subscription_entry = handler
-        .find_subscription(state, merchant_context.clone(), subscription_id.get_string_repr().to_string())
-        .await?;
-
-    let billing_handler = subscription_entry.get_billing_handler(customer).await?;
-    let invoice_handler = subscription_entry.get_invoice_handler().await?;
-=======
         .attach_printable("subscriptions: failed to create subscription entry")?;
     let invoice_handler = subs_handler.get_invoice_handler();
->>>>>>> c611b814
 
     let _customer_create_response = billing_handler
         .create_customer_on_connector(
@@ -230,15 +154,6 @@
 
     let invoice_entry = invoice_handler
         .create_invoice_entry(
-<<<<<<< HEAD
-            &handler.state,
-            merchant_context,
-            subscription_entry.profile.get_billing_processor_id()?,
-            None,
-            billing_handler.request.amount,
-            billing_handler.request.currency.to_string(),
-            common_enums::connector_enums::InvoiceStatus::InvoiceCreated,
-=======
             &state,
             profile.get_billing_processor_id()?,
             Some(payment_response.payment_id.clone()),
@@ -247,7 +162,6 @@
             invoice_details
                 .and_then(|invoice| invoice.status)
                 .unwrap_or(connector_enums::InvoiceStatus::InvoiceCreated),
->>>>>>> c611b814
             billing_handler.connector_data.connector_name,
             None,
         )
@@ -284,119 +198,11 @@
     merchant_context: MerchantContext,
     profile_id: common_utils::id_type::ProfileId,
     request: subscription_types::ConfirmSubscriptionRequest,
-<<<<<<< HEAD
-    profile: hyperswitch_domain_models::business_profile::Profile,
-}
-
-impl SubscriptionHandler {
-    pub fn new(
-        state: SessionState,
-        merchant_context: MerchantContext,
-        request: subscription_types::ConfirmSubscriptionRequest,
-        profile: hyperswitch_domain_models::business_profile::Profile,
-    ) -> Self {
-        Self {
-            state,
-            merchant_context,
-            request,
-            profile,
-        }
-    }
-    pub async fn find_subscription(
-        &self,
-        state: SessionState,
-        merchant_context: MerchantContext,
-        subscription_id: String,
-    ) -> errors::RouterResult<SubscriptionWithHandler<'_>> {
-        let key_manager_state = &(&state).into();
-        let key_store = merchant_context.get_merchant_key_store();
-        let subscription = self
-            .state
-            .store
-            .find_by_merchant_id_subscription_id(
-                key_manager_state,
-                key_store,
-                self.merchant_context.get_merchant_account().get_id(),
-                subscription_id.clone(),
-            )
-            .await
-            .change_context(errors::ApiErrorResponse::GenericNotFoundError {
-                message: format!("subscription not found for id: {subscription_id}"),
-            })?;
-
-        Ok(SubscriptionWithHandler {
-            handler: self,
-            subscription,
-            profile: self.profile.clone(),
-        })
-    }
-}
-pub struct SubscriptionWithHandler<'a> {
-    handler: &'a SubscriptionHandler,
-    subscription: hyperswitch_domain_models::subscription::Subscription,
-    profile: hyperswitch_domain_models::business_profile::Profile,
-}
-
-impl SubscriptionWithHandler<'_> {
-    fn generate_response(
-        &self,
-        invoice: &Invoice,
-        // _payment_response: &subscription_types::PaymentResponseData,
-        status: subscription_response_types::SubscriptionStatus,
-    ) -> errors::RouterResult<subscription_types::ConfirmSubscriptionResponse> {
-        Ok(subscription_types::ConfirmSubscriptionResponse {
-            id: self.subscription.id.clone(),
-            merchant_reference_id: self.subscription.merchant_reference_id.clone(),
-            status: SubscriptionStatus::from(status),
-            plan_id: None,
-            profile_id: self.subscription.profile_id.to_owned(),
-            payment: None,
-            customer_id: Some(self.subscription.customer_id.clone()),
-            price_id: None,
-            coupon: None,
-            invoice: Some(subscription_types::Invoice {
-                id: invoice.id.clone(),
-                subscription_id: invoice.subscription_id.clone(),
-                merchant_id: invoice.merchant_id.clone(),
-                profile_id: invoice.profile_id.clone(),
-                merchant_connector_id: invoice.merchant_connector_id.clone(),
-                payment_intent_id: invoice.payment_intent_id.clone(),
-                payment_method_id: invoice.payment_method_id.clone(),
-                customer_id: invoice.customer_id.clone(),
-                amount: invoice.amount,
-                currency: api_enums::Currency::from_str(invoice.currency.as_str())
-                    .change_context(errors::ApiErrorResponse::InvalidDataValue {
-                        field_name: "currency",
-                    })
-                    .attach_printable(format!(
-                        "unable to parse currency name {currency:?}",
-                        currency = invoice.currency
-                    ))?,
-                status: invoice.status.clone(),
-            }),
-        })
-    }
-
-    async fn update_subscription_status(&mut self, status: String) -> errors::RouterResult<()> {
-        let db = self.handler.state.store.as_ref();
-        let updated_subscription = db
-            .update_subscription_entry(
-                &(&self.handler.state).into(),
-                self.handler.merchant_context.get_merchant_key_store(),
-                self.handler
-                    .merchant_context
-                    .get_merchant_account()
-                    .get_id(),
-                self.subscription.id.get_string_repr().to_string(),
-                hyperswitch_domain_models::subscription::SubscriptionUpdate::new(None, Some(status)),
-            )
-=======
     subscription_id: common_utils::id_type::SubscriptionId,
 ) -> RouterResponse<subscription_types::ConfirmSubscriptionResponse> {
     // Find the subscription from database
     let profile =
         SubscriptionHandler::find_business_profile(&state, &merchant_context, &profile_id)
->>>>>>> c611b814
             .await
             .attach_printable("subscriptions: failed to find business profile")?;
     let customer =
@@ -421,113 +227,7 @@
                 })?,
             &request,
         )
-<<<<<<< HEAD
-        .change_context(errors::ApiErrorResponse::IncorrectConnectorNameGiven)
-        .attach_printable(
-            "invalid connector name received in billing merchant connector account",
-        )?;
-
-        let connector_enum =
-            common_enums::connector_enums::Connector::from_str(connector_name.as_str())
-                .change_context(errors::ApiErrorResponse::InternalServerError)
-                .attach_printable(format!("unable to parse connector name {connector_name:?}"))?;
-
-        let connector_params =
-            hyperswitch_domain_models::connector_endpoints::Connectors::get_connector_params(
-                &self.handler.state.conf.connectors,
-                connector_enum,
-            )
-            .change_context(errors::ApiErrorResponse::ConfigNotFound)
-            .attach_printable(format!(
-                "cannot find connector params for this connector {connector_name} in this flow",
-            ))?;
-
-        Ok(BillingHandler {
-            subscription: self.subscription.clone(),
-            auth_type,
-            connector_data,
-            connector_params,
-            request: self.handler.request.clone(),
-            connector_metadata: billing_processor_mca.metadata.clone(),
-            customer,
-        })
-    }
-
-    pub async fn get_invoice_handler(&self) -> errors::RouterResult<InvoiceHandler> {
-        Ok(InvoiceHandler {
-            subscription: self.subscription.clone(),
-        })
-    }
-}
-
-pub struct BillingHandler {
-    subscription: hyperswitch_domain_models::subscription::Subscription,
-    auth_type: hyperswitch_domain_models::router_data::ConnectorAuthType,
-    connector_data: api_types::ConnectorData,
-    connector_params: hyperswitch_domain_models::connector_endpoints::ConnectorParams,
-    connector_metadata: Option<pii::SecretSerdeValue>,
-    customer: hyperswitch_domain_models::customer::Customer,
-    request: subscription_types::ConfirmSubscriptionRequest,
-}
-
-pub struct InvoiceHandler {
-    subscription: hyperswitch_domain_models::subscription::Subscription,
-}
-
-#[allow(clippy::todo)]
-impl InvoiceHandler {
-    #[allow(clippy::too_many_arguments)]
-    pub async fn create_invoice_entry(
-        self,
-        state: &SessionState,
-        merchant_context: MerchantContext,
-        merchant_connector_id: common_utils::id_type::MerchantConnectorAccountId,
-        payment_intent_id: Option<common_utils::id_type::PaymentId>,
-        amount: common_utils::types::MinorUnit,
-        currency: String,
-        status: common_enums::connector_enums::InvoiceStatus,
-        provider_name: common_enums::connector_enums::Connector,
-        metadata: Option<pii::SecretSerdeValue>,
-    ) -> errors::RouterResult<Invoice> {
-        let invoice_new = Invoice::to_invoice(
-            self.subscription.id.to_owned(),
-            self.subscription.merchant_id.to_owned(),
-            self.subscription.profile_id.to_owned(),
-            merchant_connector_id,
-            payment_intent_id,
-            self.subscription.payment_method_id.clone(),
-            self.subscription.customer_id.to_owned(),
-            amount,
-            currency,
-            status,
-            provider_name,
-            metadata,
-        );
-
-        let key_manager_state = state.into();
-        let key_store = merchant_context.get_merchant_key_store();
-
-        let invoice = state
-            .store
-            .insert_invoice_entry(&key_manager_state, key_store, invoice_new)
-            .await
-            .change_context(errors::ApiErrorResponse::SubscriptionError {
-                operation: "Subscription Confirm".to_string(),
-            })
-            .attach_printable("invoices: unable to insert invoice entry to database")?;
-
-        Ok(invoice)
-    }
-
-    pub async fn create_cit_payment(
-        &self,
-    ) -> errors::RouterResult<subscription_types::PaymentResponseData> {
-        // Create a CIT payment for the invoice
-        todo!("Create a CIT payment for the invoice")
-    }
-=======
-        .await?;
->>>>>>> c611b814
+        .await?;
 
     let billing_handler =
         BillingHandler::create(&state, &merchant_context, customer, profile).await?;
