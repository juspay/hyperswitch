--- conflicted
+++ resolved
@@ -16,12 +16,7 @@
 ) -> RouterResponse<profile_acquirer::ProfileAcquirerResponse> {
     let db = state.store.as_ref();
     let profile_acquirer_id = common_utils::generate_profile_acquirer_id_of_default_length();
-<<<<<<< HEAD
-    let merchant_key_store = merchant_context.get_merchant_key_store();
-=======
-    let key_manager_state: KeyManagerState = (&state).into();
     let merchant_key_store = platform.get_processor().get_key_store();
->>>>>>> dd527179
 
     let mut business_profile = db
         .find_business_profile_by_profile_id(merchant_key_store, &request.profile_id)
@@ -107,12 +102,7 @@
     platform: domain::Platform,
 ) -> RouterResponse<profile_acquirer::ProfileAcquirerResponse> {
     let db = state.store.as_ref();
-<<<<<<< HEAD
-    let merchant_key_store = merchant_context.get_merchant_key_store();
-=======
-    let key_manager_state = (&state).into();
     let merchant_key_store = platform.get_processor().get_key_store();
->>>>>>> dd527179
 
     let mut business_profile = db
         .find_business_profile_by_profile_id(merchant_key_store, &profile_id)
