--- conflicted
+++ resolved
@@ -3,13 +3,8 @@
 use common_utils::{crypto::Encryptable, types::Description};
 use common_utils::{
     errors::ReportSwitchExt,
-<<<<<<< HEAD
     ext_traits::{AsyncExt, OptionExt},
-    id_type,
-=======
-    ext_traits::AsyncExt,
     id_type, type_name,
->>>>>>> 0a4b2c35
     types::keymanager::{Identifier, KeyManagerState, ToEncryptable},
 };
 use error_stack::{report, ResultExt};
@@ -761,7 +756,6 @@
                     )
                     .await
                     .switch()?,
-<<<<<<< HEAD
                 ),
                 None => None,
             }
@@ -769,30 +763,6 @@
         Ok(address)
     }
 }
-=======
-            ),
-            None => None,
-        }
-    };
-    let encrypted_data = types::crypto_operation(
-        &(&state).into(),
-        type_name!(domain::Customer),
-        types::CryptoOperation::BatchEncrypt(CustomerRequestWithEmail::to_encryptable(
-            CustomerRequestWithEmail {
-                name: update_customer.name.clone(),
-                email: update_customer.email.clone(),
-                phone: update_customer.phone.clone(),
-            },
-        )),
-        Identifier::Merchant(key_store.merchant_id.clone()),
-        key,
-    )
-    .await
-    .and_then(|val| val.try_into_batchoperation())
-    .switch()?;
-    let encryptable_customer = CustomerRequestWithEmail::from_encryptable(encrypted_data)
-        .change_context(errors::CustomersErrorResponse::InternalServerError)?;
->>>>>>> 0a4b2c35
 
 struct VerifyIdForUpdateCustomer<'a> {
     merchant_reference_id: Option<&'a id_type::CustomerId>,
@@ -886,17 +856,21 @@
 
         let key = key_store.key.get_inner().peek();
 
-        let encrypted_data = types::batch_encrypt(
+        let encrypted_data = types::crypto_operation(
             key_manager_state,
-            CustomerRequestWithEmail::to_encryptable(CustomerRequestWithEmail {
-                name: self.name.clone(),
-                email: self.email.clone(),
-                phone: self.phone.clone(),
-            }),
+            type_name!(domain::Customer),
+            types::CryptoOperation::BatchEncrypt(CustomerRequestWithEmail::to_encryptable(
+                CustomerRequestWithEmail {
+                    name: self.name.clone(),
+                    email: self.email.clone(),
+                    phone: self.phone.clone(),
+                },
+            )),
             Identifier::Merchant(key_store.merchant_id.clone()),
             key,
         )
         .await
+        .and_then(|val| val.try_into_batchoperation())
         .switch()?;
 
         let encryptable_customer = CustomerRequestWithEmail::from_encryptable(encrypted_data)
@@ -972,17 +946,21 @@
 
         let key = key_store.key.get_inner().peek();
 
-        let encrypted_data = types::batch_encrypt(
+        let encrypted_data = types::crypto_operation(
             key_manager_state,
-            CustomerRequestWithEmail::to_encryptable(CustomerRequestWithEmail {
-                name: self.name.clone(),
-                email: self.email.clone(),
-                phone: self.phone.clone(),
-            }),
+            type_name!(domain::Customer),
+            types::CryptoOperation::BatchEncrypt(CustomerRequestWithEmail::to_encryptable(
+                CustomerRequestWithEmail {
+                    name: update_customer.name.clone(),
+                    email: update_customer.email.clone(),
+                    phone: update_customer.phone.clone(),
+                },
+            )),
             Identifier::Merchant(key_store.merchant_id.clone()),
             key,
         )
         .await
+        .and_then(|val| val.try_into_batchoperation())
         .switch()?;
 
         let encryptable_customer = CustomerRequestWithEmail::from_encryptable(encrypted_data)
