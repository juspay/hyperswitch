--- conflicted
+++ resolved
@@ -475,11 +475,7 @@
     let key_manager_state = &(&state).into();
 
     let response = db
-<<<<<<< HEAD
-        .find_customer_by_id(
-=======
         .find_customer_by_global_id(
->>>>>>> ad9f91b3
             key_manager_state,
             &req.id,
             merchant_account.get_id(),
@@ -494,10 +490,7 @@
     ))
 }
 
-<<<<<<< HEAD
-=======
-#[cfg(all(any(feature = "v1", feature = "v2"), not(feature = "customer_v2")))]
->>>>>>> ad9f91b3
+#[cfg(all(any(feature = "v1", feature = "v2"), not(feature = "customer_v2")))]
 #[instrument(skip(state))]
 pub async fn list_customers(
     state: SessionState,
