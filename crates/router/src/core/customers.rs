use api_models::customers::CustomerRequestWithEmail;
#[cfg(all(any(feature = "v1", feature = "v2"), not(feature = "customer_v2")))]
use common_utils::{crypto::Encryptable, types::Description};
use common_utils::{
    errors::ReportSwitchExt,
    ext_traits::{AsyncExt, OptionExt},
<<<<<<< HEAD
    id_type,
=======
    id_type, type_name,
>>>>>>> 22743ac3
    types::keymanager::{Identifier, KeyManagerState, ToEncryptable},
};
use error_stack::{report, ResultExt};
#[cfg(all(any(feature = "v1", feature = "v2"), not(feature = "customer_v2")))]
use masking::{Secret, SwitchStrategy};
use router_env::{instrument, tracing};

#[cfg(all(feature = "v2", feature = "customer_v2"))]
use crate::core::payment_methods::cards::create_encrypted_data;
use crate::{
    core::errors::{self, StorageErrorExt},
    db::StorageInterface,
    pii::PeekInterface,
    routes::SessionState,
    services,
    types::{
        api::customers,
        domain::{self, types},
        storage::{self},
        transformers::ForeignFrom,
    },
};
#[cfg(all(any(feature = "v1", feature = "v2"), not(feature = "customer_v2")))]
use crate::{
    core::payment_methods::cards, routes::metrics, types::storage::enums, utils::CustomerAddress,
};

pub const REDACTED: &str = "Redacted";

#[instrument(skip(state))]
pub async fn create_customer(
    state: SessionState,
    merchant_account: domain::MerchantAccount,
    key_store: domain::MerchantKeyStore,
    customer_data: customers::CustomerRequest,
) -> errors::CustomerResponse<customers::CustomerResponse> {
    let db: &dyn StorageInterface = state.store.as_ref();
    let key_manager_state = &(&state).into();

    let merchant_reference_id = customer_data.get_merchant_reference_id();

    let merchant_id = merchant_account.get_id();

    let merchant_reference_id_customer = MerchantReferenceIdForCustomer {
        merchant_reference_id: merchant_reference_id.as_ref(),
        merchant_id,
        merchant_account: &merchant_account,
        key_store: &key_store,
        key_manager_state,
    };

    // We first need to validate whether the customer with the given customer id already exists
    // this may seem like a redundant db call, as the insert_customer will anyway return this error
    //
    // Consider a scenario where the address is inserted and then when inserting the customer,
    // it errors out, now the address that was inserted is not deleted

    merchant_reference_id_customer
        .verify_if_merchant_reference_not_present_by_optional_merchant_reference_id(db)
        .await?;

    let domain_customer = customer_data
        .create_domain_model_from_request(
            db,
            &key_store,
            &merchant_reference_id,
            &merchant_account,
            key_manager_state,
            &state,
        )
        .await?;

    let customer = db
        .insert_customer(
            domain_customer,
            key_manager_state,
            &key_store,
            merchant_account.storage_scheme,
        )
        .await
        .to_duplicate_response(errors::CustomersErrorResponse::CustomerAlreadyExists)?;

    customer_data.generate_response(&customer)
}

#[async_trait::async_trait]
trait CustomerCreateBridge {
    async fn create_domain_model_from_request<'a>(
        &'a self,
        db: &'a dyn StorageInterface,
        key_store: &'a domain::MerchantKeyStore,
        merchant_reference_id: &'a Option<id_type::CustomerId>,
        merchant_account: &'a domain::MerchantAccount,
        key_manager_state: &'a KeyManagerState,
        state: &'a SessionState,
    ) -> errors::CustomResult<domain::Customer, errors::CustomersErrorResponse>;

    fn generate_response<'a>(
        &'a self,
        customer: &'a domain::Customer,
    ) -> errors::CustomerResponse<customers::CustomerResponse>;
}

#[cfg(all(any(feature = "v1", feature = "v2"), not(feature = "customer_v2")))]
#[async_trait::async_trait]
impl CustomerCreateBridge for customers::CustomerRequest {
    async fn create_domain_model_from_request<'a>(
        &'a self,
        db: &'a dyn StorageInterface,
        key_store: &'a domain::MerchantKeyStore,
        merchant_reference_id: &'a Option<id_type::CustomerId>,
        merchant_account: &'a domain::MerchantAccount,
        key_manager_state: &'a KeyManagerState,
        state: &'a SessionState,
    ) -> errors::CustomResult<domain::Customer, errors::CustomersErrorResponse> {
        // Setting default billing address to Db
        let address = self.get_address();
        let merchant_id = merchant_account.get_id();
        let key = key_store.key.get_inner().peek();

        let customer_billing_address_struct = AddressStructForDbEntry {
            address: address.as_ref(),
            customer_data: self,
            merchant_id,
            customer_id: merchant_reference_id.as_ref(),
            storage_scheme: merchant_account.storage_scheme,
            key_store,
            key_manager_state,
            state,
        };

        let address_from_db = customer_billing_address_struct
            .encrypt_customer_address_and_set_to_db(db)
            .await?;

        let encrypted_data = types::crypto_operation(
            key_manager_state,
            type_name!(domain::Customer),
            types::CryptoOperation::BatchEncrypt(CustomerRequestWithEmail::to_encryptable(
                CustomerRequestWithEmail {
                    name: self.name.clone(),
                    email: self.email.clone(),
                    phone: self.phone.clone(),
                },
            )),
            Identifier::Merchant(key_store.merchant_id.clone()),
            key,
        )
        .await
        .and_then(|val| val.try_into_batchoperation())
        .switch()
        .attach_printable("Failed while encrypting Customer")?;

        let encryptable_customer = CustomerRequestWithEmail::from_encryptable(encrypted_data)
            .change_context(errors::CustomersErrorResponse::InternalServerError)?;

        Ok(domain::Customer {
            customer_id: merchant_reference_id
                .to_owned()
                .ok_or(errors::CustomersErrorResponse::InternalServerError)?,
            merchant_id: merchant_id.to_owned(),
            name: encryptable_customer.name,
            email: encryptable_customer.email,
            phone: encryptable_customer.phone,
            description: self.description.clone(),
            phone_country_code: self.phone_country_code.clone(),
            metadata: self.metadata.clone(),
            connector_customer: None,
            address_id: address_from_db.clone().map(|addr| addr.address_id),
            created_at: common_utils::date_time::now(),
            modified_at: common_utils::date_time::now(),
            default_payment_method_id: None,
            updated_by: None,
<<<<<<< HEAD
            version: common_enums::ApiVersion::V1,
=======
            version: hyperswitch_domain_models::consts::API_VERSION,
>>>>>>> 22743ac3
        })
    }

    fn generate_response<'a>(
        &'a self,
        customer: &'a domain::Customer,
    ) -> errors::CustomerResponse<customers::CustomerResponse> {
        let address = self.get_address();
        let address_details = address.map(api_models::payments::AddressDetails::from);

        Ok(services::ApplicationResponse::Json(
            customers::CustomerResponse::foreign_from((customer.clone(), address_details)),
        ))
    }
}

#[cfg(all(feature = "v2", feature = "customer_v2"))]
#[async_trait::async_trait]
impl CustomerCreateBridge for customers::CustomerRequest {
    async fn create_domain_model_from_request<'a>(
        &'a self,
        _db: &'a dyn StorageInterface,
        key_store: &'a domain::MerchantKeyStore,
        merchant_reference_id: &'a Option<id_type::CustomerId>,
        merchant_account: &'a domain::MerchantAccount,
        key_state: &'a KeyManagerState,
        state: &'a SessionState,
    ) -> errors::CustomResult<domain::Customer, errors::CustomersErrorResponse> {
        let default_customer_billing_address = self.get_default_customer_billing_address();
        let encrypted_customer_billing_address = default_customer_billing_address
            .async_map(|billing_address| create_encrypted_data(state, key_store, billing_address))
            .await
            .transpose()
            .change_context(errors::CustomersErrorResponse::InternalServerError)
            .attach_printable("Unable to encrypt default customer billing address")?;
        let default_customer_shipping_address = self.get_default_customer_shipping_address();

        let encrypted_customer_shipping_address = default_customer_shipping_address
            .async_map(|shipping_address| create_encrypted_data(state, key_store, shipping_address))
            .await
            .transpose()
            .change_context(errors::CustomersErrorResponse::InternalServerError)
            .attach_printable("Unable to encrypt default customer shipping address")?;

        let merchant_id = merchant_account.get_id().clone();
        let key = key_store.key.get_inner().peek();

        let encrypted_data = types::crypto_operation(
            key_state,
            type_name!(domain::Customer),
            types::CryptoOperation::BatchEncrypt(CustomerRequestWithEmail::to_encryptable(
                CustomerRequestWithEmail {
                    name: Some(self.name.clone()),
                    email: Some(self.email.clone()),
                    phone: self.phone.clone(),
                },
            )),
            Identifier::Merchant(key_store.merchant_id.clone()),
            key,
        )
        .await
        .and_then(|val| val.try_into_batchoperation())
        .switch()
        .attach_printable("Failed while encrypting Customer")?;

        let encryptable_customer = CustomerRequestWithEmail::from_encryptable(encrypted_data)
            .change_context(errors::CustomersErrorResponse::InternalServerError)?;

        Ok(domain::Customer {
            id: common_utils::generate_time_ordered_id("cus"),
            merchant_reference_id: merchant_reference_id.to_owned(),
            merchant_id,
            name: encryptable_customer.name,
            email: encryptable_customer.email,
            phone: encryptable_customer.phone,
            description: self.description.clone(),
            phone_country_code: self.phone_country_code.clone(),
            metadata: self.metadata.clone(),
            connector_customer: None,
            created_at: common_utils::date_time::now(),
            modified_at: common_utils::date_time::now(),
            default_payment_method_id: None,
            updated_by: None,
            default_billing_address: encrypted_customer_billing_address.map(Into::into),
            default_shipping_address: encrypted_customer_shipping_address.map(Into::into),
            // status: Some(customer_domain::SoftDeleteStatus::Active)
<<<<<<< HEAD
            version: common_enums::ApiVersion::V2,
=======
            version: hyperswitch_domain_models::consts::API_VERSION,
>>>>>>> 22743ac3
        })
    }

    fn generate_response<'a>(
        &'a self,
        customer: &'a domain::Customer,
    ) -> errors::CustomerResponse<customers::CustomerResponse> {
        Ok(services::ApplicationResponse::Json(
            customers::CustomerResponse::foreign_from(customer.clone()),
        ))
    }
}

#[cfg(all(any(feature = "v1", feature = "v2"), not(feature = "customer_v2")))]
struct AddressStructForDbEntry<'a> {
    address: Option<&'a api_models::payments::AddressDetails>,
    customer_data: &'a customers::CustomerRequest,
    merchant_id: &'a id_type::MerchantId,
    customer_id: Option<&'a id_type::CustomerId>,
    storage_scheme: common_enums::MerchantStorageScheme,
    key_store: &'a domain::MerchantKeyStore,
    key_manager_state: &'a KeyManagerState,
    state: &'a SessionState,
}

#[cfg(all(any(feature = "v1", feature = "v2"), not(feature = "customer_v2")))]
impl<'a> AddressStructForDbEntry<'a> {
    async fn encrypt_customer_address_and_set_to_db(
        &self,
        db: &dyn StorageInterface,
    ) -> errors::CustomResult<Option<domain::Address>, errors::CustomersErrorResponse> {
        let encrypted_customer_address = self
            .address
            .async_map(|addr| async {
                self.customer_data
                    .get_domain_address(
                        self.state,
                        addr.clone(),
                        self.merchant_id,
                        self.customer_id
                            .ok_or(errors::CustomersErrorResponse::InternalServerError)?, // should we raise error since in v1 appilcation is supposed to have this id or generate it at this point.
                        self.key_store.key.get_inner().peek(),
                        self.storage_scheme,
                    )
                    .await
                    .switch()
                    .attach_printable("Failed while encrypting address")
            })
            .await
            .transpose()?;

        encrypted_customer_address
            .async_map(|encrypt_add| async {
                db.insert_address_for_customers(self.key_manager_state, encrypt_add, self.key_store)
                    .await
                    .switch()
                    .attach_printable("Failed while inserting new address")
            })
            .await
            .transpose()
    }
}

struct MerchantReferenceIdForCustomer<'a> {
    merchant_reference_id: Option<&'a id_type::CustomerId>,
    merchant_id: &'a id_type::MerchantId,
    merchant_account: &'a domain::MerchantAccount,
    key_store: &'a domain::MerchantKeyStore,
    key_manager_state: &'a KeyManagerState,
}

#[cfg(all(any(feature = "v1", feature = "v2"), not(feature = "customer_v2")))]
impl<'a> MerchantReferenceIdForCustomer<'a> {
    async fn verify_if_merchant_reference_not_present_by_optional_merchant_reference_id(
        &self,
        db: &dyn StorageInterface,
    ) -> Result<Option<()>, error_stack::Report<errors::CustomersErrorResponse>> {
        self.merchant_reference_id
            .async_map(|cust| async {
                self.verify_if_merchant_reference_not_present_by_merchant_reference_id(cust, db)
                    .await
            })
            .await
            .transpose()
    }

    async fn verify_if_merchant_reference_not_present_by_merchant_reference_id(
        &self,
        cus: &'a id_type::CustomerId,
        db: &dyn StorageInterface,
    ) -> Result<(), error_stack::Report<errors::CustomersErrorResponse>> {
        match db
            .find_customer_by_customer_id_merchant_id(
                self.key_manager_state,
                cus,
                self.merchant_id,
                self.key_store,
                self.merchant_account.storage_scheme,
            )
            .await
        {
            Err(err) => {
                if !err.current_context().is_db_not_found() {
                    Err(err).switch()
                } else {
                    Ok(())
                }
            }
            Ok(_) => Err(report!(
                errors::CustomersErrorResponse::CustomerAlreadyExists
            )),
        }
    }
}

<<<<<<< HEAD
#[cfg(all(any(feature = "v1", feature = "v2"), not(feature = "customer_v2")))]
=======
#[cfg(all(feature = "v2", feature = "customer_v2"))]
impl<'a> MerchantReferenceIdForCustomer<'a> {
    async fn verify_if_merchant_reference_not_present_by_optional_merchant_reference_id(
        &self,
        db: &dyn StorageInterface,
    ) -> Result<Option<()>, error_stack::Report<errors::CustomersErrorResponse>> {
        self.merchant_reference_id
            .async_map(|merchant_ref| async {
                self.verify_if_merchant_reference_not_present_by_merchant_reference(
                    merchant_ref,
                    db,
                )
                .await
            })
            .await
            .transpose()
    }

    async fn verify_if_merchant_reference_not_present_by_merchant_reference(
        &self,
        merchant_ref: &'a id_type::CustomerId,
        db: &dyn StorageInterface,
    ) -> Result<(), error_stack::Report<errors::CustomersErrorResponse>> {
        match db
            .find_customer_by_merchant_reference_id_merchant_id(
                self.key_manager_state,
                merchant_ref,
                self.merchant_id,
                self.key_store,
                self.merchant_account.storage_scheme,
            )
            .await
        {
            Err(err) => {
                if !err.current_context().is_db_not_found() {
                    Err(err).switch()
                } else {
                    Ok(())
                }
            }
            Ok(_) => Err(report!(
                errors::CustomersErrorResponse::CustomerAlreadyExists
            )),
        }
    }
}

#[cfg(all(any(feature = "v1", feature = "v2",), not(feature = "customer_v2")))]
>>>>>>> 22743ac3
#[instrument(skip(state))]
pub async fn retrieve_customer(
    state: SessionState,
    merchant_account: domain::MerchantAccount,
    _profile_id: Option<String>,
    key_store: domain::MerchantKeyStore,
    req: customers::CustomerId,
) -> errors::CustomerResponse<customers::CustomerResponse> {
    let db = state.store.as_ref();
    let key_manager_state = &(&state).into();

    let response = db
        .find_customer_by_customer_id_merchant_id(
            key_manager_state,
            &req.customer_id,
            merchant_account.get_id(),
            &key_store,
            merchant_account.storage_scheme,
        )
        .await
        .switch()?;
    let address = match &response.address_id {
        Some(address_id) => Some(api_models::payments::AddressDetails::from(
            db.find_address_by_address_id(key_manager_state, address_id, &key_store)
                .await
                .switch()?,
        )),
        None => None,
    };
    Ok(services::ApplicationResponse::Json(
        customers::CustomerResponse::foreign_from((response, address)),
    ))
}

#[cfg(all(feature = "v2", feature = "customer_v2"))]
#[instrument(skip(state))]
pub async fn retrieve_customer(
    state: SessionState,
    merchant_account: domain::MerchantAccount,
    key_store: domain::MerchantKeyStore,
    req: customers::GlobalId,
) -> errors::CustomerResponse<customers::CustomerResponse> {
    let db = state.store.as_ref();
    let key_manager_state = &(&state).into();

    let response = db
        .find_customer_by_id(
            key_manager_state,
            &req.id,
            merchant_account.get_id(),
            &key_store,
            merchant_account.storage_scheme,
        )
        .await
        .switch()?;

    Ok(services::ApplicationResponse::Json(
        customers::CustomerResponse::foreign_from(response),
    ))
}

#[instrument(skip(state))]
pub async fn list_customers(
    state: SessionState,
    merchant_id: id_type::MerchantId,
    _profile_id_list: Option<Vec<String>>,
    key_store: domain::MerchantKeyStore,
) -> errors::CustomerResponse<Vec<customers::CustomerResponse>> {
    let db = state.store.as_ref();
    let domain_customers = db
        .list_customers_by_merchant_id(&(&state).into(), &merchant_id, &key_store)
        .await
        .switch()?;

    #[cfg(all(any(feature = "v1", feature = "v2"), not(feature = "customer_v2")))]
    let customers = domain_customers
        .into_iter()
        .map(|domain_customer| customers::CustomerResponse::foreign_from((domain_customer, None)))
        .collect();

    #[cfg(all(feature = "v2", feature = "customer_v2"))]
    let customers = domain_customers
        .into_iter()
        .map(|domain_customer| customers::CustomerResponse::foreign_from(domain_customer))
        .collect();

    Ok(services::ApplicationResponse::Json(customers))
}

#[cfg(all(any(feature = "v1", feature = "v2"), not(feature = "customer_v2")))]
#[instrument(skip_all)]
pub async fn delete_customer(
    state: SessionState,
    merchant_account: domain::MerchantAccount,
    req: customers::CustomerId,
    key_store: domain::MerchantKeyStore,
) -> errors::CustomerResponse<customers::CustomerDeleteResponse> {
    let db = &state.store;
    let key_manager_state = &(&state).into();
    let customer_orig = db
        .find_customer_by_customer_id_merchant_id(
            key_manager_state,
            &req.customer_id,
            merchant_account.get_id(),
            &key_store,
            merchant_account.storage_scheme,
        )
        .await
        .switch()?;

    let customer_mandates = db
        .find_mandate_by_merchant_id_customer_id(merchant_account.get_id(), &req.customer_id)
        .await
        .switch()?;

    for mandate in customer_mandates.into_iter() {
        if mandate.mandate_status == enums::MandateStatus::Active {
            Err(errors::CustomersErrorResponse::MandateActive)?
        }
    }

    match db
        .find_payment_method_by_customer_id_merchant_id_list(
            &req.customer_id,
            merchant_account.get_id(),
            None,
        )
        .await
    {
        // check this in review
        Ok(customer_payment_methods) => {
            for pm in customer_payment_methods.into_iter() {
                if pm.payment_method == Some(enums::PaymentMethod::Card) {
                    cards::delete_card_from_locker(
                        &state,
                        &req.customer_id,
                        merchant_account.get_id(),
                        pm.locker_id.as_ref().unwrap_or(&pm.payment_method_id),
                    )
                    .await
                    .switch()?;
                }
                db.delete_payment_method_by_merchant_id_payment_method_id(
                    merchant_account.get_id(),
                    &pm.payment_method_id,
                )
                .await
                .switch()?;
            }
        }
        Err(error) => {
            if error.current_context().is_db_not_found() {
                Ok(())
            } else {
                Err(error)
                    .change_context(errors::CustomersErrorResponse::InternalServerError)
                    .attach_printable("failed find_payment_method_by_customer_id_merchant_id_list")
            }?
        }
    };

    let key = key_store.key.get_inner().peek();
    let identifier = Identifier::Merchant(key_store.merchant_id.clone());
    let redacted_encrypted_value: Encryptable<Secret<_>> = types::crypto_operation(
        key_manager_state,
        type_name!(storage::Address),
        types::CryptoOperation::Encrypt(REDACTED.to_string().into()),
        identifier.clone(),
        key,
    )
    .await
    .and_then(|val| val.try_into_operation())
    .switch()?;

    let redacted_encrypted_email = Encryptable::new(
        redacted_encrypted_value
            .clone()
            .into_inner()
            .switch_strategy(),
        redacted_encrypted_value.clone().into_encrypted(),
    );

    let update_address = storage::AddressUpdate::Update {
        city: Some(REDACTED.to_string()),
        country: None,
        line1: Some(redacted_encrypted_value.clone()),
        line2: Some(redacted_encrypted_value.clone()),
        line3: Some(redacted_encrypted_value.clone()),
        state: Some(redacted_encrypted_value.clone()),
        zip: Some(redacted_encrypted_value.clone()),
        first_name: Some(redacted_encrypted_value.clone()),
        last_name: Some(redacted_encrypted_value.clone()),
        phone_number: Some(redacted_encrypted_value.clone()),
        country_code: Some(REDACTED.to_string()),
        updated_by: merchant_account.storage_scheme.to_string(),
        email: Some(redacted_encrypted_email),
    };

    match db
        .update_address_by_merchant_id_customer_id(
            key_manager_state,
            &req.customer_id,
            merchant_account.get_id(),
            update_address,
            &key_store,
        )
        .await
    {
        Ok(_) => Ok(()),
        Err(error) => {
            if error.current_context().is_db_not_found() {
                Ok(())
            } else {
                Err(error)
                    .change_context(errors::CustomersErrorResponse::InternalServerError)
                    .attach_printable("failed update_address_by_merchant_id_customer_id")
            }
        }
    }?;

    let updated_customer = storage::CustomerUpdate::Update {
        name: Some(redacted_encrypted_value.clone()),
        email: Some(
            types::crypto_operation(
                key_manager_state,
                type_name!(storage::Customer),
                types::CryptoOperation::Encrypt(REDACTED.to_string().into()),
                identifier,
                key,
            )
            .await
            .and_then(|val| val.try_into_operation())
            .switch()?,
        ),
        phone: Box::new(Some(redacted_encrypted_value.clone())),
        description: Some(Description::new(REDACTED.to_string())),
        phone_country_code: Some(REDACTED.to_string()),
        metadata: None,
        connector_customer: None,
        address_id: None,
    };
    db.update_customer_by_customer_id_merchant_id(
        key_manager_state,
        req.customer_id.clone(),
        merchant_account.get_id().to_owned(),
        customer_orig,
        updated_customer,
        &key_store,
        merchant_account.storage_scheme,
    )
    .await
    .switch()?;

    let response = customers::CustomerDeleteResponse {
        customer_id: req.customer_id,
        customer_deleted: true,
        address_deleted: true,
        payment_methods_deleted: true,
    };
    metrics::CUSTOMER_REDACTED.add(&metrics::CONTEXT, 1, &[]);
    Ok(services::ApplicationResponse::Json(response))
}

#[instrument(skip(state))]
pub async fn update_customer(
    state: SessionState,
    merchant_account: domain::MerchantAccount,
    update_customer: customers::CustomerUpdateRequest,
    key_store: domain::MerchantKeyStore,
<<<<<<< HEAD
    id: Option<String>,
=======
    id: customers::UpdateCustomerId,
>>>>>>> 22743ac3
) -> errors::CustomerResponse<customers::CustomerResponse> {
    let db = state.store.as_ref();
    let key_manager_state = &(&state).into();
    //Add this in update call if customer can be updated anywhere else

    let merchant_reference_id = update_customer.get_merchant_reference_id();

    let verify_id_for_update_customer = VerifyIdForUpdateCustomer {
        merchant_reference_id: merchant_reference_id.as_ref(),
<<<<<<< HEAD
        id: id.as_ref(),
=======
        id: &id,
>>>>>>> 22743ac3
        merchant_account: &merchant_account,
        key_store: &key_store,
        key_manager_state,
    };

    let customer = verify_id_for_update_customer
        .verify_id_and_get_customer_object(db)
        .await?;

    let updated_customer = update_customer
        .create_domain_model_from_request(
            db,
            &key_store,
            &merchant_account,
            key_manager_state,
            &state,
            &customer,
        )
        .await?;

    update_customer.generate_response(&updated_customer)
}

#[async_trait::async_trait]
trait CustomerUpdateBridge {
    async fn create_domain_model_from_request<'a>(
        &'a self,
        db: &'a dyn StorageInterface,
        key_store: &'a domain::MerchantKeyStore,
        merchant_account: &'a domain::MerchantAccount,
        key_manager_state: &'a KeyManagerState,
        state: &'a SessionState,
        domain_customer: &'a domain::Customer,
    ) -> errors::CustomResult<domain::Customer, errors::CustomersErrorResponse>;

    fn generate_response<'a>(
        &'a self,
        customer: &'a domain::Customer,
    ) -> errors::CustomerResponse<customers::CustomerResponse>;
}

#[cfg(all(any(feature = "v1", feature = "v2"), not(feature = "customer_v2")))]
struct AddressStructForDbUpdate<'a> {
    update_customer: &'a customers::CustomerUpdateRequest,
    merchant_account: &'a domain::MerchantAccount,
    key_store: &'a domain::MerchantKeyStore,
    key_manager_state: &'a KeyManagerState,
    state: &'a SessionState,
    domain_customer: &'a domain::Customer,
}

#[cfg(all(any(feature = "v1", feature = "v2"), not(feature = "customer_v2")))]
impl<'a> AddressStructForDbUpdate<'a> {
    async fn update_address_if_sent(
        &self,
        db: &dyn StorageInterface,
    ) -> errors::CustomResult<Option<domain::Address>, errors::CustomersErrorResponse> {
        let address = if let Some(addr) = &self.update_customer.address {
            match self.domain_customer.address_id.clone() {
                Some(address_id) => {
                    let customer_address: api_models::payments::AddressDetails = addr.clone();
                    let update_address = self
                        .update_customer
                        .get_address_update(
                            self.state,
                            customer_address,
                            self.key_store.key.get_inner().peek(),
                            self.merchant_account.storage_scheme,
                            self.merchant_account.get_id().clone(),
                        )
                        .await
                        .switch()
                        .attach_printable("Failed while encrypting Address while Update")?;
                    Some(
                        db.update_address(
                            self.key_manager_state,
                            address_id,
                            update_address,
                            self.key_store,
                        )
                        .await
                        .switch()
                        .attach_printable(format!(
                            "Failed while updating address: merchant_id: {:?}, customer_id: {:?}",
                            self.merchant_account.get_id(),
                            self.domain_customer.customer_id
                        ))?,
                    )
                }
                None => {
                    let customer_address: api_models::payments::AddressDetails = addr.clone();

                    let address = self
                        .update_customer
                        .get_domain_address(
                            self.state,
                            customer_address,
                            self.merchant_account.get_id(),
                            &self.domain_customer.customer_id,
                            self.key_store.key.get_inner().peek(),
                            self.merchant_account.storage_scheme,
                        )
                        .await
                        .switch()
                        .attach_printable("Failed while encrypting address")?;
                    Some(
                        db.insert_address_for_customers(
                            self.key_manager_state,
                            address,
                            self.key_store,
                        )
                        .await
                        .switch()
                        .attach_printable("Failed while inserting new address")?,
                    )
                }
            }
        } else {
            match &self.domain_customer.address_id {
                Some(address_id) => Some(
                    db.find_address_by_address_id(
                        self.key_manager_state,
                        address_id,
                        self.key_store,
                    )
                    .await
                    .switch()?,
                ),
                None => None,
            }
        };
        Ok(address)
    }
}

struct VerifyIdForUpdateCustomer<'a> {
    merchant_reference_id: Option<&'a id_type::CustomerId>,
<<<<<<< HEAD
    id: Option<&'a String>,
=======
    id: &'a customers::UpdateCustomerId,
>>>>>>> 22743ac3
    merchant_account: &'a domain::MerchantAccount,
    key_store: &'a domain::MerchantKeyStore,
    key_manager_state: &'a KeyManagerState,
}

#[cfg(all(any(feature = "v1", feature = "v2"), not(feature = "customer_v2")))]
impl<'a> VerifyIdForUpdateCustomer<'a> {
    async fn verify_id_and_get_customer_object(
        &self,
        db: &dyn StorageInterface,
    ) -> Result<domain::Customer, error_stack::Report<errors::CustomersErrorResponse>> {
        let customer_id = self
            .merchant_reference_id
            .get_required_value("customer_id")
            .change_context(errors::CustomersErrorResponse::InternalServerError)
            .attach("Missing required field `customer_id`")?;

        let _id = self.id;

        let customer = db
            .find_customer_by_customer_id_merchant_id(
                self.key_manager_state,
                customer_id,
                self.merchant_account.get_id(),
                self.key_store,
                self.merchant_account.storage_scheme,
            )
            .await
            .switch()?;

        Ok(customer)
    }
}

#[cfg(all(feature = "v2", feature = "customer_v2"))]
impl<'a> VerifyIdForUpdateCustomer<'a> {
    async fn verify_id_and_get_customer_object(
        &self,
        db: &dyn StorageInterface,
    ) -> Result<domain::Customer, error_stack::Report<errors::CustomersErrorResponse>> {
<<<<<<< HEAD
        let id = self
            .id
            .get_required_value("id")
            .change_context(errors::CustomersErrorResponse::InternalServerError)
            .attach("Missing required field `id`")?;

        let _merchant_reference_id = self.merchant_reference_id;
        let customer = db
            .find_customer_by_id(
                self.key_manager_state,
                id,
                &self.merchant_account.get_id(),
=======
        let id = self.id.get_global_id();

        let _merchant_reference_id = self.merchant_reference_id;
        let customer = db
            .find_customer_by_global_id(
                self.key_manager_state,
                &id,
                self.merchant_account.get_id(),
>>>>>>> 22743ac3
                self.key_store,
                self.merchant_account.storage_scheme,
            )
            .await
            .switch()?;

        Ok(customer)
    }
}

#[cfg(all(any(feature = "v1", feature = "v2"), not(feature = "customer_v2")))]
#[async_trait::async_trait]
impl CustomerUpdateBridge for customers::CustomerUpdateRequest {
    async fn create_domain_model_from_request<'a>(
        &'a self,
        db: &'a dyn StorageInterface,
        key_store: &'a domain::MerchantKeyStore,
        merchant_account: &'a domain::MerchantAccount,
        key_manager_state: &'a KeyManagerState,
        state: &'a SessionState,
        domain_customer: &'a domain::Customer,
    ) -> errors::CustomResult<domain::Customer, errors::CustomersErrorResponse> {
        let update_address_for_update_customer = AddressStructForDbUpdate {
            update_customer: self,
            merchant_account,
            key_store,
            key_manager_state,
            state,
            domain_customer,
        };

        let address = update_address_for_update_customer
            .update_address_if_sent(db)
            .await?;

        let key = key_store.key.get_inner().peek();

<<<<<<< HEAD
        let encrypted_data = types::batch_encrypt(
            key_manager_state,
            CustomerRequestWithEmail::to_encryptable(CustomerRequestWithEmail {
                name: self.name.clone(),
                email: self.email.clone(),
                phone: self.phone.clone(),
            }),
=======
        let encrypted_data = types::crypto_operation(
            key_manager_state,
            type_name!(domain::Customer),
            types::CryptoOperation::BatchEncrypt(CustomerRequestWithEmail::to_encryptable(
                CustomerRequestWithEmail {
                    name: self.name.clone(),
                    email: self.email.clone(),
                    phone: self.phone.clone(),
                },
            )),
>>>>>>> 22743ac3
            Identifier::Merchant(key_store.merchant_id.clone()),
            key,
        )
        .await
        .and_then(|val| val.try_into_batchoperation())
        .switch()?;

        let encryptable_customer = CustomerRequestWithEmail::from_encryptable(encrypted_data)
            .change_context(errors::CustomersErrorResponse::InternalServerError)?;

        let response = db
            .update_customer_by_customer_id_merchant_id(
                key_manager_state,
                domain_customer.customer_id.to_owned(),
                merchant_account.get_id().to_owned(),
                domain_customer.to_owned(),
                storage::CustomerUpdate::Update {
                    name: encryptable_customer.name,
                    email: encryptable_customer.email,
                    phone: Box::new(encryptable_customer.phone),
                    phone_country_code: self.phone_country_code.clone(),
                    metadata: self.metadata.clone(),
                    description: self.description.clone(),
                    connector_customer: None,
                    address_id: address.clone().map(|addr| addr.address_id),
                },
                key_store,
                merchant_account.storage_scheme,
            )
            .await
            .switch()?;

        Ok(response)
    }

    fn generate_response<'a>(
        &'a self,
        customer: &'a domain::Customer,
    ) -> errors::CustomerResponse<customers::CustomerResponse> {
        let address = self.get_address();
        let address_details = address.map(api_models::payments::AddressDetails::from);

        Ok(services::ApplicationResponse::Json(
            customers::CustomerResponse::foreign_from((customer.clone(), address_details)),
        ))
    }
}

#[cfg(all(feature = "v2", feature = "customer_v2"))]
#[async_trait::async_trait]
impl CustomerUpdateBridge for customers::CustomerUpdateRequest {
    async fn create_domain_model_from_request<'a>(
        &'a self,
        db: &'a dyn StorageInterface,
        key_store: &'a domain::MerchantKeyStore,
        merchant_account: &'a domain::MerchantAccount,
        key_manager_state: &'a KeyManagerState,
        state: &'a SessionState,
        domain_customer: &'a domain::Customer,
    ) -> errors::CustomResult<domain::Customer, errors::CustomersErrorResponse> {
        let default_billing_address = self.get_default_customer_billing_address();

        let encrypted_customer_billing_address = default_billing_address
            .async_map(|billing_address| create_encrypted_data(state, key_store, billing_address))
            .await
            .transpose()
            .change_context(errors::CustomersErrorResponse::InternalServerError)
            .attach_printable("Unable to encrypt default customer billing address")?;

        let default_shipping_address = self.get_default_customer_shipping_address();

        let encrypted_customer_shipping_address = default_shipping_address
            .async_map(|shipping_address| create_encrypted_data(state, key_store, shipping_address))
            .await
            .transpose()
            .change_context(errors::CustomersErrorResponse::InternalServerError)
            .attach_printable("Unable to encrypt default customer shipping address")?;

        let key = key_store.key.get_inner().peek();

<<<<<<< HEAD
        let encrypted_data = types::batch_encrypt(
            key_manager_state,
            CustomerRequestWithEmail::to_encryptable(CustomerRequestWithEmail {
                name: Some(self.name.clone()),
                email: Some(self.email.clone()),
                phone: self.phone.clone(),
            }),
=======
        let encrypted_data = types::crypto_operation(
            key_manager_state,
            type_name!(domain::Customer),
            types::CryptoOperation::BatchEncrypt(CustomerRequestWithEmail::to_encryptable(
                CustomerRequestWithEmail {
                    name: self.name.clone(),
                    email: self.email.clone(),
                    phone: self.phone.clone(),
                },
            )),
>>>>>>> 22743ac3
            Identifier::Merchant(key_store.merchant_id.clone()),
            key,
        )
        .await
<<<<<<< HEAD
=======
        .and_then(|val| val.try_into_batchoperation())
>>>>>>> 22743ac3
        .switch()?;

        let encryptable_customer = CustomerRequestWithEmail::from_encryptable(encrypted_data)
            .change_context(errors::CustomersErrorResponse::InternalServerError)?;

        let response = db
<<<<<<< HEAD
            .update_customer_by_id(
=======
            .update_customer_by_global_id(
>>>>>>> 22743ac3
                key_manager_state,
                domain_customer.id.to_owned(),
                domain_customer.to_owned(),
                merchant_account.get_id(),
                storage::CustomerUpdate::Update {
                    name: encryptable_customer.name,
                    email: encryptable_customer.email,
                    phone: Box::new(encryptable_customer.phone),
                    phone_country_code: self.phone_country_code.clone(),
                    metadata: self.metadata.clone(),
                    description: self.description.clone(),
                    connector_customer: None,
                    default_billing_address: encrypted_customer_billing_address.map(Into::into),
                    default_shipping_address: encrypted_customer_shipping_address.map(Into::into),
                    default_payment_method_id: Some(self.default_payment_method_id.clone()),
                },
<<<<<<< HEAD
                &key_store,
=======
                key_store,
>>>>>>> 22743ac3
                merchant_account.storage_scheme,
            )
            .await
            .switch()?;
        Ok(response)
    }

    fn generate_response<'a>(
        &'a self,
        customer: &'a domain::Customer,
    ) -> errors::CustomerResponse<customers::CustomerResponse> {
        Ok(services::ApplicationResponse::Json(
            customers::CustomerResponse::foreign_from(customer.clone()),
        ))
    }
}

pub async fn migrate_customers(
    state: SessionState,
    customers: Vec<customers::CustomerRequest>,
    merchant_account: domain::MerchantAccount,
    key_store: domain::MerchantKeyStore,
) -> errors::CustomerResponse<()> {
    for customer in customers {
        match create_customer(
            state.clone(),
            merchant_account.clone(),
            key_store.clone(),
            customer,
        )
        .await
        {
            Ok(_) => (),
            Err(e) => match e.current_context() {
                errors::CustomersErrorResponse::CustomerAlreadyExists => (),
                _ => return Err(e),
            },
        }
    }
    Ok(services::ApplicationResponse::Json(()))
}<|MERGE_RESOLUTION|>--- conflicted
+++ resolved
@@ -4,11 +4,7 @@
 use common_utils::{
     errors::ReportSwitchExt,
     ext_traits::{AsyncExt, OptionExt},
-<<<<<<< HEAD
-    id_type,
-=======
     id_type, type_name,
->>>>>>> 22743ac3
     types::keymanager::{Identifier, KeyManagerState, ToEncryptable},
 };
 use error_stack::{report, ResultExt};
@@ -182,11 +178,7 @@
             modified_at: common_utils::date_time::now(),
             default_payment_method_id: None,
             updated_by: None,
-<<<<<<< HEAD
-            version: common_enums::ApiVersion::V1,
-=======
             version: hyperswitch_domain_models::consts::API_VERSION,
->>>>>>> 22743ac3
         })
     }
 
@@ -273,11 +265,7 @@
             default_billing_address: encrypted_customer_billing_address.map(Into::into),
             default_shipping_address: encrypted_customer_shipping_address.map(Into::into),
             // status: Some(customer_domain::SoftDeleteStatus::Active)
-<<<<<<< HEAD
-            version: common_enums::ApiVersion::V2,
-=======
             version: hyperswitch_domain_models::consts::API_VERSION,
->>>>>>> 22743ac3
         })
     }
 
@@ -393,9 +381,6 @@
     }
 }
 
-<<<<<<< HEAD
-#[cfg(all(any(feature = "v1", feature = "v2"), not(feature = "customer_v2")))]
-=======
 #[cfg(all(feature = "v2", feature = "customer_v2"))]
 impl<'a> MerchantReferenceIdForCustomer<'a> {
     async fn verify_if_merchant_reference_not_present_by_optional_merchant_reference_id(
@@ -444,7 +429,6 @@
 }
 
 #[cfg(all(any(feature = "v1", feature = "v2",), not(feature = "customer_v2")))]
->>>>>>> 22743ac3
 #[instrument(skip(state))]
 pub async fn retrieve_customer(
     state: SessionState,
@@ -714,11 +698,7 @@
     merchant_account: domain::MerchantAccount,
     update_customer: customers::CustomerUpdateRequest,
     key_store: domain::MerchantKeyStore,
-<<<<<<< HEAD
-    id: Option<String>,
-=======
     id: customers::UpdateCustomerId,
->>>>>>> 22743ac3
 ) -> errors::CustomerResponse<customers::CustomerResponse> {
     let db = state.store.as_ref();
     let key_manager_state = &(&state).into();
@@ -728,11 +708,7 @@
 
     let verify_id_for_update_customer = VerifyIdForUpdateCustomer {
         merchant_reference_id: merchant_reference_id.as_ref(),
-<<<<<<< HEAD
-        id: id.as_ref(),
-=======
         id: &id,
->>>>>>> 22743ac3
         merchant_account: &merchant_account,
         key_store: &key_store,
         key_manager_state,
@@ -870,11 +846,7 @@
 
 struct VerifyIdForUpdateCustomer<'a> {
     merchant_reference_id: Option<&'a id_type::CustomerId>,
-<<<<<<< HEAD
-    id: Option<&'a String>,
-=======
     id: &'a customers::UpdateCustomerId,
->>>>>>> 22743ac3
     merchant_account: &'a domain::MerchantAccount,
     key_store: &'a domain::MerchantKeyStore,
     key_manager_state: &'a KeyManagerState,
@@ -915,20 +887,6 @@
         &self,
         db: &dyn StorageInterface,
     ) -> Result<domain::Customer, error_stack::Report<errors::CustomersErrorResponse>> {
-<<<<<<< HEAD
-        let id = self
-            .id
-            .get_required_value("id")
-            .change_context(errors::CustomersErrorResponse::InternalServerError)
-            .attach("Missing required field `id`")?;
-
-        let _merchant_reference_id = self.merchant_reference_id;
-        let customer = db
-            .find_customer_by_id(
-                self.key_manager_state,
-                id,
-                &self.merchant_account.get_id(),
-=======
         let id = self.id.get_global_id();
 
         let _merchant_reference_id = self.merchant_reference_id;
@@ -937,7 +895,6 @@
                 self.key_manager_state,
                 &id,
                 self.merchant_account.get_id(),
->>>>>>> 22743ac3
                 self.key_store,
                 self.merchant_account.storage_scheme,
             )
@@ -975,15 +932,6 @@
 
         let key = key_store.key.get_inner().peek();
 
-<<<<<<< HEAD
-        let encrypted_data = types::batch_encrypt(
-            key_manager_state,
-            CustomerRequestWithEmail::to_encryptable(CustomerRequestWithEmail {
-                name: self.name.clone(),
-                email: self.email.clone(),
-                phone: self.phone.clone(),
-            }),
-=======
         let encrypted_data = types::crypto_operation(
             key_manager_state,
             type_name!(domain::Customer),
@@ -994,7 +942,6 @@
                     phone: self.phone.clone(),
                 },
             )),
->>>>>>> 22743ac3
             Identifier::Merchant(key_store.merchant_id.clone()),
             key,
         )
@@ -1075,15 +1022,6 @@
 
         let key = key_store.key.get_inner().peek();
 
-<<<<<<< HEAD
-        let encrypted_data = types::batch_encrypt(
-            key_manager_state,
-            CustomerRequestWithEmail::to_encryptable(CustomerRequestWithEmail {
-                name: Some(self.name.clone()),
-                email: Some(self.email.clone()),
-                phone: self.phone.clone(),
-            }),
-=======
         let encrypted_data = types::crypto_operation(
             key_manager_state,
             type_name!(domain::Customer),
@@ -1094,26 +1032,18 @@
                     phone: self.phone.clone(),
                 },
             )),
->>>>>>> 22743ac3
             Identifier::Merchant(key_store.merchant_id.clone()),
             key,
         )
         .await
-<<<<<<< HEAD
-=======
         .and_then(|val| val.try_into_batchoperation())
->>>>>>> 22743ac3
         .switch()?;
 
         let encryptable_customer = CustomerRequestWithEmail::from_encryptable(encrypted_data)
             .change_context(errors::CustomersErrorResponse::InternalServerError)?;
 
         let response = db
-<<<<<<< HEAD
-            .update_customer_by_id(
-=======
             .update_customer_by_global_id(
->>>>>>> 22743ac3
                 key_manager_state,
                 domain_customer.id.to_owned(),
                 domain_customer.to_owned(),
@@ -1130,11 +1060,7 @@
                     default_shipping_address: encrypted_customer_shipping_address.map(Into::into),
                     default_payment_method_id: Some(self.default_payment_method_id.clone()),
                 },
-<<<<<<< HEAD
-                &key_store,
-=======
                 key_store,
->>>>>>> 22743ac3
                 merchant_account.storage_scheme,
             )
             .await
