use common_utils::{
    crypto::{Encryptable, GcmAes256},
    ext_traits::{AsyncExt, ValueExt},
};
use error_stack::ResultExt;
use router_env::{instrument, tracing};
use storage_models::errors as storage_errors;

use crate::{
    consts,
    core::{
        errors::{self, RouterResponse, StorageErrorExt},
        payment_methods::cards,
    },
    db::StorageInterface,
    pii::{self, PeekInterface},
    routes::{metrics, AppState},
    services,
    types::{
        api::customers::{self, CustomerRequestExt},
        domain::{
            self,
            types::{self, AsyncLift, TypeEncryption},
        },
        storage::{self, enums},
    },
    utils::generate_id,
};

pub const REDACTED: &str = "Redacted";

#[instrument(skip(db))]
pub async fn create_customer(
    db: &dyn StorageInterface,
    merchant_account: domain::MerchantAccount,
    customer_data: customers::CustomerRequest,
) -> RouterResponse<customers::CustomerResponse> {
    let mut customer_data = customer_data.validate()?;
    let customer_id = &customer_data.customer_id;
    let merchant_id = &merchant_account.merchant_id;
    customer_data.merchant_id = merchant_id.to_owned();

    let key = types::get_merchant_enc_key(db, merchant_id.clone())
        .await
        .change_context(errors::ApiErrorResponse::InternalServerError)
        .attach_printable("Failed while getting encryption key")?;

    let encrypt = |inner: Option<masking::Secret<String>>| async {
        inner
            .async_map(|value| types::encrypt(value, &key))
            .await
            .transpose()
    };

    let encrypt_email = |inner: Option<masking::Secret<String, pii::Email>>| async {
        inner
            .async_map(|value| types::encrypt(value, &key))
            .await
            .transpose()
    };

    if let Some(addr) = &customer_data.address {
        let customer_address: api_models::payments::AddressDetails = addr
            .peek()
            .clone()
            .parse_value("AddressDetails")
            .change_context(errors::ApiErrorResponse::AddressNotFound)?;

        let address = async {
            Ok(domain::Address {
                city: customer_address.city,
                country: customer_address.country,
                line1: customer_address.line1.async_lift(encrypt).await?,
                line2: customer_address.line2.async_lift(encrypt).await?,
                line3: customer_address.line3.async_lift(encrypt).await?,
                zip: customer_address.zip.async_lift(encrypt).await?,
                state: customer_address.state.async_lift(encrypt).await?,
                first_name: customer_address.first_name.async_lift(encrypt).await?,
                last_name: customer_address.last_name.async_lift(encrypt).await?,
                phone_number: customer_data.phone.clone().async_lift(encrypt).await?,
                country_code: customer_data.phone_country_code.clone(),
                customer_id: customer_id.to_string(),
                merchant_id: merchant_id.to_string(),
                id: None,
                address_id: generate_id(consts::ID_LENGTH, "add"),
                created_at: common_utils::date_time::now(),
                modified_at: common_utils::date_time::now(),
            })
        }
        .await
        .change_context(errors::ApiErrorResponse::InternalServerError)
        .attach_printable("Failed while encrypting address")?;

<<<<<<< HEAD
        db.insert_address(address)
            .await
            .change_context(errors::ApiErrorResponse::InternalServerError)
            .attach_printable("Failed while inserting new address")?;
    }

    let new_customer = async {
        Ok(domain::Customer {
            customer_id: customer_id.to_string(),
            merchant_id: merchant_id.to_string(),
            name: customer_data.name.async_lift(encrypt).await?,
            email: customer_data.email.async_lift(encrypt_email).await?,
            phone: customer_data.phone.async_lift(encrypt).await?,
            description: customer_data.description,
            phone_country_code: customer_data.phone_country_code,
            metadata: customer_data.metadata,
            id: None,
            created_at: common_utils::date_time::now(),
            modified_at: common_utils::date_time::now(),
        })
    }
    .await
    .change_context(errors::ApiErrorResponse::InternalServerError)
    .attach_printable("Failed while encrypting Customer")?;
=======
    let new_customer = storage::CustomerNew {
        customer_id: customer_id.to_string(),
        merchant_id: merchant_id.to_string(),
        name: customer_data.name,
        email: customer_data.email,
        phone: customer_data.phone,
        description: customer_data.description,
        phone_country_code: customer_data.phone_country_code,
        metadata: customer_data.metadata,
        connector_customer: None,
    };
>>>>>>> 36cc13d4

    let customer = match db.insert_customer(new_customer).await {
        Ok(customer) => customer,
        Err(error) => {
            if error.current_context().is_db_unique_violation() {
                db.find_customer_by_customer_id_merchant_id(customer_id, merchant_id)
                    .await
                    .to_not_found_response(errors::ApiErrorResponse::InternalServerError)
                    .attach_printable(format!(
                        "Failed while fetching Customer, customer_id: {customer_id}",
                    ))?
            } else {
                Err(error
                    .change_context(errors::ApiErrorResponse::InternalServerError)
                    .attach_printable("Failed while inserting new customer"))?
            }
        }
    };
    let mut customer_response: customers::CustomerResponse = customer.into();
    customer_response.address = customer_data.address;

    Ok(services::ApplicationResponse::Json(customer_response))
}

#[instrument(skip(db))]
pub async fn retrieve_customer(
    db: &dyn StorageInterface,
    merchant_account: domain::MerchantAccount,
    req: customers::CustomerId,
) -> RouterResponse<customers::CustomerResponse> {
    let response = db
        .find_customer_by_customer_id_merchant_id(&req.customer_id, &merchant_account.merchant_id)
        .await
        .to_not_found_response(errors::ApiErrorResponse::CustomerNotFound)?;

    Ok(services::ApplicationResponse::Json(response.into()))
}

#[instrument(skip_all)]
pub async fn delete_customer(
    state: &AppState,
    merchant_account: domain::MerchantAccount,
    req: customers::CustomerId,
) -> RouterResponse<customers::CustomerDeleteResponse> {
    let db = &state.store;

    db.find_customer_by_customer_id_merchant_id(&req.customer_id, &merchant_account.merchant_id)
        .await
        .to_not_found_response(errors::ApiErrorResponse::CustomerNotFound)?;

    let customer_mandates = db
        .find_mandate_by_merchant_id_customer_id(&merchant_account.merchant_id, &req.customer_id)
        .await
        .to_not_found_response(errors::ApiErrorResponse::MandateNotFound)?;

    for mandate in customer_mandates.into_iter() {
        if mandate.mandate_status == enums::MandateStatus::Active {
            Err(errors::ApiErrorResponse::MandateActive)?
        }
    }

    match db
        .find_payment_method_by_customer_id_merchant_id_list(
            &req.customer_id,
            &merchant_account.merchant_id,
        )
        .await
    {
        Ok(customer_payment_methods) => {
            for pm in customer_payment_methods.into_iter() {
                if pm.payment_method == enums::PaymentMethod::Card {
                    cards::delete_card_from_locker(
                        state,
                        &req.customer_id,
                        &merchant_account.merchant_id,
                        &pm.payment_method_id,
                    )
                    .await?;
                }
                db.delete_payment_method_by_merchant_id_payment_method_id(
                    &merchant_account.merchant_id,
                    &pm.payment_method_id,
                )
                .await
                .to_not_found_response(errors::ApiErrorResponse::PaymentMethodNotFound)?;
            }
        }
        Err(error) => match error.current_context() {
            errors::StorageError::DatabaseError(err) => match err.current_context() {
                storage_errors::DatabaseError::NotFound => Ok(()),
                _ => Err(errors::ApiErrorResponse::InternalServerError),
            },
            _ => Err(errors::ApiErrorResponse::InternalServerError),
        }?,
    };

    let key = types::get_merchant_enc_key(&**db, merchant_account.merchant_id.clone())
        .await
        .change_context(errors::ApiErrorResponse::InternalServerError)
        .attach_printable("Failed while getting key for encryption")?;
    let redacted_encrypted_value: Encryptable<masking::Secret<_>> =
        Encryptable::encrypt(REDACTED.to_string().into(), &key, GcmAes256 {})
            .await
            .change_context(errors::ApiErrorResponse::InternalServerError)?;

    let update_address = storage::AddressUpdate::Update {
        city: Some(REDACTED.to_string()),
        country: None,
        line1: Some(redacted_encrypted_value.clone()),
        line2: Some(redacted_encrypted_value.clone()),
        line3: Some(redacted_encrypted_value.clone()),
        state: Some(redacted_encrypted_value.clone()),
        zip: Some(redacted_encrypted_value.clone()),
        first_name: Some(redacted_encrypted_value.clone()),
        last_name: Some(redacted_encrypted_value.clone()),
        phone_number: Some(redacted_encrypted_value.clone()),
        country_code: Some(REDACTED.to_string()),
    };

    match db
        .update_address_by_merchant_id_customer_id(
            &req.customer_id,
            &merchant_account.merchant_id,
            update_address,
        )
        .await
    {
        Ok(_) => Ok(()),
        Err(error) => match error.current_context() {
            errors::StorageError::DatabaseError(err) => match err.current_context() {
                storage_errors::DatabaseError::NotFound => Ok(()),
                _ => Err(errors::ApiErrorResponse::InternalServerError),
            },
            _ => Err(errors::ApiErrorResponse::InternalServerError),
        },
    }?;

    let updated_customer = storage::CustomerUpdate::Update {
        name: Some(redacted_encrypted_value.clone()),
        email: Some(
            Encryptable::encrypt(REDACTED.to_string().into(), &key, GcmAes256 {})
                .await
                .change_context(errors::ApiErrorResponse::InternalServerError)?,
        ),
        phone: Some(redacted_encrypted_value.clone()),
        description: Some(REDACTED.to_string()),
        phone_country_code: Some(REDACTED.to_string()),
        metadata: None,
        connector_customer: None,
    };
    db.update_customer_by_customer_id_merchant_id(
        req.customer_id.clone(),
        merchant_account.merchant_id,
        updated_customer,
    )
    .await
    .change_context(errors::ApiErrorResponse::CustomerNotFound)?;

    let response = customers::CustomerDeleteResponse {
        customer_id: req.customer_id,
        customer_deleted: true,
        address_deleted: true,
        payment_methods_deleted: true,
    };
    metrics::CUSTOMER_REDACTED.add(&metrics::CONTEXT, 1, &[]);
    Ok(services::ApplicationResponse::Json(response))
}

#[instrument(skip(db))]
pub async fn update_customer(
    db: &dyn StorageInterface,
    merchant_account: domain::MerchantAccount,
    update_customer: customers::CustomerRequest,
) -> RouterResponse<customers::CustomerResponse> {
    let update_customer = update_customer.validate()?;
    //Add this in update call if customer can be updated anywhere else
    db.find_customer_by_customer_id_merchant_id(
        &update_customer.customer_id,
        &merchant_account.merchant_id,
    )
    .await
    .to_not_found_response(errors::ApiErrorResponse::CustomerNotFound)?;

    let key = types::get_merchant_enc_key(db, merchant_account.merchant_id.clone())
        .await
        .change_context(errors::ApiErrorResponse::InternalServerError)
        .attach_printable("Failed while getting key for encryption")?;

    let encrypt = |inner: Option<masking::Secret<String>>| async {
        inner
            .async_map(|value| types::encrypt(value, &key))
            .await
            .transpose()
    };

    let encrypt_email = |inner: Option<masking::Secret<String, pii::Email>>| async {
        inner
            .async_map(|value| types::encrypt(value, &key))
            .await
            .transpose()
    };

    if let Some(addr) = &update_customer.address {
        let customer_address: api_models::payments::AddressDetails = addr
            .peek()
            .clone()
            .parse_value("AddressDetails")
            .change_context(errors::ApiErrorResponse::AddressNotFound)?;
        let update_address = async {
            Ok(storage::AddressUpdate::Update {
                city: customer_address.city,
                country: customer_address.country,
                line1: customer_address.line1.async_lift(encrypt).await?,
                line2: customer_address.line2.async_lift(encrypt).await?,
                line3: customer_address.line3.async_lift(encrypt).await?,
                zip: customer_address.zip.async_lift(encrypt).await?,
                state: customer_address.state.async_lift(encrypt).await?,
                first_name: customer_address.first_name.async_lift(encrypt).await?,
                last_name: customer_address.last_name.async_lift(encrypt).await?,
                phone_number: update_customer.phone.clone().async_lift(encrypt).await?,
                country_code: update_customer.phone_country_code.clone(),
            })
        }
        .await
        .change_context(errors::ApiErrorResponse::InternalServerError)
        .attach_printable("Failed while encrypting Address while Update")?;
        db.update_address_by_merchant_id_customer_id(
            &update_customer.customer_id,
            &merchant_account.merchant_id,
            update_address,
        )
        .await
        .change_context(errors::ApiErrorResponse::InternalServerError)
        .attach_printable(format!(
            "Failed while updating address: merchant_id: {}, customer_id: {}",
            merchant_account.merchant_id, update_customer.customer_id
        ))?;
    };

    let response = db
        .update_customer_by_customer_id_merchant_id(
            update_customer.customer_id.to_owned(),
            merchant_account.merchant_id.to_owned(),
<<<<<<< HEAD
            async {
                Ok(storage::CustomerUpdate::Update {
                    name: update_customer.name.async_lift(encrypt).await?,
                    email: update_customer.email.async_lift(encrypt_email).await?,
                    phone: update_customer.phone.async_lift(encrypt).await?,
                    phone_country_code: update_customer.phone_country_code,
                    metadata: update_customer.metadata,
                    description: update_customer.description,
                })
            }
            .await
            .change_context(errors::ApiErrorResponse::InternalServerError)
            .attach_printable("Failed while encrypting while updating customer")?,
=======
            storage::CustomerUpdate::Update {
                name: update_customer.name,
                email: update_customer.email,
                phone: update_customer.phone,
                phone_country_code: update_customer.phone_country_code,
                metadata: update_customer.metadata,
                description: update_customer.description,
                connector_customer: None,
            },
>>>>>>> 36cc13d4
        )
        .await
        .to_not_found_response(errors::ApiErrorResponse::CustomerNotFound)?;

    let mut customer_update_response: customers::CustomerResponse = response.into();
    customer_update_response.address = update_customer.address;
    Ok(services::ApplicationResponse::Json(
        customer_update_response,
    ))
}<|MERGE_RESOLUTION|>--- conflicted
+++ resolved
@@ -91,7 +91,6 @@
         .change_context(errors::ApiErrorResponse::InternalServerError)
         .attach_printable("Failed while encrypting address")?;
 
-<<<<<<< HEAD
         db.insert_address(address)
             .await
             .change_context(errors::ApiErrorResponse::InternalServerError)
@@ -109,6 +108,7 @@
             phone_country_code: customer_data.phone_country_code,
             metadata: customer_data.metadata,
             id: None,
+            connector_customer: None,
             created_at: common_utils::date_time::now(),
             modified_at: common_utils::date_time::now(),
         })
@@ -116,19 +116,6 @@
     .await
     .change_context(errors::ApiErrorResponse::InternalServerError)
     .attach_printable("Failed while encrypting Customer")?;
-=======
-    let new_customer = storage::CustomerNew {
-        customer_id: customer_id.to_string(),
-        merchant_id: merchant_id.to_string(),
-        name: customer_data.name,
-        email: customer_data.email,
-        phone: customer_data.phone,
-        description: customer_data.description,
-        phone_country_code: customer_data.phone_country_code,
-        metadata: customer_data.metadata,
-        connector_customer: None,
-    };
->>>>>>> 36cc13d4
 
     let customer = match db.insert_customer(new_customer).await {
         Ok(customer) => customer,
@@ -372,7 +359,6 @@
         .update_customer_by_customer_id_merchant_id(
             update_customer.customer_id.to_owned(),
             merchant_account.merchant_id.to_owned(),
-<<<<<<< HEAD
             async {
                 Ok(storage::CustomerUpdate::Update {
                     name: update_customer.name.async_lift(encrypt).await?,
@@ -381,22 +367,12 @@
                     phone_country_code: update_customer.phone_country_code,
                     metadata: update_customer.metadata,
                     description: update_customer.description,
+                    connector_customer: None,
                 })
             }
             .await
             .change_context(errors::ApiErrorResponse::InternalServerError)
             .attach_printable("Failed while encrypting while updating customer")?,
-=======
-            storage::CustomerUpdate::Update {
-                name: update_customer.name,
-                email: update_customer.email,
-                phone: update_customer.phone,
-                phone_country_code: update_customer.phone_country_code,
-                metadata: update_customer.metadata,
-                description: update_customer.description,
-                connector_customer: None,
-            },
->>>>>>> 36cc13d4
         )
         .await
         .to_not_found_response(errors::ApiErrorResponse::CustomerNotFound)?;
