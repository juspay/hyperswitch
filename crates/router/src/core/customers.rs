--- conflicted
+++ resolved
@@ -77,45 +77,7 @@
             key_manager_state,
             &state,
         )
-<<<<<<< HEAD
-    } else {
-        None
-    };
-
-    let encrypted_data = types::batch_encrypt(
-        &(&state).into(),
-        CustomerRequestWithEmail::to_encryptable(CustomerRequestWithEmail {
-            name: customer_data.name.clone(),
-            email: customer_data.email.clone(),
-            phone: customer_data.phone.clone(),
-        }),
-        Identifier::Merchant(key_store.merchant_id.clone()),
-        key,
-    )
-    .await
-    .switch()
-    .attach_printable("Failed while encrypting Customer")?;
-    let encryptable_customer = CustomerRequestWithEmail::from_encryptable(encrypted_data)
-        .change_context(errors::CustomersErrorResponse::InternalServerError)?;
-    let new_customer = domain::Customer {
-        customer_id: customer_id.to_owned(),
-        merchant_id: merchant_id.to_string(),
-        name: encryptable_customer.name,
-        email: encryptable_customer.email,
-        phone: encryptable_customer.phone,
-        description: customer_data.description,
-        phone_country_code: customer_data.phone_country_code,
-        metadata: customer_data.metadata,
-        connector_customer: None,
-        address_id: address.clone().map(|addr| addr.address_id),
-        created_at: common_utils::date_time::now(),
-        modified_at: common_utils::date_time::now(),
-        default_payment_method_id: None,
-        updated_by: None,
-    };
-=======
         .await?;
->>>>>>> 876eeea0
 
     let customer = db
         .insert_customer(
