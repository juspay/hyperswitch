--- conflicted
+++ resolved
@@ -15,11 +15,7 @@
     services,
     types::{
         api::customers::{self, CustomerRequestExt},
-<<<<<<< HEAD
-        domain::{customer as domain, merchant_account},
-=======
-        domain,
->>>>>>> 306f7e60
+        domain::{self, customer, merchant_account},
         storage::{self, enums},
     },
     utils::generate_id,
@@ -68,7 +64,7 @@
         .attach_printable("Failed while inserting new address")?;
     };
 
-    let new_customer = domain::Customer {
+    let new_customer = customer::Customer {
         customer_id: customer_id.to_string(),
         merchant_id: merchant_id.to_string(),
         name: customer_data.name,
