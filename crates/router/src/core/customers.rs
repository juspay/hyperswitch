use api_models::customers::CustomerRequestWithEmail;
use common_utils::{
    crypto::Encryptable,
    errors::ReportSwitchExt,
    ext_traits::{AsyncExt, OptionExt},
    id_type, type_name,
    types::{
        keymanager::{Identifier, KeyManagerState, ToEncryptable},
        Description,
    },
};
use error_stack::{report, ResultExt};
use masking::{Secret, SwitchStrategy};
use router_env::{instrument, tracing};

#[cfg(all(feature = "v2", feature = "customer_v2"))]
use crate::core::payment_methods::cards::create_encrypted_data;
#[cfg(all(any(feature = "v1", feature = "v2"), not(feature = "customer_v2")))]
use crate::utils::CustomerAddress;
use crate::{
    core::{
        errors::{self, StorageErrorExt},
        payment_methods::cards,
    },
    db::StorageInterface,
    pii::PeekInterface,
    routes::{metrics, SessionState},
    services,
    types::{
        api::customers,
        domain::{self, types},
        storage::{self, enums},
        transformers::ForeignFrom,
    },
};
<<<<<<< HEAD
#[cfg(all(any(feature = "v1", feature = "v2"), not(feature = "customer_v2")))]
use crate::{
    core::payment_methods::{cards, network_tokenization},
    routes::metrics,
    types::storage::enums,
    utils::CustomerAddress,
};
=======
>>>>>>> 21352cf8

pub const REDACTED: &str = "Redacted";

#[instrument(skip(state))]
pub async fn create_customer(
    state: SessionState,
    merchant_account: domain::MerchantAccount,
    key_store: domain::MerchantKeyStore,
    customer_data: customers::CustomerRequest,
) -> errors::CustomerResponse<customers::CustomerResponse> {
    let db: &dyn StorageInterface = state.store.as_ref();
    let key_manager_state = &(&state).into();

    let merchant_reference_id = customer_data.get_merchant_reference_id();

    let merchant_id = merchant_account.get_id();

    let merchant_reference_id_customer = MerchantReferenceIdForCustomer {
        merchant_reference_id: merchant_reference_id.as_ref(),
        merchant_id,
        merchant_account: &merchant_account,
        key_store: &key_store,
        key_manager_state,
    };

    // We first need to validate whether the customer with the given customer id already exists
    // this may seem like a redundant db call, as the insert_customer will anyway return this error
    //
    // Consider a scenario where the address is inserted and then when inserting the customer,
    // it errors out, now the address that was inserted is not deleted

    merchant_reference_id_customer
        .verify_if_merchant_reference_not_present_by_optional_merchant_reference_id(db)
        .await?;

    let domain_customer = customer_data
        .create_domain_model_from_request(
            db,
            &key_store,
            &merchant_reference_id,
            &merchant_account,
            key_manager_state,
            &state,
        )
        .await?;

    let customer = db
        .insert_customer(
            domain_customer,
            key_manager_state,
            &key_store,
            merchant_account.storage_scheme,
        )
        .await
        .to_duplicate_response(errors::CustomersErrorResponse::CustomerAlreadyExists)?;

    customer_data.generate_response(&customer)
}

#[async_trait::async_trait]
trait CustomerCreateBridge {
    async fn create_domain_model_from_request<'a>(
        &'a self,
        db: &'a dyn StorageInterface,
        key_store: &'a domain::MerchantKeyStore,
        merchant_reference_id: &'a Option<id_type::CustomerId>,
        merchant_account: &'a domain::MerchantAccount,
        key_manager_state: &'a KeyManagerState,
        state: &'a SessionState,
    ) -> errors::CustomResult<domain::Customer, errors::CustomersErrorResponse>;

    fn generate_response<'a>(
        &'a self,
        customer: &'a domain::Customer,
    ) -> errors::CustomerResponse<customers::CustomerResponse>;
}

#[cfg(all(any(feature = "v1", feature = "v2"), not(feature = "customer_v2")))]
#[async_trait::async_trait]
impl CustomerCreateBridge for customers::CustomerRequest {
    async fn create_domain_model_from_request<'a>(
        &'a self,
        db: &'a dyn StorageInterface,
        key_store: &'a domain::MerchantKeyStore,
        merchant_reference_id: &'a Option<id_type::CustomerId>,
        merchant_account: &'a domain::MerchantAccount,
        key_manager_state: &'a KeyManagerState,
        state: &'a SessionState,
    ) -> errors::CustomResult<domain::Customer, errors::CustomersErrorResponse> {
        // Setting default billing address to Db
        let address = self.get_address();
        let merchant_id = merchant_account.get_id();
        let key = key_store.key.get_inner().peek();

        let customer_billing_address_struct = AddressStructForDbEntry {
            address: address.as_ref(),
            customer_data: self,
            merchant_id,
            customer_id: merchant_reference_id.as_ref(),
            storage_scheme: merchant_account.storage_scheme,
            key_store,
            key_manager_state,
            state,
        };

        let address_from_db = customer_billing_address_struct
            .encrypt_customer_address_and_set_to_db(db)
            .await?;

        let encrypted_data = types::crypto_operation(
            key_manager_state,
            type_name!(domain::Customer),
            types::CryptoOperation::BatchEncrypt(CustomerRequestWithEmail::to_encryptable(
                CustomerRequestWithEmail {
                    name: self.name.clone(),
                    email: self.email.clone(),
                    phone: self.phone.clone(),
                },
            )),
            Identifier::Merchant(key_store.merchant_id.clone()),
            key,
        )
        .await
        .and_then(|val| val.try_into_batchoperation())
        .switch()
        .attach_printable("Failed while encrypting Customer")?;

        let encryptable_customer = CustomerRequestWithEmail::from_encryptable(encrypted_data)
            .change_context(errors::CustomersErrorResponse::InternalServerError)?;

        Ok(domain::Customer {
            customer_id: merchant_reference_id
                .to_owned()
                .ok_or(errors::CustomersErrorResponse::InternalServerError)?,
            merchant_id: merchant_id.to_owned(),
            name: encryptable_customer.name,
            email: encryptable_customer.email,
            phone: encryptable_customer.phone,
            description: self.description.clone(),
            phone_country_code: self.phone_country_code.clone(),
            metadata: self.metadata.clone(),
            connector_customer: None,
            address_id: address_from_db.clone().map(|addr| addr.address_id),
            created_at: common_utils::date_time::now(),
            modified_at: common_utils::date_time::now(),
            default_payment_method_id: None,
            updated_by: None,
            version: hyperswitch_domain_models::consts::API_VERSION,
        })
    }

    fn generate_response<'a>(
        &'a self,
        customer: &'a domain::Customer,
    ) -> errors::CustomerResponse<customers::CustomerResponse> {
        let address = self.get_address();
        let address_details = address.map(api_models::payments::AddressDetails::from);

        Ok(services::ApplicationResponse::Json(
            customers::CustomerResponse::foreign_from((customer.clone(), address_details)),
        ))
    }
}

#[cfg(all(feature = "v2", feature = "customer_v2"))]
#[async_trait::async_trait]
impl CustomerCreateBridge for customers::CustomerRequest {
    async fn create_domain_model_from_request<'a>(
        &'a self,
        _db: &'a dyn StorageInterface,
        key_store: &'a domain::MerchantKeyStore,
        merchant_reference_id: &'a Option<id_type::CustomerId>,
        merchant_account: &'a domain::MerchantAccount,
        key_state: &'a KeyManagerState,
        state: &'a SessionState,
    ) -> errors::CustomResult<domain::Customer, errors::CustomersErrorResponse> {
        let default_customer_billing_address = self.get_default_customer_billing_address();
        let encrypted_customer_billing_address = default_customer_billing_address
            .async_map(|billing_address| create_encrypted_data(state, key_store, billing_address))
            .await
            .transpose()
            .change_context(errors::CustomersErrorResponse::InternalServerError)
            .attach_printable("Unable to encrypt default customer billing address")?;
        let default_customer_shipping_address = self.get_default_customer_shipping_address();

        let encrypted_customer_shipping_address = default_customer_shipping_address
            .async_map(|shipping_address| create_encrypted_data(state, key_store, shipping_address))
            .await
            .transpose()
            .change_context(errors::CustomersErrorResponse::InternalServerError)
            .attach_printable("Unable to encrypt default customer shipping address")?;

        let merchant_id = merchant_account.get_id().clone();
        let key = key_store.key.get_inner().peek();

        let encrypted_data = types::crypto_operation(
            key_state,
            type_name!(domain::Customer),
            types::CryptoOperation::BatchEncrypt(CustomerRequestWithEmail::to_encryptable(
                CustomerRequestWithEmail {
                    name: Some(self.name.clone()),
                    email: Some(self.email.clone()),
                    phone: self.phone.clone(),
                },
            )),
            Identifier::Merchant(key_store.merchant_id.clone()),
            key,
        )
        .await
        .and_then(|val| val.try_into_batchoperation())
        .switch()
        .attach_printable("Failed while encrypting Customer")?;

        let encryptable_customer = CustomerRequestWithEmail::from_encryptable(encrypted_data)
            .change_context(errors::CustomersErrorResponse::InternalServerError)?;

        Ok(domain::Customer {
            id: common_utils::generate_time_ordered_id("cus"),
            merchant_reference_id: merchant_reference_id.to_owned(),
            merchant_id,
            name: encryptable_customer.name,
            email: encryptable_customer.email,
            phone: encryptable_customer.phone,
            description: self.description.clone(),
            phone_country_code: self.phone_country_code.clone(),
            metadata: self.metadata.clone(),
            connector_customer: None,
            created_at: common_utils::date_time::now(),
            modified_at: common_utils::date_time::now(),
            default_payment_method_id: None,
            updated_by: None,
            default_billing_address: encrypted_customer_billing_address.map(Into::into),
            default_shipping_address: encrypted_customer_shipping_address.map(Into::into),
            version: hyperswitch_domain_models::consts::API_VERSION,
            status: common_enums::DeleteStatus::Active,
        })
    }

    fn generate_response<'a>(
        &'a self,
        customer: &'a domain::Customer,
    ) -> errors::CustomerResponse<customers::CustomerResponse> {
        Ok(services::ApplicationResponse::Json(
            customers::CustomerResponse::foreign_from(customer.clone()),
        ))
    }
}

#[cfg(all(any(feature = "v1", feature = "v2"), not(feature = "customer_v2")))]
struct AddressStructForDbEntry<'a> {
    address: Option<&'a api_models::payments::AddressDetails>,
    customer_data: &'a customers::CustomerRequest,
    merchant_id: &'a id_type::MerchantId,
    customer_id: Option<&'a id_type::CustomerId>,
    storage_scheme: common_enums::MerchantStorageScheme,
    key_store: &'a domain::MerchantKeyStore,
    key_manager_state: &'a KeyManagerState,
    state: &'a SessionState,
}

#[cfg(all(any(feature = "v1", feature = "v2"), not(feature = "customer_v2")))]
impl<'a> AddressStructForDbEntry<'a> {
    async fn encrypt_customer_address_and_set_to_db(
        &self,
        db: &dyn StorageInterface,
    ) -> errors::CustomResult<Option<domain::Address>, errors::CustomersErrorResponse> {
        let encrypted_customer_address = self
            .address
            .async_map(|addr| async {
                self.customer_data
                    .get_domain_address(
                        self.state,
                        addr.clone(),
                        self.merchant_id,
                        self.customer_id
                            .ok_or(errors::CustomersErrorResponse::InternalServerError)?, // should we raise error since in v1 appilcation is supposed to have this id or generate it at this point.
                        self.key_store.key.get_inner().peek(),
                        self.storage_scheme,
                    )
                    .await
                    .switch()
                    .attach_printable("Failed while encrypting address")
            })
            .await
            .transpose()?;

        encrypted_customer_address
            .async_map(|encrypt_add| async {
                db.insert_address_for_customers(self.key_manager_state, encrypt_add, self.key_store)
                    .await
                    .switch()
                    .attach_printable("Failed while inserting new address")
            })
            .await
            .transpose()
    }
}

struct MerchantReferenceIdForCustomer<'a> {
    merchant_reference_id: Option<&'a id_type::CustomerId>,
    merchant_id: &'a id_type::MerchantId,
    merchant_account: &'a domain::MerchantAccount,
    key_store: &'a domain::MerchantKeyStore,
    key_manager_state: &'a KeyManagerState,
}

#[cfg(all(any(feature = "v1", feature = "v2"), not(feature = "customer_v2")))]
impl<'a> MerchantReferenceIdForCustomer<'a> {
    async fn verify_if_merchant_reference_not_present_by_optional_merchant_reference_id(
        &self,
        db: &dyn StorageInterface,
    ) -> Result<Option<()>, error_stack::Report<errors::CustomersErrorResponse>> {
        self.merchant_reference_id
            .async_map(|cust| async {
                self.verify_if_merchant_reference_not_present_by_merchant_reference_id(cust, db)
                    .await
            })
            .await
            .transpose()
    }

    async fn verify_if_merchant_reference_not_present_by_merchant_reference_id(
        &self,
        cus: &'a id_type::CustomerId,
        db: &dyn StorageInterface,
    ) -> Result<(), error_stack::Report<errors::CustomersErrorResponse>> {
        match db
            .find_customer_by_customer_id_merchant_id(
                self.key_manager_state,
                cus,
                self.merchant_id,
                self.key_store,
                self.merchant_account.storage_scheme,
            )
            .await
        {
            Err(err) => {
                if !err.current_context().is_db_not_found() {
                    Err(err).switch()
                } else {
                    Ok(())
                }
            }
            Ok(_) => Err(report!(
                errors::CustomersErrorResponse::CustomerAlreadyExists
            )),
        }
    }
}

#[cfg(all(feature = "v2", feature = "customer_v2"))]
impl<'a> MerchantReferenceIdForCustomer<'a> {
    async fn verify_if_merchant_reference_not_present_by_optional_merchant_reference_id(
        &self,
        db: &dyn StorageInterface,
    ) -> Result<Option<()>, error_stack::Report<errors::CustomersErrorResponse>> {
        self.merchant_reference_id
            .async_map(|merchant_ref| async {
                self.verify_if_merchant_reference_not_present_by_merchant_reference(
                    merchant_ref,
                    db,
                )
                .await
            })
            .await
            .transpose()
    }

    async fn verify_if_merchant_reference_not_present_by_merchant_reference(
        &self,
        merchant_ref: &'a id_type::CustomerId,
        db: &dyn StorageInterface,
    ) -> Result<(), error_stack::Report<errors::CustomersErrorResponse>> {
        match db
            .find_customer_by_merchant_reference_id_merchant_id(
                self.key_manager_state,
                merchant_ref,
                self.merchant_id,
                self.key_store,
                self.merchant_account.storage_scheme,
            )
            .await
        {
            Err(err) => {
                if !err.current_context().is_db_not_found() {
                    Err(err).switch()
                } else {
                    Ok(())
                }
            }
            Ok(_) => Err(report!(
                errors::CustomersErrorResponse::CustomerAlreadyExists
            )),
        }
    }
}

#[cfg(all(any(feature = "v1", feature = "v2",), not(feature = "customer_v2")))]
#[instrument(skip(state))]
pub async fn retrieve_customer(
    state: SessionState,
    merchant_account: domain::MerchantAccount,
    _profile_id: Option<id_type::ProfileId>,
    key_store: domain::MerchantKeyStore,
    req: customers::CustomerId,
) -> errors::CustomerResponse<customers::CustomerResponse> {
    let db = state.store.as_ref();
    let key_manager_state = &(&state).into();

    let response = db
        .find_customer_by_customer_id_merchant_id(
            key_manager_state,
            &req.customer_id,
            merchant_account.get_id(),
            &key_store,
            merchant_account.storage_scheme,
        )
        .await
        .switch()?;
    let address = match &response.address_id {
        Some(address_id) => Some(api_models::payments::AddressDetails::from(
            db.find_address_by_address_id(key_manager_state, address_id, &key_store)
                .await
                .switch()?,
        )),
        None => None,
    };
    Ok(services::ApplicationResponse::Json(
        customers::CustomerResponse::foreign_from((response, address)),
    ))
}

#[cfg(all(feature = "v2", feature = "customer_v2"))]
#[instrument(skip(state))]
pub async fn retrieve_customer(
    state: SessionState,
    merchant_account: domain::MerchantAccount,
    key_store: domain::MerchantKeyStore,
    req: customers::GlobalId,
) -> errors::CustomerResponse<customers::CustomerResponse> {
    let db = state.store.as_ref();
    let key_manager_state = &(&state).into();

    let response = db
        .find_customer_by_global_id(
            key_manager_state,
            &req.id,
            merchant_account.get_id(),
            &key_store,
            merchant_account.storage_scheme,
        )
        .await
        .switch()?;

    Ok(services::ApplicationResponse::Json(
        customers::CustomerResponse::foreign_from(response),
    ))
}

#[instrument(skip(state))]
pub async fn list_customers(
    state: SessionState,
    merchant_id: id_type::MerchantId,
    _profile_id_list: Option<Vec<id_type::ProfileId>>,
    key_store: domain::MerchantKeyStore,
    request: customers::CustomerListRequest,
) -> errors::CustomerResponse<Vec<customers::CustomerResponse>> {
    let db = state.store.as_ref();

    let customer_list_constraints = crate::db::customers::CustomerListConstraints {
        limit: request
            .limit
            .unwrap_or(crate::consts::DEFAULT_LIST_API_LIMIT),
        offset: request.offset,
    };

    let domain_customers = db
        .list_customers_by_merchant_id(
            &(&state).into(),
            &merchant_id,
            &key_store,
            customer_list_constraints,
        )
        .await
        .switch()?;

    #[cfg(all(any(feature = "v1", feature = "v2"), not(feature = "customer_v2")))]
    let customers = domain_customers
        .into_iter()
        .map(|domain_customer| customers::CustomerResponse::foreign_from((domain_customer, None)))
        .collect();

    #[cfg(all(feature = "v2", feature = "customer_v2"))]
    let customers = domain_customers
        .into_iter()
        .map(customers::CustomerResponse::foreign_from)
        .collect();

    Ok(services::ApplicationResponse::Json(customers))
}

#[cfg(all(
    feature = "v2",
    feature = "customer_v2",
    feature = "payment_methods_v2"
))]
#[instrument(skip_all)]
pub async fn delete_customer(
    state: SessionState,
    merchant_account: domain::MerchantAccount,
    req: customers::GlobalId,
    key_store: domain::MerchantKeyStore,
) -> errors::CustomerResponse<customers::CustomerDeleteResponse> {
    let db = &*state.store;
    let key_manager_state = &(&state).into();
    req.fetch_domain_model_and_update_and_generate_delete_customer_response(
        db,
        &key_store,
        &merchant_account,
        key_manager_state,
        &state,
    )
    .await
}

#[cfg(all(
    feature = "v2",
    feature = "customer_v2",
    feature = "payment_methods_v2"
))]
#[async_trait::async_trait]
impl CustomerDeleteBridge for customers::GlobalId {
    async fn fetch_domain_model_and_update_and_generate_delete_customer_response<'a>(
        &'a self,
        db: &'a dyn StorageInterface,
        key_store: &'a domain::MerchantKeyStore,
        merchant_account: &'a domain::MerchantAccount,
        key_manager_state: &'a KeyManagerState,
        state: &'a SessionState,
    ) -> errors::CustomerResponse<customers::CustomerDeleteResponse> {
        let customer_orig = db
            .find_customer_by_global_id(
                key_manager_state,
                &self.id,
                merchant_account.get_id(),
                &key_store,
                merchant_account.storage_scheme,
            )
            .await
            .switch()?;

        let merchant_reference_id = customer_orig.merchant_reference_id.clone();

        let customer_mandates = db.find_mandate_by_global_id(&self.id).await.switch()?;

        for mandate in customer_mandates.into_iter() {
            if mandate.mandate_status == enums::MandateStatus::Active {
                Err(errors::CustomersErrorResponse::MandateActive)?
            }
        }

        match db
            .find_payment_method_list_by_global_id(key_manager_state, key_store, &self.id, None)
            .await
        {
            // check this in review
            Ok(customer_payment_methods) => {
                for pm in customer_payment_methods.into_iter() {
                    if pm.payment_method == Some(enums::PaymentMethod::Card) {
                        cards::delete_card_by_locker_id(
                            &state,
                            &self.id,
                            merchant_account.get_id(),
                        )
                        .await
                        .switch()?;
                    }
                    // No solution as of now, need to discuss this further with payment_method_v2

                    // db.delete_payment_method(
                    //     key_manager_state,
                    //     key_store,
                    //     pm,
                    // )
                    // .await
                    // .switch()?;
                }
            }
            Err(error) => {
                if error.current_context().is_db_not_found() {
                    Ok(())
                } else {
                    Err(error)
                        .change_context(errors::CustomersErrorResponse::InternalServerError)
                        .attach_printable(
                            "failed find_payment_method_by_customer_id_merchant_id_list",
                        )
                }?
            }
        };

        let key = key_store.key.get_inner().peek();

        let identifier = Identifier::Merchant(key_store.merchant_id.clone());
        let redacted_encrypted_value: Encryptable<Secret<_>> = types::crypto_operation(
            key_manager_state,
            type_name!(storage::Address),
            types::CryptoOperation::Encrypt(REDACTED.to_string().into()),
            identifier.clone(),
            key,
        )
        .await
        .and_then(|val| val.try_into_operation())
        .switch()?;

        let redacted_encrypted_email = Encryptable::new(
            redacted_encrypted_value
                .clone()
                .into_inner()
                .switch_strategy(),
            redacted_encrypted_value.clone().into_encrypted(),
        );

        let updated_customer = storage::CustomerUpdate::Update {
            name: Some(redacted_encrypted_value.clone()),
            email: Box::new(Some(redacted_encrypted_email)),
            phone: Box::new(Some(redacted_encrypted_value.clone())),
            description: Some(Description::new(REDACTED.to_string())),
            phone_country_code: Some(REDACTED.to_string()),
            metadata: None,
            connector_customer: None,
            default_billing_address: None,
            default_shipping_address: None,
            default_payment_method_id: None,
            status: Some(common_enums::DeleteStatus::Redacted),
        };

        db.update_customer_by_global_id(
            key_manager_state,
            self.id.clone(),
            customer_orig,
            merchant_account.get_id(),
            updated_customer,
            &key_store,
            merchant_account.storage_scheme,
        )
        .await
        .switch()?;

        let response = customers::CustomerDeleteResponse {
            merchant_reference_id,
            customer_deleted: true,
            address_deleted: true,
            payment_methods_deleted: true,
            id: self.id.clone(),
        };
        metrics::CUSTOMER_REDACTED.add(&metrics::CONTEXT, 1, &[]);
        Ok(services::ApplicationResponse::Json(response))
    }
}

#[async_trait::async_trait]
trait CustomerDeleteBridge {
    async fn fetch_domain_model_and_update_and_generate_delete_customer_response<'a>(
        &'a self,
        db: &'a dyn StorageInterface,
        key_store: &'a domain::MerchantKeyStore,
        merchant_account: &'a domain::MerchantAccount,
        key_manager_state: &'a KeyManagerState,
        state: &'a SessionState,
    ) -> errors::CustomerResponse<customers::CustomerDeleteResponse>;
}

#[cfg(all(
    any(feature = "v1", feature = "v2"),
    not(feature = "customer_v2"),
    not(feature = "payment_methods_v2")
))]
#[instrument(skip_all)]
pub async fn delete_customer(
    state: SessionState,
    merchant_account: domain::MerchantAccount,
    req: customers::CustomerId,
    key_store: domain::MerchantKeyStore,
) -> errors::CustomerResponse<customers::CustomerDeleteResponse> {
    let db = &*state.store;
    let key_manager_state = &(&state).into();
    req.fetch_domain_model_and_update_and_generate_delete_customer_response(
        db,
        &key_store,
        &merchant_account,
        key_manager_state,
        &state,
    )
    .await
}

#[cfg(all(
    any(feature = "v1", feature = "v2"),
    not(feature = "customer_v2"),
    not(feature = "payment_methods_v2")
))]
#[async_trait::async_trait]
impl CustomerDeleteBridge for customers::CustomerId {
    async fn fetch_domain_model_and_update_and_generate_delete_customer_response<'a>(
        &'a self,
        db: &'a dyn StorageInterface,
        key_store: &'a domain::MerchantKeyStore,
        merchant_account: &'a domain::MerchantAccount,
        key_manager_state: &'a KeyManagerState,
        state: &'a SessionState,
    ) -> errors::CustomerResponse<customers::CustomerDeleteResponse> {
        let customer_orig = db
            .find_customer_by_customer_id_merchant_id(
                key_manager_state,
                &self.customer_id,
                merchant_account.get_id(),
                key_store,
                merchant_account.storage_scheme,
            )
            .await
            .switch()?;

        let customer_mandates = db
            .find_mandate_by_merchant_id_customer_id(merchant_account.get_id(), &self.customer_id)
            .await
            .switch()?;

        for mandate in customer_mandates.into_iter() {
            if mandate.mandate_status == enums::MandateStatus::Active {
                Err(errors::CustomersErrorResponse::MandateActive)?
            }
        }

        match db
            .find_payment_method_by_customer_id_merchant_id_list(
                key_manager_state,
                key_store,
                &self.customer_id,
                merchant_account.get_id(),
                None,
            )
            .await
        {
            // check this in review
            Ok(customer_payment_methods) => {
                for pm in customer_payment_methods.into_iter() {
                    if pm.payment_method == Some(enums::PaymentMethod::Card) {
                        cards::delete_card_from_locker(
                            state,
                            &self.customer_id,
                            merchant_account.get_id(),
                            pm.locker_id.as_ref().unwrap_or(&pm.payment_method_id),
                        )
                        .await
                        .switch()?;
                    }
                    db.delete_payment_method_by_merchant_id_payment_method_id(
                        key_manager_state,
                        key_store,
                        merchant_account.get_id(),
                        &pm.payment_method_id,
                    )
                    .await
                    .switch()?;

                    if let Some(network_token_ref_id) = pm.network_token_requestor_reference_id {
                        network_tokenization::delete_network_token_from_locker_and_token_service(
                            &state,
                            &req.customer_id,
                            merchant_account.get_id(),
                            pm.payment_method_id.clone(),
                            pm.network_token_locker_id,
                            network_token_ref_id,
                        )
                        .await
                        .switch()?;
                    }
                }
<<<<<<< HEAD

                db.delete_payment_method_by_merchant_id_payment_method_id(
                    merchant_account.get_id(),
                    &pm.payment_method_id,
                )
                .await
                .switch()?;
=======
>>>>>>> 21352cf8
            }
            Err(error) => {
                if error.current_context().is_db_not_found() {
                    Ok(())
                } else {
                    Err(error)
                        .change_context(errors::CustomersErrorResponse::InternalServerError)
                        .attach_printable(
                            "failed find_payment_method_by_customer_id_merchant_id_list",
                        )
                }?
            }
        };

        let key = key_store.key.get_inner().peek();
        let identifier = Identifier::Merchant(key_store.merchant_id.clone());
        let redacted_encrypted_value: Encryptable<Secret<_>> = types::crypto_operation(
            key_manager_state,
            type_name!(storage::Address),
            types::CryptoOperation::Encrypt(REDACTED.to_string().into()),
            identifier.clone(),
            key,
        )
        .await
        .and_then(|val| val.try_into_operation())
        .switch()?;

        let redacted_encrypted_email = Encryptable::new(
            redacted_encrypted_value
                .clone()
                .into_inner()
                .switch_strategy(),
            redacted_encrypted_value.clone().into_encrypted(),
        );

        let update_address = storage::AddressUpdate::Update {
            city: Some(REDACTED.to_string()),
            country: None,
            line1: Some(redacted_encrypted_value.clone()),
            line2: Some(redacted_encrypted_value.clone()),
            line3: Some(redacted_encrypted_value.clone()),
            state: Some(redacted_encrypted_value.clone()),
            zip: Some(redacted_encrypted_value.clone()),
            first_name: Some(redacted_encrypted_value.clone()),
            last_name: Some(redacted_encrypted_value.clone()),
            phone_number: Some(redacted_encrypted_value.clone()),
            country_code: Some(REDACTED.to_string()),
            updated_by: merchant_account.storage_scheme.to_string(),
            email: Some(redacted_encrypted_email),
        };

        match db
            .update_address_by_merchant_id_customer_id(
                key_manager_state,
                &self.customer_id,
                merchant_account.get_id(),
                update_address,
                key_store,
            )
            .await
        {
            Ok(_) => Ok(()),
            Err(error) => {
                if error.current_context().is_db_not_found() {
                    Ok(())
                } else {
                    Err(error)
                        .change_context(errors::CustomersErrorResponse::InternalServerError)
                        .attach_printable("failed update_address_by_merchant_id_customer_id")
                }
            }
        }?;

        let updated_customer = storage::CustomerUpdate::Update {
            name: Some(redacted_encrypted_value.clone()),
            email: Some(
                types::crypto_operation(
                    key_manager_state,
                    type_name!(storage::Customer),
                    types::CryptoOperation::Encrypt(REDACTED.to_string().into()),
                    identifier,
                    key,
                )
                .await
                .and_then(|val| val.try_into_operation())
                .switch()?,
            ),
            phone: Box::new(Some(redacted_encrypted_value.clone())),
            description: Some(Description::new(REDACTED.to_string())),
            phone_country_code: Some(REDACTED.to_string()),
            metadata: None,
            connector_customer: None,
            address_id: None,
        };

        db.update_customer_by_customer_id_merchant_id(
            key_manager_state,
            self.customer_id.clone(),
            merchant_account.get_id().to_owned(),
            customer_orig,
            updated_customer,
            key_store,
            merchant_account.storage_scheme,
        )
        .await
        .switch()?;

        let response = customers::CustomerDeleteResponse {
            customer_id: self.customer_id.clone(),
            customer_deleted: true,
            address_deleted: true,
            payment_methods_deleted: true,
        };
        metrics::CUSTOMER_REDACTED.add(&metrics::CONTEXT, 1, &[]);
        Ok(services::ApplicationResponse::Json(response))
    }
}

#[instrument(skip(state))]
pub async fn update_customer(
    state: SessionState,
    merchant_account: domain::MerchantAccount,
    update_customer: customers::CustomerUpdateRequest,
    key_store: domain::MerchantKeyStore,
    id: customers::UpdateCustomerId,
) -> errors::CustomerResponse<customers::CustomerResponse> {
    let db = state.store.as_ref();
    let key_manager_state = &(&state).into();
    //Add this in update call if customer can be updated anywhere else

    let merchant_reference_id = update_customer.get_merchant_reference_id();

    let verify_id_for_update_customer = VerifyIdForUpdateCustomer {
        merchant_reference_id: merchant_reference_id.as_ref(),
        id: &id,
        merchant_account: &merchant_account,
        key_store: &key_store,
        key_manager_state,
    };

    let customer = verify_id_for_update_customer
        .verify_id_and_get_customer_object(db)
        .await?;

    let updated_customer = update_customer
        .create_domain_model_from_request(
            db,
            &key_store,
            &merchant_account,
            key_manager_state,
            &state,
            &customer,
        )
        .await?;

    update_customer.generate_response(&updated_customer)
}

#[async_trait::async_trait]
trait CustomerUpdateBridge {
    async fn create_domain_model_from_request<'a>(
        &'a self,
        db: &'a dyn StorageInterface,
        key_store: &'a domain::MerchantKeyStore,
        merchant_account: &'a domain::MerchantAccount,
        key_manager_state: &'a KeyManagerState,
        state: &'a SessionState,
        domain_customer: &'a domain::Customer,
    ) -> errors::CustomResult<domain::Customer, errors::CustomersErrorResponse>;

    fn generate_response<'a>(
        &'a self,
        customer: &'a domain::Customer,
    ) -> errors::CustomerResponse<customers::CustomerResponse>;
}

#[cfg(all(any(feature = "v1", feature = "v2"), not(feature = "customer_v2")))]
struct AddressStructForDbUpdate<'a> {
    update_customer: &'a customers::CustomerUpdateRequest,
    merchant_account: &'a domain::MerchantAccount,
    key_store: &'a domain::MerchantKeyStore,
    key_manager_state: &'a KeyManagerState,
    state: &'a SessionState,
    domain_customer: &'a domain::Customer,
}

#[cfg(all(any(feature = "v1", feature = "v2"), not(feature = "customer_v2")))]
impl<'a> AddressStructForDbUpdate<'a> {
    async fn update_address_if_sent(
        &self,
        db: &dyn StorageInterface,
    ) -> errors::CustomResult<Option<domain::Address>, errors::CustomersErrorResponse> {
        let address = if let Some(addr) = &self.update_customer.address {
            match self.domain_customer.address_id.clone() {
                Some(address_id) => {
                    let customer_address: api_models::payments::AddressDetails = addr.clone();
                    let update_address = self
                        .update_customer
                        .get_address_update(
                            self.state,
                            customer_address,
                            self.key_store.key.get_inner().peek(),
                            self.merchant_account.storage_scheme,
                            self.merchant_account.get_id().clone(),
                        )
                        .await
                        .switch()
                        .attach_printable("Failed while encrypting Address while Update")?;
                    Some(
                        db.update_address(
                            self.key_manager_state,
                            address_id,
                            update_address,
                            self.key_store,
                        )
                        .await
                        .switch()
                        .attach_printable(format!(
                            "Failed while updating address: merchant_id: {:?}, customer_id: {:?}",
                            self.merchant_account.get_id(),
                            self.domain_customer.customer_id
                        ))?,
                    )
                }
                None => {
                    let customer_address: api_models::payments::AddressDetails = addr.clone();

                    let address = self
                        .update_customer
                        .get_domain_address(
                            self.state,
                            customer_address,
                            self.merchant_account.get_id(),
                            &self.domain_customer.customer_id,
                            self.key_store.key.get_inner().peek(),
                            self.merchant_account.storage_scheme,
                        )
                        .await
                        .switch()
                        .attach_printable("Failed while encrypting address")?;
                    Some(
                        db.insert_address_for_customers(
                            self.key_manager_state,
                            address,
                            self.key_store,
                        )
                        .await
                        .switch()
                        .attach_printable("Failed while inserting new address")?,
                    )
                }
            }
        } else {
            match &self.domain_customer.address_id {
                Some(address_id) => Some(
                    db.find_address_by_address_id(
                        self.key_manager_state,
                        address_id,
                        self.key_store,
                    )
                    .await
                    .switch()?,
                ),
                None => None,
            }
        };
        Ok(address)
    }
}

struct VerifyIdForUpdateCustomer<'a> {
    merchant_reference_id: Option<&'a id_type::CustomerId>,
    id: &'a customers::UpdateCustomerId,
    merchant_account: &'a domain::MerchantAccount,
    key_store: &'a domain::MerchantKeyStore,
    key_manager_state: &'a KeyManagerState,
}

#[cfg(all(any(feature = "v1", feature = "v2"), not(feature = "customer_v2")))]
impl<'a> VerifyIdForUpdateCustomer<'a> {
    async fn verify_id_and_get_customer_object(
        &self,
        db: &dyn StorageInterface,
    ) -> Result<domain::Customer, error_stack::Report<errors::CustomersErrorResponse>> {
        let customer_id = self
            .merchant_reference_id
            .get_required_value("customer_id")
            .change_context(errors::CustomersErrorResponse::InternalServerError)
            .attach("Missing required field `customer_id`")?;

        let _id = self.id;

        let customer = db
            .find_customer_by_customer_id_merchant_id(
                self.key_manager_state,
                customer_id,
                self.merchant_account.get_id(),
                self.key_store,
                self.merchant_account.storage_scheme,
            )
            .await
            .switch()?;

        Ok(customer)
    }
}

#[cfg(all(feature = "v2", feature = "customer_v2"))]
impl<'a> VerifyIdForUpdateCustomer<'a> {
    async fn verify_id_and_get_customer_object(
        &self,
        db: &dyn StorageInterface,
    ) -> Result<domain::Customer, error_stack::Report<errors::CustomersErrorResponse>> {
        let id = self.id.get_global_id();

        let _merchant_reference_id = self.merchant_reference_id;
        let customer = db
            .find_customer_by_global_id(
                self.key_manager_state,
                &id,
                self.merchant_account.get_id(),
                self.key_store,
                self.merchant_account.storage_scheme,
            )
            .await
            .switch()?;

        Ok(customer)
    }
}

#[cfg(all(any(feature = "v1", feature = "v2"), not(feature = "customer_v2")))]
#[async_trait::async_trait]
impl CustomerUpdateBridge for customers::CustomerUpdateRequest {
    async fn create_domain_model_from_request<'a>(
        &'a self,
        db: &'a dyn StorageInterface,
        key_store: &'a domain::MerchantKeyStore,
        merchant_account: &'a domain::MerchantAccount,
        key_manager_state: &'a KeyManagerState,
        state: &'a SessionState,
        domain_customer: &'a domain::Customer,
    ) -> errors::CustomResult<domain::Customer, errors::CustomersErrorResponse> {
        let update_address_for_update_customer = AddressStructForDbUpdate {
            update_customer: self,
            merchant_account,
            key_store,
            key_manager_state,
            state,
            domain_customer,
        };

        let address = update_address_for_update_customer
            .update_address_if_sent(db)
            .await?;

        let key = key_store.key.get_inner().peek();

        let encrypted_data = types::crypto_operation(
            key_manager_state,
            type_name!(domain::Customer),
            types::CryptoOperation::BatchEncrypt(CustomerRequestWithEmail::to_encryptable(
                CustomerRequestWithEmail {
                    name: self.name.clone(),
                    email: self.email.clone(),
                    phone: self.phone.clone(),
                },
            )),
            Identifier::Merchant(key_store.merchant_id.clone()),
            key,
        )
        .await
        .and_then(|val| val.try_into_batchoperation())
        .switch()?;

        let encryptable_customer = CustomerRequestWithEmail::from_encryptable(encrypted_data)
            .change_context(errors::CustomersErrorResponse::InternalServerError)?;

        let response = db
            .update_customer_by_customer_id_merchant_id(
                key_manager_state,
                domain_customer.customer_id.to_owned(),
                merchant_account.get_id().to_owned(),
                domain_customer.to_owned(),
                storage::CustomerUpdate::Update {
                    name: encryptable_customer.name,
                    email: encryptable_customer.email,
                    phone: Box::new(encryptable_customer.phone),
                    phone_country_code: self.phone_country_code.clone(),
                    metadata: self.metadata.clone(),
                    description: self.description.clone(),
                    connector_customer: None,
                    address_id: address.clone().map(|addr| addr.address_id),
                },
                key_store,
                merchant_account.storage_scheme,
            )
            .await
            .switch()?;

        Ok(response)
    }

    fn generate_response<'a>(
        &'a self,
        customer: &'a domain::Customer,
    ) -> errors::CustomerResponse<customers::CustomerResponse> {
        let address = self.get_address();
        let address_details = address.map(api_models::payments::AddressDetails::from);

        Ok(services::ApplicationResponse::Json(
            customers::CustomerResponse::foreign_from((customer.clone(), address_details)),
        ))
    }
}

#[cfg(all(feature = "v2", feature = "customer_v2"))]
#[async_trait::async_trait]
impl CustomerUpdateBridge for customers::CustomerUpdateRequest {
    async fn create_domain_model_from_request<'a>(
        &'a self,
        db: &'a dyn StorageInterface,
        key_store: &'a domain::MerchantKeyStore,
        merchant_account: &'a domain::MerchantAccount,
        key_manager_state: &'a KeyManagerState,
        state: &'a SessionState,
        domain_customer: &'a domain::Customer,
    ) -> errors::CustomResult<domain::Customer, errors::CustomersErrorResponse> {
        let default_billing_address = self.get_default_customer_billing_address();

        let encrypted_customer_billing_address = default_billing_address
            .async_map(|billing_address| create_encrypted_data(state, key_store, billing_address))
            .await
            .transpose()
            .change_context(errors::CustomersErrorResponse::InternalServerError)
            .attach_printable("Unable to encrypt default customer billing address")?;

        let default_shipping_address = self.get_default_customer_shipping_address();

        let encrypted_customer_shipping_address = default_shipping_address
            .async_map(|shipping_address| create_encrypted_data(state, key_store, shipping_address))
            .await
            .transpose()
            .change_context(errors::CustomersErrorResponse::InternalServerError)
            .attach_printable("Unable to encrypt default customer shipping address")?;

        let key = key_store.key.get_inner().peek();

        let encrypted_data = types::crypto_operation(
            key_manager_state,
            type_name!(domain::Customer),
            types::CryptoOperation::BatchEncrypt(CustomerRequestWithEmail::to_encryptable(
                CustomerRequestWithEmail {
                    name: self.name.clone(),
                    email: self.email.clone(),
                    phone: self.phone.clone(),
                },
            )),
            Identifier::Merchant(key_store.merchant_id.clone()),
            key,
        )
        .await
        .and_then(|val| val.try_into_batchoperation())
        .switch()?;

        let encryptable_customer = CustomerRequestWithEmail::from_encryptable(encrypted_data)
            .change_context(errors::CustomersErrorResponse::InternalServerError)?;

        let response = db
            .update_customer_by_global_id(
                key_manager_state,
                domain_customer.id.to_owned(),
                domain_customer.to_owned(),
                merchant_account.get_id(),
                storage::CustomerUpdate::Update {
                    name: encryptable_customer.name,
                    email: Box::new(encryptable_customer.email),
                    phone: Box::new(encryptable_customer.phone),
                    phone_country_code: self.phone_country_code.clone(),
                    metadata: self.metadata.clone(),
                    description: self.description.clone(),
                    connector_customer: None,
                    default_billing_address: encrypted_customer_billing_address.map(Into::into),
                    default_shipping_address: encrypted_customer_shipping_address.map(Into::into),
                    default_payment_method_id: Some(self.default_payment_method_id.clone()),
                    status: None,
                },
                key_store,
                merchant_account.storage_scheme,
            )
            .await
            .switch()?;
        Ok(response)
    }

    fn generate_response<'a>(
        &'a self,
        customer: &'a domain::Customer,
    ) -> errors::CustomerResponse<customers::CustomerResponse> {
        Ok(services::ApplicationResponse::Json(
            customers::CustomerResponse::foreign_from(customer.clone()),
        ))
    }
}

pub async fn migrate_customers(
    state: SessionState,
    customers: Vec<customers::CustomerRequest>,
    merchant_account: domain::MerchantAccount,
    key_store: domain::MerchantKeyStore,
) -> errors::CustomerResponse<()> {
    for customer in customers {
        match create_customer(
            state.clone(),
            merchant_account.clone(),
            key_store.clone(),
            customer,
        )
        .await
        {
            Ok(_) => (),
            Err(e) => match e.current_context() {
                errors::CustomersErrorResponse::CustomerAlreadyExists => (),
                _ => return Err(e),
            },
        }
    }
    Ok(services::ApplicationResponse::Json(()))
}<|MERGE_RESOLUTION|>--- conflicted
+++ resolved
@@ -20,7 +20,7 @@
 use crate::{
     core::{
         errors::{self, StorageErrorExt},
-        payment_methods::cards,
+        payment_methods::{cards, network_tokenization},
     },
     db::StorageInterface,
     pii::PeekInterface,
@@ -33,16 +33,6 @@
         transformers::ForeignFrom,
     },
 };
-<<<<<<< HEAD
-#[cfg(all(any(feature = "v1", feature = "v2"), not(feature = "customer_v2")))]
-use crate::{
-    core::payment_methods::{cards, network_tokenization},
-    routes::metrics,
-    types::storage::enums,
-    utils::CustomerAddress,
-};
-=======
->>>>>>> 21352cf8
 
 pub const REDACTED: &str = "Redacted";
 
@@ -799,20 +789,11 @@
                         )
                         .await
                         .switch()?;
-                    }
-                    db.delete_payment_method_by_merchant_id_payment_method_id(
-                        key_manager_state,
-                        key_store,
-                        merchant_account.get_id(),
-                        &pm.payment_method_id,
-                    )
-                    .await
-                    .switch()?;
-
+    
                     if let Some(network_token_ref_id) = pm.network_token_requestor_reference_id {
                         network_tokenization::delete_network_token_from_locker_and_token_service(
-                            &state,
-                            &req.customer_id,
+                            state,
+                            &self.customer_id,
                             merchant_account.get_id(),
                             pm.payment_method_id.clone(),
                             pm.network_token_locker_id,
@@ -821,17 +802,17 @@
                         .await
                         .switch()?;
                     }
+                    }
+
+                db.delete_payment_method_by_merchant_id_payment_method_id(
+                        key_manager_state,
+                        key_store,
+                        merchant_account.get_id(),
+                        &pm.payment_method_id,
+                    )
+                    .await
+                    .switch()?;
                 }
-<<<<<<< HEAD
-
-                db.delete_payment_method_by_merchant_id_payment_method_id(
-                    merchant_account.get_id(),
-                    &pm.payment_method_id,
-                )
-                .await
-                .switch()?;
-=======
->>>>>>> 21352cf8
             }
             Err(error) => {
                 if error.current_context().is_db_not_found() {
