use error_stack::ResultExt;
use router_env::{tracing, tracing::instrument};

use crate::{
<<<<<<< HEAD
    core::{
        errors::{self, RouterResponse, StorageErrorExt},
        payment_methods::cards,
    },
    db::{
        address::IAddress, customers::ICustomer, payment_intent::IPaymentIntent,
        payment_method::IPaymentMethod, Db,
    },
    routes::AppState,
=======
    core::errors::{self, RouterResponse, StorageErrorExt},
    db::StorageInterface,
>>>>>>> 200a085f
    services,
    types::{api::customers, storage},
};

#[instrument(skip(db))]
pub async fn create_customer(
    db: &dyn StorageInterface,
    merchant_account: storage::MerchantAccount,
    customer_data: customers::CreateCustomerRequest,
) -> RouterResponse<customers::CustomerResponse> {
    let mut customer_data = customer_data.validate()?;
    let customer_id = customer_data.customer_id.to_owned();
    let merchant_id = merchant_account.merchant_id.to_owned();
    customer_data.merchant_id = merchant_id.to_owned();

    let customer = match db.insert_customer(customer_data).await {
        Ok(customer) => customer,
        Err(error) => match error.current_context() {
            errors::StorageError::DatabaseError(errors::DatabaseError::UniqueViolation) => db
                .find_customer_by_customer_id_merchant_id(&customer_id, &merchant_id)
                .await
                .change_context(errors::ApiErrorResponse::InternalServerError)?,
            _ => Err(error.change_context(errors::ApiErrorResponse::InternalServerError))?,
        },
    };
    Ok(services::BachResponse::Json(customer))
}

#[instrument(skip(db))]
pub async fn retrieve_customer(
    db: &dyn StorageInterface,
    merchant_account: storage::MerchantAccount,
    req: customers::CustomerId,
) -> RouterResponse<customers::CustomerResponse> {
    let response = db
        .find_customer_by_customer_id_merchant_id(&req.customer_id, &merchant_account.merchant_id)
        .await
        .map_err(|error| error.to_not_found_response(errors::ApiErrorResponse::CustomerNotFound))?;

    Ok(services::BachResponse::Json(response))
}

#[instrument(skip_all)]
pub async fn delete_customer(
<<<<<<< HEAD
    state: &AppState,
=======
    db: &dyn StorageInterface,
>>>>>>> 200a085f
    merchant_account: storage::MerchantAccount,
    req: customers::CustomerId,
) -> RouterResponse<customers::CustomerDeleteResponse> {
    let db = &state.store;
    //TODO check if there are any existing mandates/subscriptions that exist for the current customer
    let resp = db
        .find_payment_method_by_customer_id_merchant_id_list(
            &req.customer_id,
            &merchant_account.merchant_id,
        )
        .await
        .map_err(|err| {
            err.to_not_found_response(errors::ApiErrorResponse::PaymentMethodNotFound)
        })?;
    for pm in resp.into_iter() {
        cards::delete_card(state, &merchant_account.merchant_id, &pm.payment_method_id).await?;
    }
    //delete address from address table
    let payment_intent = db
        .filter_payment_intent_by_customer_id(&req.customer_id)
        .await
        .map_err(|err| err.to_not_found_response(errors::ApiErrorResponse::PaymentNotFound))?;
    for pi in payment_intent.into_iter() {
        if let Some(address_id) = pi.billing_address_id {
            db.delete_address_by_address_id(&address_id)
                .await
                .change_context(errors::ApiErrorResponse::AddressNotFound)?; //DeleteAddressFailed ?
        }
        if let Some(address_id) = pi.shipping_address_id {
            db.delete_address_by_address_id(&address_id)
                .await
                .change_context(errors::ApiErrorResponse::AddressNotFound)?; //DeleteAddressFailed ?
        }
    }
    let response = db
        .delete_customer_by_customer_id_merchant_id(&req.customer_id, &merchant_account.merchant_id)
        .await
        .map(|response| customers::CustomerDeleteResponse {
            customer_id: req.customer_id,
            customer_deleted: response,
            address_deleted: true,
            payment_methods_deleted: true,
        })
        .map_err(|error| error.to_not_found_response(errors::ApiErrorResponse::CustomerNotFound))?;
    Ok(services::BachResponse::Json(response))
}

#[instrument(skip(db))]
pub async fn update_customer(
    db: &dyn StorageInterface,
    merchant_account: storage::MerchantAccount,
    update_customer: customers::CustomerUpdateRequest,
) -> RouterResponse<customers::CustomerResponse> {
    let update_customer = update_customer.validate()?;

    let response = db
        .update_customer_by_customer_id_merchant_id(
            update_customer.customer_id.to_owned(),
            merchant_account.merchant_id.to_owned(),
            storage::CustomerUpdate::Update {
                name: update_customer.name,
                email: update_customer.email,
                phone: update_customer.phone,
                phone_country_code: update_customer.phone_country_code,
                address: update_customer.address,
                metadata: update_customer.metadata,
                description: update_customer.description,
            },
        )
        .await
        .map_err(|error| error.to_not_found_response(errors::ApiErrorResponse::CustomerNotFound))?;
    Ok(services::BachResponse::Json(response))
}<|MERGE_RESOLUTION|>--- conflicted
+++ resolved
@@ -2,20 +2,12 @@
 use router_env::{tracing, tracing::instrument};
 
 use crate::{
-<<<<<<< HEAD
     core::{
         errors::{self, RouterResponse, StorageErrorExt},
         payment_methods::cards,
     },
-    db::{
-        address::IAddress, customers::ICustomer, payment_intent::IPaymentIntent,
-        payment_method::IPaymentMethod, Db,
-    },
+    db::StorageInterface,
     routes::AppState,
-=======
-    core::errors::{self, RouterResponse, StorageErrorExt},
-    db::StorageInterface,
->>>>>>> 200a085f
     services,
     types::{api::customers, storage},
 };
@@ -60,11 +52,7 @@
 
 #[instrument(skip_all)]
 pub async fn delete_customer(
-<<<<<<< HEAD
     state: &AppState,
-=======
-    db: &dyn StorageInterface,
->>>>>>> 200a085f
     merchant_account: storage::MerchantAccount,
     req: customers::CustomerId,
 ) -> RouterResponse<customers::CustomerDeleteResponse> {
