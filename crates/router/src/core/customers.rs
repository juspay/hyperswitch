use common_utils::ext_traits::ValueExt;
use error_stack::ResultExt;
use router_env::{instrument, tracing};
use storage_models::errors as storage_errors;

use crate::{
    core::{
        errors::{self, RouterResponse, StorageErrorExt},
        payment_methods::cards,
    },
    db::StorageInterface,
    pii::PeekInterface,
    routes::AppState,
    services,
    types::{
        api::customers::{self, CustomerRequestExt},
        storage::{self, enums},
    },
};

pub const REDACTED: &str = "Redacted";

#[instrument(skip(db))]
pub async fn create_customer(
    db: &dyn StorageInterface,
    merchant_account: storage::MerchantAccount,
    customer_data: customers::CustomerRequest,
) -> RouterResponse<customers::CustomerResponse> {
    let mut customer_data = customer_data.validate()?;
    let customer_id = &customer_data.customer_id;
    let merchant_id = &merchant_account.merchant_id;
    customer_data.merchant_id = merchant_id.to_owned();

    if let Some(addr) = &customer_data.address {
        let customer_address: api_models::payments::AddressDetails = addr
            .peek()
            .clone()
            .parse_value("AddressDetails")
            .change_context(errors::ApiErrorResponse::AddressNotFound)?;
        db.insert_address(storage::AddressNew {
            city: customer_address.city,
            country: customer_address.country,
            line1: customer_address.line1,
            line2: customer_address.line2,
            line3: customer_address.line3,
            zip: customer_address.zip,
            state: customer_address.state,
            first_name: customer_address.first_name,
            last_name: customer_address.last_name,
            phone_number: customer_data.phone.clone(),
            country_code: customer_data.phone_country_code.clone(),
            customer_id: customer_id.to_string(),
            merchant_id: merchant_id.to_string(),
            ..Default::default()
        })
        .await
        .change_context(errors::ApiErrorResponse::InternalServerError)
        .attach_printable("Failed while inserting new address")?;
    };

    let new_customer = storage::CustomerNew {
        customer_id: customer_id.to_string(),
        merchant_id: merchant_id.to_string(),
        name: customer_data.name,
        email: customer_data.email,
        phone: customer_data.phone,
        description: customer_data.description,
        phone_country_code: customer_data.phone_country_code,
        metadata: customer_data.metadata,
    };

    let customer = match db.insert_customer(new_customer).await {
        Ok(customer) => customer,
        Err(error) => {
            if error.current_context().is_db_unique_violation() {
                db.find_customer_by_customer_id_merchant_id(customer_id, merchant_id)
                    .await
<<<<<<< HEAD
                    .map_err(|err| match err.current_context() {
                        &errors::StorageError::CustomerRedacted => {
                            err.change_context(errors::ApiErrorResponse::CustomerRedacted)
                        }
                        _ => err
                            .change_context(errors::ApiErrorResponse::InternalServerError)
                            .attach_printable(format!(
                                "Failed while fetching Customer, customer_id: {}",
                                customer_id
                            )),
=======
                    .change_context(errors::ApiErrorResponse::InternalServerError)
                    .attach_printable_lazy(|| {
                        format!("Failed while fetching Customer, customer_id: {customer_id}")
>>>>>>> b5720f1e
                    })?
            } else {
                Err(error
                    .change_context(errors::ApiErrorResponse::InternalServerError)
                    .attach_printable("Failed while inserting new customer"))?
            }
        }
    };
    let mut customer_response: customers::CustomerResponse = customer.into();
    customer_response.address = customer_data.address;

    Ok(services::ApplicationResponse::Json(customer_response))
}

#[instrument(skip(db))]
pub async fn retrieve_customer(
    db: &dyn StorageInterface,
    merchant_account: storage::MerchantAccount,
    req: customers::CustomerId,
) -> RouterResponse<customers::CustomerResponse> {
    let response = db
        .find_customer_by_customer_id_merchant_id(&req.customer_id, &merchant_account.merchant_id)
        .await
        .map_err(|error| error.to_not_found_response(errors::ApiErrorResponse::CustomerNotFound))?;

    Ok(services::ApplicationResponse::Json(response.into()))
}

#[instrument(skip_all)]
pub async fn delete_customer(
    state: &AppState,
    merchant_account: storage::MerchantAccount,
    req: customers::CustomerId,
) -> RouterResponse<customers::CustomerDeleteResponse> {
    let db = &state.store;

    db.find_customer_by_customer_id_merchant_id(&req.customer_id, &merchant_account.merchant_id)
        .await
        .map_err(|err| err.to_not_found_response(errors::ApiErrorResponse::CustomerNotFound))?;

    let customer_mandates = db
        .find_mandate_by_merchant_id_customer_id(&merchant_account.merchant_id, &req.customer_id)
        .await
        .map_err(|err| err.to_not_found_response(errors::ApiErrorResponse::MandateNotFound))?;

    for mandate in customer_mandates.into_iter() {
        if mandate.mandate_status == enums::MandateStatus::Active {
            Err(errors::ApiErrorResponse::MandateActive)?
        }
    }

    match db
        .find_payment_method_by_customer_id_merchant_id_list(
            &req.customer_id,
            &merchant_account.merchant_id,
        )
        .await
    {
        Ok(customer_payment_methods) => {
            for pm in customer_payment_methods.into_iter() {
                if pm.payment_method == enums::PaymentMethodType::Card {
                    cards::delete_card(state, &merchant_account.merchant_id, &pm.payment_method_id)
                        .await?;
                }
                db.delete_payment_method_by_merchant_id_payment_method_id(
                    &merchant_account.merchant_id,
                    &pm.payment_method_id,
                )
                .await
                .map_err(|error| {
                    error.to_not_found_response(errors::ApiErrorResponse::PaymentMethodNotFound)
                })?;
            }
        }
        Err(error) => match error.current_context() {
            errors::StorageError::DatabaseError(err) => match err.current_context() {
                storage_errors::DatabaseError::NotFound => Ok(()),
                _ => Err(errors::ApiErrorResponse::InternalServerError),
            },
            _ => Err(errors::ApiErrorResponse::InternalServerError),
        }?,
    };

    let update_address = storage::AddressUpdate::Update {
        city: Some(REDACTED.to_string()),
        country: Some(REDACTED.to_string()),
        line1: Some(REDACTED.to_string().into()),
        line2: Some(REDACTED.to_string().into()),
        line3: Some(REDACTED.to_string().into()),
        state: Some(REDACTED.to_string().into()),
        zip: Some(REDACTED.to_string().into()),
        first_name: Some(REDACTED.to_string().into()),
        last_name: Some(REDACTED.to_string().into()),
        phone_number: Some(REDACTED.to_string().into()),
        country_code: Some(REDACTED.to_string()),
    };

    match db
        .update_address_by_merchant_id_customer_id(
            &req.customer_id,
            &merchant_account.merchant_id,
            update_address,
        )
        .await
    {
        Ok(_) => Ok(()),
        Err(error) => match error.current_context() {
            errors::StorageError::DatabaseError(err) => match err.current_context() {
                storage_errors::DatabaseError::NotFound => Ok(()),
                _ => Err(errors::ApiErrorResponse::InternalServerError),
            },
            _ => Err(errors::ApiErrorResponse::InternalServerError),
        },
    }?;

    let updated_customer = storage::CustomerUpdate::Update {
        name: Some(REDACTED.to_string()),
        email: Some(REDACTED.to_string().into()),
        phone: Some(REDACTED.to_string().into()),
        description: Some(REDACTED.to_string()),
        phone_country_code: Some(REDACTED.to_string()),
        metadata: None,
    };
    db.update_customer_by_customer_id_merchant_id(
        req.customer_id.clone(),
        merchant_account.merchant_id,
        updated_customer,
    )
    .await
    .change_context(errors::ApiErrorResponse::CustomerNotFound)?;

    let response = customers::CustomerDeleteResponse {
        customer_id: req.customer_id,
        customer_deleted: true,
        address_deleted: true,
        payment_methods_deleted: true,
    };
    Ok(services::ApplicationResponse::Json(response))
}

#[instrument(skip(db))]
pub async fn update_customer(
    db: &dyn StorageInterface,
    merchant_account: storage::MerchantAccount,
    update_customer: customers::CustomerRequest,
) -> RouterResponse<customers::CustomerResponse> {
    let update_customer = update_customer.validate()?;
    //Add this in update call if customer can be updated anywhere else
    db.find_customer_by_customer_id_merchant_id(
        &update_customer.customer_id,
        &merchant_account.merchant_id,
    )
    .await
    .map_err(|err| err.to_not_found_response(errors::ApiErrorResponse::CustomerNotFound))?;

    if let Some(addr) = &update_customer.address {
        let customer_address: api_models::payments::AddressDetails = addr
            .peek()
            .clone()
            .parse_value("AddressDetails")
            .change_context(errors::ApiErrorResponse::AddressNotFound)?;
        let update_address = storage::AddressUpdate::Update {
            city: customer_address.city,
            country: customer_address.country,
            line1: customer_address.line1,
            line2: customer_address.line2,
            line3: customer_address.line3,
            zip: customer_address.zip,
            state: customer_address.state,
            first_name: customer_address.first_name,
            last_name: customer_address.last_name,
            phone_number: update_customer.phone.clone(),
            country_code: update_customer.phone_country_code.clone(),
        };
        db.update_address_by_merchant_id_customer_id(
            &update_customer.customer_id,
            &merchant_account.merchant_id,
            update_address,
        )
        .await
        .change_context(errors::ApiErrorResponse::InternalServerError)
        .attach_printable(format!(
            "Failed while updating address: merchant_id: {}, customer_id: {}",
            merchant_account.merchant_id, update_customer.customer_id
        ))?;
    };

    let response = db
        .update_customer_by_customer_id_merchant_id(
            update_customer.customer_id.to_owned(),
            merchant_account.merchant_id.to_owned(),
            storage::CustomerUpdate::Update {
                name: update_customer.name,
                email: update_customer.email,
                phone: update_customer.phone,
                phone_country_code: update_customer.phone_country_code,
                metadata: update_customer.metadata,
                description: update_customer.description,
            },
        )
        .await
        .map_err(|error| error.to_not_found_response(errors::ApiErrorResponse::CustomerNotFound))?;

    let mut customer_update_response: customers::CustomerResponse = response.into();
    customer_update_response.address = update_customer.address;
    Ok(services::ApplicationResponse::Json(
        customer_update_response,
    ))
}<|MERGE_RESOLUTION|>--- conflicted
+++ resolved
@@ -75,7 +75,6 @@
             if error.current_context().is_db_unique_violation() {
                 db.find_customer_by_customer_id_merchant_id(customer_id, merchant_id)
                     .await
-<<<<<<< HEAD
                     .map_err(|err| match err.current_context() {
                         &errors::StorageError::CustomerRedacted => {
                             err.change_context(errors::ApiErrorResponse::CustomerRedacted)
@@ -83,14 +82,8 @@
                         _ => err
                             .change_context(errors::ApiErrorResponse::InternalServerError)
                             .attach_printable(format!(
-                                "Failed while fetching Customer, customer_id: {}",
-                                customer_id
+                                "Failed while fetching Customer, customer_id: {customer_id}",
                             )),
-=======
-                    .change_context(errors::ApiErrorResponse::InternalServerError)
-                    .attach_printable_lazy(|| {
-                        format!("Failed while fetching Customer, customer_id: {customer_id}")
->>>>>>> b5720f1e
                     })?
             } else {
                 Err(error
