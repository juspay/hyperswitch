--- conflicted
+++ resolved
@@ -20,11 +20,7 @@
         api::customers::{self, CustomerRequestExt},
         domain::{
             self, customer, merchant_account,
-<<<<<<< HEAD
-            types::{get_key_and_algo, AsyncTranspose, TypeEncryption},
-=======
             types::{get_key_and_algo, AsyncLift, TypeEncryption},
->>>>>>> 511efe40
         },
         storage::{self, enums},
     },
@@ -55,11 +51,7 @@
             .transpose()
     };
 
-<<<<<<< HEAD
-    let encrypt_email = |inner: Option<masking::Secret<String, crate::pii::Email>>| async {
-=======
     let encrypt_email = |inner: Option<masking::Secret<String, pii::Email>>| async {
->>>>>>> 511efe40
         inner
             .async_map(|value| crypto::Encryptable::encrypt(value, &key, GcmAes256 {}))
             .await
@@ -77,16 +69,6 @@
             Ok(domain::address::Address {
                 city: customer_address.city,
                 country: customer_address.country,
-<<<<<<< HEAD
-                line1: customer_address.line1.async_transpose(encrypt).await?,
-                line2: customer_address.line2.async_transpose(encrypt).await?,
-                line3: customer_address.line3.async_transpose(encrypt).await?,
-                zip: customer_address.zip.async_transpose(encrypt).await?,
-                state: customer_address.state.async_transpose(encrypt).await?,
-                first_name: customer_address.first_name.async_transpose(encrypt).await?,
-                last_name: customer_address.last_name.async_transpose(encrypt).await?,
-                phone_number: customer_data.phone.clone().async_transpose(encrypt).await?,
-=======
                 line1: customer_address.line1.async_lift(encrypt).await?,
                 line2: customer_address.line2.async_lift(encrypt).await?,
                 line3: customer_address.line3.async_lift(encrypt).await?,
@@ -95,7 +77,6 @@
                 first_name: customer_address.first_name.async_lift(encrypt).await?,
                 last_name: customer_address.last_name.async_lift(encrypt).await?,
                 phone_number: customer_data.phone.clone().async_lift(encrypt).await?,
->>>>>>> 511efe40
                 country_code: customer_data.phone_country_code.clone(),
                 customer_id: customer_id.to_string(),
                 merchant_id: merchant_id.to_string(),
@@ -106,12 +87,8 @@
             })
         }
         .await
-<<<<<<< HEAD
-        .change_context(errors::ApiErrorResponse::InternalServerError)?;
-=======
         .change_context(errors::ApiErrorResponse::InternalServerError)
         .attach_printable("Failed while encrypting address")?;
->>>>>>> 511efe40
 
         db.insert_address(address)
             .await
@@ -123,15 +100,9 @@
         Ok(customer::Customer {
             customer_id: customer_id.to_string(),
             merchant_id: merchant_id.to_string(),
-<<<<<<< HEAD
-            name: customer_data.name.async_transpose(encrypt).await?,
-            email: customer_data.email.async_transpose(encrypt_email).await?,
-            phone: customer_data.phone.async_transpose(encrypt).await?,
-=======
             name: customer_data.name.async_lift(encrypt).await?,
             email: customer_data.email.async_lift(encrypt_email).await?,
             phone: customer_data.phone.async_lift(encrypt).await?,
->>>>>>> 511efe40
             description: customer_data.description,
             phone_country_code: customer_data.phone_country_code,
             metadata: customer_data.metadata,
@@ -140,12 +111,8 @@
         })
     }
     .await
-<<<<<<< HEAD
-    .change_context(errors::ApiErrorResponse::InternalServerError)?;
-=======
     .change_context(errors::ApiErrorResponse::InternalServerError)
     .attach_printable("Failed while encrypting Customer")?;
->>>>>>> 511efe40
 
     let customer = match db.insert_customer(new_customer).await {
         Ok(customer) => customer,
@@ -359,20 +326,6 @@
             Ok(storage::AddressUpdate::Update {
                 city: customer_address.city,
                 country: customer_address.country,
-<<<<<<< HEAD
-                line1: customer_address.line1.async_transpose(encrypt).await?,
-                line2: customer_address.line2.async_transpose(encrypt).await?,
-                line3: customer_address.line3.async_transpose(encrypt).await?,
-                zip: customer_address.zip.async_transpose(encrypt).await?,
-                state: customer_address.state.async_transpose(encrypt).await?,
-                first_name: customer_address.first_name.async_transpose(encrypt).await?,
-                last_name: customer_address.last_name.async_transpose(encrypt).await?,
-                phone_number: update_customer
-                    .phone
-                    .clone()
-                    .async_transpose(encrypt)
-                    .await?,
-=======
                 line1: customer_address.line1.async_lift(encrypt).await?,
                 line2: customer_address.line2.async_lift(encrypt).await?,
                 line3: customer_address.line3.async_lift(encrypt).await?,
@@ -381,17 +334,12 @@
                 first_name: customer_address.first_name.async_lift(encrypt).await?,
                 last_name: customer_address.last_name.async_lift(encrypt).await?,
                 phone_number: update_customer.phone.clone().async_lift(encrypt).await?,
->>>>>>> 511efe40
                 country_code: update_customer.phone_country_code.clone(),
             })
         }
         .await
-<<<<<<< HEAD
-        .change_context(errors::ApiErrorResponse::InternalServerError)?;
-=======
         .change_context(errors::ApiErrorResponse::InternalServerError)
         .attach_printable("Failed while encrypting Address while Update")?;
->>>>>>> 511efe40
         db.update_address_by_merchant_id_customer_id(
             &update_customer.customer_id,
             &merchant_account.merchant_id,
@@ -411,27 +359,17 @@
             merchant_account.merchant_id.to_owned(),
             async {
                 Ok(storage::CustomerUpdate::Update {
-<<<<<<< HEAD
-                    name: update_customer.name.async_transpose(encrypt).await?,
-                    email: update_customer.email.async_transpose(encrypt_email).await?,
-                    phone: update_customer.phone.async_transpose(encrypt).await?,
-=======
                     name: update_customer.name.async_lift(encrypt).await?,
                     email: update_customer.email.async_lift(encrypt_email).await?,
                     phone: update_customer.phone.async_lift(encrypt).await?,
->>>>>>> 511efe40
                     phone_country_code: update_customer.phone_country_code,
                     metadata: update_customer.metadata,
                     description: update_customer.description,
                 })
             }
             .await
-<<<<<<< HEAD
-            .change_context(errors::ApiErrorResponse::InternalServerError)?,
-=======
             .change_context(errors::ApiErrorResponse::InternalServerError)
             .attach_printable("Failed while encrypting while updating customer")?,
->>>>>>> 511efe40
         )
         .await
         .map_err(|error| error.to_not_found_response(errors::ApiErrorResponse::CustomerNotFound))?;
