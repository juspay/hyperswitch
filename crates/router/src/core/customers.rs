--- conflicted
+++ resolved
@@ -42,12 +42,8 @@
 
     let key = get_key_and_algo(db, merchant_id.clone())
         .await
-<<<<<<< HEAD
-        .change_context(errors::ApiErrorResponse::InternalServerError)?;
-=======
         .change_context(errors::ApiErrorResponse::InternalServerError)
         .attach_printable("Failed while getting encryption key")?;
->>>>>>> 3b5ecc3c
 
     let encrypt = |inner: Option<masking::Secret<String>>| async {
         inner
@@ -220,12 +216,8 @@
 
     let key = get_key_and_algo(&**db, merchant_account.merchant_id.clone())
         .await
-<<<<<<< HEAD
-        .change_context(errors::ApiErrorResponse::InternalServerError)?;
-=======
         .change_context(errors::ApiErrorResponse::InternalServerError)
         .attach_printable("Failed while getting key for encryption")?;
->>>>>>> 3b5ecc3c
     let redacted_encrypted_value: Encryptable<masking::Secret<_>> =
         Encryptable::encrypt(REDACTED.to_string().into(), &key, GcmAes256 {})
             .await
@@ -310,12 +302,8 @@
 
     let key = get_key_and_algo(db, merchant_account.merchant_id.clone())
         .await
-<<<<<<< HEAD
-        .change_context(errors::ApiErrorResponse::InternalServerError)?;
-=======
         .change_context(errors::ApiErrorResponse::InternalServerError)
         .attach_printable("Failed while getting key for encryption")?;
->>>>>>> 3b5ecc3c
 
     let encrypt = |inner: Option<masking::Secret<String>>| async {
         inner
@@ -324,11 +312,7 @@
             .transpose()
     };
 
-<<<<<<< HEAD
-    let encrypt_email = |inner: Option<masking::Secret<String, crate::pii::Email>>| async {
-=======
     let encrypt_email = |inner: Option<masking::Secret<String, pii::Email>>| async {
->>>>>>> 3b5ecc3c
         inner
             .async_map(|value| crypto::Encryptable::encrypt(value, &key, GcmAes256 {}))
             .await
