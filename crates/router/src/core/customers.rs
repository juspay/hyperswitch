use common_types::primitive_wrappers::CustomerListLimit;
use common_utils::{
    crypto::Encryptable,
    errors::ReportSwitchExt,
    ext_traits::AsyncExt,
    id_type, pii, type_name,
    types::{
        keymanager::{Identifier, KeyManagerState, ToEncryptable},
        Description,
    },
};
use error_stack::{report, ResultExt};
use hyperswitch_domain_models::payment_methods as payment_methods_domain;
use masking::{ExposeInterface, Secret, SwitchStrategy};
use payment_methods::controller::PaymentMethodsController;
use router_env::{instrument, tracing};

#[cfg(feature = "v2")]
use crate::core::payment_methods::cards::create_encrypted_data;
#[cfg(feature = "v1")]
use crate::utils::CustomerAddress;
use crate::{
    core::{
        errors::{self, StorageErrorExt},
        payment_methods::{cards, network_tokenization},
    },
    db::StorageInterface,
    pii::PeekInterface,
    routes::{metrics, SessionState},
    services,
    types::{
        api::customers,
        domain::{self, types},
        storage::{self, enums},
        transformers::ForeignFrom,
    },
};

pub const REDACTED: &str = "Redacted";

#[instrument(skip(state))]
pub async fn create_customer(
    state: SessionState,
    platform: domain::Platform,
    customer_data: customers::CustomerRequest,
    connector_customer_details: Option<Vec<payment_methods_domain::ConnectorCustomerDetails>>,
) -> errors::CustomerResponse<customers::CustomerResponse> {
    let db: &dyn StorageInterface = state.store.as_ref();
    let key_manager_state = &(&state).into();

    let merchant_reference_id = customer_data.get_merchant_reference_id();

    let merchant_id = platform.get_provider().get_account().get_id();

    let merchant_reference_id_customer = MerchantReferenceIdForCustomer {
        merchant_reference_id: merchant_reference_id.as_ref(),
        merchant_id,
<<<<<<< HEAD
        merchant_account: platform.get_provider().get_account(),
        key_store: platform.get_provider().get_key_store(),
        key_manager_state,
=======
        merchant_account: platform.get_processor().get_account(),
        key_store: platform.get_processor().get_key_store(),
>>>>>>> 27f5dce9
    };

    // We first need to validate whether the customer with the given customer id already exists
    // this may seem like a redundant db call, as the insert_customer will anyway return this error
    //
    // Consider a scenario where the address is inserted and then when inserting the customer,
    // it errors out, now the address that was inserted is not deleted

    merchant_reference_id_customer
        .verify_if_merchant_reference_not_present_by_optional_merchant_reference_id(db)
        .await?;

    let domain_customer = customer_data
        .create_domain_model_from_request(
            &connector_customer_details,
            db,
            &merchant_reference_id,
            &platform,
            key_manager_state,
            &state,
        )
        .await?;

    let customer = db
        .insert_customer(
            domain_customer,
<<<<<<< HEAD
            key_manager_state,
            platform.get_provider().get_key_store(),
            platform.get_provider().get_account().storage_scheme,
=======
            platform.get_processor().get_key_store(),
            platform.get_processor().get_account().storage_scheme,
>>>>>>> 27f5dce9
        )
        .await
        .to_duplicate_response(errors::CustomersErrorResponse::CustomerAlreadyExists)?;

    customer_data.generate_response(&customer)
}

#[async_trait::async_trait]
trait CustomerCreateBridge {
    async fn create_domain_model_from_request<'a>(
        &'a self,
        connector_customer_details: &'a Option<
            Vec<payment_methods_domain::ConnectorCustomerDetails>,
        >,
        db: &'a dyn StorageInterface,
        merchant_reference_id: &'a Option<id_type::CustomerId>,
        platform: &'a domain::Platform,
        key_manager_state: &'a KeyManagerState,
        state: &'a SessionState,
    ) -> errors::CustomResult<domain::Customer, errors::CustomersErrorResponse>;

    fn generate_response<'a>(
        &'a self,
        customer: &'a domain::Customer,
    ) -> errors::CustomerResponse<customers::CustomerResponse>;
}

#[cfg(feature = "v1")]
#[async_trait::async_trait]
impl CustomerCreateBridge for customers::CustomerRequest {
    async fn create_domain_model_from_request<'a>(
        &'a self,
        connector_customer_details: &'a Option<
            Vec<payment_methods_domain::ConnectorCustomerDetails>,
        >,
        db: &'a dyn StorageInterface,
        merchant_reference_id: &'a Option<id_type::CustomerId>,
        platform: &'a domain::Platform,
        key_manager_state: &'a KeyManagerState,
        state: &'a SessionState,
    ) -> errors::CustomResult<domain::Customer, errors::CustomersErrorResponse> {
        // Setting default billing address to Db
        let address = self.get_address();
        let merchant_id = platform.get_provider().get_account().get_id();
        let key = platform
            .get_provider()
            .get_key_store()
            .key
            .get_inner()
            .peek();

        let customer_billing_address_struct = AddressStructForDbEntry {
            address: address.as_ref(),
            customer_data: self,
            merchant_id,
            customer_id: merchant_reference_id.as_ref(),
<<<<<<< HEAD
            storage_scheme: platform.get_provider().get_account().storage_scheme,
            key_store: platform.get_provider().get_key_store(),
            key_manager_state,
=======
            storage_scheme: platform.get_processor().get_account().storage_scheme,
            key_store: platform.get_processor().get_key_store(),
>>>>>>> 27f5dce9
            state,
        };

        let address_from_db = customer_billing_address_struct
            .encrypt_customer_address_and_set_to_db(db)
            .await?;

        let encrypted_data = types::crypto_operation(
            key_manager_state,
            type_name!(domain::Customer),
            types::CryptoOperation::BatchEncrypt(
                domain::FromRequestEncryptableCustomer::to_encryptable(
                    domain::FromRequestEncryptableCustomer {
                        name: self.name.clone(),
                        email: self.email.clone().map(|a| a.expose().switch_strategy()),
                        phone: self.phone.clone(),
                        tax_registration_id: self.tax_registration_id.clone(),
                    },
                ),
            ),
            Identifier::Merchant(platform.get_provider().get_key_store().merchant_id.clone()),
            key,
        )
        .await
        .and_then(|val| val.try_into_batchoperation())
        .switch()
        .attach_printable("Failed while encrypting Customer")?;

        let encryptable_customer =
            domain::FromRequestEncryptableCustomer::from_encryptable(encrypted_data)
                .change_context(errors::CustomersErrorResponse::InternalServerError)?;

        let connector_customer = connector_customer_details.as_ref().map(|details_vec| {
            let mut map = serde_json::Map::new();
            for details in details_vec {
                let merchant_connector_id =
                    details.merchant_connector_id.get_string_repr().to_string();
                let connector_customer_id = details.connector_customer_id.clone();
                map.insert(merchant_connector_id, connector_customer_id.into());
            }
            pii::SecretSerdeValue::new(serde_json::Value::Object(map))
        });

        Ok(domain::Customer {
            customer_id: merchant_reference_id
                .to_owned()
                .ok_or(errors::CustomersErrorResponse::InternalServerError)?,
            merchant_id: merchant_id.to_owned(),
            name: encryptable_customer.name,
            email: encryptable_customer.email.map(|email| {
                let encryptable: Encryptable<Secret<String, pii::EmailStrategy>> = Encryptable::new(
                    email.clone().into_inner().switch_strategy(),
                    email.into_encrypted(),
                );
                encryptable
            }),
            phone: encryptable_customer.phone,
            description: self.description.clone(),
            phone_country_code: self.phone_country_code.clone(),
            metadata: self.metadata.clone(),
            connector_customer,
            address_id: address_from_db.clone().map(|addr| addr.address_id),
            created_at: common_utils::date_time::now(),
            modified_at: common_utils::date_time::now(),
            default_payment_method_id: None,
            updated_by: None,
            version: common_types::consts::API_VERSION,
            tax_registration_id: encryptable_customer.tax_registration_id,
            // TODO: Populate created_by from authentication context once it is integrated in auth data
            created_by: None,
            last_modified_by: None,
        })
    }

    fn generate_response<'a>(
        &'a self,
        customer: &'a domain::Customer,
    ) -> errors::CustomerResponse<customers::CustomerResponse> {
        let address = self.get_address();
        Ok(services::ApplicationResponse::Json(
            customers::CustomerResponse::foreign_from((customer.clone(), address)),
        ))
    }
}

#[cfg(feature = "v2")]
#[async_trait::async_trait]
impl CustomerCreateBridge for customers::CustomerRequest {
    async fn create_domain_model_from_request<'a>(
        &'a self,
        connector_customer_details: &'a Option<
            Vec<payment_methods_domain::ConnectorCustomerDetails>,
        >,
        _db: &'a dyn StorageInterface,
        merchant_reference_id: &'a Option<id_type::CustomerId>,
        platform: &'a domain::Platform,
        key_state: &'a KeyManagerState,
        state: &'a SessionState,
    ) -> errors::CustomResult<domain::Customer, errors::CustomersErrorResponse> {
        let default_customer_billing_address = self.get_default_customer_billing_address();
        let encrypted_customer_billing_address = default_customer_billing_address
            .async_map(|billing_address| {
                create_encrypted_data(
                    key_state,
                    platform.get_provider().get_key_store(),
                    billing_address,
                )
            })
            .await
            .transpose()
            .change_context(errors::CustomersErrorResponse::InternalServerError)
            .attach_printable("Unable to encrypt default customer billing address")?;
        let default_customer_shipping_address = self.get_default_customer_shipping_address();
        let encrypted_customer_shipping_address = default_customer_shipping_address
            .async_map(|shipping_address| {
                create_encrypted_data(
                    key_state,
                    platform.get_provider().get_key_store(),
                    shipping_address,
                )
            })
            .await
            .transpose()
            .change_context(errors::CustomersErrorResponse::InternalServerError)
            .attach_printable("Unable to encrypt default customer shipping address")?;

        let merchant_id = platform.get_provider().get_account().get_id().clone();
        let key = platform
            .get_provider()
            .get_key_store()
            .key
            .get_inner()
            .peek();

        let encrypted_data = types::crypto_operation(
            key_state,
            type_name!(domain::Customer),
            types::CryptoOperation::BatchEncrypt(
                domain::FromRequestEncryptableCustomer::to_encryptable(
                    domain::FromRequestEncryptableCustomer {
                        name: Some(self.name.clone()),
                        email: Some(self.email.clone().expose().switch_strategy()),
                        phone: self.phone.clone(),
                        tax_registration_id: self.tax_registration_id.clone(),
                    },
                ),
            ),
            Identifier::Merchant(platform.get_provider().get_key_store().merchant_id.clone()),
            key,
        )
        .await
        .and_then(|val| val.try_into_batchoperation())
        .switch()
        .attach_printable("Failed while encrypting Customer")?;

        let encryptable_customer =
            domain::FromRequestEncryptableCustomer::from_encryptable(encrypted_data)
                .change_context(errors::CustomersErrorResponse::InternalServerError)?;

        let connector_customer = connector_customer_details.as_ref().map(|details_vec| {
            let map: std::collections::HashMap<_, _> = details_vec
                .iter()
                .map(|details| {
                    (
                        details.merchant_connector_id.clone(),
                        details.connector_customer_id.to_string(),
                    )
                })
                .collect();
            common_types::customers::ConnectorCustomerMap::new(map)
        });

        Ok(domain::Customer {
            id: id_type::GlobalCustomerId::generate(&state.conf.cell_information.id),
            merchant_reference_id: merchant_reference_id.to_owned(),
            merchant_id,
            name: encryptable_customer.name,
            email: encryptable_customer.email.map(|email| {
                let encryptable: Encryptable<Secret<String, pii::EmailStrategy>> = Encryptable::new(
                    email.clone().into_inner().switch_strategy(),
                    email.into_encrypted(),
                );
                encryptable
            }),
            phone: encryptable_customer.phone,
            description: self.description.clone(),
            phone_country_code: self.phone_country_code.clone(),
            metadata: self.metadata.clone(),
            connector_customer,
            created_at: common_utils::date_time::now(),
            modified_at: common_utils::date_time::now(),
            default_payment_method_id: None,
            updated_by: None,
            default_billing_address: encrypted_customer_billing_address.map(Into::into),
            default_shipping_address: encrypted_customer_shipping_address.map(Into::into),
            version: common_types::consts::API_VERSION,
            status: common_enums::DeleteStatus::Active,
            tax_registration_id: encryptable_customer.tax_registration_id,
            // TODO: Populate created_by from authentication context once it is integrated in auth data
            created_by: None,
            last_modified_by: None,
        })
    }

    fn generate_response<'a>(
        &'a self,
        customer: &'a domain::Customer,
    ) -> errors::CustomerResponse<customers::CustomerResponse> {
        Ok(services::ApplicationResponse::Json(
            customers::CustomerResponse::foreign_from(customer.clone()),
        ))
    }
}

#[cfg(feature = "v1")]
struct AddressStructForDbEntry<'a> {
    address: Option<&'a api_models::payments::AddressDetails>,
    customer_data: &'a customers::CustomerRequest,
    merchant_id: &'a id_type::MerchantId,
    customer_id: Option<&'a id_type::CustomerId>,
    storage_scheme: common_enums::MerchantStorageScheme,
    key_store: &'a domain::MerchantKeyStore,
    state: &'a SessionState,
}

#[cfg(feature = "v1")]
impl AddressStructForDbEntry<'_> {
    async fn encrypt_customer_address_and_set_to_db(
        &self,
        db: &dyn StorageInterface,
    ) -> errors::CustomResult<Option<domain::Address>, errors::CustomersErrorResponse> {
        let encrypted_customer_address = self
            .address
            .async_map(|addr| async {
                self.customer_data
                    .get_domain_address(
                        self.state,
                        addr.clone(),
                        self.merchant_id,
                        self.customer_id
                            .ok_or(errors::CustomersErrorResponse::InternalServerError)?, // should we raise error since in v1 appilcation is supposed to have this id or generate it at this point.
                        self.key_store.key.get_inner().peek(),
                        self.storage_scheme,
                    )
                    .await
                    .switch()
                    .attach_printable("Failed while encrypting address")
            })
            .await
            .transpose()?;

        encrypted_customer_address
            .async_map(|encrypt_add| async {
                db.insert_address_for_customers(encrypt_add, self.key_store)
                    .await
                    .switch()
                    .attach_printable("Failed while inserting new address")
            })
            .await
            .transpose()
    }
}

struct MerchantReferenceIdForCustomer<'a> {
    merchant_reference_id: Option<&'a id_type::CustomerId>,
    merchant_id: &'a id_type::MerchantId,
    merchant_account: &'a domain::MerchantAccount,
    key_store: &'a domain::MerchantKeyStore,
}

#[cfg(feature = "v1")]
impl<'a> MerchantReferenceIdForCustomer<'a> {
    async fn verify_if_merchant_reference_not_present_by_optional_merchant_reference_id(
        &self,
        db: &dyn StorageInterface,
    ) -> Result<Option<()>, error_stack::Report<errors::CustomersErrorResponse>> {
        self.merchant_reference_id
            .async_map(|cust| async {
                self.verify_if_merchant_reference_not_present_by_merchant_reference_id(cust, db)
                    .await
            })
            .await
            .transpose()
    }

    async fn verify_if_merchant_reference_not_present_by_merchant_reference_id(
        &self,
        cus: &'a id_type::CustomerId,
        db: &dyn StorageInterface,
    ) -> Result<(), error_stack::Report<errors::CustomersErrorResponse>> {
        match db
            .find_customer_by_customer_id_merchant_id(
                cus,
                self.merchant_id,
                self.key_store,
                self.merchant_account.storage_scheme,
            )
            .await
        {
            Err(err) => {
                if !err.current_context().is_db_not_found() {
                    Err(err).switch()
                } else {
                    Ok(())
                }
            }
            Ok(_) => Err(report!(
                errors::CustomersErrorResponse::CustomerAlreadyExists
            )),
        }
    }
}

#[cfg(feature = "v2")]
impl<'a> MerchantReferenceIdForCustomer<'a> {
    async fn verify_if_merchant_reference_not_present_by_optional_merchant_reference_id(
        &self,
        db: &dyn StorageInterface,
    ) -> Result<Option<()>, error_stack::Report<errors::CustomersErrorResponse>> {
        self.merchant_reference_id
            .async_map(|merchant_ref| async {
                self.verify_if_merchant_reference_not_present_by_merchant_reference(
                    merchant_ref,
                    db,
                )
                .await
            })
            .await
            .transpose()
    }

    async fn verify_if_merchant_reference_not_present_by_merchant_reference(
        &self,
        merchant_ref: &'a id_type::CustomerId,
        db: &dyn StorageInterface,
    ) -> Result<(), error_stack::Report<errors::CustomersErrorResponse>> {
        match db
            .find_customer_by_merchant_reference_id_merchant_id(
                merchant_ref,
                self.merchant_id,
                self.key_store,
                self.merchant_account.storage_scheme,
            )
            .await
        {
            Err(err) => {
                if !err.current_context().is_db_not_found() {
                    Err(err).switch()
                } else {
                    Ok(())
                }
            }
            Ok(_) => Err(report!(
                errors::CustomersErrorResponse::CustomerAlreadyExists
            )),
        }
    }
}

#[cfg(feature = "v1")]
#[instrument(skip(state))]
pub async fn retrieve_customer(
    state: SessionState,
    platform: domain::Platform,
    _profile_id: Option<id_type::ProfileId>,
    customer_id: id_type::CustomerId,
) -> errors::CustomerResponse<customers::CustomerResponse> {
    let db = state.store.as_ref();

    let response = db
        .find_customer_optional_with_redacted_customer_details_by_customer_id_merchant_id(
            &customer_id,
            platform.get_provider().get_account().get_id(),
            platform.get_provider().get_key_store(),
            platform.get_provider().get_account().storage_scheme,
        )
        .await
        .switch()?
        .ok_or(errors::CustomersErrorResponse::CustomerNotFound)?;

    let address = match &response.address_id {
        Some(address_id) => Some(api_models::payments::AddressDetails::from(
<<<<<<< HEAD
            db.find_address_by_address_id(
                key_manager_state,
                address_id,
                platform.get_provider().get_key_store(),
            )
            .await
            .switch()?,
=======
            db.find_address_by_address_id(address_id, platform.get_processor().get_key_store())
                .await
                .switch()?,
>>>>>>> 27f5dce9
        )),
        None => None,
    };
    Ok(services::ApplicationResponse::Json(
        customers::CustomerResponse::foreign_from((response, address)),
    ))
}

#[cfg(feature = "v2")]
#[instrument(skip(state))]
pub async fn retrieve_customer(
    state: SessionState,
    platform: domain::Platform,
    id: id_type::GlobalCustomerId,
) -> errors::CustomerResponse<customers::CustomerResponse> {
    let db = state.store.as_ref();

    let response = db
        .find_customer_by_global_id(
            &id,
            platform.get_provider().get_key_store(),
            platform.get_provider().get_account().storage_scheme,
        )
        .await
        .switch()?;

    Ok(services::ApplicationResponse::Json(
        customers::CustomerResponse::foreign_from(response),
    ))
}

#[instrument(skip(state))]
pub async fn list_customers(
    state: SessionState,
    platform: domain::Platform,
    _profile_id_list: Option<Vec<id_type::ProfileId>>,
    request: customers::CustomerListRequest,
) -> errors::CustomerResponse<Vec<customers::CustomerResponse>> {
    let db = state.store.as_ref();

    let customer_list_constraints = crate::db::customers::CustomerListConstraints {
        limit: request
            .limit
            .unwrap_or(crate::consts::DEFAULT_LIST_API_LIMIT),
        offset: request.offset,
        customer_id: request.customer_id,
        time_range: None,
    };

    let domain_customers = db
<<<<<<< HEAD
        .list_customers_by_merchant_id(
            &(&state).into(),
            platform.get_provider().get_account().get_id(),
            platform.get_provider().get_key_store(),
            customer_list_constraints,
        )
=======
        .list_customers_by_merchant_id(&merchant_id, &key_store, customer_list_constraints)
>>>>>>> 27f5dce9
        .await
        .switch()?;

    #[cfg(feature = "v1")]
    let customers = domain_customers
        .into_iter()
        .map(|domain_customer| customers::CustomerResponse::foreign_from((domain_customer, None)))
        .collect();

    #[cfg(feature = "v2")]
    let customers = domain_customers
        .into_iter()
        .map(customers::CustomerResponse::foreign_from)
        .collect();

    Ok(services::ApplicationResponse::Json(customers))
}

#[instrument(skip(state))]
pub async fn list_customers_with_count(
    state: SessionState,
    platform: domain::Platform,
    request: customers::CustomerListRequestWithConstraints,
) -> errors::CustomerResponse<customers::CustomerListResponse> {
    let db = state.store.as_ref();
    let customer_list_constraints = crate::db::customers::CustomerListConstraints {
        limit: request
            .limit
            .map(|l| *l)
            .unwrap_or_else(|| *CustomerListLimit::default()),
        offset: request.offset,
        customer_id: request.customer_id,
        time_range: request.time_range,
    };

    let domain_customers = db
        .list_customers_by_merchant_id_with_count(
<<<<<<< HEAD
            &(&state).into(),
            platform.get_provider().get_account().get_id(),
            platform.get_provider().get_key_store(),
=======
            &merchant_id,
            &key_store,
>>>>>>> 27f5dce9
            customer_list_constraints,
        )
        .await
        .switch()?;

    #[cfg(feature = "v1")]
    let customers: Vec<customers::CustomerResponse> = domain_customers
        .0
        .into_iter()
        .map(|domain_customer| customers::CustomerResponse::foreign_from((domain_customer, None)))
        .collect();

    #[cfg(feature = "v2")]
    let customers: Vec<customers::CustomerResponse> = domain_customers
        .0
        .into_iter()
        .map(customers::CustomerResponse::foreign_from)
        .collect();

    Ok(services::ApplicationResponse::Json(
        customers::CustomerListResponse {
            data: customers.into_iter().map(|c| c.0).collect(),
            total_count: domain_customers.1,
        },
    ))
}

#[cfg(feature = "v2")]
#[instrument(skip_all)]
pub async fn delete_customer(
    state: SessionState,
    platform: domain::Platform,
    id: id_type::GlobalCustomerId,
) -> errors::CustomerResponse<customers::CustomerDeleteResponse> {
    let db = &*state.store;
    let key_manager_state = &(&state).into();
    id.redact_customer_details_and_generate_response(db, &platform, key_manager_state, &state)
        .await
}

#[cfg(feature = "v2")]
#[async_trait::async_trait]
impl CustomerDeleteBridge for id_type::GlobalCustomerId {
    async fn redact_customer_details_and_generate_response<'a>(
        &'a self,
        db: &'a dyn StorageInterface,
        platform: &'a domain::Platform,
        key_manager_state: &'a KeyManagerState,
        state: &'a SessionState,
    ) -> errors::CustomerResponse<customers::CustomerDeleteResponse> {
        let customer_orig = db
            .find_customer_by_global_id(
                self,
                platform.get_processor().get_key_store(),
                platform.get_processor().get_account().storage_scheme,
            )
            .await
            .switch()?;

        let merchant_reference_id = customer_orig.merchant_reference_id.clone();

        let customer_mandates = db.find_mandate_by_global_customer_id(self).await.switch()?;

        for mandate in customer_mandates.into_iter() {
            if mandate.mandate_status == enums::MandateStatus::Active {
                Err(errors::CustomersErrorResponse::MandateActive)?
            }
        }

        match db
            .find_payment_method_list_by_global_customer_id(
                platform.get_processor().get_key_store(),
                self,
                None,
            )
            .await
        {
            // check this in review
            Ok(customer_payment_methods) => {
                for pm in customer_payment_methods.into_iter() {
                    if pm.get_payment_method_type() == Some(enums::PaymentMethod::Card) {
                        cards::delete_card_by_locker_id(
                            state,
                            self,
                            platform.get_processor().get_account().get_id(),
                        )
                        .await
                        .switch()?;
                    }
                    // No solution as of now, need to discuss this further with payment_method_v2

                    // db.delete_payment_method(
                    //     key_manager_state,
                    //     key_store,
                    //     pm,
                    // )
                    // .await
                    // .switch()?;
                }
            }
            Err(error) => {
                if error.current_context().is_db_not_found() {
                    Ok(())
                } else {
                    Err(error)
                        .change_context(errors::CustomersErrorResponse::InternalServerError)
                        .attach_printable(
                            "failed find_payment_method_by_customer_id_merchant_id_list",
                        )
                }?
            }
        };

        let key = platform
            .get_processor()
            .get_key_store()
            .key
            .get_inner()
            .peek();

        let identifier =
            Identifier::Merchant(platform.get_processor().get_key_store().merchant_id.clone());
        let redacted_encrypted_value: Encryptable<Secret<_>> = types::crypto_operation(
            key_manager_state,
            type_name!(storage::Address),
            types::CryptoOperation::Encrypt(REDACTED.to_string().into()),
            identifier.clone(),
            key,
        )
        .await
        .and_then(|val| val.try_into_operation())
        .switch()?;

        let redacted_encrypted_email = Encryptable::new(
            redacted_encrypted_value
                .clone()
                .into_inner()
                .switch_strategy(),
            redacted_encrypted_value.clone().into_encrypted(),
        );

        let updated_customer =
            storage::CustomerUpdate::Update(Box::new(storage::CustomerGeneralUpdate {
                name: Some(redacted_encrypted_value.clone()),
                email: Box::new(Some(redacted_encrypted_email)),
                phone: Box::new(Some(redacted_encrypted_value.clone())),
                description: Some(Description::from_str_unchecked(REDACTED)),
                phone_country_code: Some(REDACTED.to_string()),
                metadata: None,
                connector_customer: Box::new(None),
                default_billing_address: None,
                default_shipping_address: None,
                default_payment_method_id: None,
                status: Some(common_enums::DeleteStatus::Redacted),
                tax_registration_id: Some(redacted_encrypted_value),
                last_modified_by: None,
            }));

        db.update_customer_by_global_id(
            self,
            customer_orig,
            updated_customer,
            platform.get_processor().get_key_store(),
            platform.get_processor().get_account().storage_scheme,
        )
        .await
        .switch()?;

        let response = customers::CustomerDeleteResponse {
            id: self.clone(),
            merchant_reference_id,
            customer_deleted: true,
            address_deleted: true,
            payment_methods_deleted: true,
        };
        metrics::CUSTOMER_REDACTED.add(1, &[]);
        Ok(services::ApplicationResponse::Json(response))
    }
}

#[async_trait::async_trait]
trait CustomerDeleteBridge {
    async fn redact_customer_details_and_generate_response<'a>(
        &'a self,
        db: &'a dyn StorageInterface,
        platform: &'a domain::Platform,
        key_manager_state: &'a KeyManagerState,
        state: &'a SessionState,
    ) -> errors::CustomerResponse<customers::CustomerDeleteResponse>;
}

#[cfg(feature = "v1")]
#[instrument(skip_all)]
pub async fn delete_customer(
    state: SessionState,
    platform: domain::Platform,
    customer_id: id_type::CustomerId,
) -> errors::CustomerResponse<customers::CustomerDeleteResponse> {
    let db = &*state.store;
    let key_manager_state = &(&state).into();
    customer_id
        .redact_customer_details_and_generate_response(db, &platform, key_manager_state, &state)
        .await
}

#[cfg(feature = "v1")]
#[async_trait::async_trait]
impl CustomerDeleteBridge for id_type::CustomerId {
    async fn redact_customer_details_and_generate_response<'a>(
        &'a self,
        db: &'a dyn StorageInterface,
        platform: &'a domain::Platform,
        key_manager_state: &'a KeyManagerState,
        state: &'a SessionState,
    ) -> errors::CustomerResponse<customers::CustomerDeleteResponse> {
        let customer_orig = db
            .find_customer_by_customer_id_merchant_id(
                self,
                platform.get_processor().get_account().get_id(),
                platform.get_processor().get_key_store(),
                platform.get_processor().get_account().storage_scheme,
            )
            .await
            .switch()?;

        let customer_mandates = db
            .find_mandate_by_merchant_id_customer_id(
                platform.get_processor().get_account().get_id(),
                self,
            )
            .await
            .switch()?;

        for mandate in customer_mandates.into_iter() {
            if mandate.mandate_status == enums::MandateStatus::Active {
                Err(errors::CustomersErrorResponse::MandateActive)?
            }
        }

        match db
            .find_payment_method_by_customer_id_merchant_id_list(
                platform.get_processor().get_key_store(),
                self,
                platform.get_processor().get_account().get_id(),
                None,
            )
            .await
        {
            // check this in review
            Ok(customer_payment_methods) => {
                for pm in customer_payment_methods.into_iter() {
                    if pm.get_payment_method_type() == Some(enums::PaymentMethod::Card) {
                        cards::PmCards { state, platform }
                            .delete_card_from_locker(
                                self,
                                platform.get_processor().get_account().get_id(),
                                pm.locker_id.as_ref().unwrap_or(&pm.payment_method_id),
                            )
                            .await
                            .switch()?;

                        if let Some(network_token_ref_id) = pm.network_token_requestor_reference_id
                        {
                            network_tokenization::delete_network_token_from_locker_and_token_service(
                            state,
                            self,
                            platform.get_processor().get_account().get_id(),
                            pm.payment_method_id.clone(),
                            pm.network_token_locker_id,
                            network_token_ref_id,
                            platform,
                        )
                        .await
                        .switch()?;
                        }
                    }

                    db.delete_payment_method_by_merchant_id_payment_method_id(
                        platform.get_processor().get_key_store(),
                        platform.get_processor().get_account().get_id(),
                        &pm.payment_method_id,
                    )
                    .await
                    .change_context(errors::CustomersErrorResponse::InternalServerError)
                    .attach_printable(
                        "failed to delete payment method while redacting customer details",
                    )?;
                }
            }
            Err(error) => {
                if error.current_context().is_db_not_found() {
                    Ok(())
                } else {
                    Err(error)
                        .change_context(errors::CustomersErrorResponse::InternalServerError)
                        .attach_printable(
                            "failed find_payment_method_by_customer_id_merchant_id_list",
                        )
                }?
            }
        };

        let key = platform
            .get_processor()
            .get_key_store()
            .key
            .get_inner()
            .peek();
        let identifier =
            Identifier::Merchant(platform.get_processor().get_key_store().merchant_id.clone());
        let redacted_encrypted_value: Encryptable<Secret<_>> = types::crypto_operation(
            key_manager_state,
            type_name!(storage::Address),
            types::CryptoOperation::Encrypt(REDACTED.to_string().into()),
            identifier.clone(),
            key,
        )
        .await
        .and_then(|val| val.try_into_operation())
        .switch()?;

        let redacted_encrypted_email = Encryptable::new(
            redacted_encrypted_value
                .clone()
                .into_inner()
                .switch_strategy(),
            redacted_encrypted_value.clone().into_encrypted(),
        );

        let update_address = storage::AddressUpdate::Update {
            city: Some(REDACTED.to_string()),
            country: None,
            line1: Some(redacted_encrypted_value.clone()),
            line2: Some(redacted_encrypted_value.clone()),
            line3: Some(redacted_encrypted_value.clone()),
            state: Some(redacted_encrypted_value.clone()),
            zip: Some(redacted_encrypted_value.clone()),
            first_name: Some(redacted_encrypted_value.clone()),
            last_name: Some(redacted_encrypted_value.clone()),
            phone_number: Some(redacted_encrypted_value.clone()),
            country_code: Some(REDACTED.to_string()),
            updated_by: platform
                .get_processor()
                .get_account()
                .storage_scheme
                .to_string(),
            email: Some(redacted_encrypted_email),
            origin_zip: Some(redacted_encrypted_value.clone()),
        };

        match db
            .update_address_by_merchant_id_customer_id(
                self,
                platform.get_processor().get_account().get_id(),
                update_address,
                platform.get_processor().get_key_store(),
            )
            .await
        {
            Ok(_) => Ok(()),
            Err(error) => {
                if error.current_context().is_db_not_found() {
                    Ok(())
                } else {
                    Err(error)
                        .change_context(errors::CustomersErrorResponse::InternalServerError)
                        .attach_printable("failed update_address_by_merchant_id_customer_id")
                }
            }
        }?;

        let updated_customer = storage::CustomerUpdate::Update {
            name: Some(redacted_encrypted_value.clone()),
            email: Some(
                types::crypto_operation(
                    key_manager_state,
                    type_name!(storage::Customer),
                    types::CryptoOperation::Encrypt(REDACTED.to_string().into()),
                    identifier,
                    key,
                )
                .await
                .and_then(|val| val.try_into_operation())
                .switch()?,
            ),
            phone: Box::new(Some(redacted_encrypted_value.clone())),
            description: Some(Description::from_str_unchecked(REDACTED)),
            phone_country_code: Some(REDACTED.to_string()),
            metadata: Box::new(None),
            connector_customer: Box::new(None),
            address_id: None,
            tax_registration_id: Some(redacted_encrypted_value.clone()),
            last_modified_by: None,
        };

        db.update_customer_by_customer_id_merchant_id(
            self.clone(),
            platform.get_processor().get_account().get_id().to_owned(),
            customer_orig,
            updated_customer,
            platform.get_processor().get_key_store(),
            platform.get_processor().get_account().storage_scheme,
        )
        .await
        .switch()?;

        let response = customers::CustomerDeleteResponse {
            customer_id: self.clone(),
            customer_deleted: true,
            address_deleted: true,
            payment_methods_deleted: true,
        };
        metrics::CUSTOMER_REDACTED.add(1, &[]);
        Ok(services::ApplicationResponse::Json(response))
    }
}

#[instrument(skip(state))]
pub async fn update_customer(
    state: SessionState,
    platform: domain::Platform,
    update_customer: customers::CustomerUpdateRequestInternal,
) -> errors::CustomerResponse<customers::CustomerResponse> {
    let db = state.store.as_ref();
    let key_manager_state = &(&state).into();
    //Add this in update call if customer can be updated anywhere else

    #[cfg(feature = "v1")]
    let verify_id_for_update_customer = VerifyIdForUpdateCustomer {
        merchant_reference_id: &update_customer.customer_id,
<<<<<<< HEAD
        merchant_account: platform.get_provider().get_account(),
        key_store: platform.get_provider().get_key_store(),
        key_manager_state,
=======
        merchant_account: platform.get_processor().get_account(),
        key_store: platform.get_processor().get_key_store(),
>>>>>>> 27f5dce9
    };

    #[cfg(feature = "v2")]
    let verify_id_for_update_customer = VerifyIdForUpdateCustomer {
        id: &update_customer.id,
        merchant_account: platform.get_provider().get_account(),
        key_store: platform.get_provider().get_key_store(),
        key_manager_state,
    };

    let customer = verify_id_for_update_customer
        .verify_id_and_get_customer_object(db)
        .await?;

    let updated_customer = update_customer
        .request
        .create_domain_model_from_request(
            &None,
            db,
            &platform,
            key_manager_state,
            &state,
            &customer,
        )
        .await?;

    update_customer.request.generate_response(&updated_customer)
}

#[async_trait::async_trait]
trait CustomerUpdateBridge {
    async fn create_domain_model_from_request<'a>(
        &'a self,
        connector_customer_details: &'a Option<
            Vec<payment_methods_domain::ConnectorCustomerDetails>,
        >,
        db: &'a dyn StorageInterface,
        platform: &'a domain::Platform,
        key_manager_state: &'a KeyManagerState,
        state: &'a SessionState,
        domain_customer: &'a domain::Customer,
    ) -> errors::CustomResult<domain::Customer, errors::CustomersErrorResponse>;

    fn generate_response<'a>(
        &'a self,
        customer: &'a domain::Customer,
    ) -> errors::CustomerResponse<customers::CustomerResponse>;
}

#[cfg(feature = "v1")]
struct AddressStructForDbUpdate<'a> {
    update_customer: &'a customers::CustomerUpdateRequest,
    merchant_account: &'a domain::MerchantAccount,
    key_store: &'a domain::MerchantKeyStore,
    state: &'a SessionState,
    domain_customer: &'a domain::Customer,
}

#[cfg(feature = "v1")]
impl AddressStructForDbUpdate<'_> {
    async fn update_address_if_sent(
        &self,
        db: &dyn StorageInterface,
    ) -> errors::CustomResult<Option<domain::Address>, errors::CustomersErrorResponse> {
        let address = if let Some(addr) = &self.update_customer.address {
            match self.domain_customer.address_id.clone() {
                Some(address_id) => {
                    let customer_address: api_models::payments::AddressDetails = addr.clone();
                    let update_address = self
                        .update_customer
                        .get_address_update(
                            self.state,
                            customer_address,
                            self.key_store.key.get_inner().peek(),
                            self.merchant_account.storage_scheme,
                            self.merchant_account.get_id().clone(),
                        )
                        .await
                        .switch()
                        .attach_printable("Failed while encrypting Address while Update")?;
                    Some(
                        db.update_address(address_id, update_address, self.key_store)
                            .await
                            .switch()
                            .attach_printable(format!(
                            "Failed while updating address: merchant_id: {:?}, customer_id: {:?}",
                            self.merchant_account.get_id(),
                            self.domain_customer.customer_id
                        ))?,
                    )
                }
                None => {
                    let customer_address: api_models::payments::AddressDetails = addr.clone();

                    let address = self
                        .update_customer
                        .get_domain_address(
                            self.state,
                            customer_address,
                            self.merchant_account.get_id(),
                            &self.domain_customer.customer_id,
                            self.key_store.key.get_inner().peek(),
                            self.merchant_account.storage_scheme,
                        )
                        .await
                        .switch()
                        .attach_printable("Failed while encrypting address")?;
                    Some(
                        db.insert_address_for_customers(address, self.key_store)
                            .await
                            .switch()
                            .attach_printable("Failed while inserting new address")?,
                    )
                }
            }
        } else {
            match &self.domain_customer.address_id {
                Some(address_id) => Some(
                    db.find_address_by_address_id(address_id, self.key_store)
                        .await
                        .switch()?,
                ),
                None => None,
            }
        };
        Ok(address)
    }
}

#[cfg(feature = "v1")]
#[derive(Debug)]
struct VerifyIdForUpdateCustomer<'a> {
    merchant_reference_id: &'a id_type::CustomerId,
    merchant_account: &'a domain::MerchantAccount,
    key_store: &'a domain::MerchantKeyStore,
}

#[cfg(feature = "v2")]
#[derive(Debug)]
struct VerifyIdForUpdateCustomer<'a> {
    id: &'a id_type::GlobalCustomerId,
    merchant_account: &'a domain::MerchantAccount,
    key_store: &'a domain::MerchantKeyStore,
    key_manager_state: &'a KeyManagerState,
}

#[cfg(feature = "v1")]
impl VerifyIdForUpdateCustomer<'_> {
    async fn verify_id_and_get_customer_object(
        &self,
        db: &dyn StorageInterface,
    ) -> Result<domain::Customer, error_stack::Report<errors::CustomersErrorResponse>> {
        let customer = db
            .find_customer_by_customer_id_merchant_id(
                self.merchant_reference_id,
                self.merchant_account.get_id(),
                self.key_store,
                self.merchant_account.storage_scheme,
            )
            .await
            .switch()?;

        Ok(customer)
    }
}

#[cfg(feature = "v2")]
impl VerifyIdForUpdateCustomer<'_> {
    async fn verify_id_and_get_customer_object(
        &self,
        db: &dyn StorageInterface,
    ) -> Result<domain::Customer, error_stack::Report<errors::CustomersErrorResponse>> {
        let customer = db
            .find_customer_by_global_id(
                self.id,
                self.key_store,
                self.merchant_account.storage_scheme,
            )
            .await
            .switch()?;

        Ok(customer)
    }
}

#[cfg(feature = "v1")]
#[async_trait::async_trait]
impl CustomerUpdateBridge for customers::CustomerUpdateRequest {
    async fn create_domain_model_from_request<'a>(
        &'a self,
        _connector_customer_details: &'a Option<
            Vec<payment_methods_domain::ConnectorCustomerDetails>,
        >,
        db: &'a dyn StorageInterface,
        platform: &'a domain::Platform,
        key_manager_state: &'a KeyManagerState,
        state: &'a SessionState,
        domain_customer: &'a domain::Customer,
    ) -> errors::CustomResult<domain::Customer, errors::CustomersErrorResponse> {
        let update_address_for_update_customer = AddressStructForDbUpdate {
            update_customer: self,
<<<<<<< HEAD
            merchant_account: platform.get_provider().get_account(),
            key_store: platform.get_provider().get_key_store(),
            key_manager_state,
=======
            merchant_account: platform.get_processor().get_account(),
            key_store: platform.get_processor().get_key_store(),
>>>>>>> 27f5dce9
            state,
            domain_customer,
        };

        let address = update_address_for_update_customer
            .update_address_if_sent(db)
            .await?;

        let key = platform
            .get_provider()
            .get_key_store()
            .key
            .get_inner()
            .peek();

        let encrypted_data = types::crypto_operation(
            key_manager_state,
            type_name!(domain::Customer),
            types::CryptoOperation::BatchEncrypt(
                domain::FromRequestEncryptableCustomer::to_encryptable(
                    domain::FromRequestEncryptableCustomer {
                        name: self.name.clone(),
                        email: self
                            .email
                            .as_ref()
                            .map(|a| a.clone().expose().switch_strategy()),
                        phone: self.phone.clone(),
                        tax_registration_id: self.tax_registration_id.clone(),
                    },
                ),
            ),
            Identifier::Merchant(platform.get_provider().get_key_store().merchant_id.clone()),
            key,
        )
        .await
        .and_then(|val| val.try_into_batchoperation())
        .switch()?;

        let encryptable_customer =
            domain::FromRequestEncryptableCustomer::from_encryptable(encrypted_data)
                .change_context(errors::CustomersErrorResponse::InternalServerError)?;

        let response = db
            .update_customer_by_customer_id_merchant_id(
                domain_customer.customer_id.to_owned(),
                platform.get_provider().get_account().get_id().to_owned(),
                domain_customer.to_owned(),
                storage::CustomerUpdate::Update {
                    name: encryptable_customer.name,
                    email: encryptable_customer.email.map(|email| {
                        let encryptable: Encryptable<Secret<String, pii::EmailStrategy>> =
                            Encryptable::new(
                                email.clone().into_inner().switch_strategy(),
                                email.into_encrypted(),
                            );
                        encryptable
                    }),
                    phone: Box::new(encryptable_customer.phone),
                    tax_registration_id: encryptable_customer.tax_registration_id,
                    phone_country_code: self.phone_country_code.clone(),
                    metadata: Box::new(self.metadata.clone()),
                    description: self.description.clone(),
                    connector_customer: Box::new(None),
                    address_id: address.clone().map(|addr| addr.address_id),
                    last_modified_by: None,
                },
                platform.get_provider().get_key_store(),
                platform.get_provider().get_account().storage_scheme,
            )
            .await
            .switch()?;

        Ok(response)
    }

    fn generate_response<'a>(
        &'a self,
        customer: &'a domain::Customer,
    ) -> errors::CustomerResponse<customers::CustomerResponse> {
        let address = self.get_address();
        Ok(services::ApplicationResponse::Json(
            customers::CustomerResponse::foreign_from((customer.clone(), address)),
        ))
    }
}

#[cfg(feature = "v2")]
#[async_trait::async_trait]
impl CustomerUpdateBridge for customers::CustomerUpdateRequest {
    async fn create_domain_model_from_request<'a>(
        &'a self,
        connector_customer_details: &'a Option<
            Vec<payment_methods_domain::ConnectorCustomerDetails>,
        >,
        db: &'a dyn StorageInterface,
        platform: &'a domain::Platform,
        key_manager_state: &'a KeyManagerState,
        state: &'a SessionState,
        domain_customer: &'a domain::Customer,
    ) -> errors::CustomResult<domain::Customer, errors::CustomersErrorResponse> {
        let default_billing_address = self.get_default_customer_billing_address();
        let encrypted_customer_billing_address = default_billing_address
            .async_map(|billing_address| {
                create_encrypted_data(
                    key_manager_state,
                    platform.get_provider().get_key_store(),
                    billing_address,
                )
            })
            .await
            .transpose()
            .change_context(errors::CustomersErrorResponse::InternalServerError)
            .attach_printable("Unable to encrypt default customer billing address")?;

        let default_shipping_address = self.get_default_customer_shipping_address();
        let encrypted_customer_shipping_address = default_shipping_address
            .async_map(|shipping_address| {
                create_encrypted_data(
                    key_manager_state,
                    platform.get_provider().get_key_store(),
                    shipping_address,
                )
            })
            .await
            .transpose()
            .change_context(errors::CustomersErrorResponse::InternalServerError)
            .attach_printable("Unable to encrypt default customer shipping address")?;

        let key = platform
            .get_provider()
            .get_key_store()
            .key
            .get_inner()
            .peek();

        let encrypted_data = types::crypto_operation(
            key_manager_state,
            type_name!(domain::Customer),
            types::CryptoOperation::BatchEncrypt(
                domain::FromRequestEncryptableCustomer::to_encryptable(
                    domain::FromRequestEncryptableCustomer {
                        name: self.name.clone(),
                        email: self
                            .email
                            .as_ref()
                            .map(|a| a.clone().expose().switch_strategy()),
                        phone: self.phone.clone(),
                        tax_registration_id: self.tax_registration_id.clone(),
                    },
                ),
            ),
            Identifier::Merchant(platform.get_provider().get_key_store().merchant_id.clone()),
            key,
        )
        .await
        .and_then(|val| val.try_into_batchoperation())
        .switch()?;

        let encryptable_customer =
            domain::FromRequestEncryptableCustomer::from_encryptable(encrypted_data)
                .change_context(errors::CustomersErrorResponse::InternalServerError)?;

        let response = db
            .update_customer_by_global_id(
                &domain_customer.id,
                domain_customer.to_owned(),
                storage::CustomerUpdate::Update(Box::new(storage::CustomerGeneralUpdate {
                    name: encryptable_customer.name,
                    email: Box::new(encryptable_customer.email.map(|email| {
                        let encryptable: Encryptable<Secret<String, pii::EmailStrategy>> =
                            Encryptable::new(
                                email.clone().into_inner().switch_strategy(),
                                email.into_encrypted(),
                            );
                        encryptable
                    })),
                    phone: Box::new(encryptable_customer.phone),
                    tax_registration_id: encryptable_customer.tax_registration_id,
                    phone_country_code: self.phone_country_code.clone(),
                    metadata: self.metadata.clone(),
                    description: self.description.clone(),
                    connector_customer: Box::new(None),
                    default_billing_address: encrypted_customer_billing_address.map(Into::into),
                    default_shipping_address: encrypted_customer_shipping_address.map(Into::into),
                    default_payment_method_id: Some(self.default_payment_method_id.clone()),
                    status: None,
                    last_modified_by: None,
                })),
                platform.get_provider().get_key_store(),
                platform.get_provider().get_account().storage_scheme,
            )
            .await
            .switch()?;
        Ok(response)
    }

    fn generate_response<'a>(
        &'a self,
        customer: &'a domain::Customer,
    ) -> errors::CustomerResponse<customers::CustomerResponse> {
        Ok(services::ApplicationResponse::Json(
            customers::CustomerResponse::foreign_from(customer.clone()),
        ))
    }
}

pub async fn migrate_customers(
    state: SessionState,
    customers_migration: Vec<payment_methods_domain::PaymentMethodCustomerMigrate>,
    platform: domain::Platform,
) -> errors::CustomerResponse<()> {
    for customer_migration in customers_migration {
        match create_customer(
            state.clone(),
            platform.clone(),
            customer_migration.customer,
            customer_migration.connector_customer_details,
        )
        .await
        {
            Ok(_) => (),
            Err(e) => match e.current_context() {
                errors::CustomersErrorResponse::CustomerAlreadyExists => (),
                _ => return Err(e),
            },
        }
    }
    Ok(services::ApplicationResponse::Json(()))
}<|MERGE_RESOLUTION|>--- conflicted
+++ resolved
@@ -55,14 +55,8 @@
     let merchant_reference_id_customer = MerchantReferenceIdForCustomer {
         merchant_reference_id: merchant_reference_id.as_ref(),
         merchant_id,
-<<<<<<< HEAD
         merchant_account: platform.get_provider().get_account(),
         key_store: platform.get_provider().get_key_store(),
-        key_manager_state,
-=======
-        merchant_account: platform.get_processor().get_account(),
-        key_store: platform.get_processor().get_key_store(),
->>>>>>> 27f5dce9
     };
 
     // We first need to validate whether the customer with the given customer id already exists
@@ -89,14 +83,8 @@
     let customer = db
         .insert_customer(
             domain_customer,
-<<<<<<< HEAD
-            key_manager_state,
             platform.get_provider().get_key_store(),
             platform.get_provider().get_account().storage_scheme,
-=======
-            platform.get_processor().get_key_store(),
-            platform.get_processor().get_account().storage_scheme,
->>>>>>> 27f5dce9
         )
         .await
         .to_duplicate_response(errors::CustomersErrorResponse::CustomerAlreadyExists)?;
@@ -153,14 +141,8 @@
             customer_data: self,
             merchant_id,
             customer_id: merchant_reference_id.as_ref(),
-<<<<<<< HEAD
             storage_scheme: platform.get_provider().get_account().storage_scheme,
             key_store: platform.get_provider().get_key_store(),
-            key_manager_state,
-=======
-            storage_scheme: platform.get_processor().get_account().storage_scheme,
-            key_store: platform.get_processor().get_key_store(),
->>>>>>> 27f5dce9
             state,
         };
 
@@ -543,19 +525,9 @@
 
     let address = match &response.address_id {
         Some(address_id) => Some(api_models::payments::AddressDetails::from(
-<<<<<<< HEAD
-            db.find_address_by_address_id(
-                key_manager_state,
-                address_id,
-                platform.get_provider().get_key_store(),
-            )
-            .await
-            .switch()?,
-=======
-            db.find_address_by_address_id(address_id, platform.get_processor().get_key_store())
+            db.find_address_by_address_id(address_id, platform.get_provider().get_key_store())
                 .await
                 .switch()?,
->>>>>>> 27f5dce9
         )),
         None => None,
     };
@@ -606,16 +578,7 @@
     };
 
     let domain_customers = db
-<<<<<<< HEAD
-        .list_customers_by_merchant_id(
-            &(&state).into(),
-            platform.get_provider().get_account().get_id(),
-            platform.get_provider().get_key_store(),
-            customer_list_constraints,
-        )
-=======
-        .list_customers_by_merchant_id(&merchant_id, &key_store, customer_list_constraints)
->>>>>>> 27f5dce9
+        .list_customers_by_merchant_id(platform.get_provider().get_account().get_id(), platform.get_provider().get_key_store(), customer_list_constraints)
         .await
         .switch()?;
 
@@ -653,14 +616,8 @@
 
     let domain_customers = db
         .list_customers_by_merchant_id_with_count(
-<<<<<<< HEAD
-            &(&state).into(),
             platform.get_provider().get_account().get_id(),
             platform.get_provider().get_key_store(),
-=======
-            &merchant_id,
-            &key_store,
->>>>>>> 27f5dce9
             customer_list_constraints,
         )
         .await
@@ -1091,14 +1048,8 @@
     #[cfg(feature = "v1")]
     let verify_id_for_update_customer = VerifyIdForUpdateCustomer {
         merchant_reference_id: &update_customer.customer_id,
-<<<<<<< HEAD
         merchant_account: platform.get_provider().get_account(),
         key_store: platform.get_provider().get_key_store(),
-        key_manager_state,
-=======
-        merchant_account: platform.get_processor().get_account(),
-        key_store: platform.get_processor().get_key_store(),
->>>>>>> 27f5dce9
     };
 
     #[cfg(feature = "v2")]
@@ -1300,14 +1251,8 @@
     ) -> errors::CustomResult<domain::Customer, errors::CustomersErrorResponse> {
         let update_address_for_update_customer = AddressStructForDbUpdate {
             update_customer: self,
-<<<<<<< HEAD
             merchant_account: platform.get_provider().get_account(),
             key_store: platform.get_provider().get_key_store(),
-            key_manager_state,
-=======
-            merchant_account: platform.get_processor().get_account(),
-            key_store: platform.get_processor().get_key_store(),
->>>>>>> 27f5dce9
             state,
             domain_customer,
         };
