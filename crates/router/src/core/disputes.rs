--- conflicted
+++ resolved
@@ -11,17 +11,14 @@
     core::{payments, utils},
     routes::AppState,
     services,
-<<<<<<< HEAD
-    types::{api::disputes, domain::merchant_account, transformers::ForeignFrom},
-=======
     types::{
         api::{self, disputes},
-        storage::{self, enums as storage_enums},
+        domain::merchant_account,
+        storage::enums as storage_enums,
         transformers::{ForeignFrom, ForeignInto},
         AcceptDisputeRequestData, AcceptDisputeResponse, SubmitEvidenceRequestData,
         SubmitEvidenceResponse,
     },
->>>>>>> 067dc709
 };
 
 #[instrument(skip(state))]
@@ -63,7 +60,7 @@
 #[instrument(skip(state))]
 pub async fn accept_dispute(
     state: &AppState,
-    merchant_account: storage::MerchantAccount,
+    merchant_account: merchant_account::MerchantAccount,
     req: disputes::DisputeId,
 ) -> RouterResponse<dispute_models::DisputeResponse> {
     let db = &state.store;
@@ -163,7 +160,7 @@
 #[instrument(skip(state))]
 pub async fn submit_evidence(
     state: &AppState,
-    merchant_account: storage::MerchantAccount,
+    merchant_account: merchant_account::MerchantAccount,
     req: dispute_models::SubmitEvidenceRequest,
 ) -> RouterResponse<dispute_models::DisputeResponse> {
     let db = &state.store;
