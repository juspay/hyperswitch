--- conflicted
+++ resolved
@@ -134,12 +134,7 @@
             let business_profile = state
                 .store
                 .find_business_profile_by_profile_id(
-<<<<<<< HEAD
-                    merchant_context.get_merchant_key_store(),
-=======
-                    &(&state).into(),
                     platform.get_processor().get_key_store(),
->>>>>>> dd527179
                     &payment_attempt.profile_id,
                 )
                 .await
@@ -769,12 +764,7 @@
     req: FetchDisputesRequestData,
 ) -> RouterResponse<FetchDisputesResponse> {
     let db = &*state.store;
-<<<<<<< HEAD
-    let merchant_id = merchant_context.get_merchant_account().get_id();
-=======
-    let key_manager_state = &(&state).into();
     let merchant_id = platform.get_processor().get_account().get_id();
->>>>>>> dd527179
     let merchant_connector_account = db
         .find_by_merchant_connector_account_merchant_id_merchant_connector_id(
             merchant_id,
