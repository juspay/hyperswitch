--- conflicted
+++ resolved
@@ -9,11 +9,7 @@
     metrics,
 };
 use crate::{
-<<<<<<< HEAD
-    core::{files, payments, utils},
-=======
     core::{files, payments, utils as core_utils},
->>>>>>> d7cfb4a1
     routes::AppState,
     services,
     types::{
@@ -351,13 +347,8 @@
         attach_evidence_request.create_file_request,
     )
     .await?;
-<<<<<<< HEAD
-    let file_id = match create_file_response.clone() {
-        services::ApplicationResponse::Json(res) => res.file_id,
-=======
     let file_id = match &create_file_response {
         services::ApplicationResponse::Json(res) => res.file_id.clone(),
->>>>>>> d7cfb4a1
         _ => Err(errors::ApiErrorResponse::InternalServerError)
             .into_report()
             .attach_printable("Unexpected response received from files create core")?,
@@ -374,24 +365,16 @@
         file_id,
     );
     let update_dispute = storage_models::dispute::DisputeUpdate::EvidenceUpdate {
-<<<<<<< HEAD
-        evidence: serde_json::to_value(updated_dispute_evidence)
-            .into_report()
-            .change_context(errors::ApiErrorResponse::InternalServerError)
-            .attach_printable("Error while encoding dispute evidence")?,
-=======
         evidence: utils::Encode::<api::DisputeEvidence>::encode_to_value(&updated_dispute_evidence)
             .change_context(errors::ApiErrorResponse::InternalServerError)
             .attach_printable("Error while encoding dispute evidence")?
             .into(),
->>>>>>> d7cfb4a1
     };
     db.update_dispute(dispute, update_dispute)
         .await
         .change_context(errors::ApiErrorResponse::InternalServerError)
         .attach_printable_lazy(|| {
-<<<<<<< HEAD
-            format!("Unable to update dispute with dispute_id: {}", dispute_id)
+            format!("Unable to update dispute with dispute_id: {dispute_id}")
         })?;
     Ok(create_file_response)
 }
@@ -418,9 +401,4 @@
     let dispute_evidence_vec =
         transformers::get_dispute_evidence_vec(state, merchant_account, dispute_evidence).await?;
     Ok(services::ApplicationResponse::Json(dispute_evidence_vec))
-=======
-            format!("Unable to update dispute with dispute_id: {dispute_id}")
-        })?;
-    Ok(create_file_response)
->>>>>>> d7cfb4a1
 }