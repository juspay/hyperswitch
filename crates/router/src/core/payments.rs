--- conflicted
+++ resolved
@@ -7730,26 +7730,11 @@
     )
     .await
     .change_context(errors::ApiErrorResponse::InternalServerError)?;
-<<<<<<< HEAD
-    // adds straight through connectors to the list of connectors in the active routing algorithm
-    // and perform eligibility analysis on the combined set of connectors
-    connectors = connector_list
-        .map(|mut straight_through_connectors| {
-            straight_through_connectors.extend(connectors.clone());
-            straight_through_connectors
-        })
-        .unwrap_or_else(|| connectors);
+
     #[cfg(all(feature = "v1", feature = "dynamic_routing"))]
     let payment_attempt = transaction_data.payment_attempt.clone();
 
-    connectors = routing::perform_eligibility_analysis(
-=======
-
-    #[cfg(all(feature = "v1", feature = "dynamic_routing"))]
-    let payment_attempt = transaction_data.payment_attempt.clone();
-
     let connectors = routing::perform_eligibility_analysis_with_fallback(
->>>>>>> 4c73d748
         &state.clone(),
         merchant_context.get_merchant_key_store(),
         connectors,
