pub mod access_token;
pub mod flows;
pub mod helpers;
pub mod operations;
pub mod transformers;

use std::{fmt::Debug, marker::PhantomData, time::Instant};

use api_models::payments::Metadata;
use error_stack::{IntoReport, ResultExt};
use futures::future::join_all;
use router_env::tracing;
use time;

pub use self::operations::{
    PaymentCancel, PaymentCapture, PaymentConfirm, PaymentCreate, PaymentMethodValidate,
    PaymentResponse, PaymentSession, PaymentStatus, PaymentUpdate,
};
use self::{
    flows::{ConstructFlowSpecificData, Feature},
    operations::{payment_complete_authorize, BoxedOperation, Operation},
};
use crate::{
    connection,
    core::{
        errors::{self, CustomResult, RouterResponse, RouterResult},
        payment_methods::vault,
    },
    db::StorageInterface,
    logger, pii,
    routes::AppState,
    scheduler::utils as pt_utils,
    services,
    types::{
        self, api,
        storage::{self, enums as storage_enums},
    },
    utils::{Encode, OptionExt, ValueExt},
};

pub async fn payments_operation_core<F, Req, Op, FData>(
    state: &AppState,
    merchant_account: storage::MerchantAccount,
    operation: Op,
    req: Req,
    call_connector_action: CallConnectorAction,
) -> RouterResult<(PaymentData<F>, Req, Option<storage::Customer>)>
where
    F: Send + Clone + Sync,
    Op: Operation<F, Req> + Send + Sync,

    // To create connector flow specific interface data
    PaymentData<F>: ConstructFlowSpecificData<F, FData, types::PaymentsResponseData>,
    types::RouterData<F, FData, types::PaymentsResponseData>: Feature<F, FData>,

    // To construct connector flow specific api
    dyn types::api::Connector:
        services::api::ConnectorIntegration<F, FData, types::PaymentsResponseData>,

    // To perform router related operation for PaymentResponse
    PaymentResponse: Operation<F, FData>,
    FData: Send + Sync,
{
    let operation: BoxedOperation<'_, F, Req> = Box::new(operation);

    let (operation, validate_result) = operation
        .to_validate_request()?
        .validate_request(&req, &merchant_account)?;

    tracing::Span::current().record("payment_id", &format!("{:?}", validate_result.payment_id));

    let (operation, mut payment_data, customer_details) = operation
        .to_get_tracker()?
        .get_trackers(
            state,
            &validate_result.payment_id,
            &req,
            validate_result.mandate_type.to_owned(),
            &merchant_account,
        )
        .await?;

    let (operation, customer) = operation
        .to_domain()?
        .get_or_create_customer_details(
            &*state.store,
            &mut payment_data,
            customer_details,
            validate_result.merchant_id,
        )
        .await
        .change_context(errors::ApiErrorResponse::InternalServerError)
        .attach_printable("Failed while fetching/creating customer")?;

    let connector = get_connector_choice(
        &operation,
        state,
        &req,
        &merchant_account,
        &mut payment_data,
    )
    .await?;

    let (payment_data, tokenization_action) =
        get_connector_tokenization_action(state, &operation, payment_data, &validate_result)
            .await?;

    let (operation, mut payment_data) = operation
        .to_update_tracker()?
        .update_trackers(
            &*state.store,
            &validate_result.payment_id,
            payment_data,
            customer.clone(),
            validate_result.storage_scheme,
        )
        .await?;

    if let Some(connector_details) = connector {
        operation
            .to_domain()?
            .add_task_to_process_tracker(state, &payment_data.payment_attempt)
            .await?;

        payment_data = match connector_details {
            api::ConnectorCallType::Single(connector) => {
                let router_data = call_connector_service(
                    state,
                    &merchant_account,
                    connector,
                    &operation,
                    &payment_data,
                    &customer,
                    call_connector_action,
                    tokenization_action,
                )
                .await?;

                let operation = Box::new(PaymentResponse);
                let db = &*state.store;
                operation
                    .to_post_update_tracker()?
                    .update_tracker(
                        db,
                        &validate_result.payment_id,
                        payment_data,
                        router_data,
                        merchant_account.storage_scheme,
                    )
                    .await?
            }

            api::ConnectorCallType::Multiple(connectors) => {
                call_multiple_connectors_service(
                    state,
                    &merchant_account,
                    connectors,
                    &operation,
                    payment_data,
                    &customer,
                )
                .await?
            }
        };
        if payment_data.payment_intent.status != storage_enums::IntentStatus::RequiresCustomerAction
        {
            vault::Vault::delete_locker_payment_method_by_lookup_key(state, &payment_data.token)
                .await
        }
    }
    Ok((payment_data, req, customer))
}

#[allow(clippy::too_many_arguments)]
pub async fn payments_core<F, Res, Req, Op, FData>(
    state: &AppState,
    merchant_account: storage::MerchantAccount,
    operation: Op,
    req: Req,
    auth_flow: services::AuthFlow,
    call_connector_action: CallConnectorAction,
) -> RouterResponse<Res>
where
    F: Send + Clone + Sync,
    FData: Send + Sync,
    Op: Operation<F, Req> + Send + Sync + Clone,
    Req: Debug,
    Res: transformers::ToResponse<Req, PaymentData<F>, Op>,
    // To create connector flow specific interface data
    PaymentData<F>: ConstructFlowSpecificData<F, FData, types::PaymentsResponseData>,
    types::RouterData<F, FData, types::PaymentsResponseData>: Feature<F, FData>,

    // To construct connector flow specific api
    dyn types::api::Connector:
        services::api::ConnectorIntegration<F, FData, types::PaymentsResponseData>,

    // To perform router related operation for PaymentResponse
    PaymentResponse: Operation<F, FData>,
{
    let (payment_data, req, customer) = payments_operation_core(
        state,
        merchant_account,
        operation.clone(),
        req,
        call_connector_action,
    )
    .await?;

    Res::generate_response(
        Some(req),
        payment_data,
        customer,
        auth_flow,
        &state.conf.server,
        operation,
    )
}

fn is_start_pay<Op: Debug>(operation: &Op) -> bool {
    format!("{operation:?}").eq("PaymentStart")
}

#[derive(Clone, Debug)]
pub struct PaymentsRedirectResponseData {
    pub connector: Option<String>,
    pub param: Option<String>,
    pub merchant_id: Option<String>,
    pub json_payload: Option<serde_json::Value>,
    pub resource_id: api::PaymentIdType,
    pub force_sync: bool,
    pub creds_identifier: Option<String>,
}

#[async_trait::async_trait]
pub trait PaymentRedirectFlow: Sync {
    async fn call_payment_flow(
        &self,
        state: &AppState,
        merchant_account: storage::MerchantAccount,
        req: PaymentsRedirectResponseData,
        connector_action: CallConnectorAction,
    ) -> RouterResponse<api::PaymentsResponse>;

    fn get_payment_action(&self) -> services::PaymentAction;

    fn generate_response(
        &self,
        payments_response: api_models::payments::PaymentsResponse,
        merchant_account: storage_models::merchant_account::MerchantAccount,
        payment_id: String,
        connector: String,
    ) -> RouterResult<api::RedirectionResponse>;

    #[allow(clippy::too_many_arguments)]
    async fn handle_payments_redirect_response(
        &self,
        state: &AppState,
        merchant_account: storage::MerchantAccount,
        req: PaymentsRedirectResponseData,
    ) -> RouterResponse<api::RedirectionResponse> {
        let connector = req.connector.clone().get_required_value("connector")?;

        let query_params = req.param.clone().get_required_value("param")?;

        let resource_id = api::PaymentIdTypeExt::get_payment_intent_id(&req.resource_id)
            .change_context(errors::ApiErrorResponse::MissingRequiredField {
                field_name: "payment_id",
            })?;

        let connector_data = api::ConnectorData::get_connector_by_name(
            &state.conf.connectors,
            &connector,
            api::GetToken::Connector,
        )?;

        let flow_type = connector_data
            .connector
            .get_flow_type(
                &query_params,
                req.json_payload.clone(),
                self.get_payment_action(),
            )
            .change_context(errors::ApiErrorResponse::InternalServerError)
            .attach_printable("Failed to decide the response flow")?;

        let response = self
            .call_payment_flow(state, merchant_account.clone(), req.clone(), flow_type)
            .await;

        let payments_response = match response? {
            services::ApplicationResponse::Json(response) => Ok(response),
            _ => Err(errors::ApiErrorResponse::InternalServerError)
                .into_report()
                .attach_printable("Failed to get the response in json"),
        }?;

        let result =
            self.generate_response(payments_response, merchant_account, resource_id, connector)?;

        Ok(services::ApplicationResponse::JsonForRedirection(result))
    }
}

#[derive(Clone, Debug)]
pub struct PaymentRedirectCompleteAuthorize;

#[async_trait::async_trait]
impl PaymentRedirectFlow for PaymentRedirectCompleteAuthorize {
    async fn call_payment_flow(
        &self,
        state: &AppState,
        merchant_account: storage::MerchantAccount,
        req: PaymentsRedirectResponseData,
        connector_action: CallConnectorAction,
    ) -> RouterResponse<api::PaymentsResponse> {
        let payment_confirm_req = api::PaymentsRequest {
            payment_id: Some(req.resource_id.clone()),
            merchant_id: req.merchant_id.clone(),
            metadata: Some(Metadata {
                order_details: None,
                data: masking::Secret::new("{}".into()),
<<<<<<< HEAD
                payload: Some(req.json_payload.unwrap_or_else(|| "{}".into()).into()),
=======
                payload: Some(req.json_payload.unwrap_or(serde_json::json!({})).into()),
>>>>>>> 396c43d0
            }),
            ..Default::default()
        };
        payments_core::<api::CompleteAuthorize, api::PaymentsResponse, _, _, _>(
            state,
            merchant_account,
            payment_complete_authorize::CompleteAuthorize,
            payment_confirm_req,
            services::api::AuthFlow::Merchant,
            connector_action,
        )
        .await
    }

    fn get_payment_action(&self) -> services::PaymentAction {
        services::PaymentAction::CompleteAuthorize
    }

    fn generate_response(
        &self,
        payments_response: api_models::payments::PaymentsResponse,
        merchant_account: storage_models::merchant_account::MerchantAccount,
        payment_id: String,
        connector: String,
    ) -> RouterResult<api::RedirectionResponse> {
        // There might be multiple redirections needed for some flows
        // If the status is requires customer action, then send the startpay url again
        // The redirection data must have been provided and updated by the connector
        match payments_response.status {
            api_models::enums::IntentStatus::RequiresCustomerAction => {
                let startpay_url = payments_response
                    .next_action
                    .and_then(|next_action| next_action.redirect_to_url)
                    .ok_or(errors::ApiErrorResponse::InternalServerError)
                    .into_report()
                    .attach_printable(
                        "did not receive redirect to url when status is requires customer action",
                    )?;
                Ok(api::RedirectionResponse {
                    return_url: String::new(),
                    params: vec![],
                    return_url_with_query_params: startpay_url,
                    http_method: "GET".to_string(),
                    headers: vec![],
                })
            }
            // If the status is terminal status, then redirect to merchant return url to provide status
            api_models::enums::IntentStatus::Succeeded
            | api_models::enums::IntentStatus::Failed
            | api_models::enums::IntentStatus::Cancelled | api_models::enums::IntentStatus::RequiresCapture=> helpers::get_handle_response_url(
                payment_id,
                &merchant_account,
                payments_response,
                connector,
            ),
            _ => Err(errors::ApiErrorResponse::InternalServerError).into_report().attach_printable_lazy(|| format!("Could not proceed with payment as payment status {} cannot be handled during redirection",payments_response.status))?
        }
    }
}

#[derive(Clone, Debug)]
pub struct PaymentRedirectSync;

#[async_trait::async_trait]
impl PaymentRedirectFlow for PaymentRedirectSync {
    async fn call_payment_flow(
        &self,
        state: &AppState,
        merchant_account: storage::MerchantAccount,
        req: PaymentsRedirectResponseData,
        connector_action: CallConnectorAction,
    ) -> RouterResponse<api::PaymentsResponse> {
        let payment_sync_req = api::PaymentsRetrieveRequest {
            resource_id: req.resource_id,
            merchant_id: req.merchant_id,
            param: req.param,
            force_sync: req.force_sync,
            connector: req.connector,
            merchant_connector_details: req.creds_identifier.map(|creds_id| {
                api::MerchantConnectorDetailsWrap {
                    creds_identifier: creds_id,
                    encoded_data: None,
                }
            }),
        };
        payments_core::<api::PSync, api::PaymentsResponse, _, _, _>(
            state,
            merchant_account,
            PaymentStatus,
            payment_sync_req,
            services::api::AuthFlow::Merchant,
            connector_action,
        )
        .await
    }

    fn generate_response(
        &self,
        payments_response: api_models::payments::PaymentsResponse,
        merchant_account: storage_models::merchant_account::MerchantAccount,
        payment_id: String,
        connector: String,
    ) -> RouterResult<api::RedirectionResponse> {
        helpers::get_handle_response_url(
            payment_id,
            &merchant_account,
            payments_response,
            connector,
        )
    }

    fn get_payment_action(&self) -> services::PaymentAction {
        services::PaymentAction::PSync
    }
}

#[allow(clippy::too_many_arguments)]
pub async fn call_connector_service<F, Op, Req>(
    state: &AppState,
    merchant_account: &storage::MerchantAccount,
    connector: api::ConnectorData,
    _operation: &Op,
    payment_data: &PaymentData<F>,
    customer: &Option<storage::Customer>,
    call_connector_action: CallConnectorAction,
    tokenization_action: TokenizationAction,
) -> RouterResult<types::RouterData<F, Req, types::PaymentsResponseData>>
where
    Op: Debug + Sync,
    F: Send + Clone + Sync,
    Req: Send + Sync,

    // To create connector flow specific interface data
    PaymentData<F>: ConstructFlowSpecificData<F, Req, types::PaymentsResponseData>,
    types::RouterData<F, Req, types::PaymentsResponseData>: Feature<F, Req> + Send,

    // To construct connector flow specific api
    dyn api::Connector: services::api::ConnectorIntegration<F, Req, types::PaymentsResponseData>,

    // To perform router related operation for PaymentResponse
    PaymentResponse: Operation<F, Req>,
{
    let stime_connector = Instant::now();

    let mut router_data = payment_data
        .construct_router_data(state, connector.connector.id(), merchant_account)
        .await?;

    let add_access_token_result = router_data
        .add_access_token(state, &connector, merchant_account)
        .await?;

    let should_continue_payment = access_token::update_router_data_with_access_token_result(
        &add_access_token_result,
        &mut router_data,
        &call_connector_action,
    );

    let pm_token = router_data
        .add_payment_method_token(state, &connector, &tokenization_action)
        .await?;

    if let Some(payment_method_token) = pm_token {
        router_data.payment_method_token = Some(payment_method_token);
    };

    let router_data_res = if should_continue_payment {
        router_data
            .decide_flows(
                state,
                &connector,
                customer,
                call_connector_action,
                merchant_account,
            )
            .await
    } else {
        Ok(router_data)
    };

    let etime_connector = Instant::now();
    let duration_connector = etime_connector.saturating_duration_since(stime_connector);
    tracing::info!(duration = format!("Duration taken: {}", duration_connector.as_millis()));

    router_data_res
}

pub async fn call_multiple_connectors_service<F, Op, Req>(
    state: &AppState,
    merchant_account: &storage::MerchantAccount,
    connectors: Vec<api::ConnectorData>,
    _operation: &Op,
    mut payment_data: PaymentData<F>,
    customer: &Option<storage::Customer>,
) -> RouterResult<PaymentData<F>>
where
    Op: Debug,
    F: Send + Clone,

    // To create connector flow specific interface data
    PaymentData<F>: ConstructFlowSpecificData<F, Req, types::PaymentsResponseData>,
    types::RouterData<F, Req, types::PaymentsResponseData>: Feature<F, Req>,

    // To construct connector flow specific api
    dyn api::Connector: services::api::ConnectorIntegration<F, Req, types::PaymentsResponseData>,

    // To perform router related operation for PaymentResponse
    PaymentResponse: Operation<F, Req>,
{
    let call_connectors_start_time = Instant::now();
    let mut join_handlers = Vec::with_capacity(connectors.len());

    for connector in connectors.iter() {
        let connector_id = connector.connector.id();
        let router_data = payment_data
            .construct_router_data(state, connector_id, merchant_account)
            .await?;

        let res = router_data.decide_flows(
            state,
            connector,
            customer,
            CallConnectorAction::Trigger,
            merchant_account,
        );

        join_handlers.push(res);
    }

    let result = join_all(join_handlers).await;

    for (connector_res, connector) in result.into_iter().zip(connectors) {
        let connector_name = connector.connector_name.to_string();
        match connector_res {
            Ok(connector_response) => {
                if let Ok(types::PaymentsResponseData::SessionResponse { session_token }) =
                    connector_response.response
                {
                    payment_data.sessions_token.push(session_token);
                }
            }
            Err(connector_error) => {
                logger::error!(
                    "sessions_connector_error {} {:?}",
                    connector_name,
                    connector_error
                );
            }
        }
    }

    let call_connectors_end_time = Instant::now();
    let call_connectors_duration =
        call_connectors_end_time.saturating_duration_since(call_connectors_start_time);
    tracing::info!(duration = format!("Duration taken: {}", call_connectors_duration.as_millis()));

    Ok(payment_data)
}

fn is_payment_method_tokenization_enabled_for_connector(
    state: &AppState,
    connector_name: &str,
    payment_method: &storage::enums::PaymentMethod,
) -> RouterResult<bool> {
    let connector_tokenization_filter = state.conf.tokenization.0.get(connector_name);

    Ok(connector_tokenization_filter
        .map(|connector_filter| connector_filter.payment_method.contains(payment_method))
        .unwrap_or(false))
}

async fn decide_payment_method_tokenize_action(
    state: &AppState,
    connector_name: &str,
    payment_method: &storage::enums::PaymentMethod,
    pm_parent_token: Option<&String>,
    is_connector_tokenization_enabled: bool,
) -> RouterResult<TokenizationAction> {
    match pm_parent_token {
        None => {
            if is_connector_tokenization_enabled {
                Ok(TokenizationAction::TokenizeInConnectorAndRouter)
            } else {
                Ok(TokenizationAction::TokenizeInRouter)
            }
        }
        Some(token) => {
            let redis_conn = connection::redis_connection(&state.conf).await;
            let key = format!(
                "pm_token_{}_{}_{}",
                token.to_owned(),
                payment_method,
                connector_name
            );

            let connector_token_option = redis_conn
                .get_key::<Option<String>>(&key)
                .await
                .change_context(errors::ApiErrorResponse::InternalServerError)
                .attach_printable("Failed to fetch the token from redis")?;

            match connector_token_option {
                Some(connector_token) => Ok(TokenizationAction::ConnectorToken(connector_token)),
                None => {
                    if is_connector_tokenization_enabled {
                        Ok(TokenizationAction::TokenizeInConnector)
                    } else {
                        Ok(TokenizationAction::TokenizeInRouter)
                    }
                }
            }
        }
    }
}

pub enum TokenizationAction {
    TokenizeInRouter,
    TokenizeInConnector,
    TokenizeInConnectorAndRouter,
    ConnectorToken(String),
    SkipConnectorTokenization,
}

#[allow(clippy::too_many_arguments)]
pub async fn get_connector_tokenization_action<F, Req>(
    state: &AppState,
    operation: &BoxedOperation<'_, F, Req>,
    mut payment_data: PaymentData<F>,
    validate_result: &operations::ValidateResult<'_>,
) -> RouterResult<(PaymentData<F>, TokenizationAction)>
where
    F: Send + Clone,
{
    let connector = payment_data.payment_attempt.connector.to_owned();

    let payment_data_and_tokenization_action = match connector {
        Some(connector) if is_operation_confirm(&operation) => {
            let payment_method = &payment_data
                .payment_attempt
                .payment_method
                .get_required_value("payment_method")?;

            let is_connector_tokenization_enabled =
                is_payment_method_tokenization_enabled_for_connector(
                    state,
                    &connector,
                    payment_method,
                )?;

            let payment_method_action = decide_payment_method_tokenize_action(
                state,
                &connector,
                payment_method,
                payment_data.token.as_ref(),
                is_connector_tokenization_enabled,
            )
            .await?;

            let connector_tokenization_action = match payment_method_action {
                TokenizationAction::TokenizeInRouter => {
                    let (_operation, payment_method_data) = operation
                        .to_domain()?
                        .make_pm_data(state, &mut payment_data, validate_result.storage_scheme)
                        .await?;

                    payment_data.payment_method_data = payment_method_data;
                    TokenizationAction::SkipConnectorTokenization
                }

                TokenizationAction::TokenizeInConnector => TokenizationAction::TokenizeInConnector,
                TokenizationAction::TokenizeInConnectorAndRouter => {
                    let (_operation, payment_method_data) = operation
                        .to_domain()?
                        .make_pm_data(state, &mut payment_data, validate_result.storage_scheme)
                        .await?;

                    payment_data.payment_method_data = payment_method_data;
                    TokenizationAction::TokenizeInConnector
                }
                TokenizationAction::ConnectorToken(token) => {
                    payment_data.pm_token = Some(token);
                    TokenizationAction::SkipConnectorTokenization
                }
                TokenizationAction::SkipConnectorTokenization => {
                    TokenizationAction::SkipConnectorTokenization
                }
            };
            (payment_data, connector_tokenization_action)
        }
        _ => {
            let (_operation, payment_method_data) = operation
                .to_domain()?
                .make_pm_data(state, &mut payment_data, validate_result.storage_scheme)
                .await?;

            payment_data.payment_method_data = payment_method_data;
            (payment_data, TokenizationAction::SkipConnectorTokenization)
        }
    };

    Ok(payment_data_and_tokenization_action)
}

#[derive(Clone)]
pub enum CallConnectorAction {
    Trigger,
    Avoid,
    StatusUpdate(storage_enums::AttemptStatus),
    HandleResponse(Vec<u8>),
}

#[derive(Clone, Default, Debug)]
pub struct PaymentAddress {
    pub shipping: Option<api::Address>,
    pub billing: Option<api::Address>,
}

#[derive(Clone)]
pub struct PaymentData<F>
where
    F: Clone,
{
    pub flow: PhantomData<F>,
    pub payment_intent: storage::PaymentIntent,
    pub payment_attempt: storage::PaymentAttempt,
    pub connector_response: storage::ConnectorResponse,
    pub amount: api::Amount,
    pub mandate_id: Option<api_models::payments::MandateIds>,
    pub currency: storage_enums::Currency,
    pub setup_mandate: Option<api::MandateData>,
    pub address: PaymentAddress,
    pub token: Option<String>,
    pub confirm: Option<bool>,
    pub force_sync: Option<bool>,
    pub payment_method_data: Option<api::PaymentMethodData>,
    pub refunds: Vec<storage::Refund>,
    pub sessions_token: Vec<api::SessionToken>,
    pub card_cvc: Option<pii::Secret<String>>,
    pub email: Option<masking::Secret<String, pii::Email>>,
    pub creds_identifier: Option<String>,
    pub pm_token: Option<String>,
}

#[derive(Debug, Default)]
pub struct CustomerDetails {
    pub customer_id: Option<String>,
    pub name: Option<masking::Secret<String, masking::WithType>>,
    pub email: Option<masking::Secret<String, pii::Email>>,
    pub phone: Option<masking::Secret<String, masking::WithType>>,
    pub phone_country_code: Option<String>,
}

pub fn if_not_create_change_operation<'a, Op, F>(
    status: storage_enums::IntentStatus,
    confirm: Option<bool>,
    current: &'a Op,
) -> BoxedOperation<'_, F, api::PaymentsRequest>
where
    F: Send + Clone,
    Op: Operation<F, api::PaymentsRequest> + Send + Sync,
    &'a Op: Operation<F, api::PaymentsRequest>,
{
    if confirm.unwrap_or(false) {
        Box::new(PaymentConfirm)
    } else {
        match status {
            storage_enums::IntentStatus::RequiresConfirmation
            | storage_enums::IntentStatus::RequiresCustomerAction
            | storage_enums::IntentStatus::RequiresPaymentMethod => Box::new(current),
            _ => Box::new(&PaymentStatus),
        }
    }
}

pub fn is_confirm<'a, F: Clone + Send, R, Op>(
    operation: &'a Op,
    confirm: Option<bool>,
) -> BoxedOperation<'_, F, R>
where
    PaymentConfirm: Operation<F, R>,
    &'a PaymentConfirm: Operation<F, R>,
    Op: Operation<F, R> + Send + Sync,
    &'a Op: Operation<F, R>,
{
    if confirm.unwrap_or(false) {
        Box::new(&PaymentConfirm)
    } else {
        Box::new(operation)
    }
}

pub fn should_call_connector<Op: Debug, F: Clone>(
    operation: &Op,
    payment_data: &PaymentData<F>,
) -> bool {
    match format!("{operation:?}").as_str() {
        "PaymentConfirm" => true,
        "PaymentStart" => {
            !matches!(
                payment_data.payment_intent.status,
                storage_enums::IntentStatus::Failed | storage_enums::IntentStatus::Succeeded
            ) && payment_data
                .connector_response
                .authentication_data
                .is_none()
        }
        "PaymentStatus" => {
            matches!(
                payment_data.payment_intent.status,
                storage_enums::IntentStatus::Failed
                    | storage_enums::IntentStatus::Processing
                    | storage_enums::IntentStatus::Succeeded
                    | storage_enums::IntentStatus::RequiresCustomerAction
                    | storage_enums::IntentStatus::RequiresMerchantAction
            ) && payment_data.force_sync.unwrap_or(false)
        }
        "PaymentCancel" => matches!(
            payment_data.payment_intent.status,
            storage_enums::IntentStatus::RequiresCapture
        ),
        "PaymentCapture" => {
            matches!(
                payment_data.payment_intent.status,
                storage_enums::IntentStatus::RequiresCapture
            )
        }
        "CompleteAuthorize" => true,
        "PaymentSession" => true,
        _ => false,
    }
}

pub fn is_operation_confirm<Op: Debug>(operation: &Op) -> bool {
    matches!(format!("{operation:?}").as_str(), "PaymentConfirm")
}

#[cfg(feature = "olap")]
pub async fn list_payments(
    db: &dyn StorageInterface,
    merchant: storage::MerchantAccount,
    constraints: api::PaymentListConstraints,
) -> RouterResponse<api::PaymentListResponse> {
    use futures::stream::StreamExt;

    use crate::types::transformers::ForeignFrom;

    helpers::validate_payment_list_request(&constraints)?;
    let merchant_id = &merchant.merchant_id;
    let payment_intents =
        helpers::filter_by_constraints(db, &constraints, merchant_id, merchant.storage_scheme)
            .await
            .map_err(|err| {
                errors::StorageErrorExt::to_not_found_response(
                    err,
                    errors::ApiErrorResponse::PaymentNotFound,
                )
            })?;

    let pi = futures::stream::iter(payment_intents)
        .filter_map(|pi| async {
            let pa = db
                .find_payment_attempt_by_payment_id_merchant_id_attempt_id(
                    &pi.payment_id,
                    merchant_id,
                    &pi.active_attempt_id,
                    // since OLAP doesn't have KV. Force to get the data from PSQL.
                    storage_enums::MerchantStorageScheme::PostgresOnly,
                )
                .await
                .ok()?;
            Some((pi, pa))
        })
        .collect::<Vec<(storage::PaymentIntent, storage::PaymentAttempt)>>()
        .await;

    let data: Vec<api::PaymentsResponse> = pi.into_iter().map(ForeignFrom::foreign_from).collect();

    Ok(services::ApplicationResponse::Json(
        api::PaymentListResponse {
            size: data.len(),
            data,
        },
    ))
}

pub async fn add_process_sync_task(
    db: &dyn StorageInterface,
    payment_attempt: &storage::PaymentAttempt,
    schedule_time: time::PrimitiveDateTime,
) -> Result<(), errors::ProcessTrackerError> {
    let tracking_data = api::PaymentsRetrieveRequest {
        force_sync: true,
        merchant_id: Some(payment_attempt.merchant_id.clone()),
        resource_id: api::PaymentIdType::PaymentAttemptId(payment_attempt.attempt_id.clone()),
        ..Default::default()
    };
    let runner = "PAYMENTS_SYNC_WORKFLOW";
    let task = "PAYMENTS_SYNC";
    let process_tracker_id = pt_utils::get_process_tracker_id(
        runner,
        task,
        &payment_attempt.attempt_id,
        &payment_attempt.merchant_id,
    );
    let process_tracker_entry =
        <storage::ProcessTracker as storage::ProcessTrackerExt>::make_process_tracker_new(
            process_tracker_id,
            task,
            runner,
            tracking_data,
            schedule_time,
        )?;

    db.insert_process(process_tracker_entry).await?;
    Ok(())
}

pub fn update_straight_through_routing<F>(
    payment_data: &mut PaymentData<F>,
    request_straight_through: serde_json::Value,
) -> CustomResult<(), errors::ParsingError>
where
    F: Send + Clone,
{
    let _: api::RoutingAlgorithm = request_straight_through
        .clone()
        .parse_value("RoutingAlgorithm")
        .attach_printable("Invalid straight through routing rules format")?;

    payment_data.payment_attempt.straight_through_algorithm = Some(request_straight_through);

    Ok(())
}

pub async fn get_connector_choice<F, Req>(
    operation: &BoxedOperation<'_, F, Req>,
    state: &AppState,
    req: &Req,
    merchant_account: &storage::MerchantAccount,
    payment_data: &mut PaymentData<F>,
) -> RouterResult<Option<api::ConnectorCallType>>
where
    F: Send + Clone,
{
    let connector_choice = operation
        .to_domain()?
        .get_connector(merchant_account, state, req)
        .await?;

    let connector = if should_call_connector(operation, payment_data) {
        Some(match connector_choice {
            api::ConnectorChoice::SessionMultiple(connectors) => {
                api::ConnectorCallType::Multiple(connectors)
            }

            api::ConnectorChoice::StraightThrough(straight_through) => connector_selection(
                state,
                merchant_account,
                payment_data,
                Some(straight_through),
            )?,

            api::ConnectorChoice::Decide => {
                connector_selection(state, merchant_account, payment_data, None)?
            }
        })
    } else if let api::ConnectorChoice::StraightThrough(val) = connector_choice {
        update_straight_through_routing(payment_data, val)
            .change_context(errors::ApiErrorResponse::InternalServerError)
            .attach_printable("Failed to update straight through routing algorithm")?;
        None
    } else {
        None
    };

    Ok(connector)
}

pub fn connector_selection<F>(
    state: &AppState,
    merchant_account: &storage::MerchantAccount,
    payment_data: &mut PaymentData<F>,
    request_straight_through: Option<serde_json::Value>,
) -> RouterResult<api::ConnectorCallType>
where
    F: Send + Clone,
{
    let mut routing_data = storage::RoutingData {
        routed_through: payment_data.payment_attempt.connector.clone(),
        algorithm: payment_data
            .payment_attempt
            .straight_through_algorithm
            .clone()
            .map(|val| val.parse_value("RoutingAlgorithm"))
            .transpose()
            .change_context(errors::ApiErrorResponse::InternalServerError)
            .attach_printable("Invalid straight through algorithm format in payment attempt")?,
    };

    let request_straight_through: Option<api::RoutingAlgorithm> = request_straight_through
        .map(|val| val.parse_value("RoutingAlgorithm"))
        .transpose()
        .change_context(errors::ApiErrorResponse::InternalServerError)
        .attach_printable("Invalid straight through routing rules format")?;

    let decided_connector = decide_connector(
        state,
        merchant_account,
        request_straight_through,
        &mut routing_data,
    )?;

    let encoded_algorithm = routing_data
        .algorithm
        .map(|algo| Encode::<api::RoutingAlgorithm>::encode_to_value(&algo))
        .transpose()
        .change_context(errors::ApiErrorResponse::InternalServerError)
        .attach_printable("Unable to serialize routing algorithm to serde value")?;

    payment_data.payment_attempt.connector = routing_data.routed_through;
    payment_data.payment_attempt.straight_through_algorithm = encoded_algorithm;

    Ok(decided_connector)
}

pub fn decide_connector(
    state: &AppState,
    merchant_account: &storage::MerchantAccount,
    request_straight_through: Option<api::RoutingAlgorithm>,
    routing_data: &mut storage::RoutingData,
) -> RouterResult<api::ConnectorCallType> {
    if let Some(ref connector_name) = routing_data.routed_through {
        let connector_data = api::ConnectorData::get_connector_by_name(
            &state.conf.connectors,
            connector_name,
            api::GetToken::Connector,
        )
        .change_context(errors::ApiErrorResponse::InternalServerError)
        .attach_printable("Invalid connector name received in 'routed_through'")?;

        return Ok(api::ConnectorCallType::Single(connector_data));
    }

    if let Some(routing_algorithm) = request_straight_through {
        let connector_name = match &routing_algorithm {
            api::RoutingAlgorithm::Single(conn) => conn.to_string(),
        };

        let connector_data = api::ConnectorData::get_connector_by_name(
            &state.conf.connectors,
            &connector_name,
            api::GetToken::Connector,
        )
        .change_context(errors::ApiErrorResponse::InternalServerError)
        .attach_printable("Invalid connector name received in routing algorithm")?;

        routing_data.routed_through = Some(connector_name);
        routing_data.algorithm = Some(routing_algorithm);
        return Ok(api::ConnectorCallType::Single(connector_data));
    }

    if let Some(ref routing_algorithm) = routing_data.algorithm {
        let connector_name = match routing_algorithm {
            api::RoutingAlgorithm::Single(conn) => conn.to_string(),
        };

        let connector_data = api::ConnectorData::get_connector_by_name(
            &state.conf.connectors,
            &connector_name,
            api::GetToken::Connector,
        )
        .change_context(errors::ApiErrorResponse::InternalServerError)
        .attach_printable("Invalid connector name received in routing algorithm")?;

        routing_data.routed_through = Some(connector_name);
        return Ok(api::ConnectorCallType::Single(connector_data));
    }

    let routing_algorithm: api::RoutingAlgorithm = merchant_account
        .routing_algorithm
        .clone()
        .parse_value("RoutingAlgorithm")
        .change_context(errors::ApiErrorResponse::InternalServerError)
        .attach_printable("Unable to deserialize merchant routing algorithm")?;

    let connector_name = match routing_algorithm {
        api::RoutingAlgorithm::Single(conn) => conn.to_string(),
    };

    let connector_data = api::ConnectorData::get_connector_by_name(
        &state.conf.connectors,
        &connector_name,
        api::GetToken::Connector,
    )
    .change_context(errors::ApiErrorResponse::InternalServerError)
    .attach_printable("Routing algorithm gave invalid connector")?;

    routing_data.routed_through = Some(connector_name);

    Ok(api::ConnectorCallType::Single(connector_data))
}<|MERGE_RESOLUTION|>--- conflicted
+++ resolved
@@ -319,11 +319,7 @@
             metadata: Some(Metadata {
                 order_details: None,
                 data: masking::Secret::new("{}".into()),
-<<<<<<< HEAD
-                payload: Some(req.json_payload.unwrap_or_else(|| "{}".into()).into()),
-=======
                 payload: Some(req.json_payload.unwrap_or(serde_json::json!({})).into()),
->>>>>>> 396c43d0
             }),
             ..Default::default()
         };
