pub mod access_token;
pub mod conditional_configs;
pub mod connector_integration_v2_impls;
pub mod customers;
pub mod flows;
pub mod helpers;
pub mod operations;
#[cfg(feature = "retry")]
pub mod retry;
pub mod routing;
pub mod tokenization;
pub mod transformers;
pub mod types;

#[cfg(feature = "olap")]
use std::collections::HashMap;
use std::{
    collections::HashSet, fmt::Debug, marker::PhantomData, ops::Deref, time::Instant, vec::IntoIter,
};

<<<<<<< HEAD
use api_models::{self, enums, payments::HeaderPayload};
use common_utils::{
    ext_traits::{AsyncExt, StringExt},
    pii,
    types::Surcharge,
};
use data_models::mandates::MandateData;
=======
#[cfg(feature = "olap")]
use api_models::admin::MerchantConnectorInfo;
use api_models::{
    self, enums,
    mandates::RecurringDetails,
    payments::{self as payments_api, HeaderPayload},
};
use common_utils::{
    ext_traits::{AsyncExt, StringExt},
    pii,
    types::{MinorUnit, Surcharge},
};
>>>>>>> 91cb50fa
use diesel_models::{ephemeral_key, fraud_check::FraudCheck};
use error_stack::{report, ResultExt};
use events::EventInfo;
use futures::future::join_all;
use helpers::ApplePayData;
<<<<<<< HEAD
use masking::{PeekInterface, Secret};
=======
pub use hyperswitch_domain_models::{
    mandates::{CustomerAcceptance, MandateData},
    payment_address::PaymentAddress,
    router_data::RouterData,
    router_request_types::CustomerDetails,
};
use masking::{ExposeInterface, Secret};
>>>>>>> 91cb50fa
use redis_interface::errors::RedisError;
use router_env::{instrument, metrics::add_attributes, tracing};
#[cfg(feature = "olap")]
use router_types::transformers::ForeignFrom;
use scheduler::utils as pt_utils;
#[cfg(feature = "olap")]
use strum::IntoEnumIterator;
use time;

pub use self::operations::{
    PaymentApprove, PaymentCancel, PaymentCapture, PaymentConfirm, PaymentCreate,
    PaymentIncrementalAuthorization, PaymentReject, PaymentResponse, PaymentSession, PaymentStatus,
    PaymentUpdate,
};
use self::{
    conditional_configs::perform_decision_management,
    flows::{ConstructFlowSpecificData, Feature},
    helpers::get_key_params_for_surcharge_details,
    operations::{payment_complete_authorize, BoxedOperation, Operation},
    routing::{self as self_routing, SessionFlowRoutingInput},
};
use super::{
    errors::StorageErrorExt, payment_methods::surcharge_decision_configs, routing::TransactionData,
};
#[cfg(feature = "frm")]
use crate::core::fraud_check as frm_core;
use crate::{
    configs::settings::{ApplePayPreDecryptFlow, PaymentMethodTypeTokenFilter},
    connector::utils::missing_field_err,
    core::{
        authentication as authentication_core,
        errors::{self, CustomResult, RouterResponse, RouterResult},
<<<<<<< HEAD
        payment_methods::{self, PaymentMethodRetrieve},
=======
>>>>>>> 91cb50fa
        utils,
    },
    db::StorageInterface,
    logger,
    routes::{app::ReqState, metrics, payment_methods::ParentPaymentMethodToken, SessionState},
    services::{self, api::Authenticate, ConnectorRedirectResponse},
    types::{
        self as router_types,
        api::{self, authentication, ConnectorCallType, ConnectorCommon},
        domain,
        storage::{self, enums as storage_enums, payment_attempt::PaymentAttemptExt},
        transformers::{ForeignInto, ForeignTryInto},
        BrowserInformation,
    },
    utils::{
        add_apple_pay_flow_metrics, add_connector_http_status_code_metrics, Encode, OptionExt,
        ValueExt,
    },
    workflows::payment_sync,
};

#[allow(clippy::too_many_arguments, clippy::type_complexity)]
#[instrument(skip_all, fields(payment_id, merchant_id))]
pub async fn payments_operation_core<F, Req, Op, FData>(
    state: &SessionState,
    req_state: ReqState,
    merchant_account: domain::MerchantAccount,
    key_store: domain::MerchantKeyStore,
    operation: Op,
    req: Req,
    call_connector_action: CallConnectorAction,
    auth_flow: services::AuthFlow,
    eligible_connectors: Option<Vec<common_enums::RoutableConnectors>>,
    header_payload: HeaderPayload,
) -> RouterResult<(
    PaymentData<F>,
    Req,
    Option<domain::Customer>,
    Option<u16>,
    Option<u128>,
)>
where
    F: Send + Clone + Sync,
    Req: Authenticate + Clone,
    Op: Operation<F, Req> + Send + Sync,

    // To create connector flow specific interface data
    PaymentData<F>: ConstructFlowSpecificData<F, FData, router_types::PaymentsResponseData>,
    RouterData<F, FData, router_types::PaymentsResponseData>: Feature<F, FData>,

    // To construct connector flow specific api
    dyn api::Connector:
        services::api::ConnectorIntegration<F, FData, router_types::PaymentsResponseData>,

    // To perform router related operation for PaymentResponse
    PaymentResponse: Operation<F, FData>,
    FData: Send + Sync + Clone,
{
    let operation: BoxedOperation<'_, F, Req> = Box::new(operation);

    tracing::Span::current().record("merchant_id", merchant_account.merchant_id.as_str());
    let (operation, validate_result) = operation
        .to_validate_request()?
        .validate_request(&req, &merchant_account)?;

    tracing::Span::current().record("payment_id", &format!("{}", validate_result.payment_id));

    let operations::GetTrackerResponse {
        operation,
        customer_details,
        mut payment_data,
        business_profile,
        mandate_type,
    } = operation
        .to_get_tracker()?
        .get_trackers(
            state,
            &validate_result.payment_id,
            &req,
            &merchant_account,
            &key_store,
            auth_flow,
            header_payload.payment_confirm_source,
        )
        .await?;

    let (operation, customer) = operation
        .to_domain()?
        .get_or_create_customer_details(
            &*state.store,
            &mut payment_data,
            customer_details,
            &key_store,
            merchant_account.storage_scheme,
        )
        .await
        .to_not_found_response(errors::ApiErrorResponse::CustomerNotFound)
        .attach_printable("Failed while fetching/creating customer")?;

    call_decision_manager(state, &merchant_account, &mut payment_data).await?;

    let connector = get_connector_choice(
        &operation,
        state,
        &req,
        &merchant_account,
        &business_profile,
        &key_store,
        &mut payment_data,
        eligible_connectors,
        mandate_type,
    )
    .await?;

    let should_add_task_to_process_tracker = should_add_task_to_process_tracker(&payment_data);

    payment_data = tokenize_in_router_when_confirm_false_or_external_authentication(
        state,
        &operation,
        &mut payment_data,
        &validate_result,
        &key_store,
        &customer,
        Some(&business_profile),
    )
    .await?;

    let op_ref = &operation;
    let should_trigger_post_processing_flows =
        matches!(format!("{op_ref:?}").as_str(), "PaymentConfirm");

    let mut connector_http_status_code = None;
    let mut external_latency = None;
    if let Some(connector_details) = connector {
        // Fetch and check FRM configs
        #[cfg(feature = "frm")]
        let mut frm_info = None;
        #[cfg(feature = "frm")]
        let db = &*state.store;
        #[allow(unused_variables, unused_mut)]
        let mut should_continue_transaction: bool = true;
        #[cfg(feature = "frm")]
        let mut should_continue_capture: bool = true;
        #[cfg(feature = "frm")]
        let frm_configs = if state.conf.frm.enabled {
            Box::pin(frm_core::call_frm_before_connector_call(
                db,
                &operation,
                &merchant_account,
                &mut payment_data,
                state,
                &mut frm_info,
                &customer,
                &mut should_continue_transaction,
                &mut should_continue_capture,
                key_store.clone(),
            ))
            .await?
        } else {
            None
        };
        #[cfg(feature = "frm")]
        logger::debug!(
            "frm_configs: {:?}\nshould_continue_transaction: {:?}\nshould_continue_capture: {:?}",
            frm_configs,
            should_continue_transaction,
            should_continue_capture,
        );

        operation
            .to_domain()?
            .call_external_three_ds_authentication_if_eligible(
                state,
                &mut payment_data,
                &mut should_continue_transaction,
                &connector_details,
                &business_profile,
                &key_store,
            )
            .await?;
        if should_continue_transaction {
            #[cfg(feature = "frm")]
            match (
                should_continue_capture,
                payment_data.payment_attempt.capture_method,
            ) {
                (false, Some(storage_enums::CaptureMethod::Automatic))
                | (false, Some(storage_enums::CaptureMethod::Scheduled)) => {
                    if let Some(info) = &mut frm_info {
                        if let Some(frm_data) = &mut info.frm_data {
                            frm_data.fraud_check.payment_capture_method =
                                payment_data.payment_attempt.capture_method;
                        }
                    }
                    payment_data.payment_attempt.capture_method =
                        Some(storage_enums::CaptureMethod::Manual);
                    logger::debug!("payment_id : {:?} capture method has been changed to manual, since it has configured Post FRM flow",payment_data.payment_attempt.payment_id);
                }
                _ => (),
            };
            payment_data = match connector_details {
                ConnectorCallType::PreDetermined(connector) => {
                    let schedule_time = if should_add_task_to_process_tracker {
                        payment_sync::get_sync_process_schedule_time(
                            &*state.store,
                            connector.connector.id(),
                            &merchant_account.merchant_id,
                            0,
                        )
                        .await
                        .change_context(errors::ApiErrorResponse::InternalServerError)
                        .attach_printable("Failed while getting process schedule time")?
                    } else {
                        None
                    };
                    let (router_data, mca) = call_connector_service(
                        state,
                        req_state.clone(),
                        &merchant_account,
                        &key_store,
                        connector.clone(),
                        &operation,
                        &mut payment_data,
                        &customer,
                        call_connector_action.clone(),
                        &validate_result,
                        schedule_time,
                        header_payload.clone(),
                        #[cfg(feature = "frm")]
                        frm_info.as_ref().and_then(|fi| fi.suggested_action),
                        #[cfg(not(feature = "frm"))]
                        None,
                        &business_profile,
                        false,
                    )
                    .await?;

                    let operation = Box::new(PaymentResponse);

                    connector_http_status_code = router_data.connector_http_status_code;
                    external_latency = router_data.external_latency;
                    //add connector http status code metrics
                    add_connector_http_status_code_metrics(connector_http_status_code);
<<<<<<< HEAD
                    payment_data = operation
=======

                    operation
                        .to_post_update_tracker()?
                        .save_pm_and_mandate(
                            state,
                            &router_data,
                            &merchant_account,
                            &key_store,
                            &mut payment_data,
                            &business_profile,
                        )
                        .await?;

                    operation
>>>>>>> 91cb50fa
                        .to_post_update_tracker()?
                        .update_tracker(
                            state,
                            &validate_result.payment_id,
                            payment_data,
                            router_data,
                            &key_store,
                            merchant_account.storage_scheme,
                        )
                        .await?;

                    if should_trigger_post_processing_flows {
                        complete_postprocessing_steps_if_required(
                            state,
                            &merchant_account,
                            &key_store,
                            &customer,
                            &mca,
                            &connector,
                            &mut payment_data,
                            op_ref,
                        )
                        .await?;
                    }

                    payment_data
                }

                ConnectorCallType::Retryable(connectors) => {
                    let mut connectors = connectors.into_iter();

                    let connector_data = get_connector_data(&mut connectors)?;

                    let schedule_time = if should_add_task_to_process_tracker {
                        payment_sync::get_sync_process_schedule_time(
                            &*state.store,
                            connector_data.connector.id(),
                            &merchant_account.merchant_id,
                            0,
                        )
                        .await
                        .change_context(errors::ApiErrorResponse::InternalServerError)
                        .attach_printable("Failed while getting process schedule time")?
                    } else {
                        None
                    };
                    let (router_data, mca) = call_connector_service(
                        state,
                        req_state.clone(),
                        &merchant_account,
                        &key_store,
                        connector_data.clone(),
                        &operation,
                        &mut payment_data,
                        &customer,
                        call_connector_action.clone(),
                        &validate_result,
                        schedule_time,
                        header_payload.clone(),
                        #[cfg(feature = "frm")]
                        frm_info.as_ref().and_then(|fi| fi.suggested_action),
                        #[cfg(not(feature = "frm"))]
                        None,
                        &business_profile,
                        false,
                    )
                    .await?;

                    #[cfg(feature = "retry")]
                    let mut router_data = router_data;
                    #[cfg(feature = "retry")]
                    {
                        use crate::core::payments::retry::{self, GsmValidation};
                        let config_bool = retry::config_should_call_gsm(
                            &*state.store,
                            &merchant_account.merchant_id,
                        )
                        .await;

                        if config_bool && router_data.should_call_gsm() {
                            router_data = retry::do_gsm_actions(
                                state,
                                req_state.clone(),
                                &mut payment_data,
                                connectors,
                                connector_data.clone(),
                                router_data,
                                &merchant_account,
                                &key_store,
                                &operation,
                                &customer,
                                &validate_result,
                                schedule_time,
                                #[cfg(feature = "frm")]
                                frm_info.as_ref().and_then(|fi| fi.suggested_action),
                                #[cfg(not(feature = "frm"))]
                                None,
                                &business_profile,
                            )
                            .await?;
                        };
                    }

                    let operation = Box::new(PaymentResponse);
                    connector_http_status_code = router_data.connector_http_status_code;
                    external_latency = router_data.external_latency;
                    //add connector http status code metrics
                    add_connector_http_status_code_metrics(connector_http_status_code);
<<<<<<< HEAD
                    payment_data = operation
=======

                    operation
                        .to_post_update_tracker()?
                        .save_pm_and_mandate(
                            state,
                            &router_data,
                            &merchant_account,
                            &key_store,
                            &mut payment_data,
                            &business_profile,
                        )
                        .await?;

                    operation
>>>>>>> 91cb50fa
                        .to_post_update_tracker()?
                        .update_tracker(
                            state,
                            &validate_result.payment_id,
                            payment_data,
                            router_data,
                            &key_store,
                            merchant_account.storage_scheme,
                        )
                        .await?;

                    if should_trigger_post_processing_flows {
                        complete_postprocessing_steps_if_required(
                            state,
                            &merchant_account,
                            &key_store,
                            &customer,
                            &mca,
                            &connector_data,
                            &mut payment_data,
                            op_ref,
                        )
                        .await?;
                    }

                    payment_data
                }

                ConnectorCallType::SessionMultiple(connectors) => {
                    let session_surcharge_details =
                        call_surcharge_decision_management_for_session_flow(
                            state,
                            &merchant_account,
                            &mut payment_data,
                            &connectors,
                        )
                        .await?;
                    Box::pin(call_multiple_connectors_service(
                        state,
                        &merchant_account,
                        &key_store,
                        connectors,
                        &operation,
                        payment_data,
                        &customer,
                        session_surcharge_details,
                        &business_profile,
                        header_payload.clone(),
                    ))
                    .await?
                }
            };

            #[cfg(feature = "frm")]
            if let Some(fraud_info) = &mut frm_info {
                Box::pin(frm_core::post_payment_frm_core(
                    state,
                    req_state,
                    &merchant_account,
                    &mut payment_data,
                    fraud_info,
                    frm_configs
                        .clone()
                        .ok_or(errors::ApiErrorResponse::MissingRequiredField {
                            field_name: "frm_configs",
                        })
                        .attach_printable("Frm configs label not found")?,
                    &customer,
                    key_store.clone(),
                    &mut should_continue_capture,
                ))
                .await?;
            }
        } else {
            (_, payment_data) = operation
                .to_update_tracker()?
                .update_trackers(
                    state,
                    req_state,
                    payment_data.clone(),
                    customer.clone(),
                    validate_result.storage_scheme,
                    None,
                    &key_store,
                    #[cfg(feature = "frm")]
                    frm_info.and_then(|info| info.suggested_action),
                    #[cfg(not(feature = "frm"))]
                    None,
                    header_payload.clone(),
                )
                .await?;
        }

        payment_data
            .payment_attempt
            .payment_token
            .as_ref()
            .zip(payment_data.payment_attempt.payment_method)
            .map(ParentPaymentMethodToken::create_key_for_token)
            .async_map(|key_for_hyperswitch_token| async move {
                if key_for_hyperswitch_token
                    .should_delete_payment_method_token(payment_data.payment_intent.status)
                {
                    let _ = key_for_hyperswitch_token.delete(state).await;
                }
            })
            .await;
    } else {
        (_, payment_data) = operation
            .to_update_tracker()?
            .update_trackers(
                state,
                req_state,
                payment_data.clone(),
                customer.clone(),
                validate_result.storage_scheme,
                None,
                &key_store,
                None,
                header_payload.clone(),
            )
            .await?;
    }

    let cloned_payment_data = payment_data.clone();
    let cloned_customer = customer.clone();

    operation
        .to_domain()?
        .store_extended_card_info_temporarily(
            state,
            &payment_data.payment_intent.payment_id,
            &business_profile,
            &payment_data.payment_method_data,
        )
        .await?;

    crate::utils::trigger_payments_webhook(
        merchant_account,
        business_profile,
        &key_store,
        cloned_payment_data,
        cloned_customer,
        state,
        operation,
    )
    .await
    .map_err(|error| logger::warn!(payments_outgoing_webhook_error=?error))
    .ok();

    Ok((
        payment_data,
        req,
        customer,
        connector_http_status_code,
        external_latency,
    ))
}

#[instrument(skip_all)]
pub async fn call_decision_manager<O>(
    state: &SessionState,
    merchant_account: &domain::MerchantAccount,
    payment_data: &mut PaymentData<O>,
) -> RouterResult<()>
where
    O: Send + Clone,
{
    let algorithm_ref: api::routing::RoutingAlgorithmRef = merchant_account
        .routing_algorithm
        .clone()
        .map(|val| val.parse_value("routing algorithm"))
        .transpose()
        .change_context(errors::ApiErrorResponse::InternalServerError)
        .attach_printable("Could not decode the routing algorithm")?
        .unwrap_or_default();

    let output = perform_decision_management(
        state,
        algorithm_ref,
        merchant_account.merchant_id.as_str(),
        payment_data,
    )
    .await
    .change_context(errors::ApiErrorResponse::InternalServerError)
    .attach_printable("Could not decode the conditional config")?;
    payment_data.payment_attempt.authentication_type = payment_data
        .payment_attempt
        .authentication_type
        .or(output.override_3ds.map(ForeignInto::foreign_into))
        .or(Some(storage_enums::AuthenticationType::NoThreeDs));
    Ok(())
}

#[instrument(skip_all)]
async fn populate_surcharge_details<F>(
    state: &SessionState,
    payment_data: &mut PaymentData<F>,
) -> RouterResult<()>
where
    F: Send + Clone,
{
    if payment_data
        .payment_intent
        .surcharge_applicable
        .unwrap_or(false)
    {
        if let Some(surcharge_details) = payment_data.payment_attempt.get_surcharge_details() {
            // if retry payment, surcharge would have been populated from the previous attempt. Use the same surcharge
            let surcharge_details =
                types::SurchargeDetails::from((&surcharge_details, &payment_data.payment_attempt));
            payment_data.surcharge_details = Some(surcharge_details);
            return Ok(());
        }
        let raw_card_key = payment_data
            .payment_method_data
            .as_ref()
            .and_then(get_key_params_for_surcharge_details)
            .map(|(payment_method, payment_method_type, card_network)| {
                types::SurchargeKey::PaymentMethodData(
                    payment_method,
                    payment_method_type,
                    card_network,
                )
            });
        let saved_card_key = payment_data.token.clone().map(types::SurchargeKey::Token);

        let surcharge_key = raw_card_key
            .or(saved_card_key)
            .get_required_value("payment_method_data or payment_token")?;
        logger::debug!(surcharge_key_confirm =? surcharge_key);

        let calculated_surcharge_details =
            match types::SurchargeMetadata::get_individual_surcharge_detail_from_redis(
                state,
                surcharge_key,
                &payment_data.payment_attempt.attempt_id,
            )
            .await
            {
                Ok(surcharge_details) => Some(surcharge_details),
                Err(err) if err.current_context() == &RedisError::NotFound => None,
                Err(err) => {
                    Err(err).change_context(errors::ApiErrorResponse::InternalServerError)?
                }
            };

        payment_data.surcharge_details = calculated_surcharge_details;
    } else {
        let surcharge_details =
            payment_data
                .payment_attempt
                .get_surcharge_details()
                .map(|surcharge_details| {
                    types::SurchargeDetails::from((
                        &surcharge_details,
                        &payment_data.payment_attempt,
                    ))
                });
        payment_data.surcharge_details = surcharge_details;
    }
    Ok(())
}

#[inline]
pub fn get_connector_data(
    connectors: &mut IntoIter<api::ConnectorData>,
) -> RouterResult<api::ConnectorData> {
    connectors
        .next()
        .ok_or(errors::ApiErrorResponse::InternalServerError)
        .attach_printable("Connector not found in connectors iterator")
}

#[instrument(skip_all)]
pub async fn call_surcharge_decision_management_for_session_flow<O>(
    state: &SessionState,
    merchant_account: &domain::MerchantAccount,
    payment_data: &mut PaymentData<O>,
    session_connector_data: &[api::SessionConnectorData],
) -> RouterResult<Option<api::SessionSurchargeDetails>>
where
    O: Send + Clone + Sync,
{
    if let Some(surcharge_amount) = payment_data.payment_attempt.surcharge_amount {
        let tax_on_surcharge_amount = payment_data.payment_attempt.tax_amount.unwrap_or_default();
        let final_amount =
            payment_data.payment_attempt.amount + surcharge_amount + tax_on_surcharge_amount;
        Ok(Some(api::SessionSurchargeDetails::PreDetermined(
            types::SurchargeDetails {
                original_amount: payment_data.payment_attempt.amount,
                surcharge: Surcharge::Fixed(surcharge_amount),
                tax_on_surcharge: None,
                surcharge_amount,
                tax_on_surcharge_amount,
                final_amount,
            },
        )))
    } else {
        let payment_method_type_list = session_connector_data
            .iter()
            .map(|session_connector_data| session_connector_data.payment_method_type)
            .collect();
        let algorithm_ref: api::routing::RoutingAlgorithmRef = merchant_account
            .routing_algorithm
            .clone()
            .map(|val| val.parse_value("routing algorithm"))
            .transpose()
            .change_context(errors::ApiErrorResponse::InternalServerError)
            .attach_printable("Could not decode the routing algorithm")?
            .unwrap_or_default();
        let surcharge_results =
            surcharge_decision_configs::perform_surcharge_decision_management_for_session_flow(
                state,
                algorithm_ref,
                payment_data,
                &payment_method_type_list,
            )
            .await
            .change_context(errors::ApiErrorResponse::InternalServerError)
            .attach_printable("error performing surcharge decision operation")?;

        Ok(if surcharge_results.is_empty_result() {
            None
        } else {
            Some(api::SessionSurchargeDetails::Calculated(surcharge_results))
        })
    }
}
#[allow(clippy::too_many_arguments)]
pub async fn payments_core<F, Res, Req, Op, FData>(
    state: SessionState,
    req_state: ReqState,
    merchant_account: domain::MerchantAccount,
    key_store: domain::MerchantKeyStore,
    operation: Op,
    req: Req,
    auth_flow: services::AuthFlow,
    call_connector_action: CallConnectorAction,
    eligible_connectors: Option<Vec<enums::Connector>>,
    header_payload: HeaderPayload,
) -> RouterResponse<Res>
where
    F: Send + Clone + Sync,
    FData: Send + Sync + Clone,
<<<<<<< HEAD
    Op: Operation<F, Req, Ctx> + Send + Sync + Clone,
=======
    Op: Operation<F, Req> + Send + Sync + Clone,
>>>>>>> 91cb50fa
    Req: Debug + Authenticate + Clone,
    Res: transformers::ToResponse<PaymentData<F>, Op>,
    // To create connector flow specific interface data
    PaymentData<F>: ConstructFlowSpecificData<F, FData, router_types::PaymentsResponseData>,
    RouterData<F, FData, router_types::PaymentsResponseData>: Feature<F, FData>,

    // To construct connector flow specific api
    dyn api::Connector:
        services::api::ConnectorIntegration<F, FData, router_types::PaymentsResponseData>,

    // To perform router related operation for PaymentResponse
    PaymentResponse: Operation<F, FData>,
{
    let eligible_routable_connectors = eligible_connectors.map(|connectors| {
        connectors
            .into_iter()
            .flat_map(|c| c.foreign_try_into())
            .collect()
    });
    let (payment_data, _req, customer, connector_http_status_code, external_latency) =
        payments_operation_core::<_, _, _, _>(
            &state,
            req_state,
            merchant_account,
            key_store,
            operation.clone(),
            req,
            call_connector_action,
            auth_flow,
            eligible_routable_connectors,
            header_payload.clone(),
        )
        .await?;

    Res::generate_response(
        payment_data,
        customer,
        auth_flow,
        &state.base_url,
        operation,
        &state.conf.connector_request_reference_id_config,
        connector_http_status_code,
        external_latency,
        header_payload.x_hs_latency,
    )
}

fn is_start_pay<Op: Debug>(operation: &Op) -> bool {
    format!("{operation:?}").eq("PaymentStart")
}

#[derive(Clone, Debug, serde::Serialize)]
pub struct PaymentsRedirectResponseData {
    pub connector: Option<String>,
    pub param: Option<String>,
    pub merchant_id: Option<String>,
    pub json_payload: Option<serde_json::Value>,
    pub resource_id: api::PaymentIdType,
    pub force_sync: bool,
    pub creds_identifier: Option<String>,
}

#[async_trait::async_trait]
pub trait PaymentRedirectFlow: Sync {
    // Associated type for call_payment_flow response
    type PaymentFlowResponse;

    #[allow(clippy::too_many_arguments)]
    async fn call_payment_flow(
        &self,
        state: &SessionState,
        req_state: ReqState,
        merchant_account: domain::MerchantAccount,
        merchant_key_store: domain::MerchantKeyStore,
        req: PaymentsRedirectResponseData,
        connector_action: CallConnectorAction,
        connector: String,
        payment_id: String,
    ) -> RouterResult<Self::PaymentFlowResponse>;

    fn get_payment_action(&self) -> services::PaymentAction;

    fn generate_response(
        &self,
        payment_flow_response: &Self::PaymentFlowResponse,
        payment_id: String,
        connector: String,
    ) -> RouterResult<services::ApplicationResponse<api::RedirectionResponse>>;

    #[allow(clippy::too_many_arguments)]
    async fn handle_payments_redirect_response(
        &self,
        state: SessionState,
        req_state: ReqState,
        merchant_account: domain::MerchantAccount,
        key_store: domain::MerchantKeyStore,
        req: PaymentsRedirectResponseData,
    ) -> RouterResponse<api::RedirectionResponse> {
        metrics::REDIRECTION_TRIGGERED.add(
            &metrics::CONTEXT,
            1,
            &add_attributes([
                (
                    "connector",
                    req.connector.to_owned().unwrap_or("null".to_string()),
                ),
                ("merchant_id", merchant_account.merchant_id.to_owned()),
            ]),
        );
        let connector = req.connector.clone().get_required_value("connector")?;

        let query_params = req.param.clone().get_required_value("param")?;

        let resource_id = api::PaymentIdTypeExt::get_payment_intent_id(&req.resource_id)
            .change_context(errors::ApiErrorResponse::MissingRequiredField {
                field_name: "payment_id",
            })?;

        // This connector data is ephemeral, the call payment flow will get new connector data
        // with merchant account details, so the connector_id can be safely set to None here
        let connector_data = api::ConnectorData::get_connector_by_name(
            &state.conf.connectors,
            &connector,
            api::GetToken::Connector,
            None,
        )?;

        let flow_type = connector_data
            .connector
            .get_flow_type(
                &query_params,
                req.json_payload.clone(),
                self.get_payment_action(),
            )
            .change_context(errors::ApiErrorResponse::InternalServerError)
            .attach_printable("Failed to decide the response flow")?;

        let payment_flow_response = self
            .call_payment_flow(
                &state,
                req_state,
                merchant_account.clone(),
                key_store,
                req.clone(),
                flow_type,
                connector.clone(),
                resource_id.clone(),
            )
            .await?;

        self.generate_response(&payment_flow_response, resource_id, connector)
    }
}

#[derive(Clone, Debug)]
pub struct PaymentRedirectCompleteAuthorize;

#[async_trait::async_trait]
impl PaymentRedirectFlow for PaymentRedirectCompleteAuthorize {
    type PaymentFlowResponse = router_types::RedirectPaymentFlowResponse;

    #[allow(clippy::too_many_arguments)]
    async fn call_payment_flow(
        &self,
        state: &SessionState,
        req_state: ReqState,
        merchant_account: domain::MerchantAccount,
        merchant_key_store: domain::MerchantKeyStore,
        req: PaymentsRedirectResponseData,
        connector_action: CallConnectorAction,
        _connector: String,
        _payment_id: String,
    ) -> RouterResult<Self::PaymentFlowResponse> {
        let payment_confirm_req = api::PaymentsRequest {
            payment_id: Some(req.resource_id.clone()),
            merchant_id: req.merchant_id.clone(),
            feature_metadata: Some(api_models::payments::FeatureMetadata {
                redirect_response: Some(api_models::payments::RedirectResponse {
                    param: req.param.map(Secret::new),
                    json_payload: Some(req.json_payload.unwrap_or(serde_json::json!({})).into()),
                }),
                search_tags: None,
            }),
            ..Default::default()
        };
        let response = Box::pin(payments_core::<
            api::CompleteAuthorize,
            api::PaymentsResponse,
            _,
            _,
            _,
        >(
            state.clone(),
            req_state,
            merchant_account,
            merchant_key_store,
            payment_complete_authorize::CompleteAuthorize,
            payment_confirm_req,
            services::api::AuthFlow::Merchant,
            connector_action,
            None,
            HeaderPayload::default(),
        ))
        .await?;
        let payments_response = match response {
            services::ApplicationResponse::Json(response) => Ok(response),
            services::ApplicationResponse::JsonWithHeaders((response, _)) => Ok(response),
            _ => Err(errors::ApiErrorResponse::InternalServerError)
                .attach_printable("Failed to get the response in json"),
        }?;
        let profile_id = payments_response
            .profile_id
            .as_ref()
            .get_required_value("profile_id")?;
        let business_profile = state
            .store
            .find_business_profile_by_profile_id(profile_id)
            .await
            .to_not_found_response(errors::ApiErrorResponse::BusinessProfileNotFound {
                id: profile_id.to_string(),
            })?;
        Ok(router_types::RedirectPaymentFlowResponse {
            payments_response,
            business_profile,
        })
    }

    fn get_payment_action(&self) -> services::PaymentAction {
        services::PaymentAction::CompleteAuthorize
    }

    fn generate_response(
        &self,
        payment_flow_response: &Self::PaymentFlowResponse,
        payment_id: String,
        connector: String,
    ) -> RouterResult<services::ApplicationResponse<api::RedirectionResponse>> {
        let payments_response = &payment_flow_response.payments_response;
        // There might be multiple redirections needed for some flows
        // If the status is requires customer action, then send the startpay url again
        // The redirection data must have been provided and updated by the connector
        let redirection_response = match payments_response.status {
            enums::IntentStatus::RequiresCustomerAction => {
                let startpay_url = payments_response
                    .next_action
                    .clone()
                    .and_then(|next_action_data| match next_action_data {
                        api_models::payments::NextActionData::RedirectToUrl { redirect_to_url } => Some(redirect_to_url),
                        api_models::payments::NextActionData::DisplayBankTransferInformation { .. } => None,
                        api_models::payments::NextActionData::ThirdPartySdkSessionToken { .. } => None,
                        api_models::payments::NextActionData::QrCodeInformation{..} => None,
                        api_models::payments::NextActionData::FetchQrCodeInformation{..} => None,
                        api_models::payments::NextActionData::DisplayVoucherInformation{ .. } => None,
                        api_models::payments::NextActionData::WaitScreenInformation{..} => None,
                        api_models::payments::NextActionData::ThreeDsInvoke{..} => None,
                        api_models::payments::NextActionData::InvokeSdkClient{..} => None,
                    })
                    .ok_or(errors::ApiErrorResponse::InternalServerError)

                    .attach_printable(
                        "did not receive redirect to url when status is requires customer action",
                    )?;
                Ok(api::RedirectionResponse {
                    return_url: String::new(),
                    params: vec![],
                    return_url_with_query_params: startpay_url,
                    http_method: "GET".to_string(),
                    headers: vec![],
                })
            }
            // If the status is terminal status, then redirect to merchant return url to provide status
            enums::IntentStatus::Succeeded
            | enums::IntentStatus::Failed
            | enums::IntentStatus::Cancelled | enums::IntentStatus::RequiresCapture| enums::IntentStatus::Processing=> helpers::get_handle_response_url(
                payment_id,
                &payment_flow_response.business_profile,
                payments_response,
                connector,
            ),
            _ => Err(errors::ApiErrorResponse::InternalServerError).attach_printable_lazy(|| format!("Could not proceed with payment as payment status {} cannot be handled during redirection",payments_response.status))?
        }?;
        Ok(services::ApplicationResponse::JsonForRedirection(
            redirection_response,
        ))
    }
}

#[derive(Clone, Debug)]
pub struct PaymentRedirectSync;

#[async_trait::async_trait]
impl PaymentRedirectFlow for PaymentRedirectSync {
    type PaymentFlowResponse = router_types::RedirectPaymentFlowResponse;

    #[allow(clippy::too_many_arguments)]
    async fn call_payment_flow(
        &self,
        state: &SessionState,
        req_state: ReqState,
        merchant_account: domain::MerchantAccount,
        merchant_key_store: domain::MerchantKeyStore,
        req: PaymentsRedirectResponseData,
        connector_action: CallConnectorAction,
        _connector: String,
        _payment_id: String,
    ) -> RouterResult<Self::PaymentFlowResponse> {
        let payment_sync_req = api::PaymentsRetrieveRequest {
            resource_id: req.resource_id,
            merchant_id: req.merchant_id,
            param: req.param,
            force_sync: req.force_sync,
            connector: req.connector,
            merchant_connector_details: req.creds_identifier.map(|creds_id| {
                api::MerchantConnectorDetailsWrap {
                    creds_identifier: creds_id,
                    encoded_data: None,
                }
            }),
            client_secret: None,
            expand_attempts: None,
            expand_captures: None,
        };
        let response = Box::pin(payments_core::<api::PSync, api::PaymentsResponse, _, _, _>(
            state.clone(),
            req_state,
            merchant_account,
            merchant_key_store,
            PaymentStatus,
            payment_sync_req,
            services::api::AuthFlow::Merchant,
            connector_action,
            None,
            HeaderPayload::default(),
        ))
        .await?;
        let payments_response = match response {
            services::ApplicationResponse::Json(response) => Ok(response),
            services::ApplicationResponse::JsonWithHeaders((response, _)) => Ok(response),
            _ => Err(errors::ApiErrorResponse::InternalServerError)
                .attach_printable("Failed to get the response in json"),
        }?;
        let profile_id = payments_response
            .profile_id
            .as_ref()
            .get_required_value("profile_id")?;
        let business_profile = state
            .store
            .find_business_profile_by_profile_id(profile_id)
            .await
            .to_not_found_response(errors::ApiErrorResponse::BusinessProfileNotFound {
                id: profile_id.to_string(),
            })?;
        Ok(router_types::RedirectPaymentFlowResponse {
            payments_response,
            business_profile,
        })
    }
    fn generate_response(
        &self,
        payment_flow_response: &Self::PaymentFlowResponse,
        payment_id: String,
        connector: String,
    ) -> RouterResult<services::ApplicationResponse<api::RedirectionResponse>> {
        Ok(services::ApplicationResponse::JsonForRedirection(
            helpers::get_handle_response_url(
                payment_id,
                &payment_flow_response.business_profile,
                &payment_flow_response.payments_response,
                connector,
            )?,
        ))
    }

    fn get_payment_action(&self) -> services::PaymentAction {
        services::PaymentAction::PSync
    }
}

#[derive(Clone, Debug)]
pub struct PaymentAuthenticateCompleteAuthorize;

#[async_trait::async_trait]
impl PaymentRedirectFlow for PaymentAuthenticateCompleteAuthorize {
    type PaymentFlowResponse = router_types::AuthenticatePaymentFlowResponse;

    #[allow(clippy::too_many_arguments)]
    async fn call_payment_flow(
        &self,
        state: &SessionState,
        req_state: ReqState,
        merchant_account: domain::MerchantAccount,
        merchant_key_store: domain::MerchantKeyStore,
        req: PaymentsRedirectResponseData,
        connector_action: CallConnectorAction,
        connector: String,
        payment_id: String,
    ) -> RouterResult<Self::PaymentFlowResponse> {
        let merchant_id = merchant_account.merchant_id.clone();
        let payment_intent = state
            .store
            .find_payment_intent_by_payment_id_merchant_id(
                &payment_id,
                &merchant_id,
                &merchant_key_store,
                merchant_account.storage_scheme,
            )
            .await
            .to_not_found_response(errors::ApiErrorResponse::PaymentNotFound)?;
        let payment_attempt = state
            .store
            .find_payment_attempt_by_attempt_id_merchant_id(
                &payment_intent.active_attempt.get_id(),
                &merchant_id,
                merchant_account.storage_scheme,
            )
            .await
            .to_not_found_response(errors::ApiErrorResponse::PaymentNotFound)?;
        let authentication_id = payment_attempt
            .authentication_id
            .ok_or(errors::ApiErrorResponse::InternalServerError)
            .attach_printable("missing authentication_id in payment_attempt")?;
        let authentication = state
            .store
            .find_authentication_by_merchant_id_authentication_id(
                merchant_id.clone(),
                authentication_id.clone(),
            )
            .await
            .to_not_found_response(errors::ApiErrorResponse::AuthenticationNotFound {
                id: authentication_id,
            })?;
        // Fetching merchant_connector_account to check if pull_mechanism is enabled for 3ds connector
        let authentication_merchant_connector_account = helpers::get_merchant_connector_account(
            state,
            &merchant_id,
            None,
            &merchant_key_store,
            &payment_intent
                .profile_id
                .ok_or(errors::ApiErrorResponse::InternalServerError)
                .attach_printable("missing profile_id in payment_intent")?,
            &payment_attempt
                .authentication_connector
                .ok_or(errors::ApiErrorResponse::InternalServerError)
                .attach_printable("missing authentication connector in payment_intent")?,
            None,
        )
        .await?;
        let is_pull_mechanism_enabled =
            crate::utils::check_if_pull_mechanism_for_external_3ds_enabled_from_connector_metadata(
                authentication_merchant_connector_account
                    .get_metadata()
                    .map(|metadata| metadata.expose()),
            );
        let response = if is_pull_mechanism_enabled
            || authentication.authentication_type
                != Some(common_enums::DecoupledAuthenticationType::Challenge)
        {
            let payment_confirm_req = api::PaymentsRequest {
                payment_id: Some(req.resource_id.clone()),
                merchant_id: req.merchant_id.clone(),
                feature_metadata: Some(api_models::payments::FeatureMetadata {
                    redirect_response: Some(api_models::payments::RedirectResponse {
                        param: req.param.map(Secret::new),
                        json_payload: Some(
                            req.json_payload.unwrap_or(serde_json::json!({})).into(),
                        ),
                    }),
                    search_tags: None,
                }),
                ..Default::default()
            };
            Box::pin(payments_core::<
                api::Authorize,
                api::PaymentsResponse,
                _,
                _,
                _,
            >(
                state.clone(),
                req_state,
                merchant_account,
                merchant_key_store,
                PaymentConfirm,
                payment_confirm_req,
                services::api::AuthFlow::Merchant,
                connector_action,
                None,
                HeaderPayload::with_source(enums::PaymentSource::ExternalAuthenticator),
            ))
            .await?
        } else {
            let payment_sync_req = api::PaymentsRetrieveRequest {
                resource_id: req.resource_id,
                merchant_id: req.merchant_id,
                param: req.param,
                force_sync: req.force_sync,
                connector: req.connector,
                merchant_connector_details: req.creds_identifier.map(|creds_id| {
                    api::MerchantConnectorDetailsWrap {
                        creds_identifier: creds_id,
                        encoded_data: None,
                    }
                }),
                client_secret: None,
                expand_attempts: None,
                expand_captures: None,
            };
            Box::pin(payments_core::<api::PSync, api::PaymentsResponse, _, _, _>(
                state.clone(),
                req_state,
                merchant_account.clone(),
                merchant_key_store,
                PaymentStatus,
                payment_sync_req,
                services::api::AuthFlow::Merchant,
                connector_action,
                None,
                HeaderPayload::default(),
            ))
            .await?
        };
        let payments_response = match response {
            services::ApplicationResponse::Json(response) => Ok(response),
            services::ApplicationResponse::JsonWithHeaders((response, _)) => Ok(response),
            _ => Err(errors::ApiErrorResponse::InternalServerError)
                .attach_printable("Failed to get the response in json"),
        }?;
        // When intent status is RequiresCustomerAction, Set poll_id in redis to allow the fetch status of poll through retrieve_poll_status api from client
        if payments_response.status == common_enums::IntentStatus::RequiresCustomerAction {
            let req_poll_id = utils::get_external_authentication_request_poll_id(&payment_id);
            let poll_id = utils::get_poll_id(merchant_id.clone(), req_poll_id.clone());
            let redis_conn = state
                .store
                .get_redis_conn()
                .change_context(errors::ApiErrorResponse::InternalServerError)
                .attach_printable("Failed to get redis connection")?;
            redis_conn
                .set_key_with_expiry(
                    &poll_id,
                    api_models::poll::PollStatus::Pending.to_string(),
                    crate::consts::POLL_ID_TTL,
                )
                .await
                .change_context(errors::StorageError::KVError)
                .change_context(errors::ApiErrorResponse::InternalServerError)
                .attach_printable("Failed to add poll_id in redis")?;
        };
        let default_poll_config = router_types::PollConfig::default();
        let default_config_str = default_poll_config
            .encode_to_string_of_json()
            .change_context(errors::ApiErrorResponse::InternalServerError)
            .attach_printable("Error while stringifying default poll config")?;
        let poll_config = state
            .store
            .find_config_by_key_unwrap_or(
                &router_types::PollConfig::get_poll_config_key(connector),
                Some(default_config_str),
            )
            .await
            .change_context(errors::ApiErrorResponse::InternalServerError)
            .attach_printable("The poll config was not found in the DB")?;
        let poll_config: router_types::PollConfig = poll_config
            .config
            .parse_struct("PollConfig")
            .change_context(errors::ApiErrorResponse::InternalServerError)
            .attach_printable("Error while parsing PollConfig")?;
        let profile_id = payments_response
            .profile_id
            .as_ref()
            .get_required_value("profile_id")?;
        let business_profile = state
            .store
            .find_business_profile_by_profile_id(profile_id)
            .await
            .to_not_found_response(errors::ApiErrorResponse::BusinessProfileNotFound {
                id: profile_id.to_string(),
            })?;
        Ok(router_types::AuthenticatePaymentFlowResponse {
            payments_response,
            poll_config,
            business_profile,
        })
    }
    fn generate_response(
        &self,
        payment_flow_response: &Self::PaymentFlowResponse,
        payment_id: String,
        connector: String,
    ) -> RouterResult<services::ApplicationResponse<api::RedirectionResponse>> {
        let payments_response = &payment_flow_response.payments_response;
        let redirect_response = helpers::get_handle_response_url(
            payment_id.clone(),
            &payment_flow_response.business_profile,
            payments_response,
            connector.clone(),
        )?;
        // html script to check if inside iframe, then send post message to parent for redirection else redirect self to return_url
        let html = utils::get_html_redirect_response_for_external_authentication(
            redirect_response.return_url_with_query_params,
            payments_response,
            payment_id,
            &payment_flow_response.poll_config,
        )?;
        Ok(services::ApplicationResponse::Form(Box::new(
            services::RedirectionFormData {
                redirect_form: services::RedirectForm::Html { html_data: html },
                payment_method_data: None,
                amount: payments_response.amount.to_string(),
                currency: payments_response.currency.clone(),
            },
        )))
    }

    fn get_payment_action(&self) -> services::PaymentAction {
        services::PaymentAction::PaymentAuthenticateCompleteAuthorize
    }
}

#[allow(clippy::too_many_arguments)]
#[instrument(skip_all)]
pub async fn call_connector_service<F, RouterDReq, ApiRequest>(
    state: &SessionState,
    req_state: ReqState,
    merchant_account: &domain::MerchantAccount,
    key_store: &domain::MerchantKeyStore,
    connector: api::ConnectorData,
    operation: &BoxedOperation<'_, F, ApiRequest>,
    payment_data: &mut PaymentData<F>,
    customer: &Option<domain::Customer>,
    call_connector_action: CallConnectorAction,
    validate_result: &operations::ValidateResult<'_>,
    schedule_time: Option<time::PrimitiveDateTime>,
    header_payload: HeaderPayload,
    frm_suggestion: Option<storage_enums::FrmSuggestion>,
<<<<<<< HEAD
) -> RouterResult<(
    router_types::RouterData<F, RouterDReq, router_types::PaymentsResponseData>,
    helpers::MerchantConnectorAccountType,
)>
=======
    business_profile: &storage::business_profile::BusinessProfile,
    is_retry_payment: bool,
) -> RouterResult<RouterData<F, RouterDReq, router_types::PaymentsResponseData>>
>>>>>>> 91cb50fa
where
    F: Send + Clone + Sync,
    RouterDReq: Send + Sync,

    // To create connector flow specific interface data
    PaymentData<F>: ConstructFlowSpecificData<F, RouterDReq, router_types::PaymentsResponseData>,
    RouterData<F, RouterDReq, router_types::PaymentsResponseData>: Feature<F, RouterDReq> + Send,
    // To construct connector flow specific api
    dyn api::Connector:
        services::api::ConnectorIntegration<F, RouterDReq, router_types::PaymentsResponseData>,
{
    let stime_connector = Instant::now();

    let merchant_connector_account = construct_profile_id_and_get_mca(
        state,
        merchant_account,
        payment_data,
        &connector.connector_name.to_string(),
        connector.merchant_connector_id.as_ref(),
        key_store,
        false,
    )
    .await?;

    if payment_data.payment_attempt.merchant_connector_id.is_none() {
        payment_data.payment_attempt.merchant_connector_id =
            merchant_connector_account.get_mca_id();
    }

    operation
        .to_domain()?
        .populate_payment_data(state, payment_data, merchant_account)
        .await?;

    let (pd, tokenization_action) = get_connector_tokenization_action_when_confirm_true(
        state,
        operation,
        payment_data,
        validate_result,
        &merchant_connector_account,
        key_store,
        customer,
        Some(business_profile),
    )
    .await?;
    *payment_data = pd;

    // Validating the blocklist guard and generate the fingerprint
    blocklist_guard(state, merchant_account, key_store, operation, payment_data).await?;

    let updated_customer = call_create_connector_customer_if_required(
        state,
        customer,
        merchant_account,
        key_store,
        &merchant_connector_account,
        payment_data,
    )
    .await?;

    let merchant_recipient_data = get_merchant_bank_data_for_open_banking_connectors(
        &merchant_connector_account,
        key_store,
        &connector,
        state,
        merchant_account,
    )
    .await?;

    let mut router_data = payment_data
        .construct_router_data(
            state,
            connector.connector.id(),
            merchant_account,
            key_store,
            customer,
            &merchant_connector_account,
            merchant_recipient_data,
        )
        .await?;

    let add_access_token_result = router_data
        .add_access_token(
            state,
            &connector,
            merchant_account,
            payment_data.creds_identifier.as_ref(),
        )
        .await?;

    router_data = router_data.add_session_token(state, &connector).await?;

    let should_continue_further = access_token::update_router_data_with_access_token_result(
        &add_access_token_result,
        &mut router_data,
        &call_connector_action,
    );

    // Tokenization Action will be DecryptApplePayToken, only when payment method type is Apple Pay
    // and the connector supports Apple Pay predecrypt
    match &tokenization_action {
        TokenizationAction::DecryptApplePayToken(payment_processing_details)
        | TokenizationAction::TokenizeInConnectorAndApplepayPreDecrypt(
            payment_processing_details,
        ) => {
            let apple_pay_data = match payment_data.payment_method_data.clone() {
                Some(payment_method_data) => {
                    let domain_data = domain::PaymentMethodData::from(payment_method_data);
                    match domain_data {
                        domain::PaymentMethodData::Wallet(domain::WalletData::ApplePay(
                            wallet_data,
                        )) => Some(
                            ApplePayData::token_json(domain::WalletData::ApplePay(wallet_data))
                                .change_context(errors::ApiErrorResponse::InternalServerError)?
                                .decrypt(
                                    &payment_processing_details.payment_processing_certificate,
                                    &payment_processing_details.payment_processing_certificate_key,
                                )
                                .await
                                .change_context(errors::ApiErrorResponse::InternalServerError)?,
                        ),
                        _ => None,
                    }
                }
                _ => None,
            };

            let apple_pay_predecrypt = apple_pay_data
                .parse_value::<hyperswitch_domain_models::router_data::ApplePayPredecryptData>(
                    "ApplePayPredecryptData",
                )
                .change_context(errors::ApiErrorResponse::InternalServerError)?;

            router_data.payment_method_token = Some(
                hyperswitch_domain_models::router_data::PaymentMethodToken::ApplePayDecrypt(
                    Box::new(apple_pay_predecrypt),
                ),
            );
        }
        _ => (),
    };

    let payment_method_token_response = router_data
        .add_payment_method_token(
            state,
            &connector,
            &tokenization_action,
            should_continue_further,
        )
        .await?;

    let mut should_continue_further =
        tokenization::update_router_data_with_payment_method_token_result(
            payment_method_token_response,
            &mut router_data,
            is_retry_payment,
            should_continue_further,
        );

    (router_data, should_continue_further) = complete_preprocessing_steps_if_required(
        state,
        &connector,
        payment_data,
        router_data,
        operation,
        should_continue_further,
    )
    .await?;

    if let Ok(router_types::PaymentsResponseData::PreProcessingResponse {
        session_token: Some(session_token),
        ..
    }) = router_data.response.to_owned()
    {
        payment_data
            .sessions_token
            .push(api::SessionTokenType::Wallet(session_token));
    };

    // In case of authorize flow, pre-task and post-tasks are being called in build request
    // if we do not want to proceed further, then the function will return Ok(None, false)
    let (connector_request, should_continue_further) = if should_continue_further {
        // Check if the actual flow specific request can be built with available data
        router_data
            .build_flow_specific_connector_request(state, &connector, call_connector_action.clone())
            .await?
    } else {
        (None, false)
    };

    if should_add_task_to_process_tracker(payment_data) {
        operation
            .to_domain()?
            .add_task_to_process_tracker(
                state,
                &payment_data.payment_attempt,
                validate_result.requeue,
                schedule_time,
            )
            .await
            .map_err(|error| logger::error!(process_tracker_error=?error))
            .ok();
    }

    // Update the payment trackers just before calling the connector
    // Since the request is already built in the previous step,
    // there should be no error in request construction from hyperswitch end
    (_, *payment_data) = operation
        .to_update_tracker()?
        .update_trackers(
            state,
            req_state,
            payment_data.clone(),
            customer.clone(),
            merchant_account.storage_scheme,
            updated_customer,
            key_store,
            frm_suggestion,
            header_payload.clone(),
        )
        .await?;

    let router_data = if should_continue_further {
        // The status of payment_attempt and intent will be updated in the previous step
        // update this in router_data.
        // This is added because few connector integrations do not update the status,
        // and rely on previous status set in router_data
        router_data.status = payment_data.payment_attempt.status;
        router_data
            .decide_flows(
                state,
                &connector,
                call_connector_action,
                connector_request,
                business_profile,
                header_payload.clone(),
            )
            .await
    } else {
        Ok(router_data)
    }?;

    let etime_connector = Instant::now();
    let duration_connector = etime_connector.saturating_duration_since(stime_connector);
    tracing::info!(duration = format!("Duration taken: {}", duration_connector.as_millis()));

    Ok((router_data, merchant_connector_account))
}

async fn get_merchant_bank_data_for_open_banking_connectors(
    merchant_connector_account: &helpers::MerchantConnectorAccountType,
    key_store: &domain::MerchantKeyStore,
    connector: &api::ConnectorData,
    state: &AppState,
    merchant_account: &domain::MerchantAccount,
) -> RouterResult<Option<router_types::MerchantRecipientData>> {
    let auth_type: router_types::ConnectorAuthType = merchant_connector_account
        .get_connector_account_details()
        .parse_value("ConnectorAuthType")
        .change_context(errors::ApiErrorResponse::InternalServerError)
        .attach_printable("Failed while parsing value for ConnectorAuthType")?;
    let connector_name = enums::Connector::to_string(&connector.connector_name);
    let locker_based_connector_list = state.conf.locker_open_banking_connectors.clone();
    let contains = locker_based_connector_list
        .connector_list
        .get(connector_name.as_str());
    let recipient_id = helpers::get_recipient_id_from_open_banking_auth(&auth_type)?;
    let final_recipient_data = if let Some(id) = recipient_id {
        if let Some(_con) = contains {
            let resp = payment_methods::cards::get_payment_method_from_hs_locker(
                state,
                key_store,
                merchant_account.merchant_id.as_str(),
                merchant_account.merchant_id.as_str(),
                id.as_str(),
                Some(enums::LockerChoice::HyperswitchCardVault),
            )
            .await
            .change_context(errors::ApiErrorResponse::InternalServerError)
            .attach_printable("Merchant bank account data could not be fetched from locker")?;

            let parsed: router_types::MerchantAccountData = resp
                .peek()
                .to_string()
                .parse_struct("MerchantAccountData")
                .change_context(errors::ApiErrorResponse::InternalServerError)?;

            Some(router_types::MerchantRecipientData::AccountData(parsed))
        } else {
            Some(router_types::MerchantRecipientData::RecipientId(
                Secret::new(id),
            ))
        }
    } else {
        None
    };
    Ok(final_recipient_data)
}

async fn blocklist_guard<F, ApiRequest>(
    state: &SessionState,
    merchant_account: &domain::MerchantAccount,
    key_store: &domain::MerchantKeyStore,
    operation: &BoxedOperation<'_, F, ApiRequest>,
    payment_data: &mut PaymentData<F>,
) -> CustomResult<bool, errors::ApiErrorResponse>
where
    F: Send + Clone + Sync,
{
    let merchant_id = &payment_data.payment_attempt.merchant_id;
    let blocklist_enabled_key = format!("guard_blocklist_for_{merchant_id}");
    let blocklist_guard_enabled = state
        .store
        .find_config_by_key_unwrap_or(&blocklist_enabled_key, Some("false".to_string()))
        .await;

    let blocklist_guard_enabled: bool = match blocklist_guard_enabled {
        Ok(config) => serde_json::from_str(&config.config).unwrap_or(false),

        // If it is not present in db we are defaulting it to false
        Err(inner) => {
            if !inner.current_context().is_db_not_found() {
                logger::error!("Error fetching guard blocklist enabled config {:?}", inner);
            }
            false
        }
    };

    if blocklist_guard_enabled {
        Ok(operation
            .to_domain()?
            .guard_payment_against_blocklist(state, merchant_account, key_store, payment_data)
            .await?)
    } else {
        Ok(false)
    }
}

#[allow(clippy::too_many_arguments)]
pub async fn call_multiple_connectors_service<F, Op, Req>(
    state: &SessionState,
    merchant_account: &domain::MerchantAccount,
    key_store: &domain::MerchantKeyStore,
    connectors: Vec<api::SessionConnectorData>,
    _operation: &Op,
    mut payment_data: PaymentData<F>,
    customer: &Option<domain::Customer>,
    session_surcharge_details: Option<api::SessionSurchargeDetails>,
    business_profile: &storage::business_profile::BusinessProfile,
    header_payload: HeaderPayload,
) -> RouterResult<PaymentData<F>>
where
    Op: Debug,
    F: Send + Clone,

    // To create connector flow specific interface data
    PaymentData<F>: ConstructFlowSpecificData<F, Req, router_types::PaymentsResponseData>,
    RouterData<F, Req, router_types::PaymentsResponseData>: Feature<F, Req>,

    // To construct connector flow specific api
    dyn api::Connector:
        services::api::ConnectorIntegration<F, Req, router_types::PaymentsResponseData>,

    // To perform router related operation for PaymentResponse
    PaymentResponse: Operation<F, Req>,
{
    let call_connectors_start_time = Instant::now();
    let mut join_handlers = Vec::with_capacity(connectors.len());
    for session_connector_data in connectors.iter() {
        let connector_id = session_connector_data.connector.connector.id();

        let merchant_connector_account = construct_profile_id_and_get_mca(
            state,
            merchant_account,
            &mut payment_data,
            &session_connector_data.connector.connector_name.to_string(),
            session_connector_data
                .connector
                .merchant_connector_id
                .as_ref(),
            key_store,
            false,
        )
        .await?;

        payment_data.surcharge_details =
            session_surcharge_details
                .as_ref()
                .and_then(|session_surcharge_details| {
                    session_surcharge_details.fetch_surcharge_details(
                        &session_connector_data.payment_method_type.into(),
                        &session_connector_data.payment_method_type,
                        None,
                    )
                });

        let router_data = payment_data
            .construct_router_data(
                state,
                connector_id,
                merchant_account,
                key_store,
                customer,
                &merchant_connector_account,
                None,
            )
            .await?;

        let res = router_data.decide_flows(
            state,
            &session_connector_data.connector,
            CallConnectorAction::Trigger,
            None,
            business_profile,
            header_payload.clone(),
        );

        join_handlers.push(res);
    }

    let result = join_all(join_handlers).await;

    for (connector_res, session_connector) in result.into_iter().zip(connectors) {
        let connector_name = session_connector.connector.connector_name.to_string();
        match connector_res {
            Ok(connector_response) => {
                if let Ok(router_types::PaymentsResponseData::SessionResponse {
                    session_token,
                    ..
                }) = connector_response.response.clone()
                {
                    // If session token is NoSessionTokenReceived, it is not pushed into the sessions_token as there is no response or there can be some error
                    // In case of error, that error is already logged
                    if !matches!(
                        session_token,
                        api_models::payments::SessionToken::NoSessionTokenReceived,
                    ) {
                        payment_data
                            .sessions_token
                            .push(api::SessionTokenType::Wallet(session_token));
                    }
                }
                if let Err(connector_error_response) = connector_response.response {
                    logger::error!(
                        "sessions_connector_error {} {:?}",
                        connector_name,
                        connector_error_response
                    );
                }
            }
            Err(api_error) => {
                logger::error!("sessions_api_error {} {:?}", connector_name, api_error);
            }
        }
    }

    let call_connectors_end_time = Instant::now();
    let call_connectors_duration =
        call_connectors_end_time.saturating_duration_since(call_connectors_start_time);
    tracing::info!(duration = format!("Duration taken: {}", call_connectors_duration.as_millis()));

    Ok(payment_data)
}

pub async fn call_create_connector_customer_if_required<F, Req>(
    state: &SessionState,
    customer: &Option<domain::Customer>,
    merchant_account: &domain::MerchantAccount,
    key_store: &domain::MerchantKeyStore,
    merchant_connector_account: &helpers::MerchantConnectorAccountType,
    payment_data: &mut PaymentData<F>,
) -> RouterResult<Option<storage::CustomerUpdate>>
where
    F: Send + Clone + Sync,
    Req: Send + Sync,

    // To create connector flow specific interface data
    PaymentData<F>: ConstructFlowSpecificData<F, Req, router_types::PaymentsResponseData>,
    RouterData<F, Req, router_types::PaymentsResponseData>: Feature<F, Req> + Send,

    // To construct connector flow specific api
    dyn api::Connector:
        services::api::ConnectorIntegration<F, Req, router_types::PaymentsResponseData>,
{
    let connector_name = payment_data.payment_attempt.connector.clone();

    match connector_name {
        Some(connector_name) => {
            let connector = api::ConnectorData::get_connector_by_name(
                &state.conf.connectors,
                &connector_name,
                api::GetToken::Connector,
                merchant_connector_account.get_mca_id(),
            )?;

            let connector_label = utils::get_connector_label(
                payment_data.payment_intent.business_country,
                payment_data.payment_intent.business_label.as_ref(),
                payment_data.payment_attempt.business_sub_label.as_ref(),
                &connector_name,
            );

            let connector_label = if let Some(connector_label) =
                merchant_connector_account.get_mca_id().or(connector_label)
            {
                connector_label
            } else {
                let profile_id = utils::get_profile_id_from_business_details(
                    payment_data.payment_intent.business_country,
                    payment_data.payment_intent.business_label.as_ref(),
                    merchant_account,
                    payment_data.payment_intent.profile_id.as_ref(),
                    &*state.store,
                    false,
                )
                .await
                .attach_printable("Could not find profile id from business details")?;

                format!("{connector_name}_{profile_id}")
            };

            let (should_call_connector, existing_connector_customer_id) =
                customers::should_call_connector_create_customer(
                    state,
                    &connector,
                    customer,
                    &connector_label,
                );

            if should_call_connector {
                // Create customer at connector and update the customer table to store this data
                let router_data = payment_data
                    .construct_router_data(
                        state,
                        connector.connector.id(),
                        merchant_account,
                        key_store,
                        customer,
                        merchant_connector_account,
                        None,
                    )
                    .await?;

                let connector_customer_id = router_data
                    .create_connector_customer(state, &connector)
                    .await?;

                let customer_update = customers::update_connector_customer_in_customers(
                    &connector_label,
                    customer.as_ref(),
                    &connector_customer_id,
                )
                .await;

                payment_data.connector_customer_id = connector_customer_id;
                Ok(customer_update)
            } else {
                // Customer already created in previous calls use the same value, no need to update
                payment_data.connector_customer_id =
                    existing_connector_customer_id.map(ToOwned::to_owned);
                Ok(None)
            }
        }
        None => Ok(None),
    }
}

async fn complete_preprocessing_steps_if_required<F, Req, Q>(
    state: &SessionState,
    connector: &api::ConnectorData,
    payment_data: &PaymentData<F>,
    mut router_data: RouterData<F, Req, router_types::PaymentsResponseData>,
    operation: &BoxedOperation<'_, F, Q>,
    should_continue_payment: bool,
) -> RouterResult<(RouterData<F, Req, router_types::PaymentsResponseData>, bool)>
where
    F: Send + Clone + Sync,
    Req: Send + Sync,
    RouterData<F, Req, router_types::PaymentsResponseData>: Feature<F, Req> + Send,
    dyn api::Connector:
        services::api::ConnectorIntegration<F, Req, router_types::PaymentsResponseData>,
{
    if !is_operation_complete_authorize(&operation)
        && connector
            .connector_name
            .is_pre_processing_required_before_authorize()
    {
        router_data = router_data.preprocessing_steps(state, connector).await?;
        return Ok((router_data, should_continue_payment));
    }
    //TODO: For ACH transfers, if preprocessing_step is not required for connectors encountered in future, add the check
    let router_data_and_should_continue_payment = match payment_data.payment_method_data.clone() {
        Some(api_models::payments::PaymentMethodData::BankTransfer(data)) => match data.deref() {
            api_models::payments::BankTransferData::AchBankTransfer { .. }
            | api_models::payments::BankTransferData::MultibancoBankTransfer { .. }
                if connector.connector_name == router_types::Connector::Stripe =>
            {
                if payment_data.payment_attempt.preprocessing_step_id.is_none() {
                    (
                        router_data.preprocessing_steps(state, connector).await?,
                        false,
                    )
                } else {
                    (router_data, should_continue_payment)
                }
            }
            _ => (router_data, should_continue_payment),
        },
        Some(api_models::payments::PaymentMethodData::Wallet(_)) => {
            if is_preprocessing_required_for_wallets(connector.connector_name.to_string()) {
                (
                    router_data.preprocessing_steps(state, connector).await?,
                    false,
                )
            } else {
                (router_data, should_continue_payment)
            }
        }
        Some(api_models::payments::PaymentMethodData::Card(_)) => {
            if connector.connector_name == router_types::Connector::Payme
                && !matches!(format!("{operation:?}").as_str(), "CompleteAuthorize")
            {
                router_data = router_data.preprocessing_steps(state, connector).await?;

                let is_error_in_response = router_data.response.is_err();
                // If is_error_in_response is true, should_continue_payment should be false, we should throw the error
                (router_data, !is_error_in_response)
            } else if connector.connector_name == router_types::Connector::Nmi
                && !matches!(format!("{operation:?}").as_str(), "CompleteAuthorize")
                && router_data.auth_type == storage_enums::AuthenticationType::ThreeDs
                && !matches!(
                    payment_data
                        .payment_attempt
                        .external_three_ds_authentication_attempted,
                    Some(true)
                )
            {
                router_data = router_data.preprocessing_steps(state, connector).await?;

                (router_data, false)
            } else if (connector.connector_name == router_types::Connector::Cybersource
                || connector.connector_name == router_types::Connector::Bankofamerica)
                && is_operation_complete_authorize(&operation)
                && router_data.auth_type == storage_enums::AuthenticationType::ThreeDs
            {
                router_data = router_data.preprocessing_steps(state, connector).await?;

                // Should continue the flow only if no redirection_data is returned else a response with redirection form shall be returned
                let should_continue = matches!(
                    router_data.response,
                    Ok(router_types::PaymentsResponseData::TransactionResponse {
                        redirection_data: None,
                        ..
                    })
                ) && router_data.status
                    != common_enums::AttemptStatus::AuthenticationFailed;
                (router_data, should_continue)
            } else if (connector.connector_name == router_types::Connector::Nuvei
                || connector.connector_name == router_types::Connector::Shift4)
                && router_data.auth_type == common_enums::AuthenticationType::ThreeDs
                && !is_operation_complete_authorize(&operation)
            {
                router_data = router_data.preprocessing_steps(state, connector).await?;
                (router_data, should_continue_payment)
            } else {
                (router_data, should_continue_payment)
            }
        }
        Some(api_models::payments::PaymentMethodData::GiftCard(_)) => {
            if connector.connector_name == router_types::Connector::Adyen {
                router_data = router_data.preprocessing_steps(state, connector).await?;

                let is_error_in_response = router_data.response.is_err();
                // If is_error_in_response is true, should_continue_payment should be false, we should throw the error
                (router_data, !is_error_in_response)
            } else {
                (router_data, should_continue_payment)
            }
        }
        Some(api_models::payments::PaymentMethodData::BankDebit(_)) => {
            if connector.connector_name == router_types::Connector::Gocardless {
                router_data = router_data.preprocessing_steps(state, connector).await?;
                let is_error_in_response = router_data.response.is_err();
                // If is_error_in_response is true, should_continue_payment should be false, we should throw the error
                (router_data, !is_error_in_response)
            } else {
                (router_data, should_continue_payment)
            }
        }
        _ => {
            // 3DS validation for paypal cards after verification (authorize call)
            if connector.connector_name == router_types::Connector::Paypal
                && payment_data.payment_attempt.payment_method
                    == Some(storage_enums::PaymentMethod::Card)
                && matches!(format!("{operation:?}").as_str(), "CompleteAuthorize")
            {
                router_data = router_data.preprocessing_steps(state, connector).await?;
                let is_error_in_response = router_data.response.is_err();
                // If is_error_in_response is true, should_continue_payment should be false, we should throw the error
                (router_data, !is_error_in_response)
            } else {
                (router_data, should_continue_payment)
            }
        }
    };

    Ok(router_data_and_should_continue_payment)
}

#[allow(clippy::too_many_arguments)]
async fn complete_postprocessing_steps_if_required<F, Q, Ctx, RouterDReq>(
    state: &AppState,
    merchant_account: &domain::MerchantAccount,
    key_store: &domain::MerchantKeyStore,
    customer: &Option<domain::Customer>,
    merchant_conn_account: &helpers::MerchantConnectorAccountType,
    connector: &api::ConnectorData,
    payment_data: &mut PaymentData<F>,
    _operation: &BoxedOperation<'_, F, Q, Ctx>,
) -> RouterResult<router_types::RouterData<F, RouterDReq, router_types::PaymentsResponseData>>
where
    F: Send + Clone + Sync,
    RouterDReq: Send + Sync,

    router_types::RouterData<F, RouterDReq, router_types::PaymentsResponseData>:
        Feature<F, RouterDReq> + Send,
    dyn api::Connector:
        services::api::ConnectorIntegration<F, RouterDReq, router_types::PaymentsResponseData>,
    PaymentData<F>: ConstructFlowSpecificData<F, RouterDReq, router_types::PaymentsResponseData>,
{
    let mut router_data = payment_data
        .construct_router_data(
            state,
            connector.connector.id(),
            merchant_account,
            key_store,
            customer,
            merchant_conn_account,
            None,
        )
        .await?;

    match payment_data.payment_method_data.clone() {
        Some(api_models::payments::PaymentMethodData::BankRedirect(data)) => match data {
            api_models::payments::BankRedirectData::OpenBanking { .. } => {
                if connector.connector_name == router_types::Connector::Plaid {
                    router_data = router_data.postprocessing_steps(state, connector).await?;
                    let token = if let Ok(ref res) = router_data.response {
                        match res {
                            router_types::PaymentsResponseData::PostProcessingResponse {
                                session_token,
                            } => session_token
                                .as_ref()
                                .map(|token| api::SessionTokenType::OpenBanking(token.clone())),
                            _ => None,
                        }
                    } else {
                        None
                    };
                    if let Some(t) = token {
                        payment_data.sessions_token.push(t);
                    }

                    Ok(router_data)
                } else {
                    Ok(router_data)
                }
            }
            _ => Ok(router_data),
        },
        _ => Ok(router_data),
    }
}

pub fn is_preprocessing_required_for_wallets(connector_name: String) -> bool {
    connector_name == *"trustpay" || connector_name == *"payme"
}

#[instrument(skip_all)]
pub async fn construct_profile_id_and_get_mca<'a, F>(
    state: &'a SessionState,
    merchant_account: &domain::MerchantAccount,
    payment_data: &mut PaymentData<F>,
    connector_name: &str,
    merchant_connector_id: Option<&String>,
    key_store: &domain::MerchantKeyStore,
    should_validate: bool,
) -> RouterResult<helpers::MerchantConnectorAccountType>
where
    F: Clone,
{
    let profile_id = utils::get_profile_id_from_business_details(
        payment_data.payment_intent.business_country,
        payment_data.payment_intent.business_label.as_ref(),
        merchant_account,
        payment_data.payment_intent.profile_id.as_ref(),
        &*state.store,
        should_validate,
    )
    .await
    .change_context(errors::ApiErrorResponse::InternalServerError)
    .attach_printable("profile_id is not set in payment_intent")?;

    let merchant_connector_account = helpers::get_merchant_connector_account(
        state,
        merchant_account.merchant_id.as_str(),
        payment_data.creds_identifier.to_owned(),
        key_store,
        &profile_id,
        connector_name,
        merchant_connector_id,
    )
    .await?;

    Ok(merchant_connector_account)
}

fn is_payment_method_tokenization_enabled_for_connector(
    state: &SessionState,
    connector_name: &str,
    payment_method: &storage::enums::PaymentMethod,
    payment_method_type: &Option<storage::enums::PaymentMethodType>,
    apple_pay_flow: &Option<domain::ApplePayFlow>,
) -> RouterResult<bool> {
    let connector_tokenization_filter = state.conf.tokenization.0.get(connector_name);

    Ok(connector_tokenization_filter
        .map(|connector_filter| {
            connector_filter
                .payment_method
                .clone()
                .contains(payment_method)
                && is_payment_method_type_allowed_for_connector(
                    payment_method_type,
                    connector_filter.payment_method_type.clone(),
                )
                && is_apple_pay_pre_decrypt_type_connector_tokenization(
                    payment_method_type,
                    apple_pay_flow,
                    connector_filter.apple_pay_pre_decrypt_flow.clone(),
                )
        })
        .unwrap_or(false))
}

fn is_apple_pay_pre_decrypt_type_connector_tokenization(
    payment_method_type: &Option<storage::enums::PaymentMethodType>,
    apple_pay_flow: &Option<domain::ApplePayFlow>,
    apple_pay_pre_decrypt_flow_filter: Option<ApplePayPreDecryptFlow>,
) -> bool {
    match (payment_method_type, apple_pay_flow) {
        (
            Some(storage::enums::PaymentMethodType::ApplePay),
            Some(domain::ApplePayFlow::Simplified(_)),
        ) => !matches!(
            apple_pay_pre_decrypt_flow_filter,
            Some(ApplePayPreDecryptFlow::NetworkTokenization)
        ),
        _ => true,
    }
}

fn decide_apple_pay_flow(
    state: &SessionState,
    payment_method_type: &Option<enums::PaymentMethodType>,
    merchant_connector_account: Option<&helpers::MerchantConnectorAccountType>,
) -> Option<domain::ApplePayFlow> {
    payment_method_type.and_then(|pmt| match pmt {
        enums::PaymentMethodType::ApplePay => {
            check_apple_pay_metadata(state, merchant_connector_account)
        }
        _ => None,
    })
}

fn check_apple_pay_metadata(
    state: &SessionState,
    merchant_connector_account: Option<&helpers::MerchantConnectorAccountType>,
) -> Option<domain::ApplePayFlow> {
    merchant_connector_account.and_then(|mca| {
        let metadata = mca.get_metadata();
        metadata.and_then(|apple_pay_metadata| {
            let parsed_metadata = apple_pay_metadata
                .clone()
                .parse_value::<api_models::payments::ApplepayCombinedSessionTokenData>(
                    "ApplepayCombinedSessionTokenData",
                )
                .map(|combined_metadata| {
                    api_models::payments::ApplepaySessionTokenMetadata::ApplePayCombined(
                        combined_metadata.apple_pay_combined,
                    )
                })
                .or_else(|_| {
                    apple_pay_metadata
                        .parse_value::<api_models::payments::ApplepaySessionTokenData>(
                            "ApplepaySessionTokenData",
                        )
                        .map(|old_metadata| {
                            api_models::payments::ApplepaySessionTokenMetadata::ApplePay(
                                old_metadata.apple_pay,
                            )
                        })
                })
                .map_err(
                    |error| logger::warn!(%error, "Failed to Parse Value to ApplepaySessionTokenData"),
                );

            parsed_metadata.ok().map(|metadata| match metadata {
                api_models::payments::ApplepaySessionTokenMetadata::ApplePayCombined(
                    apple_pay_combined,
                ) => match apple_pay_combined {
                    api_models::payments::ApplePayCombinedMetadata::Simplified { .. } => {
                        domain::ApplePayFlow::Simplified(payments_api::PaymentProcessingDetails {
                            payment_processing_certificate: state
                            .conf
                            .applepay_decrypt_keys
                            .get_inner()
                            .apple_pay_ppc
                            .clone(),
                            payment_processing_certificate_key: state
                            .conf
                            .applepay_decrypt_keys
                            .get_inner()
                            .apple_pay_ppc_key
                            .clone(),
                         })
                    }
                    api_models::payments::ApplePayCombinedMetadata::Manual { payment_request_data: _, session_token_data } => {
                        if let Some(manual_payment_processing_details_at) = session_token_data.payment_processing_details_at {
                            match manual_payment_processing_details_at {
                                payments_api::PaymentProcessingDetailsAt::Hyperswitch(payment_processing_details) => domain::ApplePayFlow::Simplified(payment_processing_details),
                                payments_api::PaymentProcessingDetailsAt::Connector => domain::ApplePayFlow::Manual,
                            }
                        } else {
                            domain::ApplePayFlow::Manual
                        }
                    }
                },
                api_models::payments::ApplepaySessionTokenMetadata::ApplePay(_) => {
                    domain::ApplePayFlow::Manual
                }
            })
        })
    })
}

fn is_payment_method_type_allowed_for_connector(
    current_pm_type: &Option<storage::enums::PaymentMethodType>,
    pm_type_filter: Option<PaymentMethodTypeTokenFilter>,
) -> bool {
    match (*current_pm_type).zip(pm_type_filter) {
        Some((pm_type, type_filter)) => match type_filter {
            PaymentMethodTypeTokenFilter::AllAccepted => true,
            PaymentMethodTypeTokenFilter::EnableOnly(enabled) => enabled.contains(&pm_type),
            PaymentMethodTypeTokenFilter::DisableOnly(disabled) => !disabled.contains(&pm_type),
        },
        None => true, // Allow all types if payment_method_type is not present
    }
}

async fn decide_payment_method_tokenize_action(
    state: &SessionState,
    connector_name: &str,
    payment_method: &storage::enums::PaymentMethod,
    pm_parent_token: Option<&String>,
    is_connector_tokenization_enabled: bool,
    apple_pay_flow: Option<domain::ApplePayFlow>,
) -> RouterResult<TokenizationAction> {
    match pm_parent_token {
        None => Ok(match (is_connector_tokenization_enabled, apple_pay_flow) {
            (true, Some(domain::ApplePayFlow::Simplified(payment_processing_details))) => {
                TokenizationAction::TokenizeInConnectorAndApplepayPreDecrypt(
                    payment_processing_details,
                )
            }
            (true, _) => TokenizationAction::TokenizeInConnectorAndRouter,
            (false, Some(domain::ApplePayFlow::Simplified(payment_processing_details))) => {
                TokenizationAction::DecryptApplePayToken(payment_processing_details)
            }
            (false, _) => TokenizationAction::TokenizeInRouter,
        }),
        Some(token) => {
            let redis_conn = state
                .store
                .get_redis_conn()
                .change_context(errors::ApiErrorResponse::InternalServerError)
                .attach_printable("Failed to get redis connection")?;

            let key = format!(
                "pm_token_{}_{}_{}",
                token.to_owned(),
                payment_method,
                connector_name
            );

            let connector_token_option = redis_conn
                .get_key::<Option<String>>(&key)
                .await
                .change_context(errors::ApiErrorResponse::InternalServerError)
                .attach_printable("Failed to fetch the token from redis")?;

            match connector_token_option {
                Some(connector_token) => Ok(TokenizationAction::ConnectorToken(connector_token)),
                None => Ok(match (is_connector_tokenization_enabled, apple_pay_flow) {
                    (true, Some(domain::ApplePayFlow::Simplified(payment_processing_details))) => {
                        TokenizationAction::TokenizeInConnectorAndApplepayPreDecrypt(
                            payment_processing_details,
                        )
                    }
                    (true, _) => TokenizationAction::TokenizeInConnectorAndRouter,
                    (false, Some(domain::ApplePayFlow::Simplified(payment_processing_details))) => {
                        TokenizationAction::DecryptApplePayToken(payment_processing_details)
                    }
                    (false, _) => TokenizationAction::TokenizeInRouter,
                }),
            }
        }
    }
}

#[derive(Clone, Debug)]
pub enum TokenizationAction {
    TokenizeInRouter,
    TokenizeInConnector,
    TokenizeInConnectorAndRouter,
    ConnectorToken(String),
    SkipConnectorTokenization,
    DecryptApplePayToken(payments_api::PaymentProcessingDetails),
    TokenizeInConnectorAndApplepayPreDecrypt(payments_api::PaymentProcessingDetails),
}

#[allow(clippy::too_many_arguments)]
pub async fn get_connector_tokenization_action_when_confirm_true<F, Req>(
    state: &SessionState,
    operation: &BoxedOperation<'_, F, Req>,
    payment_data: &mut PaymentData<F>,
    validate_result: &operations::ValidateResult<'_>,
    merchant_connector_account: &helpers::MerchantConnectorAccountType,
    merchant_key_store: &domain::MerchantKeyStore,
    customer: &Option<domain::Customer>,
    business_profile: Option<&diesel_models::business_profile::BusinessProfile>,
) -> RouterResult<(PaymentData<F>, TokenizationAction)>
where
    F: Send + Clone,
{
    let connector = payment_data.payment_attempt.connector.to_owned();

    let is_mandate = payment_data
        .mandate_id
        .as_ref()
        .and_then(|inner| inner.mandate_reference_id.as_ref())
        .map(|mandate_reference| match mandate_reference {
            api_models::payments::MandateReferenceId::ConnectorMandateId(_) => true,
            api_models::payments::MandateReferenceId::NetworkMandateId(_) => false,
        })
        .unwrap_or(false);

    let payment_data_and_tokenization_action = match connector {
        Some(_) if is_mandate => (
            payment_data.to_owned(),
            TokenizationAction::SkipConnectorTokenization,
        ),
        Some(connector) if is_operation_confirm(&operation) => {
            let payment_method = &payment_data
                .payment_attempt
                .payment_method
                .get_required_value("payment_method")?;
            let payment_method_type = &payment_data.payment_attempt.payment_method_type;

            let apple_pay_flow =
                decide_apple_pay_flow(state, payment_method_type, Some(merchant_connector_account));

            let is_connector_tokenization_enabled =
                is_payment_method_tokenization_enabled_for_connector(
                    state,
                    &connector,
                    payment_method,
                    payment_method_type,
                    &apple_pay_flow,
                )?;

            add_apple_pay_flow_metrics(
                &apple_pay_flow,
                payment_data.payment_attempt.connector.clone(),
                payment_data.payment_attempt.merchant_id.clone(),
            );

            let payment_method_action = decide_payment_method_tokenize_action(
                state,
                &connector,
                payment_method,
                payment_data.token.as_ref(),
                is_connector_tokenization_enabled,
                apple_pay_flow,
            )
            .await?;

            let connector_tokenization_action = match payment_method_action {
                TokenizationAction::TokenizeInRouter => {
                    let (_operation, payment_method_data, pm_id) = operation
                        .to_domain()?
                        .make_pm_data(
                            state,
                            payment_data,
                            validate_result.storage_scheme,
                            merchant_key_store,
                            customer,
                            business_profile,
                        )
                        .await?;
                    payment_data.payment_method_data = payment_method_data;
                    payment_data.payment_attempt.payment_method_id = pm_id;

                    TokenizationAction::SkipConnectorTokenization
                }

                TokenizationAction::TokenizeInConnector => TokenizationAction::TokenizeInConnector,
                TokenizationAction::TokenizeInConnectorAndRouter => {
                    let (_operation, payment_method_data, pm_id) = operation
                        .to_domain()?
                        .make_pm_data(
                            state,
                            payment_data,
                            validate_result.storage_scheme,
                            merchant_key_store,
                            customer,
                            business_profile,
                        )
                        .await?;

                    payment_data.payment_method_data = payment_method_data;
                    payment_data.payment_attempt.payment_method_id = pm_id;
                    TokenizationAction::TokenizeInConnector
                }
                TokenizationAction::ConnectorToken(token) => {
                    payment_data.pm_token = Some(token);
                    TokenizationAction::SkipConnectorTokenization
                }
                TokenizationAction::SkipConnectorTokenization => {
                    TokenizationAction::SkipConnectorTokenization
                }
                TokenizationAction::DecryptApplePayToken(payment_processing_details) => {
                    TokenizationAction::DecryptApplePayToken(payment_processing_details)
                }
                TokenizationAction::TokenizeInConnectorAndApplepayPreDecrypt(
                    payment_processing_details,
                ) => TokenizationAction::TokenizeInConnectorAndApplepayPreDecrypt(
                    payment_processing_details,
                ),
            };
            (payment_data.to_owned(), connector_tokenization_action)
        }
        _ => (
            payment_data.to_owned(),
            TokenizationAction::SkipConnectorTokenization,
        ),
    };

    Ok(payment_data_and_tokenization_action)
}

pub async fn tokenize_in_router_when_confirm_false_or_external_authentication<F, Req>(
    state: &SessionState,
    operation: &BoxedOperation<'_, F, Req>,
    payment_data: &mut PaymentData<F>,
    validate_result: &operations::ValidateResult<'_>,
    merchant_key_store: &domain::MerchantKeyStore,
    customer: &Option<domain::Customer>,
    business_profile: Option<&diesel_models::business_profile::BusinessProfile>,
) -> RouterResult<PaymentData<F>>
where
    F: Send + Clone,
{
    // On confirm is false and only router related
    let is_external_authentication_requested = payment_data
        .payment_intent
        .request_external_three_ds_authentication;
    let payment_data =
        if !is_operation_confirm(operation) || is_external_authentication_requested == Some(true) {
            let (_operation, payment_method_data, pm_id) = operation
                .to_domain()?
                .make_pm_data(
                    state,
                    payment_data,
                    validate_result.storage_scheme,
                    merchant_key_store,
                    customer,
                    business_profile,
                )
                .await?;
            payment_data.payment_method_data = payment_method_data;
            if let Some(payment_method_id) = pm_id {
                payment_data.payment_attempt.payment_method_id = Some(payment_method_id);
            }
            payment_data
        } else {
            payment_data
        };
    Ok(payment_data.to_owned())
}

#[derive(Clone, PartialEq)]
pub enum CallConnectorAction {
    Trigger,
    Avoid,
    StatusUpdate {
        status: storage_enums::AttemptStatus,
        error_code: Option<String>,
        error_message: Option<String>,
    },
    HandleResponse(Vec<u8>),
}

#[derive(Clone)]
pub struct MandateConnectorDetails {
    pub connector: String,
    pub merchant_connector_id: Option<String>,
}

#[derive(Clone)]
pub struct PaymentData<F>
where
    F: Clone,
{
    pub flow: PhantomData<F>,
    pub payment_intent: storage::PaymentIntent,
    pub payment_attempt: storage::PaymentAttempt,
    pub multiple_capture_data: Option<types::MultipleCaptureData>,
    pub amount: api::Amount,
    pub mandate_id: Option<api_models::payments::MandateIds>,
    pub mandate_connector: Option<MandateConnectorDetails>,
    pub currency: storage_enums::Currency,
    pub setup_mandate: Option<MandateData>,
    pub customer_acceptance: Option<CustomerAcceptance>,
    pub address: PaymentAddress,
    pub token: Option<String>,
    pub token_data: Option<storage::PaymentTokenData>,
    pub confirm: Option<bool>,
    pub force_sync: Option<bool>,
    pub payment_method_data: Option<api::PaymentMethodData>,
    pub payment_method_info: Option<storage::PaymentMethod>,
    pub refunds: Vec<storage::Refund>,
    pub disputes: Vec<storage::Dispute>,
    pub attempts: Option<Vec<storage::PaymentAttempt>>,
    pub sessions_token: Vec<api::SessionTokenType>,
    pub card_cvc: Option<Secret<String>>,
    pub email: Option<pii::Email>,
    pub creds_identifier: Option<String>,
    pub pm_token: Option<String>,
    pub connector_customer_id: Option<String>,
    pub recurring_mandate_payment_data:
        Option<hyperswitch_domain_models::router_data::RecurringMandatePaymentData>,
    pub ephemeral_key: Option<ephemeral_key::EphemeralKey>,
    pub redirect_response: Option<api_models::payments::RedirectResponse>,
    pub surcharge_details: Option<types::SurchargeDetails>,
    pub frm_message: Option<FraudCheck>,
    pub payment_link_data: Option<api_models::payments::PaymentLinkResponse>,
    pub incremental_authorization_details: Option<IncrementalAuthorizationDetails>,
    pub authorizations: Vec<diesel_models::authorization::Authorization>,
    pub authentication: Option<storage::Authentication>,
    pub recurring_details: Option<RecurringDetails>,
    pub poll_config: Option<router_types::PollConfig>,
}

#[derive(Clone, serde::Serialize, Debug)]
pub struct PaymentEvent {
    payment_intent: storage::PaymentIntent,
    payment_attempt: storage::PaymentAttempt,
}

impl<F: Clone> PaymentData<F> {
    fn to_event(&self) -> PaymentEvent {
        PaymentEvent {
            payment_intent: self.payment_intent.clone(),
            payment_attempt: self.payment_attempt.clone(),
        }
    }
}

impl EventInfo for PaymentEvent {
    type Data = Self;
    fn data(&self) -> error_stack::Result<Self::Data, events::EventsError> {
        Ok(self.clone())
    }

    fn key(&self) -> String {
        "payment".to_string()
    }
}

#[derive(Debug, Default, Clone)]
pub struct IncrementalAuthorizationDetails {
    pub additional_amount: MinorUnit,
    pub total_amount: MinorUnit,
    pub reason: Option<String>,
    pub authorization_id: Option<String>,
}

pub trait CustomerDetailsExt {
    type Error;
    fn get_name(&self) -> Result<Secret<String, masking::WithType>, Self::Error>;
    fn get_email(&self) -> Result<pii::Email, Self::Error>;
}

impl CustomerDetailsExt for CustomerDetails {
    type Error = error_stack::Report<errors::ConnectorError>;
    fn get_name(&self) -> Result<Secret<String, masking::WithType>, Self::Error> {
        self.name.clone().ok_or_else(missing_field_err("name"))
    }
    fn get_email(&self) -> Result<pii::Email, Self::Error> {
        self.email.clone().ok_or_else(missing_field_err("email"))
    }
}

pub fn if_not_create_change_operation<'a, Op, F>(
    status: storage_enums::IntentStatus,
    confirm: Option<bool>,
    current: &'a Op,
) -> BoxedOperation<'_, F, api::PaymentsRequest>
where
    F: Send + Clone,
    Op: Operation<F, api::PaymentsRequest> + Send + Sync,
    &'a Op: Operation<F, api::PaymentsRequest>,
{
    if confirm.unwrap_or(false) {
        Box::new(PaymentConfirm)
    } else {
        match status {
            storage_enums::IntentStatus::RequiresConfirmation
            | storage_enums::IntentStatus::RequiresCustomerAction
            | storage_enums::IntentStatus::RequiresPaymentMethod => Box::new(current),
            _ => Box::new(&PaymentStatus),
        }
    }
}

pub fn is_confirm<'a, F: Clone + Send, R, Op>(
    operation: &'a Op,
    confirm: Option<bool>,
) -> BoxedOperation<'_, F, R>
where
    PaymentConfirm: Operation<F, R>,
    &'a PaymentConfirm: Operation<F, R>,
    Op: Operation<F, R> + Send + Sync,
    &'a Op: Operation<F, R>,
{
    if confirm.unwrap_or(false) {
        Box::new(&PaymentConfirm)
    } else {
        Box::new(operation)
    }
}

pub fn should_call_connector<Op: Debug, F: Clone>(
    operation: &Op,
    payment_data: &PaymentData<F>,
) -> bool {
    match format!("{operation:?}").as_str() {
        "PaymentConfirm" => true,
        "PaymentStart" => {
            !matches!(
                payment_data.payment_intent.status,
                storage_enums::IntentStatus::Failed | storage_enums::IntentStatus::Succeeded
            ) && payment_data.payment_attempt.authentication_data.is_none()
        }
        "PaymentStatus" => {
            matches!(
                payment_data.payment_intent.status,
                storage_enums::IntentStatus::Processing
                    | storage_enums::IntentStatus::RequiresCustomerAction
                    | storage_enums::IntentStatus::RequiresMerchantAction
                    | storage_enums::IntentStatus::RequiresCapture
                    | storage_enums::IntentStatus::PartiallyCapturedAndCapturable
            ) && payment_data.force_sync.unwrap_or(false)
        }
        "PaymentCancel" => matches!(
            payment_data.payment_intent.status,
            storage_enums::IntentStatus::RequiresCapture
                | storage_enums::IntentStatus::PartiallyCapturedAndCapturable
        ),
        "PaymentCapture" => {
            matches!(
                payment_data.payment_intent.status,
                storage_enums::IntentStatus::RequiresCapture
                    | storage_enums::IntentStatus::PartiallyCapturedAndCapturable
            ) || (matches!(
                payment_data.payment_intent.status,
                storage_enums::IntentStatus::Processing
            ) && matches!(
                payment_data.payment_attempt.capture_method,
                Some(storage_enums::CaptureMethod::ManualMultiple)
            ))
        }
        "CompleteAuthorize" => true,
        "PaymentApprove" => true,
        "PaymentReject" => true,
        "PaymentSession" => true,
        "PaymentIncrementalAuthorization" => matches!(
            payment_data.payment_intent.status,
            storage_enums::IntentStatus::RequiresCapture
        ),
        _ => false,
    }
}

pub fn is_operation_confirm<Op: Debug>(operation: &Op) -> bool {
    matches!(format!("{operation:?}").as_str(), "PaymentConfirm")
}

pub fn is_operation_complete_authorize<Op: Debug>(operation: &Op) -> bool {
    matches!(format!("{operation:?}").as_str(), "CompleteAuthorize")
}

#[cfg(feature = "olap")]
pub async fn list_payments(
    state: SessionState,
    merchant: domain::MerchantAccount,
    key_store: domain::MerchantKeyStore,
    constraints: api::PaymentListConstraints,
) -> RouterResponse<api::PaymentListResponse> {
    use hyperswitch_domain_models::errors::StorageError;
    helpers::validate_payment_list_request(&constraints)?;
    let merchant_id = &merchant.merchant_id;
    let db = state.store.as_ref();
    let payment_intents = helpers::filter_by_constraints(
        db,
        &constraints,
        merchant_id,
        &key_store,
        merchant.storage_scheme,
    )
    .await
    .to_not_found_response(errors::ApiErrorResponse::PaymentNotFound)?;

    let collected_futures = payment_intents.into_iter().map(|pi| {
        async {
            match db
                .find_payment_attempt_by_payment_id_merchant_id_attempt_id(
                    &pi.payment_id,
                    merchant_id,
                    &pi.active_attempt.get_id(),
                    // since OLAP doesn't have KV. Force to get the data from PSQL.
                    storage_enums::MerchantStorageScheme::PostgresOnly,
                )
                .await
            {
                Ok(pa) => Some(Ok((pi, pa))),
                Err(error) => {
                    if matches!(error.current_context(), StorageError::ValueNotFound(_)) {
                        logger::warn!(
                            ?error,
                            "payment_attempts missing for payment_id : {}",
                            pi.payment_id,
                        );
                        return None;
                    }
                    Some(Err(error))
                }
            }
        }
    });

    //If any of the response are Err, we will get Result<Err(_)>
    let pi_pa_tuple_vec: Result<Vec<(storage::PaymentIntent, storage::PaymentAttempt)>, _> =
        join_all(collected_futures)
            .await
            .into_iter()
            .flatten() //Will ignore `None`, will only flatten 1 level
            .collect::<Result<Vec<(storage::PaymentIntent, storage::PaymentAttempt)>, _>>();
    //Will collect responses in same order async, leading to sorted responses

    //Converting Intent-Attempt array to Response if no error
    let data: Vec<api::PaymentsResponse> = pi_pa_tuple_vec
        .change_context(errors::ApiErrorResponse::InternalServerError)?
        .into_iter()
        .map(ForeignFrom::foreign_from)
        .collect();

    Ok(services::ApplicationResponse::Json(
        api::PaymentListResponse {
            size: data.len(),
            data,
        },
    ))
}
#[cfg(feature = "olap")]
pub async fn apply_filters_on_payments(
    state: SessionState,
    merchant: domain::MerchantAccount,
    merchant_key_store: domain::MerchantKeyStore,
    constraints: api::PaymentListFilterConstraints,
) -> RouterResponse<api::PaymentListResponseV2> {
    let limit = &constraints.limit;
    helpers::validate_payment_list_request_for_joins(*limit)?;
    let db = state.store.as_ref();
    let list: Vec<(storage::PaymentIntent, storage::PaymentAttempt)> = db
        .get_filtered_payment_intents_attempt(
            &merchant.merchant_id,
            &constraints.clone().into(),
            &merchant_key_store,
            merchant.storage_scheme,
        )
        .await
        .to_not_found_response(errors::ApiErrorResponse::PaymentNotFound)?;

    let data: Vec<api::PaymentsResponse> =
        list.into_iter().map(ForeignFrom::foreign_from).collect();

    let active_attempt_ids = db
        .get_filtered_active_attempt_ids_for_total_count(
            &merchant.merchant_id,
            &constraints.clone().into(),
            merchant.storage_scheme,
        )
        .await
        .to_not_found_response(errors::ApiErrorResponse::InternalServerError)?;

    let total_count = db
        .get_total_count_of_filtered_payment_attempts(
            &merchant.merchant_id,
            &active_attempt_ids,
            constraints.connector,
            constraints.payment_method,
            constraints.payment_method_type,
            constraints.authentication_type,
            constraints.merchant_connector_id,
            merchant.storage_scheme,
        )
        .await
        .change_context(errors::ApiErrorResponse::InternalServerError)?;

    Ok(services::ApplicationResponse::Json(
        api::PaymentListResponseV2 {
            count: data.len(),
            total_count,
            data,
        },
    ))
}

#[cfg(feature = "olap")]
pub async fn get_filters_for_payments(
    state: SessionState,
    merchant: domain::MerchantAccount,
    merchant_key_store: domain::MerchantKeyStore,
    time_range: api::TimeRange,
) -> RouterResponse<api::PaymentListFilters> {
    let db = state.store.as_ref();
    let pi = db
        .filter_payment_intents_by_time_range_constraints(
            &merchant.merchant_id,
            &time_range,
            &merchant_key_store,
            merchant.storage_scheme,
        )
        .await
        .to_not_found_response(errors::ApiErrorResponse::PaymentNotFound)?;

    let filters = db
        .get_filters_for_payments(
            pi.as_slice(),
            &merchant.merchant_id,
            // since OLAP doesn't have KV. Force to get the data from PSQL.
            storage_enums::MerchantStorageScheme::PostgresOnly,
        )
        .await
        .to_not_found_response(errors::ApiErrorResponse::PaymentNotFound)?;

    Ok(services::ApplicationResponse::Json(
        api::PaymentListFilters {
            connector: filters.connector,
            currency: filters.currency,
            status: filters.status,
            payment_method: filters.payment_method,
            payment_method_type: filters.payment_method_type,
            authentication_type: filters.authentication_type,
        },
    ))
}

#[cfg(feature = "olap")]
pub async fn get_payment_filters(
    state: SessionState,
    merchant: domain::MerchantAccount,
) -> RouterResponse<api::PaymentListFiltersV2> {
    let merchant_connector_accounts = if let services::ApplicationResponse::Json(data) =
        super::admin::list_payment_connectors(state, merchant.merchant_id).await?
    {
        data
    } else {
        return Err(errors::ApiErrorResponse::InternalServerError.into());
    };

    let mut connector_map: HashMap<String, Vec<MerchantConnectorInfo>> = HashMap::new();
    let mut payment_method_types_map: HashMap<
        enums::PaymentMethod,
        HashSet<enums::PaymentMethodType>,
    > = HashMap::new();

    // populate connector map
    merchant_connector_accounts
        .iter()
        .filter_map(|merchant_connector_account| {
            merchant_connector_account
                .connector_label
                .as_ref()
                .map(|label| {
                    let info = MerchantConnectorInfo {
                        connector_label: label.clone(),
                        merchant_connector_id: merchant_connector_account
                            .merchant_connector_id
                            .clone(),
                    };
                    (merchant_connector_account.connector_name.clone(), info)
                })
        })
        .for_each(|(connector_name, info)| {
            connector_map
                .entry(connector_name.clone())
                .or_default()
                .push(info);
        });

    // populate payment method type map
    merchant_connector_accounts
        .iter()
        .flat_map(|merchant_connector_account| {
            merchant_connector_account.payment_methods_enabled.as_ref()
        })
        .map(|payment_methods_enabled| {
            payment_methods_enabled
                .iter()
                .filter_map(|payment_method_enabled| {
                    payment_method_enabled
                        .payment_method_types
                        .as_ref()
                        .map(|types_vec| (payment_method_enabled.payment_method, types_vec.clone()))
                })
        })
        .for_each(|payment_methods_enabled| {
            payment_methods_enabled.for_each(|(payment_method, payment_method_types_vec)| {
                payment_method_types_map
                    .entry(payment_method)
                    .or_default()
                    .extend(
                        payment_method_types_vec
                            .iter()
                            .map(|p| p.payment_method_type),
                    );
            });
        });

    Ok(services::ApplicationResponse::Json(
        api::PaymentListFiltersV2 {
            connector: connector_map,
            currency: enums::Currency::iter().collect(),
            status: enums::IntentStatus::iter().collect(),
            payment_method: payment_method_types_map,
            authentication_type: enums::AuthenticationType::iter().collect(),
        },
    ))
}

pub async fn add_process_sync_task(
    db: &dyn StorageInterface,
    payment_attempt: &storage::PaymentAttempt,
    schedule_time: time::PrimitiveDateTime,
) -> CustomResult<(), errors::StorageError> {
    let tracking_data = api::PaymentsRetrieveRequest {
        force_sync: true,
        merchant_id: Some(payment_attempt.merchant_id.clone()),
        resource_id: api::PaymentIdType::PaymentAttemptId(payment_attempt.attempt_id.clone()),
        ..Default::default()
    };
    let runner = storage::ProcessTrackerRunner::PaymentsSyncWorkflow;
    let task = "PAYMENTS_SYNC";
    let tag = ["SYNC", "PAYMENT"];
    let process_tracker_id = pt_utils::get_process_tracker_id(
        runner,
        task,
        &payment_attempt.attempt_id,
        &payment_attempt.merchant_id,
    );
    let process_tracker_entry = storage::ProcessTrackerNew::new(
        process_tracker_id,
        task,
        runner,
        tag,
        tracking_data,
        schedule_time,
    )
    .map_err(errors::StorageError::from)?;

    db.insert_process(process_tracker_entry).await?;
    Ok(())
}

pub async fn reset_process_sync_task(
    db: &dyn StorageInterface,
    payment_attempt: &storage::PaymentAttempt,
    schedule_time: time::PrimitiveDateTime,
) -> Result<(), errors::ProcessTrackerError> {
    let runner = storage::ProcessTrackerRunner::PaymentsSyncWorkflow;
    let task = "PAYMENTS_SYNC";
    let process_tracker_id = pt_utils::get_process_tracker_id(
        runner,
        task,
        &payment_attempt.attempt_id,
        &payment_attempt.merchant_id,
    );
    let psync_process = db
        .find_process_by_id(&process_tracker_id)
        .await?
        .ok_or(errors::ProcessTrackerError::ProcessFetchingFailed)?;
    db.as_scheduler()
        .reset_process(psync_process, schedule_time)
        .await?;
    Ok(())
}

pub fn update_straight_through_routing<F>(
    payment_data: &mut PaymentData<F>,
    request_straight_through: serde_json::Value,
) -> CustomResult<(), errors::ParsingError>
where
    F: Send + Clone,
{
    let _: api_models::routing::RoutingAlgorithm = request_straight_through
        .clone()
        .parse_value("RoutingAlgorithm")
        .attach_printable("Invalid straight through routing rules format")?;

    payment_data.payment_attempt.straight_through_algorithm = Some(request_straight_through);

    Ok(())
}

#[allow(clippy::too_many_arguments)]
pub async fn get_connector_choice<F, Req>(
    operation: &BoxedOperation<'_, F, Req>,
    state: &SessionState,
    req: &Req,
    merchant_account: &domain::MerchantAccount,
    business_profile: &storage::business_profile::BusinessProfile,
    key_store: &domain::MerchantKeyStore,
    payment_data: &mut PaymentData<F>,
    eligible_connectors: Option<Vec<enums::RoutableConnectors>>,
    mandate_type: Option<api::MandateTransactionType>,
) -> RouterResult<Option<ConnectorCallType>>
where
    F: Send + Clone,
{
    let connector_choice = operation
        .to_domain()?
        .get_connector(
            merchant_account,
            &state.clone(),
            req,
            &payment_data.payment_intent,
            key_store,
        )
        .await?;

    let connector = if should_call_connector(operation, payment_data) {
        Some(match connector_choice {
            api::ConnectorChoice::SessionMultiple(connectors) => {
                let routing_output = perform_session_token_routing(
                    state.clone(),
                    merchant_account,
                    key_store,
                    payment_data,
                    connectors,
                )
                .await?;
                ConnectorCallType::SessionMultiple(routing_output)
            }

            api::ConnectorChoice::StraightThrough(straight_through) => {
                connector_selection(
                    state,
                    merchant_account,
                    business_profile,
                    key_store,
                    payment_data,
                    Some(straight_through),
                    eligible_connectors,
                    mandate_type,
                )
                .await?
            }

            api::ConnectorChoice::Decide => {
                connector_selection(
                    state,
                    merchant_account,
                    business_profile,
                    key_store,
                    payment_data,
                    None,
                    eligible_connectors,
                    mandate_type,
                )
                .await?
            }
        })
    } else if let api::ConnectorChoice::StraightThrough(algorithm) = connector_choice {
        update_straight_through_routing(payment_data, algorithm)
            .change_context(errors::ApiErrorResponse::InternalServerError)
            .attach_printable("Failed to update straight through routing algorithm")?;

        None
    } else {
        None
    };
    Ok(connector)
}

#[allow(clippy::too_many_arguments)]
pub async fn connector_selection<F>(
    state: &SessionState,
    merchant_account: &domain::MerchantAccount,
    business_profile: &storage::business_profile::BusinessProfile,
    key_store: &domain::MerchantKeyStore,
    payment_data: &mut PaymentData<F>,
    request_straight_through: Option<serde_json::Value>,
    eligible_connectors: Option<Vec<enums::RoutableConnectors>>,
    mandate_type: Option<api::MandateTransactionType>,
) -> RouterResult<ConnectorCallType>
where
    F: Send + Clone,
{
    let request_straight_through: Option<api::routing::StraightThroughAlgorithm> =
        request_straight_through
            .map(|val| val.parse_value("RoutingAlgorithm"))
            .transpose()
            .change_context(errors::ApiErrorResponse::InternalServerError)
            .attach_printable("Invalid straight through routing rules format")?;

    let mut routing_data = storage::RoutingData {
        routed_through: payment_data.payment_attempt.connector.clone(),
        #[cfg(feature = "connector_choice_mca_id")]
        merchant_connector_id: payment_data.payment_attempt.merchant_connector_id.clone(),
        #[cfg(not(feature = "connector_choice_mca_id"))]
        business_sub_label: payment_data.payment_attempt.business_sub_label.clone(),
        algorithm: request_straight_through.clone(),
        routing_info: payment_data
            .payment_attempt
            .straight_through_algorithm
            .clone()
            .map(|val| val.parse_value("PaymentRoutingInfo"))
            .transpose()
            .change_context(errors::ApiErrorResponse::InternalServerError)
            .attach_printable("Invalid straight through algorithm format found in payment attempt")?
            .unwrap_or_else(|| storage::PaymentRoutingInfo {
                algorithm: None,
                pre_routing_results: None,
            }),
    };

    let decided_connector = decide_connector(
        state.clone(),
        merchant_account,
        business_profile,
        key_store,
        payment_data,
        request_straight_through,
        &mut routing_data,
        eligible_connectors,
        mandate_type,
    )
    .await?;

    let encoded_info = routing_data
        .routing_info
        .encode_to_value()
        .change_context(errors::ApiErrorResponse::InternalServerError)
        .attach_printable("error serializing payment routing info to serde value")?;

    payment_data.payment_attempt.connector = routing_data.routed_through;
    #[cfg(feature = "connector_choice_mca_id")]
    {
        payment_data.payment_attempt.merchant_connector_id = routing_data.merchant_connector_id;
    }
    #[cfg(not(feature = "connector_choice_mca_id"))]
    {
        payment_data.payment_attempt.business_sub_label = routing_data.business_sub_label;
    }
    payment_data.payment_attempt.straight_through_algorithm = Some(encoded_info);

    Ok(decided_connector)
}

#[allow(clippy::too_many_arguments)]
pub async fn decide_connector<F>(
    state: SessionState,
    merchant_account: &domain::MerchantAccount,
    business_profile: &storage::business_profile::BusinessProfile,
    key_store: &domain::MerchantKeyStore,
    payment_data: &mut PaymentData<F>,
    request_straight_through: Option<api::routing::StraightThroughAlgorithm>,
    routing_data: &mut storage::RoutingData,
    eligible_connectors: Option<Vec<enums::RoutableConnectors>>,
    mandate_type: Option<api::MandateTransactionType>,
) -> RouterResult<ConnectorCallType>
where
    F: Send + Clone,
{
    // If the connector was already decided previously, use the same connector
    // This is in case of flows like payments_sync, payments_cancel where the successive operations
    // with the connector have to be made using the same connector account.
    if let Some(ref connector_name) = payment_data.payment_attempt.connector {
        // Connector was already decided previously, use the same connector
        let connector_data = api::ConnectorData::get_connector_by_name(
            &state.conf.connectors,
            connector_name,
            api::GetToken::Connector,
            payment_data.payment_attempt.merchant_connector_id.clone(),
        )
        .change_context(errors::ApiErrorResponse::InternalServerError)
        .attach_printable("Invalid connector name received in 'routed_through'")?;

        routing_data.routed_through = Some(connector_name.clone());
        return Ok(ConnectorCallType::PreDetermined(connector_data));
    }

    if let Some(mandate_connector_details) = payment_data.mandate_connector.as_ref() {
        let connector_data = api::ConnectorData::get_connector_by_name(
            &state.conf.connectors,
            &mandate_connector_details.connector,
            api::GetToken::Connector,
            #[cfg(feature = "connector_choice_mca_id")]
            mandate_connector_details.merchant_connector_id.clone(),
            #[cfg(not(feature = "connector_choice_mca_id"))]
            None,
        )
        .change_context(errors::ApiErrorResponse::InternalServerError)
        .attach_printable("Invalid connector name received in 'routed_through'")?;

        routing_data.routed_through = Some(mandate_connector_details.connector.clone());
        #[cfg(feature = "connector_choice_mca_id")]
        {
            routing_data
                .merchant_connector_id
                .clone_from(&mandate_connector_details.merchant_connector_id);
        }
        return Ok(ConnectorCallType::PreDetermined(connector_data));
    }

    if let Some((pre_routing_results, storage_pm_type)) = routing_data
        .routing_info
        .pre_routing_results
        .as_ref()
        .zip(payment_data.payment_attempt.payment_method_type.as_ref())
    {
        if let (Some(routable_connector_choice), None) = (
            pre_routing_results.get(storage_pm_type),
            &payment_data.token_data,
        ) {
            let routable_connector_list = match routable_connector_choice {
                storage::PreRoutingConnectorChoice::Single(routable_connector) => {
                    vec![routable_connector.clone()]
                }
                storage::PreRoutingConnectorChoice::Multiple(routable_connector_list) => {
                    routable_connector_list.clone()
                }
            };

            let mut pre_routing_connector_data_list = vec![];

            let first_routable_connector = routable_connector_list
                .first()
                .ok_or(errors::ApiErrorResponse::IncorrectPaymentMethodConfiguration)?;

            routing_data.routed_through = Some(first_routable_connector.connector.to_string());
            #[cfg(feature = "connector_choice_mca_id")]
            {
                routing_data
                    .merchant_connector_id
                    .clone_from(&first_routable_connector.merchant_connector_id);
            }
            #[cfg(not(feature = "connector_choice_mca_id"))]
            {
                routing_data.business_sub_label = first_routable_connector.sub_label.clone();
            }

            for connector_choice in routable_connector_list.clone() {
                let connector_data = api::ConnectorData::get_connector_by_name(
                    &state.conf.connectors,
                    &connector_choice.connector.to_string(),
                    api::GetToken::Connector,
                    #[cfg(feature = "connector_choice_mca_id")]
                    connector_choice.merchant_connector_id.clone(),
                    #[cfg(not(feature = "connector_choice_mca_id"))]
                    None,
                )
                .change_context(errors::ApiErrorResponse::InternalServerError)
                .attach_printable("Invalid connector name received")?;

                pre_routing_connector_data_list.push(connector_data);
            }

            #[cfg(all(feature = "retry", feature = "connector_choice_mca_id"))]
            let should_do_retry =
                retry::config_should_call_gsm(&*state.store, &merchant_account.merchant_id).await;

            #[cfg(all(feature = "retry", feature = "connector_choice_mca_id"))]
            if payment_data.payment_attempt.payment_method_type
                == Some(storage_enums::PaymentMethodType::ApplePay)
                && should_do_retry
            {
                let retryable_connector_data = helpers::get_apple_pay_retryable_connectors(
                    &state,
                    merchant_account,
                    payment_data,
                    key_store,
                    &pre_routing_connector_data_list,
                    first_routable_connector
                        .merchant_connector_id
                        .clone()
                        .as_ref(),
                )
                .await?;

                if let Some(connector_data_list) = retryable_connector_data {
                    if connector_data_list.len() > 1 {
                        logger::info!("Constructed apple pay retryable connector list");
                        return Ok(ConnectorCallType::Retryable(connector_data_list));
                    }
                }
            }

            let first_pre_routing_connector_data_list = pre_routing_connector_data_list
                .first()
                .ok_or(errors::ApiErrorResponse::IncorrectPaymentMethodConfiguration)?;

            helpers::override_setup_future_usage_to_on_session(&*state.store, payment_data).await?;

            return Ok(ConnectorCallType::PreDetermined(
                first_pre_routing_connector_data_list.clone(),
            ));
        }
    }

    if let Some(routing_algorithm) = request_straight_through {
        let (mut connectors, check_eligibility) = routing::perform_straight_through_routing(
            &routing_algorithm,
            payment_data.creds_identifier.clone(),
        )
        .change_context(errors::ApiErrorResponse::InternalServerError)
        .attach_printable("Failed execution of straight through routing")?;

        if check_eligibility {
            #[cfg(feature = "business_profile_routing")]
            let profile_id = payment_data.payment_intent.profile_id.clone();

            #[cfg(not(feature = "business_profile_routing"))]
            let _profile_id: Option<String> = None;

            connectors = routing::perform_eligibility_analysis_with_fallback(
                &state.clone(),
                key_store,
                connectors,
                &TransactionData::Payment(payment_data),
                eligible_connectors,
                #[cfg(feature = "business_profile_routing")]
                profile_id,
            )
            .await
            .change_context(errors::ApiErrorResponse::InternalServerError)
            .attach_printable("failed eligibility analysis and fallback")?;
        }

        let connector_data = connectors
            .into_iter()
            .map(|conn| {
                api::ConnectorData::get_connector_by_name(
                    &state.conf.connectors,
                    &conn.connector.to_string(),
                    api::GetToken::Connector,
                    #[cfg(feature = "connector_choice_mca_id")]
                    conn.merchant_connector_id.clone(),
                    #[cfg(not(feature = "connector_choice_mca_id"))]
                    None,
                )
            })
            .collect::<CustomResult<Vec<_>, _>>()
            .change_context(errors::ApiErrorResponse::InternalServerError)
            .attach_printable("Invalid connector name received")?;

        return decide_multiplex_connector_for_normal_or_recurring_payment(
            &state,
            payment_data,
            routing_data,
            connector_data,
            mandate_type,
            business_profile.is_connector_agnostic_mit_enabled,
        )
        .await;
    }

    if let Some(ref routing_algorithm) = routing_data.routing_info.algorithm {
        let (mut connectors, check_eligibility) = routing::perform_straight_through_routing(
            routing_algorithm,
            payment_data.creds_identifier.clone(),
        )
        .change_context(errors::ApiErrorResponse::InternalServerError)
        .attach_printable("Failed execution of straight through routing")?;

        if check_eligibility {
            #[cfg(feature = "business_profile_routing")]
            let profile_id = payment_data.payment_intent.profile_id.clone();

            #[cfg(not(feature = "business_profile_routing"))]
            let _profile_id: Option<String> = None;

            connectors = routing::perform_eligibility_analysis_with_fallback(
                &state,
                key_store,
                connectors,
                &TransactionData::Payment(payment_data),
                eligible_connectors,
                #[cfg(feature = "business_profile_routing")]
                profile_id,
            )
            .await
            .change_context(errors::ApiErrorResponse::InternalServerError)
            .attach_printable("failed eligibility analysis and fallback")?;
        }

        let connector_data = connectors
            .into_iter()
            .map(|conn| {
                api::ConnectorData::get_connector_by_name(
                    &state.conf.connectors,
                    &conn.connector.to_string(),
                    api::GetToken::Connector,
                    #[cfg(feature = "connector_choice_mca_id")]
                    conn.merchant_connector_id,
                    #[cfg(not(feature = "connector_choice_mca_id"))]
                    None,
                )
            })
            .collect::<CustomResult<Vec<_>, _>>()
            .change_context(errors::ApiErrorResponse::InternalServerError)
            .attach_printable("Invalid connector name received")?;

        return decide_multiplex_connector_for_normal_or_recurring_payment(
            &state,
            payment_data,
            routing_data,
            connector_data,
            mandate_type,
            business_profile.is_connector_agnostic_mit_enabled,
        )
        .await;
    }

    route_connector_v1(
        &state,
        merchant_account,
        business_profile,
        key_store,
        TransactionData::Payment(payment_data),
        routing_data,
        eligible_connectors,
        mandate_type,
    )
    .await
}

pub async fn decide_multiplex_connector_for_normal_or_recurring_payment<F: Clone>(
    state: &SessionState,
    payment_data: &mut PaymentData<F>,
    routing_data: &mut storage::RoutingData,
    connectors: Vec<api::ConnectorData>,
    mandate_type: Option<api::MandateTransactionType>,
    is_connector_agnostic_mit_enabled: Option<bool>,
) -> RouterResult<ConnectorCallType> {
    match (
        payment_data.payment_intent.setup_future_usage,
        payment_data.token_data.as_ref(),
        payment_data.recurring_details.as_ref(),
        payment_data.payment_intent.off_session,
        mandate_type,
    ) {
        (
            Some(storage_enums::FutureUsage::OffSession),
            Some(_),
            None,
            None,
            Some(api::MandateTransactionType::RecurringMandateTransaction),
        )
        | (
            None,
            None,
            Some(RecurringDetails::PaymentMethodId(_)),
            Some(true),
            Some(api::MandateTransactionType::RecurringMandateTransaction),
        )
        | (None, Some(_), None, Some(true), _) => {
            logger::debug!("performing routing for token-based MIT flow");

            let payment_method_info = payment_data
                .payment_method_info
                .as_ref()
                .get_required_value("payment_method_info")?;

            let connector_mandate_details = &payment_method_info
                .connector_mandate_details
                .clone()
                .map(|details| {
                    details.parse_value::<storage::PaymentsMandateReference>(
                        "connector_mandate_details",
                    )
                })
                .transpose()
                .change_context(errors::ApiErrorResponse::InternalServerError)
                .attach_printable("unable to deserialize connector mandate details")?;

            let mut connector_choice = None;

            for connector_data in connectors {
                let merchant_connector_id = connector_data
                    .merchant_connector_id
                    .as_ref()
                    .ok_or(errors::ApiErrorResponse::InternalServerError)?;

                if is_network_transaction_id_flow(
                    state,
                    is_connector_agnostic_mit_enabled,
                    connector_data.connector_name,
                    payment_method_info,
                ) {
                    logger::info!("using network_transaction_id for MIT flow");
                    let network_transaction_id = payment_method_info
                        .network_transaction_id
                        .as_ref()
                        .ok_or(errors::ApiErrorResponse::InternalServerError)?;

                    let mandate_reference_id =
                        Some(payments_api::MandateReferenceId::NetworkMandateId(
                            network_transaction_id.to_string(),
                        ));

                    connector_choice = Some((connector_data, mandate_reference_id.clone()));
                    break;
                } else if connector_mandate_details
                    .clone()
                    .map(|connector_mandate_details| {
                        connector_mandate_details.contains_key(merchant_connector_id)
                    })
                    .unwrap_or(false)
                {
                    if let Some(merchant_connector_id) =
                        connector_data.merchant_connector_id.as_ref()
                    {
                        if let Some(mandate_reference_record) = connector_mandate_details.clone()
                        .get_required_value("connector_mandate_details")
                            .change_context(errors::ApiErrorResponse::IncorrectPaymentMethodConfiguration)
                            .attach_printable("no eligible connector found for token-based MIT flow since there were no connector mandate details")?
                            .get(merchant_connector_id)
                        {
                            common_utils::fp_utils::when(
                                mandate_reference_record
                                    .original_payment_authorized_currency
                                    .map(|mandate_currency| mandate_currency != payment_data.currency)
                                    .unwrap_or(false),
                                || {
                                    Err(report!(errors::ApiErrorResponse::MandateValidationFailed {
                                        reason: "cross currency mandates not supported".into()
                                    }))
                                },
                            )?;
                            let mandate_reference_id =
                                Some(payments_api::MandateReferenceId::ConnectorMandateId(
                                    payments_api::ConnectorMandateReferenceId {
                                        connector_mandate_id: Some(
                                            mandate_reference_record.connector_mandate_id.clone(),
                                        ),
                                        payment_method_id: Some(
                                            payment_method_info.payment_method_id.clone(),
                                        ),
                                        update_history: None,
                                    },
                                ));
                            payment_data.recurring_mandate_payment_data =
                                Some(hyperswitch_domain_models::router_data::RecurringMandatePaymentData {
                                    payment_method_type: mandate_reference_record
                                        .payment_method_type,
                                    original_payment_authorized_amount: mandate_reference_record
                                        .original_payment_authorized_amount,
                                    original_payment_authorized_currency: mandate_reference_record
                                        .original_payment_authorized_currency,
                                });

                            connector_choice = Some((connector_data, mandate_reference_id.clone()));
                            break;
                        }
                    }
                } else {
                    continue;
                }
            }

            let (chosen_connector_data, mandate_reference_id) = connector_choice
                .get_required_value("connector_choice")
                .change_context(errors::ApiErrorResponse::IncorrectPaymentMethodConfiguration)
                .attach_printable("no eligible connector found for token-based MIT payment")?;

            routing_data.routed_through = Some(chosen_connector_data.connector_name.to_string());
            #[cfg(feature = "connector_choice_mca_id")]
            {
                routing_data
                    .merchant_connector_id
                    .clone_from(&chosen_connector_data.merchant_connector_id);
            }
            routing_data.routed_through = Some(chosen_connector_data.connector_name.to_string());
            #[cfg(feature = "connector_choice_mca_id")]
            {
                routing_data
                    .merchant_connector_id
                    .clone_from(&chosen_connector_data.merchant_connector_id);
            }

            payment_data.mandate_id = Some(payments_api::MandateIds {
                mandate_id: None,
                mandate_reference_id,
            });

            Ok(ConnectorCallType::PreDetermined(chosen_connector_data))
        }
        _ => {
            helpers::override_setup_future_usage_to_on_session(&*state.store, payment_data).await?;

            let first_choice = connectors
                .first()
                .ok_or(errors::ApiErrorResponse::IncorrectPaymentMethodConfiguration)
                .attach_printable("no eligible connector found for payment")?
                .clone();

            routing_data.routed_through = Some(first_choice.connector_name.to_string());
            #[cfg(feature = "connector_choice_mca_id")]
            {
                routing_data.merchant_connector_id = first_choice.merchant_connector_id;
            }

            Ok(ConnectorCallType::Retryable(connectors))
        }
    }
}

pub fn is_network_transaction_id_flow(
    state: &SessionState,
    is_connector_agnostic_mit_enabled: Option<bool>,
    connector: enums::Connector,
    payment_method_info: &storage::PaymentMethod,
) -> bool {
    let ntid_supported_connectors = &state
        .conf
        .network_transaction_id_supported_connectors
        .connector_list;

    is_connector_agnostic_mit_enabled == Some(true)
        && payment_method_info.payment_method == Some(storage_enums::PaymentMethod::Card)
        && ntid_supported_connectors.contains(&connector)
        && payment_method_info.network_transaction_id.is_some()
}

pub fn should_add_task_to_process_tracker<F: Clone>(payment_data: &PaymentData<F>) -> bool {
    let connector = payment_data.payment_attempt.connector.as_deref();

    !matches!(
        (payment_data.payment_attempt.payment_method, connector),
        (
            Some(storage_enums::PaymentMethod::BankTransfer),
            Some("stripe")
        )
    )
}

pub async fn perform_session_token_routing<F>(
    state: SessionState,
    merchant_account: &domain::MerchantAccount,
    key_store: &domain::MerchantKeyStore,
    payment_data: &mut PaymentData<F>,
    connectors: Vec<api::SessionConnectorData>,
) -> RouterResult<Vec<api::SessionConnectorData>>
where
    F: Clone,
{
    // Commenting out this code as `list_payment_method_api` and `perform_session_token_routing`
    // will happen in parallel the behaviour of the session call differ based on filters in
    // list_payment_method_api

    // let routing_info: Option<storage::PaymentRoutingInfo> = payment_data
    //     .payment_attempt
    //     .straight_through_algorithm
    //     .clone()
    //     .map(|val| val.parse_value("PaymentRoutingInfo"))
    //     .transpose()
    //     .change_context(errors::ApiErrorResponse::InternalServerError)
    //     .attach_printable("invalid payment routing info format found in payment attempt")?;

    // if let Some(storage::PaymentRoutingInfo {
    //     pre_routing_results: Some(pre_routing_results),
    //     ..
    // }) = routing_info
    // {
    //     let mut payment_methods: rustc_hash::FxHashMap<
    //         (String, enums::PaymentMethodType),
    //         api::SessionConnectorData,
    //     > = rustc_hash::FxHashMap::from_iter(connectors.iter().map(|c| {
    //         (
    //             (
    //                 c.connector.connector_name.to_string(),
    //                 c.payment_method_type,
    //             ),
    //             c.clone(),
    //         )
    //     }));

    //     let mut final_list: Vec<api::SessionConnectorData> = Vec::new();
    //     for (routed_pm_type, pre_routing_choice) in pre_routing_results.into_iter() {
    //         let routable_connector_list = match pre_routing_choice {
    //             storage::PreRoutingConnectorChoice::Single(routable_connector) => {
    //                 vec![routable_connector.clone()]
    //             }
    //             storage::PreRoutingConnectorChoice::Multiple(routable_connector_list) => {
    //                 routable_connector_list.clone()
    //             }
    //         };
    //         for routable_connector in routable_connector_list {
    //             if let Some(session_connector_data) =
    //                 payment_methods.remove(&(routable_connector.to_string(), routed_pm_type))
    //             {
    //                 final_list.push(session_connector_data);
    //                 break;
    //             }
    //         }
    //     }

    //     if !final_list.is_empty() {
    //         return Ok(final_list);
    //     }
    // }

    let routing_enabled_pms = HashSet::from([
        enums::PaymentMethodType::GooglePay,
        enums::PaymentMethodType::ApplePay,
        enums::PaymentMethodType::Klarna,
        enums::PaymentMethodType::Paypal,
    ]);

    let mut chosen = Vec::<api::SessionConnectorData>::new();
    for connector_data in &connectors {
        if routing_enabled_pms.contains(&connector_data.payment_method_type) {
            chosen.push(connector_data.clone());
        }
    }
    let sfr = SessionFlowRoutingInput {
        state: &state,
        country: payment_data
            .address
            .get_payment_method_billing()
            .and_then(|address| address.address.as_ref())
            .and_then(|details| details.country),
        key_store,
        merchant_account,
        payment_attempt: &payment_data.payment_attempt,
        payment_intent: &payment_data.payment_intent,

        chosen,
    };
    let result = self_routing::perform_session_flow_routing(sfr, &enums::TransactionType::Payment)
        .await
        .change_context(errors::ApiErrorResponse::InternalServerError)
        .attach_printable("error performing session flow routing")?;

    let mut final_list: Vec<api::SessionConnectorData> = Vec::new();

    #[cfg(not(feature = "connector_choice_mca_id"))]
    for mut connector_data in connectors {
        if !routing_enabled_pms.contains(&connector_data.payment_method_type) {
            final_list.push(connector_data);
        } else if let Some(choice) = result.get(&connector_data.payment_method_type) {
            let routing_choice = choice
                .first()
                .ok_or(errors::ApiErrorResponse::InternalServerError)?;
            if connector_data.connector.connector_name == routing_choice.connector.connector_name {
                connector_data.business_sub_label = routing_choice.sub_label.clone();
                final_list.push(connector_data);
            }
        }
    }

    #[cfg(feature = "connector_choice_mca_id")]
    for connector_data in connectors {
        if !routing_enabled_pms.contains(&connector_data.payment_method_type) {
            final_list.push(connector_data);
        } else if let Some(choice) = result.get(&connector_data.payment_method_type) {
            let routing_choice = choice
                .first()
                .ok_or(errors::ApiErrorResponse::InternalServerError)?;
            if connector_data.connector.connector_name == routing_choice.connector.connector_name {
                final_list.push(connector_data);
            }
        }
    }

    Ok(final_list)
}

#[allow(clippy::too_many_arguments)]
pub async fn route_connector_v1<F>(
    state: &SessionState,
    merchant_account: &domain::MerchantAccount,
    business_profile: &storage::business_profile::BusinessProfile,
    key_store: &domain::MerchantKeyStore,
    transaction_data: TransactionData<'_, F>,
    routing_data: &mut storage::RoutingData,
    eligible_connectors: Option<Vec<enums::RoutableConnectors>>,
    mandate_type: Option<api::MandateTransactionType>,
) -> RouterResult<ConnectorCallType>
where
    F: Send + Clone,
{
    #[allow(unused_variables)]
    let (profile_id, routing_algorithm) = match &transaction_data {
        TransactionData::Payment(payment_data) => {
            if cfg!(feature = "business_profile_routing") {
                (
                    payment_data.payment_intent.profile_id.clone(),
                    business_profile.routing_algorithm.clone(),
                )
            } else {
                (None, merchant_account.routing_algorithm.clone())
            }
        }
        #[cfg(feature = "payouts")]
        TransactionData::Payout(payout_data) => {
            if cfg!(feature = "business_profile_routing") {
                (
                    Some(payout_data.payout_attempt.profile_id.clone()),
                    business_profile.payout_routing_algorithm.clone(),
                )
            } else {
                (None, merchant_account.payout_routing_algorithm.clone())
            }
        }
    };

    let algorithm_ref = routing_algorithm
        .map(|ra| ra.parse_value::<api::routing::RoutingAlgorithmRef>("RoutingAlgorithmRef"))
        .transpose()
        .change_context(errors::ApiErrorResponse::InternalServerError)
        .attach_printable("Could not decode merchant routing algorithm ref")?
        .unwrap_or_default();

    let connectors = routing::perform_static_routing_v1(
        state,
        &merchant_account.merchant_id,
        algorithm_ref,
        &transaction_data,
    )
    .await
    .change_context(errors::ApiErrorResponse::InternalServerError)?;

    let connectors = routing::perform_eligibility_analysis_with_fallback(
        &state.clone(),
        key_store,
        connectors,
        &transaction_data,
        eligible_connectors,
        #[cfg(feature = "business_profile_routing")]
        profile_id,
    )
    .await
    .change_context(errors::ApiErrorResponse::InternalServerError)
    .attach_printable("failed eligibility analysis and fallback")?;

    #[cfg(feature = "payouts")]
    let first_connector_choice = connectors
        .first()
        .ok_or(errors::ApiErrorResponse::IncorrectPaymentMethodConfiguration)
        .attach_printable("Empty connector list returned")?
        .clone();

    let connector_data = connectors
        .into_iter()
        .map(|conn| {
            api::ConnectorData::get_connector_by_name(
                &state.conf.connectors,
                &conn.connector.to_string(),
                api::GetToken::Connector,
                #[cfg(feature = "connector_choice_mca_id")]
                conn.merchant_connector_id,
                #[cfg(not(feature = "connector_choice_mca_id"))]
                None,
            )
        })
        .collect::<CustomResult<Vec<_>, _>>()
        .change_context(errors::ApiErrorResponse::InternalServerError)
        .attach_printable("Invalid connector name received")?;

    match transaction_data {
        TransactionData::Payment(payment_data) => {
            decide_multiplex_connector_for_normal_or_recurring_payment(
                state,
                payment_data,
                routing_data,
                connector_data,
                mandate_type,
                business_profile.is_connector_agnostic_mit_enabled,
            )
            .await
        }

        #[cfg(feature = "payouts")]
        TransactionData::Payout(_) => {
            routing_data.routed_through = Some(first_connector_choice.connector.to_string());

            #[cfg(feature = "connector_choice_mca_id")]
            {
                routing_data.merchant_connector_id = first_connector_choice.merchant_connector_id;
            }
            #[cfg(not(feature = "connector_choice_mca_id"))]
            {
                routing_data.business_sub_label = first_connector_choice.sub_label;
            }

            Ok(ConnectorCallType::Retryable(connector_data))
        }
    }
}

#[instrument(skip_all)]
pub async fn payment_external_authentication(
    state: SessionState,
    merchant_account: domain::MerchantAccount,
    key_store: domain::MerchantKeyStore,
    req: api_models::payments::PaymentsExternalAuthenticationRequest,
) -> RouterResponse<api_models::payments::PaymentsExternalAuthenticationResponse> {
    let db = &*state.store;
    let merchant_id = &merchant_account.merchant_id;
    let storage_scheme = merchant_account.storage_scheme;
    let payment_id = req.payment_id;
    let payment_intent = db
        .find_payment_intent_by_payment_id_merchant_id(
            &payment_id,
            merchant_id,
            &key_store,
            storage_scheme,
        )
        .await
        .to_not_found_response(errors::ApiErrorResponse::PaymentNotFound)?;
    let attempt_id = payment_intent.active_attempt.get_id().clone();
    let payment_attempt = db
        .find_payment_attempt_by_payment_id_merchant_id_attempt_id(
            &payment_intent.payment_id,
            merchant_id,
            &attempt_id.clone(),
            storage_scheme,
        )
        .await
        .to_not_found_response(errors::ApiErrorResponse::PaymentNotFound)?;
    if payment_attempt.external_three_ds_authentication_attempted != Some(true) {
        Err(errors::ApiErrorResponse::PreconditionFailed {
            message:
                "You cannot authenticate this payment because payment_attempt.external_three_ds_authentication_attempted is false".to_owned(),
        })?
    }
    helpers::validate_payment_status_against_allowed_statuses(
        &payment_intent.status,
        &[storage_enums::IntentStatus::RequiresCustomerAction],
        "authenticate",
    )?;
    let optional_customer = match &payment_intent.customer_id {
        Some(customer_id) => Some(
            state
                .store
                .find_customer_by_customer_id_merchant_id(
                    customer_id,
                    &merchant_account.merchant_id,
                    &key_store,
                    storage_scheme,
                )
                .await
                .change_context(errors::ApiErrorResponse::InternalServerError)
                .attach_printable_lazy(|| {
                    format!("error while finding customer with customer_id {customer_id:?}")
                })?,
        ),
        None => None,
    };
    let profile_id = payment_intent
        .profile_id
        .as_ref()
        .get_required_value("profile_id")
        .change_context(errors::ApiErrorResponse::InternalServerError)
        .attach_printable("'profile_id' not set in payment intent")?;
    let currency = payment_attempt.currency.get_required_value("currency")?;
    let amount = payment_attempt.get_total_amount();
    let shipping_address = helpers::create_or_find_address_for_payment_by_request(
        db,
        None,
        payment_intent.shipping_address_id.as_deref(),
        merchant_id,
        payment_intent.customer_id.as_ref(),
        &key_store,
        &payment_intent.payment_id,
        storage_scheme,
    )
    .await?;
    let billing_address = helpers::create_or_find_address_for_payment_by_request(
        db,
        None,
        payment_intent.billing_address_id.as_deref(),
        merchant_id,
        payment_intent.customer_id.as_ref(),
        &key_store,
        &payment_intent.payment_id,
        storage_scheme,
    )
    .await?;
    let authentication_connector = payment_attempt
        .authentication_connector
        .clone()
        .ok_or(errors::ApiErrorResponse::InternalServerError)
        .attach_printable("authentication_connector not found in payment_attempt")?;
    let merchant_connector_account = helpers::get_merchant_connector_account(
        &state,
        merchant_id,
        None,
        &key_store,
        profile_id,
        authentication_connector.as_str(),
        None,
    )
    .await?;
    let authentication = db
        .find_authentication_by_merchant_id_authentication_id(
            merchant_id.to_string(),
            payment_attempt
                .authentication_id
                .clone()
                .ok_or(errors::ApiErrorResponse::InternalServerError)
                .attach_printable("missing authentication_id in payment_attempt")?,
        )
        .await
        .to_not_found_response(errors::ApiErrorResponse::InternalServerError)
        .attach_printable("Error while fetching authentication record")?;
    let payment_method_details = helpers::get_payment_method_details_from_payment_token(
        &state,
        &payment_attempt,
        &payment_intent,
        &key_store,
        storage_scheme,
    )
    .await?
    .ok_or(errors::ApiErrorResponse::InternalServerError)
    .attach_printable("missing payment_method_details")?;
    let browser_info: Option<BrowserInformation> = payment_attempt
        .browser_info
        .clone()
        .map(|browser_information| browser_information.parse_value("BrowserInformation"))
        .transpose()
        .change_context(errors::ApiErrorResponse::InvalidDataValue {
            field_name: "browser_info",
        })?;
    let payment_connector_name = payment_attempt
        .connector
        .as_ref()
        .ok_or(errors::ApiErrorResponse::InternalServerError)
        .attach_printable("missing connector in payment_attempt")?;
    let return_url = Some(helpers::create_authorize_url(
        &state.base_url,
        &payment_attempt.clone(),
        payment_connector_name,
    ));
    let webhook_url =
        helpers::create_webhook_url(&state.base_url, merchant_id, &authentication_connector);

    let business_profile = state
        .store
        .find_business_profile_by_profile_id(profile_id)
        .await
        .change_context(errors::ApiErrorResponse::BusinessProfileNotFound {
            id: profile_id.to_string(),
        })?;

    let authentication_details: api_models::admin::AuthenticationConnectorDetails =
        business_profile
            .authentication_connector_details
            .clone()
            .get_required_value("authentication_connector_details")
            .attach_printable("authentication_connector_details not configured by the merchant")?
            .parse_value("AuthenticationConnectorDetails")
            .change_context(errors::ApiErrorResponse::UnprocessableEntity {
                message: "Invalid data format found for authentication_connector_details".into(),
            })
            .attach_printable(
                "Error while parsing authentication_connector_details from business_profile",
            )?;

    let authentication_response = Box::pin(authentication_core::perform_authentication(
        &state,
        business_profile.merchant_id,
        authentication_connector,
        payment_method_details.0,
        payment_method_details.1,
        billing_address
            .as_ref()
            .map(|address| address.into())
            .ok_or(errors::ApiErrorResponse::MissingRequiredField {
                field_name: "billing_address",
            })?,
        shipping_address.as_ref().map(|address| address.into()),
        browser_info,
        merchant_connector_account,
        Some(amount),
        Some(currency),
        authentication::MessageCategory::Payment,
        req.device_channel,
        authentication,
        return_url,
        req.sdk_information,
        req.threeds_method_comp_ind,
        optional_customer.and_then(|customer| customer.email.map(pii::Email::from)),
        webhook_url,
        authentication_details.three_ds_requestor_url.clone(),
    ))
    .await?;
    Ok(services::ApplicationResponse::Json(
        api_models::payments::PaymentsExternalAuthenticationResponse {
            transaction_status: authentication_response.trans_status,
            acs_url: authentication_response
                .acs_url
                .as_ref()
                .map(ToString::to_string),
            challenge_request: authentication_response.challenge_request,
            acs_reference_number: authentication_response.acs_reference_number,
            acs_trans_id: authentication_response.acs_trans_id,
            three_dsserver_trans_id: authentication_response.three_dsserver_trans_id,
            acs_signed_content: authentication_response.acs_signed_content,
            three_ds_requestor_url: authentication_details.three_ds_requestor_url,
        },
    ))
}

#[instrument(skip_all)]
pub async fn get_extended_card_info(
    state: SessionState,
    merchant_id: String,
    payment_id: String,
) -> RouterResponse<payments_api::ExtendedCardInfoResponse> {
    let redis_conn = state
        .store
        .get_redis_conn()
        .change_context(errors::ApiErrorResponse::InternalServerError)
        .attach_printable("Failed to get redis connection")?;

    let key = helpers::get_redis_key_for_extended_card_info(&merchant_id, &payment_id);
    let payload = redis_conn
        .get_key::<String>(&key)
        .await
        .change_context(errors::ApiErrorResponse::ExtendedCardInfoNotFound)?;

    Ok(services::ApplicationResponse::Json(
        payments_api::ExtendedCardInfoResponse { payload },
    ))
}

#[cfg(feature = "olap")]
pub async fn payments_manual_update(
    state: SessionState,
    req: api_models::payments::PaymentsManualUpdateRequest,
) -> RouterResponse<serde_json::Value> {
    let api_models::payments::PaymentsManualUpdateRequest {
        payment_id,
        attempt_id,
        merchant_id,
        attempt_status,
        error_code,
        error_message,
        error_reason,
    } = req;
    let key_store = state
        .store
        .get_merchant_key_store_by_merchant_id(
            &merchant_id,
            &state.store.get_master_key().to_vec().into(),
        )
        .await
        .to_not_found_response(errors::ApiErrorResponse::MerchantAccountNotFound)
        .attach_printable("Error while fetching the key store by merchant_id")?;
    let merchant_account = state
        .store
        .find_merchant_account_by_merchant_id(&merchant_id, &key_store)
        .await
        .to_not_found_response(errors::ApiErrorResponse::MerchantAccountNotFound)
        .attach_printable("Error while fetching the merchant_account by merchant_id")?;
    let payment_attempt = state
        .store
        .find_payment_attempt_by_payment_id_merchant_id_attempt_id(
            &payment_id,
            &merchant_id,
            &attempt_id.clone(),
            merchant_account.storage_scheme,
        )
        .await
        .to_not_found_response(errors::ApiErrorResponse::PaymentNotFound)
        .attach_printable(
            "Error while fetching the payment_attempt by payment_id, merchant_id and attempt_id",
        )?;
    let payment_intent = state
        .store
        .find_payment_intent_by_payment_id_merchant_id(
            &payment_id,
            &merchant_account.merchant_id,
            &key_store,
            merchant_account.storage_scheme,
        )
        .await
        .to_not_found_response(errors::ApiErrorResponse::PaymentNotFound)
        .attach_printable("Error while fetching the payment_intent by payment_id, merchant_id")?;
    let option_gsm = if let Some(((code, message), connector_name)) = error_code
        .as_ref()
        .zip(error_message.as_ref())
        .zip(payment_attempt.connector.as_ref())
    {
        helpers::get_gsm_record(
            &state,
            Some(code.to_string()),
            Some(message.to_string()),
            connector_name.to_string(),
            // We need to get the unified_code and unified_message of the Authorize flow
            "Authorize".to_string(),
        )
        .await
    } else {
        None
    };
    // Update the payment_attempt
    let attempt_update = storage::PaymentAttemptUpdate::ManualUpdate {
        status: attempt_status,
        error_code,
        error_message,
        error_reason,
        updated_by: merchant_account.storage_scheme.to_string(),
        unified_code: option_gsm.as_ref().and_then(|gsm| gsm.unified_code.clone()),
        unified_message: option_gsm.and_then(|gsm| gsm.unified_message),
    };
    let updated_payment_attempt = state
        .store
        .update_payment_attempt_with_attempt_id(
            payment_attempt.clone(),
            attempt_update,
            merchant_account.storage_scheme,
        )
        .await
        .to_not_found_response(errors::ApiErrorResponse::PaymentNotFound)
        .attach_printable("Error while updating the payment_attempt")?;
    // If the payment_attempt is active attempt for an intent, update the intent status
    if payment_intent.active_attempt.get_id() == payment_attempt.attempt_id {
        let intent_status = enums::IntentStatus::foreign_from(updated_payment_attempt.status);
        let payment_intent_update = storage::PaymentIntentUpdate::ManualUpdate {
            status: Some(intent_status),
            updated_by: merchant_account.storage_scheme.to_string(),
        };
        state
            .store
            .update_payment_intent(
                payment_intent,
                payment_intent_update,
                &key_store,
                merchant_account.storage_scheme,
            )
            .await
            .to_not_found_response(errors::ApiErrorResponse::PaymentNotFound)
            .attach_printable("Error while updating payment_intent")?;
    }
    Ok(services::ApplicationResponse::StatusOk)
}<|MERGE_RESOLUTION|>--- conflicted
+++ resolved
@@ -18,15 +18,6 @@
     collections::HashSet, fmt::Debug, marker::PhantomData, ops::Deref, time::Instant, vec::IntoIter,
 };
 
-<<<<<<< HEAD
-use api_models::{self, enums, payments::HeaderPayload};
-use common_utils::{
-    ext_traits::{AsyncExt, StringExt},
-    pii,
-    types::Surcharge,
-};
-use data_models::mandates::MandateData;
-=======
 #[cfg(feature = "olap")]
 use api_models::admin::MerchantConnectorInfo;
 use api_models::{
@@ -39,23 +30,18 @@
     pii,
     types::{MinorUnit, Surcharge},
 };
->>>>>>> 91cb50fa
 use diesel_models::{ephemeral_key, fraud_check::FraudCheck};
 use error_stack::{report, ResultExt};
 use events::EventInfo;
 use futures::future::join_all;
 use helpers::ApplePayData;
-<<<<<<< HEAD
-use masking::{PeekInterface, Secret};
-=======
 pub use hyperswitch_domain_models::{
     mandates::{CustomerAcceptance, MandateData},
     payment_address::PaymentAddress,
     router_data::RouterData,
     router_request_types::CustomerDetails,
 };
-use masking::{ExposeInterface, Secret};
->>>>>>> 91cb50fa
+use masking::{ExposeInterface, PeekInterface, Secret};
 use redis_interface::errors::RedisError;
 use router_env::{instrument, metrics::add_attributes, tracing};
 #[cfg(feature = "olap")]
@@ -88,10 +74,6 @@
     core::{
         authentication as authentication_core,
         errors::{self, CustomResult, RouterResponse, RouterResult},
-<<<<<<< HEAD
-        payment_methods::{self, PaymentMethodRetrieve},
-=======
->>>>>>> 91cb50fa
         utils,
     },
     db::StorageInterface,
@@ -335,9 +317,6 @@
                     external_latency = router_data.external_latency;
                     //add connector http status code metrics
                     add_connector_http_status_code_metrics(connector_http_status_code);
-<<<<<<< HEAD
-                    payment_data = operation
-=======
 
                     operation
                         .to_post_update_tracker()?
@@ -352,7 +331,6 @@
                         .await?;
 
                     operation
->>>>>>> 91cb50fa
                         .to_post_update_tracker()?
                         .update_tracker(
                             state,
@@ -461,9 +439,6 @@
                     external_latency = router_data.external_latency;
                     //add connector http status code metrics
                     add_connector_http_status_code_metrics(connector_http_status_code);
-<<<<<<< HEAD
-                    payment_data = operation
-=======
 
                     operation
                         .to_post_update_tracker()?
@@ -478,7 +453,6 @@
                         .await?;
 
                     operation
->>>>>>> 91cb50fa
                         .to_post_update_tracker()?
                         .update_tracker(
                             state,
@@ -824,11 +798,7 @@
 where
     F: Send + Clone + Sync,
     FData: Send + Sync + Clone,
-<<<<<<< HEAD
-    Op: Operation<F, Req, Ctx> + Send + Sync + Clone,
-=======
     Op: Operation<F, Req> + Send + Sync + Clone,
->>>>>>> 91cb50fa
     Req: Debug + Authenticate + Clone,
     Res: transformers::ToResponse<PaymentData<F>, Op>,
     // To create connector flow specific interface data
@@ -1464,16 +1434,9 @@
     schedule_time: Option<time::PrimitiveDateTime>,
     header_payload: HeaderPayload,
     frm_suggestion: Option<storage_enums::FrmSuggestion>,
-<<<<<<< HEAD
-) -> RouterResult<(
-    router_types::RouterData<F, RouterDReq, router_types::PaymentsResponseData>,
-    helpers::MerchantConnectorAccountType,
-)>
-=======
     business_profile: &storage::business_profile::BusinessProfile,
     is_retry_payment: bool,
 ) -> RouterResult<RouterData<F, RouterDReq, router_types::PaymentsResponseData>>
->>>>>>> 91cb50fa
 where
     F: Send + Clone + Sync,
     RouterDReq: Send + Sync,
