pub mod access_token;
pub mod conditional_configs;
pub mod customers;
pub mod flows;
pub mod helpers;
pub mod operations;
#[cfg(feature = "retry")]
pub mod retry;
pub mod routing;
pub mod tokenization;
pub mod transformers;
pub mod types;

use std::{fmt::Debug, marker::PhantomData, ops::Deref, time::Instant, vec::IntoIter};

use api_models::{self, enums, payments::HeaderPayload};
use common_utils::{ext_traits::AsyncExt, pii, types::Surcharge};
use data_models::mandates::MandateData;
use diesel_models::{ephemeral_key, fraud_check::FraudCheck};
use error_stack::{IntoReport, ResultExt};
use futures::future::join_all;
use helpers::ApplePayData;
use masking::Secret;
use redis_interface::errors::RedisError;
use router_env::{instrument, tracing};
#[cfg(feature = "olap")]
use router_types::transformers::ForeignFrom;
use scheduler::utils as pt_utils;
use time;

pub use self::operations::{
    PaymentApprove, PaymentCancel, PaymentCapture, PaymentConfirm, PaymentCreate,
    PaymentIncrementalAuthorization, PaymentReject, PaymentResponse, PaymentSession, PaymentStatus,
    PaymentUpdate,
};
use self::{
    conditional_configs::perform_decision_management,
    flows::{ConstructFlowSpecificData, Feature},
    helpers::get_key_params_for_surcharge_details,
    operations::{payment_complete_authorize, BoxedOperation, Operation},
    routing::{self as self_routing, SessionFlowRoutingInput},
};
use super::{
    authentication::types::AuthenticationData, errors::StorageErrorExt,
    payment_methods::surcharge_decision_configs, routing::TransactionData,
};
#[cfg(feature = "frm")]
use crate::core::fraud_check as frm_core;
use crate::{
    configs::settings::{ApplePayPreDecryptFlow, PaymentMethodTypeTokenFilter},
    core::{
        authentication as authentication_core,
        errors::{self, CustomResult, RouterResponse, RouterResult},
        payment_methods::PaymentMethodRetrieve,
        utils,
    },
    db::StorageInterface,
    logger,
    routes::{metrics, payment_methods::ParentPaymentMethodToken, AppState},
    services::{self, api::Authenticate},
    types::{
        self as router_types,
        api::{self, authentication, ConnectorCallType},
        domain,
        storage::{self, enums as storage_enums, payment_attempt::PaymentAttemptExt},
        transformers::{ForeignInto, ForeignTryInto},
        BrowserInformation,
    },
    utils::{
        add_apple_pay_flow_metrics, add_connector_http_status_code_metrics, Encode, OptionExt,
        ValueExt,
    },
    workflows::payment_sync,
};

#[allow(clippy::too_many_arguments, clippy::type_complexity)]
#[instrument(skip_all, fields(payment_id, merchant_id))]
pub async fn payments_operation_core<F, Req, Op, FData, Ctx>(
    state: &AppState,
    merchant_account: domain::MerchantAccount,
    key_store: domain::MerchantKeyStore,
    operation: Op,
    req: Req,
    call_connector_action: CallConnectorAction,
    auth_flow: services::AuthFlow,
    eligible_connectors: Option<Vec<common_enums::RoutableConnectors>>,
    header_payload: HeaderPayload,
) -> RouterResult<(
    PaymentData<F>,
    Req,
    Option<domain::Customer>,
    Option<u16>,
    Option<u128>,
)>
where
    F: Send + Clone + Sync,
    Req: Authenticate + Clone,
    Op: Operation<F, Req, Ctx> + Send + Sync,

    // To create connector flow specific interface data
    PaymentData<F>: ConstructFlowSpecificData<F, FData, router_types::PaymentsResponseData>,
    router_types::RouterData<F, FData, router_types::PaymentsResponseData>: Feature<F, FData>,

    // To construct connector flow specific api
    dyn router_types::api::Connector:
        services::api::ConnectorIntegration<F, FData, router_types::PaymentsResponseData>,

    // To perform router related operation for PaymentResponse
    PaymentResponse: Operation<F, FData, Ctx>,
    FData: Send + Sync,
    Ctx: PaymentMethodRetrieve,
{
    let operation: BoxedOperation<'_, F, Req, Ctx> = Box::new(operation);

    tracing::Span::current().record("merchant_id", merchant_account.merchant_id.as_str());
    let (operation, validate_result) = operation
        .to_validate_request()?
        .validate_request(&req, &merchant_account)?;

    tracing::Span::current().record("payment_id", &format!("{}", validate_result.payment_id));

    let operations::GetTrackerResponse {
        operation,
        customer_details,
        mut payment_data,
        business_profile,
    } = operation
        .to_get_tracker()?
        .get_trackers(
            state,
            &validate_result.payment_id,
            &req,
            validate_result.mandate_type.to_owned(),
            &merchant_account,
            &key_store,
            auth_flow,
            header_payload.payment_confirm_source,
        )
        .await?;

    let (operation, customer) = operation
        .to_domain()?
        .get_or_create_customer_details(
            &*state.store,
            &mut payment_data,
            customer_details,
            &key_store,
        )
        .await
        .to_not_found_response(errors::ApiErrorResponse::CustomerNotFound)
        .attach_printable("Failed while fetching/creating customer")?;

    call_decision_manager(state, &merchant_account, &mut payment_data).await?;

    let connector = get_connector_choice(
        &operation,
        state,
        &req,
        &merchant_account,
        &business_profile,
        &key_store,
        &mut payment_data,
        eligible_connectors,
    )
    .await?;

    let should_add_task_to_process_tracker = should_add_task_to_process_tracker(&payment_data);
    let is_external_authentication_requested = payment_data
        .payment_intent
        .request_external_three_ds_authentication;
    payment_data = tokenize_in_router_when_confirm_false_or_external_authentication(
        state,
        &operation,
        &mut payment_data,
        &validate_result,
        &key_store,
        &customer,
        is_external_authentication_requested,
    )
    .await?;

    let mut connector_http_status_code = None;
    let mut external_latency = None;
    if let Some(connector_details) = connector {
        // Fetch and check FRM configs
        #[cfg(feature = "frm")]
        let mut frm_info = None;
        #[cfg(feature = "frm")]
        let db = &*state.store;
        #[allow(unused_variables, unused_mut)]
        let mut should_continue_transaction: bool = true;
        #[cfg(feature = "frm")]
        let mut should_continue_capture: bool = true;
        #[cfg(feature = "frm")]
        let frm_configs = if state.conf.frm.enabled {
            frm_core::call_frm_before_connector_call(
                db,
                &operation,
                &merchant_account,
                &mut payment_data,
                state,
                &mut frm_info,
                &customer,
                &mut should_continue_transaction,
                &mut should_continue_capture,
                key_store.clone(),
            )
            .await?
        } else {
            None
        };
        #[cfg(feature = "frm")]
        logger::debug!(
            "frm_configs: {:?}\nshould_cancel_transaction: {:?}\nshould_continue_capture: {:?}",
            frm_configs,
            should_continue_transaction,
            should_continue_capture,
        );

        operation
            .to_domain()?
            .call_external_three_ds_authentication_if_eligible(
                state,
                &mut payment_data,
                &mut should_continue_transaction,
                &connector_details,
                &business_profile,
                &key_store,
            )
            .await?;

        if should_continue_transaction {
            #[cfg(feature = "frm")]
            match (
                should_continue_capture,
                payment_data.payment_attempt.capture_method,
            ) {
                (false, Some(storage_enums::CaptureMethod::Automatic))
                | (false, Some(storage_enums::CaptureMethod::Scheduled)) => {
                    payment_data.payment_attempt.capture_method =
                        Some(storage_enums::CaptureMethod::Manual);
                }
                _ => (),
            };
            payment_data = match connector_details {
                api::ConnectorCallType::PreDetermined(connector) => {
                    let schedule_time = if should_add_task_to_process_tracker {
                        payment_sync::get_sync_process_schedule_time(
                            &*state.store,
                            connector.connector.id(),
                            &merchant_account.merchant_id,
                            0,
                        )
                        .await
                        .into_report()
                        .change_context(errors::ApiErrorResponse::InternalServerError)
                        .attach_printable("Failed while getting process schedule time")?
                    } else {
                        None
                    };
                    let router_data = call_connector_service(
                        state,
                        &merchant_account,
                        &key_store,
                        connector,
                        &operation,
                        &mut payment_data,
                        &customer,
                        call_connector_action,
                        &validate_result,
                        schedule_time,
                        header_payload,
                        #[cfg(feature = "frm")]
                        frm_info.as_ref().and_then(|fi| fi.suggested_action),
                        #[cfg(not(feature = "frm"))]
                        None,
                    )
                    .await?;
                    let operation = Box::new(PaymentResponse);

                    connector_http_status_code = router_data.connector_http_status_code;
                    external_latency = router_data.external_latency;
                    //add connector http status code metrics
                    add_connector_http_status_code_metrics(connector_http_status_code);
                    operation
                        .to_post_update_tracker()?
                        .update_tracker(
                            state,
                            &validate_result.payment_id,
                            payment_data,
                            router_data,
                            merchant_account.storage_scheme,
                        )
                        .await?
                }

                api::ConnectorCallType::Retryable(connectors) => {
                    let mut connectors = connectors.into_iter();

                    let connector_data = get_connector_data(&mut connectors)?;

                    let schedule_time = if should_add_task_to_process_tracker {
                        payment_sync::get_sync_process_schedule_time(
                            &*state.store,
                            connector_data.connector.id(),
                            &merchant_account.merchant_id,
                            0,
                        )
                        .await
                        .into_report()
                        .change_context(errors::ApiErrorResponse::InternalServerError)
                        .attach_printable("Failed while getting process schedule time")?
                    } else {
                        None
                    };
                    let router_data = call_connector_service(
                        state,
                        &merchant_account,
                        &key_store,
                        connector_data.clone(),
                        &operation,
                        &mut payment_data,
                        &customer,
                        call_connector_action,
                        &validate_result,
                        schedule_time,
                        header_payload,
                        #[cfg(feature = "frm")]
                        frm_info.as_ref().and_then(|fi| fi.suggested_action),
                        #[cfg(not(feature = "frm"))]
                        None,
                    )
                    .await?;

                    #[cfg(feature = "retry")]
                    let mut router_data = router_data;
                    #[cfg(feature = "retry")]
                    {
                        use crate::core::payments::retry::{self, GsmValidation};
                        let config_bool = retry::config_should_call_gsm(
                            &*state.store,
                            &merchant_account.merchant_id,
                        )
                        .await;

                        if config_bool && router_data.should_call_gsm() {
                            router_data = retry::do_gsm_actions(
                                state,
                                &mut payment_data,
                                connectors,
                                connector_data,
                                router_data,
                                &merchant_account,
                                &key_store,
                                &operation,
                                &customer,
                                &validate_result,
                                schedule_time,
                                #[cfg(feature = "frm")]
                                frm_info.as_ref().and_then(|fi| fi.suggested_action),
                                #[cfg(not(feature = "frm"))]
                                None,
                            )
                            .await?;
                        };
                    }

                    let operation = Box::new(PaymentResponse);
                    connector_http_status_code = router_data.connector_http_status_code;
                    external_latency = router_data.external_latency;
                    //add connector http status code metrics
                    add_connector_http_status_code_metrics(connector_http_status_code);
                    operation
                        .to_post_update_tracker()?
                        .update_tracker(
                            state,
                            &validate_result.payment_id,
                            payment_data,
                            router_data,
                            merchant_account.storage_scheme,
                        )
                        .await?
                }

                api::ConnectorCallType::SessionMultiple(connectors) => {
                    let session_surcharge_details =
                        call_surcharge_decision_management_for_session_flow(
                            state,
                            &merchant_account,
                            &mut payment_data,
                            &connectors,
                        )
                        .await?;
                    call_multiple_connectors_service(
                        state,
                        &merchant_account,
                        &key_store,
                        connectors,
                        &operation,
                        payment_data,
                        &customer,
                        session_surcharge_details,
                    )
                    .await?
                }
            };

            #[cfg(feature = "frm")]
            if let Some(fraud_info) = &mut frm_info {
                Box::pin(frm_core::post_payment_frm_core(
                    state,
                    &merchant_account,
                    &mut payment_data,
                    fraud_info,
                    frm_configs
                        .clone()
                        .ok_or(errors::ApiErrorResponse::MissingRequiredField {
                            field_name: "frm_configs",
                        })
                        .into_report()
                        .attach_printable("Frm configs label not found")?,
                    &customer,
                    key_store,
                ))
                .await?;
            }
        } else {
            (_, payment_data) = operation
                .to_update_tracker()?
                .update_trackers(
                    state,
                    payment_data.clone(),
                    customer.clone(),
                    validate_result.storage_scheme,
                    None,
                    &key_store,
                    #[cfg(feature = "frm")]
                    frm_info.and_then(|info| info.suggested_action),
                    #[cfg(not(feature = "frm"))]
                    None,
                    header_payload,
                )
                .await?;
        }

        payment_data
            .payment_attempt
            .payment_token
            .as_ref()
            .zip(payment_data.payment_attempt.payment_method)
            .map(ParentPaymentMethodToken::create_key_for_token)
            .async_map(|key_for_hyperswitch_token| async move {
                if key_for_hyperswitch_token
                    .should_delete_payment_method_token(payment_data.payment_intent.status)
                {
                    let _ = key_for_hyperswitch_token.delete(state).await;
                }
            })
            .await;
    } else {
        (_, payment_data) = operation
            .to_update_tracker()?
            .update_trackers(
                state,
                payment_data.clone(),
                customer.clone(),
                validate_result.storage_scheme,
                None,
                &key_store,
                None,
                header_payload,
            )
            .await?;
    }

    let cloned_payment_data = payment_data.clone();
    let cloned_customer = customer.clone();
    let cloned_request = req.clone();

    crate::utils::trigger_payments_webhook(
        merchant_account,
        business_profile,
        cloned_payment_data,
        Some(cloned_request),
        cloned_customer,
        state,
        operation,
    )
    .await
    .map_err(|error| logger::warn!(payments_outgoing_webhook_error=?error))
    .ok();

    Ok((
        payment_data,
        req,
        customer,
        connector_http_status_code,
        external_latency,
    ))
}

#[instrument(skip_all)]
pub async fn call_decision_manager<O>(
    state: &AppState,
    merchant_account: &domain::MerchantAccount,
    payment_data: &mut PaymentData<O>,
) -> RouterResult<()>
where
    O: Send + Clone,
{
    let algorithm_ref: api::routing::RoutingAlgorithmRef = merchant_account
        .routing_algorithm
        .clone()
        .map(|val| val.parse_value("routing algorithm"))
        .transpose()
        .change_context(errors::ApiErrorResponse::InternalServerError)
        .attach_printable("Could not decode the routing algorithm")?
        .unwrap_or_default();

    let output = perform_decision_management(
        state,
        algorithm_ref,
        merchant_account.merchant_id.as_str(),
        payment_data,
    )
    .await
    .change_context(errors::ApiErrorResponse::InternalServerError)
    .attach_printable("Could not decode the conditional config")?;
    payment_data.payment_attempt.authentication_type = payment_data
        .payment_attempt
        .authentication_type
        .or(output.override_3ds.map(ForeignInto::foreign_into))
        .or(Some(storage_enums::AuthenticationType::NoThreeDs));
    Ok(())
}

#[instrument(skip_all)]
async fn populate_surcharge_details<F>(
    state: &AppState,
    payment_data: &mut PaymentData<F>,
) -> RouterResult<()>
where
    F: Send + Clone,
{
    if payment_data
        .payment_intent
        .surcharge_applicable
        .unwrap_or(false)
    {
        if let Some(surcharge_details) = payment_data.payment_attempt.get_surcharge_details() {
            // if retry payment, surcharge would have been populated from the previous attempt. Use the same surcharge
            let surcharge_details =
                types::SurchargeDetails::from((&surcharge_details, &payment_data.payment_attempt));
            payment_data.surcharge_details = Some(surcharge_details);
            return Ok(());
        }
        let raw_card_key = payment_data
            .payment_method_data
            .as_ref()
            .and_then(get_key_params_for_surcharge_details)
            .map(|(payment_method, payment_method_type, card_network)| {
                types::SurchargeKey::PaymentMethodData(
                    payment_method,
                    payment_method_type,
                    card_network,
                )
            });
        let saved_card_key = payment_data.token.clone().map(types::SurchargeKey::Token);

        let surcharge_key = raw_card_key
            .or(saved_card_key)
            .get_required_value("payment_method_data or payment_token")?;
        logger::debug!(surcharge_key_confirm =? surcharge_key);

        let calculated_surcharge_details =
            match types::SurchargeMetadata::get_individual_surcharge_detail_from_redis(
                state,
                surcharge_key,
                &payment_data.payment_attempt.attempt_id,
            )
            .await
            {
                Ok(surcharge_details) => Some(surcharge_details),
                Err(err) if err.current_context() == &RedisError::NotFound => None,
                Err(err) => {
                    Err(err).change_context(errors::ApiErrorResponse::InternalServerError)?
                }
            };

        payment_data.surcharge_details = calculated_surcharge_details;
    } else {
        let surcharge_details =
            payment_data
                .payment_attempt
                .get_surcharge_details()
                .map(|surcharge_details| {
                    types::SurchargeDetails::from((
                        &surcharge_details,
                        &payment_data.payment_attempt,
                    ))
                });
        payment_data.surcharge_details = surcharge_details;
    }
    Ok(())
}

#[inline]
pub fn get_connector_data(
    connectors: &mut IntoIter<api::ConnectorData>,
) -> RouterResult<api::ConnectorData> {
    connectors
        .next()
        .ok_or(errors::ApiErrorResponse::InternalServerError)
        .into_report()
        .attach_printable("Connector not found in connectors iterator")
}

#[instrument(skip_all)]
pub async fn call_surcharge_decision_management_for_session_flow<O>(
    state: &AppState,
    merchant_account: &domain::MerchantAccount,
    payment_data: &mut PaymentData<O>,
    session_connector_data: &[api::SessionConnectorData],
) -> RouterResult<Option<api::SessionSurchargeDetails>>
where
    O: Send + Clone + Sync,
{
    if let Some(surcharge_amount) = payment_data.payment_attempt.surcharge_amount {
        let tax_on_surcharge_amount = payment_data.payment_attempt.tax_amount.unwrap_or(0);
        let final_amount =
            payment_data.payment_attempt.amount + surcharge_amount + tax_on_surcharge_amount;
        Ok(Some(api::SessionSurchargeDetails::PreDetermined(
            types::SurchargeDetails {
                original_amount: payment_data.payment_attempt.amount,
                surcharge: Surcharge::Fixed(surcharge_amount),
                tax_on_surcharge: None,
                surcharge_amount,
                tax_on_surcharge_amount,
                final_amount,
            },
        )))
    } else {
        let payment_method_type_list = session_connector_data
            .iter()
            .map(|session_connector_data| session_connector_data.payment_method_type)
            .collect();
        let algorithm_ref: api::routing::RoutingAlgorithmRef = merchant_account
            .routing_algorithm
            .clone()
            .map(|val| val.parse_value("routing algorithm"))
            .transpose()
            .change_context(errors::ApiErrorResponse::InternalServerError)
            .attach_printable("Could not decode the routing algorithm")?
            .unwrap_or_default();
        let surcharge_results =
            surcharge_decision_configs::perform_surcharge_decision_management_for_session_flow(
                state,
                algorithm_ref,
                payment_data,
                &payment_method_type_list,
            )
            .await
            .change_context(errors::ApiErrorResponse::InternalServerError)
            .attach_printable("error performing surcharge decision operation")?;

        Ok(if surcharge_results.is_empty_result() {
            None
        } else {
            Some(api::SessionSurchargeDetails::Calculated(surcharge_results))
        })
    }
}
#[allow(clippy::too_many_arguments)]
pub async fn payments_core<F, Res, Req, Op, FData, Ctx>(
    state: AppState,
    merchant_account: domain::MerchantAccount,
    key_store: domain::MerchantKeyStore,
    operation: Op,
    req: Req,
    auth_flow: services::AuthFlow,
    call_connector_action: CallConnectorAction,
    eligible_connectors: Option<Vec<api_models::enums::Connector>>,
    header_payload: HeaderPayload,
) -> RouterResponse<Res>
where
    F: Send + Clone + Sync,
    FData: Send + Sync,
    Op: Operation<F, Req, Ctx> + Send + Sync + Clone,
    Req: Debug + Authenticate + Clone,
    Res: transformers::ToResponse<Req, PaymentData<F>, Op>,
    // To create connector flow specific interface data
    PaymentData<F>: ConstructFlowSpecificData<F, FData, router_types::PaymentsResponseData>,
    router_types::RouterData<F, FData, router_types::PaymentsResponseData>: Feature<F, FData>,
    Ctx: PaymentMethodRetrieve,

    // To construct connector flow specific api
    dyn router_types::api::Connector:
        services::api::ConnectorIntegration<F, FData, router_types::PaymentsResponseData>,

    // To perform router related operation for PaymentResponse
    PaymentResponse: Operation<F, FData, Ctx>,
{
    let eligible_routable_connectors = eligible_connectors.map(|connectors| {
        connectors
            .into_iter()
            .flat_map(|c| c.foreign_try_into())
            .collect()
    });
    let (payment_data, req, customer, connector_http_status_code, external_latency) =
        payments_operation_core::<_, _, _, _, Ctx>(
            &state,
            merchant_account,
            key_store,
            operation.clone(),
            req,
            call_connector_action,
            auth_flow,
            eligible_routable_connectors,
            header_payload,
        )
        .await?;

    Res::generate_response(
        Some(req),
        payment_data,
        customer,
        auth_flow,
        &state.conf.server,
        operation,
        &state.conf.connector_request_reference_id_config,
        connector_http_status_code,
        external_latency,
        header_payload.x_hs_latency,
    )
}

fn is_start_pay<Op: Debug>(operation: &Op) -> bool {
    format!("{operation:?}").eq("PaymentStart")
}

#[derive(Clone, Debug, serde::Serialize)]
pub struct PaymentsRedirectResponseData {
    pub connector: Option<String>,
    pub param: Option<String>,
    pub merchant_id: Option<String>,
    pub json_payload: Option<serde_json::Value>,
    pub resource_id: api::PaymentIdType,
    pub force_sync: bool,
    pub creds_identifier: Option<String>,
}

#[async_trait::async_trait]
pub trait PaymentRedirectFlow<Ctx: PaymentMethodRetrieve>: Sync {
    async fn call_payment_flow(
        &self,
        state: &AppState,
        merchant_account: domain::MerchantAccount,
        merchant_key_store: domain::MerchantKeyStore,
        req: PaymentsRedirectResponseData,
        connector_action: CallConnectorAction,
    ) -> RouterResponse<api::PaymentsResponse>;

    fn get_payment_action(&self) -> services::PaymentAction;

    fn generate_response(
        &self,
        payments_response: api_models::payments::PaymentsResponse,
        business_profile: diesel_models::business_profile::BusinessProfile,
        payment_id: String,
        connector: String,
    ) -> RouterResult<api::RedirectionResponse>;

    #[allow(clippy::too_many_arguments)]
    async fn handle_payments_redirect_response(
        &self,
        state: AppState,
        merchant_account: domain::MerchantAccount,
        key_store: domain::MerchantKeyStore,
        req: PaymentsRedirectResponseData,
    ) -> RouterResponse<api::RedirectionResponse> {
        metrics::REDIRECTION_TRIGGERED.add(
            &metrics::CONTEXT,
            1,
            &[
                metrics::request::add_attributes(
                    "connector",
                    req.connector.to_owned().unwrap_or("null".to_string()),
                ),
                metrics::request::add_attributes(
                    "merchant_id",
                    merchant_account.merchant_id.to_owned(),
                ),
            ],
        );
        let connector = req.connector.clone().get_required_value("connector")?;

        let query_params = req.param.clone().get_required_value("param")?;

        let resource_id = api::PaymentIdTypeExt::get_payment_intent_id(&req.resource_id)
            .change_context(errors::ApiErrorResponse::MissingRequiredField {
                field_name: "payment_id",
            })?;

        // This connector data is ephemeral, the call payment flow will get new connector data
        // with merchant account details, so the connector_id can be safely set to None here
        let connector_data = api::ConnectorData::get_connector_by_name(
            &state.conf.connectors,
            &connector,
            api::GetToken::Connector,
            None,
        )?;

        let flow_type = connector_data
            .connector
            .get_flow_type(
                &query_params,
                req.json_payload.clone(),
                self.get_payment_action(),
            )
            .change_context(errors::ApiErrorResponse::InternalServerError)
            .attach_printable("Failed to decide the response flow")?;

        let response = self
            .call_payment_flow(
                &state,
                merchant_account.clone(),
                key_store,
                req.clone(),
                flow_type,
            )
            .await;

        let payments_response = match response? {
            services::ApplicationResponse::Json(response) => Ok(response),
            services::ApplicationResponse::JsonWithHeaders((response, _)) => Ok(response),
            _ => Err(errors::ApiErrorResponse::InternalServerError)
                .into_report()
                .attach_printable("Failed to get the response in json"),
        }?;

        let profile_id = payments_response
            .profile_id
            .as_ref()
            .get_required_value("profile_id")?;

        let business_profile = state
            .store
            .find_business_profile_by_profile_id(profile_id)
            .await
            .to_not_found_response(errors::ApiErrorResponse::BusinessProfileNotFound {
                id: profile_id.to_string(),
            })?;

        let result =
            self.generate_response(payments_response, business_profile, resource_id, connector)?;

        Ok(services::ApplicationResponse::JsonForRedirection(result))
    }
}

#[derive(Clone, Debug)]
pub struct PaymentRedirectCompleteAuthorize;

#[async_trait::async_trait]
impl<Ctx: PaymentMethodRetrieve> PaymentRedirectFlow<Ctx> for PaymentRedirectCompleteAuthorize {
    async fn call_payment_flow(
        &self,
        state: &AppState,
        merchant_account: domain::MerchantAccount,
        merchant_key_store: domain::MerchantKeyStore,
        req: PaymentsRedirectResponseData,
        connector_action: CallConnectorAction,
    ) -> RouterResponse<api::PaymentsResponse> {
        let payment_confirm_req = api::PaymentsRequest {
            payment_id: Some(req.resource_id.clone()),
            merchant_id: req.merchant_id.clone(),
            feature_metadata: Some(api_models::payments::FeatureMetadata {
                redirect_response: Some(api_models::payments::RedirectResponse {
                    param: req.param.map(Secret::new),
                    json_payload: Some(req.json_payload.unwrap_or(serde_json::json!({})).into()),
                }),
            }),
            ..Default::default()
        };
        Box::pin(payments_core::<
            api::CompleteAuthorize,
            api::PaymentsResponse,
            _,
            _,
            _,
            Ctx,
        >(
            state.clone(),
            merchant_account,
            merchant_key_store,
            payment_complete_authorize::CompleteAuthorize,
            payment_confirm_req,
            services::api::AuthFlow::Merchant,
            connector_action,
            None,
            HeaderPayload::default(),
        ))
        .await
    }

    fn get_payment_action(&self) -> services::PaymentAction {
        services::PaymentAction::CompleteAuthorize
    }

    fn generate_response(
        &self,
        payments_response: api_models::payments::PaymentsResponse,
        business_profile: diesel_models::business_profile::BusinessProfile,
        payment_id: String,
        connector: String,
    ) -> RouterResult<api::RedirectionResponse> {
        // There might be multiple redirections needed for some flows
        // If the status is requires customer action, then send the startpay url again
        // The redirection data must have been provided and updated by the connector
        match payments_response.status {
            api_models::enums::IntentStatus::RequiresCustomerAction => {
                let startpay_url = payments_response
                    .next_action
                    .and_then(|next_action_data| match next_action_data {
                        api_models::payments::NextActionData::RedirectToUrl { redirect_to_url } => Some(redirect_to_url),
                        api_models::payments::NextActionData::DisplayBankTransferInformation { .. } => None,
                        api_models::payments::NextActionData::ThirdPartySdkSessionToken { .. } => None,
                        api_models::payments::NextActionData::QrCodeInformation{..} => None,
                        api_models::payments::NextActionData::DisplayVoucherInformation{ .. } => None,
                        api_models::payments::NextActionData::WaitScreenInformation{..} => None,
                        api_models::payments::NextActionData::ThreeDsInvoke { .. } => None,
                    })
                    .ok_or(errors::ApiErrorResponse::InternalServerError)
                    .into_report()
                    .attach_printable(
                        "did not receive redirect to url when status is requires customer action",
                    )?;
                Ok(api::RedirectionResponse {
                    return_url: String::new(),
                    params: vec![],
                    return_url_with_query_params: startpay_url,
                    http_method: "GET".to_string(),
                    headers: vec![],
                })
            }
            // If the status is terminal status, then redirect to merchant return url to provide status
            api_models::enums::IntentStatus::Succeeded
            | api_models::enums::IntentStatus::Failed
            | api_models::enums::IntentStatus::Cancelled | api_models::enums::IntentStatus::RequiresCapture| api_models::enums::IntentStatus::Processing=> helpers::get_handle_response_url(
                payment_id,
                &business_profile,
                payments_response,
                connector,
            ),
            _ => Err(errors::ApiErrorResponse::InternalServerError).into_report().attach_printable_lazy(|| format!("Could not proceed with payment as payment status {} cannot be handled during redirection",payments_response.status))?
        }
    }
}

#[derive(Clone, Debug)]
pub struct PaymentRedirectSync;

#[async_trait::async_trait]
impl<Ctx: PaymentMethodRetrieve> PaymentRedirectFlow<Ctx> for PaymentRedirectSync {
    async fn call_payment_flow(
        &self,
        state: &AppState,
        merchant_account: domain::MerchantAccount,
        merchant_key_store: domain::MerchantKeyStore,
        req: PaymentsRedirectResponseData,
        connector_action: CallConnectorAction,
    ) -> RouterResponse<api::PaymentsResponse> {
        let payment_sync_req = api::PaymentsRetrieveRequest {
            resource_id: req.resource_id,
            merchant_id: req.merchant_id,
            param: req.param,
            force_sync: req.force_sync,
            connector: req.connector,
            merchant_connector_details: req.creds_identifier.map(|creds_id| {
                api::MerchantConnectorDetailsWrap {
                    creds_identifier: creds_id,
                    encoded_data: None,
                }
            }),
            client_secret: None,
            expand_attempts: None,
            expand_captures: None,
        };
        Box::pin(payments_core::<
            api::PSync,
            api::PaymentsResponse,
            _,
            _,
            _,
            Ctx,
        >(
            state.clone(),
            merchant_account,
            merchant_key_store,
            PaymentStatus,
            payment_sync_req,
            services::api::AuthFlow::Merchant,
            connector_action,
            None,
            HeaderPayload::default(),
        ))
        .await
    }
    fn generate_response(
        &self,
        payments_response: api_models::payments::PaymentsResponse,
        business_profile: diesel_models::business_profile::BusinessProfile,
        payment_id: String,
        connector: String,
    ) -> RouterResult<api::RedirectionResponse> {
        helpers::get_handle_response_url(
            payment_id,
            &business_profile,
            payments_response,
            connector,
        )
    }

    fn get_payment_action(&self) -> services::PaymentAction {
        services::PaymentAction::PSync
    }
}

#[derive(Clone, Debug)]
pub struct PaymentAuthenticateCompleteAuthorize;

#[async_trait::async_trait]
impl<Ctx: PaymentMethodRetrieve> PaymentRedirectFlow<Ctx> for PaymentAuthenticateCompleteAuthorize {
    async fn call_payment_flow(
        &self,
        state: &AppState,
        merchant_account: domain::MerchantAccount,
        merchant_key_store: domain::MerchantKeyStore,
        req: PaymentsRedirectResponseData,
        connector_action: CallConnectorAction,
    ) -> RouterResponse<api::PaymentsResponse> {
        let payment_confirm_req = api::PaymentsRequest {
            payment_id: Some(req.resource_id.clone()),
            merchant_id: req.merchant_id.clone(),
            feature_metadata: Some(api_models::payments::FeatureMetadata {
                redirect_response: Some(api_models::payments::RedirectResponse {
                    param: req.param.map(Secret::new),
                    json_payload: Some(req.json_payload.unwrap_or(serde_json::json!({})).into()),
                }),
            }),
            ..Default::default()
        };
        Box::pin(payments_core::<
            api::Authorize,
            api::PaymentsResponse,
            _,
            _,
            _,
            Ctx,
        >(
            state.clone(),
            merchant_account,
            merchant_key_store,
            PaymentConfirm,
            payment_confirm_req,
            services::api::AuthFlow::Merchant,
            connector_action,
            None,
            HeaderPayload {
                payment_confirm_source: Some(enums::PaymentSource::ExternalAuthenticator),
                x_hs_latency: None,
            },
        ))
        .await
    }
    fn generate_response(
        &self,
        payments_response: api_models::payments::PaymentsResponse,
        business_profile: diesel_models::business_profile::BusinessProfile,
        payment_id: String,
        connector: String,
    ) -> RouterResult<api::RedirectionResponse> {
        helpers::get_handle_response_url(
            payment_id,
            &business_profile,
            payments_response,
            connector,
        )
    }

    fn get_payment_action(&self) -> services::PaymentAction {
        services::PaymentAction::CompleteAuthorize
    }
}

#[allow(clippy::too_many_arguments)]
#[instrument(skip_all)]
pub async fn call_connector_service<F, RouterDReq, ApiRequest, Ctx>(
    state: &AppState,
    merchant_account: &domain::MerchantAccount,
    key_store: &domain::MerchantKeyStore,
    connector: api::ConnectorData,
    operation: &BoxedOperation<'_, F, ApiRequest, Ctx>,
    payment_data: &mut PaymentData<F>,
    customer: &Option<domain::Customer>,
    call_connector_action: CallConnectorAction,
    validate_result: &operations::ValidateResult<'_>,
    schedule_time: Option<time::PrimitiveDateTime>,
    header_payload: HeaderPayload,
    frm_suggestion: Option<storage_enums::FrmSuggestion>,
) -> RouterResult<router_types::RouterData<F, RouterDReq, router_types::PaymentsResponseData>>
where
    F: Send + Clone + Sync,
    RouterDReq: Send + Sync,

    // To create connector flow specific interface data
    PaymentData<F>: ConstructFlowSpecificData<F, RouterDReq, router_types::PaymentsResponseData>,
    router_types::RouterData<F, RouterDReq, router_types::PaymentsResponseData>:
        Feature<F, RouterDReq> + Send,
    Ctx: PaymentMethodRetrieve,

    // To construct connector flow specific api
    dyn api::Connector:
        services::api::ConnectorIntegration<F, RouterDReq, router_types::PaymentsResponseData>,
{
    let stime_connector = Instant::now();

    let merchant_connector_account = construct_profile_id_and_get_mca(
        state,
        merchant_account,
        payment_data,
        &connector.connector_name.to_string(),
        connector.merchant_connector_id.as_ref(),
        key_store,
        false,
    )
    .await?;

    if payment_data.payment_attempt.merchant_connector_id.is_none() {
        payment_data.payment_attempt.merchant_connector_id =
            merchant_connector_account.get_mca_id();
    }

    operation
        .to_domain()?
        .populate_payment_data(state, payment_data, merchant_account)
        .await?;

    let (pd, tokenization_action) = get_connector_tokenization_action_when_confirm_true(
        state,
        operation,
        payment_data,
        validate_result,
        &merchant_connector_account,
        key_store,
        customer,
    )
    .await?;
    *payment_data = pd;

    // Validating the blocklist guard and generate the fingerprint
    blocklist_guard(state, merchant_account, operation, payment_data).await?;

    let updated_customer = call_create_connector_customer_if_required(
        state,
        customer,
        merchant_account,
        key_store,
        &merchant_connector_account,
        payment_data,
    )
    .await?;

    let mut router_data = payment_data
        .construct_router_data(
            state,
            connector.connector.id(),
            merchant_account,
            key_store,
            customer,
            &merchant_connector_account,
        )
        .await?;

    let add_access_token_result = router_data
        .add_access_token(state, &connector, merchant_account)
        .await?;

    let mut should_continue_further = access_token::update_router_data_with_access_token_result(
        &add_access_token_result,
        &mut router_data,
        &call_connector_action,
    );

    // Tokenization Action will be DecryptApplePayToken, only when payment method type is Apple Pay
    // and the connector supports Apple Pay predecrypt
    if matches!(
        tokenization_action,
        TokenizationAction::DecryptApplePayToken
            | TokenizationAction::TokenizeInConnectorAndApplepayPreDecrypt
    ) {
        let apple_pay_data = match payment_data.payment_method_data.clone() {
            Some(api_models::payments::PaymentMethodData::Wallet(
                api_models::payments::WalletData::ApplePay(wallet_data),
            )) => Some(
                ApplePayData::token_json(api_models::payments::WalletData::ApplePay(wallet_data))
                    .change_context(errors::ApiErrorResponse::InternalServerError)?
                    .decrypt(state)
                    .await
                    .change_context(errors::ApiErrorResponse::InternalServerError)?,
            ),
            _ => None,
        };

        let apple_pay_predecrypt = apple_pay_data
            .parse_value::<router_types::ApplePayPredecryptData>("ApplePayPredecryptData")
            .change_context(errors::ApiErrorResponse::InternalServerError)?;

        logger::debug!(?apple_pay_predecrypt);

        router_data.payment_method_token = Some(router_types::PaymentMethodToken::ApplePayDecrypt(
            Box::new(apple_pay_predecrypt),
        ));
    }

    let pm_token = router_data
        .add_payment_method_token(state, &connector, &tokenization_action)
        .await?;
    if let Some(payment_method_token) = pm_token.clone() {
        router_data.payment_method_token = Some(router_types::PaymentMethodToken::Token(
            payment_method_token,
        ));
    };

    (router_data, should_continue_further) = complete_preprocessing_steps_if_required(
        state,
        &connector,
        payment_data,
        router_data,
        operation,
        should_continue_further,
    )
    .await?;

    if let Ok(router_types::PaymentsResponseData::PreProcessingResponse {
        session_token: Some(session_token),
        ..
    }) = router_data.response.to_owned()
    {
        payment_data.sessions_token.push(session_token);
    };

    // In case of authorize flow, pre-task and post-tasks are being called in build request
    // if we do not want to proceed further, then the function will return Ok(None, false)
    let (connector_request, should_continue_further) = if should_continue_further {
        // Check if the actual flow specific request can be built with available data
        router_data
            .build_flow_specific_connector_request(state, &connector, call_connector_action.clone())
            .await?
    } else {
        (None, false)
    };

    if should_add_task_to_process_tracker(payment_data) {
        operation
            .to_domain()?
            .add_task_to_process_tracker(
                state,
                &payment_data.payment_attempt,
                validate_result.requeue,
                schedule_time,
            )
            .await
            .map_err(|error| logger::error!(process_tracker_error=?error))
            .ok();
    }

    // Update the payment trackers just before calling the connector
    // Since the request is already built in the previous step,
    // there should be no error in request construction from hyperswitch end
    (_, *payment_data) = operation
        .to_update_tracker()?
        .update_trackers(
            state,
            payment_data.clone(),
            customer.clone(),
            merchant_account.storage_scheme,
            updated_customer,
            key_store,
            frm_suggestion,
            header_payload,
        )
        .await?;

    let router_data_res = if should_continue_further {
        // The status of payment_attempt and intent will be updated in the previous step
        // update this in router_data.
        // This is added because few connector integrations do not update the status,
        // and rely on previous status set in router_data
        router_data.status = payment_data.payment_attempt.status;
        router_data
            .decide_flows(
                state,
                &connector,
                customer,
                call_connector_action,
                merchant_account,
                connector_request,
                key_store,
            )
            .await
    } else {
        Ok(router_data)
    };

    let etime_connector = Instant::now();
    let duration_connector = etime_connector.saturating_duration_since(stime_connector);
    tracing::info!(duration = format!("Duration taken: {}", duration_connector.as_millis()));

    router_data_res
}

async fn blocklist_guard<F, ApiRequest, Ctx>(
    state: &AppState,
    merchant_account: &domain::MerchantAccount,
    operation: &BoxedOperation<'_, F, ApiRequest, Ctx>,
    payment_data: &mut PaymentData<F>,
) -> CustomResult<bool, errors::ApiErrorResponse>
where
    F: Send + Clone + Sync,
    Ctx: PaymentMethodRetrieve,
{
    let merchant_id = &payment_data.payment_attempt.merchant_id;
    let blocklist_enabled_key = format!("guard_blocklist_for_{merchant_id}");
    let blocklist_guard_enabled = state
        .store
        .find_config_by_key_unwrap_or(&blocklist_enabled_key, Some("false".to_string()))
        .await;

    let blocklist_guard_enabled: bool = match blocklist_guard_enabled {
        Ok(config) => serde_json::from_str(&config.config).unwrap_or(false),

        // If it is not present in db we are defaulting it to false
        Err(inner) => {
            if !inner.current_context().is_db_not_found() {
                logger::error!("Error fetching guard blocklist enabled config {:?}", inner);
            }
            false
        }
    };

    if blocklist_guard_enabled {
        Ok(operation
            .to_domain()?
            .guard_payment_against_blocklist(state, merchant_account, payment_data)
            .await?)
    } else {
        Ok(false)
    }
}

#[allow(clippy::too_many_arguments)]
pub async fn call_multiple_connectors_service<F, Op, Req, Ctx>(
    state: &AppState,
    merchant_account: &domain::MerchantAccount,
    key_store: &domain::MerchantKeyStore,
    connectors: Vec<api::SessionConnectorData>,
    _operation: &Op,
    mut payment_data: PaymentData<F>,
    customer: &Option<domain::Customer>,
    session_surcharge_details: Option<api::SessionSurchargeDetails>,
) -> RouterResult<PaymentData<F>>
where
    Op: Debug,
    F: Send + Clone,

    // To create connector flow specific interface data
    PaymentData<F>: ConstructFlowSpecificData<F, Req, router_types::PaymentsResponseData>,
    router_types::RouterData<F, Req, router_types::PaymentsResponseData>: Feature<F, Req>,

    // To construct connector flow specific api
    dyn api::Connector:
        services::api::ConnectorIntegration<F, Req, router_types::PaymentsResponseData>,
    Ctx: PaymentMethodRetrieve,

    // To perform router related operation for PaymentResponse
    PaymentResponse: Operation<F, Req, Ctx>,
{
    let call_connectors_start_time = Instant::now();
    let mut join_handlers = Vec::with_capacity(connectors.len());
    for session_connector_data in connectors.iter() {
        let connector_id = session_connector_data.connector.connector.id();

        let merchant_connector_account = construct_profile_id_and_get_mca(
            state,
            merchant_account,
            &mut payment_data,
            &session_connector_data.connector.connector_name.to_string(),
            session_connector_data
                .connector
                .merchant_connector_id
                .as_ref(),
            key_store,
            false,
        )
        .await?;

        payment_data.surcharge_details =
            session_surcharge_details
                .as_ref()
                .and_then(|session_surcharge_details| {
                    session_surcharge_details.fetch_surcharge_details(
                        &session_connector_data.payment_method_type.into(),
                        &session_connector_data.payment_method_type,
                        None,
                    )
                });

        let router_data = payment_data
            .construct_router_data(
                state,
                connector_id,
                merchant_account,
                key_store,
                customer,
                &merchant_connector_account,
            )
            .await?;

        let res = router_data.decide_flows(
            state,
            &session_connector_data.connector,
            customer,
            CallConnectorAction::Trigger,
            merchant_account,
            None,
            key_store,
        );

        join_handlers.push(res);
    }

    let result = join_all(join_handlers).await;

    for (connector_res, session_connector) in result.into_iter().zip(connectors) {
        let connector_name = session_connector.connector.connector_name.to_string();
        match connector_res {
            Ok(connector_response) => {
                if let Ok(router_types::PaymentsResponseData::SessionResponse {
                    session_token,
                    ..
                }) = connector_response.response
                {
                    // If session token is NoSessionTokenReceived, it is not pushed into the sessions_token as there is no response or there can be some error
                    // In case of error, that error is already logged
                    if !matches!(
                        session_token,
                        api_models::payments::SessionToken::NoSessionTokenReceived,
                    ) {
                        payment_data.sessions_token.push(session_token);
                    }
                }
            }
            Err(connector_error) => {
                logger::error!(
                    "sessions_connector_error {} {:?}",
                    connector_name,
                    connector_error
                );
            }
        }
    }

    let call_connectors_end_time = Instant::now();
    let call_connectors_duration =
        call_connectors_end_time.saturating_duration_since(call_connectors_start_time);
    tracing::info!(duration = format!("Duration taken: {}", call_connectors_duration.as_millis()));

    Ok(payment_data)
}

pub async fn call_create_connector_customer_if_required<F, Req>(
    state: &AppState,
    customer: &Option<domain::Customer>,
    merchant_account: &domain::MerchantAccount,
    key_store: &domain::MerchantKeyStore,
    merchant_connector_account: &helpers::MerchantConnectorAccountType,
    payment_data: &mut PaymentData<F>,
) -> RouterResult<Option<storage::CustomerUpdate>>
where
    F: Send + Clone + Sync,
    Req: Send + Sync,

    // To create connector flow specific interface data
    PaymentData<F>: ConstructFlowSpecificData<F, Req, router_types::PaymentsResponseData>,
    router_types::RouterData<F, Req, router_types::PaymentsResponseData>: Feature<F, Req> + Send,

    // To construct connector flow specific api
    dyn api::Connector:
        services::api::ConnectorIntegration<F, Req, router_types::PaymentsResponseData>,
{
    let connector_name = payment_data.payment_attempt.connector.clone();

    match connector_name {
        Some(connector_name) => {
            let connector = api::ConnectorData::get_connector_by_name(
                &state.conf.connectors,
                &connector_name,
                api::GetToken::Connector,
                merchant_connector_account.get_mca_id(),
            )?;

            let connector_label = super::utils::get_connector_label(
                payment_data.payment_intent.business_country,
                payment_data.payment_intent.business_label.as_ref(),
                payment_data.payment_attempt.business_sub_label.as_ref(),
                &connector_name,
            );

            let connector_label = if let Some(connector_label) =
                merchant_connector_account.get_mca_id().or(connector_label)
            {
                connector_label
            } else {
                let profile_id = utils::get_profile_id_from_business_details(
                    payment_data.payment_intent.business_country,
                    payment_data.payment_intent.business_label.as_ref(),
                    merchant_account,
                    payment_data.payment_intent.profile_id.as_ref(),
                    &*state.store,
                    false,
                )
                .await
                .attach_printable("Could not find profile id from business details")?;

                format!("{connector_name}_{profile_id}")
            };

            let (should_call_connector, existing_connector_customer_id) =
                customers::should_call_connector_create_customer(
                    state,
                    &connector,
                    customer,
                    &connector_label,
                );

            if should_call_connector {
                // Create customer at connector and update the customer table to store this data
                let router_data = payment_data
                    .construct_router_data(
                        state,
                        connector.connector.id(),
                        merchant_account,
                        key_store,
                        customer,
                        merchant_connector_account,
                    )
                    .await?;

                let connector_customer_id = router_data
                    .create_connector_customer(state, &connector)
                    .await?;

                let customer_update = customers::update_connector_customer_in_customers(
                    &connector_label,
                    customer.as_ref(),
                    &connector_customer_id,
                )
                .await;

                payment_data.connector_customer_id = connector_customer_id;
                Ok(customer_update)
            } else {
                // Customer already created in previous calls use the same value, no need to update
                payment_data.connector_customer_id =
                    existing_connector_customer_id.map(ToOwned::to_owned);
                Ok(None)
            }
        }
        None => Ok(None),
    }
}

async fn complete_preprocessing_steps_if_required<F, Req, Q, Ctx>(
    state: &AppState,
    connector: &api::ConnectorData,
    payment_data: &PaymentData<F>,
    mut router_data: router_types::RouterData<F, Req, router_types::PaymentsResponseData>,
    operation: &BoxedOperation<'_, F, Q, Ctx>,
    should_continue_payment: bool,
) -> RouterResult<(
    router_types::RouterData<F, Req, router_types::PaymentsResponseData>,
    bool,
)>
where
    F: Send + Clone + Sync,
    Req: Send + Sync,
    router_types::RouterData<F, Req, router_types::PaymentsResponseData>: Feature<F, Req> + Send,
    dyn api::Connector:
        services::api::ConnectorIntegration<F, Req, router_types::PaymentsResponseData>,
{
    //TODO: For ACH transfers, if preprocessing_step is not required for connectors encountered in future, add the check
    let router_data_and_should_continue_payment = match payment_data.payment_method_data.clone() {
        Some(api_models::payments::PaymentMethodData::BankTransfer(data)) => match data.deref() {
            api_models::payments::BankTransferData::AchBankTransfer { .. }
            | api_models::payments::BankTransferData::MultibancoBankTransfer { .. }
                if connector.connector_name == router_types::Connector::Stripe =>
            {
                if payment_data.payment_attempt.preprocessing_step_id.is_none() {
                    (
                        router_data.preprocessing_steps(state, connector).await?,
                        false,
                    )
                } else {
                    (router_data, should_continue_payment)
                }
            }
            _ => (router_data, should_continue_payment),
        },
        Some(api_models::payments::PaymentMethodData::Wallet(_)) => {
            if is_preprocessing_required_for_wallets(connector.connector_name.to_string()) {
                (
                    router_data.preprocessing_steps(state, connector).await?,
                    false,
                )
            } else {
                (router_data, should_continue_payment)
            }
        }
        Some(api_models::payments::PaymentMethodData::Card(_)) => {
            if connector.connector_name == router_types::Connector::Payme
                && !matches!(format!("{operation:?}").as_str(), "CompleteAuthorize")
            {
                router_data = router_data.preprocessing_steps(state, connector).await?;

                let is_error_in_response = router_data.response.is_err();
                // If is_error_in_response is true, should_continue_payment should be false, we should throw the error
                (router_data, !is_error_in_response)
            } else if connector.connector_name == router_types::Connector::Nmi
                && !matches!(format!("{operation:?}").as_str(), "CompleteAuthorize")
                && router_data.auth_type == storage_enums::AuthenticationType::ThreeDs
            {
                router_data = router_data.preprocessing_steps(state, connector).await?;

                (router_data, false)
            } else if (connector.connector_name == router_types::Connector::Cybersource
                || connector.connector_name == router_types::Connector::Bankofamerica)
                && is_operation_complete_authorize(&operation)
                && router_data.auth_type == storage_enums::AuthenticationType::ThreeDs
            {
                router_data = router_data.preprocessing_steps(state, connector).await?;

                // Should continue the flow only if no redirection_data is returned else a response with redirection form shall be returned
                let should_continue = matches!(
                    router_data.response,
                    Ok(router_types::PaymentsResponseData::TransactionResponse {
                        redirection_data: None,
                        ..
                    })
                ) && router_data.status
                    != common_enums::AttemptStatus::AuthenticationFailed;
                (router_data, should_continue)
            } else {
                (router_data, should_continue_payment)
            }
        }
        Some(api_models::payments::PaymentMethodData::GiftCard(_)) => {
            if connector.connector_name == router_types::Connector::Adyen {
                router_data = router_data.preprocessing_steps(state, connector).await?;

                let is_error_in_response = router_data.response.is_err();
                // If is_error_in_response is true, should_continue_payment should be false, we should throw the error
                (router_data, !is_error_in_response)
            } else {
                (router_data, should_continue_payment)
            }
        }
        Some(api_models::payments::PaymentMethodData::BankDebit(_)) => {
            if connector.connector_name == router_types::Connector::Gocardless {
                router_data = router_data.preprocessing_steps(state, connector).await?;
                let is_error_in_response = router_data.response.is_err();
                // If is_error_in_response is true, should_continue_payment should be false, we should throw the error
                (router_data, !is_error_in_response)
            } else {
                (router_data, should_continue_payment)
            }
        }
        _ => {
            // 3DS validation for paypal cards after verification (authorize call)
            if connector.connector_name == router_types::Connector::Paypal
                && payment_data.payment_attempt.payment_method
                    == Some(storage_enums::PaymentMethod::Card)
                && matches!(format!("{operation:?}").as_str(), "CompleteAuthorize")
            {
                router_data = router_data.preprocessing_steps(state, connector).await?;
                let is_error_in_response = router_data.response.is_err();
                // If is_error_in_response is true, should_continue_payment should be false, we should throw the error
                (router_data, !is_error_in_response)
            } else {
                (router_data, should_continue_payment)
            }
        }
    };

    Ok(router_data_and_should_continue_payment)
}

pub fn is_preprocessing_required_for_wallets(connector_name: String) -> bool {
    connector_name == *"trustpay" || connector_name == *"payme"
}

#[instrument(skip_all)]
pub async fn construct_profile_id_and_get_mca<'a, F>(
    state: &'a AppState,
    merchant_account: &domain::MerchantAccount,
    payment_data: &mut PaymentData<F>,
    connector_name: &str,
    merchant_connector_id: Option<&String>,
    key_store: &domain::MerchantKeyStore,
    should_validate: bool,
) -> RouterResult<helpers::MerchantConnectorAccountType>
where
    F: Clone,
{
    let profile_id = utils::get_profile_id_from_business_details(
        payment_data.payment_intent.business_country,
        payment_data.payment_intent.business_label.as_ref(),
        merchant_account,
        payment_data.payment_intent.profile_id.as_ref(),
        &*state.store,
        should_validate,
    )
    .await
    .change_context(errors::ApiErrorResponse::InternalServerError)
    .attach_printable("profile_id is not set in payment_intent")?;

    let merchant_connector_account = helpers::get_merchant_connector_account(
        state,
        merchant_account.merchant_id.as_str(),
        payment_data.creds_identifier.to_owned(),
        key_store,
        &profile_id,
        connector_name,
        merchant_connector_id,
    )
    .await?;

    Ok(merchant_connector_account)
}

fn is_payment_method_tokenization_enabled_for_connector(
    state: &AppState,
    connector_name: &str,
    payment_method: &storage::enums::PaymentMethod,
    payment_method_type: &Option<storage::enums::PaymentMethodType>,
    apple_pay_flow: &Option<enums::ApplePayFlow>,
) -> RouterResult<bool> {
    let connector_tokenization_filter = state.conf.tokenization.0.get(connector_name);

    Ok(connector_tokenization_filter
        .map(|connector_filter| {
            connector_filter
                .payment_method
                .clone()
                .contains(payment_method)
                && is_payment_method_type_allowed_for_connector(
                    payment_method_type,
                    connector_filter.payment_method_type.clone(),
                )
                && is_apple_pay_pre_decrypt_type_connector_tokenization(
                    payment_method_type,
                    apple_pay_flow,
                    connector_filter.apple_pay_pre_decrypt_flow.clone(),
                )
        })
        .unwrap_or(false))
}

fn is_apple_pay_pre_decrypt_type_connector_tokenization(
    payment_method_type: &Option<storage::enums::PaymentMethodType>,
    apple_pay_flow: &Option<enums::ApplePayFlow>,
    apple_pay_pre_decrypt_flow_filter: Option<ApplePayPreDecryptFlow>,
) -> bool {
    match (payment_method_type, apple_pay_flow) {
        (
            Some(storage::enums::PaymentMethodType::ApplePay),
            Some(enums::ApplePayFlow::Simplified),
        ) => !matches!(
            apple_pay_pre_decrypt_flow_filter,
            Some(ApplePayPreDecryptFlow::NetworkTokenization)
        ),
        _ => true,
    }
}

fn decide_apple_pay_flow(
    payment_method_type: &Option<api_models::enums::PaymentMethodType>,
    merchant_connector_account: Option<&helpers::MerchantConnectorAccountType>,
) -> Option<enums::ApplePayFlow> {
    payment_method_type.and_then(|pmt| match pmt {
        api_models::enums::PaymentMethodType::ApplePay => {
            check_apple_pay_metadata(merchant_connector_account)
        }
        _ => None,
    })
}

fn check_apple_pay_metadata(
    merchant_connector_account: Option<&helpers::MerchantConnectorAccountType>,
) -> Option<enums::ApplePayFlow> {
    merchant_connector_account.and_then(|mca| {
        let metadata = mca.get_metadata();
        metadata.and_then(|apple_pay_metadata| {
            let parsed_metadata = apple_pay_metadata
                .clone()
                .parse_value::<api_models::payments::ApplepayCombinedSessionTokenData>(
                    "ApplepayCombinedSessionTokenData",
                )
                .map(|combined_metadata| {
                    api_models::payments::ApplepaySessionTokenMetadata::ApplePayCombined(
                        combined_metadata.apple_pay_combined,
                    )
                })
                .or_else(|_| {
                    apple_pay_metadata
                        .parse_value::<api_models::payments::ApplepaySessionTokenData>(
                            "ApplepaySessionTokenData",
                        )
                        .map(|old_metadata| {
                            api_models::payments::ApplepaySessionTokenMetadata::ApplePay(
                                old_metadata.apple_pay,
                            )
                        })
                })
                .map_err(
                    |error| logger::warn!(%error, "Failed to Parse Value to ApplepaySessionTokenData"),
                );

            parsed_metadata.ok().map(|metadata| match metadata {
                api_models::payments::ApplepaySessionTokenMetadata::ApplePayCombined(
                    apple_pay_combined,
                ) => match apple_pay_combined {
                    api_models::payments::ApplePayCombinedMetadata::Simplified { .. } => {
                        enums::ApplePayFlow::Simplified
                    }
                    api_models::payments::ApplePayCombinedMetadata::Manual { .. } => {
                        enums::ApplePayFlow::Manual
                    }
                },
                api_models::payments::ApplepaySessionTokenMetadata::ApplePay(_) => {
                    enums::ApplePayFlow::Manual
                }
            })
        })
    })
}

fn is_payment_method_type_allowed_for_connector(
    current_pm_type: &Option<storage::enums::PaymentMethodType>,
    pm_type_filter: Option<PaymentMethodTypeTokenFilter>,
) -> bool {
    match (*current_pm_type).zip(pm_type_filter) {
        Some((pm_type, type_filter)) => match type_filter {
            PaymentMethodTypeTokenFilter::AllAccepted => true,
            PaymentMethodTypeTokenFilter::EnableOnly(enabled) => enabled.contains(&pm_type),
            PaymentMethodTypeTokenFilter::DisableOnly(disabled) => !disabled.contains(&pm_type),
        },
        None => true, // Allow all types if payment_method_type is not present
    }
}

async fn decide_payment_method_tokenize_action(
    state: &AppState,
    connector_name: &str,
    payment_method: &storage::enums::PaymentMethod,
    pm_parent_token: Option<&String>,
    is_connector_tokenization_enabled: bool,
    apple_pay_flow: Option<enums::ApplePayFlow>,
) -> RouterResult<TokenizationAction> {
    let is_apple_pay_predecrypt_supported =
        matches!(apple_pay_flow, Some(enums::ApplePayFlow::Simplified));

    match pm_parent_token {
        None => {
            if is_connector_tokenization_enabled && is_apple_pay_predecrypt_supported {
                Ok(TokenizationAction::TokenizeInConnectorAndApplepayPreDecrypt)
            } else if is_connector_tokenization_enabled {
                Ok(TokenizationAction::TokenizeInConnectorAndRouter)
            } else if is_apple_pay_predecrypt_supported {
                Ok(TokenizationAction::DecryptApplePayToken)
            } else {
                Ok(TokenizationAction::TokenizeInRouter)
            }
        }
        Some(token) => {
            let redis_conn = state
                .store
                .get_redis_conn()
                .change_context(errors::ApiErrorResponse::InternalServerError)
                .attach_printable("Failed to get redis connection")?;

            let key = format!(
                "pm_token_{}_{}_{}",
                token.to_owned(),
                payment_method,
                connector_name
            );

            let connector_token_option = redis_conn
                .get_key::<Option<String>>(&key)
                .await
                .change_context(errors::ApiErrorResponse::InternalServerError)
                .attach_printable("Failed to fetch the token from redis")?;

            match connector_token_option {
                Some(connector_token) => Ok(TokenizationAction::ConnectorToken(connector_token)),
                None => {
                    if is_connector_tokenization_enabled && is_apple_pay_predecrypt_supported {
                        Ok(TokenizationAction::TokenizeInConnectorAndApplepayPreDecrypt)
                    } else if is_connector_tokenization_enabled {
                        Ok(TokenizationAction::TokenizeInConnectorAndRouter)
                    } else if is_apple_pay_predecrypt_supported {
                        Ok(TokenizationAction::DecryptApplePayToken)
                    } else {
                        Ok(TokenizationAction::TokenizeInRouter)
                    }
                }
            }
        }
    }
}

<<<<<<< HEAD
#[derive(Debug, Clone)]
=======
#[derive(Clone, Debug)]
>>>>>>> fee0663d
pub enum TokenizationAction {
    TokenizeInRouter,
    TokenizeInConnector,
    TokenizeInConnectorAndRouter,
    ConnectorToken(String),
    SkipConnectorTokenization,
    DecryptApplePayToken,
    TokenizeInConnectorAndApplepayPreDecrypt,
}

#[allow(clippy::too_many_arguments)]
pub async fn get_connector_tokenization_action_when_confirm_true<F, Req, Ctx>(
    state: &AppState,
    operation: &BoxedOperation<'_, F, Req, Ctx>,
    payment_data: &mut PaymentData<F>,
    validate_result: &operations::ValidateResult<'_>,
    merchant_connector_account: &helpers::MerchantConnectorAccountType,
    merchant_key_store: &domain::MerchantKeyStore,
    customer: &Option<domain::Customer>,
) -> RouterResult<(PaymentData<F>, TokenizationAction)>
where
    F: Send + Clone,
    Ctx: PaymentMethodRetrieve,
{
    let connector = payment_data.payment_attempt.connector.to_owned();

    let is_mandate = payment_data
        .mandate_id
        .as_ref()
        .and_then(|inner| inner.mandate_reference_id.as_ref())
        .map(|mandate_reference| match mandate_reference {
            api_models::payments::MandateReferenceId::ConnectorMandateId(_) => true,
            api_models::payments::MandateReferenceId::NetworkMandateId(_) => false,
        })
        .unwrap_or(false);

    let payment_data_and_tokenization_action = match connector {
        Some(_) if is_mandate => (
            payment_data.to_owned(),
            TokenizationAction::SkipConnectorTokenization,
        ),
        Some(connector) if is_operation_confirm(&operation) => {
            let payment_method = &payment_data
                .payment_attempt
                .payment_method
                .get_required_value("payment_method")?;
            let payment_method_type = &payment_data.payment_attempt.payment_method_type;

            let apple_pay_flow =
                decide_apple_pay_flow(payment_method_type, Some(merchant_connector_account));

            let is_connector_tokenization_enabled =
                is_payment_method_tokenization_enabled_for_connector(
                    state,
                    &connector,
                    payment_method,
                    payment_method_type,
                    &apple_pay_flow,
                )?;

            add_apple_pay_flow_metrics(
                &apple_pay_flow,
                payment_data.payment_attempt.connector.clone(),
                payment_data.payment_attempt.merchant_id.clone(),
            );

            let payment_method_action = decide_payment_method_tokenize_action(
                state,
                &connector,
                payment_method,
                payment_data.token.as_ref(),
                is_connector_tokenization_enabled,
                apple_pay_flow,
            )
            .await?;

            let connector_tokenization_action = match payment_method_action {
                TokenizationAction::TokenizeInRouter => {
                    let (_operation, payment_method_data) = operation
                        .to_domain()?
                        .make_pm_data(
                            state,
                            payment_data,
                            validate_result.storage_scheme,
                            merchant_key_store,
                            customer,
                        )
                        .await?;
                    payment_data.payment_method_data = payment_method_data;
                    TokenizationAction::SkipConnectorTokenization
                }

                TokenizationAction::TokenizeInConnector => TokenizationAction::TokenizeInConnector,
                TokenizationAction::TokenizeInConnectorAndRouter => {
                    let (_operation, payment_method_data) = operation
                        .to_domain()?
                        .make_pm_data(
                            state,
                            payment_data,
                            validate_result.storage_scheme,
                            merchant_key_store,
                            customer,
                        )
                        .await?;

                    payment_data.payment_method_data = payment_method_data;
                    TokenizationAction::TokenizeInConnector
                }
                TokenizationAction::ConnectorToken(token) => {
                    payment_data.pm_token = Some(token);
                    TokenizationAction::SkipConnectorTokenization
                }
                TokenizationAction::SkipConnectorTokenization => {
                    TokenizationAction::SkipConnectorTokenization
                }
                TokenizationAction::DecryptApplePayToken => {
                    TokenizationAction::DecryptApplePayToken
                }
                TokenizationAction::TokenizeInConnectorAndApplepayPreDecrypt => {
                    TokenizationAction::TokenizeInConnectorAndApplepayPreDecrypt
                }
            };
            (payment_data.to_owned(), connector_tokenization_action)
        }
        _ => (
            payment_data.to_owned(),
            TokenizationAction::SkipConnectorTokenization,
        ),
    };

    Ok(payment_data_and_tokenization_action)
}

pub async fn tokenize_in_router_when_confirm_false_or_external_authentication<F, Req, Ctx>(
    state: &AppState,
    operation: &BoxedOperation<'_, F, Req, Ctx>,
    payment_data: &mut PaymentData<F>,
    validate_result: &operations::ValidateResult<'_>,
    merchant_key_store: &domain::MerchantKeyStore,
    customer: &Option<domain::Customer>,
    is_external_authentication_requested: Option<bool>,
) -> RouterResult<PaymentData<F>>
where
    F: Send + Clone,
    Ctx: PaymentMethodRetrieve,
{
    // On confirm is false and only router related
    let payment_data =
        if !is_operation_confirm(operation) || is_external_authentication_requested == Some(true) {
            let (_operation, payment_method_data) = operation
                .to_domain()?
                .make_pm_data(
                    state,
                    payment_data,
                    validate_result.storage_scheme,
                    merchant_key_store,
                    customer,
                )
                .await?;
            payment_data.payment_method_data = payment_method_data;
            payment_data
        } else {
            payment_data
        };
    Ok(payment_data.to_owned())
}

#[derive(Clone, PartialEq)]
pub enum CallConnectorAction {
    Trigger,
    Avoid,
    StatusUpdate {
        status: storage_enums::AttemptStatus,
        error_code: Option<String>,
        error_message: Option<String>,
    },
    HandleResponse(Vec<u8>),
}

#[derive(Clone, Default, Debug)]
pub struct PaymentAddress {
    pub shipping: Option<api::Address>,
    pub billing: Option<api::Address>,
    pub payment_method_billing: Option<api::Address>,
}

#[derive(Clone)]
pub struct MandateConnectorDetails {
    pub connector: String,
    pub merchant_connector_id: Option<String>,
}

#[derive(Clone)]
pub struct PaymentData<F>
where
    F: Clone,
{
    pub flow: PhantomData<F>,
    pub payment_intent: storage::PaymentIntent,
    pub payment_attempt: storage::PaymentAttempt,
    pub multiple_capture_data: Option<types::MultipleCaptureData>,
    pub amount: api::Amount,
    pub mandate_id: Option<api_models::payments::MandateIds>,
    pub mandate_connector: Option<MandateConnectorDetails>,
    pub currency: storage_enums::Currency,
    pub setup_mandate: Option<MandateData>,
    pub address: PaymentAddress,
    pub token: Option<String>,
    pub confirm: Option<bool>,
    pub force_sync: Option<bool>,
    pub payment_method_data: Option<api::PaymentMethodData>,
    pub refunds: Vec<storage::Refund>,
    pub disputes: Vec<storage::Dispute>,
    pub attempts: Option<Vec<storage::PaymentAttempt>>,
    pub sessions_token: Vec<api::SessionToken>,
    pub card_cvc: Option<Secret<String>>,
    pub email: Option<pii::Email>,
    pub creds_identifier: Option<String>,
    pub pm_token: Option<String>,
    pub connector_customer_id: Option<String>,
    pub recurring_mandate_payment_data: Option<RecurringMandatePaymentData>,
    pub ephemeral_key: Option<ephemeral_key::EphemeralKey>,
    pub redirect_response: Option<api_models::payments::RedirectResponse>,
    pub surcharge_details: Option<types::SurchargeDetails>,
    pub frm_message: Option<FraudCheck>,
    pub payment_link_data: Option<api_models::payments::PaymentLinkResponse>,
    pub incremental_authorization_details: Option<IncrementalAuthorizationDetails>,
    pub authorizations: Vec<diesel_models::authorization::Authorization>,
    pub authentication: Option<(storage::Authentication, AuthenticationData)>,
    pub frm_metadata: Option<serde_json::Value>,
}

#[derive(Debug, Default, Clone)]
pub struct IncrementalAuthorizationDetails {
    pub additional_amount: i64,
    pub total_amount: i64,
    pub reason: Option<String>,
    pub authorization_id: Option<String>,
}

#[derive(Debug, Default, Clone)]
pub struct RecurringMandatePaymentData {
    pub payment_method_type: Option<storage_enums::PaymentMethodType>, //required for making recurring payment using saved payment method through stripe
    pub original_payment_authorized_amount: Option<i64>,
    pub original_payment_authorized_currency: Option<storage_enums::Currency>,
}

#[derive(Debug, Default, Clone)]
pub struct CustomerDetails {
    pub customer_id: Option<String>,
    pub name: Option<Secret<String, masking::WithType>>,
    pub email: Option<pii::Email>,
    pub phone: Option<Secret<String, masking::WithType>>,
    pub phone_country_code: Option<String>,
}

pub fn if_not_create_change_operation<'a, Op, F, Ctx>(
    status: storage_enums::IntentStatus,
    confirm: Option<bool>,
    current: &'a Op,
) -> BoxedOperation<'_, F, api::PaymentsRequest, Ctx>
where
    F: Send + Clone,
    Op: Operation<F, api::PaymentsRequest, Ctx> + Send + Sync,
    &'a Op: Operation<F, api::PaymentsRequest, Ctx>,
    Ctx: PaymentMethodRetrieve,
{
    if confirm.unwrap_or(false) {
        Box::new(PaymentConfirm)
    } else {
        match status {
            storage_enums::IntentStatus::RequiresConfirmation
            | storage_enums::IntentStatus::RequiresCustomerAction
            | storage_enums::IntentStatus::RequiresPaymentMethod => Box::new(current),
            _ => Box::new(&PaymentStatus),
        }
    }
}

pub fn is_confirm<'a, F: Clone + Send, R, Op, Ctx>(
    operation: &'a Op,
    confirm: Option<bool>,
) -> BoxedOperation<'_, F, R, Ctx>
where
    PaymentConfirm: Operation<F, R, Ctx>,
    &'a PaymentConfirm: Operation<F, R, Ctx>,
    Op: Operation<F, R, Ctx> + Send + Sync,
    &'a Op: Operation<F, R, Ctx>,
    Ctx: PaymentMethodRetrieve,
{
    if confirm.unwrap_or(false) {
        Box::new(&PaymentConfirm)
    } else {
        Box::new(operation)
    }
}

pub fn should_call_connector<Op: Debug, F: Clone>(
    operation: &Op,
    payment_data: &PaymentData<F>,
) -> bool {
    match format!("{operation:?}").as_str() {
        "PaymentConfirm" => true,
        "PaymentStart" => {
            !matches!(
                payment_data.payment_intent.status,
                storage_enums::IntentStatus::Failed | storage_enums::IntentStatus::Succeeded
            ) && payment_data.payment_attempt.authentication_data.is_none()
        }
        "PaymentStatus" => {
            matches!(
                payment_data.payment_intent.status,
                storage_enums::IntentStatus::Processing
                    | storage_enums::IntentStatus::RequiresCustomerAction
                    | storage_enums::IntentStatus::RequiresMerchantAction
                    | storage_enums::IntentStatus::RequiresCapture
                    | storage_enums::IntentStatus::PartiallyCapturedAndCapturable
            ) && payment_data.force_sync.unwrap_or(false)
        }
        "PaymentCancel" => matches!(
            payment_data.payment_intent.status,
            storage_enums::IntentStatus::RequiresCapture
                | storage_enums::IntentStatus::PartiallyCapturedAndCapturable
        ),
        "PaymentCapture" => {
            matches!(
                payment_data.payment_intent.status,
                storage_enums::IntentStatus::RequiresCapture
                    | storage_enums::IntentStatus::PartiallyCapturedAndCapturable
            ) || (matches!(
                payment_data.payment_intent.status,
                storage_enums::IntentStatus::Processing
            ) && matches!(
                payment_data.payment_attempt.capture_method,
                Some(storage_enums::CaptureMethod::ManualMultiple)
            ))
        }
        "CompleteAuthorize" => true,
        "PaymentApprove" => true,
        "PaymentReject" => true,
        "PaymentSession" => true,
        "PaymentIncrementalAuthorization" => matches!(
            payment_data.payment_intent.status,
            storage_enums::IntentStatus::RequiresCapture
        ),
        _ => false,
    }
}

pub fn is_operation_confirm<Op: Debug>(operation: &Op) -> bool {
    matches!(format!("{operation:?}").as_str(), "PaymentConfirm")
}

pub fn is_operation_complete_authorize<Op: Debug>(operation: &Op) -> bool {
    matches!(format!("{operation:?}").as_str(), "CompleteAuthorize")
}

#[cfg(feature = "olap")]
pub async fn list_payments(
    state: AppState,
    merchant: domain::MerchantAccount,
    constraints: api::PaymentListConstraints,
) -> RouterResponse<api::PaymentListResponse> {
    use data_models::errors::StorageError;
    helpers::validate_payment_list_request(&constraints)?;
    let merchant_id = &merchant.merchant_id;
    let db = state.store.as_ref();
    let payment_intents =
        helpers::filter_by_constraints(db, &constraints, merchant_id, merchant.storage_scheme)
            .await
            .to_not_found_response(errors::ApiErrorResponse::PaymentNotFound)?;

    let collected_futures = payment_intents.into_iter().map(|pi| {
        async {
            match db
                .find_payment_attempt_by_payment_id_merchant_id_attempt_id(
                    &pi.payment_id,
                    merchant_id,
                    &pi.active_attempt.get_id(),
                    // since OLAP doesn't have KV. Force to get the data from PSQL.
                    storage_enums::MerchantStorageScheme::PostgresOnly,
                )
                .await
            {
                Ok(pa) => Some(Ok((pi, pa))),
                Err(error) => {
                    if matches!(error.current_context(), StorageError::ValueNotFound(_)) {
                        logger::warn!(
                            ?error,
                            "payment_attempts missing for payment_id : {}",
                            pi.payment_id,
                        );
                        return None;
                    }
                    Some(Err(error))
                }
            }
        }
    });

    //If any of the response are Err, we will get Result<Err(_)>
    let pi_pa_tuple_vec: Result<Vec<(storage::PaymentIntent, storage::PaymentAttempt)>, _> =
        join_all(collected_futures)
            .await
            .into_iter()
            .flatten() //Will ignore `None`, will only flatten 1 level
            .collect::<Result<Vec<(storage::PaymentIntent, storage::PaymentAttempt)>, _>>();
    //Will collect responses in same order async, leading to sorted responses

    //Converting Intent-Attempt array to Response if no error
    let data: Vec<api::PaymentsResponse> = pi_pa_tuple_vec
        .change_context(errors::ApiErrorResponse::InternalServerError)?
        .into_iter()
        .map(ForeignFrom::foreign_from)
        .collect();

    Ok(services::ApplicationResponse::Json(
        api::PaymentListResponse {
            size: data.len(),
            data,
        },
    ))
}
#[cfg(feature = "olap")]
pub async fn apply_filters_on_payments(
    state: AppState,
    merchant: domain::MerchantAccount,
    constraints: api::PaymentListFilterConstraints,
) -> RouterResponse<api::PaymentListResponseV2> {
    let limit = &constraints.limit;
    helpers::validate_payment_list_request_for_joins(*limit)?;
    let db = state.store.as_ref();
    let list: Vec<(storage::PaymentIntent, storage::PaymentAttempt)> = db
        .get_filtered_payment_intents_attempt(
            &merchant.merchant_id,
            &constraints.clone().into(),
            merchant.storage_scheme,
        )
        .await
        .to_not_found_response(errors::ApiErrorResponse::PaymentNotFound)?;

    let data: Vec<api::PaymentsResponse> =
        list.into_iter().map(ForeignFrom::foreign_from).collect();

    let active_attempt_ids = db
        .get_filtered_active_attempt_ids_for_total_count(
            &merchant.merchant_id,
            &constraints.clone().into(),
            merchant.storage_scheme,
        )
        .await
        .to_not_found_response(errors::ApiErrorResponse::InternalServerError)?;

    let total_count = db
        .get_total_count_of_filtered_payment_attempts(
            &merchant.merchant_id,
            &active_attempt_ids,
            constraints.connector,
            constraints.payment_method,
            constraints.payment_method_type,
            constraints.authentication_type,
            merchant.storage_scheme,
        )
        .await
        .change_context(errors::ApiErrorResponse::InternalServerError)?;

    Ok(services::ApplicationResponse::Json(
        api::PaymentListResponseV2 {
            count: data.len(),
            total_count,
            data,
        },
    ))
}

#[cfg(feature = "olap")]
pub async fn get_filters_for_payments(
    state: AppState,
    merchant: domain::MerchantAccount,
    time_range: api::TimeRange,
) -> RouterResponse<api::PaymentListFilters> {
    let db = state.store.as_ref();
    let pi = db
        .filter_payment_intents_by_time_range_constraints(
            &merchant.merchant_id,
            &time_range,
            merchant.storage_scheme,
        )
        .await
        .to_not_found_response(errors::ApiErrorResponse::PaymentNotFound)?;

    let filters = db
        .get_filters_for_payments(
            pi.as_slice(),
            &merchant.merchant_id,
            // since OLAP doesn't have KV. Force to get the data from PSQL.
            storage_enums::MerchantStorageScheme::PostgresOnly,
        )
        .await
        .to_not_found_response(errors::ApiErrorResponse::PaymentNotFound)?;

    Ok(services::ApplicationResponse::Json(
        api::PaymentListFilters {
            connector: filters.connector,
            currency: filters.currency,
            status: filters.status,
            payment_method: filters.payment_method,
            payment_method_type: filters.payment_method_type,
            authentication_type: filters.authentication_type,
        },
    ))
}

pub async fn add_process_sync_task(
    db: &dyn StorageInterface,
    payment_attempt: &storage::PaymentAttempt,
    schedule_time: time::PrimitiveDateTime,
) -> CustomResult<(), errors::StorageError> {
    let tracking_data = api::PaymentsRetrieveRequest {
        force_sync: true,
        merchant_id: Some(payment_attempt.merchant_id.clone()),
        resource_id: api::PaymentIdType::PaymentAttemptId(payment_attempt.attempt_id.clone()),
        ..Default::default()
    };
    let runner = storage::ProcessTrackerRunner::PaymentsSyncWorkflow;
    let task = "PAYMENTS_SYNC";
    let tag = ["SYNC", "PAYMENT"];
    let process_tracker_id = pt_utils::get_process_tracker_id(
        runner,
        task,
        &payment_attempt.attempt_id,
        &payment_attempt.merchant_id,
    );
    let process_tracker_entry = storage::ProcessTrackerNew::new(
        process_tracker_id,
        task,
        runner,
        tag,
        tracking_data,
        schedule_time,
    )
    .map_err(errors::StorageError::from)
    .into_report()?;

    db.insert_process(process_tracker_entry).await?;
    Ok(())
}

pub async fn reset_process_sync_task(
    db: &dyn StorageInterface,
    payment_attempt: &storage::PaymentAttempt,
    schedule_time: time::PrimitiveDateTime,
) -> Result<(), errors::ProcessTrackerError> {
    let runner = storage::ProcessTrackerRunner::PaymentsSyncWorkflow;
    let task = "PAYMENTS_SYNC";
    let process_tracker_id = pt_utils::get_process_tracker_id(
        runner,
        task,
        &payment_attempt.attempt_id,
        &payment_attempt.merchant_id,
    );
    let psync_process = db
        .find_process_by_id(&process_tracker_id)
        .await?
        .ok_or(errors::ProcessTrackerError::ProcessFetchingFailed)?;
    db.as_scheduler()
        .reset_process(psync_process, schedule_time)
        .await?;
    Ok(())
}

pub fn update_straight_through_routing<F>(
    payment_data: &mut PaymentData<F>,
    request_straight_through: serde_json::Value,
) -> CustomResult<(), errors::ParsingError>
where
    F: Send + Clone,
{
    let _: api_models::routing::RoutingAlgorithm = request_straight_through
        .clone()
        .parse_value("RoutingAlgorithm")
        .attach_printable("Invalid straight through routing rules format")?;

    payment_data.payment_attempt.straight_through_algorithm = Some(request_straight_through);

    Ok(())
}

#[allow(clippy::too_many_arguments)]
pub async fn get_connector_choice<F, Req, Ctx>(
    operation: &BoxedOperation<'_, F, Req, Ctx>,
    state: &AppState,
    req: &Req,
    merchant_account: &domain::MerchantAccount,
    business_profile: &storage::business_profile::BusinessProfile,
    key_store: &domain::MerchantKeyStore,
    payment_data: &mut PaymentData<F>,
    eligible_connectors: Option<Vec<api_models::enums::RoutableConnectors>>,
) -> RouterResult<Option<ConnectorCallType>>
where
    F: Send + Clone,
    Ctx: PaymentMethodRetrieve,
{
    let connector_choice = operation
        .to_domain()?
        .get_connector(
            merchant_account,
            &state.clone(),
            req,
            &payment_data.payment_intent,
            key_store,
        )
        .await?;

    let connector = if should_call_connector(operation, payment_data) {
        Some(match connector_choice {
            api::ConnectorChoice::SessionMultiple(connectors) => {
                let routing_output = perform_session_token_routing(
                    state.clone(),
                    merchant_account,
                    key_store,
                    payment_data,
                    connectors,
                )
                .await?;
                api::ConnectorCallType::SessionMultiple(routing_output)
            }

            api::ConnectorChoice::StraightThrough(straight_through) => {
                connector_selection(
                    state,
                    merchant_account,
                    business_profile,
                    key_store,
                    payment_data,
                    Some(straight_through),
                    eligible_connectors,
                )
                .await?
            }

            api::ConnectorChoice::Decide => {
                connector_selection(
                    state,
                    merchant_account,
                    business_profile,
                    key_store,
                    payment_data,
                    None,
                    eligible_connectors,
                )
                .await?
            }
        })
    } else if let api::ConnectorChoice::StraightThrough(algorithm) = connector_choice {
        update_straight_through_routing(payment_data, algorithm)
            .change_context(errors::ApiErrorResponse::InternalServerError)
            .attach_printable("Failed to update straight through routing algorithm")?;

        None
    } else {
        None
    };
    Ok(connector)
}

pub async fn connector_selection<F>(
    state: &AppState,
    merchant_account: &domain::MerchantAccount,
    business_profile: &storage::business_profile::BusinessProfile,
    key_store: &domain::MerchantKeyStore,
    payment_data: &mut PaymentData<F>,
    request_straight_through: Option<serde_json::Value>,
    eligible_connectors: Option<Vec<api_models::enums::RoutableConnectors>>,
) -> RouterResult<ConnectorCallType>
where
    F: Send + Clone,
{
    let request_straight_through: Option<api::routing::StraightThroughAlgorithm> =
        request_straight_through
            .map(|val| val.parse_value("RoutingAlgorithm"))
            .transpose()
            .change_context(errors::ApiErrorResponse::InternalServerError)
            .attach_printable("Invalid straight through routing rules format")?;

    let mut routing_data = storage::RoutingData {
        routed_through: payment_data.payment_attempt.connector.clone(),
        #[cfg(feature = "connector_choice_mca_id")]
        merchant_connector_id: payment_data.payment_attempt.merchant_connector_id.clone(),
        #[cfg(not(feature = "connector_choice_mca_id"))]
        business_sub_label: payment_data.payment_attempt.business_sub_label.clone(),
        algorithm: request_straight_through.clone(),
        routing_info: payment_data
            .payment_attempt
            .straight_through_algorithm
            .clone()
            .map(|val| val.parse_value("PaymentRoutingInfo"))
            .transpose()
            .change_context(errors::ApiErrorResponse::InternalServerError)
            .attach_printable("Invalid straight through algorithm format found in payment attempt")?
            .unwrap_or_else(|| storage::PaymentRoutingInfo {
                algorithm: None,
                pre_routing_results: None,
            }),
    };

    let decided_connector = decide_connector(
        state.clone(),
        merchant_account,
        business_profile,
        key_store,
        payment_data,
        request_straight_through,
        &mut routing_data,
        eligible_connectors,
    )
    .await?;

    let encoded_info = routing_data
        .routing_info
        .encode_to_value()
        .change_context(errors::ApiErrorResponse::InternalServerError)
        .attach_printable("error serializing payment routing info to serde value")?;

    payment_data.payment_attempt.connector = routing_data.routed_through;
    #[cfg(feature = "connector_choice_mca_id")]
    {
        payment_data.payment_attempt.merchant_connector_id = routing_data.merchant_connector_id;
    }
    #[cfg(not(feature = "connector_choice_mca_id"))]
    {
        payment_data.payment_attempt.business_sub_label = routing_data.business_sub_label;
    }
    payment_data.payment_attempt.straight_through_algorithm = Some(encoded_info);

    Ok(decided_connector)
}

#[allow(clippy::too_many_arguments)]
pub async fn decide_connector<F>(
    state: AppState,
    merchant_account: &domain::MerchantAccount,
    business_profile: &storage::business_profile::BusinessProfile,
    key_store: &domain::MerchantKeyStore,
    payment_data: &mut PaymentData<F>,
    request_straight_through: Option<api::routing::StraightThroughAlgorithm>,
    routing_data: &mut storage::RoutingData,
    eligible_connectors: Option<Vec<api_models::enums::RoutableConnectors>>,
) -> RouterResult<ConnectorCallType>
where
    F: Send + Clone,
{
    // If the connector was already decided previously, use the same connector
    // This is in case of flows like payments_sync, payments_cancel where the successive operations
    // with the connector have to be made using the same connector account.
    if let Some(ref connector_name) = payment_data.payment_attempt.connector {
        // Connector was already decided previously, use the same connector
        let connector_data = api::ConnectorData::get_connector_by_name(
            &state.conf.connectors,
            connector_name,
            api::GetToken::Connector,
            payment_data.payment_attempt.merchant_connector_id.clone(),
        )
        .change_context(errors::ApiErrorResponse::InternalServerError)
        .attach_printable("Invalid connector name received in 'routed_through'")?;

        routing_data.routed_through = Some(connector_name.clone());
        return Ok(api::ConnectorCallType::PreDetermined(connector_data));
    }

    if let Some(mandate_connector_details) = payment_data.mandate_connector.as_ref() {
        let connector_data = api::ConnectorData::get_connector_by_name(
            &state.conf.connectors,
            &mandate_connector_details.connector,
            api::GetToken::Connector,
            #[cfg(feature = "connector_choice_mca_id")]
            mandate_connector_details.merchant_connector_id.clone(),
            #[cfg(not(feature = "connector_choice_mca_id"))]
            None,
        )
        .change_context(errors::ApiErrorResponse::InternalServerError)
        .attach_printable("Invalid connector name received in 'routed_through'")?;

        routing_data.routed_through = Some(mandate_connector_details.connector.clone());
        #[cfg(feature = "connector_choice_mca_id")]
        {
            routing_data.merchant_connector_id =
                mandate_connector_details.merchant_connector_id.clone();
        }
        return Ok(api::ConnectorCallType::PreDetermined(connector_data));
    }

    if let Some((pre_routing_results, storage_pm_type)) = routing_data
        .routing_info
        .pre_routing_results
        .as_ref()
        .zip(payment_data.payment_attempt.payment_method_type.as_ref())
    {
        if let Some(choice) = pre_routing_results.get(storage_pm_type) {
            let connector_data = api::ConnectorData::get_connector_by_name(
                &state.conf.connectors,
                &choice.connector.to_string(),
                api::GetToken::Connector,
                #[cfg(feature = "connector_choice_mca_id")]
                choice.merchant_connector_id.clone(),
                #[cfg(not(feature = "connector_choice_mca_id"))]
                None,
            )
            .change_context(errors::ApiErrorResponse::InternalServerError)
            .attach_printable("Invalid connector name received")?;

            routing_data.routed_through = Some(choice.connector.to_string());
            #[cfg(feature = "connector_choice_mca_id")]
            {
                routing_data.merchant_connector_id = choice.merchant_connector_id.clone();
            }
            #[cfg(not(feature = "connector_choice_mca_id"))]
            {
                routing_data.business_sub_label = choice.sub_label.clone();
            }
            return Ok(api::ConnectorCallType::PreDetermined(connector_data));
        }
    }

    if let Some(routing_algorithm) = request_straight_through {
        let (mut connectors, check_eligibility) = routing::perform_straight_through_routing(
            &routing_algorithm,
            payment_data.creds_identifier.clone(),
        )
        .change_context(errors::ApiErrorResponse::InternalServerError)
        .attach_printable("Failed execution of straight through routing")?;

        if check_eligibility {
            connectors = routing::perform_eligibility_analysis_with_fallback(
                &state.clone(),
                key_store,
                merchant_account.modified_at.assume_utc().unix_timestamp(),
                connectors,
                &TransactionData::Payment(payment_data),
                eligible_connectors,
                #[cfg(feature = "business_profile_routing")]
                payment_data.payment_intent.profile_id.clone(),
            )
            .await
            .change_context(errors::ApiErrorResponse::InternalServerError)
            .attach_printable("failed eligibility analysis and fallback")?;
        }

        let first_connector_choice = connectors
            .first()
            .ok_or(errors::ApiErrorResponse::IncorrectPaymentMethodConfiguration)
            .into_report()
            .attach_printable("Empty connector list returned")?
            .clone();

        let connector_data = connectors
            .into_iter()
            .map(|conn| {
                api::ConnectorData::get_connector_by_name(
                    &state.conf.connectors,
                    &conn.connector.to_string(),
                    api::GetToken::Connector,
                    #[cfg(feature = "connector_choice_mca_id")]
                    conn.merchant_connector_id.clone(),
                    #[cfg(not(feature = "connector_choice_mca_id"))]
                    None,
                )
            })
            .collect::<CustomResult<Vec<_>, _>>()
            .change_context(errors::ApiErrorResponse::InternalServerError)
            .attach_printable("Invalid connector name received")?;

        routing_data.routed_through = Some(first_connector_choice.connector.to_string());
        #[cfg(feature = "connector_choice_mca_id")]
        {
            routing_data.merchant_connector_id = first_connector_choice.merchant_connector_id;
        }
        #[cfg(not(feature = "connector_choice_mca_id"))]
        {
            routing_data.business_sub_label = first_connector_choice.sub_label.clone();
        }
        routing_data.routing_info.algorithm = Some(routing_algorithm);
        return Ok(api::ConnectorCallType::Retryable(connector_data));
    }

    if let Some(ref routing_algorithm) = routing_data.routing_info.algorithm {
        let (mut connectors, check_eligibility) = routing::perform_straight_through_routing(
            routing_algorithm,
            payment_data.creds_identifier.clone(),
        )
        .change_context(errors::ApiErrorResponse::InternalServerError)
        .attach_printable("Failed execution of straight through routing")?;

        if check_eligibility {
            connectors = routing::perform_eligibility_analysis_with_fallback(
                &state,
                key_store,
                merchant_account.modified_at.assume_utc().unix_timestamp(),
                connectors,
                &TransactionData::Payment(payment_data),
                eligible_connectors,
                #[cfg(feature = "business_profile_routing")]
                payment_data.payment_intent.profile_id.clone(),
            )
            .await
            .change_context(errors::ApiErrorResponse::InternalServerError)
            .attach_printable("failed eligibility analysis and fallback")?;
        }

        let first_connector_choice = connectors
            .first()
            .ok_or(errors::ApiErrorResponse::IncorrectPaymentMethodConfiguration)
            .into_report()
            .attach_printable("Empty connector list returned")?
            .clone();

        let connector_data = connectors
            .into_iter()
            .map(|conn| {
                api::ConnectorData::get_connector_by_name(
                    &state.conf.connectors,
                    &conn.connector.to_string(),
                    api::GetToken::Connector,
                    #[cfg(feature = "connector_choice_mca_id")]
                    conn.merchant_connector_id,
                    #[cfg(not(feature = "connector_choice_mca_id"))]
                    None,
                )
            })
            .collect::<CustomResult<Vec<_>, _>>()
            .change_context(errors::ApiErrorResponse::InternalServerError)
            .attach_printable("Invalid connector name received")?;

        routing_data.routed_through = Some(first_connector_choice.connector.to_string());
        #[cfg(feature = "connector_choice_mca_id")]
        {
            routing_data.merchant_connector_id = first_connector_choice.merchant_connector_id;
        }
        #[cfg(not(feature = "connector_choice_mca_id"))]
        {
            routing_data.business_sub_label = first_connector_choice.sub_label;
        }
        return Ok(api::ConnectorCallType::Retryable(connector_data));
    }

    route_connector_v1(
        &state,
        merchant_account,
        business_profile,
        key_store,
        &TransactionData::Payment(payment_data),
        routing_data,
        eligible_connectors,
    )
    .await
}

pub fn should_add_task_to_process_tracker<F: Clone>(payment_data: &PaymentData<F>) -> bool {
    let connector = payment_data.payment_attempt.connector.as_deref();

    !matches!(
        (payment_data.payment_attempt.payment_method, connector),
        (
            Some(storage_enums::PaymentMethod::BankTransfer),
            Some("stripe")
        )
    )
}

pub async fn perform_session_token_routing<F>(
    state: AppState,
    merchant_account: &domain::MerchantAccount,
    key_store: &domain::MerchantKeyStore,
    payment_data: &mut PaymentData<F>,
    connectors: Vec<api::SessionConnectorData>,
) -> RouterResult<Vec<api::SessionConnectorData>>
where
    F: Clone,
{
    let routing_info: Option<storage::PaymentRoutingInfo> = payment_data
        .payment_attempt
        .straight_through_algorithm
        .clone()
        .map(|val| val.parse_value("PaymentRoutingInfo"))
        .transpose()
        .change_context(errors::ApiErrorResponse::InternalServerError)
        .attach_printable("invalid payment routing info format found in payment attempt")?;

    if let Some(storage::PaymentRoutingInfo {
        pre_routing_results: Some(pre_routing_results),
        ..
    }) = routing_info
    {
        let mut payment_methods: rustc_hash::FxHashMap<
            (String, enums::PaymentMethodType),
            api::SessionConnectorData,
        > = rustc_hash::FxHashMap::from_iter(connectors.iter().map(|c| {
            (
                (
                    c.connector.connector_name.to_string(),
                    c.payment_method_type,
                ),
                c.clone(),
            )
        }));

        let mut final_list: Vec<api::SessionConnectorData> = Vec::new();
        for (routed_pm_type, choice) in pre_routing_results.into_iter() {
            if let Some(session_connector_data) =
                payment_methods.remove(&(choice.to_string(), routed_pm_type))
            {
                final_list.push(session_connector_data);
            }
        }

        if !final_list.is_empty() {
            return Ok(final_list);
        }
    }

    let routing_enabled_pms = std::collections::HashSet::from([
        enums::PaymentMethodType::GooglePay,
        enums::PaymentMethodType::ApplePay,
        enums::PaymentMethodType::Klarna,
        enums::PaymentMethodType::Paypal,
    ]);

    let mut chosen = Vec::<api::SessionConnectorData>::new();
    for connector_data in &connectors {
        if routing_enabled_pms.contains(&connector_data.payment_method_type) {
            chosen.push(connector_data.clone());
        }
    }
    let sfr = SessionFlowRoutingInput {
        state: &state,
        country: payment_data
            .address
            .billing
            .as_ref()
            .and_then(|address| address.address.as_ref())
            .and_then(|details| details.country),
        key_store,
        merchant_account,
        payment_attempt: &payment_data.payment_attempt,
        payment_intent: &payment_data.payment_intent,

        chosen,
    };
    let result = self_routing::perform_session_flow_routing(sfr, &enums::TransactionType::Payment)
        .await
        .change_context(errors::ApiErrorResponse::InternalServerError)
        .attach_printable("error performing session flow routing")?;

    let mut final_list: Vec<api::SessionConnectorData> = Vec::new();

    #[cfg(not(feature = "connector_choice_mca_id"))]
    for mut connector_data in connectors {
        if !routing_enabled_pms.contains(&connector_data.payment_method_type) {
            final_list.push(connector_data);
        } else if let Some(choice) = result.get(&connector_data.payment_method_type) {
            if connector_data.connector.connector_name == choice.connector.connector_name {
                connector_data.business_sub_label = choice.sub_label.clone();
                final_list.push(connector_data);
            }
        }
    }

    #[cfg(feature = "connector_choice_mca_id")]
    for connector_data in connectors {
        if !routing_enabled_pms.contains(&connector_data.payment_method_type) {
            final_list.push(connector_data);
        } else if let Some(choice) = result.get(&connector_data.payment_method_type) {
            if connector_data.connector.connector_name == choice.connector.connector_name {
                final_list.push(connector_data);
            }
        }
    }

    Ok(final_list)
}

pub async fn route_connector_v1<F>(
    state: &AppState,
    merchant_account: &domain::MerchantAccount,
    business_profile: &storage::business_profile::BusinessProfile,
    key_store: &domain::MerchantKeyStore,
    transaction_data: &TransactionData<'_, F>,
    routing_data: &mut storage::RoutingData,
    eligible_connectors: Option<Vec<api_models::enums::RoutableConnectors>>,
) -> RouterResult<ConnectorCallType>
where
    F: Send + Clone,
{
    #[allow(unused_variables)]
    let (profile_id, routing_algorithm) = match transaction_data {
        TransactionData::Payment(payment_data) => {
            if cfg!(feature = "business_profile_routing") {
                (
                    payment_data.payment_intent.profile_id.clone(),
                    business_profile.routing_algorithm.clone(),
                )
            } else {
                (None, merchant_account.routing_algorithm.clone())
            }
        }
        #[cfg(feature = "payouts")]
        TransactionData::Payout(payout_data) => {
            if cfg!(feature = "business_profile_routing") {
                (
                    Some(payout_data.payout_attempt.profile_id.clone()),
                    business_profile.payout_routing_algorithm.clone(),
                )
            } else {
                (None, merchant_account.payout_routing_algorithm.clone())
            }
        }
    };

    let algorithm_ref = routing_algorithm
        .map(|ra| ra.parse_value::<api::routing::RoutingAlgorithmRef>("RoutingAlgorithmRef"))
        .transpose()
        .change_context(errors::ApiErrorResponse::InternalServerError)
        .attach_printable("Could not decode merchant routing algorithm ref")?
        .unwrap_or_default();

    let connectors = routing::perform_static_routing_v1(
        state,
        &merchant_account.merchant_id,
        algorithm_ref,
        transaction_data,
    )
    .await
    .change_context(errors::ApiErrorResponse::InternalServerError)?;

    let connectors = routing::perform_eligibility_analysis_with_fallback(
        &state.clone(),
        key_store,
        merchant_account.modified_at.assume_utc().unix_timestamp(),
        connectors,
        transaction_data,
        eligible_connectors,
        #[cfg(feature = "business_profile_routing")]
        profile_id,
    )
    .await
    .change_context(errors::ApiErrorResponse::InternalServerError)
    .attach_printable("failed eligibility analysis and fallback")?;

    let first_connector_choice = connectors
        .first()
        .ok_or(errors::ApiErrorResponse::IncorrectPaymentMethodConfiguration)
        .into_report()
        .attach_printable("Empty connector list returned")?
        .clone();

    routing_data.routed_through = Some(first_connector_choice.connector.to_string());

    #[cfg(feature = "connector_choice_mca_id")]
    {
        routing_data.merchant_connector_id = first_connector_choice.merchant_connector_id;
    }
    #[cfg(not(feature = "connector_choice_mca_id"))]
    {
        routing_data.business_sub_label = first_connector_choice.sub_label;
    }

    let connector_data = connectors
        .into_iter()
        .map(|conn| {
            api::ConnectorData::get_connector_by_name(
                &state.conf.connectors,
                &conn.connector.to_string(),
                api::GetToken::Connector,
                #[cfg(feature = "connector_choice_mca_id")]
                conn.merchant_connector_id,
                #[cfg(not(feature = "connector_choice_mca_id"))]
                None,
            )
        })
        .collect::<CustomResult<Vec<_>, _>>()
        .change_context(errors::ApiErrorResponse::InternalServerError)
        .attach_printable("Invalid connector name received")?;

    Ok(ConnectorCallType::Retryable(connector_data))
}

#[instrument(skip_all)]
pub async fn payment_external_authentication(
    state: AppState,
    merchant_account: domain::MerchantAccount,
    key_store: domain::MerchantKeyStore,
    req: api_models::payments::PaymentsExternalAuthenticationRequest,
) -> RouterResponse<api_models::payments::PaymentsExternalAuthenticationResponse> {
    let db = &*state.store;
    let merchant_id = &merchant_account.merchant_id;
    let storage_scheme = merchant_account.storage_scheme;
    let payment_id = req.payment_id;
    let payment_intent = db
        .find_payment_intent_by_payment_id_merchant_id(&payment_id, merchant_id, storage_scheme)
        .await
        .to_not_found_response(errors::ApiErrorResponse::PaymentNotFound)?;
    let attempt_id = payment_intent.active_attempt.get_id().clone();
    let payment_attempt = db
        .find_payment_attempt_by_payment_id_merchant_id_attempt_id(
            &payment_intent.payment_id,
            merchant_id,
            &attempt_id.clone(),
            storage_scheme,
        )
        .await
        .to_not_found_response(errors::ApiErrorResponse::PaymentNotFound)?;
    if payment_attempt.external_three_ds_authentication_requested != Some(true) {
        Err(errors::ApiErrorResponse::PreconditionFailed {
            message:
                "You cannot authenticate this payment because payment_attempt.external_three_ds_authentication_requested is false".to_owned(),
        })?
    }
    helpers::validate_payment_status_against_allowed_statuses(
        &payment_intent.status,
        &[storage_enums::IntentStatus::RequiresCustomerAction],
        "authenticate",
    )?;
    let optional_customer = match &payment_intent.customer_id {
        Some(customer_id) => Some(
            state
                .store
                .find_customer_by_customer_id_merchant_id(
                    customer_id,
                    &merchant_account.merchant_id,
                    &key_store,
                )
                .await
                .change_context(errors::ApiErrorResponse::InternalServerError)
                .attach_printable_lazy(|| {
                    "error while finding customer with customer_id {customer_id}"
                })?,
        ),
        None => None,
    };
    let profile_id = payment_intent
        .profile_id
        .as_ref()
        .get_required_value("profile_id")
        .change_context(errors::ApiErrorResponse::InternalServerError)
        .attach_printable("'profile_id' not set in payment intent")?;
    let currency = payment_attempt.currency.get_required_value("currency")?;
    let amount = payment_attempt.get_total_amount().into();
    let shipping_address = helpers::create_or_find_address_for_payment_by_request(
        db,
        None,
        payment_intent.shipping_address_id.as_deref(),
        merchant_id,
        payment_intent.customer_id.as_ref(),
        &key_store,
        &payment_intent.payment_id,
        storage_scheme,
    )
    .await?;
    let billing_address = helpers::create_or_find_address_for_payment_by_request(
        db,
        None,
        payment_intent.billing_address_id.as_deref(),
        merchant_id,
        payment_intent.customer_id.as_ref(),
        &key_store,
        &payment_intent.payment_id,
        storage_scheme,
    )
    .await?;
    let authentication_connector = payment_attempt
        .authentication_connector
        .clone()
        .ok_or(errors::ApiErrorResponse::InternalServerError)
        .into_report()
        .attach_printable("authentication_connector not found in payment_attempt")?;
    let merchant_connector_account = db
        .find_merchant_connector_account_by_profile_id_connector_name(
            profile_id,
            &authentication_connector,
            &key_store,
        )
        .await
        .to_not_found_response(errors::ApiErrorResponse::MerchantConnectorAccountNotFound {
            id: format!("profile id {profile_id} and connector name {authentication_connector}"),
        })?;
    let authentication = db
        .find_authentication_by_merchant_id_authentication_id(
            merchant_id.to_string(),
            payment_attempt
                .authentication_id
                .clone()
                .ok_or(errors::ApiErrorResponse::InternalServerError)
                .into_report()
                .attach_printable("missing authentication_id in payment_attempt")?,
        )
        .await
        .to_not_found_response(errors::ApiErrorResponse::InternalServerError)
        .attach_printable("Error while fetching authentication record")?;
    let authentication_data: AuthenticationData = authentication
        .authentication_data
        .clone()
        .parse_value("authentication data")
        .change_context(errors::ApiErrorResponse::InternalServerError)
        .attach_printable("Error while parsing authentication_data")?;
    let payment_method_details = helpers::get_payment_method_details_from_payment_token(
        &state,
        &payment_attempt,
        &payment_intent,
        &key_store,
    )
    .await?
    .ok_or(errors::ApiErrorResponse::InternalServerError)
    .into_report()
    .attach_printable("missing payment_method_details")?;
    let browser_info: Option<BrowserInformation> = payment_attempt
        .browser_info
        .clone()
        .map(|browser_information| browser_information.parse_value("BrowserInformation"))
        .transpose()
        .change_context(errors::ApiErrorResponse::InvalidDataValue {
            field_name: "browser_info",
        })?;
    let payment_connector_name = payment_attempt
        .connector
        .as_ref()
        .ok_or(errors::ApiErrorResponse::InternalServerError)
        .into_report()
        .attach_printable("missing connector in payment_attempt")?;
    let return_url = Some(helpers::create_authorize_url(
        &state.conf.server.base_url,
        &payment_attempt.clone(),
        payment_connector_name,
    ));

    let business_profile = state
        .store
        .find_business_profile_by_profile_id(profile_id)
        .await
        .change_context(errors::ApiErrorResponse::BusinessProfileNotFound {
            id: profile_id.to_string(),
        })?;

    let authentication_response = authentication_core::perform_authentication(
        &state,
        authentication_connector,
        payment_method_details.0,
        payment_method_details.1,
        billing_address
            .as_ref()
            .map(|address| address.into())
            .ok_or(errors::ApiErrorResponse::MissingRequiredField {
                field_name: "billing_address",
            })?,
        shipping_address.as_ref().map(|address| address.into()),
        browser_info,
        business_profile,
        helpers::MerchantConnectorAccountType::DbVal(merchant_connector_account),
        amount,
        Some(currency),
        authentication::MessageCategory::Payment,
        req.device_channel,
        (authentication_data, authentication),
        return_url,
        req.sdk_information,
        req.threeds_method_comp_ind,
        optional_customer.and_then(|customer| customer.email.map(common_utils::pii::Email::from)),
    )
    .await?;
    Ok(services::ApplicationResponse::Json(
        api_models::payments::PaymentsExternalAuthenticationResponse {
            transaction_status: authentication_response.trans_status,
            acs_url: authentication_response
                .acs_url
                .as_ref()
                .map(ToString::to_string),
            challenge_request: authentication_response.challenge_request,
            acs_reference_number: authentication_response.acs_reference_number,
            acs_trans_id: authentication_response.acs_trans_id,
            three_dsserver_trans_id: authentication_response.three_dsserver_trans_id,
            acs_signed_content: authentication_response.acs_signed_content,
        },
    ))
}<|MERGE_RESOLUTION|>--- conflicted
+++ resolved
@@ -1930,11 +1930,7 @@
     }
 }
 
-<<<<<<< HEAD
-#[derive(Debug, Clone)]
-=======
 #[derive(Clone, Debug)]
->>>>>>> fee0663d
 pub enum TokenizationAction {
     TokenizeInRouter,
     TokenizeInConnector,
