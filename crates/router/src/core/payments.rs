--- conflicted
+++ resolved
@@ -187,25 +187,6 @@
         .await
         .to_not_found_response(errors::ApiErrorResponse::CustomerNotFound)
         .attach_printable("Failed while fetching/creating customer")?;
-<<<<<<< HEAD
-    let connector = get_connector_choice(
-        &operation,
-        state,
-        &req,
-        &merchant_account,
-        &profile,
-        &key_store,
-        &mut payment_data,
-        None,
-        None,
-    )
-    .await?;
-    // TODO: do not use if let
-    let payment_data = if let Some(connector_call_type) = connector {
-        match connector_call_type {
-            ConnectorCallType::PreDetermined(connector_data) => {
-                let (router_data, mca) = call_connector_service(
-=======
 
     let connector = operation
         .to_domain()?
@@ -247,7 +228,6 @@
             payments_response_operation
                 .to_post_update_tracker()?
                 .update_tracker(
->>>>>>> b9f640bc
                     state,
                     payment_data,
                     router_data,
