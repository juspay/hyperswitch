--- conflicted
+++ resolved
@@ -3192,7 +3192,7 @@
         .change_context(errors::ApiErrorResponse::InternalServerError)
         .attach_printable("Invalid connector name received in 'routed_through'")?;
 
-        routing_data.routed_through = Some(connector_name.clone());
+        routing_data.routed_through = Some(connector_name.clone().to_owned());
         return Ok(ConnectorCallType::PreDetermined(connector_data));
     }
 
@@ -3207,21 +3207,12 @@
         .attach_printable("Invalid connector name received in 'routed_through'")?;
 
         routing_data.routed_through = Some(mandate_connector_details.connector.clone());
-<<<<<<< HEAD
-
-        routing_data.merchant_connector_id =
-            mandate_connector_details.merchant_connector_id.clone();
-
-        return Ok(api::ConnectorCallType::PreDetermined(connector_data));
-=======
-        #[cfg(feature = "connector_choice_mca_id")]
-        {
-            routing_data
-                .merchant_connector_id
-                .clone_from(&mandate_connector_details.merchant_connector_id);
-        }
+
+        routing_data
+            .merchant_connector_id
+            .clone_from(&mandate_connector_details.merchant_connector_id);
+
         return Ok(ConnectorCallType::PreDetermined(connector_data));
->>>>>>> e0b6cbb2
     }
 
     if let Some((pre_routing_results, storage_pm_type)) = routing_data
@@ -3230,23 +3221,6 @@
         .as_ref()
         .zip(payment_data.payment_attempt.payment_method_type.as_ref())
     {
-<<<<<<< HEAD
-        if let Some(choice) = pre_routing_results.get(storage_pm_type) {
-            let connector_data = api::ConnectorData::get_connector_by_name(
-                &state.conf.connectors,
-                &choice.connector.to_string(),
-                api::GetToken::Connector,
-                choice.merchant_connector_id.clone(),
-            )
-            .change_context(errors::ApiErrorResponse::InternalServerError)
-            .attach_printable("Invalid connector name received")?;
-
-            routing_data.routed_through = Some(choice.connector.to_string());
-
-            routing_data.merchant_connector_id = choice.merchant_connector_id.clone();
-
-            return Ok(api::ConnectorCallType::PreDetermined(connector_data));
-=======
         if let (Some(routable_connector_choice), None) = (
             pre_routing_results.get(storage_pm_type),
             &payment_data.token_data,
@@ -3267,26 +3241,17 @@
                 .ok_or(errors::ApiErrorResponse::IncorrectPaymentMethodConfiguration)?;
 
             routing_data.routed_through = Some(first_routable_connector.connector.to_string());
-            #[cfg(feature = "connector_choice_mca_id")]
-            {
-                routing_data
-                    .merchant_connector_id
-                    .clone_from(&first_routable_connector.merchant_connector_id);
-            }
-            #[cfg(not(feature = "connector_choice_mca_id"))]
-            {
-                routing_data.business_sub_label = first_routable_connector.sub_label.clone();
-            }
+
+            routing_data
+                .merchant_connector_id
+                .clone_from(&first_routable_connector.merchant_connector_id);
 
             for connector_choice in routable_connector_list.clone() {
                 let connector_data = api::ConnectorData::get_connector_by_name(
                     &state.conf.connectors,
                     &connector_choice.connector.to_string(),
                     api::GetToken::Connector,
-                    #[cfg(feature = "connector_choice_mca_id")]
                     connector_choice.merchant_connector_id.clone(),
-                    #[cfg(not(feature = "connector_choice_mca_id"))]
-                    None,
                 )
                 .change_context(errors::ApiErrorResponse::InternalServerError)
                 .attach_printable("Invalid connector name received")?;
@@ -3294,11 +3259,11 @@
                 pre_routing_connector_data_list.push(connector_data);
             }
 
-            #[cfg(all(feature = "retry", feature = "connector_choice_mca_id"))]
+            #[cfg(feature = "retry")]
             let should_do_retry =
                 retry::config_should_call_gsm(&*state.store, &merchant_account.merchant_id).await;
 
-            #[cfg(all(feature = "retry", feature = "connector_choice_mca_id"))]
+            #[cfg(feature = "retry")]
             if payment_data.payment_attempt.payment_method_type
                 == Some(storage_enums::PaymentMethodType::ApplePay)
                 && should_do_retry
@@ -3333,7 +3298,6 @@
             return Ok(ConnectorCallType::PreDetermined(
                 first_pre_routing_connector_data_list.clone(),
             ));
->>>>>>> e0b6cbb2
         }
     }
 
@@ -3346,11 +3310,7 @@
         .attach_printable("Failed execution of straight through routing")?;
 
         if check_eligibility {
-            #[cfg(feature = "business_profile_routing")]
             let profile_id = payment_data.payment_intent.profile_id.clone();
-
-            #[cfg(not(feature = "business_profile_routing"))]
-            let _profile_id: Option<String> = None;
 
             connectors = routing::perform_eligibility_analysis_with_fallback(
                 &state.clone(),
@@ -3358,12 +3318,7 @@
                 connectors,
                 &TransactionData::Payment(payment_data),
                 eligible_connectors,
-<<<<<<< HEAD
-                payment_data.payment_intent.profile_id.clone(),
-=======
-                #[cfg(feature = "business_profile_routing")]
                 profile_id,
->>>>>>> e0b6cbb2
             )
             .await
             .change_context(errors::ApiErrorResponse::InternalServerError)
@@ -3384,14 +3339,6 @@
             .change_context(errors::ApiErrorResponse::InternalServerError)
             .attach_printable("Invalid connector name received")?;
 
-<<<<<<< HEAD
-        routing_data.routed_through = Some(first_connector_choice.connector.to_string());
-
-        routing_data.merchant_connector_id = first_connector_choice.merchant_connector_id;
-
-        routing_data.routing_info.algorithm = Some(routing_algorithm);
-        return Ok(api::ConnectorCallType::Retryable(connector_data));
-=======
         return decide_multiplex_connector_for_normal_or_recurring_payment(
             &state,
             payment_data,
@@ -3401,7 +3348,6 @@
             business_profile.is_connector_agnostic_mit_enabled,
         )
         .await;
->>>>>>> e0b6cbb2
     }
 
     if let Some(ref routing_algorithm) = routing_data.routing_info.algorithm {
@@ -3413,11 +3359,7 @@
         .attach_printable("Failed execution of straight through routing")?;
 
         if check_eligibility {
-            #[cfg(feature = "business_profile_routing")]
             let profile_id = payment_data.payment_intent.profile_id.clone();
-
-            #[cfg(not(feature = "business_profile_routing"))]
-            let _profile_id: Option<String> = None;
 
             connectors = routing::perform_eligibility_analysis_with_fallback(
                 &state,
@@ -3425,12 +3367,7 @@
                 connectors,
                 &TransactionData::Payment(payment_data),
                 eligible_connectors,
-<<<<<<< HEAD
-                payment_data.payment_intent.profile_id.clone(),
-=======
-                #[cfg(feature = "business_profile_routing")]
                 profile_id,
->>>>>>> e0b6cbb2
             )
             .await
             .change_context(errors::ApiErrorResponse::InternalServerError)
@@ -3451,13 +3388,6 @@
             .change_context(errors::ApiErrorResponse::InternalServerError)
             .attach_printable("Invalid connector name received")?;
 
-<<<<<<< HEAD
-        routing_data.routed_through = Some(first_connector_choice.connector.to_string());
-
-        routing_data.merchant_connector_id = first_connector_choice.merchant_connector_id;
-
-        return Ok(api::ConnectorCallType::Retryable(connector_data));
-=======
         return decide_multiplex_connector_for_normal_or_recurring_payment(
             &state,
             payment_data,
@@ -3467,7 +3397,6 @@
             business_profile.is_connector_agnostic_mit_enabled,
         )
         .await;
->>>>>>> e0b6cbb2
     }
 
     route_connector_v1(
@@ -3623,19 +3552,10 @@
                 .attach_printable("no eligible connector found for token-based MIT payment")?;
 
             routing_data.routed_through = Some(chosen_connector_data.connector_name.to_string());
-            #[cfg(feature = "connector_choice_mca_id")]
-            {
-                routing_data
-                    .merchant_connector_id
-                    .clone_from(&chosen_connector_data.merchant_connector_id);
-            }
-            routing_data.routed_through = Some(chosen_connector_data.connector_name.to_string());
-            #[cfg(feature = "connector_choice_mca_id")]
-            {
-                routing_data
-                    .merchant_connector_id
-                    .clone_from(&chosen_connector_data.merchant_connector_id);
-            }
+
+            routing_data
+                .merchant_connector_id
+                .clone_from(&chosen_connector_data.merchant_connector_id);
 
             payment_data.mandate_id = Some(payments_api::MandateIds {
                 mandate_id: None,
@@ -3654,10 +3574,8 @@
                 .clone();
 
             routing_data.routed_through = Some(first_choice.connector_name.to_string());
-            #[cfg(feature = "connector_choice_mca_id")]
-            {
-                routing_data.merchant_connector_id = first_choice.merchant_connector_id;
-            }
+
+            routing_data.merchant_connector_id = first_choice.merchant_connector_id;
 
             Ok(ConnectorCallType::Retryable(connectors))
         }
@@ -3793,25 +3711,6 @@
 
     let mut final_list: Vec<api::SessionConnectorData> = Vec::new();
 
-<<<<<<< HEAD
-=======
-    #[cfg(not(feature = "connector_choice_mca_id"))]
-    for mut connector_data in connectors {
-        if !routing_enabled_pms.contains(&connector_data.payment_method_type) {
-            final_list.push(connector_data);
-        } else if let Some(choice) = result.get(&connector_data.payment_method_type) {
-            let routing_choice = choice
-                .first()
-                .ok_or(errors::ApiErrorResponse::InternalServerError)?;
-            if connector_data.connector.connector_name == routing_choice.connector.connector_name {
-                connector_data.business_sub_label = routing_choice.sub_label.clone();
-                final_list.push(connector_data);
-            }
-        }
-    }
-
-    #[cfg(feature = "connector_choice_mca_id")]
->>>>>>> e0b6cbb2
     for connector_data in connectors {
         if !routing_enabled_pms.contains(&connector_data.payment_method_type) {
             final_list.push(connector_data);
@@ -3842,34 +3741,18 @@
 where
     F: Send + Clone,
 {
-<<<<<<< HEAD
-    let routing_algorithm = business_profile.routing_algorithm.clone();
-=======
     #[allow(unused_variables)]
     let (profile_id, routing_algorithm) = match &transaction_data {
-        TransactionData::Payment(payment_data) => {
-            if cfg!(feature = "business_profile_routing") {
-                (
-                    payment_data.payment_intent.profile_id.clone(),
-                    business_profile.routing_algorithm.clone(),
-                )
-            } else {
-                (None, merchant_account.routing_algorithm.clone())
-            }
-        }
+        TransactionData::Payment(payment_data) => (
+            payment_data.payment_intent.profile_id.clone(),
+            business_profile.routing_algorithm.clone(),
+        ),
         #[cfg(feature = "payouts")]
-        TransactionData::Payout(payout_data) => {
-            if cfg!(feature = "business_profile_routing") {
-                (
-                    Some(payout_data.payout_attempt.profile_id.clone()),
-                    business_profile.payout_routing_algorithm.clone(),
-                )
-            } else {
-                (None, merchant_account.payout_routing_algorithm.clone())
-            }
-        }
+        TransactionData::Payout(payout_data) => (
+            Some(payout_data.payout_attempt.profile_id.clone()),
+            business_profile.payout_routing_algorithm.clone(),
+        ),
     };
->>>>>>> e0b6cbb2
 
     let algorithm_ref = routing_algorithm
         .map(|ra| ra.parse_value::<api::routing::RoutingAlgorithmRef>("RoutingAlgorithmRef"))
@@ -3893,12 +3776,7 @@
         connectors,
         &transaction_data,
         eligible_connectors,
-<<<<<<< HEAD
-        payment_data.payment_intent.profile_id.clone(),
-=======
-        #[cfg(feature = "business_profile_routing")]
         profile_id,
->>>>>>> e0b6cbb2
     )
     .await
     .change_context(errors::ApiErrorResponse::InternalServerError)
@@ -3911,13 +3789,6 @@
         .attach_printable("Empty connector list returned")?
         .clone();
 
-<<<<<<< HEAD
-    routing_data.routed_through = Some(first_connector_choice.connector.to_string());
-
-    routing_data.merchant_connector_id = first_connector_choice.merchant_connector_id;
-
-=======
->>>>>>> e0b6cbb2
     let connector_data = connectors
         .into_iter()
         .map(|conn| {
@@ -3949,14 +3820,7 @@
         TransactionData::Payout(_) => {
             routing_data.routed_through = Some(first_connector_choice.connector.to_string());
 
-            #[cfg(feature = "connector_choice_mca_id")]
-            {
-                routing_data.merchant_connector_id = first_connector_choice.merchant_connector_id;
-            }
-            #[cfg(not(feature = "connector_choice_mca_id"))]
-            {
-                routing_data.business_sub_label = first_connector_choice.sub_label;
-            }
+            routing_data.merchant_connector_id = first_connector_choice.merchant_connector_id;
 
             Ok(ConnectorCallType::Retryable(connector_data))
         }
