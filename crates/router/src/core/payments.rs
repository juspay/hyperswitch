--- conflicted
+++ resolved
@@ -612,27 +612,12 @@
 
                     let mut connectors = connectors.clone().into_iter();
 
-<<<<<<< HEAD
-                    let connector_data = if let Some(connector_from_network) =
-                        (business_profile.is_debit_routing_enabled && is_debit_routing_performed)
-                            .then(|| find_connector_with_networks(&mut connectors))
-                            .flatten()
-                            .map(|(connector_data, network)| {
-                                payment_data.set_card_network(network);
-                                connector_data
-                            }) {
-                        connector_from_network
-                    } else {
-                        get_connector_data(&mut connectors)?.connector_data
-                    };
-=======
                     let (connector_data, routing_decision) =
                         get_connector_data_with_routing_decision(
                             &mut connectors,
                             &business_profile,
                             debit_routing_output,
                         )?;
->>>>>>> ca928b22
 
                     let schedule_time = if should_add_task_to_process_tracker {
                         payment_sync::get_sync_process_schedule_time(
@@ -8411,38 +8396,6 @@
     }
 
     fn set_card_network(&mut self, card_network: enums::CardNetwork) {
-<<<<<<< HEAD
-        if let Some(domain::PaymentMethodData::Card(card)) = &mut self.payment_method_data {
-            card.card_network = Some(card_network);
-        };
-    }
-
-    fn set_co_badged_card_data(
-        &mut self,
-        debit_routing_ouput: &api_models::open_router::DebitRoutingOutput,
-    ) {
-        let co_badged_card_data =
-            api_models::payment_methods::CoBadgedCardData::from(debit_routing_ouput);
-        let card_type = debit_routing_ouput
-            .card_type
-            .clone()
-            .to_string()
-            .to_uppercase();
-        logger::debug!("set co-badged card data");
-        if let Some(domain::PaymentMethodData::Card(card)) = &mut self.payment_method_data {
-            card.co_badged_card_data = Some(co_badged_card_data);
-            card.card_type = Some(card_type);
-            logger::debug!("set co-badged card data in payment method data");
-        } else if let Some(
-            hyperswitch_domain_models::payment_method_data::PaymentMethodsData::Card(card),
-        ) = &mut self
-            .get_payment_method_info()
-            .and_then(|payment_method_info| payment_method_info.get_payment_methods_data())
-        {
-            card.co_badged_card_data = Some(co_badged_card_data);
-            card.card_type = Some(card_type);
-            logger::debug!("set co-badged card data in payment method info");
-=======
         if let Some(domain::PaymentMethodData::Card(card)) = &mut self.payment_method_data {
             logger::debug!("set card network {:?}", card_network.clone());
             card.card_network = Some(card_network);
@@ -8464,7 +8417,6 @@
             card.co_badged_card_data = Some(co_badged_card_data);
             card.card_type = Some(card_type);
             logger::debug!("set co-badged card data in payment method data");
->>>>>>> ca928b22
         };
     }
 
