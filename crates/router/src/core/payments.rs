pub mod access_token;
pub mod customers;
pub mod flows;
pub mod helpers;
pub mod operations;
pub mod tokenization;
pub mod transformers;
pub mod types;

use std::{fmt::Debug, marker::PhantomData, ops::Deref, time::Instant};

use api_models::payments::FrmMessage;
use common_utils::{ext_traits::AsyncExt, pii};
use diesel_models::ephemeral_key;
use error_stack::{IntoReport, ResultExt};
use futures::future::join_all;
use masking::Secret;
use router_env::{instrument, tracing};
use scheduler::{db::process_tracker::ProcessTrackerExt, errors as sch_errors, utils as pt_utils};
use time;

pub use self::operations::{
    PaymentCancel, PaymentCapture, PaymentConfirm, PaymentCreate, PaymentMethodValidate,
    PaymentResponse, PaymentSession, PaymentStatus, PaymentUpdate,
};
use self::{
    flows::{ConstructFlowSpecificData, Feature},
    helpers::authenticate_client_secret,
    operations::{payment_complete_authorize, BoxedOperation, Operation},
};
use super::errors::StorageErrorExt;
use crate::{
    configs::settings::PaymentMethodTypeTokenFilter,
    core::errors::{self, CustomResult, RouterResponse, RouterResult},
    db::StorageInterface,
    logger,
    routes::{metrics, payment_methods::ParentPaymentMethodToken, AppState},
    services::{self, api::Authenticate},
    types::{
<<<<<<< HEAD
        self, api, domain,
        storage::{self, enums as storage_enums},
=======
        self as router_types, api, domain,
        storage::{self, enums as storage_enums, ProcessTrackerExt},
>>>>>>> abc736bb
    },
    utils::{add_connector_http_status_code_metrics, Encode, OptionExt, ValueExt},
    workflows::payment_sync,
};

#[instrument(skip_all, fields(payment_id, merchant_id))]
pub async fn payments_operation_core<F, Req, Op, FData>(
    state: &AppState,
    merchant_account: domain::MerchantAccount,
    key_store: domain::MerchantKeyStore,
    operation: Op,
    req: Req,
    call_connector_action: CallConnectorAction,
    auth_flow: services::AuthFlow,
) -> RouterResult<(PaymentData<F>, Req, Option<domain::Customer>, Option<u16>)>
where
    F: Send + Clone + Sync,
    Req: Authenticate,
    Op: Operation<F, Req> + Send + Sync,

    // To create connector flow specific interface data
    PaymentData<F>: ConstructFlowSpecificData<F, FData, router_types::PaymentsResponseData>,
    router_types::RouterData<F, FData, router_types::PaymentsResponseData>: Feature<F, FData>,

    // To construct connector flow specific api
    dyn router_types::api::Connector:
        services::api::ConnectorIntegration<F, FData, router_types::PaymentsResponseData>,

    // To perform router related operation for PaymentResponse
    PaymentResponse: Operation<F, FData>,
    FData: Send + Sync,
{
    let operation: BoxedOperation<'_, F, Req> = Box::new(operation);

    tracing::Span::current().record("merchant_id", merchant_account.merchant_id.as_str());
    let (operation, validate_result) = operation
        .to_validate_request()?
        .validate_request(&req, &merchant_account)?;

    tracing::Span::current().record("payment_id", &format!("{}", validate_result.payment_id));
    let (operation, mut payment_data, customer_details) = operation
        .to_get_tracker()?
        .get_trackers(
            state,
            &validate_result.payment_id,
            &req,
            validate_result.mandate_type.to_owned(),
            &merchant_account,
            &key_store,
            auth_flow,
        )
        .await?;

    authenticate_client_secret(
        req.get_client_secret(),
        &payment_data.payment_intent,
        merchant_account.intent_fulfillment_time,
    )?;

    let (operation, customer) = operation
        .to_domain()?
        .get_or_create_customer_details(
            &*state.store,
            &mut payment_data,
            customer_details,
            &key_store,
        )
        .await
        .to_not_found_response(errors::ApiErrorResponse::CustomerNotFound)
        .attach_printable("Failed while fetching/creating customer")?;

    let connector = get_connector_choice(
        &operation,
        state,
        &req,
        &merchant_account,
        &key_store,
        &mut payment_data,
    )
    .await?;

    let schedule_time = match &connector {
        Some(api::ConnectorCallType::Single(connector_data)) => {
            if should_add_task_to_process_tracker(&payment_data) {
                payment_sync::get_sync_process_schedule_time(
                    &*state.store,
                    connector_data.connector.id(),
                    &merchant_account.merchant_id,
                    0,
                )
                .await
                .into_report()
                .change_context(errors::ApiErrorResponse::InternalServerError)
                .attach_printable("Failed while getting process schedule time")?
            } else {
                None
            }
        }
        _ => None,
    };

    let (mut payment_data, tokenization_action) =
        get_connector_tokenization_action(state, &operation, payment_data, &validate_result)
            .await?;

    let updated_customer = call_create_connector_customer_if_required(
        state,
        &customer,
        &merchant_account,
        &key_store,
        &mut payment_data,
    )
    .await?;

    let mut connector_http_status_code = None;

    if let Some(connector_details) = connector {
        payment_data = match connector_details {
            api::ConnectorCallType::Single(connector) => {
                let router_data = call_connector_service(
                    state,
                    &merchant_account,
                    &key_store,
                    connector,
                    &operation,
                    &mut payment_data,
                    &customer,
                    call_connector_action,
                    tokenization_action,
                    updated_customer,
                    validate_result.requeue,
                    schedule_time,
                )
                .await?;

                let operation = Box::new(PaymentResponse);
                let db = &*state.store;
                connector_http_status_code = router_data.connector_http_status_code;
                //add connector http status code metrics
                add_connector_http_status_code_metrics(connector_http_status_code);
                operation
                    .to_post_update_tracker()?
                    .update_tracker(
                        db,
                        &validate_result.payment_id,
                        payment_data,
                        router_data,
                        merchant_account.storage_scheme,
                    )
                    .await?
            }

            api::ConnectorCallType::Multiple(connectors) => {
                call_multiple_connectors_service(
                    state,
                    &merchant_account,
                    &key_store,
                    connectors,
                    &operation,
                    payment_data,
                    &customer,
                )
                .await?
            }
        };
        payment_data
            .payment_attempt
            .payment_token
            .as_ref()
            .zip(payment_data.payment_attempt.payment_method)
            .map(ParentPaymentMethodToken::create_key_for_token)
            .async_map(|key_for_hyperswitch_token| async move {
                if key_for_hyperswitch_token
                    .should_delete_payment_method_token(payment_data.payment_intent.status)
                {
                    let _ = key_for_hyperswitch_token.delete(state).await;
                }
            })
            .await;
    } else {
        (_, payment_data) = operation
            .to_update_tracker()?
            .update_trackers(
                &*state.store,
                payment_data.clone(),
                customer.clone(),
                validate_result.storage_scheme,
                updated_customer,
                &key_store,
                None,
            )
            .await?;
    }

    Ok((payment_data, req, customer, connector_http_status_code))
}

#[allow(clippy::too_many_arguments)]
pub async fn payments_core<F, Res, Req, Op, FData>(
    state: &AppState,
    merchant_account: domain::MerchantAccount,
    key_store: domain::MerchantKeyStore,
    operation: Op,
    req: Req,
    auth_flow: services::AuthFlow,
    call_connector_action: CallConnectorAction,
) -> RouterResponse<Res>
where
    F: Send + Clone + Sync,
    FData: Send + Sync,
    Op: Operation<F, Req> + Send + Sync + Clone,
    Req: Debug + Authenticate,
    Res: transformers::ToResponse<Req, PaymentData<F>, Op>,
    // To create connector flow specific interface data
    PaymentData<F>: ConstructFlowSpecificData<F, FData, router_types::PaymentsResponseData>,
    router_types::RouterData<F, FData, router_types::PaymentsResponseData>: Feature<F, FData>,

    // To construct connector flow specific api
    dyn router_types::api::Connector:
        services::api::ConnectorIntegration<F, FData, router_types::PaymentsResponseData>,

    // To perform router related operation for PaymentResponse
    PaymentResponse: Operation<F, FData>,
{
    let (payment_data, req, customer, connector_http_status_code) = payments_operation_core(
        state,
        merchant_account,
        key_store,
        operation.clone(),
        req,
        call_connector_action,
        auth_flow,
    )
    .await?;

    Res::generate_response(
        Some(req),
        payment_data,
        customer,
        auth_flow,
        &state.conf.server,
        operation,
        &state.conf.connector_request_reference_id_config,
        connector_http_status_code,
    )
}

fn is_start_pay<Op: Debug>(operation: &Op) -> bool {
    format!("{operation:?}").eq("PaymentStart")
}

#[derive(Clone, Debug)]
pub struct PaymentsRedirectResponseData {
    pub connector: Option<String>,
    pub param: Option<String>,
    pub merchant_id: Option<String>,
    pub json_payload: Option<serde_json::Value>,
    pub resource_id: api::PaymentIdType,
    pub force_sync: bool,
    pub creds_identifier: Option<String>,
}

#[async_trait::async_trait]
pub trait PaymentRedirectFlow: Sync {
    async fn call_payment_flow(
        &self,
        state: &AppState,
        merchant_account: domain::MerchantAccount,
        merchant_key_store: domain::MerchantKeyStore,
        req: PaymentsRedirectResponseData,
        connector_action: CallConnectorAction,
    ) -> RouterResponse<api::PaymentsResponse>;

    fn get_payment_action(&self) -> services::PaymentAction;

    fn generate_response(
        &self,
        payments_response: api_models::payments::PaymentsResponse,
        merchant_account: router_types::domain::MerchantAccount,
        payment_id: String,
        connector: String,
    ) -> RouterResult<api::RedirectionResponse>;

    #[allow(clippy::too_many_arguments)]
    async fn handle_payments_redirect_response(
        &self,
        state: &AppState,
        merchant_account: domain::MerchantAccount,
        key_store: domain::MerchantKeyStore,
        req: PaymentsRedirectResponseData,
    ) -> RouterResponse<api::RedirectionResponse> {
        metrics::REDIRECTION_TRIGGERED.add(
            &metrics::CONTEXT,
            1,
            &[
                metrics::request::add_attributes(
                    "connector",
                    req.connector.to_owned().unwrap_or("null".to_string()),
                ),
                metrics::request::add_attributes(
                    "merchant_id",
                    merchant_account.merchant_id.to_owned(),
                ),
            ],
        );
        let connector = req.connector.clone().get_required_value("connector")?;

        let query_params = req.param.clone().get_required_value("param")?;

        let resource_id = api::PaymentIdTypeExt::get_payment_intent_id(&req.resource_id)
            .change_context(errors::ApiErrorResponse::MissingRequiredField {
                field_name: "payment_id",
            })?;

        let connector_data = api::ConnectorData::get_connector_by_name(
            &state.conf.connectors,
            &connector,
            api::GetToken::Connector,
        )?;

        let flow_type = connector_data
            .connector
            .get_flow_type(
                &query_params,
                req.json_payload.clone(),
                self.get_payment_action(),
            )
            .change_context(errors::ApiErrorResponse::InternalServerError)
            .attach_printable("Failed to decide the response flow")?;

        let response = self
            .call_payment_flow(
                state,
                merchant_account.clone(),
                key_store,
                req.clone(),
                flow_type,
            )
            .await;

        let payments_response = match response? {
            services::ApplicationResponse::Json(response) => Ok(response),
            services::ApplicationResponse::JsonWithHeaders((response, _)) => Ok(response),
            _ => Err(errors::ApiErrorResponse::InternalServerError)
                .into_report()
                .attach_printable("Failed to get the response in json"),
        }?;

        let result =
            self.generate_response(payments_response, merchant_account, resource_id, connector)?;

        Ok(services::ApplicationResponse::JsonForRedirection(result))
    }
}

#[derive(Clone, Debug)]
pub struct PaymentRedirectCompleteAuthorize;

#[async_trait::async_trait]
impl PaymentRedirectFlow for PaymentRedirectCompleteAuthorize {
    async fn call_payment_flow(
        &self,
        state: &AppState,
        merchant_account: domain::MerchantAccount,
        merchant_key_store: domain::MerchantKeyStore,
        req: PaymentsRedirectResponseData,
        connector_action: CallConnectorAction,
    ) -> RouterResponse<api::PaymentsResponse> {
        let payment_confirm_req = api::PaymentsRequest {
            payment_id: Some(req.resource_id.clone()),
            merchant_id: req.merchant_id.clone(),
            feature_metadata: Some(api_models::payments::FeatureMetadata {
                redirect_response: Some(api_models::payments::RedirectResponse {
                    param: req.param.map(Secret::new),
                    json_payload: Some(req.json_payload.unwrap_or(serde_json::json!({})).into()),
                }),
            }),
            ..Default::default()
        };
        payments_core::<api::CompleteAuthorize, api::PaymentsResponse, _, _, _>(
            state,
            merchant_account,
            merchant_key_store,
            payment_complete_authorize::CompleteAuthorize,
            payment_confirm_req,
            services::api::AuthFlow::Merchant,
            connector_action,
        )
        .await
    }

    fn get_payment_action(&self) -> services::PaymentAction {
        services::PaymentAction::CompleteAuthorize
    }

    fn generate_response(
        &self,
        payments_response: api_models::payments::PaymentsResponse,
        merchant_account: router_types::domain::MerchantAccount,
        payment_id: String,
        connector: String,
    ) -> RouterResult<api::RedirectionResponse> {
        // There might be multiple redirections needed for some flows
        // If the status is requires customer action, then send the startpay url again
        // The redirection data must have been provided and updated by the connector
        match payments_response.status {
            api_models::enums::IntentStatus::RequiresCustomerAction => {
                let startpay_url = payments_response
                    .next_action
                    .and_then(|next_action_data| match next_action_data {
                        api_models::payments::NextActionData::RedirectToUrl { redirect_to_url } => Some(redirect_to_url),
                        api_models::payments::NextActionData::DisplayBankTransferInformation { .. } => None,
                        api_models::payments::NextActionData::ThirdPartySdkSessionToken { .. } => None,
                        api_models::payments::NextActionData::QrCodeInformation{..} => None,
                        api_models::payments::NextActionData::DisplayVoucherInformation{ .. } => None,
                        api_models::payments::NextActionData::WaitScreenInformation{..} => None,
                    })
                    .ok_or(errors::ApiErrorResponse::InternalServerError)
                    .into_report()
                    .attach_printable(
                        "did not receive redirect to url when status is requires customer action",
                    )?;
                Ok(api::RedirectionResponse {
                    return_url: String::new(),
                    params: vec![],
                    return_url_with_query_params: startpay_url,
                    http_method: "GET".to_string(),
                    headers: vec![],
                })
            }
            // If the status is terminal status, then redirect to merchant return url to provide status
            api_models::enums::IntentStatus::Succeeded
            | api_models::enums::IntentStatus::Failed
            | api_models::enums::IntentStatus::Cancelled | api_models::enums::IntentStatus::RequiresCapture| api_models::enums::IntentStatus::Processing=> helpers::get_handle_response_url(
                payment_id,
                &merchant_account,
                payments_response,
                connector,
            ),
            _ => Err(errors::ApiErrorResponse::InternalServerError).into_report().attach_printable_lazy(|| format!("Could not proceed with payment as payment status {} cannot be handled during redirection",payments_response.status))?
        }
    }
}

#[derive(Clone, Debug)]
pub struct PaymentRedirectSync;

#[async_trait::async_trait]
impl PaymentRedirectFlow for PaymentRedirectSync {
    async fn call_payment_flow(
        &self,
        state: &AppState,
        merchant_account: domain::MerchantAccount,
        merchant_key_store: domain::MerchantKeyStore,
        req: PaymentsRedirectResponseData,
        connector_action: CallConnectorAction,
    ) -> RouterResponse<api::PaymentsResponse> {
        let payment_sync_req = api::PaymentsRetrieveRequest {
            resource_id: req.resource_id,
            merchant_id: req.merchant_id,
            param: req.param,
            force_sync: req.force_sync,
            connector: req.connector,
            merchant_connector_details: req.creds_identifier.map(|creds_id| {
                api::MerchantConnectorDetailsWrap {
                    creds_identifier: creds_id,
                    encoded_data: None,
                }
            }),
            client_secret: None,
            expand_attempts: None,
        };
        payments_core::<api::PSync, api::PaymentsResponse, _, _, _>(
            state,
            merchant_account,
            merchant_key_store,
            PaymentStatus,
            payment_sync_req,
            services::api::AuthFlow::Merchant,
            connector_action,
        )
        .await
    }

    fn generate_response(
        &self,
        payments_response: api_models::payments::PaymentsResponse,
        merchant_account: router_types::domain::MerchantAccount,
        payment_id: String,
        connector: String,
    ) -> RouterResult<api::RedirectionResponse> {
        helpers::get_handle_response_url(
            payment_id,
            &merchant_account,
            payments_response,
            connector,
        )
    }

    fn get_payment_action(&self) -> services::PaymentAction {
        services::PaymentAction::PSync
    }
}

#[allow(clippy::too_many_arguments)]
pub async fn call_connector_service<F, RouterDReq, ApiRequest>(
    state: &AppState,
    merchant_account: &domain::MerchantAccount,
    key_store: &domain::MerchantKeyStore,
    connector: api::ConnectorData,
    operation: &BoxedOperation<'_, F, ApiRequest>,
    payment_data: &mut PaymentData<F>,
    customer: &Option<domain::Customer>,
    call_connector_action: CallConnectorAction,
    tokenization_action: TokenizationAction,
    updated_customer: Option<storage::CustomerUpdate>,
    requeue: bool,
    schedule_time: Option<time::PrimitiveDateTime>,
) -> RouterResult<router_types::RouterData<F, RouterDReq, router_types::PaymentsResponseData>>
where
    F: Send + Clone + Sync,
    RouterDReq: Send + Sync,

    // To create connector flow specific interface data
    PaymentData<F>: ConstructFlowSpecificData<F, RouterDReq, router_types::PaymentsResponseData>,
    router_types::RouterData<F, RouterDReq, router_types::PaymentsResponseData>:
        Feature<F, RouterDReq> + Send,

    // To construct connector flow specific api
    dyn api::Connector:
        services::api::ConnectorIntegration<F, RouterDReq, router_types::PaymentsResponseData>,
{
    let stime_connector = Instant::now();

    let mut router_data = payment_data
        .construct_router_data(
            state,
            connector.connector.id(),
            merchant_account,
            key_store,
            customer,
        )
        .await?;

    let add_access_token_result = router_data
        .add_access_token(state, &connector, merchant_account)
        .await?;

    let mut should_continue_further = access_token::update_router_data_with_access_token_result(
        &add_access_token_result,
        &mut router_data,
        &call_connector_action,
    );

    let pm_token = router_data
        .add_payment_method_token(state, &connector, &tokenization_action)
        .await?;

    if let Some(payment_method_token) = pm_token {
        router_data.payment_method_token = Some(payment_method_token);
    };

    (router_data, should_continue_further) = complete_preprocessing_steps_if_required(
        state,
        &connector,
        payment_data,
        router_data,
        should_continue_further,
    )
    .await?;

    if let Ok(router_types::PaymentsResponseData::PreProcessingResponse {
        session_token: Some(session_token),
        ..
    }) = router_data.response.to_owned()
    {
        payment_data.sessions_token.push(session_token);
    };

    // In case of authorize flow, pre-task and post-tasks are being called in build request
    // if we do not want to proceed further, then the function will return Ok(None, false)
    let (connector_request, should_continue_further) = if should_continue_further {
        // Check if the actual flow specific request can be built with available data
        router_data
            .build_flow_specific_connector_request(state, &connector, call_connector_action.clone())
            .await?
    } else {
        (None, false)
    };

    if should_add_task_to_process_tracker(payment_data) {
        operation
            .to_domain()?
            .add_task_to_process_tracker(
                state,
                &payment_data.payment_attempt,
                requeue,
                schedule_time,
            )
            .await
            .map_err(|error| logger::error!(process_tracker_error=?error))
            .ok();
    }

    // Update the payment trackers just before calling the connector
    // Since the request is already built in the previous step,
    // there should be no error in request construction from hyperswitch end
    (_, *payment_data) = operation
        .to_update_tracker()?
        .update_trackers(
            &*state.store,
            payment_data.clone(),
            customer.clone(),
            merchant_account.storage_scheme,
            updated_customer,
            key_store,
            None,
        )
        .await?;

    let router_data_res = if should_continue_further {
        // The status of payment_attempt and intent will be updated in the previous step
        // update this in router_data.
        // This is added because few connector integrations do not update the status,
        // and rely on previous status set in router_data
        router_data.status = payment_data.payment_attempt.status;
        router_data
            .decide_flows(
                state,
                &connector,
                customer,
                call_connector_action,
                merchant_account,
                connector_request,
            )
            .await
    } else {
        Ok(router_data)
    };

    let etime_connector = Instant::now();
    let duration_connector = etime_connector.saturating_duration_since(stime_connector);
    tracing::info!(duration = format!("Duration taken: {}", duration_connector.as_millis()));

    router_data_res
}

pub async fn call_multiple_connectors_service<F, Op, Req>(
    state: &AppState,
    merchant_account: &domain::MerchantAccount,
    key_store: &domain::MerchantKeyStore,
    connectors: Vec<api::SessionConnectorData>,
    _operation: &Op,
    mut payment_data: PaymentData<F>,
    customer: &Option<domain::Customer>,
) -> RouterResult<PaymentData<F>>
where
    Op: Debug,
    F: Send + Clone,

    // To create connector flow specific interface data
    PaymentData<F>: ConstructFlowSpecificData<F, Req, router_types::PaymentsResponseData>,
    router_types::RouterData<F, Req, router_types::PaymentsResponseData>: Feature<F, Req>,

    // To construct connector flow specific api
    dyn api::Connector:
        services::api::ConnectorIntegration<F, Req, router_types::PaymentsResponseData>,

    // To perform router related operation for PaymentResponse
    PaymentResponse: Operation<F, Req>,
{
    let call_connectors_start_time = Instant::now();
    let mut join_handlers = Vec::with_capacity(connectors.len());

    for session_connector_data in connectors.iter() {
        let connector_id = session_connector_data.connector.connector.id();
        let router_data = payment_data
            .construct_router_data(state, connector_id, merchant_account, key_store, customer)
            .await?;

        let res = router_data.decide_flows(
            state,
            &session_connector_data.connector,
            customer,
            CallConnectorAction::Trigger,
            merchant_account,
            None,
        );

        join_handlers.push(res);
    }

    let result = join_all(join_handlers).await;

    for (connector_res, session_connector) in result.into_iter().zip(connectors) {
        let connector_name = session_connector.connector.connector_name.to_string();
        match connector_res {
            Ok(connector_response) => {
                if let Ok(router_types::PaymentsResponseData::SessionResponse {
                    session_token,
                    ..
                }) = connector_response.response
                {
                    // If session token is NoSessionTokenReceived, it is not pushed into the sessions_token as there is no response or there can be some error
                    // In case of error, that error is already logged
                    if !matches!(
                        session_token,
                        api_models::payments::SessionToken::NoSessionTokenReceived,
                    ) {
                        payment_data.sessions_token.push(session_token);
                    }
                }
            }
            Err(connector_error) => {
                logger::error!(
                    "sessions_connector_error {} {:?}",
                    connector_name,
                    connector_error
                );
            }
        }
    }

    let call_connectors_end_time = Instant::now();
    let call_connectors_duration =
        call_connectors_end_time.saturating_duration_since(call_connectors_start_time);
    tracing::info!(duration = format!("Duration taken: {}", call_connectors_duration.as_millis()));

    Ok(payment_data)
}

pub async fn call_create_connector_customer_if_required<F, Req>(
    state: &AppState,
    customer: &Option<domain::Customer>,
    merchant_account: &domain::MerchantAccount,
    key_store: &domain::MerchantKeyStore,
    payment_data: &mut PaymentData<F>,
) -> RouterResult<Option<storage::CustomerUpdate>>
where
    F: Send + Clone + Sync,
    Req: Send + Sync,

    // To create connector flow specific interface data
    PaymentData<F>: ConstructFlowSpecificData<F, Req, router_types::PaymentsResponseData>,
    router_types::RouterData<F, Req, router_types::PaymentsResponseData>: Feature<F, Req> + Send,

    // To construct connector flow specific api
    dyn api::Connector:
        services::api::ConnectorIntegration<F, Req, router_types::PaymentsResponseData>,

    // To perform router related operation for PaymentResponse
    PaymentResponse: Operation<F, Req>,
{
    let connector_name = payment_data.payment_attempt.connector.clone();

    match connector_name {
        Some(connector_name) => {
            let connector = api::ConnectorData::get_connector_by_name(
                &state.conf.connectors,
                &connector_name,
                api::GetToken::Connector,
            )?;

            let connector_label = helpers::get_connector_label(
                payment_data.payment_intent.business_country,
                &payment_data.payment_intent.business_label,
                payment_data.payment_attempt.business_sub_label.as_ref(),
                &connector_name,
            );

            let (should_call_connector, existing_connector_customer_id) =
                customers::should_call_connector_create_customer(
                    state,
                    &connector,
                    customer,
                    &connector_label,
                );

            if should_call_connector {
                // Create customer at connector and update the customer table to store this data
                let router_data = payment_data
                    .construct_router_data(
                        state,
                        connector.connector.id(),
                        merchant_account,
                        key_store,
                        customer,
                    )
                    .await?;

                let connector_customer_id = router_data
                    .create_connector_customer(state, &connector)
                    .await?;

                let customer_update = customers::update_connector_customer_in_customers(
                    &connector_label,
                    customer.as_ref(),
                    &connector_customer_id,
                )
                .await;

                payment_data.connector_customer_id = connector_customer_id;
                Ok(customer_update)
            } else {
                // Customer already created in previous calls use the same value, no need to update
                payment_data.connector_customer_id =
                    existing_connector_customer_id.map(ToOwned::to_owned);
                Ok(None)
            }
        }
        None => Ok(None),
    }
}

async fn complete_preprocessing_steps_if_required<F, Req>(
    state: &AppState,
    connector: &api::ConnectorData,
    payment_data: &PaymentData<F>,
    mut router_data: router_types::RouterData<F, Req, router_types::PaymentsResponseData>,
    should_continue_payment: bool,
) -> RouterResult<(
    router_types::RouterData<F, Req, router_types::PaymentsResponseData>,
    bool,
)>
where
    F: Send + Clone + Sync,
    Req: Send + Sync,
    router_types::RouterData<F, Req, router_types::PaymentsResponseData>: Feature<F, Req> + Send,
    dyn api::Connector:
        services::api::ConnectorIntegration<F, Req, router_types::PaymentsResponseData>,
{
    //TODO: For ACH transfers, if preprocessing_step is not required for connectors encountered in future, add the check
    let router_data_and_should_continue_payment = match payment_data.payment_method_data.clone() {
        Some(api_models::payments::PaymentMethodData::BankTransfer(data)) => match data.deref() {
            api_models::payments::BankTransferData::AchBankTransfer { .. }
            | api_models::payments::BankTransferData::MultibancoBankTransfer { .. }
                if connector.connector_name == router_types::Connector::Stripe =>
            {
                if payment_data.payment_attempt.preprocessing_step_id.is_none() {
                    (
                        router_data.preprocessing_steps(state, connector).await?,
                        false,
                    )
                } else {
                    (router_data, should_continue_payment)
                }
            }
            _ => (router_data, should_continue_payment),
        },
        Some(api_models::payments::PaymentMethodData::Wallet(_)) => {
            if is_preprocessing_required_for_wallets(connector.connector_name.to_string()) {
                (
                    router_data.preprocessing_steps(state, connector).await?,
                    false,
                )
            } else {
                (router_data, should_continue_payment)
            }
        }
        Some(api_models::payments::PaymentMethodData::Card(_)) => {
            if connector.connector_name == router_types::Connector::Payme {
                router_data = router_data.preprocessing_steps(state, connector).await?;

                let is_error_in_response = router_data.response.is_err();
                // If is_error_in_response is true, should_continue_payment should be false, we should throw the error
                (router_data, !is_error_in_response)
            } else {
                (router_data, should_continue_payment)
            }
        }
        _ => (router_data, should_continue_payment),
    };

    Ok(router_data_and_should_continue_payment)
}

pub fn is_preprocessing_required_for_wallets(connector_name: String) -> bool {
    connector_name == *"trustpay" || connector_name == *"payme"
}

fn is_payment_method_tokenization_enabled_for_connector(
    state: &AppState,
    connector_name: &str,
    payment_method: &storage::enums::PaymentMethod,
    payment_method_type: &Option<storage::enums::PaymentMethodType>,
) -> RouterResult<bool> {
    let connector_tokenization_filter = state.conf.tokenization.0.get(connector_name);

    Ok(connector_tokenization_filter
        .map(|connector_filter| {
            connector_filter
                .payment_method
                .clone()
                .contains(payment_method)
                && is_payment_method_type_allowed_for_connector(
                    payment_method_type,
                    connector_filter.payment_method_type.clone(),
                )
        })
        .unwrap_or(false))
}

fn is_payment_method_type_allowed_for_connector(
    current_pm_type: &Option<storage::enums::PaymentMethodType>,
    pm_type_filter: Option<PaymentMethodTypeTokenFilter>,
) -> bool {
    match (*current_pm_type).zip(pm_type_filter) {
        Some((pm_type, type_filter)) => match type_filter {
            PaymentMethodTypeTokenFilter::AllAccepted => true,
            PaymentMethodTypeTokenFilter::EnableOnly(enabled) => enabled.contains(&pm_type),
            PaymentMethodTypeTokenFilter::DisableOnly(disabled) => !disabled.contains(&pm_type),
        },
        None => true, // Allow all types if payment_method_type is not present
    }
}

async fn decide_payment_method_tokenize_action(
    state: &AppState,
    connector_name: &str,
    payment_method: &storage::enums::PaymentMethod,
    pm_parent_token: Option<&String>,
    is_connector_tokenization_enabled: bool,
) -> RouterResult<TokenizationAction> {
    match pm_parent_token {
        None => {
            if is_connector_tokenization_enabled {
                Ok(TokenizationAction::TokenizeInConnectorAndRouter)
            } else {
                Ok(TokenizationAction::TokenizeInRouter)
            }
        }
        Some(token) => {
            let redis_conn = state
                .store
                .get_redis_conn()
                .change_context(errors::ApiErrorResponse::InternalServerError)
                .attach_printable("Failed to get redis connection")?;

            let key = format!(
                "pm_token_{}_{}_{}",
                token.to_owned(),
                payment_method,
                connector_name
            );

            let connector_token_option = redis_conn
                .get_key::<Option<String>>(&key)
                .await
                .change_context(errors::ApiErrorResponse::InternalServerError)
                .attach_printable("Failed to fetch the token from redis")?;

            match connector_token_option {
                Some(connector_token) => Ok(TokenizationAction::ConnectorToken(connector_token)),
                None => {
                    if is_connector_tokenization_enabled {
                        Ok(TokenizationAction::TokenizeInConnector)
                    } else {
                        Ok(TokenizationAction::TokenizeInRouter)
                    }
                }
            }
        }
    }
}

#[derive(Clone)]
pub enum TokenizationAction {
    TokenizeInRouter,
    TokenizeInConnector,
    TokenizeInConnectorAndRouter,
    ConnectorToken(String),
    SkipConnectorTokenization,
}

#[allow(clippy::too_many_arguments)]
pub async fn get_connector_tokenization_action<F, Req>(
    state: &AppState,
    operation: &BoxedOperation<'_, F, Req>,
    mut payment_data: PaymentData<F>,
    validate_result: &operations::ValidateResult<'_>,
) -> RouterResult<(PaymentData<F>, TokenizationAction)>
where
    F: Send + Clone,
{
    let connector = payment_data.payment_attempt.connector.to_owned();

    let is_mandate = payment_data
        .mandate_id
        .as_ref()
        .and_then(|inner| inner.mandate_reference_id.as_ref())
        .map(|mandate_reference| match mandate_reference {
            api_models::payments::MandateReferenceId::ConnectorMandateId(_) => true,
            api_models::payments::MandateReferenceId::NetworkMandateId(_) => false,
        })
        .unwrap_or(false);

    let payment_data_and_tokenization_action = match connector {
        Some(_) if is_mandate => (payment_data, TokenizationAction::SkipConnectorTokenization),
        Some(connector) if is_operation_confirm(&operation) => {
            let payment_method = &payment_data
                .payment_attempt
                .payment_method
                .get_required_value("payment_method")?;
            let payment_method_type = &payment_data.payment_attempt.payment_method_type;
            let is_connector_tokenization_enabled =
                is_payment_method_tokenization_enabled_for_connector(
                    state,
                    &connector,
                    payment_method,
                    payment_method_type,
                )?;

            let payment_method_action = decide_payment_method_tokenize_action(
                state,
                &connector,
                payment_method,
                payment_data.token.as_ref(),
                is_connector_tokenization_enabled,
            )
            .await?;

            let connector_tokenization_action = match payment_method_action {
                TokenizationAction::TokenizeInRouter => {
                    let (_operation, payment_method_data) = operation
                        .to_domain()?
                        .make_pm_data(state, &mut payment_data, validate_result.storage_scheme)
                        .await?;
                    payment_data.payment_method_data = payment_method_data;
                    TokenizationAction::SkipConnectorTokenization
                }

                TokenizationAction::TokenizeInConnector => TokenizationAction::TokenizeInConnector,
                TokenizationAction::TokenizeInConnectorAndRouter => {
                    let (_operation, payment_method_data) = operation
                        .to_domain()?
                        .make_pm_data(state, &mut payment_data, validate_result.storage_scheme)
                        .await?;

                    payment_data.payment_method_data = payment_method_data;
                    TokenizationAction::TokenizeInConnector
                }
                TokenizationAction::ConnectorToken(token) => {
                    payment_data.pm_token = Some(token);
                    TokenizationAction::SkipConnectorTokenization
                }
                TokenizationAction::SkipConnectorTokenization => {
                    TokenizationAction::SkipConnectorTokenization
                }
            };
            (payment_data, connector_tokenization_action)
        }
        _ => {
            let (_operation, payment_method_data) = operation
                .to_domain()?
                .make_pm_data(state, &mut payment_data, validate_result.storage_scheme)
                .await?;
            payment_data.payment_method_data = payment_method_data;
            (payment_data, TokenizationAction::SkipConnectorTokenization)
        }
    };

    Ok(payment_data_and_tokenization_action)
}

#[derive(Clone)]
pub enum CallConnectorAction {
    Trigger,
    Avoid,
    StatusUpdate {
        status: storage_enums::AttemptStatus,
        error_code: Option<String>,
        error_message: Option<String>,
    },
    HandleResponse(Vec<u8>),
}

#[derive(Clone, Default, Debug)]
pub struct PaymentAddress {
    pub shipping: Option<api::Address>,
    pub billing: Option<api::Address>,
}

#[derive(Clone)]
pub struct PaymentData<F>
where
    F: Clone,
{
    pub flow: PhantomData<F>,
    pub payment_intent: storage::PaymentIntent,
    pub payment_attempt: storage::PaymentAttempt,
    pub multiple_capture_data: Option<types::MultipleCaptureData>,
    pub connector_response: storage::ConnectorResponse,
    pub amount: api::Amount,
    pub mandate_id: Option<api_models::payments::MandateIds>,
    pub mandate_connector: Option<String>,
    pub currency: storage_enums::Currency,
    pub setup_mandate: Option<api::MandateData>,
    pub address: PaymentAddress,
    pub token: Option<String>,
    pub confirm: Option<bool>,
    pub force_sync: Option<bool>,
    pub payment_method_data: Option<api::PaymentMethodData>,
    pub refunds: Vec<storage::Refund>,
    pub disputes: Vec<storage::Dispute>,
    pub attempts: Option<Vec<storage::PaymentAttempt>>,
    pub sessions_token: Vec<api::SessionToken>,
    pub card_cvc: Option<Secret<String>>,
    pub email: Option<pii::Email>,
    pub creds_identifier: Option<String>,
    pub pm_token: Option<String>,
    pub connector_customer_id: Option<String>,
    pub recurring_mandate_payment_data: Option<RecurringMandatePaymentData>,
    pub ephemeral_key: Option<ephemeral_key::EphemeralKey>,
    pub redirect_response: Option<api_models::payments::RedirectResponse>,
    pub frm_message: Option<FrmMessage>,
}

#[derive(Debug, Default, Clone)]
pub struct RecurringMandatePaymentData {
    pub payment_method_type: Option<storage_enums::PaymentMethodType>, //required for making recurring payment using saved payment method through stripe
}

#[derive(Debug, Default, Clone)]
pub struct CustomerDetails {
    pub customer_id: Option<String>,
    pub name: Option<Secret<String, masking::WithType>>,
    pub email: Option<pii::Email>,
    pub phone: Option<Secret<String, masking::WithType>>,
    pub phone_country_code: Option<String>,
}

pub fn if_not_create_change_operation<'a, Op, F>(
    status: storage_enums::IntentStatus,
    confirm: Option<bool>,
    current: &'a Op,
) -> BoxedOperation<'_, F, api::PaymentsRequest>
where
    F: Send + Clone,
    Op: Operation<F, api::PaymentsRequest> + Send + Sync,
    &'a Op: Operation<F, api::PaymentsRequest>,
{
    if confirm.unwrap_or(false) {
        Box::new(PaymentConfirm)
    } else {
        match status {
            storage_enums::IntentStatus::RequiresConfirmation
            | storage_enums::IntentStatus::RequiresCustomerAction
            | storage_enums::IntentStatus::RequiresPaymentMethod => Box::new(current),
            _ => Box::new(&PaymentStatus),
        }
    }
}

pub fn is_confirm<'a, F: Clone + Send, R, Op>(
    operation: &'a Op,
    confirm: Option<bool>,
) -> BoxedOperation<'_, F, R>
where
    PaymentConfirm: Operation<F, R>,
    &'a PaymentConfirm: Operation<F, R>,
    Op: Operation<F, R> + Send + Sync,
    &'a Op: Operation<F, R>,
{
    if confirm.unwrap_or(false) {
        Box::new(&PaymentConfirm)
    } else {
        Box::new(operation)
    }
}

pub fn should_call_connector<Op: Debug, F: Clone>(
    operation: &Op,
    payment_data: &PaymentData<F>,
) -> bool {
    match format!("{operation:?}").as_str() {
        "PaymentConfirm" => true,
        "PaymentStart" => {
            !matches!(
                payment_data.payment_intent.status,
                storage_enums::IntentStatus::Failed | storage_enums::IntentStatus::Succeeded
            ) && payment_data
                .connector_response
                .authentication_data
                .is_none()
        }
        "PaymentStatus" => {
            matches!(
                payment_data.payment_intent.status,
                storage_enums::IntentStatus::Processing
                    | storage_enums::IntentStatus::RequiresCustomerAction
                    | storage_enums::IntentStatus::RequiresMerchantAction
                    | storage_enums::IntentStatus::RequiresCapture
                    | storage_enums::IntentStatus::PartiallyCaptured
            ) && payment_data.force_sync.unwrap_or(false)
        }
        "PaymentCancel" => matches!(
            payment_data.payment_intent.status,
            storage_enums::IntentStatus::RequiresCapture
        ),
        "PaymentCapture" => {
            matches!(
                payment_data.payment_intent.status,
                storage_enums::IntentStatus::RequiresCapture
                    | storage_enums::IntentStatus::PartiallyCaptured
            )
        }
        "CompleteAuthorize" => true,
        "PaymentSession" => true,
        _ => false,
    }
}

pub fn is_operation_confirm<Op: Debug>(operation: &Op) -> bool {
    matches!(format!("{operation:?}").as_str(), "PaymentConfirm")
}

#[cfg(feature = "olap")]
pub async fn list_payments(
    db: &dyn StorageInterface,
    merchant: domain::MerchantAccount,
    constraints: api::PaymentListConstraints,
) -> RouterResponse<api::PaymentListResponse> {
    use crate::types::transformers::ForeignFrom;

    helpers::validate_payment_list_request(&constraints)?;
    let merchant_id = &merchant.merchant_id;
    let payment_intents =
        helpers::filter_by_constraints(db, &constraints, merchant_id, merchant.storage_scheme)
            .await
            .to_not_found_response(errors::ApiErrorResponse::PaymentNotFound)?;

    let collected_futures = payment_intents.into_iter().map(|pi| {
        async {
            match db
                .find_payment_attempt_by_payment_id_merchant_id_attempt_id(
                    &pi.payment_id,
                    merchant_id,
                    &pi.active_attempt_id,
                    // since OLAP doesn't have KV. Force to get the data from PSQL.
                    storage_enums::MerchantStorageScheme::PostgresOnly,
                )
                .await
            {
                Ok(pa) => Some(Ok((pi, pa))),
                Err(e) => {
                    if e.current_context().is_db_not_found() {
                        logger::warn!(
                            "payment_attempts missing for payment_id : {} | error : {}",
                            pi.payment_id,
                            e
                        );
                        return None;
                    }
                    Some(Err(e))
                }
            }
        }
    });

    //If any of the response are Err, we will get Result<Err(_)>
    let pi_pa_tuple_vec: Result<Vec<(storage::PaymentIntent, storage::PaymentAttempt)>, _> =
        join_all(collected_futures)
            .await
            .into_iter()
            .flatten() //Will ignore `None`, will only flatten 1 level
            .collect::<Result<Vec<(storage::PaymentIntent, storage::PaymentAttempt)>, _>>();
    //Will collect responses in same order async, leading to sorted responses

    //Converting Intent-Attempt array to Response if no error
    let data: Vec<api::PaymentsResponse> = pi_pa_tuple_vec
        .change_context(errors::ApiErrorResponse::InternalServerError)?
        .into_iter()
        .map(ForeignFrom::foreign_from)
        .collect();

    Ok(services::ApplicationResponse::Json(
        api::PaymentListResponse {
            size: data.len(),
            data,
        },
    ))
}
#[cfg(feature = "olap")]
pub async fn apply_filters_on_payments(
    db: &dyn StorageInterface,
    merchant: domain::MerchantAccount,
    constraints: api::PaymentListFilterConstraints,
) -> RouterResponse<api::PaymentListResponse> {
    use storage_impl::DataModelExt;

    use crate::types::transformers::ForeignFrom;

    let list: Vec<(storage::PaymentIntent, storage::PaymentAttempt)> = db
        .get_filtered_payment_intents_attempt(
            &merchant.merchant_id,
            &constraints.clone().into(),
            merchant.storage_scheme,
        )
        .await
        .to_not_found_response(errors::ApiErrorResponse::PaymentNotFound)?
        .into_iter()
        .map(|(pi, pa)| (pi, pa.to_storage_model()))
        .collect();

    let data: Vec<api::PaymentsResponse> =
        list.into_iter().map(ForeignFrom::foreign_from).collect();

    Ok(services::ApplicationResponse::Json(
        api::PaymentListResponse {
            size: data.len(),
            data,
        },
    ))
}

#[cfg(feature = "olap")]
pub async fn get_filters_for_payments(
    db: &dyn StorageInterface,
    merchant: domain::MerchantAccount,
    time_range: api::TimeRange,
) -> RouterResponse<api::PaymentListFilters> {
    use crate::types::transformers::ForeignFrom;

    let pi = db
        .filter_payment_intents_by_time_range_constraints(
            &merchant.merchant_id,
            &time_range,
            merchant.storage_scheme,
        )
        .await
        .to_not_found_response(errors::ApiErrorResponse::PaymentNotFound)?;

    let filters = db
        .get_filters_for_payments(
            pi.as_slice(),
            &merchant.merchant_id,
            // since OLAP doesn't have KV. Force to get the data from PSQL.
            storage_enums::MerchantStorageScheme::PostgresOnly,
        )
        .await
        .to_not_found_response(errors::ApiErrorResponse::PaymentNotFound)?;

    let filters: api::PaymentListFilters = ForeignFrom::foreign_from(filters);

    Ok(services::ApplicationResponse::Json(filters))
}

pub async fn add_process_sync_task(
    db: &dyn StorageInterface,
    payment_attempt: &storage::PaymentAttempt,
    schedule_time: time::PrimitiveDateTime,
) -> Result<(), sch_errors::ProcessTrackerError> {
    let tracking_data = api::PaymentsRetrieveRequest {
        force_sync: true,
        merchant_id: Some(payment_attempt.merchant_id.clone()),
        resource_id: api::PaymentIdType::PaymentAttemptId(payment_attempt.attempt_id.clone()),
        ..Default::default()
    };
    let runner = "PAYMENTS_SYNC_WORKFLOW";
    let task = "PAYMENTS_SYNC";
    let process_tracker_id = pt_utils::get_process_tracker_id(
        runner,
        task,
        &payment_attempt.attempt_id,
        &payment_attempt.merchant_id,
    );
    let process_tracker_entry = <storage::ProcessTracker>::make_process_tracker_new(
        process_tracker_id,
        task,
        runner,
        tracking_data,
        schedule_time,
    )?;

    db.insert_process(process_tracker_entry).await?;
    Ok(())
}

pub async fn reset_process_sync_task(
    db: &dyn StorageInterface,
    payment_attempt: &storage::PaymentAttempt,
    schedule_time: time::PrimitiveDateTime,
) -> Result<(), errors::ProcessTrackerError> {
    let runner = "PAYMENTS_SYNC_WORKFLOW";
    let task = "PAYMENTS_SYNC";
    let process_tracker_id = pt_utils::get_process_tracker_id(
        runner,
        task,
        &payment_attempt.attempt_id,
        &payment_attempt.merchant_id,
    );
    let psync_process = db
        .find_process_by_id(&process_tracker_id)
        .await?
        .ok_or(errors::ProcessTrackerError::ProcessFetchingFailed)?;
    psync_process
        .reset(db.as_scheduler(), schedule_time)
        .await?;
    Ok(())
}

pub fn update_straight_through_routing<F>(
    payment_data: &mut PaymentData<F>,
    request_straight_through: serde_json::Value,
) -> CustomResult<(), errors::ParsingError>
where
    F: Send + Clone,
{
    let _: api::RoutingAlgorithm = request_straight_through
        .clone()
        .parse_value("RoutingAlgorithm")
        .attach_printable("Invalid straight through routing rules format")?;

    payment_data.payment_attempt.straight_through_algorithm = Some(request_straight_through);

    Ok(())
}

pub async fn get_connector_choice<F, Req>(
    operation: &BoxedOperation<'_, F, Req>,
    state: &AppState,
    req: &Req,
    merchant_account: &domain::MerchantAccount,
    key_store: &domain::MerchantKeyStore,
    payment_data: &mut PaymentData<F>,
) -> RouterResult<Option<api::ConnectorCallType>>
where
    F: Send + Clone,
{
    let connector_choice = operation
        .to_domain()?
        .get_connector(
            merchant_account,
            state,
            req,
            &payment_data.payment_intent,
            key_store,
        )
        .await?;

    let connector = if should_call_connector(operation, payment_data) {
        Some(match connector_choice {
            api::ConnectorChoice::SessionMultiple(session_connectors) => {
                api::ConnectorCallType::Multiple(session_connectors)
            }

            api::ConnectorChoice::StraightThrough(straight_through) => connector_selection(
                state,
                merchant_account,
                payment_data,
                Some(straight_through),
            )?,

            api::ConnectorChoice::Decide => {
                connector_selection(state, merchant_account, payment_data, None)?
            }
        })
    } else if let api::ConnectorChoice::StraightThrough(val) = connector_choice {
        update_straight_through_routing(payment_data, val)
            .change_context(errors::ApiErrorResponse::InternalServerError)
            .attach_printable("Failed to update straight through routing algorithm")?;
        None
    } else {
        None
    };

    Ok(connector)
}

pub fn connector_selection<F>(
    state: &AppState,
    merchant_account: &domain::MerchantAccount,
    payment_data: &mut PaymentData<F>,
    request_straight_through: Option<serde_json::Value>,
) -> RouterResult<api::ConnectorCallType>
where
    F: Send + Clone,
{
    if let Some(ref connector_name) = payment_data.payment_attempt.connector {
        let connector_data = api::ConnectorData::get_connector_by_name(
            &state.conf.connectors,
            connector_name,
            api::GetToken::Connector,
        )
        .change_context(errors::ApiErrorResponse::InternalServerError)
        .attach_printable("invalid connector name received in payment attempt")?;

        return Ok(api::ConnectorCallType::Single(connector_data));
    }

    let mut routing_data = storage::RoutingData {
        routed_through: payment_data.payment_attempt.connector.clone(),
        algorithm: payment_data
            .payment_attempt
            .straight_through_algorithm
            .clone()
            .map(|val| val.parse_value("RoutingAlgorithm"))
            .transpose()
            .change_context(errors::ApiErrorResponse::InternalServerError)
            .attach_printable("Invalid straight through algorithm format in payment attempt")?,
    };

    let request_straight_through: Option<api::StraightThroughAlgorithm> = request_straight_through
        .map(|val| val.parse_value("StraightThroughAlgorithm"))
        .transpose()
        .change_context(errors::ApiErrorResponse::InternalServerError)
        .attach_printable("Invalid straight through routing rules format")?;

    let decided_connector = decide_connector(
        state,
        merchant_account,
        request_straight_through,
        &mut routing_data,
    )?;

    let encoded_algorithm = routing_data
        .algorithm
        .map(|algo| Encode::<api::RoutingAlgorithm>::encode_to_value(&algo))
        .transpose()
        .change_context(errors::ApiErrorResponse::InternalServerError)
        .attach_printable("Unable to serialize routing algorithm to serde value")?;

    payment_data.payment_attempt.connector = routing_data.routed_through;
    payment_data.payment_attempt.straight_through_algorithm = encoded_algorithm;

    Ok(decided_connector)
}

pub fn decide_connector(
    state: &AppState,
    merchant_account: &domain::MerchantAccount,
    request_straight_through: Option<api::StraightThroughAlgorithm>,
    routing_data: &mut storage::RoutingData,
) -> RouterResult<api::ConnectorCallType> {
    if let Some(ref connector_name) = routing_data.routed_through {
        let connector_data = api::ConnectorData::get_connector_by_name(
            &state.conf.connectors,
            connector_name,
            api::GetToken::Connector,
        )
        .change_context(errors::ApiErrorResponse::InternalServerError)
        .attach_printable("Invalid connector name received in 'routed_through'")?;

        return Ok(api::ConnectorCallType::Single(connector_data));
    }

    if let Some(routing_algorithm) = request_straight_through {
        let connector_name = match &routing_algorithm {
            api::StraightThroughAlgorithm::Single(conn) => conn.to_string(),
        };

        let connector_data = api::ConnectorData::get_connector_by_name(
            &state.conf.connectors,
            &connector_name,
            api::GetToken::Connector,
        )
        .change_context(errors::ApiErrorResponse::InternalServerError)
        .attach_printable("Invalid connector name received in routing algorithm")?;

        routing_data.routed_through = Some(connector_name);
        routing_data.algorithm = Some(routing_algorithm);
        return Ok(api::ConnectorCallType::Single(connector_data));
    }

    if let Some(ref routing_algorithm) = routing_data.algorithm {
        let connector_name = match routing_algorithm {
            api::StraightThroughAlgorithm::Single(conn) => conn.to_string(),
        };

        let connector_data = api::ConnectorData::get_connector_by_name(
            &state.conf.connectors,
            &connector_name,
            api::GetToken::Connector,
        )
        .change_context(errors::ApiErrorResponse::InternalServerError)
        .attach_printable("Invalid connector name received in routing algorithm")?;

        routing_data.routed_through = Some(connector_name);
        return Ok(api::ConnectorCallType::Single(connector_data));
    }

    let routing_algorithm = merchant_account
        .routing_algorithm
        .clone()
        .get_required_value("RoutingAlgorithm")
        .change_context(errors::ApiErrorResponse::PreconditionFailed {
            message: "no routing algorithm has been configured".to_string(),
        })?
        .parse_value::<api::RoutingAlgorithm>("RoutingAlgorithm")
        .change_context(errors::ApiErrorResponse::InternalServerError) // Deserialization failed
        .attach_printable("Unable to deserialize merchant routing algorithm")?;

    let connector_name = match routing_algorithm {
        api::RoutingAlgorithm::Single(conn) => conn.to_string(),
    };

    let connector_data = api::ConnectorData::get_connector_by_name(
        &state.conf.connectors,
        &connector_name,
        api::GetToken::Connector,
    )
    .change_context(errors::ApiErrorResponse::InternalServerError)
    .attach_printable("Routing algorithm gave invalid connector")?;

    routing_data.routed_through = Some(connector_name);

    Ok(api::ConnectorCallType::Single(connector_data))
}

pub fn should_add_task_to_process_tracker<F: Clone>(payment_data: &PaymentData<F>) -> bool {
    let connector = payment_data.payment_attempt.connector.as_deref();

    !matches!(
        (payment_data.payment_attempt.payment_method, connector),
        (
            Some(storage_enums::PaymentMethod::BankTransfer),
            Some("stripe")
        )
    )
}<|MERGE_RESOLUTION|>--- conflicted
+++ resolved
@@ -37,13 +37,8 @@
     routes::{metrics, payment_methods::ParentPaymentMethodToken, AppState},
     services::{self, api::Authenticate},
     types::{
-<<<<<<< HEAD
-        self, api, domain,
+        self as router_types, api, domain,
         storage::{self, enums as storage_enums},
-=======
-        self as router_types, api, domain,
-        storage::{self, enums as storage_enums, ProcessTrackerExt},
->>>>>>> abc736bb
     },
     utils::{add_connector_http_status_code_metrics, Encode, OptionExt, ValueExt},
     workflows::payment_sync,
