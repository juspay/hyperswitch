--- conflicted
+++ resolved
@@ -4308,7 +4308,6 @@
                     business_profile,
                     merchant_connector_account,
                     router_data,
-                    &connector,
                 )
                 .await
             }
@@ -4369,382 +4368,6 @@
     .await
 }
 
-<<<<<<< HEAD
-#[cfg(feature = "v1")]
-#[allow(clippy::too_many_arguments)]
-#[instrument(skip_all)]
-// Helper function to process through UCS
-async fn process_through_ucs<'a, F, RouterDReq, ApiRequest, D>(
-    state: &'a SessionState,
-    req_state: ReqState,
-    merchant_context: &'a domain::MerchantContext,
-    operation: &'a BoxedOperation<'a, F, ApiRequest, D>,
-    payment_data: &'a mut D,
-    customer: &Option<domain::Customer>,
-    validate_result: &'a operations::ValidateResult,
-    schedule_time: Option<time::PrimitiveDateTime>,
-    header_payload: HeaderPayload,
-    frm_suggestion: Option<storage_enums::FrmSuggestion>,
-    business_profile: &'a domain::Profile,
-    merchant_connector_account: helpers::MerchantConnectorAccountType,
-    mut router_data: RouterData<F, RouterDReq, router_types::PaymentsResponseData>,
-    connector_data: &api::ConnectorData,
-) -> RouterResult<(
-    RouterData<F, RouterDReq, router_types::PaymentsResponseData>,
-    helpers::MerchantConnectorAccountType,
-)>
-where
-    F: Send + Clone + Sync + 'static + 'a,
-    RouterDReq: Send + Sync + Clone + 'static + 'a + serde::Serialize,
-    D: OperationSessionGetters<F> + OperationSessionSetters<F> + Send + Sync + Clone,
-    D: ConstructFlowSpecificData<F, RouterDReq, router_types::PaymentsResponseData>,
-    RouterData<F, RouterDReq, router_types::PaymentsResponseData>:
-        Feature<F, RouterDReq> + Send + Clone + serde::Serialize,
-    dyn api::Connector:
-        services::api::ConnectorIntegration<F, RouterDReq, router_types::PaymentsResponseData>,
-{
-    router_env::logger::info!(
-        "Processing payment through UCS gateway system - payment_id={}, attempt_id={}",
-        payment_data
-            .get_payment_intent()
-            .payment_id
-            .get_string_repr(),
-        payment_data.get_payment_attempt().attempt_id
-    );
-
-    // Add task to process tracker if needed
-    if should_add_task_to_process_tracker(payment_data) {
-        operation
-            .to_domain()?
-            .add_task_to_process_tracker(
-                state,
-                payment_data.get_payment_attempt(),
-                validate_result.requeue,
-                schedule_time,
-            )
-            .await
-            .map_err(|error| logger::error!(process_tracker_error=?error))
-            .ok();
-    }
-
-    // Update feature metadata to track UCS usage for stickiness
-    update_gateway_system_in_feature_metadata(
-        payment_data,
-        GatewaySystem::UnifiedConnectorService,
-    )?;
-
-    // Update trackers
-    (_, *payment_data) = operation
-        .to_update_tracker()?
-        .update_trackers(
-            state,
-            req_state,
-            payment_data.clone(),
-            customer.clone(),
-            merchant_context.get_merchant_account().storage_scheme,
-            None,
-            merchant_context.get_merchant_key_store(),
-            frm_suggestion,
-            header_payload.clone(),
-        )
-        .await?;
-
-    // Call UCS
-    let lineage_ids = grpc_client::LineageIds::new(
-        business_profile.merchant_id.clone(),
-        business_profile.get_id().clone(),
-    );
-
-    router_data
-        .call_unified_connector_service(
-            state,
-            &header_payload,
-            lineage_ids,
-            merchant_connector_account.clone(),
-            merchant_context,
-            connector_data,
-            ExecutionMode::Primary, // UCS is called in primary mode
-        )
-        .await?;
-
-    Ok((router_data, merchant_connector_account))
-}
-
-#[cfg(feature = "v1")]
-#[allow(clippy::too_many_arguments)]
-#[instrument(skip_all)]
-// Helper function to process through Direct gateway
-async fn process_through_direct<'a, F, RouterDReq, ApiRequest, D>(
-    state: &'a SessionState,
-    req_state: ReqState,
-    merchant_context: &'a domain::MerchantContext,
-    connector: api::ConnectorData,
-    operation: &'a BoxedOperation<'a, F, ApiRequest, D>,
-    payment_data: &'a mut D,
-    customer: &Option<domain::Customer>,
-    call_connector_action: CallConnectorAction,
-    validate_result: &'a operations::ValidateResult,
-    schedule_time: Option<time::PrimitiveDateTime>,
-    header_payload: HeaderPayload,
-    frm_suggestion: Option<storage_enums::FrmSuggestion>,
-    business_profile: &'a domain::Profile,
-    is_retry_payment: bool,
-    all_keys_required: Option<bool>,
-    merchant_connector_account: helpers::MerchantConnectorAccountType,
-    router_data: RouterData<F, RouterDReq, router_types::PaymentsResponseData>,
-    tokenization_action: TokenizationAction,
-) -> RouterResult<(
-    RouterData<F, RouterDReq, router_types::PaymentsResponseData>,
-    helpers::MerchantConnectorAccountType,
-)>
-where
-    F: Send + Clone + Sync + 'static + 'a,
-    RouterDReq: Send + Sync + Clone + 'static + 'a + serde::Serialize,
-    D: OperationSessionGetters<F> + OperationSessionSetters<F> + Send + Sync + Clone,
-    D: ConstructFlowSpecificData<F, RouterDReq, router_types::PaymentsResponseData>,
-    RouterData<F, RouterDReq, router_types::PaymentsResponseData>:
-        Feature<F, RouterDReq> + Send + Clone + serde::Serialize,
-    dyn api::Connector:
-        services::api::ConnectorIntegration<F, RouterDReq, router_types::PaymentsResponseData>,
-{
-    router_env::logger::info!(
-        "Processing payment through Direct gateway system - payment_id={}, attempt_id={}",
-        payment_data
-            .get_payment_intent()
-            .payment_id
-            .get_string_repr(),
-        payment_data.get_payment_attempt().attempt_id
-    );
-
-    // Update feature metadata to track Direct routing usage for stickiness
-    update_gateway_system_in_feature_metadata(payment_data, GatewaySystem::Direct)?;
-
-    call_connector_service(
-        state,
-        req_state,
-        merchant_context,
-        connector,
-        operation,
-        payment_data,
-        customer,
-        call_connector_action,
-        validate_result,
-        schedule_time,
-        header_payload,
-        frm_suggestion,
-        business_profile,
-        is_retry_payment,
-        all_keys_required,
-        merchant_connector_account,
-        router_data,
-        tokenization_action,
-    )
-    .await
-}
-
-#[cfg(feature = "v1")]
-#[allow(clippy::too_many_arguments)]
-#[instrument(skip_all)]
-// Helper function to process through Direct with Shadow UCS
-async fn process_through_direct_with_shadow_unified_connector_service<
-    'a,
-    F,
-    RouterDReq,
-    ApiRequest,
-    D,
->(
-    state: &'a SessionState,
-    req_state: ReqState,
-    merchant_context: &'a domain::MerchantContext,
-    connector: api::ConnectorData,
-    operation: &'a BoxedOperation<'a, F, ApiRequest, D>,
-    payment_data: &'a mut D,
-    customer: &Option<domain::Customer>,
-    call_connector_action: CallConnectorAction,
-    validate_result: &'a operations::ValidateResult,
-    schedule_time: Option<time::PrimitiveDateTime>,
-    header_payload: HeaderPayload,
-    frm_suggestion: Option<storage_enums::FrmSuggestion>,
-    business_profile: &'a domain::Profile,
-    is_retry_payment: bool,
-    all_keys_required: Option<bool>,
-    merchant_connector_account: helpers::MerchantConnectorAccountType,
-    router_data: RouterData<F, RouterDReq, router_types::PaymentsResponseData>,
-    tokenization_action: TokenizationAction,
-) -> RouterResult<(
-    RouterData<F, RouterDReq, router_types::PaymentsResponseData>,
-    helpers::MerchantConnectorAccountType,
-)>
-where
-    F: Send + Clone + Sync + 'static + 'a,
-    RouterDReq: Send + Sync + Clone + 'static + 'a + serde::Serialize,
-    D: OperationSessionGetters<F> + OperationSessionSetters<F> + Send + Sync + Clone,
-    D: ConstructFlowSpecificData<F, RouterDReq, router_types::PaymentsResponseData>,
-    RouterData<F, RouterDReq, router_types::PaymentsResponseData>:
-        Feature<F, RouterDReq> + Send + Clone + serde::Serialize,
-    dyn api::Connector:
-        services::api::ConnectorIntegration<F, RouterDReq, router_types::PaymentsResponseData>,
-{
-    router_env::logger::info!(
-        "Processing payment through Direct gateway system with UCS in shadow mode - payment_id={}, attempt_id={}",
-        payment_data.get_payment_intent().payment_id.get_string_repr(),
-        payment_data.get_payment_attempt().attempt_id
-    );
-
-    // Clone data needed for shadow UCS call
-    let unified_connector_service_router_data = router_data.clone();
-    let unified_connector_service_merchant_connector_account = merchant_connector_account.clone();
-    let unified_connector_service_merchant_context = merchant_context.clone();
-    let unified_connector_service_header_payload = header_payload.clone();
-    let unified_connector_service_state = state.clone();
-
-    let lineage_ids = grpc_client::LineageIds::new(
-        business_profile.merchant_id.clone(),
-        business_profile.get_id().clone(),
-    );
-
-    // Update feature metadata to track Direct routing usage for stickiness
-    update_gateway_system_in_feature_metadata(payment_data, GatewaySystem::Direct)?;
-
-    // Call Direct connector service
-    let result = call_connector_service(
-        state,
-        req_state,
-        merchant_context,
-        connector.clone(),
-        operation,
-        payment_data,
-        customer,
-        call_connector_action,
-        validate_result,
-        schedule_time,
-        header_payload,
-        frm_suggestion,
-        business_profile,
-        is_retry_payment,
-        all_keys_required,
-        merchant_connector_account,
-        router_data,
-        tokenization_action,
-    )
-    .await?;
-
-    // Spawn shadow UCS call in background
-    let direct_router_data = result.0.clone();
-    tokio::spawn(async move {
-        execute_shadow_unified_connector_service_call(
-            unified_connector_service_state,
-            unified_connector_service_router_data,
-            direct_router_data,
-            unified_connector_service_header_payload,
-            lineage_ids,
-            unified_connector_service_merchant_connector_account,
-            &connector,
-            unified_connector_service_merchant_context,
-        )
-        .await
-    });
-
-    Ok(result)
-}
-
-#[cfg(feature = "v1")]
-#[allow(clippy::too_many_arguments)]
-#[instrument(skip_all)]
-// Helper function to execute shadow UCS call
-async fn execute_shadow_unified_connector_service_call<F, RouterDReq>(
-    state: SessionState,
-    mut unified_connector_service_router_data: RouterData<
-        F,
-        RouterDReq,
-        router_types::PaymentsResponseData,
-    >,
-    direct_router_data: RouterData<F, RouterDReq, router_types::PaymentsResponseData>,
-    header_payload: HeaderPayload,
-    lineage_ids: grpc_client::LineageIds,
-    merchant_connector_account: helpers::MerchantConnectorAccountType,
-    connector_data: &api::ConnectorData,
-    merchant_context: domain::MerchantContext,
-) where
-    F: Send + Clone + Sync + 'static,
-    RouterDReq: Send + Sync + Clone + 'static + serde::Serialize,
-    RouterData<F, RouterDReq, router_types::PaymentsResponseData>:
-        Feature<F, RouterDReq> + Send + Clone + serde::Serialize,
-    dyn api::Connector:
-        services::api::ConnectorIntegration<F, RouterDReq, router_types::PaymentsResponseData>,
-{
-    // Call UCS in shadow mode
-    let _unified_connector_service_result = unified_connector_service_router_data
-        .call_unified_connector_service(
-            &state,
-            &header_payload,
-            lineage_ids,
-            merchant_connector_account,
-            &merchant_context,
-            connector_data,
-            ExecutionMode::Shadow, // Shadow mode for UCS
-        )
-        .await
-        .map_err(|e| logger::debug!("Shadow UCS call failed: {:?}", e));
-
-    // Compare results
-    match serialize_router_data_and_send_to_comparison_service(
-        &state,
-        direct_router_data,
-        unified_connector_service_router_data,
-    )
-    .await
-    {
-        Ok(_) => logger::debug!("Shadow UCS comparison completed successfully"),
-        Err(e) => logger::debug!("Shadow UCS comparison failed: {:?}", e),
-    }
-}
-
-async fn serialize_router_data_and_send_to_comparison_service<F, RouterDReq>(
-    state: &SessionState,
-    hyperswitch_router_data: RouterData<F, RouterDReq, router_types::PaymentsResponseData>,
-    unified_connector_service_router_data: RouterData<
-        F,
-        RouterDReq,
-        router_types::PaymentsResponseData,
-    >,
-) -> RouterResult<()>
-where
-    F: Send + Clone + Sync + 'static,
-    RouterDReq: Send + Sync + Clone + 'static + serde::Serialize,
-{
-    logger::info!("Simulating UCS call for shadow mode comparison");
-    let hyperswitch_data = match serde_json::to_value(hyperswitch_router_data) {
-        Ok(data) => Secret::new(data),
-        Err(_) => {
-            logger::debug!("Failed to serialize HS router data");
-            return Ok(());
-        }
-    };
-
-    let unified_connector_service_data =
-        match serde_json::to_value(unified_connector_service_router_data) {
-            Ok(data) => Secret::new(data),
-            Err(_) => {
-                logger::debug!("Failed to serialize UCS router data");
-                return Ok(());
-            }
-        };
-
-    let comparison_data = ComparisonData {
-        hyperswitch_data,
-        unified_connector_service_data,
-    };
-    let _ = send_comparison_data(state, comparison_data)
-        .await
-        .map_err(|e| {
-            logger::debug!("Failed to send comparison data: {:?}", e);
-        });
-    Ok(())
-}
-
-=======
->>>>>>> 247bce51
 async fn record_time_taken_with<F, Fut, R>(f: F) -> RouterResult<R>
 where
     F: FnOnce() -> Fut,
