pub mod flows;
pub mod helpers;
pub mod operations;
pub mod transformers;

use std::{fmt::Debug, marker::PhantomData, time::Instant};

use error_stack::{IntoReport, ResultExt};
use router_env::{tracing, tracing::instrument};
use time;

pub use self::operations::{
    PaymentCancel, PaymentCapture, PaymentConfirm, PaymentCreate, PaymentMethodValidate,
    PaymentResponse, PaymentSession, PaymentStatus, PaymentUpdate,
};
use self::{
    flows::{ConstructFlowSpecificData, Feature},
    helpers::{filter_by_constraints, validate_payment_list_request},
    operations::{BoxedOperation, Operation},
};
use super::errors::StorageErrorExt;
use crate::{
    core::{
        errors::{self, RouterResponse, RouterResult},
        payments,
    },
    db::StorageInterface,
    logger,
    pii::Email,
    routes::AppState,
    scheduler::utils as pt_utils,
    services,
    types::{
        self,
        api::{self, PaymentIdTypeExt, PaymentsResponse, PaymentsRetrieveRequest},
        storage::{self, enums},
    },
    utils::{self, OptionExt},
};

#[instrument(skip_all)]
pub async fn payments_operation_core<F, Req, Op, FData>(
    state: &AppState,
    merchant_account: storage::MerchantAccount,
    operation: Op,
    req: Req,
    call_connector_action: CallConnectorAction,
) -> RouterResult<(PaymentData<F>, Req, Option<storage::Customer>)>
where
    F: Send + Clone,
    Op: Operation<F, Req> + Send + Sync,

    // To create connector flow specific interface data
    PaymentData<F>: ConstructFlowSpecificData<F, FData, types::PaymentsResponseData>,
    types::RouterData<F, FData, types::PaymentsResponseData>: Feature<F, FData>,

    // To construct connector flow specific api
    dyn types::api::Connector:
        services::api::ConnectorIntegration<F, FData, types::PaymentsResponseData>,

    // To perform router related operation for PaymentResponse
    PaymentResponse: Operation<F, FData>,
{
    let operation: BoxedOperation<F, Req> = Box::new(operation);

    let (operation, validate_result) = operation
        .to_validate_request()?
        .validate_request(&req, &merchant_account)?;

    tracing::Span::current().record("payment_id", &format!("{:?}", validate_result.payment_id));

    let (operation, mut payment_data, customer_details) = operation
        .to_get_tracker()?
        .get_trackers(
            state,
            &validate_result.payment_id,
            validate_result.merchant_id,
            &req,
            validate_result.mandate_type,
            validate_result.storage_scheme,
        )
        .await?;

    let (operation, customer) = operation
        .to_domain()?
        .get_or_create_customer_details(
            &*state.store,
            &mut payment_data,
            customer_details,
            validate_result.merchant_id,
        )
        .await
        .change_context(errors::ApiErrorResponse::InternalServerError)?;

    let (operation, payment_method_data) = operation
        .to_domain()?
        .make_pm_data(
            state,
            payment_data.payment_attempt.payment_method,
            &payment_data.payment_attempt.txn_id,
            &payment_data.payment_attempt,
            &payment_data.payment_method_data,
            &payment_data.token,
            validate_result.storage_scheme,
        )
        .await?;
    payment_data.payment_method_data = payment_method_data;

    let connector_details = operation
        .to_domain()?
        .get_connector(&merchant_account, state)
        .await?;

    if let api::ConnectorCallType::Single(ref connector) = connector_details {
        payment_data.payment_attempt.connector =
            Some(connector.connector_name.to_owned().to_string());
    }

    let (operation, mut payment_data) = operation
        .to_update_tracker()?
        .update_trackers(
            &*state.store,
            &validate_result.payment_id,
            payment_data,
            customer.clone(),
            validate_result.storage_scheme,
        )
        .await?;

    operation
        .to_domain()?
        .add_task_to_process_tracker(state, &payment_data.payment_attempt)
        .await?;

    if should_call_connector(&operation, &payment_data) {
        payment_data = match connector_details {
            api::ConnectorCallType::Single(connector) => {
                call_connector_service(
                    state,
                    &merchant_account,
                    &validate_result.payment_id,
                    connector,
                    &operation,
                    payment_data,
                    &customer,
                    call_connector_action,
                )
                .await?
            }
            api::ConnectorCallType::Multiple(connectors) => {
                call_multiple_connectors_service(
                    state,
                    &merchant_account,
                    connectors,
                    &operation,
                    payment_data,
                    &customer,
                )
                .await?
            }
        }
    }
    Ok((payment_data, req, customer))
}

#[allow(clippy::too_many_arguments)]
#[instrument(skip_all)]
pub async fn payments_core<F, Res, Req, Op, FData>(
    state: &AppState,
    merchant_account: storage::MerchantAccount,
    operation: Op,
    req: Req,
    auth_flow: services::AuthFlow,
    call_connector_action: CallConnectorAction,
) -> RouterResponse<Res>
where
    F: Send + Clone,
    Op: Operation<F, Req> + Send + Sync + Clone,
    Req: Debug,
    Res: transformers::ToResponse<Req, PaymentData<F>, Op> + From<Req>,

    // To create connector flow specific interface data
    PaymentData<F>: ConstructFlowSpecificData<F, FData, types::PaymentsResponseData>,
    types::RouterData<F, FData, types::PaymentsResponseData>: Feature<F, FData>,

    // To construct connector flow specific api
    dyn types::api::Connector:
        services::api::ConnectorIntegration<F, FData, types::PaymentsResponseData>,

    // To perform router related operation for PaymentResponse
    PaymentResponse: Operation<F, FData>,
    // To create merchant response
{
    let (payment_data, req, customer) = payments_operation_core(
        state,
        merchant_account,
        operation.clone(),
        req,
        call_connector_action,
    )
    .await?;
    Res::generate_response(
        Some(req),
        payment_data,
        customer,
        auth_flow,
        &state.conf.server,
        operation,
    )
}

fn is_start_pay<Op: Debug>(operation: &Op) -> bool {
    format!("{:?}", operation).eq("PaymentStart")
}

#[allow(clippy::too_many_arguments)]
pub async fn handle_payments_redirect_response<'a, F>(
    state: &AppState,
    merchant_account: storage::MerchantAccount,
    req: PaymentsRetrieveRequest,
) -> RouterResponse<api::RedirectionResponse>
where
    F: Send + Clone + 'a,
{
    let connector = req.connector.clone().get_required_value("connector")?;

    let query_params = req.param.clone().get_required_value("param")?;

    let resource_id = req.resource_id.get_payment_intent_id().change_context(
        errors::ApiErrorResponse::MissingRequiredField {
            field_name: "payment_id".to_string(),
        },
    )?;

    let connector_data =
        api::ConnectorData::get_connector_by_name(&state.conf.connectors, &connector)?;

    let flow_type = connector_data
        .connector
        .get_flow_type(&query_params)
        .change_context(errors::ApiErrorResponse::InternalServerError)
        .attach_printable("Failed to decide the response flow")?;

    let response = payments_response_for_redirection_flows(
        state,
        merchant_account.clone(),
        req.clone(),
        flow_type,
    )
    .await;

    let payments_response =
        match response.change_context(errors::ApiErrorResponse::NotImplemented)? {
            services::BachResponse::Json(response) => Ok(response),
            _ => Err(errors::ApiErrorResponse::InternalServerError)
                .into_report()
                .attach_printable("Failed to get the response in json"),
        }?;

    let result = helpers::get_handle_response_url(
        resource_id,
        &merchant_account,
        payments_response,
        connector,
    )
    .attach_printable("No redirection response")?;

    Ok(services::BachResponse::JsonForRedirection(result))
}

pub async fn payments_response_for_redirection_flows<'a>(
    state: &AppState,
    merchant_account: storage::MerchantAccount,
    req: PaymentsRetrieveRequest,
    flow_type: CallConnectorAction,
) -> RouterResponse<PaymentsResponse> {
    payments_core::<api::PSync, api::PaymentsResponse, _, _, _>(
        state,
        merchant_account,
        payments::PaymentStatus,
        req,
        services::api::AuthFlow::Merchant,
        flow_type,
    )
    .await
}

#[allow(clippy::too_many_arguments)]
#[instrument(skip_all)]
async fn call_connector_service<F, Op, Req>(
    state: &AppState,
    merchant_account: &storage::MerchantAccount,
    payment_id: &api::PaymentIdType,
    connector: api::ConnectorData,
    _operation: &Op,
    payment_data: PaymentData<F>,
    customer: &Option<storage::Customer>,
    call_connector_action: CallConnectorAction,
) -> RouterResult<PaymentData<F>>
where
    Op: Debug,
    F: Send + Clone,

    // To create connector flow specific interface data
    PaymentData<F>: ConstructFlowSpecificData<F, Req, types::PaymentsResponseData>,
    types::RouterData<F, Req, types::PaymentsResponseData>: Feature<F, Req>,

    // To construct connector flow specific api
    dyn api::Connector: services::api::ConnectorIntegration<F, Req, types::PaymentsResponseData>,

    // To perform router related operation for PaymentResponse
    PaymentResponse: Operation<F, Req>,
{
    let db = &*state.store;

    let stime_connector = Instant::now();

    let router_data = payment_data
        .construct_router_data(state, connector.connector.id(), merchant_account)
        .await?;

    let res = router_data
        .decide_flows(
            state,
            connector,
            customer,
            call_connector_action,
            merchant_account.storage_scheme,
        )
        .await;

    let response = helpers::amap(res, |response| async {
        let operation = helpers::response_operation::<F, Req>();
        let payment_data = operation
            .to_post_update_tracker()?
            .update_tracker(
                db,
                payment_id,
                payment_data,
                Some(response),
                merchant_account.storage_scheme,
            )
            .await?;
        Ok(payment_data)
    })
    .await?;

    let etime_connector = Instant::now();
    let duration_connector = etime_connector.saturating_duration_since(stime_connector);
    tracing::info!(duration = format!("Duration taken: {}", duration_connector.as_millis()));

    Ok(response)
}

#[allow(dead_code)]
async fn call_multiple_connectors_service<F, Op, Req>(
    state: &AppState,
    merchant_account: &storage::MerchantAccount,
    connectors: Vec<api::ConnectorData>,
    _operation: &Op,
    mut payment_data: PaymentData<F>,
    customer: &Option<storage::Customer>,
) -> RouterResult<PaymentData<F>>
where
    Op: Debug,
    F: Send + Clone,

    // To create connector flow specific interface data
    PaymentData<F>: ConstructFlowSpecificData<F, Req, types::PaymentsResponseData>,
    types::RouterData<F, Req, types::PaymentsResponseData>: Feature<F, Req>,

    // To construct connector flow specific api
    dyn api::Connector: services::api::ConnectorIntegration<F, Req, types::PaymentsResponseData>,

    // To perform router related operation for PaymentResponse
    PaymentResponse: Operation<F, Req>,
{
    let call_connectors_start_time = Instant::now();
    let mut router_data_list = Vec::with_capacity(connectors.len());

    for connector in connectors {
        let connector_id = connector.connector.id();
        let router_data = payment_data
            .construct_router_data(state, connector_id, merchant_account)
            .await?;

        router_data_list.push((connector, router_data));
    }

    for (connector, router_data) in router_data_list {
        let connector_name = connector.connector_name.to_owned().to_string();
        let res = router_data
            .decide_flows(
                state,
                connector,
                customer,
                CallConnectorAction::Trigger,
                merchant_account.storage_scheme,
            )
            .await?;

        match res.response {
            Ok(connector_response) => {
                if let types::PaymentsResponseData::SessionResponse { session_token } =
                    connector_response
                {
                    payment_data
                        .sessions_token
                        .push(api::ConnectorSessionToken {
                            connector_name,
                            session_token,
                        });
                }
            }
            Err(connector_error) => {
                logger::debug!(
                    "sessions_connector_error {} {:?}",
                    connector_name,
                    connector_error
                );
            }
        }
    }

    let call_connectors_end_time = Instant::now();
    let call_connectors_duration =
        call_connectors_end_time.saturating_duration_since(call_connectors_start_time);
    tracing::info!(duration = format!("Duration taken: {}", call_connectors_duration.as_millis()));

    Ok(payment_data)
}

pub enum CallConnectorAction {
    Trigger,
    Avoid,
    StatusUpdate(enums::AttemptStatus),
    HandleResponse(Vec<u8>),
}

#[derive(Clone, Default, Debug)]
pub struct PaymentAddress {
    pub shipping: Option<api::Address>,
    pub billing: Option<api::Address>,
}

#[derive(Clone)]
pub struct PaymentData<F>
where
    F: Clone,
{
    pub flow: PhantomData<F>,
    pub payment_intent: storage::PaymentIntent,
    pub payment_attempt: storage::PaymentAttempt,
    pub connector_response: storage::ConnectorResponse,
<<<<<<< HEAD
    // FIXME(kos) : It is incorrect to use i32 as payment amount. Use decimal instead.
    // first, there are situations where 2**31 would overflow.
    // second, payment shouldn't have negative amounts.
    // third, decimal place may be not shared.
    pub amount: i32,
=======
    pub amount: api::Amount,
>>>>>>> dddc9eaf
    pub currency: enums::Currency,
    pub mandate_id: Option<String>,
    pub setup_mandate: Option<api::MandateData>,
    pub address: PaymentAddress,
    pub token: Option<String>,
    pub confirm: Option<bool>,
    pub force_sync: Option<bool>,
    pub payment_method_data: Option<api::PaymentMethod>,
    pub refunds: Vec<storage::Refund>,
    pub sessions_token: Vec<api::ConnectorSessionToken>,
}

#[derive(Debug)]
pub struct CustomerDetails {
    pub customer_id: Option<String>,
    pub name: Option<masking::Secret<String, masking::WithType>>,
    pub email: Option<masking::Secret<String, Email>>,
    pub phone: Option<masking::Secret<String, masking::WithType>>,
    pub phone_country_code: Option<String>,
}

pub fn if_not_create_change_operation<'a, Op, F>(
    is_update: bool,
    status: enums::IntentStatus,
    current: &'a Op,
) -> BoxedOperation<F, api::PaymentsRequest>
where
    F: Send + Clone,
    Op: Operation<F, api::PaymentsRequest> + Send + Sync,
    &'a Op: Operation<F, api::PaymentsRequest>,
{
    match status {
        enums::IntentStatus::RequiresConfirmation
        | enums::IntentStatus::RequiresCustomerAction
        | enums::IntentStatus::RequiresPaymentMethod => {
            if is_update {
                Box::new(&PaymentUpdate)
            } else {
                Box::new(current)
            }
        }
        _ => Box::new(&PaymentStatus),
    }
}

pub fn is_confirm<'a, F: Clone + Send, R, Op>(
    operation: &'a Op,
    confirm: Option<bool>,
) -> BoxedOperation<F, R>
where
    PaymentConfirm: Operation<F, R>,
    &'a PaymentConfirm: Operation<F, R>,
    Op: Operation<F, R> + Send + Sync,
    &'a Op: Operation<F, R>,
{
    if confirm.unwrap_or(false) {
        Box::new(&PaymentConfirm)
    } else {
        Box::new(operation)
    }
}

pub fn should_call_connector<Op: Debug, F: Clone>(
    operation: &Op,
    payment_data: &PaymentData<F>,
) -> bool {
    match format!("{:?}", operation).as_str() {
        "PaymentConfirm" => {
            payment_data
                .payment_attempt
                .authentication_type
                .unwrap_or_default()
                == enums::AuthenticationType::NoThreeDs
                || payment_data.payment_attempt.payment_method
                    == Some(enums::PaymentMethodType::PayLater)
        }
        "PaymentStart" => {
            !matches!(
                payment_data.payment_intent.status,
                enums::IntentStatus::Failed | enums::IntentStatus::Succeeded
            ) && payment_data
                .connector_response
                .authentication_data
                .is_none()
        }
        "PaymentStatus" => {
            matches!(
                payment_data.payment_intent.status,
                enums::IntentStatus::Failed
                    | enums::IntentStatus::Processing
                    | enums::IntentStatus::Succeeded
                    | enums::IntentStatus::RequiresCustomerAction
            ) && payment_data.force_sync.unwrap_or(false)
        }
        "PaymentCancel" => matches!(
            payment_data.payment_intent.status,
            enums::IntentStatus::RequiresCapture
        ),
        "PaymentCapture" => {
            matches!(
                payment_data.payment_intent.status,
                enums::IntentStatus::RequiresCapture
            )
        }
        _ => false,
    }
}

pub async fn list_payments(
    db: &dyn StorageInterface,
    merchant: storage::MerchantAccount,
    constraints: api::PaymentListConstraints,
) -> RouterResponse<api::PaymentListResponse> {
    validate_payment_list_request(&constraints)?;
    let merchant_id = &merchant.merchant_id;
    let payment_intent =
        filter_by_constraints(db, &constraints, merchant_id, merchant.storage_scheme)
            .await
            .map_err(|err| err.to_not_found_response(errors::ApiErrorResponse::PaymentNotFound))?;

    let data: Vec<api::PaymentsResponse> = payment_intent.into_iter().map(From::from).collect();
    utils::when(
        data.is_empty(),
        Err(errors::ApiErrorResponse::PaymentNotFound),
    )?;
    Ok(services::BachResponse::Json(api::PaymentListResponse {
        size: data.len(),
        data,
    }))
}

pub async fn add_process_sync_task(
    db: &dyn StorageInterface,
    payment_attempt: &storage::PaymentAttempt,
    schedule_time: time::PrimitiveDateTime,
) -> Result<(), errors::ProcessTrackerError> {
    let tracking_data = api::PaymentsRetrieveRequest {
        force_sync: true,
        merchant_id: Some(payment_attempt.merchant_id.clone()),

        resource_id: api::PaymentIdType::PaymentTxnId(payment_attempt.txn_id.clone()),
        param: None,
        connector: None,
    };
    let runner = "PAYMENTS_SYNC_WORKFLOW";
    let task = "PAYMENTS_SYNC";
    let process_tracker_id = pt_utils::get_process_tracker_id(
        runner,
        task,
        &payment_attempt.txn_id,
        &payment_attempt.merchant_id,
    );
    let process_tracker_entry = storage::ProcessTracker::make_process_tracker_new(
        process_tracker_id,
        task,
        runner,
        tracking_data,
        schedule_time,
    )?;

    db.insert_process(process_tracker_entry).await?;
    Ok(())
}<|MERGE_RESOLUTION|>--- conflicted
+++ resolved
@@ -452,15 +452,11 @@
     pub payment_intent: storage::PaymentIntent,
     pub payment_attempt: storage::PaymentAttempt,
     pub connector_response: storage::ConnectorResponse,
-<<<<<<< HEAD
     // FIXME(kos) : It is incorrect to use i32 as payment amount. Use decimal instead.
     // first, there are situations where 2**31 would overflow.
     // second, payment shouldn't have negative amounts.
     // third, decimal place may be not shared.
-    pub amount: i32,
-=======
     pub amount: api::Amount,
->>>>>>> dddc9eaf
     pub currency: enums::Currency,
     pub mandate_id: Option<String>,
     pub setup_mandate: Option<api::MandateData>,
