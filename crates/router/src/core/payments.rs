--- conflicted
+++ resolved
@@ -9408,16 +9408,15 @@
         self.payment_attempt.routing_approach = routing_approach;
     }
 
-<<<<<<< HEAD
+    fn set_connector_response_reference_id(&mut self, reference_id: Option<String>) {
+        self.payment_attempt.connector_response_reference_id = reference_id;
+    }
+
     fn set_connector_request_reference_id_in_payment_attempt(
         &mut self,
         connector_request_reference_id: String,
     ) {
         self.payment_attempt.connector_request_reference_id = Some(connector_request_reference_id);
-=======
-    fn set_connector_response_reference_id(&mut self, reference_id: Option<String>) {
-        self.payment_attempt.connector_response_reference_id = reference_id;
->>>>>>> 2253d981
     }
 }
 
