--- conflicted
+++ resolved
@@ -297,21 +297,15 @@
     let router_data = payment_data
         .construct_router_data(state, connector.connector.id(), merchant_account)
         .await?;
-<<<<<<< HEAD
 
     let res = router_data
-        .decide_flows(state, connector, customer, call_connector_action)
-=======
-    let (res, payment_data) = router_data
         .decide_flows(
             state,
             connector,
             customer,
-            payment_data,
             call_connector_action,
             merchant_account.storage_scheme,
         )
->>>>>>> 0399abf0
         .await;
 
     let response = helpers::amap(res, |response| async {
@@ -344,7 +338,7 @@
     connectors: Vec<api::ConnectorData>,
     _operation: &Op,
     mut payment_data: PaymentData<F>,
-    customer: &Option<api::CustomerResponse>,
+    customer: &Option<storage::Customer>,
 ) -> RouterResult<PaymentData<F>>
 where
     Op: Debug,
@@ -375,7 +369,13 @@
     for (connector, router_data) in router_data_list {
         let connector_name = connector.connector_name.to_owned().to_string();
         let res = router_data
-            .decide_flows(state, connector, customer, CallConnectorAction::Trigger)
+            .decide_flows(
+                state,
+                connector,
+                &customer,
+                CallConnectorAction::Trigger,
+                merchant_account.storage_scheme,
+            )
             .await?;
 
         match res.response {
