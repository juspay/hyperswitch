pub mod access_token;
pub mod conditional_configs;
pub mod connector_integration_v2_impls;
pub mod customers;
pub mod flows;
pub mod helpers;
pub mod operations;
#[cfg(feature = "retry")]
pub mod retry;
pub mod routing;
pub mod tokenization;
pub mod transformers;
pub mod types;

#[cfg(feature = "olap")]
use std::collections::HashMap;
use std::{
    collections::HashSet, fmt::Debug, marker::PhantomData, ops::Deref, time::Instant, vec::IntoIter,
};

#[cfg(feature = "olap")]
use api_models::admin::MerchantConnectorInfo;
use api_models::{
    self, enums,
    mandates::RecurringDetails,
    payments::{self as payments_api, HeaderPayload},
};
pub use common_enums::enums::CallConnectorAction;
use common_utils::{
    ext_traits::{AsyncExt, StringExt},
    id_type, pii,
    types::{MinorUnit, Surcharge},
};
use diesel_models::{ephemeral_key, fraud_check::FraudCheck};
use error_stack::{report, ResultExt};
use events::EventInfo;
use futures::future::join_all;
use helpers::ApplePayData;
pub use hyperswitch_domain_models::{
    mandates::{CustomerAcceptance, MandateData},
    payment_address::PaymentAddress,
    router_data::RouterData,
    router_request_types::CustomerDetails,
};
use masking::{ExposeInterface, PeekInterface, Secret};
use redis_interface::errors::RedisError;
use router_env::{instrument, metrics::add_attributes, tracing};
#[cfg(feature = "olap")]
use router_types::transformers::ForeignFrom;
use scheduler::utils as pt_utils;
#[cfg(feature = "olap")]
use strum::IntoEnumIterator;
use time;

pub use self::operations::{
    PaymentApprove, PaymentCancel, PaymentCapture, PaymentConfirm, PaymentCreate,
    PaymentIncrementalAuthorization, PaymentReject, PaymentResponse, PaymentSession, PaymentStatus,
    PaymentUpdate,
};
use self::{
    conditional_configs::perform_decision_management,
    flows::{ConstructFlowSpecificData, Feature},
    helpers::get_key_params_for_surcharge_details,
    operations::{payment_complete_authorize, BoxedOperation, Operation},
    routing::{self as self_routing, SessionFlowRoutingInput},
};
use super::{
    errors::StorageErrorExt, payment_methods::surcharge_decision_configs, routing::TransactionData,
};
#[cfg(feature = "frm")]
use crate::core::fraud_check as frm_core;
use crate::{
    configs::settings::{ApplePayPreDecryptFlow, PaymentMethodTypeTokenFilter},
    connector::utils::missing_field_err,
    core::{
        errors::{self, CustomResult, RouterResponse, RouterResult},
        payment_methods::cards,
        utils,
    },
    db::StorageInterface,
    logger,
    routes::{app::ReqState, metrics, payment_methods::ParentPaymentMethodToken, SessionState},
    services::{self, api::Authenticate, ConnectorRedirectResponse},
    types::{
        self as router_types,
        api::{self, ConnectorCallType, ConnectorCommon},
        domain,
        storage::{self, enums as storage_enums, payment_attempt::PaymentAttemptExt},
        transformers::{ForeignInto, ForeignTryInto},
    },
    utils::{
        add_apple_pay_flow_metrics, add_connector_http_status_code_metrics, Encode, OptionExt,
        ValueExt,
    },
    workflows::payment_sync,
};
#[cfg(all(any(feature = "v1", feature = "v2"), not(feature = "customer_v2")))]
use crate::{
    core::authentication as authentication_core,
    types::{api::authentication, BrowserInformation},
};

#[allow(clippy::too_many_arguments, clippy::type_complexity)]
#[instrument(skip_all, fields(payment_id, merchant_id))]
pub async fn payments_operation_core<F, Req, Op, FData>(
    state: &SessionState,
    req_state: ReqState,
    merchant_account: domain::MerchantAccount,
    profile_id_from_auth_layer: Option<id_type::ProfileId>,
    key_store: domain::MerchantKeyStore,
    operation: Op,
    req: Req,
    call_connector_action: CallConnectorAction,
    auth_flow: services::AuthFlow,
    eligible_connectors: Option<Vec<common_enums::RoutableConnectors>>,
    header_payload: HeaderPayload,
) -> RouterResult<(
    PaymentData<F>,
    Req,
    Option<domain::Customer>,
    Option<u16>,
    Option<u128>,
)>
where
    F: Send + Clone + Sync,
    Req: Authenticate + Clone,
    Op: Operation<F, Req> + Send + Sync,

    // To create connector flow specific interface data
    PaymentData<F>: ConstructFlowSpecificData<F, FData, router_types::PaymentsResponseData>,
    RouterData<F, FData, router_types::PaymentsResponseData>: Feature<F, FData>,

    // To construct connector flow specific api
    dyn api::Connector:
        services::api::ConnectorIntegration<F, FData, router_types::PaymentsResponseData>,

    // To perform router related operation for PaymentResponse
    PaymentResponse: Operation<F, FData>,
    FData: Send + Sync + Clone,
{
    let operation: BoxedOperation<'_, F, Req> = Box::new(operation);

    tracing::Span::current().record("merchant_id", merchant_account.get_id().get_string_repr());
    let (operation, validate_result) = operation
        .to_validate_request()?
        .validate_request(&req, &merchant_account)?;

    tracing::Span::current().record("payment_id", &format!("{}", validate_result.payment_id));

    let operations::GetTrackerResponse {
        operation,
        customer_details,
        mut payment_data,
        business_profile,
        mandate_type,
    } = operation
        .to_get_tracker()?
        .get_trackers(
            state,
            &validate_result.payment_id,
            &req,
            &merchant_account,
            &key_store,
            auth_flow,
            &header_payload,
        )
        .await?;

    utils::validate_profile_id_from_auth_layer(
        profile_id_from_auth_layer,
        &payment_data.payment_intent,
    )?;

    let (operation, customer) = operation
        .to_domain()?
        .get_or_create_customer_details(
            state,
            &mut payment_data,
            customer_details,
            &key_store,
            merchant_account.storage_scheme,
        )
        .await
        .to_not_found_response(errors::ApiErrorResponse::CustomerNotFound)
        .attach_printable("Failed while fetching/creating customer")?;

    call_decision_manager(
        state,
        &merchant_account,
        &business_profile,
        &mut payment_data,
    )
    .await?;

    let connector = get_connector_choice(
        &operation,
        state,
        &req,
        &merchant_account,
        &business_profile,
        &key_store,
        &mut payment_data,
        eligible_connectors,
        mandate_type,
    )
    .await?;

    let should_add_task_to_process_tracker = should_add_task_to_process_tracker(&payment_data);

    let locale = header_payload.locale.clone();

    payment_data = tokenize_in_router_when_confirm_false_or_external_authentication(
        state,
        &operation,
        &mut payment_data,
        &validate_result,
        &key_store,
        &customer,
        Some(&business_profile),
    )
    .await?;

    let mut connector_http_status_code = None;
    let mut external_latency = None;
    if let Some(connector_details) = connector {
        // Fetch and check FRM configs
        #[cfg(feature = "frm")]
        let mut frm_info = None;
        #[allow(unused_variables, unused_mut)]
        let mut should_continue_transaction: bool = true;
        #[cfg(feature = "frm")]
        let mut should_continue_capture: bool = true;
        #[cfg(feature = "frm")]
        let frm_configs = if state.conf.frm.enabled {
            Box::pin(frm_core::call_frm_before_connector_call(
                &operation,
                &merchant_account,
                &mut payment_data,
                state,
                &mut frm_info,
                &customer,
                &mut should_continue_transaction,
                &mut should_continue_capture,
                key_store.clone(),
            ))
            .await?
        } else {
            None
        };
        #[cfg(feature = "frm")]
        logger::debug!(
            "frm_configs: {:?}\nshould_continue_transaction: {:?}\nshould_continue_capture: {:?}",
            frm_configs,
            should_continue_transaction,
            should_continue_capture,
        );

        operation
            .to_domain()?
            .call_external_three_ds_authentication_if_eligible(
                state,
                &mut payment_data,
                &mut should_continue_transaction,
                &connector_details,
                &business_profile,
                &key_store,
                mandate_type,
            )
            .await?;
        if should_continue_transaction {
            #[cfg(feature = "frm")]
            match (
                should_continue_capture,
                payment_data.payment_attempt.capture_method,
            ) {
                (false, Some(storage_enums::CaptureMethod::Automatic))
                | (false, Some(storage_enums::CaptureMethod::Scheduled)) => {
                    if let Some(info) = &mut frm_info {
                        if let Some(frm_data) = &mut info.frm_data {
                            frm_data.fraud_check.payment_capture_method =
                                payment_data.payment_attempt.capture_method;
                        }
                    }
                    payment_data.payment_attempt.capture_method =
                        Some(storage_enums::CaptureMethod::Manual);
                    logger::debug!("payment_id : {:?} capture method has been changed to manual, since it has configured Post FRM flow",payment_data.payment_attempt.payment_id);
                }
                _ => (),
            };
            payment_data = match connector_details {
                ConnectorCallType::PreDetermined(connector) => {
                    let schedule_time = if should_add_task_to_process_tracker {
                        payment_sync::get_sync_process_schedule_time(
                            &*state.store,
                            connector.connector.id(),
                            merchant_account.get_id(),
                            0,
                        )
                        .await
                        .change_context(errors::ApiErrorResponse::InternalServerError)
                        .attach_printable("Failed while getting process schedule time")?
                    } else {
                        None
                    };
                    let (router_data, mca) = call_connector_service(
                        state,
                        req_state.clone(),
                        &merchant_account,
                        &key_store,
                        connector.clone(),
                        &operation,
                        &mut payment_data,
                        &customer,
                        call_connector_action.clone(),
                        &validate_result,
                        schedule_time,
                        header_payload.clone(),
                        #[cfg(feature = "frm")]
                        frm_info.as_ref().and_then(|fi| fi.suggested_action),
                        #[cfg(not(feature = "frm"))]
                        None,
                        &business_profile,
                        false,
                    )
                    .await?;

                    let op_ref = &operation;
                    let should_trigger_post_processing_flows = is_operation_confirm(&operation);

                    let operation = Box::new(PaymentResponse);

                    connector_http_status_code = router_data.connector_http_status_code;
                    external_latency = router_data.external_latency;
                    //add connector http status code metrics
                    add_connector_http_status_code_metrics(connector_http_status_code);

                    operation
                        .to_post_update_tracker()?
                        .save_pm_and_mandate(
                            state,
                            &router_data,
                            &merchant_account,
                            &key_store,
                            &mut payment_data,
                            &business_profile,
                        )
                        .await?;

                    let mut payment_data = operation
                        .to_post_update_tracker()?
                        .update_tracker(
                            state,
                            &validate_result.payment_id,
                            payment_data,
                            router_data,
                            &key_store,
                            merchant_account.storage_scheme,
                            &locale,
                        )
                        .await?;

                    if should_trigger_post_processing_flows {
                        complete_postprocessing_steps_if_required(
                            state,
                            &merchant_account,
                            &key_store,
                            &customer,
                            &mca,
                            &connector,
                            &mut payment_data,
                            op_ref,
                        )
                        .await?;
                    }

                    payment_data
                }

                ConnectorCallType::Retryable(connectors) => {
                    let mut connectors = connectors.into_iter();

                    let connector_data = get_connector_data(&mut connectors)?;

                    let schedule_time = if should_add_task_to_process_tracker {
                        payment_sync::get_sync_process_schedule_time(
                            &*state.store,
                            connector_data.connector.id(),
                            merchant_account.get_id(),
                            0,
                        )
                        .await
                        .change_context(errors::ApiErrorResponse::InternalServerError)
                        .attach_printable("Failed while getting process schedule time")?
                    } else {
                        None
                    };
                    let (router_data, mca) = call_connector_service(
                        state,
                        req_state.clone(),
                        &merchant_account,
                        &key_store,
                        connector_data.clone(),
                        &operation,
                        &mut payment_data,
                        &customer,
                        call_connector_action.clone(),
                        &validate_result,
                        schedule_time,
                        header_payload.clone(),
                        #[cfg(feature = "frm")]
                        frm_info.as_ref().and_then(|fi| fi.suggested_action),
                        #[cfg(not(feature = "frm"))]
                        None,
                        &business_profile,
                        false,
                    )
                    .await?;

                    #[cfg(feature = "retry")]
                    let mut router_data = router_data;
                    #[cfg(feature = "retry")]
                    {
                        use crate::core::payments::retry::{self, GsmValidation};
                        let config_bool =
                            retry::config_should_call_gsm(&*state.store, merchant_account.get_id())
                                .await;

                        if config_bool && router_data.should_call_gsm() {
                            router_data = retry::do_gsm_actions(
                                state,
                                req_state.clone(),
                                &mut payment_data,
                                connectors,
                                connector_data.clone(),
                                router_data,
                                &merchant_account,
                                &key_store,
                                &operation,
                                &customer,
                                &validate_result,
                                schedule_time,
                                #[cfg(feature = "frm")]
                                frm_info.as_ref().and_then(|fi| fi.suggested_action),
                                #[cfg(not(feature = "frm"))]
                                None,
                                &business_profile,
                            )
                            .await?;
                        };
                    }

                    let op_ref = &operation;
                    let should_trigger_post_processing_flows = is_operation_confirm(&operation);

                    let operation = Box::new(PaymentResponse);
                    connector_http_status_code = router_data.connector_http_status_code;
                    external_latency = router_data.external_latency;
                    //add connector http status code metrics
                    add_connector_http_status_code_metrics(connector_http_status_code);

                    operation
                        .to_post_update_tracker()?
                        .save_pm_and_mandate(
                            state,
                            &router_data,
                            &merchant_account,
                            &key_store,
                            &mut payment_data,
                            &business_profile,
                        )
                        .await?;

                    let mut payment_data = operation
                        .to_post_update_tracker()?
                        .update_tracker(
                            state,
                            &validate_result.payment_id,
                            payment_data,
                            router_data,
                            &key_store,
                            merchant_account.storage_scheme,
                            &locale,
                        )
                        .await?;

                    if should_trigger_post_processing_flows {
                        complete_postprocessing_steps_if_required(
                            state,
                            &merchant_account,
                            &key_store,
                            &customer,
                            &mca,
                            &connector_data,
                            &mut payment_data,
                            op_ref,
                        )
                        .await?;
                    }

                    payment_data
                }

                ConnectorCallType::SessionMultiple(connectors) => {
                    let session_surcharge_details =
                        call_surcharge_decision_management_for_session_flow(
                            state,
                            &merchant_account,
                            &business_profile,
                            &mut payment_data,
                            &connectors,
                        )
                        .await?;
                    Box::pin(call_multiple_connectors_service(
                        state,
                        &merchant_account,
                        &key_store,
                        connectors,
                        &operation,
                        payment_data,
                        &customer,
                        session_surcharge_details,
                        &business_profile,
                        header_payload.clone(),
                    ))
                    .await?
                }
            };

            #[cfg(feature = "frm")]
            if let Some(fraud_info) = &mut frm_info {
                Box::pin(frm_core::post_payment_frm_core(
                    state,
                    req_state,
                    &merchant_account,
                    &mut payment_data,
                    fraud_info,
                    frm_configs
                        .clone()
                        .ok_or(errors::ApiErrorResponse::MissingRequiredField {
                            field_name: "frm_configs",
                        })
                        .attach_printable("Frm configs label not found")?,
                    &customer,
                    key_store.clone(),
                    &mut should_continue_capture,
                ))
                .await?;
            }
        } else {
            (_, payment_data) = operation
                .to_update_tracker()?
                .update_trackers(
                    state,
                    req_state,
                    payment_data.clone(),
                    customer.clone(),
                    validate_result.storage_scheme,
                    None,
                    &key_store,
                    #[cfg(feature = "frm")]
                    frm_info.and_then(|info| info.suggested_action),
                    #[cfg(not(feature = "frm"))]
                    None,
                    header_payload.clone(),
                )
                .await?;
        }

        payment_data
            .payment_attempt
            .payment_token
            .as_ref()
            .zip(payment_data.payment_attempt.payment_method)
            .map(ParentPaymentMethodToken::create_key_for_token)
            .async_map(|key_for_hyperswitch_token| async move {
                if key_for_hyperswitch_token
                    .should_delete_payment_method_token(payment_data.payment_intent.status)
                {
                    let _ = key_for_hyperswitch_token.delete(state).await;
                }
            })
            .await;
    } else {
        (_, payment_data) = operation
            .to_update_tracker()?
            .update_trackers(
                state,
                req_state,
                payment_data.clone(),
                customer.clone(),
                validate_result.storage_scheme,
                None,
                &key_store,
                None,
                header_payload.clone(),
            )
            .await?;
    }

    let cloned_payment_data = payment_data.clone();
    let cloned_customer = customer.clone();

    operation
        .to_domain()?
        .store_extended_card_info_temporarily(
            state,
            &payment_data.payment_intent.payment_id,
            &business_profile,
            &payment_data.payment_method_data,
        )
        .await?;

    crate::utils::trigger_payments_webhook(
        merchant_account,
        business_profile,
        &key_store,
        cloned_payment_data,
        cloned_customer,
        state,
        operation,
    )
    .await
    .map_err(|error| logger::warn!(payments_outgoing_webhook_error=?error))
    .ok();

    Ok((
        payment_data,
        req,
        customer,
        connector_http_status_code,
        external_latency,
    ))
}

#[instrument(skip_all)]
pub async fn call_decision_manager<O>(
    state: &SessionState,
    merchant_account: &domain::MerchantAccount,
    _business_profile: &domain::BusinessProfile,
    payment_data: &mut PaymentData<O>,
) -> RouterResult<()>
where
    O: Send + Clone,
{
    #[cfg(feature = "v1")]
    let algorithm_ref: api::routing::RoutingAlgorithmRef = merchant_account
        .routing_algorithm
        .clone()
        .map(|val| val.parse_value("routing algorithm"))
        .transpose()
        .change_context(errors::ApiErrorResponse::InternalServerError)
        .attach_printable("Could not decode the routing algorithm")?
        .unwrap_or_default();

    // TODO: Move to business profile surcharge column
<<<<<<< HEAD
    #[cfg(feature = "v2")]
=======
    #[cfg(all(feature = "v2", feature = "merchant_account_v2"))]
>>>>>>> f8227309
    let algorithm_ref: api::routing::RoutingAlgorithmRef = todo!();

    let output = perform_decision_management(
        state,
        algorithm_ref,
        merchant_account.get_id(),
        payment_data,
    )
    .await
    .change_context(errors::ApiErrorResponse::InternalServerError)
    .attach_printable("Could not decode the conditional config")?;
    payment_data.payment_attempt.authentication_type = payment_data
        .payment_attempt
        .authentication_type
        .or(output.override_3ds.map(ForeignInto::foreign_into))
        .or(Some(storage_enums::AuthenticationType::NoThreeDs));
    Ok(())
}

#[instrument(skip_all)]
async fn populate_surcharge_details<F>(
    state: &SessionState,
    payment_data: &mut PaymentData<F>,
) -> RouterResult<()>
where
    F: Send + Clone,
{
    if payment_data
        .payment_intent
        .surcharge_applicable
        .unwrap_or(false)
    {
        logger::debug!("payment_intent.surcharge_applicable = true");
        if let Some(surcharge_details) = payment_data.payment_attempt.get_surcharge_details() {
            // if retry payment, surcharge would have been populated from the previous attempt. Use the same surcharge
            let surcharge_details =
                types::SurchargeDetails::from((&surcharge_details, &payment_data.payment_attempt));
            payment_data.surcharge_details = Some(surcharge_details);
            return Ok(());
        }
        let raw_card_key = payment_data
            .payment_method_data
            .as_ref()
            .and_then(get_key_params_for_surcharge_details)
            .map(|(payment_method, payment_method_type, card_network)| {
                types::SurchargeKey::PaymentMethodData(
                    payment_method,
                    payment_method_type,
                    card_network,
                )
            });
        let saved_card_key = payment_data.token.clone().map(types::SurchargeKey::Token);

        let surcharge_key = raw_card_key
            .or(saved_card_key)
            .get_required_value("payment_method_data or payment_token")?;
        logger::debug!(surcharge_key_confirm =? surcharge_key);

        let calculated_surcharge_details =
            match types::SurchargeMetadata::get_individual_surcharge_detail_from_redis(
                state,
                surcharge_key,
                &payment_data.payment_attempt.attempt_id,
            )
            .await
            {
                Ok(surcharge_details) => Some(surcharge_details),
                Err(err) if err.current_context() == &RedisError::NotFound => None,
                Err(err) => {
                    Err(err).change_context(errors::ApiErrorResponse::InternalServerError)?
                }
            };

        payment_data.surcharge_details = calculated_surcharge_details;
    } else {
        let surcharge_details =
            payment_data
                .payment_attempt
                .get_surcharge_details()
                .map(|surcharge_details| {
                    logger::debug!("surcharge sent in payments create request");
                    types::SurchargeDetails::from((
                        &surcharge_details,
                        &payment_data.payment_attempt,
                    ))
                });
        payment_data.surcharge_details = surcharge_details;
    }
    Ok(())
}

#[inline]
pub fn get_connector_data(
    connectors: &mut IntoIter<api::ConnectorData>,
) -> RouterResult<api::ConnectorData> {
    connectors
        .next()
        .ok_or(errors::ApiErrorResponse::InternalServerError)
        .attach_printable("Connector not found in connectors iterator")
}

#[instrument(skip_all)]
pub async fn call_surcharge_decision_management_for_session_flow<O>(
    state: &SessionState,
    _merchant_account: &domain::MerchantAccount,
    _business_profile: &domain::BusinessProfile,
    payment_data: &mut PaymentData<O>,
    session_connector_data: &[api::SessionConnectorData],
) -> RouterResult<Option<api::SessionSurchargeDetails>>
where
    O: Send + Clone + Sync,
{
    if let Some(surcharge_amount) = payment_data.payment_attempt.surcharge_amount {
        let tax_on_surcharge_amount = payment_data.payment_attempt.tax_amount.unwrap_or_default();
        let final_amount =
            payment_data.payment_attempt.amount + surcharge_amount + tax_on_surcharge_amount;
        Ok(Some(api::SessionSurchargeDetails::PreDetermined(
            types::SurchargeDetails {
                original_amount: payment_data.payment_attempt.amount,
                surcharge: Surcharge::Fixed(surcharge_amount),
                tax_on_surcharge: None,
                surcharge_amount,
                tax_on_surcharge_amount,
                final_amount,
            },
        )))
    } else {
        let payment_method_type_list = session_connector_data
            .iter()
            .map(|session_connector_data| session_connector_data.payment_method_type)
            .collect();

        #[cfg(feature = "v1")]
        let algorithm_ref: api::routing::RoutingAlgorithmRef = _merchant_account
            .routing_algorithm
            .clone()
            .map(|val| val.parse_value("routing algorithm"))
            .transpose()
            .change_context(errors::ApiErrorResponse::InternalServerError)
            .attach_printable("Could not decode the routing algorithm")?
            .unwrap_or_default();

        // TODO: Move to business profile surcharge column
<<<<<<< HEAD
        #[cfg(feature = "v2")]
=======
        #[cfg(all(feature = "v2", feature = "merchant_account_v2"))]
>>>>>>> f8227309
        let algorithm_ref: api::routing::RoutingAlgorithmRef = todo!();

        let surcharge_results =
            surcharge_decision_configs::perform_surcharge_decision_management_for_session_flow(
                state,
                algorithm_ref,
                payment_data,
                &payment_method_type_list,
            )
            .await
            .change_context(errors::ApiErrorResponse::InternalServerError)
            .attach_printable("error performing surcharge decision operation")?;

        Ok(if surcharge_results.is_empty_result() {
            None
        } else {
            Some(api::SessionSurchargeDetails::Calculated(surcharge_results))
        })
    }
}
#[allow(clippy::too_many_arguments)]
pub async fn payments_core<F, Res, Req, Op, FData>(
    state: SessionState,
    req_state: ReqState,
    merchant_account: domain::MerchantAccount,
    profile_id: Option<id_type::ProfileId>,
    key_store: domain::MerchantKeyStore,
    operation: Op,
    req: Req,
    auth_flow: services::AuthFlow,
    call_connector_action: CallConnectorAction,
    eligible_connectors: Option<Vec<enums::Connector>>,
    header_payload: HeaderPayload,
) -> RouterResponse<Res>
where
    F: Send + Clone + Sync,
    FData: Send + Sync + Clone,
    Op: Operation<F, Req> + Send + Sync + Clone,
    Req: Debug + Authenticate + Clone,
    Res: transformers::ToResponse<PaymentData<F>, Op>,
    // To create connector flow specific interface data
    PaymentData<F>: ConstructFlowSpecificData<F, FData, router_types::PaymentsResponseData>,
    RouterData<F, FData, router_types::PaymentsResponseData>: Feature<F, FData>,

    // To construct connector flow specific api
    dyn api::Connector:
        services::api::ConnectorIntegration<F, FData, router_types::PaymentsResponseData>,

    // To perform router related operation for PaymentResponse
    PaymentResponse: Operation<F, FData>,
{
    let eligible_routable_connectors = eligible_connectors.map(|connectors| {
        connectors
            .into_iter()
            .flat_map(|c| c.foreign_try_into())
            .collect()
    });
    let (payment_data, _req, customer, connector_http_status_code, external_latency) =
        payments_operation_core::<_, _, _, _>(
            &state,
            req_state,
            merchant_account,
            profile_id,
            key_store,
            operation.clone(),
            req,
            call_connector_action,
            auth_flow,
            eligible_routable_connectors,
            header_payload.clone(),
        )
        .await?;

    Res::generate_response(
        payment_data,
        customer,
        auth_flow,
        &state.base_url,
        operation,
        &state.conf.connector_request_reference_id_config,
        connector_http_status_code,
        external_latency,
        header_payload.x_hs_latency,
    )
}

fn is_start_pay<Op: Debug>(operation: &Op) -> bool {
    format!("{operation:?}").eq("PaymentStart")
}

#[derive(Clone, Debug, serde::Serialize)]
pub struct PaymentsRedirectResponseData {
    pub connector: Option<String>,
    pub param: Option<String>,
    pub merchant_id: Option<id_type::MerchantId>,
    pub json_payload: Option<serde_json::Value>,
    pub resource_id: api::PaymentIdType,
    pub force_sync: bool,
    pub creds_identifier: Option<String>,
}

#[async_trait::async_trait]
pub trait PaymentRedirectFlow: Sync {
    // Associated type for call_payment_flow response
    type PaymentFlowResponse;

    #[allow(clippy::too_many_arguments)]
    async fn call_payment_flow(
        &self,
        state: &SessionState,
        req_state: ReqState,
        merchant_account: domain::MerchantAccount,
        merchant_key_store: domain::MerchantKeyStore,
        req: PaymentsRedirectResponseData,
        connector_action: CallConnectorAction,
        connector: String,
        payment_id: id_type::PaymentId,
    ) -> RouterResult<Self::PaymentFlowResponse>;

    fn get_payment_action(&self) -> services::PaymentAction;

    fn generate_response(
        &self,
        payment_flow_response: &Self::PaymentFlowResponse,
        payment_id: id_type::PaymentId,
        connector: String,
    ) -> RouterResult<services::ApplicationResponse<api::RedirectionResponse>>;

    #[allow(clippy::too_many_arguments)]
    async fn handle_payments_redirect_response(
        &self,
        state: SessionState,
        req_state: ReqState,
        merchant_account: domain::MerchantAccount,
        key_store: domain::MerchantKeyStore,
        req: PaymentsRedirectResponseData,
    ) -> RouterResponse<api::RedirectionResponse> {
        metrics::REDIRECTION_TRIGGERED.add(
            &metrics::CONTEXT,
            1,
            &add_attributes([
                (
                    "connector",
                    req.connector.to_owned().unwrap_or("null".to_string()),
                ),
                (
                    "merchant_id",
                    merchant_account.get_id().get_string_repr().to_owned(),
                ),
            ]),
        );
        let connector = req.connector.clone().get_required_value("connector")?;

        let query_params = req.param.clone().get_required_value("param")?;

        let resource_id = api::PaymentIdTypeExt::get_payment_intent_id(&req.resource_id)
            .change_context(errors::ApiErrorResponse::MissingRequiredField {
                field_name: "payment_id",
            })?;

        // This connector data is ephemeral, the call payment flow will get new connector data
        // with merchant account details, so the connector_id can be safely set to None here
        let connector_data = api::ConnectorData::get_connector_by_name(
            &state.conf.connectors,
            &connector,
            api::GetToken::Connector,
            None,
        )?;

        let flow_type = connector_data
            .connector
            .get_flow_type(
                &query_params,
                req.json_payload.clone(),
                self.get_payment_action(),
            )
            .change_context(errors::ApiErrorResponse::InternalServerError)
            .attach_printable("Failed to decide the response flow")?;

        let payment_flow_response = self
            .call_payment_flow(
                &state,
                req_state,
                merchant_account.clone(),
                key_store,
                req.clone(),
                flow_type,
                connector.clone(),
                resource_id.clone(),
            )
            .await?;

        self.generate_response(&payment_flow_response, resource_id, connector)
    }
}

#[derive(Clone, Debug)]
pub struct PaymentRedirectCompleteAuthorize;

#[async_trait::async_trait]
impl PaymentRedirectFlow for PaymentRedirectCompleteAuthorize {
    type PaymentFlowResponse = router_types::RedirectPaymentFlowResponse;

    #[allow(clippy::too_many_arguments)]
    async fn call_payment_flow(
        &self,
        state: &SessionState,
        req_state: ReqState,
        merchant_account: domain::MerchantAccount,
        merchant_key_store: domain::MerchantKeyStore,
        req: PaymentsRedirectResponseData,
        connector_action: CallConnectorAction,
        _connector: String,
        _payment_id: id_type::PaymentId,
    ) -> RouterResult<Self::PaymentFlowResponse> {
        let key_manager_state = &state.into();

        let payment_confirm_req = api::PaymentsRequest {
            payment_id: Some(req.resource_id.clone()),
            merchant_id: req.merchant_id.clone(),
            feature_metadata: Some(api_models::payments::FeatureMetadata {
                redirect_response: Some(api_models::payments::RedirectResponse {
                    param: req.param.map(Secret::new),
                    json_payload: Some(req.json_payload.unwrap_or(serde_json::json!({})).into()),
                }),
                search_tags: None,
            }),
            ..Default::default()
        };
        let response = Box::pin(payments_core::<
            api::CompleteAuthorize,
            api::PaymentsResponse,
            _,
            _,
            _,
        >(
            state.clone(),
            req_state,
            merchant_account,
            None,
            merchant_key_store.clone(),
            payment_complete_authorize::CompleteAuthorize,
            payment_confirm_req,
            services::api::AuthFlow::Merchant,
            connector_action,
            None,
            HeaderPayload::default(),
        ))
        .await?;
        let payments_response = match response {
            services::ApplicationResponse::Json(response) => Ok(response),
            services::ApplicationResponse::JsonWithHeaders((response, _)) => Ok(response),
            _ => Err(errors::ApiErrorResponse::InternalServerError)
                .attach_printable("Failed to get the response in json"),
        }?;
        let profile_id = payments_response
            .profile_id
            .as_ref()
            .get_required_value("profile_id")?;
        let business_profile = state
            .store
            .find_business_profile_by_profile_id(key_manager_state, &merchant_key_store, profile_id)
            .await
            .to_not_found_response(errors::ApiErrorResponse::BusinessProfileNotFound {
                id: profile_id.get_string_repr().to_owned(),
            })?;
        Ok(router_types::RedirectPaymentFlowResponse {
            payments_response,
            business_profile,
        })
    }

    fn get_payment_action(&self) -> services::PaymentAction {
        services::PaymentAction::CompleteAuthorize
    }

    fn generate_response(
        &self,
        payment_flow_response: &Self::PaymentFlowResponse,
        payment_id: id_type::PaymentId,
        connector: String,
    ) -> RouterResult<services::ApplicationResponse<api::RedirectionResponse>> {
        let payments_response = &payment_flow_response.payments_response;
        // There might be multiple redirections needed for some flows
        // If the status is requires customer action, then send the startpay url again
        // The redirection data must have been provided and updated by the connector
        let redirection_response = match payments_response.status {
            enums::IntentStatus::RequiresCustomerAction => {
                let startpay_url = payments_response
                    .next_action
                    .clone()
                    .and_then(|next_action_data| match next_action_data {
                        api_models::payments::NextActionData::RedirectToUrl { redirect_to_url } => Some(redirect_to_url),
                        api_models::payments::NextActionData::DisplayBankTransferInformation { .. } => None,
                        api_models::payments::NextActionData::ThirdPartySdkSessionToken { .. } => None,
                        api_models::payments::NextActionData::QrCodeInformation{..} => None,
                        api_models::payments::NextActionData::FetchQrCodeInformation{..} => None,
                        api_models::payments::NextActionData::DisplayVoucherInformation{ .. } => None,
                        api_models::payments::NextActionData::WaitScreenInformation{..} => None,
                        api_models::payments::NextActionData::ThreeDsInvoke{..} => None,
                        api_models::payments::NextActionData::InvokeSdkClient{..} => None,
                    })
                    .ok_or(errors::ApiErrorResponse::InternalServerError)

                    .attach_printable(
                        "did not receive redirect to url when status is requires customer action",
                    )?;
                Ok(api::RedirectionResponse {
                    return_url: String::new(),
                    params: vec![],
                    return_url_with_query_params: startpay_url,
                    http_method: "GET".to_string(),
                    headers: vec![],
                })
            }
            // If the status is terminal status, then redirect to merchant return url to provide status
            enums::IntentStatus::Succeeded
            | enums::IntentStatus::Failed
            | enums::IntentStatus::Cancelled | enums::IntentStatus::RequiresCapture| enums::IntentStatus::Processing=> helpers::get_handle_response_url(
                payment_id,
                &payment_flow_response.business_profile,
                payments_response,
                connector,
            ),
            _ => Err(errors::ApiErrorResponse::InternalServerError).attach_printable_lazy(|| format!("Could not proceed with payment as payment status {} cannot be handled during redirection",payments_response.status))?
        }?;
        Ok(services::ApplicationResponse::JsonForRedirection(
            redirection_response,
        ))
    }
}

#[derive(Clone, Debug)]
pub struct PaymentRedirectSync;

#[async_trait::async_trait]
impl PaymentRedirectFlow for PaymentRedirectSync {
    type PaymentFlowResponse = router_types::RedirectPaymentFlowResponse;

    #[allow(clippy::too_many_arguments)]
    async fn call_payment_flow(
        &self,
        state: &SessionState,
        req_state: ReqState,
        merchant_account: domain::MerchantAccount,
        merchant_key_store: domain::MerchantKeyStore,
        req: PaymentsRedirectResponseData,
        connector_action: CallConnectorAction,
        _connector: String,
        _payment_id: id_type::PaymentId,
    ) -> RouterResult<Self::PaymentFlowResponse> {
        let key_manager_state = &state.into();

        let payment_sync_req = api::PaymentsRetrieveRequest {
            resource_id: req.resource_id,
            merchant_id: req.merchant_id,
            param: req.param,
            force_sync: req.force_sync,
            connector: req.connector,
            merchant_connector_details: req.creds_identifier.map(|creds_id| {
                api::MerchantConnectorDetailsWrap {
                    creds_identifier: creds_id,
                    encoded_data: None,
                }
            }),
            client_secret: None,
            expand_attempts: None,
            expand_captures: None,
        };
        let response = Box::pin(payments_core::<api::PSync, api::PaymentsResponse, _, _, _>(
            state.clone(),
            req_state,
            merchant_account,
            None,
            merchant_key_store.clone(),
            PaymentStatus,
            payment_sync_req,
            services::api::AuthFlow::Merchant,
            connector_action,
            None,
            HeaderPayload::default(),
        ))
        .await?;
        let payments_response = match response {
            services::ApplicationResponse::Json(response) => Ok(response),
            services::ApplicationResponse::JsonWithHeaders((response, _)) => Ok(response),
            _ => Err(errors::ApiErrorResponse::InternalServerError)
                .attach_printable("Failed to get the response in json"),
        }?;
        let profile_id = payments_response
            .profile_id
            .as_ref()
            .get_required_value("profile_id")?;
        let business_profile = state
            .store
            .find_business_profile_by_profile_id(key_manager_state, &merchant_key_store, profile_id)
            .await
            .to_not_found_response(errors::ApiErrorResponse::BusinessProfileNotFound {
                id: profile_id.get_string_repr().to_owned(),
            })?;
        Ok(router_types::RedirectPaymentFlowResponse {
            payments_response,
            business_profile,
        })
    }
    fn generate_response(
        &self,
        payment_flow_response: &Self::PaymentFlowResponse,
        payment_id: id_type::PaymentId,
        connector: String,
    ) -> RouterResult<services::ApplicationResponse<api::RedirectionResponse>> {
        Ok(services::ApplicationResponse::JsonForRedirection(
            helpers::get_handle_response_url(
                payment_id,
                &payment_flow_response.business_profile,
                &payment_flow_response.payments_response,
                connector,
            )?,
        ))
    }

    fn get_payment_action(&self) -> services::PaymentAction {
        services::PaymentAction::PSync
    }
}

#[derive(Clone, Debug)]
pub struct PaymentAuthenticateCompleteAuthorize;

#[async_trait::async_trait]
impl PaymentRedirectFlow for PaymentAuthenticateCompleteAuthorize {
    type PaymentFlowResponse = router_types::AuthenticatePaymentFlowResponse;

    #[allow(clippy::too_many_arguments)]
    async fn call_payment_flow(
        &self,
        state: &SessionState,
        req_state: ReqState,
        merchant_account: domain::MerchantAccount,
        merchant_key_store: domain::MerchantKeyStore,
        req: PaymentsRedirectResponseData,
        connector_action: CallConnectorAction,
        connector: String,
        payment_id: id_type::PaymentId,
    ) -> RouterResult<Self::PaymentFlowResponse> {
        let merchant_id = merchant_account.get_id().clone();
        let key_manager_state = &state.into();

        let payment_intent = state
            .store
            .find_payment_intent_by_payment_id_merchant_id(
                key_manager_state,
                &payment_id,
                &merchant_id,
                &merchant_key_store,
                merchant_account.storage_scheme,
            )
            .await
            .to_not_found_response(errors::ApiErrorResponse::PaymentNotFound)?;
        let payment_attempt = state
            .store
            .find_payment_attempt_by_attempt_id_merchant_id(
                &payment_intent.active_attempt.get_id(),
                &merchant_id,
                merchant_account.storage_scheme,
            )
            .await
            .to_not_found_response(errors::ApiErrorResponse::PaymentNotFound)?;
        let authentication_id = payment_attempt
            .authentication_id
            .ok_or(errors::ApiErrorResponse::InternalServerError)
            .attach_printable("missing authentication_id in payment_attempt")?;
        let authentication = state
            .store
            .find_authentication_by_merchant_id_authentication_id(
                &merchant_id,
                authentication_id.clone(),
            )
            .await
            .to_not_found_response(errors::ApiErrorResponse::AuthenticationNotFound {
                id: authentication_id,
            })?;
        // Fetching merchant_connector_account to check if pull_mechanism is enabled for 3ds connector
        let authentication_merchant_connector_account = helpers::get_merchant_connector_account(
            state,
            &merchant_id,
            None,
            &merchant_key_store,
            &payment_intent
                .profile_id
                .ok_or(errors::ApiErrorResponse::InternalServerError)
                .attach_printable("missing profile_id in payment_intent")?,
            &payment_attempt
                .authentication_connector
                .ok_or(errors::ApiErrorResponse::InternalServerError)
                .attach_printable("missing authentication connector in payment_intent")?,
            None,
        )
        .await?;
        let is_pull_mechanism_enabled =
            crate::utils::check_if_pull_mechanism_for_external_3ds_enabled_from_connector_metadata(
                authentication_merchant_connector_account
                    .get_metadata()
                    .map(|metadata| metadata.expose()),
            );
        let response = if is_pull_mechanism_enabled
            || authentication.authentication_type
                != Some(common_enums::DecoupledAuthenticationType::Challenge)
        {
            let payment_confirm_req = api::PaymentsRequest {
                payment_id: Some(req.resource_id.clone()),
                merchant_id: req.merchant_id.clone(),
                feature_metadata: Some(api_models::payments::FeatureMetadata {
                    redirect_response: Some(api_models::payments::RedirectResponse {
                        param: req.param.map(Secret::new),
                        json_payload: Some(
                            req.json_payload.unwrap_or(serde_json::json!({})).into(),
                        ),
                    }),
                    search_tags: None,
                }),
                ..Default::default()
            };
            Box::pin(payments_core::<
                api::Authorize,
                api::PaymentsResponse,
                _,
                _,
                _,
            >(
                state.clone(),
                req_state,
                merchant_account,
                None,
                merchant_key_store.clone(),
                PaymentConfirm,
                payment_confirm_req,
                services::api::AuthFlow::Merchant,
                connector_action,
                None,
                HeaderPayload::with_source(enums::PaymentSource::ExternalAuthenticator),
            ))
            .await?
        } else {
            let payment_sync_req = api::PaymentsRetrieveRequest {
                resource_id: req.resource_id,
                merchant_id: req.merchant_id,
                param: req.param,
                force_sync: req.force_sync,
                connector: req.connector,
                merchant_connector_details: req.creds_identifier.map(|creds_id| {
                    api::MerchantConnectorDetailsWrap {
                        creds_identifier: creds_id,
                        encoded_data: None,
                    }
                }),
                client_secret: None,
                expand_attempts: None,
                expand_captures: None,
            };
            Box::pin(payments_core::<api::PSync, api::PaymentsResponse, _, _, _>(
                state.clone(),
                req_state,
                merchant_account.clone(),
                None,
                merchant_key_store.clone(),
                PaymentStatus,
                payment_sync_req,
                services::api::AuthFlow::Merchant,
                connector_action,
                None,
                HeaderPayload::default(),
            ))
            .await?
        };
        let payments_response = match response {
            services::ApplicationResponse::Json(response) => Ok(response),
            services::ApplicationResponse::JsonWithHeaders((response, _)) => Ok(response),
            _ => Err(errors::ApiErrorResponse::InternalServerError)
                .attach_printable("Failed to get the response in json"),
        }?;
        // When intent status is RequiresCustomerAction, Set poll_id in redis to allow the fetch status of poll through retrieve_poll_status api from client
        if payments_response.status == common_enums::IntentStatus::RequiresCustomerAction {
            let req_poll_id = utils::get_external_authentication_request_poll_id(&payment_id);
            let poll_id = utils::get_poll_id(&merchant_id, req_poll_id.clone());
            let redis_conn = state
                .store
                .get_redis_conn()
                .change_context(errors::ApiErrorResponse::InternalServerError)
                .attach_printable("Failed to get redis connection")?;
            redis_conn
                .set_key_with_expiry(
                    &poll_id,
                    api_models::poll::PollStatus::Pending.to_string(),
                    crate::consts::POLL_ID_TTL,
                )
                .await
                .change_context(errors::StorageError::KVError)
                .change_context(errors::ApiErrorResponse::InternalServerError)
                .attach_printable("Failed to add poll_id in redis")?;
        };
        let default_poll_config = router_types::PollConfig::default();
        let default_config_str = default_poll_config
            .encode_to_string_of_json()
            .change_context(errors::ApiErrorResponse::InternalServerError)
            .attach_printable("Error while stringifying default poll config")?;
        let poll_config = state
            .store
            .find_config_by_key_unwrap_or(
                &router_types::PollConfig::get_poll_config_key(connector),
                Some(default_config_str),
            )
            .await
            .change_context(errors::ApiErrorResponse::InternalServerError)
            .attach_printable("The poll config was not found in the DB")?;
        let poll_config: router_types::PollConfig = poll_config
            .config
            .parse_struct("PollConfig")
            .change_context(errors::ApiErrorResponse::InternalServerError)
            .attach_printable("Error while parsing PollConfig")?;
        let profile_id = payments_response
            .profile_id
            .as_ref()
            .get_required_value("profile_id")?;
        let business_profile = state
            .store
            .find_business_profile_by_profile_id(key_manager_state, &merchant_key_store, profile_id)
            .await
            .to_not_found_response(errors::ApiErrorResponse::BusinessProfileNotFound {
                id: profile_id.get_string_repr().to_owned(),
            })?;
        Ok(router_types::AuthenticatePaymentFlowResponse {
            payments_response,
            poll_config,
            business_profile,
        })
    }
    fn generate_response(
        &self,
        payment_flow_response: &Self::PaymentFlowResponse,
        payment_id: id_type::PaymentId,
        connector: String,
    ) -> RouterResult<services::ApplicationResponse<api::RedirectionResponse>> {
        let payments_response = &payment_flow_response.payments_response;
        let redirect_response = helpers::get_handle_response_url(
            payment_id.clone(),
            &payment_flow_response.business_profile,
            payments_response,
            connector.clone(),
        )?;
        // html script to check if inside iframe, then send post message to parent for redirection else redirect self to return_url
        let html = utils::get_html_redirect_response_for_external_authentication(
            redirect_response.return_url_with_query_params,
            payments_response,
            payment_id,
            &payment_flow_response.poll_config,
        )?;
        Ok(services::ApplicationResponse::Form(Box::new(
            services::RedirectionFormData {
                redirect_form: services::RedirectForm::Html { html_data: html },
                payment_method_data: None,
                amount: payments_response.amount.to_string(),
                currency: payments_response.currency.clone(),
            },
        )))
    }

    fn get_payment_action(&self) -> services::PaymentAction {
        services::PaymentAction::PaymentAuthenticateCompleteAuthorize
    }
}

#[allow(clippy::too_many_arguments)]
#[instrument(skip_all)]
pub async fn call_connector_service<F, RouterDReq, ApiRequest>(
    state: &SessionState,
    req_state: ReqState,
    merchant_account: &domain::MerchantAccount,
    key_store: &domain::MerchantKeyStore,
    connector: api::ConnectorData,
    operation: &BoxedOperation<'_, F, ApiRequest>,
    payment_data: &mut PaymentData<F>,
    customer: &Option<domain::Customer>,
    call_connector_action: CallConnectorAction,
    validate_result: &operations::ValidateResult,
    schedule_time: Option<time::PrimitiveDateTime>,
    header_payload: HeaderPayload,
    frm_suggestion: Option<storage_enums::FrmSuggestion>,
    business_profile: &domain::BusinessProfile,
    is_retry_payment: bool,
) -> RouterResult<(
    RouterData<F, RouterDReq, router_types::PaymentsResponseData>,
    helpers::MerchantConnectorAccountType,
)>
where
    F: Send + Clone + Sync,
    RouterDReq: Send + Sync,

    // To create connector flow specific interface data
    PaymentData<F>: ConstructFlowSpecificData<F, RouterDReq, router_types::PaymentsResponseData>,
    RouterData<F, RouterDReq, router_types::PaymentsResponseData>: Feature<F, RouterDReq> + Send,
    // To construct connector flow specific api
    dyn api::Connector:
        services::api::ConnectorIntegration<F, RouterDReq, router_types::PaymentsResponseData>,
{
    let stime_connector = Instant::now();

    let merchant_connector_account = construct_profile_id_and_get_mca(
        state,
        merchant_account,
        payment_data,
        &connector.connector_name.to_string(),
        connector.merchant_connector_id.as_ref(),
        key_store,
        false,
    )
    .await?;

    if payment_data.payment_attempt.merchant_connector_id.is_none() {
        payment_data.payment_attempt.merchant_connector_id =
            merchant_connector_account.get_mca_id();
    }

    operation
        .to_domain()?
        .populate_payment_data(state, payment_data, merchant_account)
        .await?;

    let (pd, tokenization_action) = get_connector_tokenization_action_when_confirm_true(
        state,
        operation,
        payment_data,
        validate_result,
        &merchant_connector_account,
        key_store,
        customer,
        Some(business_profile),
    )
    .await?;
    *payment_data = pd;

    // Validating the blocklist guard and generate the fingerprint
    blocklist_guard(state, merchant_account, key_store, operation, payment_data).await?;

    let updated_customer = call_create_connector_customer_if_required(
        state,
        customer,
        merchant_account,
        key_store,
        &merchant_connector_account,
        payment_data,
    )
    .await?;

    let merchant_recipient_data =
        if let Some(true) = payment_data.payment_intent.is_payment_processor_token_flow {
            None
        } else {
            payment_data
                .get_merchant_recipient_data(
                    state,
                    merchant_account,
                    key_store,
                    &merchant_connector_account,
                    &connector,
                )
                .await?
        };

    let mut router_data = payment_data
        .construct_router_data(
            state,
            connector.connector.id(),
            merchant_account,
            key_store,
            customer,
            &merchant_connector_account,
            merchant_recipient_data,
        )
        .await?;

    let add_access_token_result = router_data
        .add_access_token(
            state,
            &connector,
            merchant_account,
            payment_data.creds_identifier.as_ref(),
        )
        .await?;

    router_data = router_data.add_session_token(state, &connector).await?;

    let should_continue_further = access_token::update_router_data_with_access_token_result(
        &add_access_token_result,
        &mut router_data,
        &call_connector_action,
    );

    // Tokenization Action will be DecryptApplePayToken, only when payment method type is Apple Pay
    // and the connector supports Apple Pay predecrypt
    match &tokenization_action {
        TokenizationAction::DecryptApplePayToken(payment_processing_details)
        | TokenizationAction::TokenizeInConnectorAndApplepayPreDecrypt(
            payment_processing_details,
        ) => {
            let apple_pay_data = match payment_data.payment_method_data.clone() {
                Some(domain::PaymentMethodData::Wallet(domain::WalletData::ApplePay(
                    wallet_data,
                ))) => Some(
                    ApplePayData::token_json(domain::WalletData::ApplePay(wallet_data))
                        .change_context(errors::ApiErrorResponse::InternalServerError)?
                        .decrypt(
                            &payment_processing_details.payment_processing_certificate,
                            &payment_processing_details.payment_processing_certificate_key,
                        )
                        .await
                        .change_context(errors::ApiErrorResponse::InternalServerError)?,
                ),
                _ => None,
            };

            let apple_pay_predecrypt = apple_pay_data
                .parse_value::<hyperswitch_domain_models::router_data::ApplePayPredecryptData>(
                    "ApplePayPredecryptData",
                )
                .change_context(errors::ApiErrorResponse::InternalServerError)?;

            router_data.payment_method_token = Some(
                hyperswitch_domain_models::router_data::PaymentMethodToken::ApplePayDecrypt(
                    Box::new(apple_pay_predecrypt),
                ),
            );
        }
        _ => (),
    };

    let payment_method_token_response = router_data
        .add_payment_method_token(
            state,
            &connector,
            &tokenization_action,
            should_continue_further,
        )
        .await?;

    let mut should_continue_further =
        tokenization::update_router_data_with_payment_method_token_result(
            payment_method_token_response,
            &mut router_data,
            is_retry_payment,
            should_continue_further,
        );

    (router_data, should_continue_further) = complete_preprocessing_steps_if_required(
        state,
        &connector,
        payment_data,
        router_data,
        operation,
        should_continue_further,
    )
    .await?;

    if let Ok(router_types::PaymentsResponseData::PreProcessingResponse {
        session_token: Some(session_token),
        ..
    }) = router_data.response.to_owned()
    {
        payment_data.sessions_token.push(session_token);
    };

    // In case of authorize flow, pre-task and post-tasks are being called in build request
    // if we do not want to proceed further, then the function will return Ok(None, false)
    let (connector_request, should_continue_further) = if should_continue_further {
        // Check if the actual flow specific request can be built with available data
        router_data
            .build_flow_specific_connector_request(state, &connector, call_connector_action.clone())
            .await?
    } else {
        (None, false)
    };

    if should_add_task_to_process_tracker(payment_data) {
        operation
            .to_domain()?
            .add_task_to_process_tracker(
                state,
                &payment_data.payment_attempt,
                validate_result.requeue,
                schedule_time,
            )
            .await
            .map_err(|error| logger::error!(process_tracker_error=?error))
            .ok();
    }

    // Update the payment trackers just before calling the connector
    // Since the request is already built in the previous step,
    // there should be no error in request construction from hyperswitch end
    (_, *payment_data) = operation
        .to_update_tracker()?
        .update_trackers(
            state,
            req_state,
            payment_data.clone(),
            customer.clone(),
            merchant_account.storage_scheme,
            updated_customer,
            key_store,
            frm_suggestion,
            header_payload.clone(),
        )
        .await?;

    let router_data = if should_continue_further {
        // The status of payment_attempt and intent will be updated in the previous step
        // update this in router_data.
        // This is added because few connector integrations do not update the status,
        // and rely on previous status set in router_data
        router_data.status = payment_data.payment_attempt.status;
        router_data
            .decide_flows(
                state,
                &connector,
                call_connector_action,
                connector_request,
                business_profile,
                header_payload.clone(),
            )
            .await
    } else {
        Ok(router_data)
    }?;

    let etime_connector = Instant::now();
    let duration_connector = etime_connector.saturating_duration_since(stime_connector);
    tracing::info!(duration = format!("Duration taken: {}", duration_connector.as_millis()));

    Ok((router_data, merchant_connector_account))
}

pub async fn get_merchant_bank_data_for_open_banking_connectors(
    merchant_connector_account: &helpers::MerchantConnectorAccountType,
    key_store: &domain::MerchantKeyStore,
    connector: &api::ConnectorData,
    state: &SessionState,
    merchant_account: &domain::MerchantAccount,
) -> RouterResult<Option<router_types::MerchantRecipientData>> {
    let merchant_data = merchant_connector_account
        .get_additional_merchant_data()
        .get_required_value("additional_merchant_data")?
        .into_inner()
        .peek()
        .clone();

    let merchant_recipient_data = merchant_data
        .parse_value::<router_types::AdditionalMerchantData>("AdditionalMerchantData")
        .change_context(errors::ApiErrorResponse::InternalServerError)
        .attach_printable("failed to decode MerchantRecipientData")?;

    let connector_name = enums::Connector::to_string(&connector.connector_name);
    let locker_based_connector_list = state.conf.locker_based_open_banking_connectors.clone();
    let contains = locker_based_connector_list
        .connector_list
        .contains(connector_name.as_str());

    let recipient_id = helpers::get_recipient_id_for_open_banking(&merchant_recipient_data)?;
    let final_recipient_data = if let Some(id) = recipient_id {
        if contains {
            // Customer Id for OpenBanking connectors will be merchant_id as the account data stored at locker belongs to the merchant
            let merchant_id_str = merchant_account.get_id().get_string_repr().to_owned();
            let cust_id = id_type::CustomerId::try_from(std::borrow::Cow::from(merchant_id_str))
                .change_context(errors::ApiErrorResponse::InternalServerError)
                .attach_printable("Failed to convert to CustomerId")?;
            let locker_resp = cards::get_payment_method_from_hs_locker(
                state,
                key_store,
                &cust_id,
                merchant_account.get_id(),
                id.as_str(),
                Some(enums::LockerChoice::HyperswitchCardVault),
            )
            .await
            .change_context(errors::ApiErrorResponse::InternalServerError)
            .attach_printable("Merchant bank account data could not be fetched from locker")?;

            let parsed: router_types::MerchantAccountData = locker_resp
                .peek()
                .to_string()
                .parse_struct("MerchantAccountData")
                .change_context(errors::ApiErrorResponse::InternalServerError)?;

            Some(router_types::MerchantRecipientData::AccountData(parsed))
        } else {
            Some(router_types::MerchantRecipientData::ConnectorRecipientId(
                Secret::new(id),
            ))
        }
    } else {
        None
    };
    Ok(final_recipient_data)
}

async fn blocklist_guard<F, ApiRequest>(
    state: &SessionState,
    merchant_account: &domain::MerchantAccount,
    key_store: &domain::MerchantKeyStore,
    operation: &BoxedOperation<'_, F, ApiRequest>,
    payment_data: &mut PaymentData<F>,
) -> CustomResult<bool, errors::ApiErrorResponse>
where
    F: Send + Clone + Sync,
{
    let merchant_id = &payment_data.payment_attempt.merchant_id;
    let blocklist_enabled_key = merchant_id.get_blocklist_guard_key();
    let blocklist_guard_enabled = state
        .store
        .find_config_by_key_unwrap_or(&blocklist_enabled_key, Some("false".to_string()))
        .await;

    let blocklist_guard_enabled: bool = match blocklist_guard_enabled {
        Ok(config) => serde_json::from_str(&config.config).unwrap_or(false),

        // If it is not present in db we are defaulting it to false
        Err(inner) => {
            if !inner.current_context().is_db_not_found() {
                logger::error!("Error fetching guard blocklist enabled config {:?}", inner);
            }
            false
        }
    };

    if blocklist_guard_enabled {
        Ok(operation
            .to_domain()?
            .guard_payment_against_blocklist(state, merchant_account, key_store, payment_data)
            .await?)
    } else {
        Ok(false)
    }
}

#[allow(clippy::too_many_arguments)]
pub async fn call_multiple_connectors_service<F, Op, Req>(
    state: &SessionState,
    merchant_account: &domain::MerchantAccount,
    key_store: &domain::MerchantKeyStore,
    connectors: Vec<api::SessionConnectorData>,
    _operation: &Op,
    mut payment_data: PaymentData<F>,
    customer: &Option<domain::Customer>,
    session_surcharge_details: Option<api::SessionSurchargeDetails>,
    business_profile: &domain::BusinessProfile,
    header_payload: HeaderPayload,
) -> RouterResult<PaymentData<F>>
where
    Op: Debug,
    F: Send + Clone,

    // To create connector flow specific interface data
    PaymentData<F>: ConstructFlowSpecificData<F, Req, router_types::PaymentsResponseData>,
    RouterData<F, Req, router_types::PaymentsResponseData>: Feature<F, Req>,

    // To construct connector flow specific api
    dyn api::Connector:
        services::api::ConnectorIntegration<F, Req, router_types::PaymentsResponseData>,

    // To perform router related operation for PaymentResponse
    PaymentResponse: Operation<F, Req>,
{
    let call_connectors_start_time = Instant::now();
    let mut join_handlers = Vec::with_capacity(connectors.len());
    for session_connector_data in connectors.iter() {
        let connector_id = session_connector_data.connector.connector.id();

        let merchant_connector_account = construct_profile_id_and_get_mca(
            state,
            merchant_account,
            &mut payment_data,
            &session_connector_data.connector.connector_name.to_string(),
            session_connector_data
                .connector
                .merchant_connector_id
                .as_ref(),
            key_store,
            false,
        )
        .await?;

        payment_data.surcharge_details =
            session_surcharge_details
                .as_ref()
                .and_then(|session_surcharge_details| {
                    session_surcharge_details.fetch_surcharge_details(
                        &session_connector_data.payment_method_type.into(),
                        &session_connector_data.payment_method_type,
                        None,
                    )
                });

        let router_data = payment_data
            .construct_router_data(
                state,
                connector_id,
                merchant_account,
                key_store,
                customer,
                &merchant_connector_account,
                None,
            )
            .await?;

        let res = router_data.decide_flows(
            state,
            &session_connector_data.connector,
            CallConnectorAction::Trigger,
            None,
            business_profile,
            header_payload.clone(),
        );

        join_handlers.push(res);
    }

    let result = join_all(join_handlers).await;

    for (connector_res, session_connector) in result.into_iter().zip(connectors) {
        let connector_name = session_connector.connector.connector_name.to_string();
        match connector_res {
            Ok(connector_response) => {
                if let Ok(router_types::PaymentsResponseData::SessionResponse {
                    session_token,
                    ..
                }) = connector_response.response.clone()
                {
                    // If session token is NoSessionTokenReceived, it is not pushed into the sessions_token as there is no response or there can be some error
                    // In case of error, that error is already logged
                    if !matches!(
                        session_token,
                        api_models::payments::SessionToken::NoSessionTokenReceived,
                    ) {
                        payment_data.sessions_token.push(session_token);
                    }
                }
                if let Err(connector_error_response) = connector_response.response {
                    logger::error!(
                        "sessions_connector_error {} {:?}",
                        connector_name,
                        connector_error_response
                    );
                }
            }
            Err(api_error) => {
                logger::error!("sessions_api_error {} {:?}", connector_name, api_error);
            }
        }
    }

    let call_connectors_end_time = Instant::now();
    let call_connectors_duration =
        call_connectors_end_time.saturating_duration_since(call_connectors_start_time);
    tracing::info!(duration = format!("Duration taken: {}", call_connectors_duration.as_millis()));

    Ok(payment_data)
}

pub async fn call_create_connector_customer_if_required<F, Req>(
    state: &SessionState,
    customer: &Option<domain::Customer>,
    merchant_account: &domain::MerchantAccount,
    key_store: &domain::MerchantKeyStore,
    merchant_connector_account: &helpers::MerchantConnectorAccountType,
    payment_data: &mut PaymentData<F>,
) -> RouterResult<Option<storage::CustomerUpdate>>
where
    F: Send + Clone + Sync,
    Req: Send + Sync,

    // To create connector flow specific interface data
    PaymentData<F>: ConstructFlowSpecificData<F, Req, router_types::PaymentsResponseData>,
    RouterData<F, Req, router_types::PaymentsResponseData>: Feature<F, Req> + Send,

    // To construct connector flow specific api
    dyn api::Connector:
        services::api::ConnectorIntegration<F, Req, router_types::PaymentsResponseData>,
{
    let connector_name = payment_data.payment_attempt.connector.clone();

    match connector_name {
        Some(connector_name) => {
            let connector = api::ConnectorData::get_connector_by_name(
                &state.conf.connectors,
                &connector_name,
                api::GetToken::Connector,
                merchant_connector_account.get_mca_id(),
            )?;

            let connector_label = utils::get_connector_label(
                payment_data.payment_intent.business_country,
                payment_data.payment_intent.business_label.as_ref(),
                payment_data.payment_attempt.business_sub_label.as_ref(),
                &connector_name,
            );

            let connector_label = if let Some(connector_label) = merchant_connector_account
                .get_mca_id()
                .map(|mca_id| mca_id.get_string_repr().to_string())
                .or(connector_label)
            {
                connector_label
            } else {
                let profile_id = payment_data
                    .payment_intent
                    .profile_id
                    .as_ref()
                    .get_required_value("profile_id")
                    .change_context(errors::ApiErrorResponse::InternalServerError)
                    .attach_printable("profile_id is not set in payment_intent")?;

                format!("{connector_name}_{}", profile_id.get_string_repr())
            };

            let (should_call_connector, existing_connector_customer_id) =
                customers::should_call_connector_create_customer(
                    state,
                    &connector,
                    customer,
                    &connector_label,
                );

            if should_call_connector {
                // Create customer at connector and update the customer table to store this data
                let router_data = payment_data
                    .construct_router_data(
                        state,
                        connector.connector.id(),
                        merchant_account,
                        key_store,
                        customer,
                        merchant_connector_account,
                        None,
                    )
                    .await?;

                let connector_customer_id = router_data
                    .create_connector_customer(state, &connector)
                    .await?;

                let customer_update = customers::update_connector_customer_in_customers(
                    &connector_label,
                    customer.as_ref(),
                    &connector_customer_id,
                )
                .await;

                payment_data.connector_customer_id = connector_customer_id;
                Ok(customer_update)
            } else {
                // Customer already created in previous calls use the same value, no need to update
                payment_data.connector_customer_id =
                    existing_connector_customer_id.map(ToOwned::to_owned);
                Ok(None)
            }
        }
        None => Ok(None),
    }
}

async fn complete_preprocessing_steps_if_required<F, Req, Q>(
    state: &SessionState,
    connector: &api::ConnectorData,
    payment_data: &PaymentData<F>,
    mut router_data: RouterData<F, Req, router_types::PaymentsResponseData>,
    operation: &BoxedOperation<'_, F, Q>,
    should_continue_payment: bool,
) -> RouterResult<(RouterData<F, Req, router_types::PaymentsResponseData>, bool)>
where
    F: Send + Clone + Sync,
    Req: Send + Sync,
    RouterData<F, Req, router_types::PaymentsResponseData>: Feature<F, Req> + Send,
    dyn api::Connector:
        services::api::ConnectorIntegration<F, Req, router_types::PaymentsResponseData>,
{
    if !is_operation_complete_authorize(&operation)
        && connector
            .connector_name
            .is_pre_processing_required_before_authorize()
    {
        router_data = router_data.preprocessing_steps(state, connector).await?;
        return Ok((router_data, should_continue_payment));
    }
    //TODO: For ACH transfers, if preprocessing_step is not required for connectors encountered in future, add the check
    let router_data_and_should_continue_payment = match payment_data.payment_method_data.clone() {
        Some(domain::PaymentMethodData::BankTransfer(data)) => match data.deref() {
            domain::BankTransferData::AchBankTransfer { .. }
            | domain::BankTransferData::MultibancoBankTransfer { .. }
                if connector.connector_name == router_types::Connector::Stripe =>
            {
                if payment_data.payment_attempt.preprocessing_step_id.is_none() {
                    (
                        router_data.preprocessing_steps(state, connector).await?,
                        false,
                    )
                } else {
                    (router_data, should_continue_payment)
                }
            }
            _ => (router_data, should_continue_payment),
        },
        Some(domain::PaymentMethodData::Wallet(_)) => {
            if is_preprocessing_required_for_wallets(connector.connector_name.to_string()) {
                (
                    router_data.preprocessing_steps(state, connector).await?,
                    false,
                )
            } else {
                (router_data, should_continue_payment)
            }
        }
        Some(domain::PaymentMethodData::Card(_)) => {
            if connector.connector_name == router_types::Connector::Payme
                && !matches!(format!("{operation:?}").as_str(), "CompleteAuthorize")
            {
                router_data = router_data.preprocessing_steps(state, connector).await?;

                let is_error_in_response = router_data.response.is_err();
                // If is_error_in_response is true, should_continue_payment should be false, we should throw the error
                (router_data, !is_error_in_response)
            } else if connector.connector_name == router_types::Connector::Nmi
                && !matches!(format!("{operation:?}").as_str(), "CompleteAuthorize")
                && router_data.auth_type == storage_enums::AuthenticationType::ThreeDs
                && !matches!(
                    payment_data
                        .payment_attempt
                        .external_three_ds_authentication_attempted,
                    Some(true)
                )
            {
                router_data = router_data.preprocessing_steps(state, connector).await?;

                (router_data, false)
            } else if connector.connector_name == router_types::Connector::Cybersource
                && is_operation_complete_authorize(&operation)
                && router_data.auth_type == storage_enums::AuthenticationType::ThreeDs
            {
                router_data = router_data.preprocessing_steps(state, connector).await?;

                // Should continue the flow only if no redirection_data is returned else a response with redirection form shall be returned
                let should_continue = matches!(
                    router_data.response,
                    Ok(router_types::PaymentsResponseData::TransactionResponse {
                        redirection_data: None,
                        ..
                    })
                ) && router_data.status
                    != common_enums::AttemptStatus::AuthenticationFailed;
                (router_data, should_continue)
            } else if (connector.connector_name == router_types::Connector::Nuvei
                || connector.connector_name == router_types::Connector::Shift4)
                && router_data.auth_type == common_enums::AuthenticationType::ThreeDs
                && !is_operation_complete_authorize(&operation)
            {
                router_data = router_data.preprocessing_steps(state, connector).await?;
                (router_data, should_continue_payment)
            } else {
                (router_data, should_continue_payment)
            }
        }
        Some(domain::PaymentMethodData::GiftCard(_)) => {
            if connector.connector_name == router_types::Connector::Adyen {
                router_data = router_data.preprocessing_steps(state, connector).await?;

                let is_error_in_response = router_data.response.is_err();
                // If is_error_in_response is true, should_continue_payment should be false, we should throw the error
                (router_data, !is_error_in_response)
            } else {
                (router_data, should_continue_payment)
            }
        }
        Some(domain::PaymentMethodData::BankDebit(_)) => {
            if connector.connector_name == router_types::Connector::Gocardless {
                router_data = router_data.preprocessing_steps(state, connector).await?;
                let is_error_in_response = router_data.response.is_err();
                // If is_error_in_response is true, should_continue_payment should be false, we should throw the error
                (router_data, !is_error_in_response)
            } else {
                (router_data, should_continue_payment)
            }
        }
        _ => {
            // 3DS validation for paypal cards after verification (authorize call)
            if connector.connector_name == router_types::Connector::Paypal
                && payment_data.payment_attempt.payment_method
                    == Some(storage_enums::PaymentMethod::Card)
                && matches!(format!("{operation:?}").as_str(), "CompleteAuthorize")
            {
                router_data = router_data.preprocessing_steps(state, connector).await?;
                let is_error_in_response = router_data.response.is_err();
                // If is_error_in_response is true, should_continue_payment should be false, we should throw the error
                (router_data, !is_error_in_response)
            } else {
                (router_data, should_continue_payment)
            }
        }
    };

    Ok(router_data_and_should_continue_payment)
}

#[allow(clippy::too_many_arguments)]
async fn complete_postprocessing_steps_if_required<F, Q, RouterDReq>(
    state: &SessionState,
    merchant_account: &domain::MerchantAccount,
    key_store: &domain::MerchantKeyStore,
    customer: &Option<domain::Customer>,
    merchant_conn_account: &helpers::MerchantConnectorAccountType,
    connector: &api::ConnectorData,
    payment_data: &mut PaymentData<F>,
    _operation: &BoxedOperation<'_, F, Q>,
) -> RouterResult<RouterData<F, RouterDReq, router_types::PaymentsResponseData>>
where
    F: Send + Clone + Sync,
    RouterDReq: Send + Sync,

    RouterData<F, RouterDReq, router_types::PaymentsResponseData>: Feature<F, RouterDReq> + Send,
    dyn api::Connector:
        services::api::ConnectorIntegration<F, RouterDReq, router_types::PaymentsResponseData>,
    PaymentData<F>: ConstructFlowSpecificData<F, RouterDReq, router_types::PaymentsResponseData>,
{
    let mut router_data = payment_data
        .construct_router_data(
            state,
            connector.connector.id(),
            merchant_account,
            key_store,
            customer,
            merchant_conn_account,
            None,
        )
        .await?;

    match payment_data.payment_method_data.clone() {
        Some(domain::PaymentMethodData::OpenBanking(domain::OpenBankingData::OpenBankingPIS {
            ..
        })) => {
            if connector.connector_name == router_types::Connector::Plaid {
                router_data = router_data.postprocessing_steps(state, connector).await?;
                let token = if let Ok(ref res) = router_data.response {
                    match res {
                        router_types::PaymentsResponseData::PostProcessingResponse {
                            session_token,
                        } => session_token
                            .as_ref()
                            .map(|token| api::SessionToken::OpenBanking(token.clone())),
                        _ => None,
                    }
                } else {
                    None
                };
                if let Some(t) = token {
                    payment_data.sessions_token.push(t);
                }

                Ok(router_data)
            } else {
                Ok(router_data)
            }
        }
        _ => Ok(router_data),
    }
}

pub fn is_preprocessing_required_for_wallets(connector_name: String) -> bool {
    connector_name == *"trustpay" || connector_name == *"payme"
}

#[instrument(skip_all)]
pub async fn construct_profile_id_and_get_mca<'a, F>(
    state: &'a SessionState,
    merchant_account: &domain::MerchantAccount,
    payment_data: &mut PaymentData<F>,
    connector_name: &str,
    merchant_connector_id: Option<&id_type::MerchantConnectorAccountId>,
    key_store: &domain::MerchantKeyStore,
    _should_validate: bool,
) -> RouterResult<helpers::MerchantConnectorAccountType>
where
    F: Clone,
{
    let profile_id = payment_data
        .payment_intent
        .profile_id
        .as_ref()
        .get_required_value("profile_id")
        .change_context(errors::ApiErrorResponse::InternalServerError)
        .attach_printable("profile_id is not set in payment_intent")?
        .clone();

    let merchant_connector_account = helpers::get_merchant_connector_account(
        state,
        merchant_account.get_id(),
        payment_data.creds_identifier.to_owned(),
        key_store,
        &profile_id,
        connector_name,
        merchant_connector_id,
    )
    .await?;

    Ok(merchant_connector_account)
}

fn is_payment_method_tokenization_enabled_for_connector(
    state: &SessionState,
    connector_name: &str,
    payment_method: &storage::enums::PaymentMethod,
    payment_method_type: &Option<storage::enums::PaymentMethodType>,
    apple_pay_flow: &Option<domain::ApplePayFlow>,
) -> RouterResult<bool> {
    let connector_tokenization_filter = state.conf.tokenization.0.get(connector_name);

    Ok(connector_tokenization_filter
        .map(|connector_filter| {
            connector_filter
                .payment_method
                .clone()
                .contains(payment_method)
                && is_payment_method_type_allowed_for_connector(
                    payment_method_type,
                    connector_filter.payment_method_type.clone(),
                )
                && is_apple_pay_pre_decrypt_type_connector_tokenization(
                    payment_method_type,
                    apple_pay_flow,
                    connector_filter.apple_pay_pre_decrypt_flow.clone(),
                )
        })
        .unwrap_or(false))
}

fn is_apple_pay_pre_decrypt_type_connector_tokenization(
    payment_method_type: &Option<storage::enums::PaymentMethodType>,
    apple_pay_flow: &Option<domain::ApplePayFlow>,
    apple_pay_pre_decrypt_flow_filter: Option<ApplePayPreDecryptFlow>,
) -> bool {
    match (payment_method_type, apple_pay_flow) {
        (
            Some(storage::enums::PaymentMethodType::ApplePay),
            Some(domain::ApplePayFlow::Simplified(_)),
        ) => !matches!(
            apple_pay_pre_decrypt_flow_filter,
            Some(ApplePayPreDecryptFlow::NetworkTokenization)
        ),
        _ => true,
    }
}

fn decide_apple_pay_flow(
    state: &SessionState,
    payment_method_type: &Option<enums::PaymentMethodType>,
    merchant_connector_account: Option<&helpers::MerchantConnectorAccountType>,
) -> Option<domain::ApplePayFlow> {
    payment_method_type.and_then(|pmt| match pmt {
        enums::PaymentMethodType::ApplePay => {
            check_apple_pay_metadata(state, merchant_connector_account)
        }
        _ => None,
    })
}

fn check_apple_pay_metadata(
    state: &SessionState,
    merchant_connector_account: Option<&helpers::MerchantConnectorAccountType>,
) -> Option<domain::ApplePayFlow> {
    merchant_connector_account.and_then(|mca| {
        let metadata = mca.get_metadata();
        metadata.and_then(|apple_pay_metadata| {
            let parsed_metadata = apple_pay_metadata
                .clone()
                .parse_value::<api_models::payments::ApplepayCombinedSessionTokenData>(
                    "ApplepayCombinedSessionTokenData",
                )
                .map(|combined_metadata| {
                    api_models::payments::ApplepaySessionTokenMetadata::ApplePayCombined(
                        combined_metadata.apple_pay_combined,
                    )
                })
                .or_else(|_| {
                    apple_pay_metadata
                        .parse_value::<api_models::payments::ApplepaySessionTokenData>(
                            "ApplepaySessionTokenData",
                        )
                        .map(|old_metadata| {
                            api_models::payments::ApplepaySessionTokenMetadata::ApplePay(
                                old_metadata.apple_pay,
                            )
                        })
                })
                .map_err(|error| {
                    logger::warn!(?error, "Failed to Parse Value to ApplepaySessionTokenData")
                });

            parsed_metadata.ok().map(|metadata| match metadata {
                api_models::payments::ApplepaySessionTokenMetadata::ApplePayCombined(
                    apple_pay_combined,
                ) => match apple_pay_combined {
                    api_models::payments::ApplePayCombinedMetadata::Simplified { .. } => {
                        domain::ApplePayFlow::Simplified(payments_api::PaymentProcessingDetails {
                            payment_processing_certificate: state
                                .conf
                                .applepay_decrypt_keys
                                .get_inner()
                                .apple_pay_ppc
                                .clone(),
                            payment_processing_certificate_key: state
                                .conf
                                .applepay_decrypt_keys
                                .get_inner()
                                .apple_pay_ppc_key
                                .clone(),
                        })
                    }
                    api_models::payments::ApplePayCombinedMetadata::Manual {
                        payment_request_data: _,
                        session_token_data,
                    } => {
                        if let Some(manual_payment_processing_details_at) =
                            session_token_data.payment_processing_details_at
                        {
                            match manual_payment_processing_details_at {
                                payments_api::PaymentProcessingDetailsAt::Hyperswitch(
                                    payment_processing_details,
                                ) => domain::ApplePayFlow::Simplified(payment_processing_details),
                                payments_api::PaymentProcessingDetailsAt::Connector => {
                                    domain::ApplePayFlow::Manual
                                }
                            }
                        } else {
                            domain::ApplePayFlow::Manual
                        }
                    }
                },
                api_models::payments::ApplepaySessionTokenMetadata::ApplePay(_) => {
                    domain::ApplePayFlow::Manual
                }
            })
        })
    })
}

fn is_payment_method_type_allowed_for_connector(
    current_pm_type: &Option<storage::enums::PaymentMethodType>,
    pm_type_filter: Option<PaymentMethodTypeTokenFilter>,
) -> bool {
    match (*current_pm_type).zip(pm_type_filter) {
        Some((pm_type, type_filter)) => match type_filter {
            PaymentMethodTypeTokenFilter::AllAccepted => true,
            PaymentMethodTypeTokenFilter::EnableOnly(enabled) => enabled.contains(&pm_type),
            PaymentMethodTypeTokenFilter::DisableOnly(disabled) => !disabled.contains(&pm_type),
        },
        None => true, // Allow all types if payment_method_type is not present
    }
}

async fn decide_payment_method_tokenize_action(
    state: &SessionState,
    connector_name: &str,
    payment_method: &storage::enums::PaymentMethod,
    pm_parent_token: Option<&String>,
    is_connector_tokenization_enabled: bool,
    apple_pay_flow: Option<domain::ApplePayFlow>,
) -> RouterResult<TokenizationAction> {
    match pm_parent_token {
        None => Ok(match (is_connector_tokenization_enabled, apple_pay_flow) {
            (true, Some(domain::ApplePayFlow::Simplified(payment_processing_details))) => {
                TokenizationAction::TokenizeInConnectorAndApplepayPreDecrypt(
                    payment_processing_details,
                )
            }
            (true, _) => TokenizationAction::TokenizeInConnectorAndRouter,
            (false, Some(domain::ApplePayFlow::Simplified(payment_processing_details))) => {
                TokenizationAction::DecryptApplePayToken(payment_processing_details)
            }
            (false, _) => TokenizationAction::TokenizeInRouter,
        }),
        Some(token) => {
            let redis_conn = state
                .store
                .get_redis_conn()
                .change_context(errors::ApiErrorResponse::InternalServerError)
                .attach_printable("Failed to get redis connection")?;

            let key = format!(
                "pm_token_{}_{}_{}",
                token.to_owned(),
                payment_method,
                connector_name
            );

            let connector_token_option = redis_conn
                .get_key::<Option<String>>(&key)
                .await
                .change_context(errors::ApiErrorResponse::InternalServerError)
                .attach_printable("Failed to fetch the token from redis")?;

            match connector_token_option {
                Some(connector_token) => Ok(TokenizationAction::ConnectorToken(connector_token)),
                None => Ok(match (is_connector_tokenization_enabled, apple_pay_flow) {
                    (true, Some(domain::ApplePayFlow::Simplified(payment_processing_details))) => {
                        TokenizationAction::TokenizeInConnectorAndApplepayPreDecrypt(
                            payment_processing_details,
                        )
                    }
                    (true, _) => TokenizationAction::TokenizeInConnectorAndRouter,
                    (false, Some(domain::ApplePayFlow::Simplified(payment_processing_details))) => {
                        TokenizationAction::DecryptApplePayToken(payment_processing_details)
                    }
                    (false, _) => TokenizationAction::TokenizeInRouter,
                }),
            }
        }
    }
}

#[derive(Clone, Debug)]
pub enum TokenizationAction {
    TokenizeInRouter,
    TokenizeInConnector,
    TokenizeInConnectorAndRouter,
    ConnectorToken(String),
    SkipConnectorTokenization,
    DecryptApplePayToken(payments_api::PaymentProcessingDetails),
    TokenizeInConnectorAndApplepayPreDecrypt(payments_api::PaymentProcessingDetails),
}

#[allow(clippy::too_many_arguments)]
pub async fn get_connector_tokenization_action_when_confirm_true<F, Req>(
    state: &SessionState,
    operation: &BoxedOperation<'_, F, Req>,
    payment_data: &mut PaymentData<F>,
    validate_result: &operations::ValidateResult,
    merchant_connector_account: &helpers::MerchantConnectorAccountType,
    merchant_key_store: &domain::MerchantKeyStore,
    customer: &Option<domain::Customer>,
    business_profile: Option<&domain::BusinessProfile>,
) -> RouterResult<(PaymentData<F>, TokenizationAction)>
where
    F: Send + Clone,
{
    let connector = payment_data.payment_attempt.connector.to_owned();

    let is_mandate = payment_data
        .mandate_id
        .as_ref()
        .and_then(|inner| inner.mandate_reference_id.as_ref())
        .map(|mandate_reference| match mandate_reference {
            api_models::payments::MandateReferenceId::ConnectorMandateId(_) => true,
            api_models::payments::MandateReferenceId::NetworkMandateId(_) => false,
        })
        .unwrap_or(false);

    let payment_data_and_tokenization_action = match connector {
        Some(_) if is_mandate => (
            payment_data.to_owned(),
            TokenizationAction::SkipConnectorTokenization,
        ),
        Some(connector) if is_operation_confirm(&operation) => {
            let payment_method = &payment_data
                .payment_attempt
                .payment_method
                .get_required_value("payment_method")?;
            let payment_method_type = &payment_data.payment_attempt.payment_method_type;

            let apple_pay_flow =
                decide_apple_pay_flow(state, payment_method_type, Some(merchant_connector_account));

            let is_connector_tokenization_enabled =
                is_payment_method_tokenization_enabled_for_connector(
                    state,
                    &connector,
                    payment_method,
                    payment_method_type,
                    &apple_pay_flow,
                )?;

            add_apple_pay_flow_metrics(
                &apple_pay_flow,
                payment_data.payment_attempt.connector.clone(),
                payment_data.payment_attempt.merchant_id.clone(),
            );

            let payment_method_action = decide_payment_method_tokenize_action(
                state,
                &connector,
                payment_method,
                payment_data.token.as_ref(),
                is_connector_tokenization_enabled,
                apple_pay_flow,
            )
            .await?;

            let connector_tokenization_action = match payment_method_action {
                TokenizationAction::TokenizeInRouter => {
                    let (_operation, payment_method_data, pm_id) = operation
                        .to_domain()?
                        .make_pm_data(
                            state,
                            payment_data,
                            validate_result.storage_scheme,
                            merchant_key_store,
                            customer,
                            business_profile,
                        )
                        .await?;
                    payment_data.payment_method_data = payment_method_data;
                    payment_data.payment_attempt.payment_method_id = pm_id;

                    TokenizationAction::SkipConnectorTokenization
                }

                TokenizationAction::TokenizeInConnector => TokenizationAction::TokenizeInConnector,
                TokenizationAction::TokenizeInConnectorAndRouter => {
                    let (_operation, payment_method_data, pm_id) = operation
                        .to_domain()?
                        .make_pm_data(
                            state,
                            payment_data,
                            validate_result.storage_scheme,
                            merchant_key_store,
                            customer,
                            business_profile,
                        )
                        .await?;

                    payment_data.payment_method_data = payment_method_data;
                    payment_data.payment_attempt.payment_method_id = pm_id;
                    TokenizationAction::TokenizeInConnector
                }
                TokenizationAction::ConnectorToken(token) => {
                    payment_data.pm_token = Some(token);
                    TokenizationAction::SkipConnectorTokenization
                }
                TokenizationAction::SkipConnectorTokenization => {
                    TokenizationAction::SkipConnectorTokenization
                }
                TokenizationAction::DecryptApplePayToken(payment_processing_details) => {
                    TokenizationAction::DecryptApplePayToken(payment_processing_details)
                }
                TokenizationAction::TokenizeInConnectorAndApplepayPreDecrypt(
                    payment_processing_details,
                ) => TokenizationAction::TokenizeInConnectorAndApplepayPreDecrypt(
                    payment_processing_details,
                ),
            };
            (payment_data.to_owned(), connector_tokenization_action)
        }
        _ => (
            payment_data.to_owned(),
            TokenizationAction::SkipConnectorTokenization,
        ),
    };

    Ok(payment_data_and_tokenization_action)
}

pub async fn tokenize_in_router_when_confirm_false_or_external_authentication<F, Req>(
    state: &SessionState,
    operation: &BoxedOperation<'_, F, Req>,
    payment_data: &mut PaymentData<F>,
    validate_result: &operations::ValidateResult,
    merchant_key_store: &domain::MerchantKeyStore,
    customer: &Option<domain::Customer>,
    business_profile: Option<&domain::BusinessProfile>,
) -> RouterResult<PaymentData<F>>
where
    F: Send + Clone,
{
    // On confirm is false and only router related
    let is_external_authentication_requested = payment_data
        .payment_intent
        .request_external_three_ds_authentication;
    let payment_data =
        if !is_operation_confirm(operation) || is_external_authentication_requested == Some(true) {
            let (_operation, payment_method_data, pm_id) = operation
                .to_domain()?
                .make_pm_data(
                    state,
                    payment_data,
                    validate_result.storage_scheme,
                    merchant_key_store,
                    customer,
                    business_profile,
                )
                .await?;
            payment_data.payment_method_data = payment_method_data;
            if let Some(payment_method_id) = pm_id {
                payment_data.payment_attempt.payment_method_id = Some(payment_method_id);
            }
            payment_data
        } else {
            payment_data
        };
    Ok(payment_data.to_owned())
}

#[derive(Clone)]
pub struct MandateConnectorDetails {
    pub connector: String,
    pub merchant_connector_id: Option<id_type::MerchantConnectorAccountId>,
}

#[derive(Clone)]
pub struct PaymentData<F>
where
    F: Clone,
{
    pub flow: PhantomData<F>,
    pub payment_intent: storage::PaymentIntent,
    pub payment_attempt: storage::PaymentAttempt,
    pub multiple_capture_data: Option<types::MultipleCaptureData>,
    pub amount: api::Amount,
    pub mandate_id: Option<api_models::payments::MandateIds>,
    pub mandate_connector: Option<MandateConnectorDetails>,
    pub currency: storage_enums::Currency,
    pub setup_mandate: Option<MandateData>,
    pub customer_acceptance: Option<CustomerAcceptance>,
    pub address: PaymentAddress,
    pub token: Option<String>,
    pub token_data: Option<storage::PaymentTokenData>,
    pub confirm: Option<bool>,
    pub force_sync: Option<bool>,
    pub payment_method_data: Option<domain::PaymentMethodData>,
    pub payment_method_info: Option<storage::PaymentMethod>,
    pub refunds: Vec<storage::Refund>,
    pub disputes: Vec<storage::Dispute>,
    pub attempts: Option<Vec<storage::PaymentAttempt>>,
    pub sessions_token: Vec<api::SessionToken>,
    pub card_cvc: Option<Secret<String>>,
    pub email: Option<pii::Email>,
    pub creds_identifier: Option<String>,
    pub pm_token: Option<String>,
    pub connector_customer_id: Option<String>,
    pub recurring_mandate_payment_data:
        Option<hyperswitch_domain_models::router_data::RecurringMandatePaymentData>,
    pub ephemeral_key: Option<ephemeral_key::EphemeralKey>,
    pub redirect_response: Option<api_models::payments::RedirectResponse>,
    pub surcharge_details: Option<types::SurchargeDetails>,
    pub frm_message: Option<FraudCheck>,
    pub payment_link_data: Option<api_models::payments::PaymentLinkResponse>,
    pub incremental_authorization_details: Option<IncrementalAuthorizationDetails>,
    pub authorizations: Vec<diesel_models::authorization::Authorization>,
    pub authentication: Option<storage::Authentication>,
    pub recurring_details: Option<RecurringDetails>,
    pub poll_config: Option<router_types::PollConfig>,
}

#[derive(Clone, serde::Serialize, Debug)]
pub struct PaymentEvent {
    payment_intent: storage::PaymentIntent,
    payment_attempt: storage::PaymentAttempt,
}

impl<F: Clone> PaymentData<F> {
    fn to_event(&self) -> PaymentEvent {
        PaymentEvent {
            payment_intent: self.payment_intent.clone(),
            payment_attempt: self.payment_attempt.clone(),
        }
    }
}

impl EventInfo for PaymentEvent {
    type Data = Self;
    fn data(&self) -> error_stack::Result<Self::Data, events::EventsError> {
        Ok(self.clone())
    }

    fn key(&self) -> String {
        "payment".to_string()
    }
}

#[derive(Debug, Default, Clone)]
pub struct IncrementalAuthorizationDetails {
    pub additional_amount: MinorUnit,
    pub total_amount: MinorUnit,
    pub reason: Option<String>,
    pub authorization_id: Option<String>,
}

pub trait CustomerDetailsExt {
    type Error;
    fn get_name(&self) -> Result<Secret<String, masking::WithType>, Self::Error>;
    fn get_email(&self) -> Result<pii::Email, Self::Error>;
}

impl CustomerDetailsExt for CustomerDetails {
    type Error = error_stack::Report<errors::ConnectorError>;
    fn get_name(&self) -> Result<Secret<String, masking::WithType>, Self::Error> {
        self.name.clone().ok_or_else(missing_field_err("name"))
    }
    fn get_email(&self) -> Result<pii::Email, Self::Error> {
        self.email.clone().ok_or_else(missing_field_err("email"))
    }
}

pub fn if_not_create_change_operation<'a, Op, F>(
    status: storage_enums::IntentStatus,
    confirm: Option<bool>,
    current: &'a Op,
) -> BoxedOperation<'_, F, api::PaymentsRequest>
where
    F: Send + Clone,
    Op: Operation<F, api::PaymentsRequest> + Send + Sync,
    &'a Op: Operation<F, api::PaymentsRequest>,
{
    if confirm.unwrap_or(false) {
        Box::new(PaymentConfirm)
    } else {
        match status {
            storage_enums::IntentStatus::RequiresConfirmation
            | storage_enums::IntentStatus::RequiresCustomerAction
            | storage_enums::IntentStatus::RequiresPaymentMethod => Box::new(current),
            _ => Box::new(&PaymentStatus),
        }
    }
}

pub fn is_confirm<'a, F: Clone + Send, R, Op>(
    operation: &'a Op,
    confirm: Option<bool>,
) -> BoxedOperation<'_, F, R>
where
    PaymentConfirm: Operation<F, R>,
    &'a PaymentConfirm: Operation<F, R>,
    Op: Operation<F, R> + Send + Sync,
    &'a Op: Operation<F, R>,
{
    if confirm.unwrap_or(false) {
        Box::new(&PaymentConfirm)
    } else {
        Box::new(operation)
    }
}

pub fn should_call_connector<Op: Debug, F: Clone>(
    operation: &Op,
    payment_data: &PaymentData<F>,
) -> bool {
    match format!("{operation:?}").as_str() {
        "PaymentConfirm" => true,
        "PaymentStart" => {
            !matches!(
                payment_data.payment_intent.status,
                storage_enums::IntentStatus::Failed | storage_enums::IntentStatus::Succeeded
            ) && payment_data.payment_attempt.authentication_data.is_none()
        }
        "PaymentStatus" => {
            matches!(
                payment_data.payment_intent.status,
                storage_enums::IntentStatus::Processing
                    | storage_enums::IntentStatus::RequiresCustomerAction
                    | storage_enums::IntentStatus::RequiresMerchantAction
                    | storage_enums::IntentStatus::RequiresCapture
                    | storage_enums::IntentStatus::PartiallyCapturedAndCapturable
            ) && payment_data.force_sync.unwrap_or(false)
        }
        "PaymentCancel" => matches!(
            payment_data.payment_intent.status,
            storage_enums::IntentStatus::RequiresCapture
                | storage_enums::IntentStatus::PartiallyCapturedAndCapturable
        ),
        "PaymentCapture" => {
            matches!(
                payment_data.payment_intent.status,
                storage_enums::IntentStatus::RequiresCapture
                    | storage_enums::IntentStatus::PartiallyCapturedAndCapturable
            ) || (matches!(
                payment_data.payment_intent.status,
                storage_enums::IntentStatus::Processing
            ) && matches!(
                payment_data.payment_attempt.capture_method,
                Some(storage_enums::CaptureMethod::ManualMultiple)
            ))
        }
        "CompleteAuthorize" => true,
        "PaymentApprove" => true,
        "PaymentReject" => true,
        "PaymentSession" => true,
        "PaymentIncrementalAuthorization" => matches!(
            payment_data.payment_intent.status,
            storage_enums::IntentStatus::RequiresCapture
        ),
        _ => false,
    }
}

pub fn is_operation_confirm<Op: Debug>(operation: &Op) -> bool {
    matches!(format!("{operation:?}").as_str(), "PaymentConfirm")
}

pub fn is_operation_complete_authorize<Op: Debug>(operation: &Op) -> bool {
    matches!(format!("{operation:?}").as_str(), "CompleteAuthorize")
}

#[cfg(feature = "olap")]
pub async fn list_payments(
    state: SessionState,
    merchant: domain::MerchantAccount,
    profile_id_list: Option<Vec<id_type::ProfileId>>,
    key_store: domain::MerchantKeyStore,
    constraints: api::PaymentListConstraints,
) -> RouterResponse<api::PaymentListResponse> {
    use hyperswitch_domain_models::errors::StorageError;
    helpers::validate_payment_list_request(&constraints)?;
    let merchant_id = merchant.get_id();
    let db = state.store.as_ref();
    let payment_intents = helpers::filter_by_constraints(
        &state,
        &constraints,
        merchant_id,
        &key_store,
        merchant.storage_scheme,
    )
    .await
    .to_not_found_response(errors::ApiErrorResponse::PaymentNotFound)?;
    let payment_intents =
        utils::filter_objects_based_on_profile_id_list(profile_id_list, payment_intents);

    let collected_futures = payment_intents.into_iter().map(|pi| {
        async {
            match db
                .find_payment_attempt_by_payment_id_merchant_id_attempt_id(
                    &pi.payment_id,
                    merchant_id,
                    &pi.active_attempt.get_id(),
                    // since OLAP doesn't have KV. Force to get the data from PSQL.
                    storage_enums::MerchantStorageScheme::PostgresOnly,
                )
                .await
            {
                Ok(pa) => Some(Ok((pi, pa))),
                Err(error) => {
                    if matches!(error.current_context(), StorageError::ValueNotFound(_)) {
                        logger::warn!(
                            ?error,
                            "payment_attempts missing for payment_id : {:?}",
                            pi.payment_id,
                        );
                        return None;
                    }
                    Some(Err(error))
                }
            }
        }
    });

    //If any of the response are Err, we will get Result<Err(_)>
    let pi_pa_tuple_vec: Result<Vec<(storage::PaymentIntent, storage::PaymentAttempt)>, _> =
        join_all(collected_futures)
            .await
            .into_iter()
            .flatten() //Will ignore `None`, will only flatten 1 level
            .collect::<Result<Vec<(storage::PaymentIntent, storage::PaymentAttempt)>, _>>();
    //Will collect responses in same order async, leading to sorted responses

    //Converting Intent-Attempt array to Response if no error
    let data: Vec<api::PaymentsResponse> = pi_pa_tuple_vec
        .change_context(errors::ApiErrorResponse::InternalServerError)?
        .into_iter()
        .map(ForeignFrom::foreign_from)
        .collect();

    Ok(services::ApplicationResponse::Json(
        api::PaymentListResponse {
            size: data.len(),
            data,
        },
    ))
}
#[cfg(feature = "olap")]
pub async fn apply_filters_on_payments(
    state: SessionState,
    merchant: domain::MerchantAccount,
    profile_id_list: Option<Vec<id_type::ProfileId>>,
    merchant_key_store: domain::MerchantKeyStore,
    constraints: api::PaymentListFilterConstraints,
) -> RouterResponse<api::PaymentListResponseV2> {
    let limit = &constraints.limit;
    helpers::validate_payment_list_request_for_joins(*limit)?;
    let db = state.store.as_ref();
    let list: Vec<(storage::PaymentIntent, storage::PaymentAttempt)> = db
        .get_filtered_payment_intents_attempt(
            &(&state).into(),
            merchant.get_id(),
            &constraints.clone().into(),
            &merchant_key_store,
            merchant.storage_scheme,
        )
        .await
        .to_not_found_response(errors::ApiErrorResponse::PaymentNotFound)?;
    let list = utils::filter_objects_based_on_profile_id_list(profile_id_list, list);
    let data: Vec<api::PaymentsResponse> =
        list.into_iter().map(ForeignFrom::foreign_from).collect();

    let active_attempt_ids = db
        .get_filtered_active_attempt_ids_for_total_count(
            merchant.get_id(),
            &constraints.clone().into(),
            merchant.storage_scheme,
        )
        .await
        .to_not_found_response(errors::ApiErrorResponse::InternalServerError)?;

    let total_count = db
        .get_total_count_of_filtered_payment_attempts(
            merchant.get_id(),
            &active_attempt_ids,
            constraints.connector,
            constraints.payment_method,
            constraints.payment_method_type,
            constraints.authentication_type,
            constraints.merchant_connector_id,
            merchant.storage_scheme,
        )
        .await
        .change_context(errors::ApiErrorResponse::InternalServerError)?;

    Ok(services::ApplicationResponse::Json(
        api::PaymentListResponseV2 {
            count: data.len(),
            total_count,
            data,
        },
    ))
}

#[cfg(feature = "olap")]
pub async fn get_filters_for_payments(
    state: SessionState,
    merchant: domain::MerchantAccount,
    merchant_key_store: domain::MerchantKeyStore,
    time_range: api::TimeRange,
) -> RouterResponse<api::PaymentListFilters> {
    let db = state.store.as_ref();
    let pi = db
        .filter_payment_intents_by_time_range_constraints(
            &(&state).into(),
            merchant.get_id(),
            &time_range,
            &merchant_key_store,
            merchant.storage_scheme,
        )
        .await
        .to_not_found_response(errors::ApiErrorResponse::PaymentNotFound)?;

    let filters = db
        .get_filters_for_payments(
            pi.as_slice(),
            merchant.get_id(),
            // since OLAP doesn't have KV. Force to get the data from PSQL.
            storage_enums::MerchantStorageScheme::PostgresOnly,
        )
        .await
        .to_not_found_response(errors::ApiErrorResponse::PaymentNotFound)?;

    Ok(services::ApplicationResponse::Json(
        api::PaymentListFilters {
            connector: filters.connector,
            currency: filters.currency,
            status: filters.status,
            payment_method: filters.payment_method,
            payment_method_type: filters.payment_method_type,
            authentication_type: filters.authentication_type,
        },
    ))
}

#[cfg(feature = "olap")]
pub async fn get_payment_filters(
    state: SessionState,
    merchant: domain::MerchantAccount,
    profile_id_list: Option<Vec<id_type::ProfileId>>,
) -> RouterResponse<api::PaymentListFiltersV2> {
    let merchant_connector_accounts = if let services::ApplicationResponse::Json(data) =
        super::admin::list_payment_connectors(state, merchant.get_id().to_owned(), profile_id_list)
            .await?
    {
        data
    } else {
        return Err(errors::ApiErrorResponse::InternalServerError.into());
    };

    let mut connector_map: HashMap<String, Vec<MerchantConnectorInfo>> = HashMap::new();
    let mut payment_method_types_map: HashMap<
        enums::PaymentMethod,
        HashSet<enums::PaymentMethodType>,
    > = HashMap::new();

    // populate connector map
    merchant_connector_accounts
        .iter()
        .filter_map(|merchant_connector_account| {
            merchant_connector_account
                .connector_label
                .as_ref()
                .map(|label| {
                    let info = merchant_connector_account.to_merchant_connector_info(label);
                    (merchant_connector_account.connector_name.clone(), info)
                })
        })
        .for_each(|(connector_name, info)| {
            connector_map
                .entry(connector_name.clone())
                .or_default()
                .push(info);
        });

    // populate payment method type map
    merchant_connector_accounts
        .iter()
        .flat_map(|merchant_connector_account| {
            merchant_connector_account.payment_methods_enabled.as_ref()
        })
        .map(|payment_methods_enabled| {
            payment_methods_enabled
                .iter()
                .filter_map(|payment_method_enabled| {
                    payment_method_enabled
                        .payment_method_types
                        .as_ref()
                        .map(|types_vec| (payment_method_enabled.payment_method, types_vec.clone()))
                })
        })
        .for_each(|payment_methods_enabled| {
            payment_methods_enabled.for_each(|(payment_method, payment_method_types_vec)| {
                payment_method_types_map
                    .entry(payment_method)
                    .or_default()
                    .extend(
                        payment_method_types_vec
                            .iter()
                            .map(|p| p.payment_method_type),
                    );
            });
        });

    Ok(services::ApplicationResponse::Json(
        api::PaymentListFiltersV2 {
            connector: connector_map,
            currency: enums::Currency::iter().collect(),
            status: enums::IntentStatus::iter().collect(),
            payment_method: payment_method_types_map,
            authentication_type: enums::AuthenticationType::iter().collect(),
        },
    ))
}

#[cfg(feature = "olap")]
pub async fn get_aggregates_for_payments(
    state: SessionState,
    merchant: domain::MerchantAccount,
    time_range: api::TimeRange,
) -> RouterResponse<api::PaymentsAggregateResponse> {
    let db = state.store.as_ref();
    let intent_status_with_count = db
        .get_intent_status_with_count(merchant.get_id(), &time_range)
        .await
        .to_not_found_response(errors::ApiErrorResponse::PaymentNotFound)?;

    let mut status_map: HashMap<enums::IntentStatus, i64> =
        intent_status_with_count.into_iter().collect();
    for status in enums::IntentStatus::iter() {
        status_map.entry(status).or_default();
    }

    Ok(services::ApplicationResponse::Json(
        api::PaymentsAggregateResponse {
            status_with_count: status_map,
        },
    ))
}

pub async fn add_process_sync_task(
    db: &dyn StorageInterface,
    payment_attempt: &storage::PaymentAttempt,
    schedule_time: time::PrimitiveDateTime,
) -> CustomResult<(), errors::StorageError> {
    let tracking_data = api::PaymentsRetrieveRequest {
        force_sync: true,
        merchant_id: Some(payment_attempt.merchant_id.clone()),
        resource_id: api::PaymentIdType::PaymentAttemptId(payment_attempt.attempt_id.clone()),
        ..Default::default()
    };
    let runner = storage::ProcessTrackerRunner::PaymentsSyncWorkflow;
    let task = "PAYMENTS_SYNC";
    let tag = ["SYNC", "PAYMENT"];
    let process_tracker_id = pt_utils::get_process_tracker_id(
        runner,
        task,
        &payment_attempt.attempt_id,
        &payment_attempt.merchant_id,
    );
    let process_tracker_entry = storage::ProcessTrackerNew::new(
        process_tracker_id,
        task,
        runner,
        tag,
        tracking_data,
        schedule_time,
    )
    .map_err(errors::StorageError::from)?;

    db.insert_process(process_tracker_entry).await?;
    Ok(())
}

pub async fn reset_process_sync_task(
    db: &dyn StorageInterface,
    payment_attempt: &storage::PaymentAttempt,
    schedule_time: time::PrimitiveDateTime,
) -> Result<(), errors::ProcessTrackerError> {
    let runner = storage::ProcessTrackerRunner::PaymentsSyncWorkflow;
    let task = "PAYMENTS_SYNC";
    let process_tracker_id = pt_utils::get_process_tracker_id(
        runner,
        task,
        &payment_attempt.attempt_id,
        &payment_attempt.merchant_id,
    );
    let psync_process = db
        .find_process_by_id(&process_tracker_id)
        .await?
        .ok_or(errors::ProcessTrackerError::ProcessFetchingFailed)?;
    db.as_scheduler()
        .reset_process(psync_process, schedule_time)
        .await?;
    Ok(())
}

pub fn update_straight_through_routing<F>(
    payment_data: &mut PaymentData<F>,
    request_straight_through: serde_json::Value,
) -> CustomResult<(), errors::ParsingError>
where
    F: Send + Clone,
{
    let _: api_models::routing::RoutingAlgorithm = request_straight_through
        .clone()
        .parse_value("RoutingAlgorithm")
        .attach_printable("Invalid straight through routing rules format")?;

    payment_data.payment_attempt.straight_through_algorithm = Some(request_straight_through);

    Ok(())
}

#[allow(clippy::too_many_arguments)]
pub async fn get_connector_choice<F, Req>(
    operation: &BoxedOperation<'_, F, Req>,
    state: &SessionState,
    req: &Req,
    merchant_account: &domain::MerchantAccount,
    business_profile: &domain::BusinessProfile,
    key_store: &domain::MerchantKeyStore,
    payment_data: &mut PaymentData<F>,
    eligible_connectors: Option<Vec<enums::RoutableConnectors>>,
    mandate_type: Option<api::MandateTransactionType>,
) -> RouterResult<Option<ConnectorCallType>>
where
    F: Send + Clone,
{
    let connector_choice = operation
        .to_domain()?
        .get_connector(
            merchant_account,
            &state.clone(),
            req,
            &payment_data.payment_intent,
            key_store,
        )
        .await?;

    let connector = if should_call_connector(operation, payment_data) {
        Some(match connector_choice {
            api::ConnectorChoice::SessionMultiple(connectors) => {
                let routing_output = perform_session_token_routing(
                    state.clone(),
                    merchant_account,
                    key_store,
                    payment_data,
                    connectors,
                )
                .await?;
                ConnectorCallType::SessionMultiple(routing_output)
            }

            api::ConnectorChoice::StraightThrough(straight_through) => {
                connector_selection(
                    state,
                    merchant_account,
                    business_profile,
                    key_store,
                    payment_data,
                    Some(straight_through),
                    eligible_connectors,
                    mandate_type,
                )
                .await?
            }

            api::ConnectorChoice::Decide => {
                connector_selection(
                    state,
                    merchant_account,
                    business_profile,
                    key_store,
                    payment_data,
                    None,
                    eligible_connectors,
                    mandate_type,
                )
                .await?
            }
        })
    } else if let api::ConnectorChoice::StraightThrough(algorithm) = connector_choice {
        update_straight_through_routing(payment_data, algorithm)
            .change_context(errors::ApiErrorResponse::InternalServerError)
            .attach_printable("Failed to update straight through routing algorithm")?;

        None
    } else {
        None
    };
    Ok(connector)
}

#[allow(clippy::too_many_arguments)]
pub async fn connector_selection<F>(
    state: &SessionState,
    merchant_account: &domain::MerchantAccount,
    business_profile: &domain::BusinessProfile,
    key_store: &domain::MerchantKeyStore,
    payment_data: &mut PaymentData<F>,
    request_straight_through: Option<serde_json::Value>,
    eligible_connectors: Option<Vec<enums::RoutableConnectors>>,
    mandate_type: Option<api::MandateTransactionType>,
) -> RouterResult<ConnectorCallType>
where
    F: Send + Clone,
{
    let request_straight_through: Option<api::routing::StraightThroughAlgorithm> =
        request_straight_through
            .map(|val| val.parse_value("RoutingAlgorithm"))
            .transpose()
            .change_context(errors::ApiErrorResponse::InternalServerError)
            .attach_printable("Invalid straight through routing rules format")?;

    let mut routing_data = storage::RoutingData {
        routed_through: payment_data.payment_attempt.connector.clone(),

        merchant_connector_id: payment_data.payment_attempt.merchant_connector_id.clone(),

        algorithm: request_straight_through.clone(),
        routing_info: payment_data
            .payment_attempt
            .straight_through_algorithm
            .clone()
            .map(|val| val.parse_value("PaymentRoutingInfo"))
            .transpose()
            .change_context(errors::ApiErrorResponse::InternalServerError)
            .attach_printable("Invalid straight through algorithm format found in payment attempt")?
            .unwrap_or_else(|| storage::PaymentRoutingInfo {
                algorithm: None,
                pre_routing_results: None,
            }),
    };

    let decided_connector = decide_connector(
        state.clone(),
        merchant_account,
        business_profile,
        key_store,
        payment_data,
        request_straight_through,
        &mut routing_data,
        eligible_connectors,
        mandate_type,
    )
    .await?;

    let encoded_info = routing_data
        .routing_info
        .encode_to_value()
        .change_context(errors::ApiErrorResponse::InternalServerError)
        .attach_printable("error serializing payment routing info to serde value")?;

    payment_data.payment_attempt.connector = routing_data.routed_through;

    payment_data.payment_attempt.merchant_connector_id = routing_data.merchant_connector_id;
    payment_data.payment_attempt.straight_through_algorithm = Some(encoded_info);

    Ok(decided_connector)
}

#[allow(clippy::too_many_arguments)]
pub async fn decide_connector<F>(
    state: SessionState,
    merchant_account: &domain::MerchantAccount,
    business_profile: &domain::BusinessProfile,
    key_store: &domain::MerchantKeyStore,
    payment_data: &mut PaymentData<F>,
    request_straight_through: Option<api::routing::StraightThroughAlgorithm>,
    routing_data: &mut storage::RoutingData,
    eligible_connectors: Option<Vec<enums::RoutableConnectors>>,
    mandate_type: Option<api::MandateTransactionType>,
) -> RouterResult<ConnectorCallType>
where
    F: Send + Clone,
{
    // If the connector was already decided previously, use the same connector
    // This is in case of flows like payments_sync, payments_cancel where the successive operations
    // with the connector have to be made using the same connector account.
    if let Some(ref connector_name) = payment_data.payment_attempt.connector {
        // Connector was already decided previously, use the same connector
        let connector_data = api::ConnectorData::get_connector_by_name(
            &state.conf.connectors,
            connector_name,
            api::GetToken::Connector,
            payment_data.payment_attempt.merchant_connector_id.clone(),
        )
        .change_context(errors::ApiErrorResponse::InternalServerError)
        .attach_printable("Invalid connector name received in 'routed_through'")?;

        routing_data.routed_through = Some(connector_name.clone());
        return Ok(ConnectorCallType::PreDetermined(connector_data));
    }

    if let Some(mandate_connector_details) = payment_data.mandate_connector.as_ref() {
        let connector_data = api::ConnectorData::get_connector_by_name(
            &state.conf.connectors,
            &mandate_connector_details.connector,
            api::GetToken::Connector,
            mandate_connector_details.merchant_connector_id.clone(),
        )
        .change_context(errors::ApiErrorResponse::InternalServerError)
        .attach_printable("Invalid connector name received in 'routed_through'")?;

        routing_data.routed_through = Some(mandate_connector_details.connector.clone());

        routing_data
            .merchant_connector_id
            .clone_from(&mandate_connector_details.merchant_connector_id);

        return Ok(ConnectorCallType::PreDetermined(connector_data));
    }

    if let Some((pre_routing_results, storage_pm_type)) = routing_data
        .routing_info
        .pre_routing_results
        .as_ref()
        .zip(payment_data.payment_attempt.payment_method_type.as_ref())
    {
        if let (Some(routable_connector_choice), None) = (
            pre_routing_results.get(storage_pm_type),
            &payment_data.token_data,
        ) {
            let routable_connector_list = match routable_connector_choice {
                storage::PreRoutingConnectorChoice::Single(routable_connector) => {
                    vec![routable_connector.clone()]
                }
                storage::PreRoutingConnectorChoice::Multiple(routable_connector_list) => {
                    routable_connector_list.clone()
                }
            };

            let mut pre_routing_connector_data_list = vec![];

            let first_routable_connector = routable_connector_list
                .first()
                .ok_or(errors::ApiErrorResponse::IncorrectPaymentMethodConfiguration)?;

            routing_data.routed_through = Some(first_routable_connector.connector.to_string());

            routing_data
                .merchant_connector_id
                .clone_from(&first_routable_connector.merchant_connector_id);

            for connector_choice in routable_connector_list.clone() {
                let connector_data = api::ConnectorData::get_connector_by_name(
                    &state.conf.connectors,
                    &connector_choice.connector.to_string(),
                    api::GetToken::Connector,
                    connector_choice.merchant_connector_id.clone(),
                )
                .change_context(errors::ApiErrorResponse::InternalServerError)
                .attach_printable("Invalid connector name received")?;

                pre_routing_connector_data_list.push(connector_data);
            }

            #[cfg(feature = "retry")]
            let should_do_retry =
                retry::config_should_call_gsm(&*state.store, merchant_account.get_id()).await;

            #[cfg(feature = "retry")]
            if payment_data.payment_attempt.payment_method_type
                == Some(storage_enums::PaymentMethodType::ApplePay)
                && should_do_retry
            {
                let retryable_connector_data = helpers::get_apple_pay_retryable_connectors(
                    &state,
                    merchant_account,
                    payment_data,
                    key_store,
                    &pre_routing_connector_data_list,
                    first_routable_connector
                        .merchant_connector_id
                        .clone()
                        .as_ref(),
                    business_profile.clone(),
                )
                .await?;

                if let Some(connector_data_list) = retryable_connector_data {
                    if connector_data_list.len() > 1 {
                        logger::info!("Constructed apple pay retryable connector list");
                        return Ok(ConnectorCallType::Retryable(connector_data_list));
                    }
                }
            }

            let first_pre_routing_connector_data_list = pre_routing_connector_data_list
                .first()
                .ok_or(errors::ApiErrorResponse::IncorrectPaymentMethodConfiguration)?;

            helpers::override_setup_future_usage_to_on_session(&*state.store, payment_data).await?;

            return Ok(ConnectorCallType::PreDetermined(
                first_pre_routing_connector_data_list.clone(),
            ));
        }
    }

    if let Some(routing_algorithm) = request_straight_through {
        let (mut connectors, check_eligibility) = routing::perform_straight_through_routing(
            &routing_algorithm,
            payment_data.creds_identifier.clone(),
        )
        .change_context(errors::ApiErrorResponse::InternalServerError)
        .attach_printable("Failed execution of straight through routing")?;

        if check_eligibility {
            connectors = routing::perform_eligibility_analysis_with_fallback(
                &state.clone(),
                key_store,
                connectors,
                &TransactionData::Payment(payment_data),
                eligible_connectors,
                business_profile,
            )
            .await
            .change_context(errors::ApiErrorResponse::InternalServerError)
            .attach_printable("failed eligibility analysis and fallback")?;
        }

        let connector_data = connectors
            .into_iter()
            .map(|conn| {
                api::ConnectorData::get_connector_by_name(
                    &state.conf.connectors,
                    &conn.connector.to_string(),
                    api::GetToken::Connector,
                    conn.merchant_connector_id.clone(),
                )
            })
            .collect::<CustomResult<Vec<_>, _>>()
            .change_context(errors::ApiErrorResponse::InternalServerError)
            .attach_printable("Invalid connector name received")?;

        return decide_multiplex_connector_for_normal_or_recurring_payment(
            &state,
            payment_data,
            routing_data,
            connector_data,
            mandate_type,
            business_profile.is_connector_agnostic_mit_enabled,
        )
        .await;
    }

    if let Some(ref routing_algorithm) = routing_data.routing_info.algorithm {
        let (mut connectors, check_eligibility) = routing::perform_straight_through_routing(
            routing_algorithm,
            payment_data.creds_identifier.clone(),
        )
        .change_context(errors::ApiErrorResponse::InternalServerError)
        .attach_printable("Failed execution of straight through routing")?;

        if check_eligibility {
            connectors = routing::perform_eligibility_analysis_with_fallback(
                &state,
                key_store,
                connectors,
                &TransactionData::Payment(payment_data),
                eligible_connectors,
                business_profile,
            )
            .await
            .change_context(errors::ApiErrorResponse::InternalServerError)
            .attach_printable("failed eligibility analysis and fallback")?;
        }

        let connector_data = connectors
            .into_iter()
            .map(|conn| {
                api::ConnectorData::get_connector_by_name(
                    &state.conf.connectors,
                    &conn.connector.to_string(),
                    api::GetToken::Connector,
                    conn.merchant_connector_id,
                )
            })
            .collect::<CustomResult<Vec<_>, _>>()
            .change_context(errors::ApiErrorResponse::InternalServerError)
            .attach_printable("Invalid connector name received")?;

        return decide_multiplex_connector_for_normal_or_recurring_payment(
            &state,
            payment_data,
            routing_data,
            connector_data,
            mandate_type,
            business_profile.is_connector_agnostic_mit_enabled,
        )
        .await;
    }

    route_connector_v1(
        &state,
        merchant_account,
        business_profile,
        key_store,
        TransactionData::Payment(payment_data),
        routing_data,
        eligible_connectors,
        mandate_type,
    )
    .await
}

pub async fn decide_multiplex_connector_for_normal_or_recurring_payment<F: Clone>(
    state: &SessionState,
    payment_data: &mut PaymentData<F>,
    routing_data: &mut storage::RoutingData,
    connectors: Vec<api::ConnectorData>,
    mandate_type: Option<api::MandateTransactionType>,
    is_connector_agnostic_mit_enabled: Option<bool>,
) -> RouterResult<ConnectorCallType> {
    match (
        payment_data.payment_intent.setup_future_usage,
        payment_data.token_data.as_ref(),
        payment_data.recurring_details.as_ref(),
        payment_data.payment_intent.off_session,
        mandate_type,
    ) {
        (
            Some(storage_enums::FutureUsage::OffSession),
            Some(_),
            None,
            None,
            Some(api::MandateTransactionType::RecurringMandateTransaction),
        )
        | (
            None,
            None,
            Some(RecurringDetails::PaymentMethodId(_)),
            Some(true),
            Some(api::MandateTransactionType::RecurringMandateTransaction),
        )
        | (None, Some(_), None, Some(true), _) => {
            logger::debug!("performing routing for token-based MIT flow");

            let payment_method_info = payment_data
                .payment_method_info
                .as_ref()
                .get_required_value("payment_method_info")?;

            let connector_mandate_details = &payment_method_info
                .connector_mandate_details
                .clone()
                .map(|details| {
                    details.parse_value::<storage::PaymentsMandateReference>(
                        "connector_mandate_details",
                    )
                })
                .transpose()
                .change_context(errors::ApiErrorResponse::InternalServerError)
                .attach_printable("unable to deserialize connector mandate details")?;

            let mut connector_choice = None;

            for connector_data in connectors {
                let merchant_connector_id = connector_data
                    .merchant_connector_id
                    .as_ref()
                    .ok_or(errors::ApiErrorResponse::InternalServerError)
                    .attach_printable("Failed to find the merchant connector id")?;

                if is_network_transaction_id_flow(
                    state,
                    is_connector_agnostic_mit_enabled,
                    connector_data.connector_name,
                    payment_method_info,
                ) {
                    logger::info!("using network_transaction_id for MIT flow");
                    let network_transaction_id = payment_method_info
                        .network_transaction_id
                        .as_ref()
                        .ok_or(errors::ApiErrorResponse::InternalServerError)?;

                    let mandate_reference_id =
                        Some(payments_api::MandateReferenceId::NetworkMandateId(
                            network_transaction_id.to_string(),
                        ));

                    connector_choice = Some((connector_data, mandate_reference_id.clone()));
                    break;
                } else if connector_mandate_details
                    .clone()
                    .map(|connector_mandate_details| {
                        connector_mandate_details.contains_key(merchant_connector_id)
                    })
                    .unwrap_or(false)
                {
                    if let Some(merchant_connector_id) =
                        connector_data.merchant_connector_id.as_ref()
                    {
                        if let Some(mandate_reference_record) = connector_mandate_details.clone()
                        .get_required_value("connector_mandate_details")
                            .change_context(errors::ApiErrorResponse::IncorrectPaymentMethodConfiguration)
                            .attach_printable("no eligible connector found for token-based MIT flow since there were no connector mandate details")?
                            .get(merchant_connector_id)
                        {
                            common_utils::fp_utils::when(
                                mandate_reference_record
                                    .original_payment_authorized_currency
                                    .map(|mandate_currency| mandate_currency != payment_data.currency)
                                    .unwrap_or(false),
                                || {
                                    Err(report!(errors::ApiErrorResponse::MandateValidationFailed {
                                        reason: "cross currency mandates not supported".into()
                                    }))
                                },
                            )?;
                            let mandate_reference_id =
                                Some(payments_api::MandateReferenceId::ConnectorMandateId(
                                    payments_api::ConnectorMandateReferenceId {
                                        connector_mandate_id: Some(
                                            mandate_reference_record.connector_mandate_id.clone(),
                                        ),
                                        payment_method_id: Some(
                                            payment_method_info.payment_method_id.clone(),
                                        ),
                                        update_history: None,
                                    },
                                ));
                            payment_data.recurring_mandate_payment_data =
                                Some(hyperswitch_domain_models::router_data::RecurringMandatePaymentData {
                                    payment_method_type: mandate_reference_record
                                        .payment_method_type,
                                    original_payment_authorized_amount: mandate_reference_record
                                        .original_payment_authorized_amount,
                                    original_payment_authorized_currency: mandate_reference_record
                                        .original_payment_authorized_currency,
                                });

                            connector_choice = Some((connector_data, mandate_reference_id.clone()));
                            break;
                        }
                    }
                } else {
                    continue;
                }
            }

            let (chosen_connector_data, mandate_reference_id) = connector_choice
                .get_required_value("connector_choice")
                .change_context(errors::ApiErrorResponse::IncorrectPaymentMethodConfiguration)
                .attach_printable("no eligible connector found for token-based MIT payment")?;

            routing_data.routed_through = Some(chosen_connector_data.connector_name.to_string());

            routing_data
                .merchant_connector_id
                .clone_from(&chosen_connector_data.merchant_connector_id);

            payment_data.mandate_id = Some(payments_api::MandateIds {
                mandate_id: None,
                mandate_reference_id,
            });

            Ok(ConnectorCallType::PreDetermined(chosen_connector_data))
        }
        (
            None,
            None,
            Some(RecurringDetails::ProcessorPaymentToken(_token)),
            Some(true),
            Some(api::MandateTransactionType::RecurringMandateTransaction),
        ) => {
            if let Some(connector) = connectors.first() {
                routing_data.routed_through = Some(connector.connector_name.clone().to_string());
                routing_data
                    .merchant_connector_id
                    .clone_from(&connector.merchant_connector_id);
                Ok(ConnectorCallType::PreDetermined(api::ConnectorData {
                    connector: connector.connector.clone(),
                    connector_name: connector.connector_name,
                    get_token: connector.get_token.clone(),
                    merchant_connector_id: connector.merchant_connector_id.clone(),
                }))
            } else {
                logger::error!("no eligible connector found for the ppt_mandate payment");
                Err(errors::ApiErrorResponse::IncorrectPaymentMethodConfiguration.into())
            }
        }

        _ => {
            helpers::override_setup_future_usage_to_on_session(&*state.store, payment_data).await?;

            let first_choice = connectors
                .first()
                .ok_or(errors::ApiErrorResponse::IncorrectPaymentMethodConfiguration)
                .attach_printable("no eligible connector found for payment")?
                .clone();

            routing_data.routed_through = Some(first_choice.connector_name.to_string());

            routing_data.merchant_connector_id = first_choice.merchant_connector_id;

            Ok(ConnectorCallType::Retryable(connectors))
        }
    }
}

pub fn is_network_transaction_id_flow(
    state: &SessionState,
    is_connector_agnostic_mit_enabled: Option<bool>,
    connector: enums::Connector,
    payment_method_info: &storage::PaymentMethod,
) -> bool {
    let ntid_supported_connectors = &state
        .conf
        .network_transaction_id_supported_connectors
        .connector_list;

    is_connector_agnostic_mit_enabled == Some(true)
        && payment_method_info.payment_method == Some(storage_enums::PaymentMethod::Card)
        && ntid_supported_connectors.contains(&connector)
        && payment_method_info.network_transaction_id.is_some()
}

pub fn should_add_task_to_process_tracker<F: Clone>(payment_data: &PaymentData<F>) -> bool {
    let connector = payment_data.payment_attempt.connector.as_deref();

    !matches!(
        (payment_data.payment_attempt.payment_method, connector),
        (
            Some(storage_enums::PaymentMethod::BankTransfer),
            Some("stripe")
        )
    )
}

pub async fn perform_session_token_routing<F>(
    state: SessionState,
    merchant_account: &domain::MerchantAccount,
    key_store: &domain::MerchantKeyStore,
    payment_data: &mut PaymentData<F>,
    connectors: Vec<api::SessionConnectorData>,
) -> RouterResult<Vec<api::SessionConnectorData>>
where
    F: Clone,
{
    // Commenting out this code as `list_payment_method_api` and `perform_session_token_routing`
    // will happen in parallel the behaviour of the session call differ based on filters in
    // list_payment_method_api

    // let routing_info: Option<storage::PaymentRoutingInfo> = payment_data
    //     .payment_attempt
    //     .straight_through_algorithm
    //     .clone()
    //     .map(|val| val.parse_value("PaymentRoutingInfo"))
    //     .transpose()
    //     .change_context(errors::ApiErrorResponse::InternalServerError)
    //     .attach_printable("invalid payment routing info format found in payment attempt")?;

    // if let Some(storage::PaymentRoutingInfo {
    //     pre_routing_results: Some(pre_routing_results),
    //     ..
    // }) = routing_info
    // {
    //     let mut payment_methods: rustc_hash::FxHashMap<
    //         (String, enums::PaymentMethodType),
    //         api::SessionConnectorData,
    //     > = rustc_hash::FxHashMap::from_iter(connectors.iter().map(|c| {
    //         (
    //             (
    //                 c.connector.connector_name.to_string(),
    //                 c.payment_method_type,
    //             ),
    //             c.clone(),
    //         )
    //     }));

    //     let mut final_list: Vec<api::SessionConnectorData> = Vec::new();
    //     for (routed_pm_type, pre_routing_choice) in pre_routing_results.into_iter() {
    //         let routable_connector_list = match pre_routing_choice {
    //             storage::PreRoutingConnectorChoice::Single(routable_connector) => {
    //                 vec![routable_connector.clone()]
    //             }
    //             storage::PreRoutingConnectorChoice::Multiple(routable_connector_list) => {
    //                 routable_connector_list.clone()
    //             }
    //         };
    //         for routable_connector in routable_connector_list {
    //             if let Some(session_connector_data) =
    //                 payment_methods.remove(&(routable_connector.to_string(), routed_pm_type))
    //             {
    //                 final_list.push(session_connector_data);
    //                 break;
    //             }
    //         }
    //     }

    //     if !final_list.is_empty() {
    //         return Ok(final_list);
    //     }
    // }

    let routing_enabled_pms = HashSet::from([
        enums::PaymentMethodType::GooglePay,
        enums::PaymentMethodType::ApplePay,
        enums::PaymentMethodType::Klarna,
        enums::PaymentMethodType::Paypal,
    ]);

    let mut chosen = Vec::<api::SessionConnectorData>::new();
    for connector_data in &connectors {
        if routing_enabled_pms.contains(&connector_data.payment_method_type) {
            chosen.push(connector_data.clone());
        }
    }
    let sfr = SessionFlowRoutingInput {
        state: &state,
        country: payment_data
            .address
            .get_payment_method_billing()
            .and_then(|address| address.address.as_ref())
            .and_then(|details| details.country),
        key_store,
        merchant_account,
        payment_attempt: &payment_data.payment_attempt,
        payment_intent: &payment_data.payment_intent,

        chosen,
    };
    let result = self_routing::perform_session_flow_routing(sfr, &enums::TransactionType::Payment)
        .await
        .change_context(errors::ApiErrorResponse::InternalServerError)
        .attach_printable("error performing session flow routing")?;

    let mut final_list: Vec<api::SessionConnectorData> = Vec::new();

    for connector_data in connectors {
        if !routing_enabled_pms.contains(&connector_data.payment_method_type) {
            final_list.push(connector_data);
        } else if let Some(choice) = result.get(&connector_data.payment_method_type) {
            let routing_choice = choice
                .first()
                .ok_or(errors::ApiErrorResponse::InternalServerError)?;
            if connector_data.connector.connector_name == routing_choice.connector.connector_name {
                final_list.push(connector_data);
            }
        }
    }

    Ok(final_list)
}

<<<<<<< HEAD
#[cfg(feature = "v2")]
=======
#[cfg(all(
    feature = "v2",
    feature = "routing_v2",
    feature = "business_profile_v2"
))]
>>>>>>> f8227309
#[allow(clippy::too_many_arguments)]
pub async fn route_connector_v1<F>(
    state: &SessionState,
    merchant_account: &domain::MerchantAccount,
    business_profile: &domain::BusinessProfile,
    key_store: &domain::MerchantKeyStore,
    transaction_data: TransactionData<'_, F>,
    routing_data: &mut storage::RoutingData,
    eligible_connectors: Option<Vec<enums::RoutableConnectors>>,
    mandate_type: Option<api::MandateTransactionType>,
) -> RouterResult<ConnectorCallType>
where
    F: Send + Clone,
{
    let profile_wrapper = super::admin::BusinessProfileWrapper::new(business_profile.clone());
    let routing_algorithm_id = profile_wrapper.get_routing_algorithm_id(&transaction_data);

    let connectors = routing::perform_static_routing_v1(
        state,
        merchant_account.get_id(),
        routing_algorithm_id,
        business_profile,
        &transaction_data,
    )
    .await
    .change_context(errors::ApiErrorResponse::InternalServerError)?;

    let connectors = routing::perform_eligibility_analysis_with_fallback(
        &state.clone(),
        key_store,
        connectors,
        &transaction_data,
        eligible_connectors,
        business_profile,
    )
    .await
    .change_context(errors::ApiErrorResponse::InternalServerError)
    .attach_printable("failed eligibility analysis and fallback")?;

    #[cfg(feature = "payouts")]
    let first_connector_choice = connectors
        .first()
        .ok_or(errors::ApiErrorResponse::IncorrectPaymentMethodConfiguration)
        .attach_printable("Empty connector list returned")?
        .clone();

    let connector_data = connectors
        .into_iter()
        .map(|conn| {
            api::ConnectorData::get_connector_by_name(
                &state.conf.connectors,
                &conn.connector.to_string(),
                api::GetToken::Connector,
                conn.merchant_connector_id,
            )
        })
        .collect::<CustomResult<Vec<_>, _>>()
        .change_context(errors::ApiErrorResponse::InternalServerError)
        .attach_printable("Invalid connector name received")?;

    match transaction_data {
        TransactionData::Payment(payment_data) => {
            decide_multiplex_connector_for_normal_or_recurring_payment(
                state,
                payment_data,
                routing_data,
                connector_data,
                mandate_type,
                business_profile.is_connector_agnostic_mit_enabled,
            )
            .await
        }

        #[cfg(feature = "payouts")]
        TransactionData::Payout(_) => {
            routing_data.routed_through = Some(first_connector_choice.connector.to_string());

            routing_data.merchant_connector_id = first_connector_choice.merchant_connector_id;

            Ok(ConnectorCallType::Retryable(connector_data))
        }
    }
}

<<<<<<< HEAD
#[cfg(feature = "v1")]
=======
#[cfg(all(
    any(feature = "v1", feature = "v2"),
    not(any(feature = "routing_v2", feature = "business_profile_v2"))
))]
>>>>>>> f8227309
#[allow(clippy::too_many_arguments)]
pub async fn route_connector_v1<F>(
    state: &SessionState,
    merchant_account: &domain::MerchantAccount,
    business_profile: &domain::BusinessProfile,
    key_store: &domain::MerchantKeyStore,
    transaction_data: TransactionData<'_, F>,
    routing_data: &mut storage::RoutingData,
    eligible_connectors: Option<Vec<enums::RoutableConnectors>>,
    mandate_type: Option<api::MandateTransactionType>,
) -> RouterResult<ConnectorCallType>
where
    F: Send + Clone,
{
    let routing_algorithm_id = {
        let routing_algorithm = match &transaction_data {
            TransactionData::Payment(_) => business_profile.routing_algorithm.clone(),

            #[cfg(feature = "payouts")]
            TransactionData::Payout(_) => business_profile.payout_routing_algorithm.clone(),
        };

        let algorithm_ref = routing_algorithm
            .map(|ra| ra.parse_value::<api::routing::RoutingAlgorithmRef>("RoutingAlgorithmRef"))
            .transpose()
            .change_context(errors::ApiErrorResponse::InternalServerError)
            .attach_printable("Could not decode merchant routing algorithm ref")?
            .unwrap_or_default();
        algorithm_ref.algorithm_id
    };

    let connectors = routing::perform_static_routing_v1(
        state,
        merchant_account.get_id(),
        routing_algorithm_id,
        business_profile,
        &transaction_data,
    )
    .await
    .change_context(errors::ApiErrorResponse::InternalServerError)?;
    let connectors = routing::perform_eligibility_analysis_with_fallback(
        &state.clone(),
        key_store,
        connectors,
        &transaction_data,
        eligible_connectors,
        business_profile,
    )
    .await
    .change_context(errors::ApiErrorResponse::InternalServerError)
    .attach_printable("failed eligibility analysis and fallback")?;

    #[cfg(feature = "payouts")]
    let first_connector_choice = connectors
        .first()
        .ok_or(errors::ApiErrorResponse::IncorrectPaymentMethodConfiguration)
        .attach_printable("Empty connector list returned")?
        .clone();

    let connector_data = connectors
        .into_iter()
        .map(|conn| {
            api::ConnectorData::get_connector_by_name(
                &state.conf.connectors,
                &conn.connector.to_string(),
                api::GetToken::Connector,
                conn.merchant_connector_id,
            )
        })
        .collect::<CustomResult<Vec<_>, _>>()
        .change_context(errors::ApiErrorResponse::InternalServerError)
        .attach_printable("Invalid connector name received")?;

    match transaction_data {
        TransactionData::Payment(payment_data) => {
            decide_multiplex_connector_for_normal_or_recurring_payment(
                state,
                payment_data,
                routing_data,
                connector_data,
                mandate_type,
                business_profile.is_connector_agnostic_mit_enabled,
            )
            .await
        }

        #[cfg(feature = "payouts")]
        TransactionData::Payout(_) => {
            routing_data.routed_through = Some(first_connector_choice.connector.to_string());

            routing_data.merchant_connector_id = first_connector_choice.merchant_connector_id;

            Ok(ConnectorCallType::Retryable(connector_data))
        }
    }
}

#[cfg(all(feature = "v2", feature = "customer_v2"))]
pub async fn payment_external_authentication(
    _state: SessionState,
    _merchant_account: domain::MerchantAccount,
    _key_store: domain::MerchantKeyStore,
    _req: api_models::payments::PaymentsExternalAuthenticationRequest,
) -> RouterResponse<api_models::payments::PaymentsExternalAuthenticationResponse> {
    todo!()
}

#[cfg(all(any(feature = "v1", feature = "v2"), not(feature = "customer_v2")))]
#[instrument(skip_all)]
pub async fn payment_external_authentication(
    state: SessionState,
    merchant_account: domain::MerchantAccount,
    key_store: domain::MerchantKeyStore,
    req: api_models::payments::PaymentsExternalAuthenticationRequest,
) -> RouterResponse<api_models::payments::PaymentsExternalAuthenticationResponse> {
    let db = &*state.store;
    let key_manager_state = &(&state).into();

    let merchant_id = merchant_account.get_id();
    let storage_scheme = merchant_account.storage_scheme;
    let payment_id = req.payment_id;
    let payment_intent = db
        .find_payment_intent_by_payment_id_merchant_id(
            key_manager_state,
            &payment_id,
            merchant_id,
            &key_store,
            storage_scheme,
        )
        .await
        .to_not_found_response(errors::ApiErrorResponse::PaymentNotFound)?;
    let attempt_id = payment_intent.active_attempt.get_id().clone();
    let payment_attempt = db
        .find_payment_attempt_by_payment_id_merchant_id_attempt_id(
            &payment_intent.payment_id,
            merchant_id,
            &attempt_id.clone(),
            storage_scheme,
        )
        .await
        .to_not_found_response(errors::ApiErrorResponse::PaymentNotFound)?;
    if payment_attempt.external_three_ds_authentication_attempted != Some(true) {
        Err(errors::ApiErrorResponse::PreconditionFailed {
            message:
                "You cannot authenticate this payment because payment_attempt.external_three_ds_authentication_attempted is false".to_owned(),
        })?
    }
    helpers::validate_payment_status_against_allowed_statuses(
        &payment_intent.status,
        &[storage_enums::IntentStatus::RequiresCustomerAction],
        "authenticate",
    )?;

    let optional_customer = match &payment_intent.customer_id {
        Some(customer_id) => Some(
            state
                .store
                .find_customer_by_customer_id_merchant_id(
                    key_manager_state,
                    customer_id,
                    merchant_account.get_id(),
                    &key_store,
                    storage_scheme,
                )
                .await
                .change_context(errors::ApiErrorResponse::InternalServerError)
                .attach_printable_lazy(|| {
                    format!("error while finding customer with customer_id {customer_id:?}")
                })?,
        ),
        None => None,
    };

    let profile_id = payment_intent
        .profile_id
        .as_ref()
        .get_required_value("profile_id")
        .change_context(errors::ApiErrorResponse::InternalServerError)
        .attach_printable("'profile_id' not set in payment intent")?;
    let currency = payment_attempt.currency.get_required_value("currency")?;
    let amount = payment_attempt.get_total_amount();
    let shipping_address = helpers::create_or_find_address_for_payment_by_request(
        &state,
        None,
        payment_intent.shipping_address_id.as_deref(),
        merchant_id,
        payment_intent.customer_id.as_ref(),
        &key_store,
        &payment_intent.payment_id,
        storage_scheme,
    )
    .await?;
    let billing_address = helpers::create_or_find_address_for_payment_by_request(
        &state,
        None,
        payment_intent.billing_address_id.as_deref(),
        merchant_id,
        payment_intent.customer_id.as_ref(),
        &key_store,
        &payment_intent.payment_id,
        storage_scheme,
    )
    .await?;
    let authentication_connector = payment_attempt
        .authentication_connector
        .clone()
        .ok_or(errors::ApiErrorResponse::InternalServerError)
        .attach_printable("authentication_connector not found in payment_attempt")?;
    let merchant_connector_account = helpers::get_merchant_connector_account(
        &state,
        merchant_id,
        None,
        &key_store,
        profile_id,
        authentication_connector.as_str(),
        None,
    )
    .await?;
    let authentication = db
        .find_authentication_by_merchant_id_authentication_id(
            merchant_id,
            payment_attempt
                .authentication_id
                .clone()
                .ok_or(errors::ApiErrorResponse::InternalServerError)
                .attach_printable("missing authentication_id in payment_attempt")?,
        )
        .await
        .to_not_found_response(errors::ApiErrorResponse::InternalServerError)
        .attach_printable("Error while fetching authentication record")?;
    let payment_method_details = helpers::get_payment_method_details_from_payment_token(
        &state,
        &payment_attempt,
        &payment_intent,
        &key_store,
        storage_scheme,
    )
    .await?
    .ok_or(errors::ApiErrorResponse::InternalServerError)
    .attach_printable("missing payment_method_details")?;
    let browser_info: Option<BrowserInformation> = payment_attempt
        .browser_info
        .clone()
        .map(|browser_information| browser_information.parse_value("BrowserInformation"))
        .transpose()
        .change_context(errors::ApiErrorResponse::InvalidDataValue {
            field_name: "browser_info",
        })?;
    let payment_connector_name = payment_attempt
        .connector
        .as_ref()
        .ok_or(errors::ApiErrorResponse::InternalServerError)
        .attach_printable("missing connector in payment_attempt")?;
    let return_url = Some(helpers::create_authorize_url(
        &state.base_url,
        &payment_attempt.clone(),
        payment_connector_name,
    ));
    let webhook_url =
        helpers::create_webhook_url(&state.base_url, merchant_id, &authentication_connector);

    let business_profile = state
        .store
        .find_business_profile_by_profile_id(key_manager_state, &key_store, profile_id)
        .await
        .change_context(errors::ApiErrorResponse::BusinessProfileNotFound {
            id: profile_id.get_string_repr().to_owned(),
        })?;

    let authentication_details = business_profile
        .authentication_connector_details
        .clone()
        .get_required_value("authentication_connector_details")
        .attach_printable("authentication_connector_details not configured by the merchant")?;

    let authentication_response = Box::pin(authentication_core::perform_authentication(
        &state,
        business_profile.merchant_id,
        authentication_connector,
        payment_method_details.0,
        payment_method_details.1,
        billing_address
            .as_ref()
            .map(|address| address.into())
            .ok_or(errors::ApiErrorResponse::MissingRequiredField {
                field_name: "billing_address",
            })?,
        shipping_address.as_ref().map(|address| address.into()),
        browser_info,
        merchant_connector_account,
        Some(amount),
        Some(currency),
        authentication::MessageCategory::Payment,
        req.device_channel,
        authentication,
        return_url,
        req.sdk_information,
        req.threeds_method_comp_ind,
        optional_customer.and_then(|customer| customer.email.map(pii::Email::from)),
        webhook_url,
        authentication_details.three_ds_requestor_url.clone(),
    ))
    .await?;
    Ok(services::ApplicationResponse::Json(
        api_models::payments::PaymentsExternalAuthenticationResponse {
            transaction_status: authentication_response.trans_status,
            acs_url: authentication_response
                .acs_url
                .as_ref()
                .map(ToString::to_string),
            challenge_request: authentication_response.challenge_request,
            acs_reference_number: authentication_response.acs_reference_number,
            acs_trans_id: authentication_response.acs_trans_id,
            three_dsserver_trans_id: authentication_response.three_dsserver_trans_id,
            acs_signed_content: authentication_response.acs_signed_content,
            three_ds_requestor_url: authentication_details.three_ds_requestor_url,
        },
    ))
}

#[instrument(skip_all)]
pub async fn get_extended_card_info(
    state: SessionState,
    merchant_id: id_type::MerchantId,
    payment_id: id_type::PaymentId,
) -> RouterResponse<payments_api::ExtendedCardInfoResponse> {
    let redis_conn = state
        .store
        .get_redis_conn()
        .change_context(errors::ApiErrorResponse::InternalServerError)
        .attach_printable("Failed to get redis connection")?;

    let key = helpers::get_redis_key_for_extended_card_info(&merchant_id, &payment_id);
    let payload = redis_conn
        .get_key::<String>(&key)
        .await
        .change_context(errors::ApiErrorResponse::ExtendedCardInfoNotFound)?;

    Ok(services::ApplicationResponse::Json(
        payments_api::ExtendedCardInfoResponse { payload },
    ))
}

#[cfg(feature = "olap")]
pub async fn payments_manual_update(
    state: SessionState,
    req: api_models::payments::PaymentsManualUpdateRequest,
) -> RouterResponse<api_models::payments::PaymentsManualUpdateResponse> {
    let api_models::payments::PaymentsManualUpdateRequest {
        payment_id,
        attempt_id,
        merchant_id,
        attempt_status,
        error_code,
        error_message,
        error_reason,
        connector_transaction_id,
    } = req;
    let key_manager_state = &(&state).into();
    let key_store = state
        .store
        .get_merchant_key_store_by_merchant_id(
            key_manager_state,
            &merchant_id,
            &state.store.get_master_key().to_vec().into(),
        )
        .await
        .to_not_found_response(errors::ApiErrorResponse::MerchantAccountNotFound)
        .attach_printable("Error while fetching the key store by merchant_id")?;
    let merchant_account = state
        .store
        .find_merchant_account_by_merchant_id(key_manager_state, &merchant_id, &key_store)
        .await
        .to_not_found_response(errors::ApiErrorResponse::MerchantAccountNotFound)
        .attach_printable("Error while fetching the merchant_account by merchant_id")?;
    let payment_attempt = state
        .store
        .find_payment_attempt_by_payment_id_merchant_id_attempt_id(
            &payment_id,
            &merchant_id,
            &attempt_id.clone(),
            merchant_account.storage_scheme,
        )
        .await
        .to_not_found_response(errors::ApiErrorResponse::PaymentNotFound)
        .attach_printable(
            "Error while fetching the payment_attempt by payment_id, merchant_id and attempt_id",
        )?;
    let payment_intent = state
        .store
        .find_payment_intent_by_payment_id_merchant_id(
            key_manager_state,
            &payment_id,
            merchant_account.get_id(),
            &key_store,
            merchant_account.storage_scheme,
        )
        .await
        .to_not_found_response(errors::ApiErrorResponse::PaymentNotFound)
        .attach_printable("Error while fetching the payment_intent by payment_id, merchant_id")?;
    let option_gsm = if let Some(((code, message), connector_name)) = error_code
        .as_ref()
        .zip(error_message.as_ref())
        .zip(payment_attempt.connector.as_ref())
    {
        helpers::get_gsm_record(
            &state,
            Some(code.to_string()),
            Some(message.to_string()),
            connector_name.to_string(),
            // We need to get the unified_code and unified_message of the Authorize flow
            "Authorize".to_string(),
        )
        .await
    } else {
        None
    };
    // Update the payment_attempt
    let attempt_update = storage::PaymentAttemptUpdate::ManualUpdate {
        status: attempt_status,
        error_code,
        error_message,
        error_reason,
        updated_by: merchant_account.storage_scheme.to_string(),
        unified_code: option_gsm.as_ref().and_then(|gsm| gsm.unified_code.clone()),
        unified_message: option_gsm.and_then(|gsm| gsm.unified_message),
        connector_transaction_id,
    };
    let updated_payment_attempt = state
        .store
        .update_payment_attempt_with_attempt_id(
            payment_attempt.clone(),
            attempt_update,
            merchant_account.storage_scheme,
        )
        .await
        .to_not_found_response(errors::ApiErrorResponse::PaymentNotFound)
        .attach_printable("Error while updating the payment_attempt")?;
    // If the payment_attempt is active attempt for an intent, update the intent status
    if payment_intent.active_attempt.get_id() == payment_attempt.attempt_id {
        let intent_status = enums::IntentStatus::foreign_from(updated_payment_attempt.status);
        let payment_intent_update = storage::PaymentIntentUpdate::ManualUpdate {
            status: Some(intent_status),
            updated_by: merchant_account.storage_scheme.to_string(),
        };
        state
            .store
            .update_payment_intent(
                key_manager_state,
                payment_intent,
                payment_intent_update,
                &key_store,
                merchant_account.storage_scheme,
            )
            .await
            .to_not_found_response(errors::ApiErrorResponse::PaymentNotFound)
            .attach_printable("Error while updating payment_intent")?;
    }
    Ok(services::ApplicationResponse::Json(
        api_models::payments::PaymentsManualUpdateResponse {
            payment_id: updated_payment_attempt.payment_id,
            attempt_id: updated_payment_attempt.attempt_id,
            merchant_id: updated_payment_attempt.merchant_id,
            attempt_status: updated_payment_attempt.status,
            error_code: updated_payment_attempt.error_code,
            error_message: updated_payment_attempt.error_message,
            error_reason: updated_payment_attempt.error_reason,
            connector_transaction_id: updated_payment_attempt.connector_transaction_id,
        },
    ))
}<|MERGE_RESOLUTION|>--- conflicted
+++ resolved
@@ -653,11 +653,7 @@
         .unwrap_or_default();
 
     // TODO: Move to business profile surcharge column
-<<<<<<< HEAD
     #[cfg(feature = "v2")]
-=======
-    #[cfg(all(feature = "v2", feature = "merchant_account_v2"))]
->>>>>>> f8227309
     let algorithm_ref: api::routing::RoutingAlgorithmRef = todo!();
 
     let output = perform_decision_management(
@@ -801,11 +797,7 @@
             .unwrap_or_default();
 
         // TODO: Move to business profile surcharge column
-<<<<<<< HEAD
         #[cfg(feature = "v2")]
-=======
-        #[cfg(all(feature = "v2", feature = "merchant_account_v2"))]
->>>>>>> f8227309
         let algorithm_ref: api::routing::RoutingAlgorithmRef = todo!();
 
         let surcharge_results =
@@ -3998,15 +3990,7 @@
     Ok(final_list)
 }
 
-<<<<<<< HEAD
 #[cfg(feature = "v2")]
-=======
-#[cfg(all(
-    feature = "v2",
-    feature = "routing_v2",
-    feature = "business_profile_v2"
-))]
->>>>>>> f8227309
 #[allow(clippy::too_many_arguments)]
 pub async fn route_connector_v1<F>(
     state: &SessionState,
@@ -4091,14 +4075,7 @@
     }
 }
 
-<<<<<<< HEAD
 #[cfg(feature = "v1")]
-=======
-#[cfg(all(
-    any(feature = "v1", feature = "v2"),
-    not(any(feature = "routing_v2", feature = "business_profile_v2"))
-))]
->>>>>>> f8227309
 #[allow(clippy::too_many_arguments)]
 pub async fn route_connector_v1<F>(
     state: &SessionState,
