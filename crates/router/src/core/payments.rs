pub mod access_token;
pub mod customers;
pub mod flows;
pub mod helpers;
pub mod operations;
pub mod tokenization;
pub mod transformers;

use std::{fmt::Debug, marker::PhantomData, ops::Deref, time::Instant};

use api_models::payments::Metadata;
use common_utils::pii::Email;
use error_stack::{IntoReport, ResultExt};
use futures::future::join_all;
use masking::Secret;
use router_env::tracing;
use storage_models::ephemeral_key;
use time;

pub use self::operations::{
    PaymentCancel, PaymentCapture, PaymentConfirm, PaymentCreate, PaymentMethodValidate,
    PaymentResponse, PaymentSession, PaymentStatus, PaymentUpdate,
};
use self::{
    flows::{ConstructFlowSpecificData, Feature},
    helpers::authenticate_client_secret,
    operations::{payment_complete_authorize, BoxedOperation, Operation},
};
use crate::{
    configs::settings::PaymentMethodTypeTokenFilter,
    core::{
        errors::{self, CustomResult, RouterResponse, RouterResult},
        payment_methods::vault,
    },
    db::StorageInterface,
    logger,
    routes::AppState,
    scheduler::utils as pt_utils,
    services::{self, api::Authenticate},
    types::{
        self,
        api::{self},
        storage::{self, enums as storage_enums},
    },
    utils::{Encode, OptionExt, ValueExt},
};

//#[instrument(skip_all, fields(payment_id, merchant_id))]
pub async fn payments_operation_core<F, Req, Op, FData>(
    state: &AppState,
    merchant_account: storage::MerchantAccount,
    operation: Op,
    req: Req,
    call_connector_action: CallConnectorAction,
) -> RouterResult<(PaymentData<F>, Req, Option<storage::Customer>)>
where
    F: Send + Clone + Sync,
    Req: Authenticate,
    Op: Operation<F, Req> + Send + Sync,

    // To create connector flow specific interface data
    PaymentData<F>: ConstructFlowSpecificData<F, FData, types::PaymentsResponseData>,
    types::RouterData<F, FData, types::PaymentsResponseData>: Feature<F, FData>,

    // To construct connector flow specific api
    dyn types::api::Connector:
        services::api::ConnectorIntegration<F, FData, types::PaymentsResponseData>,

    // To perform router related operation for PaymentResponse
    PaymentResponse: Operation<F, FData>,
    FData: Send + Sync,
{
    let operation: BoxedOperation<'_, F, Req> = Box::new(operation);

    tracing::Span::current().record("merchant_id", merchant_account.merchant_id.as_str());

    let (operation, validate_result) = operation
        .to_validate_request()?
        .validate_request(&req, &merchant_account)?;

    tracing::Span::current().record("payment_id", &format!("{}", validate_result.payment_id));
    let (operation, mut payment_data, customer_details) = operation
        .to_get_tracker()?
        .get_trackers(
            state,
            &validate_result.payment_id,
            &req,
            validate_result.mandate_type.to_owned(),
            &merchant_account,
        )
        .await?;

    authenticate_client_secret(
        req.get_client_secret(),
        &payment_data.payment_intent,
        merchant_account.intent_fulfillment_time,
    )?;

    let (operation, customer) = operation
        .to_domain()?
        .get_or_create_customer_details(
            &*state.store,
            &mut payment_data,
            customer_details,
            validate_result.merchant_id,
        )
        .await
        .change_context(errors::ApiErrorResponse::InternalServerError)
        .attach_printable("Failed while fetching/creating customer")?;

    let connector = get_connector_choice(
        &operation,
        state,
        &req,
        &merchant_account,
        &mut payment_data,
    )
    .await?;

    let (mut payment_data, tokenization_action) =
        get_connector_tokenization_action(state, &operation, payment_data, &validate_result)
            .await?;

    let updated_customer = call_create_connector_customer_if_required(
        state,
        &payment_data.payment_attempt.connector.clone(),
        &customer,
        &merchant_account,
        &mut payment_data,
    )
    .await?;

    let (operation, mut payment_data) = operation
        .to_update_tracker()?
        .update_trackers(
            &*state.store,
            &validate_result.payment_id,
            payment_data,
            customer.clone(),
            validate_result.storage_scheme,
            updated_customer,
        )
        .await?;

    if let Some(connector_details) = connector {
        if should_add_task_to_process_tracker(&payment_data)? {
            operation
                .to_domain()?
                .add_task_to_process_tracker(state, &payment_data.payment_attempt)
                .await?;
        }

        payment_data = match connector_details {
            api::ConnectorCallType::Single(connector) => {
                let router_data = call_connector_service(
                    state,
                    &merchant_account,
                    connector,
                    &operation,
                    &payment_data,
                    &customer,
                    call_connector_action,
                    tokenization_action,
                )
                .await?;

                let operation = Box::new(PaymentResponse);
                let db = &*state.store;
                operation
                    .to_post_update_tracker()?
                    .update_tracker(
                        db,
                        &validate_result.payment_id,
                        payment_data,
                        router_data,
                        merchant_account.storage_scheme,
                    )
                    .await?
            }

            api::ConnectorCallType::Multiple(connectors) => {
                call_multiple_connectors_service(
                    state,
                    &merchant_account,
                    connectors,
                    &operation,
                    payment_data,
                    &customer,
                )
                .await?
            }
        };
        if should_delete_pm_from_locker(payment_data.payment_intent.status) {
            vault::Vault::delete_locker_payment_method_by_lookup_key(state, &payment_data.token)
                .await
        }
    }
    Ok((payment_data, req, customer))
}

#[allow(clippy::too_many_arguments)]
pub async fn payments_core<F, Res, Req, Op, FData>(
    state: &AppState,
    merchant_account: storage::MerchantAccount,
    operation: Op,
    req: Req,
    auth_flow: services::AuthFlow,
    call_connector_action: CallConnectorAction,
) -> RouterResponse<Res>
where
    F: Send + Clone + Sync,
    FData: Send + Sync,
    Op: Operation<F, Req> + Send + Sync + Clone,
    Req: Debug + Authenticate,
    Res: transformers::ToResponse<Req, PaymentData<F>, Op>,
    // To create connector flow specific interface data
    PaymentData<F>: ConstructFlowSpecificData<F, FData, types::PaymentsResponseData>,
    types::RouterData<F, FData, types::PaymentsResponseData>: Feature<F, FData>,

    // To construct connector flow specific api
    dyn types::api::Connector:
        services::api::ConnectorIntegration<F, FData, types::PaymentsResponseData>,

    // To perform router related operation for PaymentResponse
    PaymentResponse: Operation<F, FData>,
{
    let (payment_data, req, customer) = payments_operation_core(
        state,
        merchant_account,
        operation.clone(),
        req,
        call_connector_action,
    )
    .await?;

    Res::generate_response(
        Some(req),
        payment_data,
        customer,
        auth_flow,
        &state.conf.server,
        operation,
    )
}

fn is_start_pay<Op: Debug>(operation: &Op) -> bool {
    format!("{operation:?}").eq("PaymentStart")
}

#[derive(Clone, Debug)]
pub struct PaymentsRedirectResponseData {
    pub connector: Option<String>,
    pub param: Option<String>,
    pub merchant_id: Option<String>,
    pub json_payload: Option<serde_json::Value>,
    pub resource_id: api::PaymentIdType,
    pub force_sync: bool,
    pub creds_identifier: Option<String>,
}

#[async_trait::async_trait]
pub trait PaymentRedirectFlow: Sync {
    async fn call_payment_flow(
        &self,
        state: &AppState,
        merchant_account: storage::MerchantAccount,
        req: PaymentsRedirectResponseData,
        connector_action: CallConnectorAction,
    ) -> RouterResponse<api::PaymentsResponse>;

    fn get_payment_action(&self) -> services::PaymentAction;

    fn generate_response(
        &self,
        payments_response: api_models::payments::PaymentsResponse,
        merchant_account: storage_models::merchant_account::MerchantAccount,
        payment_id: String,
        connector: String,
    ) -> RouterResult<api::RedirectionResponse>;

    #[allow(clippy::too_many_arguments)]
    async fn handle_payments_redirect_response(
        &self,
        state: &AppState,
        merchant_account: storage::MerchantAccount,
        req: PaymentsRedirectResponseData,
    ) -> RouterResponse<api::RedirectionResponse> {
        let connector = req.connector.clone().get_required_value("connector")?;

        let query_params = req.param.clone().get_required_value("param")?;

        let resource_id = api::PaymentIdTypeExt::get_payment_intent_id(&req.resource_id)
            .change_context(errors::ApiErrorResponse::MissingRequiredField {
                field_name: "payment_id",
            })?;

        let connector_data = api::ConnectorData::get_connector_by_name(
            &state.conf.connectors,
            &connector,
            api::GetToken::Connector,
        )?;

        let flow_type = connector_data
            .connector
            .get_flow_type(
                &query_params,
                req.json_payload.clone(),
                self.get_payment_action(),
            )
            .change_context(errors::ApiErrorResponse::InternalServerError)
            .attach_printable("Failed to decide the response flow")?;

        let response = self
            .call_payment_flow(state, merchant_account.clone(), req.clone(), flow_type)
            .await;

        let payments_response = match response? {
            services::ApplicationResponse::Json(response) => Ok(response),
            _ => Err(errors::ApiErrorResponse::InternalServerError)
                .into_report()
                .attach_printable("Failed to get the response in json"),
        }?;

        let result =
            self.generate_response(payments_response, merchant_account, resource_id, connector)?;

        Ok(services::ApplicationResponse::JsonForRedirection(result))
    }
}

#[derive(Clone, Debug)]
pub struct PaymentRedirectCompleteAuthorize;

#[async_trait::async_trait]
impl PaymentRedirectFlow for PaymentRedirectCompleteAuthorize {
    async fn call_payment_flow(
        &self,
        state: &AppState,
        merchant_account: storage::MerchantAccount,
        req: PaymentsRedirectResponseData,
        connector_action: CallConnectorAction,
    ) -> RouterResponse<api::PaymentsResponse> {
        let payment_confirm_req = api::PaymentsRequest {
            payment_id: Some(req.resource_id.clone()),
            merchant_id: req.merchant_id.clone(),
            metadata: Some(Metadata {
                order_details: None,
                data: masking::Secret::new("{}".into()),
                payload: Some(req.json_payload.unwrap_or(serde_json::json!({})).into()),
                allowed_payment_method_types: None,
            }),
            ..Default::default()
        };
        payments_core::<api::CompleteAuthorize, api::PaymentsResponse, _, _, _>(
            state,
            merchant_account,
            payment_complete_authorize::CompleteAuthorize,
            payment_confirm_req,
            services::api::AuthFlow::Merchant,
            connector_action,
        )
        .await
    }

    fn get_payment_action(&self) -> services::PaymentAction {
        services::PaymentAction::CompleteAuthorize
    }

    fn generate_response(
        &self,
        payments_response: api_models::payments::PaymentsResponse,
        merchant_account: storage_models::merchant_account::MerchantAccount,
        payment_id: String,
        connector: String,
    ) -> RouterResult<api::RedirectionResponse> {
        // There might be multiple redirections needed for some flows
        // If the status is requires customer action, then send the startpay url again
        // The redirection data must have been provided and updated by the connector
        match payments_response.status {
            api_models::enums::IntentStatus::RequiresCustomerAction => {
                let startpay_url = payments_response
                    .next_action
                    .and_then(|next_action| next_action.redirect_to_url)
                    .ok_or(errors::ApiErrorResponse::InternalServerError)
                    .into_report()
                    .attach_printable(
                        "did not receive redirect to url when status is requires customer action",
                    )?;
                Ok(api::RedirectionResponse {
                    return_url: String::new(),
                    params: vec![],
                    return_url_with_query_params: startpay_url,
                    http_method: "GET".to_string(),
                    headers: vec![],
                })
            }
            // If the status is terminal status, then redirect to merchant return url to provide status
            api_models::enums::IntentStatus::Succeeded
            | api_models::enums::IntentStatus::Failed
            | api_models::enums::IntentStatus::Cancelled | api_models::enums::IntentStatus::RequiresCapture=> helpers::get_handle_response_url(
                payment_id,
                &merchant_account,
                payments_response,
                connector,
            ),
            _ => Err(errors::ApiErrorResponse::InternalServerError).into_report().attach_printable_lazy(|| format!("Could not proceed with payment as payment status {} cannot be handled during redirection",payments_response.status))?
        }
    }
}

#[derive(Clone, Debug)]
pub struct PaymentRedirectSync;

#[async_trait::async_trait]
impl PaymentRedirectFlow for PaymentRedirectSync {
    async fn call_payment_flow(
        &self,
        state: &AppState,
        merchant_account: storage::MerchantAccount,
        req: PaymentsRedirectResponseData,
        connector_action: CallConnectorAction,
    ) -> RouterResponse<api::PaymentsResponse> {
        let payment_sync_req = api::PaymentsRetrieveRequest {
            resource_id: req.resource_id,
            merchant_id: req.merchant_id,
            param: req.param,
            force_sync: req.force_sync,
            connector: req.connector,
            merchant_connector_details: req.creds_identifier.map(|creds_id| {
                api::MerchantConnectorDetailsWrap {
                    creds_identifier: creds_id,
                    encoded_data: None,
                }
            }),
        };
        payments_core::<api::PSync, api::PaymentsResponse, _, _, _>(
            state,
            merchant_account,
            PaymentStatus,
            payment_sync_req,
            services::api::AuthFlow::Merchant,
            connector_action,
        )
        .await
    }

    fn generate_response(
        &self,
        payments_response: api_models::payments::PaymentsResponse,
        merchant_account: storage_models::merchant_account::MerchantAccount,
        payment_id: String,
        connector: String,
    ) -> RouterResult<api::RedirectionResponse> {
        helpers::get_handle_response_url(
            payment_id,
            &merchant_account,
            payments_response,
            connector,
        )
    }

    fn get_payment_action(&self) -> services::PaymentAction {
        services::PaymentAction::PSync
    }
}

#[allow(clippy::too_many_arguments)]
pub async fn call_connector_service<F, Op, Req>(
    state: &AppState,
    merchant_account: &storage::MerchantAccount,
    connector: api::ConnectorData,
    _operation: &Op,
    payment_data: &PaymentData<F>,
    customer: &Option<storage::Customer>,
    call_connector_action: CallConnectorAction,
    tokenization_action: TokenizationAction,
) -> RouterResult<types::RouterData<F, Req, types::PaymentsResponseData>>
where
    Op: Debug + Sync,
    F: Send + Clone + Sync,
    Req: Send + Sync,

    // To create connector flow specific interface data
    PaymentData<F>: ConstructFlowSpecificData<F, Req, types::PaymentsResponseData>,
    types::RouterData<F, Req, types::PaymentsResponseData>: Feature<F, Req> + Send,

    // To construct connector flow specific api
    dyn api::Connector: services::api::ConnectorIntegration<F, Req, types::PaymentsResponseData>,

    // To perform router related operation for PaymentResponse
    PaymentResponse: Operation<F, Req>,
{
    let stime_connector = Instant::now();

    let mut router_data = payment_data
        .construct_router_data(state, connector.connector.id(), merchant_account, customer)
        .await?;

    let add_access_token_result = router_data
        .add_access_token(state, &connector, merchant_account)
        .await?;

    let mut should_continue_payment = access_token::update_router_data_with_access_token_result(
        &add_access_token_result,
        &mut router_data,
        &call_connector_action,
    );

    let pm_token = router_data
        .add_payment_method_token(state, &connector, &tokenization_action)
        .await?;

    if let Some(payment_method_token) = pm_token {
        router_data.payment_method_token = Some(payment_method_token);
    };

    (router_data, should_continue_payment) = complete_preprocessing_steps_if_required(
        state,
        &connector,
        payment_data,
        router_data,
        should_continue_payment,
    )
    .await?;

    let router_data_res = if should_continue_payment {
        router_data
            .decide_flows(
                state,
                &connector,
                customer,
                call_connector_action,
                merchant_account,
            )
            .await
    } else {
        Ok(router_data)
    };

    let etime_connector = Instant::now();
    let duration_connector = etime_connector.saturating_duration_since(stime_connector);
    tracing::info!(duration = format!("Duration taken: {}", duration_connector.as_millis()));

    router_data_res
}

pub async fn call_multiple_connectors_service<F, Op, Req>(
    state: &AppState,
    merchant_account: &storage::MerchantAccount,
    connectors: Vec<api::SessionConnectorData>,
    _operation: &Op,
    mut payment_data: PaymentData<F>,
    customer: &Option<storage::Customer>,
) -> RouterResult<PaymentData<F>>
where
    Op: Debug,
    F: Send + Clone,

    // To create connector flow specific interface data
    PaymentData<F>: ConstructFlowSpecificData<F, Req, types::PaymentsResponseData>,
    types::RouterData<F, Req, types::PaymentsResponseData>: Feature<F, Req>,

    // To construct connector flow specific api
    dyn api::Connector: services::api::ConnectorIntegration<F, Req, types::PaymentsResponseData>,

    // To perform router related operation for PaymentResponse
    PaymentResponse: Operation<F, Req>,
{
    let call_connectors_start_time = Instant::now();
    let mut join_handlers = Vec::with_capacity(connectors.len());

    for session_connector_data in connectors.iter() {
        let connector_id = session_connector_data.connector.connector.id();

        let router_data = payment_data
            .construct_router_data(state, connector_id, merchant_account, customer)
            .await?;

        let res = router_data.decide_flows(
            state,
            &session_connector_data.connector,
            customer,
            CallConnectorAction::Trigger,
            merchant_account,
        );

        join_handlers.push(res);
    }

    let result = join_all(join_handlers).await;

    for (connector_res, session_connector) in result.into_iter().zip(connectors) {
        let connector_name = session_connector.connector.connector_name.to_string();
        match connector_res {
            Ok(connector_response) => {
                if let Ok(types::PaymentsResponseData::SessionResponse { session_token }) =
                    connector_response.response
                {
                    payment_data.sessions_token.push(session_token);
                }
            }
            Err(connector_error) => {
                logger::error!(
                    "sessions_connector_error {} {:?}",
                    connector_name,
                    connector_error
                );
            }
        }
    }

    let call_connectors_end_time = Instant::now();
    let call_connectors_duration =
        call_connectors_end_time.saturating_duration_since(call_connectors_start_time);
    tracing::info!(duration = format!("Duration taken: {}", call_connectors_duration.as_millis()));

    Ok(payment_data)
}

pub async fn call_create_connector_customer_if_required<F, Req>(
    state: &AppState,
    connector_name: &Option<String>,
    customer: &Option<storage::Customer>,
    merchant_account: &storage::MerchantAccount,
    payment_data: &mut PaymentData<F>,
) -> RouterResult<Option<storage::CustomerUpdate>>
where
    F: Send + Clone + Sync,
    Req: Send + Sync,

    // To create connector flow specific interface data
    PaymentData<F>: ConstructFlowSpecificData<F, Req, types::PaymentsResponseData>,
    types::RouterData<F, Req, types::PaymentsResponseData>: Feature<F, Req> + Send,

    // To construct connector flow specific api
    dyn api::Connector: services::api::ConnectorIntegration<F, Req, types::PaymentsResponseData>,

    // To perform router related operation for PaymentResponse
    PaymentResponse: Operation<F, Req>,
{
    match connector_name {
        Some(connector_name) => {
            let connector = api::ConnectorData::get_connector_by_name(
                &state.conf.connectors,
                connector_name,
                api::GetToken::Connector,
            )?;
            let (is_eligible, connector_customer_id, connector_customer_map) =
                customers::should_call_connector_create_customer(state, &connector, customer)?;

            if is_eligible {
                // Create customer at connector and update the customer table to store this data
                let router_data = payment_data
                    .construct_router_data(
                        state,
                        connector.connector.id(),
                        merchant_account,
                        customer,
                    )
                    .await?;

                let (connector_customer, customer_update) = router_data
                    .create_connector_customer(state, &connector, connector_customer_map)
                    .await?;

                payment_data.connector_customer_id = connector_customer;
                Ok(customer_update)
            } else {
                // Customer already created in previous calls use the same value, no need to update
                payment_data.connector_customer_id = connector_customer_id;
                Ok(None)
            }
        }
        None => Ok(None),
    }
}

async fn complete_preprocessing_steps_if_required<F, Req, Res>(
    state: &AppState,
    connector: &api::ConnectorData,
    payment_data: &PaymentData<F>,
    router_data: types::RouterData<F, Req, Res>,
    should_continue_payment: bool,
) -> RouterResult<(types::RouterData<F, Req, Res>, bool)>
where
    F: Send + Clone + Sync,
    Req: Send + Sync,
    types::RouterData<F, Req, Res>: Feature<F, Req> + Send,
    dyn api::Connector: services::api::ConnectorIntegration<F, Req, types::PaymentsResponseData>,
{
    //TODO: For ACH transfers, if preprocessing_step is not required for connectors encountered in future, add the check
    let router_data_and_should_continue_payment = match payment_data.payment_method_data.clone() {
        Some(api_models::payments::PaymentMethodData::BankTransfer(data)) => match data.deref() {
<<<<<<< HEAD
            api_models::payments::BankTransferData::AchBankTransfer { .. } => {
=======
            api_models::payments::BankTransferData::AchBankTransfer(_) => {
>>>>>>> bd0069e2
                if payment_data.payment_attempt.preprocessing_step_id.is_none() {
                    (
                        router_data.preprocessing_steps(state, connector).await?,
                        false,
                    )
                } else {
                    (router_data, should_continue_payment)
                }
            }
<<<<<<< HEAD
            _ => (router_data, should_continue_payment),
=======
>>>>>>> bd0069e2
        },
        _ => (router_data, should_continue_payment),
    };

    Ok(router_data_and_should_continue_payment)
}

fn is_payment_method_tokenization_enabled_for_connector(
    state: &AppState,
    connector_name: &str,
    payment_method: &storage::enums::PaymentMethod,
    payment_method_type: &Option<storage::enums::PaymentMethodType>,
) -> RouterResult<bool> {
    let connector_tokenization_filter = state.conf.tokenization.0.get(connector_name);

    Ok(connector_tokenization_filter
        .map(|connector_filter| {
            connector_filter
                .payment_method
                .clone()
                .contains(payment_method)
                && is_payment_method_type_allowed_for_connector(
                    payment_method_type,
                    connector_filter.payment_method_type.clone(),
                )
        })
        .unwrap_or(false))
}

fn is_payment_method_type_allowed_for_connector(
    current_pm_type: &Option<storage::enums::PaymentMethodType>,
    pm_type_filter: Option<PaymentMethodTypeTokenFilter>,
) -> bool {
    match current_pm_type.clone().zip(pm_type_filter) {
        Some((pm_type, type_filter)) => match type_filter {
            PaymentMethodTypeTokenFilter::AllAccepted => true,
            PaymentMethodTypeTokenFilter::EnableOnly(enabled) => enabled.contains(&pm_type),
            PaymentMethodTypeTokenFilter::DisableOnly(disabled) => !disabled.contains(&pm_type),
        },
        None => true, // Allow all types if payment_method_type is not present
    }
}

async fn decide_payment_method_tokenize_action(
    state: &AppState,
    connector_name: &str,
    payment_method: &storage::enums::PaymentMethod,
    pm_parent_token: Option<&String>,
    is_connector_tokenization_enabled: bool,
) -> RouterResult<TokenizationAction> {
    match pm_parent_token {
        None => {
            if is_connector_tokenization_enabled {
                Ok(TokenizationAction::TokenizeInConnectorAndRouter)
            } else {
                Ok(TokenizationAction::TokenizeInRouter)
            }
        }
        Some(token) => {
            let redis_conn = state.store.get_redis_conn();
            let key = format!(
                "pm_token_{}_{}_{}",
                token.to_owned(),
                payment_method,
                connector_name
            );

            let connector_token_option = redis_conn
                .get_key::<Option<String>>(&key)
                .await
                .change_context(errors::ApiErrorResponse::InternalServerError)
                .attach_printable("Failed to fetch the token from redis")?;

            match connector_token_option {
                Some(connector_token) => Ok(TokenizationAction::ConnectorToken(connector_token)),
                None => {
                    if is_connector_tokenization_enabled {
                        Ok(TokenizationAction::TokenizeInConnector)
                    } else {
                        Ok(TokenizationAction::TokenizeInRouter)
                    }
                }
            }
        }
    }
}

#[derive(Clone)]
pub enum TokenizationAction {
    TokenizeInRouter,
    TokenizeInConnector,
    TokenizeInConnectorAndRouter,
    ConnectorToken(String),
    SkipConnectorTokenization,
}

#[allow(clippy::too_many_arguments)]
pub async fn get_connector_tokenization_action<F, Req>(
    state: &AppState,
    operation: &BoxedOperation<'_, F, Req>,
    mut payment_data: PaymentData<F>,
    validate_result: &operations::ValidateResult<'_>,
) -> RouterResult<(PaymentData<F>, TokenizationAction)>
where
    F: Send + Clone,
{
    let connector = payment_data.payment_attempt.connector.to_owned();

    let is_mandate = payment_data
        .mandate_id
        .as_ref()
        .and_then(|inner| inner.mandate_reference_id.as_ref())
        .map(|mandate_reference| match mandate_reference {
            api_models::payments::MandateReferenceId::ConnectorMandateId(_) => true,
            api_models::payments::MandateReferenceId::NetworkMandateId(_) => false,
        })
        .unwrap_or(false);

    let payment_data_and_tokenization_action = match connector {
        Some(_) if is_mandate => (payment_data, TokenizationAction::SkipConnectorTokenization),
        Some(connector) if is_operation_confirm(&operation) => {
            let payment_method = &payment_data
                .payment_attempt
                .payment_method
                .get_required_value("payment_method")?;
            let payment_method_type = &payment_data.payment_attempt.payment_method_type;

            let is_connector_tokenization_enabled =
                is_payment_method_tokenization_enabled_for_connector(
                    state,
                    &connector,
                    payment_method,
                    payment_method_type,
                )?;

            let payment_method_action = decide_payment_method_tokenize_action(
                state,
                &connector,
                payment_method,
                payment_data.token.as_ref(),
                is_connector_tokenization_enabled,
            )
            .await?;

            let connector_tokenization_action = match payment_method_action {
                TokenizationAction::TokenizeInRouter => {
                    let (_operation, payment_method_data) = operation
                        .to_domain()?
                        .make_pm_data(state, &mut payment_data, validate_result.storage_scheme)
                        .await?;

                    payment_data.payment_method_data = payment_method_data;
                    TokenizationAction::SkipConnectorTokenization
                }

                TokenizationAction::TokenizeInConnector => TokenizationAction::TokenizeInConnector,
                TokenizationAction::TokenizeInConnectorAndRouter => {
                    let (_operation, payment_method_data) = operation
                        .to_domain()?
                        .make_pm_data(state, &mut payment_data, validate_result.storage_scheme)
                        .await?;

                    payment_data.payment_method_data = payment_method_data;
                    TokenizationAction::TokenizeInConnector
                }
                TokenizationAction::ConnectorToken(token) => {
                    payment_data.pm_token = Some(token);
                    TokenizationAction::SkipConnectorTokenization
                }
                TokenizationAction::SkipConnectorTokenization => {
                    TokenizationAction::SkipConnectorTokenization
                }
            };
            (payment_data, connector_tokenization_action)
        }
        _ => {
            let (_operation, payment_method_data) = operation
                .to_domain()?
                .make_pm_data(state, &mut payment_data, validate_result.storage_scheme)
                .await?;

            payment_data.payment_method_data = payment_method_data;
            (payment_data, TokenizationAction::SkipConnectorTokenization)
        }
    };

    Ok(payment_data_and_tokenization_action)
}

#[derive(Clone)]
pub enum CallConnectorAction {
    Trigger,
    Avoid,
    StatusUpdate(storage_enums::AttemptStatus),
    HandleResponse(Vec<u8>),
}

#[derive(Clone, Default, Debug)]
pub struct PaymentAddress {
    pub shipping: Option<api::Address>,
    pub billing: Option<api::Address>,
}

#[derive(Clone)]
pub struct PaymentData<F>
where
    F: Clone,
{
    pub flow: PhantomData<F>,
    pub payment_intent: storage::PaymentIntent,
    pub payment_attempt: storage::PaymentAttempt,
    pub connector_response: storage::ConnectorResponse,
    pub amount: api::Amount,
    pub mandate_id: Option<api_models::payments::MandateIds>,
    pub currency: storage_enums::Currency,
    pub setup_mandate: Option<api::MandateData>,
    pub address: PaymentAddress,
    pub token: Option<String>,
    pub confirm: Option<bool>,
    pub force_sync: Option<bool>,
    pub payment_method_data: Option<api::PaymentMethodData>,
    pub refunds: Vec<storage::Refund>,
    pub disputes: Vec<storage::Dispute>,
    pub sessions_token: Vec<api::SessionToken>,
    pub card_cvc: Option<Secret<String>>,
    pub email: Option<Email>,
    pub creds_identifier: Option<String>,
    pub pm_token: Option<String>,
    pub connector_customer_id: Option<String>,
    pub ephemeral_key: Option<ephemeral_key::EphemeralKey>,
}

#[derive(Debug, Default)]
pub struct CustomerDetails {
    pub customer_id: Option<String>,
    pub name: Option<Secret<String, masking::WithType>>,
    pub email: Option<Email>,
    pub phone: Option<Secret<String, masking::WithType>>,
    pub phone_country_code: Option<String>,
}

pub fn if_not_create_change_operation<'a, Op, F>(
    status: storage_enums::IntentStatus,
    confirm: Option<bool>,
    current: &'a Op,
) -> BoxedOperation<'_, F, api::PaymentsRequest>
where
    F: Send + Clone,
    Op: Operation<F, api::PaymentsRequest> + Send + Sync,
    &'a Op: Operation<F, api::PaymentsRequest>,
{
    if confirm.unwrap_or(false) {
        Box::new(PaymentConfirm)
    } else {
        match status {
            storage_enums::IntentStatus::RequiresConfirmation
            | storage_enums::IntentStatus::RequiresCustomerAction
            | storage_enums::IntentStatus::RequiresPaymentMethod => Box::new(current),
            _ => Box::new(&PaymentStatus),
        }
    }
}

pub fn is_confirm<'a, F: Clone + Send, R, Op>(
    operation: &'a Op,
    confirm: Option<bool>,
) -> BoxedOperation<'_, F, R>
where
    PaymentConfirm: Operation<F, R>,
    &'a PaymentConfirm: Operation<F, R>,
    Op: Operation<F, R> + Send + Sync,
    &'a Op: Operation<F, R>,
{
    if confirm.unwrap_or(false) {
        Box::new(&PaymentConfirm)
    } else {
        Box::new(operation)
    }
}

pub fn should_call_connector<Op: Debug, F: Clone>(
    operation: &Op,
    payment_data: &PaymentData<F>,
) -> bool {
    match format!("{operation:?}").as_str() {
        "PaymentConfirm" => true,
        "PaymentStart" => {
            !matches!(
                payment_data.payment_intent.status,
                storage_enums::IntentStatus::Failed | storage_enums::IntentStatus::Succeeded
            ) && payment_data
                .connector_response
                .authentication_data
                .is_none()
        }
        "PaymentStatus" => {
            matches!(
                payment_data.payment_intent.status,
                storage_enums::IntentStatus::Failed
                    | storage_enums::IntentStatus::Processing
                    | storage_enums::IntentStatus::Succeeded
                    | storage_enums::IntentStatus::RequiresCustomerAction
                    | storage_enums::IntentStatus::RequiresMerchantAction
            ) && payment_data.force_sync.unwrap_or(false)
        }
        "PaymentCancel" => matches!(
            payment_data.payment_intent.status,
            storage_enums::IntentStatus::RequiresCapture
        ),
        "PaymentCapture" => {
            matches!(
                payment_data.payment_intent.status,
                storage_enums::IntentStatus::RequiresCapture
            )
        }
        "CompleteAuthorize" => true,
        "PaymentSession" => true,
        _ => false,
    }
}

pub fn should_delete_pm_from_locker(status: storage_enums::IntentStatus) -> bool {
    !matches!(
        status,
        storage_models::enums::IntentStatus::RequiresCustomerAction
    )
}

pub fn is_operation_confirm<Op: Debug>(operation: &Op) -> bool {
    matches!(format!("{operation:?}").as_str(), "PaymentConfirm")
}

#[cfg(feature = "olap")]
pub async fn list_payments(
    db: &dyn StorageInterface,
    merchant: storage::MerchantAccount,
    constraints: api::PaymentListConstraints,
) -> RouterResponse<api::PaymentListResponse> {
    use futures::stream::StreamExt;

    use crate::{core::errors::utils::StorageErrorExt, types::transformers::ForeignFrom};

    helpers::validate_payment_list_request(&constraints)?;
    let merchant_id = &merchant.merchant_id;
    let payment_intents =
        helpers::filter_by_constraints(db, &constraints, merchant_id, merchant.storage_scheme)
            .await
            .to_not_found_response(errors::ApiErrorResponse::PaymentNotFound)?;

    let pi = futures::stream::iter(payment_intents)
        .filter_map(|pi| async {
            let pa = db
                .find_payment_attempt_by_payment_id_merchant_id_attempt_id(
                    &pi.payment_id,
                    merchant_id,
                    &pi.active_attempt_id,
                    // since OLAP doesn't have KV. Force to get the data from PSQL.
                    storage_enums::MerchantStorageScheme::PostgresOnly,
                )
                .await
                .ok()?;
            Some((pi, pa))
        })
        .collect::<Vec<(storage::PaymentIntent, storage::PaymentAttempt)>>()
        .await;

    let data: Vec<api::PaymentsResponse> = pi.into_iter().map(ForeignFrom::foreign_from).collect();

    Ok(services::ApplicationResponse::Json(
        api::PaymentListResponse {
            size: data.len(),
            data,
        },
    ))
}

pub async fn add_process_sync_task(
    db: &dyn StorageInterface,
    payment_attempt: &storage::PaymentAttempt,
    schedule_time: time::PrimitiveDateTime,
) -> Result<(), errors::ProcessTrackerError> {
    let tracking_data = api::PaymentsRetrieveRequest {
        force_sync: true,
        merchant_id: Some(payment_attempt.merchant_id.clone()),
        resource_id: api::PaymentIdType::PaymentAttemptId(payment_attempt.attempt_id.clone()),
        ..Default::default()
    };
    let runner = "PAYMENTS_SYNC_WORKFLOW";
    let task = "PAYMENTS_SYNC";
    let process_tracker_id = pt_utils::get_process_tracker_id(
        runner,
        task,
        &payment_attempt.attempt_id,
        &payment_attempt.merchant_id,
    );
    let process_tracker_entry =
        <storage::ProcessTracker as storage::ProcessTrackerExt>::make_process_tracker_new(
            process_tracker_id,
            task,
            runner,
            tracking_data,
            schedule_time,
        )?;

    db.insert_process(process_tracker_entry).await?;
    Ok(())
}

pub fn update_straight_through_routing<F>(
    payment_data: &mut PaymentData<F>,
    request_straight_through: serde_json::Value,
) -> CustomResult<(), errors::ParsingError>
where
    F: Send + Clone,
{
    let _: api::RoutingAlgorithm = request_straight_through
        .clone()
        .parse_value("RoutingAlgorithm")
        .attach_printable("Invalid straight through routing rules format")?;

    payment_data.payment_attempt.straight_through_algorithm = Some(request_straight_through);

    Ok(())
}

pub async fn get_connector_choice<F, Req>(
    operation: &BoxedOperation<'_, F, Req>,
    state: &AppState,
    req: &Req,
    merchant_account: &storage::MerchantAccount,
    payment_data: &mut PaymentData<F>,
) -> RouterResult<Option<api::ConnectorCallType>>
where
    F: Send + Clone,
{
    let connector_choice = operation
        .to_domain()?
        .get_connector(merchant_account, state, req, &payment_data.payment_intent)
        .await?;

    let connector = if should_call_connector(operation, payment_data) {
        Some(match connector_choice {
            api::ConnectorChoice::SessionMultiple(session_connectors) => {
                api::ConnectorCallType::Multiple(session_connectors)
            }

            api::ConnectorChoice::StraightThrough(straight_through) => connector_selection(
                state,
                merchant_account,
                payment_data,
                Some(straight_through),
            )?,

            api::ConnectorChoice::Decide => {
                connector_selection(state, merchant_account, payment_data, None)?
            }
        })
    } else if let api::ConnectorChoice::StraightThrough(val) = connector_choice {
        update_straight_through_routing(payment_data, val)
            .change_context(errors::ApiErrorResponse::InternalServerError)
            .attach_printable("Failed to update straight through routing algorithm")?;
        None
    } else {
        None
    };

    Ok(connector)
}

pub fn connector_selection<F>(
    state: &AppState,
    merchant_account: &storage::MerchantAccount,
    payment_data: &mut PaymentData<F>,
    request_straight_through: Option<serde_json::Value>,
) -> RouterResult<api::ConnectorCallType>
where
    F: Send + Clone,
{
    if let Some(ref connector_name) = payment_data.payment_attempt.connector {
        let connector_data = api::ConnectorData::get_connector_by_name(
            &state.conf.connectors,
            connector_name,
            api::GetToken::Connector,
        )
        .change_context(errors::ApiErrorResponse::InternalServerError)
        .attach_printable("invalid connector name received in payment attempt")?;

        return Ok(api::ConnectorCallType::Single(connector_data));
    }

    let mut routing_data = storage::RoutingData {
        routed_through: payment_data.payment_attempt.connector.clone(),
        algorithm: payment_data
            .payment_attempt
            .straight_through_algorithm
            .clone()
            .map(|val| val.parse_value("RoutingAlgorithm"))
            .transpose()
            .change_context(errors::ApiErrorResponse::InternalServerError)
            .attach_printable("Invalid straight through algorithm format in payment attempt")?,
    };

    let request_straight_through: Option<api::StraightThroughAlgorithm> = request_straight_through
        .map(|val| val.parse_value("StraightThroughAlgorithm"))
        .transpose()
        .change_context(errors::ApiErrorResponse::InternalServerError)
        .attach_printable("Invalid straight through routing rules format")?;

    let decided_connector = decide_connector(
        state,
        merchant_account,
        request_straight_through,
        &mut routing_data,
    )?;

    let encoded_algorithm = routing_data
        .algorithm
        .map(|algo| Encode::<api::RoutingAlgorithm>::encode_to_value(&algo))
        .transpose()
        .change_context(errors::ApiErrorResponse::InternalServerError)
        .attach_printable("Unable to serialize routing algorithm to serde value")?;

    payment_data.payment_attempt.connector = routing_data.routed_through;
    payment_data.payment_attempt.straight_through_algorithm = encoded_algorithm;

    Ok(decided_connector)
}

pub fn decide_connector(
    state: &AppState,
    merchant_account: &storage::MerchantAccount,
    request_straight_through: Option<api::StraightThroughAlgorithm>,
    routing_data: &mut storage::RoutingData,
) -> RouterResult<api::ConnectorCallType> {
    if let Some(ref connector_name) = routing_data.routed_through {
        let connector_data = api::ConnectorData::get_connector_by_name(
            &state.conf.connectors,
            connector_name,
            api::GetToken::Connector,
        )
        .change_context(errors::ApiErrorResponse::InternalServerError)
        .attach_printable("Invalid connector name received in 'routed_through'")?;

        return Ok(api::ConnectorCallType::Single(connector_data));
    }

    if let Some(routing_algorithm) = request_straight_through {
        let connector_name = match &routing_algorithm {
            api::StraightThroughAlgorithm::Single(conn) => conn.to_string(),
        };

        let connector_data = api::ConnectorData::get_connector_by_name(
            &state.conf.connectors,
            &connector_name,
            api::GetToken::Connector,
        )
        .change_context(errors::ApiErrorResponse::InternalServerError)
        .attach_printable("Invalid connector name received in routing algorithm")?;

        routing_data.routed_through = Some(connector_name);
        routing_data.algorithm = Some(routing_algorithm);
        return Ok(api::ConnectorCallType::Single(connector_data));
    }

    if let Some(ref routing_algorithm) = routing_data.algorithm {
        let connector_name = match routing_algorithm {
            api::StraightThroughAlgorithm::Single(conn) => conn.to_string(),
        };

        let connector_data = api::ConnectorData::get_connector_by_name(
            &state.conf.connectors,
            &connector_name,
            api::GetToken::Connector,
        )
        .change_context(errors::ApiErrorResponse::InternalServerError)
        .attach_printable("Invalid connector name received in routing algorithm")?;

        routing_data.routed_through = Some(connector_name);
        return Ok(api::ConnectorCallType::Single(connector_data));
    }

    let routing_algorithm = merchant_account
        .routing_algorithm
        .clone()
        .get_required_value("RoutingAlgorithm")
        .change_context(errors::ApiErrorResponse::PreconditionFailed {
            message: "no routing algorithm has been configured".to_string(),
        })?
        .parse_value::<api::RoutingAlgorithm>("RoutingAlgorithm")
        .change_context(errors::ApiErrorResponse::InternalServerError) // Deserialization failed
        .attach_printable("Unable to deserialize merchant routing algorithm")?;

    let connector_name = match routing_algorithm {
        api::RoutingAlgorithm::Single(conn) => conn.to_string(),
    };

    let connector_data = api::ConnectorData::get_connector_by_name(
        &state.conf.connectors,
        &connector_name,
        api::GetToken::Connector,
    )
    .change_context(errors::ApiErrorResponse::InternalServerError)
    .attach_printable("Routing algorithm gave invalid connector")?;

    routing_data.routed_through = Some(connector_name);

    Ok(api::ConnectorCallType::Single(connector_data))
}

pub fn should_add_task_to_process_tracker<F: Clone>(
    payment_data: &PaymentData<F>,
) -> RouterResult<bool> {
    let pm = payment_data
        .payment_attempt
        .payment_method
        .get_required_value("payment_method")?;
    let connector = payment_data
        .payment_attempt
        .connector
        .clone()
        .get_required_value("connector")?;
    let add_task_check = if matches!(pm, storage_enums::PaymentMethod::BankTransfer) {
        !connector.eq("stripe")
    } else {
        true
    };
    Ok(add_task_check)
}<|MERGE_RESOLUTION|>--- conflicted
+++ resolved
@@ -13,7 +13,7 @@
 use error_stack::{IntoReport, ResultExt};
 use futures::future::join_all;
 use masking::Secret;
-use router_env::tracing;
+use router_env::{instrument, tracing};
 use storage_models::ephemeral_key;
 use time;
 
@@ -45,7 +45,7 @@
     utils::{Encode, OptionExt, ValueExt},
 };
 
-//#[instrument(skip_all, fields(payment_id, merchant_id))]
+#[instrument(skip_all, fields(payment_id, merchant_id))]
 pub async fn payments_operation_core<F, Req, Op, FData>(
     state: &AppState,
     merchant_account: storage::MerchantAccount,
@@ -691,11 +691,7 @@
     //TODO: For ACH transfers, if preprocessing_step is not required for connectors encountered in future, add the check
     let router_data_and_should_continue_payment = match payment_data.payment_method_data.clone() {
         Some(api_models::payments::PaymentMethodData::BankTransfer(data)) => match data.deref() {
-<<<<<<< HEAD
             api_models::payments::BankTransferData::AchBankTransfer { .. } => {
-=======
-            api_models::payments::BankTransferData::AchBankTransfer(_) => {
->>>>>>> bd0069e2
                 if payment_data.payment_attempt.preprocessing_step_id.is_none() {
                     (
                         router_data.preprocessing_steps(state, connector).await?,
@@ -705,10 +701,7 @@
                     (router_data, should_continue_payment)
                 }
             }
-<<<<<<< HEAD
             _ => (router_data, should_continue_payment),
-=======
->>>>>>> bd0069e2
         },
         _ => (router_data, should_continue_payment),
     };
