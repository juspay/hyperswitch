pub mod access_token;
pub mod customers;
pub mod flows;
pub mod helpers;
pub mod operations;
pub mod tokenization;
pub mod transformers;

use std::{fmt::Debug, marker::PhantomData, ops::Deref, time::Instant};

use api_models::payments::Metadata;
use common_utils::pii::Email;
use error_stack::{IntoReport, ResultExt};
use futures::future::join_all;
use masking::Secret;
use router_env::{instrument, tracing};
use storage_models::ephemeral_key;
use time;

pub use self::operations::{
    PaymentCancel, PaymentCapture, PaymentConfirm, PaymentCreate, PaymentMethodValidate,
    PaymentResponse, PaymentSession, PaymentStatus, PaymentUpdate,
};
use self::{
    flows::{ConstructFlowSpecificData, Feature},
    helpers::authenticate_client_secret,
    operations::{payment_complete_authorize, BoxedOperation, Operation},
};
use crate::{
    configs::settings::PaymentMethodTypeTokenFilter,
    core::{
        errors::{self, CustomResult, RouterResponse, RouterResult},
        payment_methods::vault,
    },
    db::StorageInterface,
    logger,
    routes::{metrics, AppState},
    scheduler::utils as pt_utils,
    services::{self, api::Authenticate},
    types::{
        self, api, domain,
        storage::{self, enums as storage_enums},
    },
    utils::{Encode, OptionExt, ValueExt},
};

#[instrument(skip_all, fields(payment_id, merchant_id))]
pub async fn payments_operation_core<F, Req, Op, FData>(
    state: &AppState,
    merchant_account: domain::MerchantAccount,
    operation: Op,
    req: Req,
    call_connector_action: CallConnectorAction,
) -> RouterResult<(PaymentData<F>, Req, Option<domain::Customer>)>
where
    F: Send + Clone + Sync,
    Req: Authenticate,
    Op: Operation<F, Req> + Send + Sync,

    // To create connector flow specific interface data
    PaymentData<F>: ConstructFlowSpecificData<F, FData, types::PaymentsResponseData>,
    types::RouterData<F, FData, types::PaymentsResponseData>: Feature<F, FData>,

    // To construct connector flow specific api
    dyn types::api::Connector:
        services::api::ConnectorIntegration<F, FData, types::PaymentsResponseData>,

    // To perform router related operation for PaymentResponse
    PaymentResponse: Operation<F, FData>,
    FData: Send + Sync,
{
    let operation: BoxedOperation<'_, F, Req> = Box::new(operation);

    tracing::Span::current().record("merchant_id", merchant_account.merchant_id.as_str());

    let (operation, validate_result) = operation
        .to_validate_request()?
        .validate_request(&req, &merchant_account)?;

    tracing::Span::current().record("payment_id", &format!("{}", validate_result.payment_id));
    let (operation, mut payment_data, customer_details) = operation
        .to_get_tracker()?
        .get_trackers(
            state,
            &validate_result.payment_id,
            &req,
            validate_result.mandate_type.to_owned(),
            &merchant_account,
        )
        .await?;

    authenticate_client_secret(
        req.get_client_secret(),
        &payment_data.payment_intent,
        merchant_account.intent_fulfillment_time,
    )?;

    let (operation, customer) = operation
        .to_domain()?
        .get_or_create_customer_details(
            &*state.store,
            &mut payment_data,
            customer_details,
            validate_result.merchant_id,
        )
        .await
        .change_context(errors::ApiErrorResponse::InternalServerError)
        .attach_printable("Failed while fetching/creating customer")?;

    let connector = get_connector_choice(
        &operation,
        state,
        &req,
        &merchant_account,
        &mut payment_data,
    )
    .await?;

    let (mut payment_data, tokenization_action) =
        get_connector_tokenization_action(state, &operation, payment_data, &validate_result)
            .await?;

    let updated_customer = call_create_connector_customer_if_required(
        state,
        &customer,
        &merchant_account,
        &mut payment_data,
    )
    .await?;

    let (operation, mut payment_data) = operation
        .to_update_tracker()?
        .update_trackers(
            &*state.store,
            &validate_result.payment_id,
            payment_data,
            customer.clone(),
            validate_result.storage_scheme,
            updated_customer,
        )
        .await?;

    if let Some(connector_details) = connector {
        if should_add_task_to_process_tracker(&payment_data) {
            operation
                .to_domain()?
                .add_task_to_process_tracker(state, &payment_data.payment_attempt)
                .await?;
        }

        payment_data = match connector_details {
            api::ConnectorCallType::Single(connector) => {
                let router_data = call_connector_service(
                    state,
                    &merchant_account,
                    connector,
                    &operation,
                    &payment_data,
                    &customer,
                    call_connector_action,
                    tokenization_action,
                )
                .await?;

                let operation = Box::new(PaymentResponse);
                let db = &*state.store;
                operation
                    .to_post_update_tracker()?
                    .update_tracker(
                        db,
                        &validate_result.payment_id,
                        payment_data,
                        router_data,
                        merchant_account.storage_scheme,
                    )
                    .await?
            }

            api::ConnectorCallType::Multiple(connectors) => {
                call_multiple_connectors_service(
                    state,
                    &merchant_account,
                    connectors,
                    &operation,
                    payment_data,
                    &customer,
                )
                .await?
            }
        };
        if should_delete_pm_from_locker(payment_data.payment_intent.status) {
            vault::Vault::delete_locker_payment_method_by_lookup_key(state, &payment_data.token)
                .await
        }
    }
    Ok((payment_data, req, customer))
}

#[allow(clippy::too_many_arguments)]
pub async fn payments_core<F, Res, Req, Op, FData>(
    state: &AppState,
    merchant_account: domain::MerchantAccount,
    operation: Op,
    req: Req,
    auth_flow: services::AuthFlow,
    call_connector_action: CallConnectorAction,
) -> RouterResponse<Res>
where
    F: Send + Clone + Sync,
    FData: Send + Sync,
    Op: Operation<F, Req> + Send + Sync + Clone,
    Req: Debug + Authenticate,
    Res: transformers::ToResponse<Req, PaymentData<F>, Op>,
    // To create connector flow specific interface data
    PaymentData<F>: ConstructFlowSpecificData<F, FData, types::PaymentsResponseData>,
    types::RouterData<F, FData, types::PaymentsResponseData>: Feature<F, FData>,

    // To construct connector flow specific api
    dyn types::api::Connector:
        services::api::ConnectorIntegration<F, FData, types::PaymentsResponseData>,

    // To perform router related operation for PaymentResponse
    PaymentResponse: Operation<F, FData>,
{
    let (payment_data, req, customer) = payments_operation_core(
        state,
        merchant_account,
        operation.clone(),
        req,
        call_connector_action,
    )
    .await?;

    Res::generate_response(
        Some(req),
        payment_data,
        customer,
        auth_flow,
        &state.conf.server,
        operation,
    )
}

fn is_start_pay<Op: Debug>(operation: &Op) -> bool {
    format!("{operation:?}").eq("PaymentStart")
}

#[derive(Clone, Debug)]
pub struct PaymentsRedirectResponseData {
    pub connector: Option<String>,
    pub param: Option<String>,
    pub merchant_id: Option<String>,
    pub json_payload: Option<serde_json::Value>,
    pub resource_id: api::PaymentIdType,
    pub force_sync: bool,
    pub creds_identifier: Option<String>,
}

#[async_trait::async_trait]
pub trait PaymentRedirectFlow: Sync {
    async fn call_payment_flow(
        &self,
        state: &AppState,
        merchant_account: domain::MerchantAccount,
        req: PaymentsRedirectResponseData,
        connector_action: CallConnectorAction,
    ) -> RouterResponse<api::PaymentsResponse>;

    fn get_payment_action(&self) -> services::PaymentAction;

    fn generate_response(
        &self,
        payments_response: api_models::payments::PaymentsResponse,
        merchant_account: types::domain::MerchantAccount,
        payment_id: String,
        connector: String,
    ) -> RouterResult<api::RedirectionResponse>;

    #[allow(clippy::too_many_arguments)]
    async fn handle_payments_redirect_response(
        &self,
        state: &AppState,
        merchant_account: domain::MerchantAccount,
        req: PaymentsRedirectResponseData,
    ) -> RouterResponse<api::RedirectionResponse> {
        metrics::REDIRECTION_TRIGGERED.add(
            &metrics::CONTEXT,
            1,
            &[
                metrics::request::add_attributes(
                    "connector",
                    req.connector.to_owned().unwrap_or("null".to_string()),
                ),
                metrics::request::add_attributes(
                    "merchant_id",
                    merchant_account.merchant_id.to_owned(),
                ),
            ],
        );
        let connector = req.connector.clone().get_required_value("connector")?;

        let query_params = req.param.clone().get_required_value("param")?;

        let resource_id = api::PaymentIdTypeExt::get_payment_intent_id(&req.resource_id)
            .change_context(errors::ApiErrorResponse::MissingRequiredField {
                field_name: "payment_id",
            })?;

        let connector_data = api::ConnectorData::get_connector_by_name(
            &state.conf.connectors,
            &connector,
            api::GetToken::Connector,
        )?;

        let flow_type = connector_data
            .connector
            .get_flow_type(
                &query_params,
                req.json_payload.clone(),
                self.get_payment_action(),
            )
            .change_context(errors::ApiErrorResponse::InternalServerError)
            .attach_printable("Failed to decide the response flow")?;

        let response = self
            .call_payment_flow(state, merchant_account.clone(), req.clone(), flow_type)
            .await;

        let payments_response = match response? {
            services::ApplicationResponse::Json(response) => Ok(response),
            _ => Err(errors::ApiErrorResponse::InternalServerError)
                .into_report()
                .attach_printable("Failed to get the response in json"),
        }?;

        let result =
            self.generate_response(payments_response, merchant_account, resource_id, connector)?;

        Ok(services::ApplicationResponse::JsonForRedirection(result))
    }
}

#[derive(Clone, Debug)]
pub struct PaymentRedirectCompleteAuthorize;

#[async_trait::async_trait]
impl PaymentRedirectFlow for PaymentRedirectCompleteAuthorize {
    async fn call_payment_flow(
        &self,
        state: &AppState,
        merchant_account: domain::MerchantAccount,
        req: PaymentsRedirectResponseData,
        connector_action: CallConnectorAction,
    ) -> RouterResponse<api::PaymentsResponse> {
        let payment_confirm_req = api::PaymentsRequest {
            payment_id: Some(req.resource_id.clone()),
            merchant_id: req.merchant_id.clone(),
            metadata: Some(Metadata {
                routing_parameters: None,
                order_details: None,
                data: masking::Secret::new("{}".into()),
                redirect_response: Some(api_models::payments::RedirectResponse {
                    param: req.param.map(Secret::new),
                    json_payload: Some(req.json_payload.unwrap_or(serde_json::json!({})).into()),
                }),
                allowed_payment_method_types: None,
            }),
            ..Default::default()
        };
        payments_core::<api::CompleteAuthorize, api::PaymentsResponse, _, _, _>(
            state,
            merchant_account,
            payment_complete_authorize::CompleteAuthorize,
            payment_confirm_req,
            services::api::AuthFlow::Merchant,
            connector_action,
        )
        .await
    }

    fn get_payment_action(&self) -> services::PaymentAction {
        services::PaymentAction::CompleteAuthorize
    }

    fn generate_response(
        &self,
        payments_response: api_models::payments::PaymentsResponse,
        merchant_account: types::domain::MerchantAccount,
        payment_id: String,
        connector: String,
    ) -> RouterResult<api::RedirectionResponse> {
        // There might be multiple redirections needed for some flows
        // If the status is requires customer action, then send the startpay url again
        // The redirection data must have been provided and updated by the connector
        match payments_response.status {
            api_models::enums::IntentStatus::RequiresCustomerAction => {
                let startpay_url = payments_response
                    .next_action
                    .and_then(|next_action_data| match next_action_data {
                        api_models::payments::NextActionData::RedirectToUrl { redirect_to_url } => Some(redirect_to_url),
                        api_models::payments::NextActionData::DisplayBankTransferInformation { .. } => None,
                    })
                    .ok_or(errors::ApiErrorResponse::InternalServerError)
                    .into_report()
                    .attach_printable(
                        "did not receive redirect to url when status is requires customer action",
                    )?;
                Ok(api::RedirectionResponse {
                    return_url: String::new(),
                    params: vec![],
                    return_url_with_query_params: startpay_url,
                    http_method: "GET".to_string(),
                    headers: vec![],
                })
            }
            // If the status is terminal status, then redirect to merchant return url to provide status
            api_models::enums::IntentStatus::Succeeded
            | api_models::enums::IntentStatus::Failed
            | api_models::enums::IntentStatus::Cancelled | api_models::enums::IntentStatus::RequiresCapture=> helpers::get_handle_response_url(
                payment_id,
                &merchant_account,
                payments_response,
                connector,
            ),
            _ => Err(errors::ApiErrorResponse::InternalServerError).into_report().attach_printable_lazy(|| format!("Could not proceed with payment as payment status {} cannot be handled during redirection",payments_response.status))?
        }
    }
}

#[derive(Clone, Debug)]
pub struct PaymentRedirectSync;

#[async_trait::async_trait]
impl PaymentRedirectFlow for PaymentRedirectSync {
    async fn call_payment_flow(
        &self,
        state: &AppState,
        merchant_account: domain::MerchantAccount,
        req: PaymentsRedirectResponseData,
        connector_action: CallConnectorAction,
    ) -> RouterResponse<api::PaymentsResponse> {
        let payment_sync_req = api::PaymentsRetrieveRequest {
            resource_id: req.resource_id,
            merchant_id: req.merchant_id,
            param: req.param,
            force_sync: req.force_sync,
            connector: req.connector,
            merchant_connector_details: req.creds_identifier.map(|creds_id| {
                api::MerchantConnectorDetailsWrap {
                    creds_identifier: creds_id,
                    encoded_data: None,
                }
            }),
        };
        payments_core::<api::PSync, api::PaymentsResponse, _, _, _>(
            state,
            merchant_account,
            PaymentStatus,
            payment_sync_req,
            services::api::AuthFlow::Merchant,
            connector_action,
        )
        .await
    }

    fn generate_response(
        &self,
        payments_response: api_models::payments::PaymentsResponse,
        merchant_account: types::domain::MerchantAccount,
        payment_id: String,
        connector: String,
    ) -> RouterResult<api::RedirectionResponse> {
        helpers::get_handle_response_url(
            payment_id,
            &merchant_account,
            payments_response,
            connector,
        )
    }

    fn get_payment_action(&self) -> services::PaymentAction {
        services::PaymentAction::PSync
    }
}

#[allow(clippy::too_many_arguments)]
pub async fn call_connector_service<F, Op, Req>(
    state: &AppState,
    merchant_account: &domain::MerchantAccount,
    connector: api::ConnectorData,
    _operation: &Op,
    payment_data: &PaymentData<F>,
    customer: &Option<domain::Customer>,
    call_connector_action: CallConnectorAction,
    tokenization_action: TokenizationAction,
) -> RouterResult<types::RouterData<F, Req, types::PaymentsResponseData>>
where
    Op: Debug + Sync,
    F: Send + Clone + Sync,
    Req: Send + Sync,

    // To create connector flow specific interface data
    PaymentData<F>: ConstructFlowSpecificData<F, Req, types::PaymentsResponseData>,
    types::RouterData<F, Req, types::PaymentsResponseData>: Feature<F, Req> + Send,

    // To construct connector flow specific api
    dyn api::Connector: services::api::ConnectorIntegration<F, Req, types::PaymentsResponseData>,

    // To perform router related operation for PaymentResponse
    PaymentResponse: Operation<F, Req>,
{
    let stime_connector = Instant::now();

    let mut router_data = payment_data
        .construct_router_data(state, connector.connector.id(), merchant_account, customer)
        .await?;

    let add_access_token_result = router_data
        .add_access_token(state, &connector, merchant_account)
        .await?;

    let mut should_continue_payment = access_token::update_router_data_with_access_token_result(
        &add_access_token_result,
        &mut router_data,
        &call_connector_action,
    );

    let pm_token = router_data
        .add_payment_method_token(state, &connector, &tokenization_action)
        .await?;

    if let Some(payment_method_token) = pm_token {
        router_data.payment_method_token = Some(payment_method_token);
    };

    (router_data, should_continue_payment) = complete_preprocessing_steps_if_required(
        state,
        &connector,
        payment_data,
        router_data,
        should_continue_payment,
    )
    .await?;

    let router_data_res = if should_continue_payment {
        router_data
            .decide_flows(
                state,
                &connector,
                customer,
                call_connector_action,
                merchant_account,
            )
            .await
    } else {
        Ok(router_data)
    };

    let etime_connector = Instant::now();
    let duration_connector = etime_connector.saturating_duration_since(stime_connector);
    tracing::info!(duration = format!("Duration taken: {}", duration_connector.as_millis()));

    router_data_res
}

pub async fn call_multiple_connectors_service<F, Op, Req>(
    state: &AppState,
    merchant_account: &domain::MerchantAccount,
    connectors: Vec<api::SessionConnectorData>,
    _operation: &Op,
    mut payment_data: PaymentData<F>,
    customer: &Option<domain::Customer>,
) -> RouterResult<PaymentData<F>>
where
    Op: Debug,
    F: Send + Clone,

    // To create connector flow specific interface data
    PaymentData<F>: ConstructFlowSpecificData<F, Req, types::PaymentsResponseData>,
    types::RouterData<F, Req, types::PaymentsResponseData>: Feature<F, Req>,

    // To construct connector flow specific api
    dyn api::Connector: services::api::ConnectorIntegration<F, Req, types::PaymentsResponseData>,

    // To perform router related operation for PaymentResponse
    PaymentResponse: Operation<F, Req>,
{
    let call_connectors_start_time = Instant::now();
    let mut join_handlers = Vec::with_capacity(connectors.len());

    for session_connector_data in connectors.iter() {
        let connector_id = session_connector_data.connector.connector.id();

        let router_data = payment_data
            .construct_router_data(state, connector_id, merchant_account, customer)
            .await?;

        let res = router_data.decide_flows(
            state,
            &session_connector_data.connector,
            customer,
            CallConnectorAction::Trigger,
            merchant_account,
        );

        join_handlers.push(res);
    }

    let result = join_all(join_handlers).await;

    for (connector_res, session_connector) in result.into_iter().zip(connectors) {
        let connector_name = session_connector.connector.connector_name.to_string();
        match connector_res {
            Ok(connector_response) => {
                if let Ok(types::PaymentsResponseData::SessionResponse { session_token }) =
                    connector_response.response
                {
                    payment_data.sessions_token.push(session_token);
                }
            }
            Err(connector_error) => {
                logger::error!(
                    "sessions_connector_error {} {:?}",
                    connector_name,
                    connector_error
                );
            }
        }
    }

    let call_connectors_end_time = Instant::now();
    let call_connectors_duration =
        call_connectors_end_time.saturating_duration_since(call_connectors_start_time);
    tracing::info!(duration = format!("Duration taken: {}", call_connectors_duration.as_millis()));

    Ok(payment_data)
}

pub async fn call_create_connector_customer_if_required<F, Req>(
    state: &AppState,
<<<<<<< HEAD
    customer: &Option<storage::Customer>,
    merchant_account: &storage::MerchantAccount,
=======
    connector_name: &Option<String>,
    customer: &Option<domain::Customer>,
    merchant_account: &domain::MerchantAccount,
>>>>>>> fa392c40
    payment_data: &mut PaymentData<F>,
) -> RouterResult<Option<storage::CustomerUpdate>>
where
    F: Send + Clone + Sync,
    Req: Send + Sync,

    // To create connector flow specific interface data
    PaymentData<F>: ConstructFlowSpecificData<F, Req, types::PaymentsResponseData>,
    types::RouterData<F, Req, types::PaymentsResponseData>: Feature<F, Req> + Send,

    // To construct connector flow specific api
    dyn api::Connector: services::api::ConnectorIntegration<F, Req, types::PaymentsResponseData>,

    // To perform router related operation for PaymentResponse
    PaymentResponse: Operation<F, Req>,
{
    let connector_name = payment_data.payment_attempt.connector.clone();

    match connector_name {
        Some(connector_name) => {
            let connector = api::ConnectorData::get_connector_by_name(
                &state.conf.connectors,
                &connector_name,
                api::GetToken::Connector,
            )?;

            let connector_label = helpers::get_connector_label(
                payment_data.payment_intent.business_country,
                &payment_data.payment_intent.business_label,
                payment_data.payment_attempt.business_sub_label.as_ref(),
                &connector_name,
            );

            let (should_call_connector, existing_connector_customer_id) =
                customers::should_call_connector_create_customer(
                    state,
                    &connector,
                    customer,
                    &connector_label,
                );

            if should_call_connector {
                // Create customer at connector and update the customer table to store this data
                let router_data = payment_data
                    .construct_router_data(
                        state,
                        connector.connector.id(),
                        merchant_account,
                        customer,
                    )
                    .await?;

                let connector_customer_id = router_data
                    .create_connector_customer(state, &connector)
                    .await?;

                let customer_update = customers::update_connector_customer_in_customers(
                    &connector_label,
                    customer.as_ref(),
                    &connector_customer_id,
                )
                .await;

                payment_data.connector_customer_id = connector_customer_id;
                Ok(customer_update)
            } else {
                // Customer already created in previous calls use the same value, no need to update
                payment_data.connector_customer_id =
                    existing_connector_customer_id.map(ToOwned::to_owned);
                Ok(None)
            }
        }
        None => Ok(None),
    }
}

async fn complete_preprocessing_steps_if_required<F, Req, Res>(
    state: &AppState,
    connector: &api::ConnectorData,
    payment_data: &PaymentData<F>,
    router_data: types::RouterData<F, Req, Res>,
    should_continue_payment: bool,
) -> RouterResult<(types::RouterData<F, Req, Res>, bool)>
where
    F: Send + Clone + Sync,
    Req: Send + Sync,
    types::RouterData<F, Req, Res>: Feature<F, Req> + Send,
    dyn api::Connector: services::api::ConnectorIntegration<F, Req, types::PaymentsResponseData>,
{
    //TODO: For ACH transfers, if preprocessing_step is not required for connectors encountered in future, add the check
    let router_data_and_should_continue_payment = match payment_data.payment_method_data.clone() {
        Some(api_models::payments::PaymentMethodData::BankTransfer(data)) => match data.deref() {
            api_models::payments::BankTransferData::AchBankTransfer { .. } => {
                if payment_data.payment_attempt.preprocessing_step_id.is_none() {
                    (
                        router_data.preprocessing_steps(state, connector).await?,
                        false,
                    )
                } else {
                    (router_data, should_continue_payment)
                }
            }
            _ => (router_data, should_continue_payment),
        },
        _ => (router_data, should_continue_payment),
    };

    Ok(router_data_and_should_continue_payment)
}

fn is_payment_method_tokenization_enabled_for_connector(
    state: &AppState,
    connector_name: &str,
    payment_method: &storage::enums::PaymentMethod,
    payment_method_type: &Option<storage::enums::PaymentMethodType>,
) -> RouterResult<bool> {
    let connector_tokenization_filter = state.conf.tokenization.0.get(connector_name);

    Ok(connector_tokenization_filter
        .map(|connector_filter| {
            connector_filter
                .payment_method
                .clone()
                .contains(payment_method)
                && is_payment_method_type_allowed_for_connector(
                    payment_method_type,
                    connector_filter.payment_method_type.clone(),
                )
        })
        .unwrap_or(false))
}

fn is_payment_method_type_allowed_for_connector(
    current_pm_type: &Option<storage::enums::PaymentMethodType>,
    pm_type_filter: Option<PaymentMethodTypeTokenFilter>,
) -> bool {
    match current_pm_type.clone().zip(pm_type_filter) {
        Some((pm_type, type_filter)) => match type_filter {
            PaymentMethodTypeTokenFilter::AllAccepted => true,
            PaymentMethodTypeTokenFilter::EnableOnly(enabled) => enabled.contains(&pm_type),
            PaymentMethodTypeTokenFilter::DisableOnly(disabled) => !disabled.contains(&pm_type),
        },
        None => true, // Allow all types if payment_method_type is not present
    }
}

async fn decide_payment_method_tokenize_action(
    state: &AppState,
    connector_name: &str,
    payment_method: &storage::enums::PaymentMethod,
    pm_parent_token: Option<&String>,
    is_connector_tokenization_enabled: bool,
) -> RouterResult<TokenizationAction> {
    match pm_parent_token {
        None => {
            if is_connector_tokenization_enabled {
                Ok(TokenizationAction::TokenizeInConnectorAndRouter)
            } else {
                Ok(TokenizationAction::TokenizeInRouter)
            }
        }
        Some(token) => {
            let redis_conn = state.store.get_redis_conn();
            let key = format!(
                "pm_token_{}_{}_{}",
                token.to_owned(),
                payment_method,
                connector_name
            );

            let connector_token_option = redis_conn
                .get_key::<Option<String>>(&key)
                .await
                .change_context(errors::ApiErrorResponse::InternalServerError)
                .attach_printable("Failed to fetch the token from redis")?;

            match connector_token_option {
                Some(connector_token) => Ok(TokenizationAction::ConnectorToken(connector_token)),
                None => {
                    if is_connector_tokenization_enabled {
                        Ok(TokenizationAction::TokenizeInConnector)
                    } else {
                        Ok(TokenizationAction::TokenizeInRouter)
                    }
                }
            }
        }
    }
}

#[derive(Clone)]
pub enum TokenizationAction {
    TokenizeInRouter,
    TokenizeInConnector,
    TokenizeInConnectorAndRouter,
    ConnectorToken(String),
    SkipConnectorTokenization,
}

#[allow(clippy::too_many_arguments)]
pub async fn get_connector_tokenization_action<F, Req>(
    state: &AppState,
    operation: &BoxedOperation<'_, F, Req>,
    mut payment_data: PaymentData<F>,
    validate_result: &operations::ValidateResult<'_>,
) -> RouterResult<(PaymentData<F>, TokenizationAction)>
where
    F: Send + Clone,
{
    let connector = payment_data.payment_attempt.connector.to_owned();

    let is_mandate = payment_data
        .mandate_id
        .as_ref()
        .and_then(|inner| inner.mandate_reference_id.as_ref())
        .map(|mandate_reference| match mandate_reference {
            api_models::payments::MandateReferenceId::ConnectorMandateId(_) => true,
            api_models::payments::MandateReferenceId::NetworkMandateId(_) => false,
        })
        .unwrap_or(false);

    let payment_data_and_tokenization_action = match connector {
        Some(_) if is_mandate => (payment_data, TokenizationAction::SkipConnectorTokenization),
        Some(connector) if is_operation_confirm(&operation) => {
            let payment_method = &payment_data
                .payment_attempt
                .payment_method
                .get_required_value("payment_method")?;
            let payment_method_type = &payment_data.payment_attempt.payment_method_type;

            let is_connector_tokenization_enabled =
                is_payment_method_tokenization_enabled_for_connector(
                    state,
                    &connector,
                    payment_method,
                    payment_method_type,
                )?;

            let payment_method_action = decide_payment_method_tokenize_action(
                state,
                &connector,
                payment_method,
                payment_data.token.as_ref(),
                is_connector_tokenization_enabled,
            )
            .await?;

            let connector_tokenization_action = match payment_method_action {
                TokenizationAction::TokenizeInRouter => {
                    let (_operation, payment_method_data) = operation
                        .to_domain()?
                        .make_pm_data(state, &mut payment_data, validate_result.storage_scheme)
                        .await?;

                    payment_data.payment_method_data = payment_method_data;
                    TokenizationAction::SkipConnectorTokenization
                }

                TokenizationAction::TokenizeInConnector => TokenizationAction::TokenizeInConnector,
                TokenizationAction::TokenizeInConnectorAndRouter => {
                    let (_operation, payment_method_data) = operation
                        .to_domain()?
                        .make_pm_data(state, &mut payment_data, validate_result.storage_scheme)
                        .await?;

                    payment_data.payment_method_data = payment_method_data;
                    TokenizationAction::TokenizeInConnector
                }
                TokenizationAction::ConnectorToken(token) => {
                    payment_data.pm_token = Some(token);
                    TokenizationAction::SkipConnectorTokenization
                }
                TokenizationAction::SkipConnectorTokenization => {
                    TokenizationAction::SkipConnectorTokenization
                }
            };
            (payment_data, connector_tokenization_action)
        }
        _ => {
            let (_operation, payment_method_data) = operation
                .to_domain()?
                .make_pm_data(state, &mut payment_data, validate_result.storage_scheme)
                .await?;

            payment_data.payment_method_data = payment_method_data;
            (payment_data, TokenizationAction::SkipConnectorTokenization)
        }
    };

    Ok(payment_data_and_tokenization_action)
}

#[derive(Clone)]
pub enum CallConnectorAction {
    Trigger,
    Avoid,
    StatusUpdate(storage_enums::AttemptStatus),
    HandleResponse(Vec<u8>),
}

#[derive(Clone, Default, Debug)]
pub struct PaymentAddress {
    pub shipping: Option<api::Address>,
    pub billing: Option<api::Address>,
}

#[derive(Clone)]
pub struct PaymentData<F>
where
    F: Clone,
{
    pub flow: PhantomData<F>,
    pub payment_intent: storage::PaymentIntent,
    pub payment_attempt: storage::PaymentAttempt,
    pub connector_response: storage::ConnectorResponse,
    pub amount: api::Amount,
    pub mandate_id: Option<api_models::payments::MandateIds>,
    pub currency: storage_enums::Currency,
    pub setup_mandate: Option<api::MandateData>,
    pub address: PaymentAddress,
    pub token: Option<String>,
    pub confirm: Option<bool>,
    pub force_sync: Option<bool>,
    pub payment_method_data: Option<api::PaymentMethodData>,
    pub refunds: Vec<storage::Refund>,
    pub disputes: Vec<storage::Dispute>,
    pub sessions_token: Vec<api::SessionToken>,
    pub card_cvc: Option<Secret<String>>,
    pub email: Option<Email>,
    pub creds_identifier: Option<String>,
    pub pm_token: Option<String>,
    pub connector_customer_id: Option<String>,
    pub ephemeral_key: Option<ephemeral_key::EphemeralKey>,
    pub redirect_response: Option<api_models::payments::RedirectResponse>,
}

#[derive(Debug, Default)]
pub struct CustomerDetails {
    pub customer_id: Option<String>,
    pub name: Option<Secret<String, masking::WithType>>,
    pub email: Option<Email>,
    pub phone: Option<Secret<String, masking::WithType>>,
    pub phone_country_code: Option<String>,
}

pub fn if_not_create_change_operation<'a, Op, F>(
    status: storage_enums::IntentStatus,
    confirm: Option<bool>,
    current: &'a Op,
) -> BoxedOperation<'_, F, api::PaymentsRequest>
where
    F: Send + Clone,
    Op: Operation<F, api::PaymentsRequest> + Send + Sync,
    &'a Op: Operation<F, api::PaymentsRequest>,
{
    if confirm.unwrap_or(false) {
        Box::new(PaymentConfirm)
    } else {
        match status {
            storage_enums::IntentStatus::RequiresConfirmation
            | storage_enums::IntentStatus::RequiresCustomerAction
            | storage_enums::IntentStatus::RequiresPaymentMethod => Box::new(current),
            _ => Box::new(&PaymentStatus),
        }
    }
}

pub fn is_confirm<'a, F: Clone + Send, R, Op>(
    operation: &'a Op,
    confirm: Option<bool>,
) -> BoxedOperation<'_, F, R>
where
    PaymentConfirm: Operation<F, R>,
    &'a PaymentConfirm: Operation<F, R>,
    Op: Operation<F, R> + Send + Sync,
    &'a Op: Operation<F, R>,
{
    if confirm.unwrap_or(false) {
        Box::new(&PaymentConfirm)
    } else {
        Box::new(operation)
    }
}

pub fn should_call_connector<Op: Debug, F: Clone>(
    operation: &Op,
    payment_data: &PaymentData<F>,
) -> bool {
    match format!("{operation:?}").as_str() {
        "PaymentConfirm" => true,
        "PaymentStart" => {
            !matches!(
                payment_data.payment_intent.status,
                storage_enums::IntentStatus::Failed | storage_enums::IntentStatus::Succeeded
            ) && payment_data
                .connector_response
                .authentication_data
                .is_none()
        }
        "PaymentStatus" => {
            matches!(
                payment_data.payment_intent.status,
                storage_enums::IntentStatus::Failed
                    | storage_enums::IntentStatus::Processing
                    | storage_enums::IntentStatus::Succeeded
                    | storage_enums::IntentStatus::RequiresCustomerAction
                    | storage_enums::IntentStatus::RequiresMerchantAction
            ) && payment_data.force_sync.unwrap_or(false)
        }
        "PaymentCancel" => matches!(
            payment_data.payment_intent.status,
            storage_enums::IntentStatus::RequiresCapture
        ),
        "PaymentCapture" => {
            matches!(
                payment_data.payment_intent.status,
                storage_enums::IntentStatus::RequiresCapture
            )
        }
        "CompleteAuthorize" => true,
        "PaymentSession" => true,
        _ => false,
    }
}

pub fn should_delete_pm_from_locker(status: storage_enums::IntentStatus) -> bool {
    !matches!(
        status,
        storage_models::enums::IntentStatus::RequiresCustomerAction
    )
}

pub fn is_operation_confirm<Op: Debug>(operation: &Op) -> bool {
    matches!(format!("{operation:?}").as_str(), "PaymentConfirm")
}

#[cfg(feature = "olap")]
pub async fn list_payments(
    db: &dyn StorageInterface,
    merchant: domain::MerchantAccount,
    constraints: api::PaymentListConstraints,
) -> RouterResponse<api::PaymentListResponse> {
    use futures::stream::StreamExt;

    use crate::{core::errors::utils::StorageErrorExt, types::transformers::ForeignFrom};

    helpers::validate_payment_list_request(&constraints)?;
    let merchant_id = &merchant.merchant_id;
    let payment_intents =
        helpers::filter_by_constraints(db, &constraints, merchant_id, merchant.storage_scheme)
            .await
            .to_not_found_response(errors::ApiErrorResponse::PaymentNotFound)?;

    let pi = futures::stream::iter(payment_intents)
        .filter_map(|pi| async {
            let pa = db
                .find_payment_attempt_by_payment_id_merchant_id_attempt_id(
                    &pi.payment_id,
                    merchant_id,
                    &pi.active_attempt_id,
                    // since OLAP doesn't have KV. Force to get the data from PSQL.
                    storage_enums::MerchantStorageScheme::PostgresOnly,
                )
                .await
                .ok()?;
            Some((pi, pa))
        })
        .collect::<Vec<(storage::PaymentIntent, storage::PaymentAttempt)>>()
        .await;

    let data: Vec<api::PaymentsResponse> = pi.into_iter().map(ForeignFrom::foreign_from).collect();

    Ok(services::ApplicationResponse::Json(
        api::PaymentListResponse {
            size: data.len(),
            data,
        },
    ))
}

pub async fn add_process_sync_task(
    db: &dyn StorageInterface,
    payment_attempt: &storage::PaymentAttempt,
    schedule_time: time::PrimitiveDateTime,
) -> Result<(), errors::ProcessTrackerError> {
    let tracking_data = api::PaymentsRetrieveRequest {
        force_sync: true,
        merchant_id: Some(payment_attempt.merchant_id.clone()),
        resource_id: api::PaymentIdType::PaymentAttemptId(payment_attempt.attempt_id.clone()),
        ..Default::default()
    };
    let runner = "PAYMENTS_SYNC_WORKFLOW";
    let task = "PAYMENTS_SYNC";
    let process_tracker_id = pt_utils::get_process_tracker_id(
        runner,
        task,
        &payment_attempt.attempt_id,
        &payment_attempt.merchant_id,
    );
    let process_tracker_entry =
        <storage::ProcessTracker as storage::ProcessTrackerExt>::make_process_tracker_new(
            process_tracker_id,
            task,
            runner,
            tracking_data,
            schedule_time,
        )?;

    db.insert_process(process_tracker_entry).await?;
    Ok(())
}

pub fn update_straight_through_routing<F>(
    payment_data: &mut PaymentData<F>,
    request_straight_through: serde_json::Value,
) -> CustomResult<(), errors::ParsingError>
where
    F: Send + Clone,
{
    let _: api::RoutingAlgorithm = request_straight_through
        .clone()
        .parse_value("RoutingAlgorithm")
        .attach_printable("Invalid straight through routing rules format")?;

    payment_data.payment_attempt.straight_through_algorithm = Some(request_straight_through);

    Ok(())
}

pub async fn get_connector_choice<F, Req>(
    operation: &BoxedOperation<'_, F, Req>,
    state: &AppState,
    req: &Req,
    merchant_account: &domain::MerchantAccount,
    payment_data: &mut PaymentData<F>,
) -> RouterResult<Option<api::ConnectorCallType>>
where
    F: Send + Clone,
{
    let connector_choice = operation
        .to_domain()?
        .get_connector(merchant_account, state, req, &payment_data.payment_intent)
        .await?;

    let connector = if should_call_connector(operation, payment_data) {
        Some(match connector_choice {
            api::ConnectorChoice::SessionMultiple(session_connectors) => {
                api::ConnectorCallType::Multiple(session_connectors)
            }

            api::ConnectorChoice::StraightThrough(straight_through) => connector_selection(
                state,
                merchant_account,
                payment_data,
                Some(straight_through),
            )?,

            api::ConnectorChoice::Decide => {
                connector_selection(state, merchant_account, payment_data, None)?
            }
        })
    } else if let api::ConnectorChoice::StraightThrough(val) = connector_choice {
        update_straight_through_routing(payment_data, val)
            .change_context(errors::ApiErrorResponse::InternalServerError)
            .attach_printable("Failed to update straight through routing algorithm")?;
        None
    } else {
        None
    };

    Ok(connector)
}

pub fn connector_selection<F>(
    state: &AppState,
    merchant_account: &domain::MerchantAccount,
    payment_data: &mut PaymentData<F>,
    request_straight_through: Option<serde_json::Value>,
) -> RouterResult<api::ConnectorCallType>
where
    F: Send + Clone,
{
    if let Some(ref connector_name) = payment_data.payment_attempt.connector {
        let connector_data = api::ConnectorData::get_connector_by_name(
            &state.conf.connectors,
            connector_name,
            api::GetToken::Connector,
        )
        .change_context(errors::ApiErrorResponse::InternalServerError)
        .attach_printable("invalid connector name received in payment attempt")?;

        return Ok(api::ConnectorCallType::Single(connector_data));
    }

    let mut routing_data = storage::RoutingData {
        routed_through: payment_data.payment_attempt.connector.clone(),
        algorithm: payment_data
            .payment_attempt
            .straight_through_algorithm
            .clone()
            .map(|val| val.parse_value("RoutingAlgorithm"))
            .transpose()
            .change_context(errors::ApiErrorResponse::InternalServerError)
            .attach_printable("Invalid straight through algorithm format in payment attempt")?,
    };

    let request_straight_through: Option<api::StraightThroughAlgorithm> = request_straight_through
        .map(|val| val.parse_value("StraightThroughAlgorithm"))
        .transpose()
        .change_context(errors::ApiErrorResponse::InternalServerError)
        .attach_printable("Invalid straight through routing rules format")?;

    let decided_connector = decide_connector(
        state,
        merchant_account,
        request_straight_through,
        &mut routing_data,
    )?;

    let encoded_algorithm = routing_data
        .algorithm
        .map(|algo| Encode::<api::RoutingAlgorithm>::encode_to_value(&algo))
        .transpose()
        .change_context(errors::ApiErrorResponse::InternalServerError)
        .attach_printable("Unable to serialize routing algorithm to serde value")?;

    payment_data.payment_attempt.connector = routing_data.routed_through;
    payment_data.payment_attempt.straight_through_algorithm = encoded_algorithm;

    Ok(decided_connector)
}

pub fn decide_connector(
    state: &AppState,
    merchant_account: &domain::MerchantAccount,
    request_straight_through: Option<api::StraightThroughAlgorithm>,
    routing_data: &mut storage::RoutingData,
) -> RouterResult<api::ConnectorCallType> {
    if let Some(ref connector_name) = routing_data.routed_through {
        let connector_data = api::ConnectorData::get_connector_by_name(
            &state.conf.connectors,
            connector_name,
            api::GetToken::Connector,
        )
        .change_context(errors::ApiErrorResponse::InternalServerError)
        .attach_printable("Invalid connector name received in 'routed_through'")?;

        return Ok(api::ConnectorCallType::Single(connector_data));
    }

    if let Some(routing_algorithm) = request_straight_through {
        let connector_name = match &routing_algorithm {
            api::StraightThroughAlgorithm::Single(conn) => conn.to_string(),
        };

        let connector_data = api::ConnectorData::get_connector_by_name(
            &state.conf.connectors,
            &connector_name,
            api::GetToken::Connector,
        )
        .change_context(errors::ApiErrorResponse::InternalServerError)
        .attach_printable("Invalid connector name received in routing algorithm")?;

        routing_data.routed_through = Some(connector_name);
        routing_data.algorithm = Some(routing_algorithm);
        return Ok(api::ConnectorCallType::Single(connector_data));
    }

    if let Some(ref routing_algorithm) = routing_data.algorithm {
        let connector_name = match routing_algorithm {
            api::StraightThroughAlgorithm::Single(conn) => conn.to_string(),
        };

        let connector_data = api::ConnectorData::get_connector_by_name(
            &state.conf.connectors,
            &connector_name,
            api::GetToken::Connector,
        )
        .change_context(errors::ApiErrorResponse::InternalServerError)
        .attach_printable("Invalid connector name received in routing algorithm")?;

        routing_data.routed_through = Some(connector_name);
        return Ok(api::ConnectorCallType::Single(connector_data));
    }

    let routing_algorithm = merchant_account
        .routing_algorithm
        .clone()
        .get_required_value("RoutingAlgorithm")
        .change_context(errors::ApiErrorResponse::PreconditionFailed {
            message: "no routing algorithm has been configured".to_string(),
        })?
        .parse_value::<api::RoutingAlgorithm>("RoutingAlgorithm")
        .change_context(errors::ApiErrorResponse::InternalServerError) // Deserialization failed
        .attach_printable("Unable to deserialize merchant routing algorithm")?;

    let connector_name = match routing_algorithm {
        api::RoutingAlgorithm::Single(conn) => conn.to_string(),
    };

    let connector_data = api::ConnectorData::get_connector_by_name(
        &state.conf.connectors,
        &connector_name,
        api::GetToken::Connector,
    )
    .change_context(errors::ApiErrorResponse::InternalServerError)
    .attach_printable("Routing algorithm gave invalid connector")?;

    routing_data.routed_through = Some(connector_name);

    Ok(api::ConnectorCallType::Single(connector_data))
}

pub fn should_add_task_to_process_tracker<F: Clone>(payment_data: &PaymentData<F>) -> bool {
    let connector = payment_data.payment_attempt.connector.as_deref();

    !matches!(
        (payment_data.payment_attempt.payment_method, connector),
        (
            Some(storage_enums::PaymentMethod::BankTransfer),
            Some("stripe")
        )
    )
}<|MERGE_RESOLUTION|>--- conflicted
+++ resolved
@@ -638,14 +638,8 @@
 
 pub async fn call_create_connector_customer_if_required<F, Req>(
     state: &AppState,
-<<<<<<< HEAD
-    customer: &Option<storage::Customer>,
-    merchant_account: &storage::MerchantAccount,
-=======
-    connector_name: &Option<String>,
     customer: &Option<domain::Customer>,
     merchant_account: &domain::MerchantAccount,
->>>>>>> fa392c40
     payment_data: &mut PaymentData<F>,
 ) -> RouterResult<Option<storage::CustomerUpdate>>
 where
