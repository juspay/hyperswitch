pub mod access_token;
pub mod flows;
pub mod helpers;
pub mod operations;
pub mod transformers;

use std::{fmt::Debug, marker::PhantomData, time::Instant};

use api_models::payments::Metadata;
use error_stack::{IntoReport, ResultExt};
use futures::future::join_all;
use router_env::tracing;
use time;

pub use self::operations::{
    PaymentCancel, PaymentCapture, PaymentConfirm, PaymentCreate, PaymentMethodValidate,
    PaymentResponse, PaymentSession, PaymentStatus, PaymentUpdate,
};
use self::{
    flows::{ConstructFlowSpecificData, Feature},
    operations::{payment_complete_authorize, BoxedOperation, Operation},
};
use crate::{
    connection,
    core::{
        errors::{self, CustomResult, RouterResponse, RouterResult},
        payment_methods::vault,
    },
    db::StorageInterface,
    logger, pii,
    routes::AppState,
    scheduler::utils as pt_utils,
    services,
    types::{
        self, api,
        storage::{self, enums as storage_enums},
    },
    utils::{Encode, OptionExt, ValueExt},
};

pub async fn payments_operation_core<F, Req, Op, FData>(
    state: &AppState,
    merchant_account: storage::MerchantAccount,
    operation: Op,
    req: Req,
    call_connector_action: CallConnectorAction,
) -> RouterResult<(PaymentData<F>, Req, Option<storage::Customer>)>
where
    F: Send + Clone + Sync,
    Op: Operation<F, Req> + Send + Sync,

    // To create connector flow specific interface data
    PaymentData<F>: ConstructFlowSpecificData<F, FData, types::PaymentsResponseData>,
    types::RouterData<F, FData, types::PaymentsResponseData>: Feature<F, FData>,

    // To construct connector flow specific api
    dyn types::api::Connector:
        services::api::ConnectorIntegration<F, FData, types::PaymentsResponseData>,

    // To perform router related operation for PaymentResponse
    PaymentResponse: Operation<F, FData>,
    FData: Send + Sync,
{
    let operation: BoxedOperation<'_, F, Req> = Box::new(operation);

    let (operation, validate_result) = operation
        .to_validate_request()?
        .validate_request(&req, &merchant_account)?;

    tracing::Span::current().record("payment_id", &format!("{:?}", validate_result.payment_id));

    let (operation, mut payment_data, customer_details) = operation
        .to_get_tracker()?
        .get_trackers(
            state,
            &validate_result.payment_id,
            &req,
            validate_result.mandate_type.to_owned(),
            &merchant_account,
        )
        .await?;

    let (operation, customer) = operation
        .to_domain()?
        .get_or_create_customer_details(
            &*state.store,
            &mut payment_data,
            customer_details,
            validate_result.merchant_id,
        )
        .await
        .change_context(errors::ApiErrorResponse::InternalServerError)
        .attach_printable("Failed while fetching/creating customer")?;

    let connector = get_connector_choice(
        &operation,
        state,
        &req,
        &merchant_account,
        &mut payment_data,
    )
    .await?;

    let (payment_data, tokenization_action) =
        get_connector_tokenization_action(state, &operation, payment_data, &validate_result)
            .await?;

    let (operation, mut payment_data) = operation
        .to_update_tracker()?
        .update_trackers(
            &*state.store,
            &validate_result.payment_id,
            payment_data,
            customer.clone(),
            validate_result.storage_scheme,
        )
        .await?;

    if let Some(connector_details) = connector {
        operation
            .to_domain()?
            .add_task_to_process_tracker(state, &payment_data.payment_attempt)
            .await?;

        payment_data = match connector_details {
            api::ConnectorCallType::Single(connector) => {
                let router_data = call_connector_service(
                    state,
                    &merchant_account,
                    connector,
                    &operation,
                    &payment_data,
                    &customer,
                    call_connector_action,
                    tokenization_action,
                )
                .await?;

                let operation = Box::new(PaymentResponse);
                let db = &*state.store;
                operation
                    .to_post_update_tracker()?
                    .update_tracker(
                        db,
                        &validate_result.payment_id,
                        payment_data,
                        router_data,
                        merchant_account.storage_scheme,
                    )
                    .await?
            }

            api::ConnectorCallType::Multiple(connectors) => {
                call_multiple_connectors_service(
                    state,
                    &merchant_account,
                    connectors,
                    &operation,
                    payment_data,
                    &customer,
                )
                .await?
            }
        };
        if payment_data.payment_intent.status != storage_enums::IntentStatus::RequiresCustomerAction
        {
            vault::Vault::delete_locker_payment_method_by_lookup_key(state, &payment_data.token)
                .await
        }
    }
    Ok((payment_data, req, customer))
}

#[allow(clippy::too_many_arguments)]
pub async fn payments_core<F, Res, Req, Op, FData>(
    state: &AppState,
    merchant_account: storage::MerchantAccount,
    operation: Op,
    req: Req,
    auth_flow: services::AuthFlow,
    call_connector_action: CallConnectorAction,
) -> RouterResponse<Res>
where
    F: Send + Clone + Sync,
    FData: Send + Sync,
    Op: Operation<F, Req> + Send + Sync + Clone,
    Req: Debug,
    Res: transformers::ToResponse<Req, PaymentData<F>, Op>,
    // To create connector flow specific interface data
    PaymentData<F>: ConstructFlowSpecificData<F, FData, types::PaymentsResponseData>,
    types::RouterData<F, FData, types::PaymentsResponseData>: Feature<F, FData>,

    // To construct connector flow specific api
    dyn types::api::Connector:
        services::api::ConnectorIntegration<F, FData, types::PaymentsResponseData>,

    // To perform router related operation for PaymentResponse
    PaymentResponse: Operation<F, FData>,
{
    let (payment_data, req, customer) = payments_operation_core(
        state,
        merchant_account,
        operation.clone(),
        req,
        call_connector_action,
    )
    .await?;

    Res::generate_response(
        Some(req),
        payment_data,
        customer,
        auth_flow,
        &state.conf.server,
        operation,
    )
}

fn is_start_pay<Op: Debug>(operation: &Op) -> bool {
    format!("{operation:?}").eq("PaymentStart")
}

#[derive(Clone, Debug)]
pub struct PaymentsRedirectResponseData {
    pub connector: Option<String>,
    pub param: Option<String>,
    pub merchant_id: Option<String>,
    pub json_payload: Option<serde_json::Value>,
    pub resource_id: api::PaymentIdType,
    pub force_sync: bool,
    pub creds_identifier: Option<String>,
}

#[async_trait::async_trait]
pub trait PaymentRedirectFlow: Sync {
    async fn call_payment_flow(
        &self,
        state: &AppState,
        merchant_account: storage::MerchantAccount,
        req: PaymentsRedirectResponseData,
        connector_action: CallConnectorAction,
    ) -> RouterResponse<api::PaymentsResponse>;

    fn get_payment_action(&self) -> services::PaymentAction;

    fn generate_response(
        &self,
        payments_response: api_models::payments::PaymentsResponse,
        merchant_account: storage_models::merchant_account::MerchantAccount,
        payment_id: String,
        connector: String,
    ) -> RouterResult<api::RedirectionResponse>;

    #[allow(clippy::too_many_arguments)]
    async fn handle_payments_redirect_response(
        &self,
        state: &AppState,
        merchant_account: storage::MerchantAccount,
        req: PaymentsRedirectResponseData,
    ) -> RouterResponse<api::RedirectionResponse> {
        let connector = req.connector.clone().get_required_value("connector")?;

        let query_params = req.param.clone().get_required_value("param")?;

        let resource_id = api::PaymentIdTypeExt::get_payment_intent_id(&req.resource_id)
            .change_context(errors::ApiErrorResponse::MissingRequiredField {
                field_name: "payment_id",
            })?;

        let connector_data = api::ConnectorData::get_connector_by_name(
            &state.conf.connectors,
            &connector,
            api::GetToken::Connector,
        )?;

        let flow_type = connector_data
            .connector
            .get_flow_type(
                &query_params,
                req.json_payload.clone(),
                self.get_payment_action(),
            )
            .change_context(errors::ApiErrorResponse::InternalServerError)
            .attach_printable("Failed to decide the response flow")?;

        let response = self
            .call_payment_flow(state, merchant_account.clone(), req.clone(), flow_type)
            .await;

        let payments_response = match response? {
            services::ApplicationResponse::Json(response) => Ok(response),
            _ => Err(errors::ApiErrorResponse::InternalServerError)
                .into_report()
                .attach_printable("Failed to get the response in json"),
        }?;

        let result =
            self.generate_response(payments_response, merchant_account, resource_id, connector)?;

        Ok(services::ApplicationResponse::JsonForRedirection(result))
    }
}

#[derive(Clone, Debug)]
pub struct PaymentRedirectCompleteAuthorize;

#[async_trait::async_trait]
impl PaymentRedirectFlow for PaymentRedirectCompleteAuthorize {
    async fn call_payment_flow(
        &self,
        state: &AppState,
        merchant_account: storage::MerchantAccount,
        req: PaymentsRedirectResponseData,
        connector_action: CallConnectorAction,
    ) -> RouterResponse<api::PaymentsResponse> {
        let payment_confirm_req = api::PaymentsRequest {
            payment_id: Some(req.resource_id.clone()),
            merchant_id: req.merchant_id.clone(),
<<<<<<< HEAD
            metadata: Some(api_models::payments::Metadata {
                order_details: None,
                data: masking::Secret::new("{}".into()),
                payload: Some(req.json_payload.unwrap_or("{}".into())),
=======
            metadata: Some(Metadata {
                order_details: None,
                data: masking::Secret::new("{}".into()),
                payload: Some(req.json_payload.unwrap_or(serde_json::json!({})).into()),
>>>>>>> b12762e7
            }),
            ..Default::default()
        };
        payments_core::<api::CompleteAuthorize, api::PaymentsResponse, _, _, _>(
            state,
            merchant_account,
            payment_complete_authorize::CompleteAuthorize,
            payment_confirm_req,
            services::api::AuthFlow::Merchant,
            connector_action,
        )
        .await
    }

    fn get_payment_action(&self) -> services::PaymentAction {
        services::PaymentAction::CompleteAuthorize
    }

    fn generate_response(
        &self,
        payments_response: api_models::payments::PaymentsResponse,
        merchant_account: storage_models::merchant_account::MerchantAccount,
        payment_id: String,
        connector: String,
    ) -> RouterResult<api::RedirectionResponse> {
        // There might be multiple redirections needed for some flows
        // If the status is requires customer action, then send the startpay url again
        // The redirection data must have been provided and updated by the connector
        match payments_response.status {
            api_models::enums::IntentStatus::RequiresCustomerAction => {
                let startpay_url = payments_response
                    .next_action
                    .and_then(|next_action| next_action.redirect_to_url)
                    .ok_or(errors::ApiErrorResponse::InternalServerError)
                    .into_report()
                    .attach_printable(
                        "did not receive redirect to url when status is requires customer action",
                    )?;
                Ok(api::RedirectionResponse {
                    return_url: String::new(),
                    params: vec![],
                    return_url_with_query_params: startpay_url,
                    http_method: "GET".to_string(),
                    headers: vec![],
                })
            }
            // If the status is terminal status, then redirect to merchant return url to provide status
            api_models::enums::IntentStatus::Succeeded
            | api_models::enums::IntentStatus::Failed
            | api_models::enums::IntentStatus::Cancelled | api_models::enums::IntentStatus::RequiresCapture=> helpers::get_handle_response_url(
                payment_id,
                &merchant_account,
                payments_response,
                connector,
            ),
            _ => Err(errors::ApiErrorResponse::InternalServerError).into_report().attach_printable_lazy(|| format!("Could not proceed with payment as payment status {} cannot be handled during redirection",payments_response.status))?
        }
    }
}

#[derive(Clone, Debug)]
pub struct PaymentRedirectSync;

#[async_trait::async_trait]
impl PaymentRedirectFlow for PaymentRedirectSync {
    async fn call_payment_flow(
        &self,
        state: &AppState,
        merchant_account: storage::MerchantAccount,
        req: PaymentsRedirectResponseData,
        connector_action: CallConnectorAction,
    ) -> RouterResponse<api::PaymentsResponse> {
        let payment_sync_req = api::PaymentsRetrieveRequest {
            resource_id: req.resource_id,
            merchant_id: req.merchant_id,
            param: req.param,
            force_sync: req.force_sync,
            connector: req.connector,
            merchant_connector_details: req.creds_identifier.map(|creds_id| {
                api::MerchantConnectorDetailsWrap {
                    creds_identifier: creds_id,
                    encoded_data: None,
                }
            }),
        };
        payments_core::<api::PSync, api::PaymentsResponse, _, _, _>(
            state,
            merchant_account,
            PaymentStatus,
            payment_sync_req,
            services::api::AuthFlow::Merchant,
            connector_action,
        )
        .await
    }

    fn generate_response(
        &self,
        payments_response: api_models::payments::PaymentsResponse,
        merchant_account: storage_models::merchant_account::MerchantAccount,
        payment_id: String,
        connector: String,
    ) -> RouterResult<api::RedirectionResponse> {
        helpers::get_handle_response_url(
            payment_id,
            &merchant_account,
            payments_response,
            connector,
        )
    }

    fn get_payment_action(&self) -> services::PaymentAction {
        services::PaymentAction::PSync
    }
}

#[allow(clippy::too_many_arguments)]
pub async fn call_connector_service<F, Op, Req>(
    state: &AppState,
    merchant_account: &storage::MerchantAccount,
    connector: api::ConnectorData,
    _operation: &Op,
    payment_data: &PaymentData<F>,
    customer: &Option<storage::Customer>,
    call_connector_action: CallConnectorAction,
    tokenization_action: TokenizationAction,
) -> RouterResult<types::RouterData<F, Req, types::PaymentsResponseData>>
where
    Op: Debug + Sync,
    F: Send + Clone + Sync,
    Req: Send + Sync,

    // To create connector flow specific interface data
    PaymentData<F>: ConstructFlowSpecificData<F, Req, types::PaymentsResponseData>,
    types::RouterData<F, Req, types::PaymentsResponseData>: Feature<F, Req> + Send,

    // To construct connector flow specific api
    dyn api::Connector: services::api::ConnectorIntegration<F, Req, types::PaymentsResponseData>,

    // To perform router related operation for PaymentResponse
    PaymentResponse: Operation<F, Req>,
{
    let stime_connector = Instant::now();

    let mut router_data = payment_data
        .construct_router_data(state, connector.connector.id(), merchant_account)
        .await?;

    let add_access_token_result = router_data
        .add_access_token(state, &connector, merchant_account)
        .await?;

    let should_continue_payment = access_token::update_router_data_with_access_token_result(
        &add_access_token_result,
        &mut router_data,
        &call_connector_action,
    );

    let pm_token = router_data
        .add_payment_method_token(state, &connector, &tokenization_action)
        .await?;

    if let Some(payment_method_token) = pm_token {
        router_data.payment_method_token = Some(payment_method_token);
    };

    let router_data_res = if should_continue_payment {
        router_data
            .decide_flows(
                state,
                &connector,
                customer,
                call_connector_action,
                merchant_account,
            )
            .await
    } else {
        Ok(router_data)
    };

    let etime_connector = Instant::now();
    let duration_connector = etime_connector.saturating_duration_since(stime_connector);
    tracing::info!(duration = format!("Duration taken: {}", duration_connector.as_millis()));

    router_data_res
}

pub async fn call_multiple_connectors_service<F, Op, Req>(
    state: &AppState,
    merchant_account: &storage::MerchantAccount,
    connectors: Vec<api::ConnectorData>,
    _operation: &Op,
    mut payment_data: PaymentData<F>,
    customer: &Option<storage::Customer>,
) -> RouterResult<PaymentData<F>>
where
    Op: Debug,
    F: Send + Clone,

    // To create connector flow specific interface data
    PaymentData<F>: ConstructFlowSpecificData<F, Req, types::PaymentsResponseData>,
    types::RouterData<F, Req, types::PaymentsResponseData>: Feature<F, Req>,

    // To construct connector flow specific api
    dyn api::Connector: services::api::ConnectorIntegration<F, Req, types::PaymentsResponseData>,

    // To perform router related operation for PaymentResponse
    PaymentResponse: Operation<F, Req>,
{
    let call_connectors_start_time = Instant::now();
    let mut join_handlers = Vec::with_capacity(connectors.len());

    for connector in connectors.iter() {
        let connector_id = connector.connector.id();
        let router_data = payment_data
            .construct_router_data(state, connector_id, merchant_account)
            .await?;

        let res = router_data.decide_flows(
            state,
            connector,
            customer,
            CallConnectorAction::Trigger,
            merchant_account,
        );

        join_handlers.push(res);
    }

    let result = join_all(join_handlers).await;

    for (connector_res, connector) in result.into_iter().zip(connectors) {
        let connector_name = connector.connector_name.to_string();
        match connector_res {
            Ok(connector_response) => {
                if let Ok(types::PaymentsResponseData::SessionResponse { session_token }) =
                    connector_response.response
                {
                    payment_data.sessions_token.push(session_token);
                }
            }
            Err(connector_error) => {
                logger::error!(
                    "sessions_connector_error {} {:?}",
                    connector_name,
                    connector_error
                );
            }
        }
    }

    let call_connectors_end_time = Instant::now();
    let call_connectors_duration =
        call_connectors_end_time.saturating_duration_since(call_connectors_start_time);
    tracing::info!(duration = format!("Duration taken: {}", call_connectors_duration.as_millis()));

    Ok(payment_data)
}

fn is_payment_method_tokenization_enabled_for_connector(
    state: &AppState,
    connector_name: &str,
    payment_method: &storage::enums::PaymentMethod,
) -> RouterResult<bool> {
    let connector_tokenization_filter = state.conf.tokenization.0.get(connector_name);

    Ok(connector_tokenization_filter
        .map(|connector_filter| connector_filter.payment_method.contains(payment_method))
        .unwrap_or(false))
}

async fn decide_payment_method_tokenize_action(
    state: &AppState,
    connector_name: &str,
    payment_method: &storage::enums::PaymentMethod,
    pm_parent_token: Option<&String>,
    is_connector_tokenization_enabled: bool,
) -> RouterResult<TokenizationAction> {
    match pm_parent_token {
        None => {
            if is_connector_tokenization_enabled {
                Ok(TokenizationAction::TokenizeInConnectorAndRouter)
            } else {
                Ok(TokenizationAction::TokenizeInRouter)
            }
        }
        Some(token) => {
            let redis_conn = connection::redis_connection(&state.conf).await;
            let key = format!(
                "pm_token_{}_{}_{}",
                token.to_owned(),
                payment_method,
                connector_name
            );

            let connector_token_option = redis_conn
                .get_key::<Option<String>>(&key)
                .await
                .change_context(errors::ApiErrorResponse::InternalServerError)
                .attach_printable("Failed to fetch the token from redis")?;

            match connector_token_option {
                Some(connector_token) => Ok(TokenizationAction::ConnectorToken(connector_token)),
                None => {
                    if is_connector_tokenization_enabled {
                        Ok(TokenizationAction::TokenizeInConnector)
                    } else {
                        Ok(TokenizationAction::TokenizeInRouter)
                    }
                }
            }
        }
    }
}

pub enum TokenizationAction {
    TokenizeInRouter,
    TokenizeInConnector,
    TokenizeInConnectorAndRouter,
    ConnectorToken(String),
    SkipConnectorTokenization,
}

#[allow(clippy::too_many_arguments)]
pub async fn get_connector_tokenization_action<F, Req>(
    state: &AppState,
    operation: &BoxedOperation<'_, F, Req>,
    mut payment_data: PaymentData<F>,
    validate_result: &operations::ValidateResult<'_>,
) -> RouterResult<(PaymentData<F>, TokenizationAction)>
where
    F: Send + Clone,
{
    let connector = payment_data.payment_attempt.connector.to_owned();

    let payment_data_and_tokenization_action = match connector {
        Some(connector) if is_operation_confirm(&operation) => {
            let payment_method = &payment_data
                .payment_attempt
                .payment_method
                .get_required_value("payment_method")?;

            let is_connector_tokenization_enabled =
                is_payment_method_tokenization_enabled_for_connector(
                    state,
                    &connector,
                    payment_method,
                )?;

            let payment_method_action = decide_payment_method_tokenize_action(
                state,
                &connector,
                payment_method,
                payment_data.token.as_ref(),
                is_connector_tokenization_enabled,
            )
            .await?;

            let connector_tokenization_action = match payment_method_action {
                TokenizationAction::TokenizeInRouter => {
                    let (_operation, payment_method_data) = operation
                        .to_domain()?
                        .make_pm_data(state, &mut payment_data, validate_result.storage_scheme)
                        .await?;

                    payment_data.payment_method_data = payment_method_data;
                    TokenizationAction::SkipConnectorTokenization
                }

                TokenizationAction::TokenizeInConnector => TokenizationAction::TokenizeInConnector,
                TokenizationAction::TokenizeInConnectorAndRouter => {
                    let (_operation, payment_method_data) = operation
                        .to_domain()?
                        .make_pm_data(state, &mut payment_data, validate_result.storage_scheme)
                        .await?;

                    payment_data.payment_method_data = payment_method_data;
                    TokenizationAction::TokenizeInConnector
                }
                TokenizationAction::ConnectorToken(token) => {
                    payment_data.pm_token = Some(token);
                    TokenizationAction::SkipConnectorTokenization
                }
                TokenizationAction::SkipConnectorTokenization => {
                    TokenizationAction::SkipConnectorTokenization
                }
            };
            (payment_data, connector_tokenization_action)
        }
        _ => {
            let (_operation, payment_method_data) = operation
                .to_domain()?
                .make_pm_data(state, &mut payment_data, validate_result.storage_scheme)
                .await?;

            payment_data.payment_method_data = payment_method_data;
            (payment_data, TokenizationAction::SkipConnectorTokenization)
        }
    };

    Ok(payment_data_and_tokenization_action)
}

#[derive(Clone)]
pub enum CallConnectorAction {
    Trigger,
    Avoid,
    StatusUpdate(storage_enums::AttemptStatus),
    HandleResponse(Vec<u8>),
}

#[derive(Clone, Default, Debug)]
pub struct PaymentAddress {
    pub shipping: Option<api::Address>,
    pub billing: Option<api::Address>,
}

#[derive(Clone)]
pub struct PaymentData<F>
where
    F: Clone,
{
    pub flow: PhantomData<F>,
    pub payment_intent: storage::PaymentIntent,
    pub payment_attempt: storage::PaymentAttempt,
    pub connector_response: storage::ConnectorResponse,
    pub amount: api::Amount,
    pub mandate_id: Option<api_models::payments::MandateIds>,
    pub currency: storage_enums::Currency,
    pub setup_mandate: Option<api::MandateData>,
    pub address: PaymentAddress,
    pub token: Option<String>,
    pub confirm: Option<bool>,
    pub force_sync: Option<bool>,
    pub payment_method_data: Option<api::PaymentMethodData>,
    pub refunds: Vec<storage::Refund>,
    pub sessions_token: Vec<api::SessionToken>,
    pub card_cvc: Option<pii::Secret<String>>,
    pub email: Option<masking::Secret<String, pii::Email>>,
    pub creds_identifier: Option<String>,
    pub pm_token: Option<String>,
}

#[derive(Debug, Default)]
pub struct CustomerDetails {
    pub customer_id: Option<String>,
    pub name: Option<masking::Secret<String, masking::WithType>>,
    pub email: Option<masking::Secret<String, pii::Email>>,
    pub phone: Option<masking::Secret<String, masking::WithType>>,
    pub phone_country_code: Option<String>,
}

pub fn if_not_create_change_operation<'a, Op, F>(
    status: storage_enums::IntentStatus,
    confirm: Option<bool>,
    current: &'a Op,
) -> BoxedOperation<'_, F, api::PaymentsRequest>
where
    F: Send + Clone,
    Op: Operation<F, api::PaymentsRequest> + Send + Sync,
    &'a Op: Operation<F, api::PaymentsRequest>,
{
    if confirm.unwrap_or(false) {
        Box::new(PaymentConfirm)
    } else {
        match status {
            storage_enums::IntentStatus::RequiresConfirmation
            | storage_enums::IntentStatus::RequiresCustomerAction
            | storage_enums::IntentStatus::RequiresPaymentMethod => Box::new(current),
            _ => Box::new(&PaymentStatus),
        }
    }
}

pub fn is_confirm<'a, F: Clone + Send, R, Op>(
    operation: &'a Op,
    confirm: Option<bool>,
) -> BoxedOperation<'_, F, R>
where
    PaymentConfirm: Operation<F, R>,
    &'a PaymentConfirm: Operation<F, R>,
    Op: Operation<F, R> + Send + Sync,
    &'a Op: Operation<F, R>,
{
    if confirm.unwrap_or(false) {
        Box::new(&PaymentConfirm)
    } else {
        Box::new(operation)
    }
}

pub fn should_call_connector<Op: Debug, F: Clone>(
    operation: &Op,
    payment_data: &PaymentData<F>,
) -> bool {
    match format!("{operation:?}").as_str() {
        "PaymentConfirm" => true,
        "PaymentStart" => {
            !matches!(
                payment_data.payment_intent.status,
                storage_enums::IntentStatus::Failed | storage_enums::IntentStatus::Succeeded
            ) && payment_data
                .connector_response
                .authentication_data
                .is_none()
        }
        "PaymentStatus" => {
            matches!(
                payment_data.payment_intent.status,
                storage_enums::IntentStatus::Failed
                    | storage_enums::IntentStatus::Processing
                    | storage_enums::IntentStatus::Succeeded
                    | storage_enums::IntentStatus::RequiresCustomerAction
                    | storage_enums::IntentStatus::RequiresMerchantAction
            ) && payment_data.force_sync.unwrap_or(false)
        }
        "PaymentCancel" => matches!(
            payment_data.payment_intent.status,
            storage_enums::IntentStatus::RequiresCapture
        ),
        "PaymentCapture" => {
            matches!(
                payment_data.payment_intent.status,
                storage_enums::IntentStatus::RequiresCapture
            )
        }
        "CompleteAuthorize" => true,
        "PaymentSession" => true,
        _ => false,
    }
}

pub fn is_operation_confirm<Op: Debug>(operation: &Op) -> bool {
    matches!(format!("{operation:?}").as_str(), "PaymentConfirm")
}

#[cfg(feature = "olap")]
pub async fn list_payments(
    db: &dyn StorageInterface,
    merchant: storage::MerchantAccount,
    constraints: api::PaymentListConstraints,
) -> RouterResponse<api::PaymentListResponse> {
    use futures::stream::StreamExt;

    use crate::types::transformers::ForeignFrom;

    helpers::validate_payment_list_request(&constraints)?;
    let merchant_id = &merchant.merchant_id;
    let payment_intents =
        helpers::filter_by_constraints(db, &constraints, merchant_id, merchant.storage_scheme)
            .await
            .map_err(|err| {
                errors::StorageErrorExt::to_not_found_response(
                    err,
                    errors::ApiErrorResponse::PaymentNotFound,
                )
            })?;

    let pi = futures::stream::iter(payment_intents)
        .filter_map(|pi| async {
            let pa = db
                .find_payment_attempt_by_payment_id_merchant_id_attempt_id(
                    &pi.payment_id,
                    merchant_id,
                    &pi.active_attempt_id,
                    // since OLAP doesn't have KV. Force to get the data from PSQL.
                    storage_enums::MerchantStorageScheme::PostgresOnly,
                )
                .await
                .ok()?;
            Some((pi, pa))
        })
        .collect::<Vec<(storage::PaymentIntent, storage::PaymentAttempt)>>()
        .await;

    let data: Vec<api::PaymentsResponse> = pi.into_iter().map(ForeignFrom::foreign_from).collect();

    Ok(services::ApplicationResponse::Json(
        api::PaymentListResponse {
            size: data.len(),
            data,
        },
    ))
}

pub async fn add_process_sync_task(
    db: &dyn StorageInterface,
    payment_attempt: &storage::PaymentAttempt,
    schedule_time: time::PrimitiveDateTime,
) -> Result<(), errors::ProcessTrackerError> {
    let tracking_data = api::PaymentsRetrieveRequest {
        force_sync: true,
        merchant_id: Some(payment_attempt.merchant_id.clone()),
        resource_id: api::PaymentIdType::PaymentAttemptId(payment_attempt.attempt_id.clone()),
        ..Default::default()
    };
    let runner = "PAYMENTS_SYNC_WORKFLOW";
    let task = "PAYMENTS_SYNC";
    let process_tracker_id = pt_utils::get_process_tracker_id(
        runner,
        task,
        &payment_attempt.attempt_id,
        &payment_attempt.merchant_id,
    );
    let process_tracker_entry =
        <storage::ProcessTracker as storage::ProcessTrackerExt>::make_process_tracker_new(
            process_tracker_id,
            task,
            runner,
            tracking_data,
            schedule_time,
        )?;

    db.insert_process(process_tracker_entry).await?;
    Ok(())
}

pub fn update_straight_through_routing<F>(
    payment_data: &mut PaymentData<F>,
    request_straight_through: serde_json::Value,
) -> CustomResult<(), errors::ParsingError>
where
    F: Send + Clone,
{
    let _: api::RoutingAlgorithm = request_straight_through
        .clone()
        .parse_value("RoutingAlgorithm")
        .attach_printable("Invalid straight through routing rules format")?;

    payment_data.payment_attempt.straight_through_algorithm = Some(request_straight_through);

    Ok(())
}

pub async fn get_connector_choice<F, Req>(
    operation: &BoxedOperation<'_, F, Req>,
    state: &AppState,
    req: &Req,
    merchant_account: &storage::MerchantAccount,
    payment_data: &mut PaymentData<F>,
) -> RouterResult<Option<api::ConnectorCallType>>
where
    F: Send + Clone,
{
    let connector_choice = operation
        .to_domain()?
        .get_connector(merchant_account, state, req)
        .await?;

    let connector = if should_call_connector(operation, payment_data) {
        Some(match connector_choice {
            api::ConnectorChoice::SessionMultiple(connectors) => {
                api::ConnectorCallType::Multiple(connectors)
            }

            api::ConnectorChoice::StraightThrough(straight_through) => connector_selection(
                state,
                merchant_account,
                payment_data,
                Some(straight_through),
            )?,

            api::ConnectorChoice::Decide => {
                connector_selection(state, merchant_account, payment_data, None)?
            }
        })
    } else if let api::ConnectorChoice::StraightThrough(val) = connector_choice {
        update_straight_through_routing(payment_data, val)
            .change_context(errors::ApiErrorResponse::InternalServerError)
            .attach_printable("Failed to update straight through routing algorithm")?;
        None
    } else {
        None
    };

    Ok(connector)
}

pub fn connector_selection<F>(
    state: &AppState,
    merchant_account: &storage::MerchantAccount,
    payment_data: &mut PaymentData<F>,
    request_straight_through: Option<serde_json::Value>,
) -> RouterResult<api::ConnectorCallType>
where
    F: Send + Clone,
{
    let mut routing_data = storage::RoutingData {
        routed_through: payment_data.payment_attempt.connector.clone(),
        algorithm: payment_data
            .payment_attempt
            .straight_through_algorithm
            .clone()
            .map(|val| val.parse_value("RoutingAlgorithm"))
            .transpose()
            .change_context(errors::ApiErrorResponse::InternalServerError)
            .attach_printable("Invalid straight through algorithm format in payment attempt")?,
    };

    let request_straight_through: Option<api::RoutingAlgorithm> = request_straight_through
        .map(|val| val.parse_value("RoutingAlgorithm"))
        .transpose()
        .change_context(errors::ApiErrorResponse::InternalServerError)
        .attach_printable("Invalid straight through routing rules format")?;

    let decided_connector = decide_connector(
        state,
        merchant_account,
        request_straight_through,
        &mut routing_data,
    )?;

    let encoded_algorithm = routing_data
        .algorithm
        .map(|algo| Encode::<api::RoutingAlgorithm>::encode_to_value(&algo))
        .transpose()
        .change_context(errors::ApiErrorResponse::InternalServerError)
        .attach_printable("Unable to serialize routing algorithm to serde value")?;

    payment_data.payment_attempt.connector = routing_data.routed_through;
    payment_data.payment_attempt.straight_through_algorithm = encoded_algorithm;

    Ok(decided_connector)
}

pub fn decide_connector(
    state: &AppState,
    merchant_account: &storage::MerchantAccount,
    request_straight_through: Option<api::RoutingAlgorithm>,
    routing_data: &mut storage::RoutingData,
) -> RouterResult<api::ConnectorCallType> {
    if let Some(ref connector_name) = routing_data.routed_through {
        let connector_data = api::ConnectorData::get_connector_by_name(
            &state.conf.connectors,
            connector_name,
            api::GetToken::Connector,
        )
        .change_context(errors::ApiErrorResponse::InternalServerError)
        .attach_printable("Invalid connector name received in 'routed_through'")?;

        return Ok(api::ConnectorCallType::Single(connector_data));
    }

    if let Some(routing_algorithm) = request_straight_through {
        let connector_name = match &routing_algorithm {
            api::RoutingAlgorithm::Single(conn) => conn.to_string(),
        };

        let connector_data = api::ConnectorData::get_connector_by_name(
            &state.conf.connectors,
            &connector_name,
            api::GetToken::Connector,
        )
        .change_context(errors::ApiErrorResponse::InternalServerError)
        .attach_printable("Invalid connector name received in routing algorithm")?;

        routing_data.routed_through = Some(connector_name);
        routing_data.algorithm = Some(routing_algorithm);
        return Ok(api::ConnectorCallType::Single(connector_data));
    }

    if let Some(ref routing_algorithm) = routing_data.algorithm {
        let connector_name = match routing_algorithm {
            api::RoutingAlgorithm::Single(conn) => conn.to_string(),
        };

        let connector_data = api::ConnectorData::get_connector_by_name(
            &state.conf.connectors,
            &connector_name,
            api::GetToken::Connector,
        )
        .change_context(errors::ApiErrorResponse::InternalServerError)
        .attach_printable("Invalid connector name received in routing algorithm")?;

        routing_data.routed_through = Some(connector_name);
        return Ok(api::ConnectorCallType::Single(connector_data));
    }

    let routing_algorithm: api::RoutingAlgorithm = merchant_account
        .routing_algorithm
        .clone()
        .parse_value("RoutingAlgorithm")
        .change_context(errors::ApiErrorResponse::InternalServerError)
        .attach_printable("Unable to deserialize merchant routing algorithm")?;

    let connector_name = match routing_algorithm {
        api::RoutingAlgorithm::Single(conn) => conn.to_string(),
    };

    let connector_data = api::ConnectorData::get_connector_by_name(
        &state.conf.connectors,
        &connector_name,
        api::GetToken::Connector,
    )
    .change_context(errors::ApiErrorResponse::InternalServerError)
    .attach_printable("Routing algorithm gave invalid connector")?;

    routing_data.routed_through = Some(connector_name);

    Ok(api::ConnectorCallType::Single(connector_data))
}<|MERGE_RESOLUTION|>--- conflicted
+++ resolved
@@ -316,17 +316,10 @@
         let payment_confirm_req = api::PaymentsRequest {
             payment_id: Some(req.resource_id.clone()),
             merchant_id: req.merchant_id.clone(),
-<<<<<<< HEAD
-            metadata: Some(api_models::payments::Metadata {
-                order_details: None,
-                data: masking::Secret::new("{}".into()),
-                payload: Some(req.json_payload.unwrap_or("{}".into())),
-=======
             metadata: Some(Metadata {
                 order_details: None,
                 data: masking::Secret::new("{}".into()),
                 payload: Some(req.json_payload.unwrap_or(serde_json::json!({})).into()),
->>>>>>> b12762e7
             }),
             ..Default::default()
         };
