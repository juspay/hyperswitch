--- conflicted
+++ resolved
@@ -2614,11 +2614,7 @@
     merchant_connector_account: &helpers::MerchantConnectorAccountType,
     merchant_key_store: &domain::MerchantKeyStore,
     customer: &Option<domain::Customer>,
-<<<<<<< HEAD
-    business_profile: Option<&domain::Profile>,
-=======
-    business_profile: &domain::BusinessProfile,
->>>>>>> fbd2cda7
+    business_profile: &domain::Profile,
 ) -> RouterResult<(D, TokenizationAction)>
 where
     F: Send + Clone,
@@ -2748,11 +2744,7 @@
     validate_result: &operations::ValidateResult,
     merchant_key_store: &domain::MerchantKeyStore,
     customer: &Option<domain::Customer>,
-<<<<<<< HEAD
-    business_profile: Option<&domain::Profile>,
-=======
-    business_profile: &domain::BusinessProfile,
->>>>>>> fbd2cda7
+    business_profile: &domain::Profile,
 ) -> RouterResult<D>
 where
     F: Send + Clone,
@@ -4659,7 +4651,7 @@
         .store
         .find_business_profile_by_profile_id(key_manager_state, &key_store, profile_id)
         .await
-        .change_context(errors::ApiErrorResponse::BusinessProfileNotFound {
+        .change_context(errors::ApiErrorResponse::ProfileNotFound {
             id: profile_id.get_string_repr().to_owned(),
         })?;
 
@@ -4695,17 +4687,6 @@
     let webhook_url =
         helpers::create_webhook_url(&state.base_url, merchant_id, &authentication_connector);
 
-<<<<<<< HEAD
-    let business_profile = state
-        .store
-        .find_business_profile_by_profile_id(key_manager_state, &key_store, profile_id)
-        .await
-        .change_context(errors::ApiErrorResponse::ProfileNotFound {
-            id: profile_id.get_string_repr().to_owned(),
-        })?;
-
-=======
->>>>>>> fbd2cda7
     let authentication_details = business_profile
         .authentication_connector_details
         .clone()
