--- conflicted
+++ resolved
@@ -928,11 +928,7 @@
                         api_models::payments::NextActionData::QrCodeInformation{..} => None,
                         api_models::payments::NextActionData::DisplayVoucherInformation{ .. } => None,
                         api_models::payments::NextActionData::WaitScreenInformation{..} => None,
-<<<<<<< HEAD
-                        api_models::payments::NextActionData::ThreeDsInvoke { .. } => None,
-=======
                         api_models::payments::NextActionData::ThreeDsInvoke{..} => None,
->>>>>>> 0cb95a49
                     })
                     .ok_or(errors::ApiErrorResponse::InternalServerError)
                     .into_report()
