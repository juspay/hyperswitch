--- conflicted
+++ resolved
@@ -74,13 +74,8 @@
     connector::utils::missing_field_err,
     core::{
         errors::{self, CustomResult, RouterResponse, RouterResult},
-<<<<<<< HEAD
         payment_methods::{cards, network_tokenization},
-        utils,
-=======
-        payment_methods::cards,
         payouts, routing as core_routing, utils,
->>>>>>> 4a9fd7e0
     },
     db::StorageInterface,
     logger,
@@ -2607,13 +2602,8 @@
     merchant_connector_account: &helpers::MerchantConnectorAccountType,
     merchant_key_store: &domain::MerchantKeyStore,
     customer: &Option<domain::Customer>,
-<<<<<<< HEAD
     business_profile: &domain::BusinessProfile,
-) -> RouterResult<(PaymentData<F>, TokenizationAction)>
-=======
-    business_profile: Option<&domain::BusinessProfile>,
 ) -> RouterResult<(D, TokenizationAction)>
->>>>>>> 4a9fd7e0
 where
     F: Send + Clone,
     D: OperationSessionGetters<F> + OperationSessionSetters<F> + Send + Sync + Clone,
@@ -2742,13 +2732,8 @@
     validate_result: &operations::ValidateResult,
     merchant_key_store: &domain::MerchantKeyStore,
     customer: &Option<domain::Customer>,
-<<<<<<< HEAD
     business_profile: &domain::BusinessProfile,
-) -> RouterResult<PaymentData<F>>
-=======
-    business_profile: Option<&domain::BusinessProfile>,
 ) -> RouterResult<D>
->>>>>>> 4a9fd7e0
 where
     F: Send + Clone,
     D: OperationSessionGetters<F> + OperationSessionSetters<F> + Send + Sync + Clone,
@@ -3807,27 +3792,19 @@
     .await
 }
 
-<<<<<<< HEAD
 #[allow(clippy::too_many_arguments)]
-pub async fn decide_multiplex_connector_for_normal_or_recurring_payment<F: Clone>(
-=======
 pub async fn decide_multiplex_connector_for_normal_or_recurring_payment<F: Clone, D>(
->>>>>>> 4a9fd7e0
     state: &SessionState,
     payment_data: &mut D,
     routing_data: &mut storage::RoutingData,
     connectors: Vec<api::ConnectorData>,
     mandate_type: Option<api::MandateTransactionType>,
     is_connector_agnostic_mit_enabled: Option<bool>,
-<<<<<<< HEAD
     is_network_tokenization_enabled: bool,
-) -> RouterResult<ConnectorCallType> {
-=======
 ) -> RouterResult<ConnectorCallType>
 where
     D: OperationSessionGetters<F> + OperationSessionSetters<F> + Send + Sync + Clone,
 {
->>>>>>> 4a9fd7e0
     match (
         payment_data.get_payment_intent().setup_future_usage,
         payment_data.get_token_data().as_ref(),
@@ -3853,13 +3830,9 @@
             logger::debug!("performing routing for token-based MIT flow");
 
             let payment_method_info = payment_data
-<<<<<<< HEAD
-                .payment_method_info
-                .clone()
-=======
                 .get_payment_method_info()
->>>>>>> 4a9fd7e0
-                .get_required_value("payment_method_info")?;
+                .get_required_value("payment_method_info")?
+                .clone();
 
             //fetch connectors that support ntid flow
             let ntid_supported_connectors = &state
@@ -3891,23 +3864,17 @@
             .await;
 
             match action_type {
-                Some(ActionType::NetworkTokenWithNetworkTransactionId(token_exp_data)) => {
+                Some(ActionType::NetworkTokenWithNetworkTransactionId(nt_data)) => {
                     logger::info!(
                         "using network_tokenization with network_transaction_id for MIT flow"
                     );
 
-                    let network_transaction_id = payment_method_info
-                        .network_transaction_id
-                        .as_ref()
-                        .ok_or(errors::ApiErrorResponse::InternalServerError)
-                        .attach_printable("Failed to fetch the network transaction id")?;
-
                     let mandate_reference_id =
                         Some(payments_api::MandateReferenceId::NetworkTokenWithNTI(
                             payments_api::NetworkTokenWithNTIRef {
-                                network_transaction_id: network_transaction_id.to_string(),
-                                token_exp_month: token_exp_data.network_token_exp.token_exp_month,
-                                token_exp_year: token_exp_data.network_token_exp.token_exp_year,
+                                network_transaction_id: nt_data.network_transaction_id.to_string(),
+                                token_exp_month: nt_data.network_token_exp.token_exp_month,
+                                token_exp_year: nt_data.network_token_exp.token_exp_year,
                             },
                         ));
                     let chosen_connector_data = filtered_nt_supported_connectors
@@ -3924,7 +3891,7 @@
                         .merchant_connector_id
                         .clone_from(&chosen_connector_data.merchant_connector_id);
 
-                    payment_data.mandate_id = Some(payments_api::MandateIds {
+                    payment_data.set_mandate_id(payments_api::MandateIds {
                         mandate_id: None,
                         mandate_reference_id,
                     });
@@ -3989,14 +3956,17 @@
 }
 
 #[allow(clippy::too_many_arguments)]
-pub async fn decide_connector_for_normal_or_recurring_payment<F: Clone>(
+pub async fn decide_connector_for_normal_or_recurring_payment<F: Clone, D>(
     state: &SessionState,
-    payment_data: &mut PaymentData<F>,
+    payment_data: &mut D,
     routing_data: &mut storage::RoutingData,
     connectors: Vec<api::ConnectorData>,
     is_connector_agnostic_mit_enabled: Option<bool>,
     payment_method_info: &domain::PaymentMethod,
-) -> RouterResult<ConnectorCallType> {
+) -> RouterResult<ConnectorCallType>
+where
+    D: OperationSessionGetters<F> + OperationSessionSetters<F> + Send + Sync + Clone,
+{
     let connector_mandate_details = &payment_method_info
         .connector_mandate_details
         .clone()
@@ -4102,17 +4072,10 @@
         .merchant_connector_id
         .clone_from(&chosen_connector_data.merchant_connector_id);
 
-<<<<<<< HEAD
-    payment_data.mandate_id = Some(payments_api::MandateIds {
+    payment_data.set_mandate_id(payments_api::MandateIds {
         mandate_id: None,
         mandate_reference_id,
     });
-=======
-            payment_data.set_mandate_id(payments_api::MandateIds {
-                mandate_id: None,
-                mandate_reference_id,
-            });
->>>>>>> 4a9fd7e0
 
     Ok(ConnectorCallType::PreDetermined(chosen_connector_data))
 }
@@ -4139,7 +4102,7 @@
 
 #[derive(Debug, serde::Deserialize, serde::Serialize, Clone, Eq, PartialEq)]
 pub struct NetworkTokenExpiry {
-    pub token_exp_month: Option<Secret<String>>, 
+    pub token_exp_month: Option<Secret<String>>,
     pub token_exp_year: Option<Secret<String>>,
 }
 
@@ -4184,7 +4147,7 @@
                     .await
             {
                 Some(ActionType::NetworkTokenWithNetworkTransactionId(
-                    NTWithNTIRef{
+                    NTWithNTIRef {
                         network_token_exp: NetworkTokenExpiry {
                             token_exp_month,
                             token_exp_year,
@@ -4192,14 +4155,14 @@
                         network_transaction_id,
                         network_token_locker_id,
                         network_token_requestor_ref_id,
-
-                    }
+                    },
                 ))
             } else {
                 None
             }
         }
-        (IsNtWithNtiFlow::NtWithNtiSupported(_, _, _), false) | (IsNtWithNtiFlow::NTWithNTINotSupported, _) => None,
+        (IsNtWithNtiFlow::NtWithNtiSupported(_, _, _), false)
+        | (IsNtWithNtiFlow::NTWithNTINotSupported, _) => None,
     }
 }
 
@@ -4220,7 +4183,6 @@
         && payment_method_info.network_transaction_id.is_some()
 }
 
-<<<<<<< HEAD
 #[derive(Debug, serde::Deserialize, serde::Serialize, Clone, Eq, PartialEq)]
 pub enum IsNtWithNtiFlow {
     NtWithNtiSupported(String, String, String), //Network token with Network transaction id supported flow
@@ -4256,17 +4218,12 @@
         ),
         _ => IsNtWithNtiFlow::NTWithNTINotSupported,
     }
-
-}
-
-pub fn should_add_task_to_process_tracker<F: Clone>(payment_data: &PaymentData<F>) -> bool {
-    let connector = payment_data.payment_attempt.connector.as_deref();
-=======
+}
+
 pub fn should_add_task_to_process_tracker<F: Clone, D: OperationSessionGetters<F>>(
     payment_data: &D,
 ) -> bool {
     let connector = payment_data.get_payment_attempt().connector.as_deref();
->>>>>>> 4a9fd7e0
 
     !matches!(
         (payment_data.get_payment_attempt().payment_method, connector),
@@ -4465,6 +4422,7 @@
         connector_data,
         mandate_type,
         business_profile.is_connector_agnostic_mit_enabled,
+        business_profile.is_network_tokenization_enabled,
     )
     .await
 }
@@ -4549,27 +4507,7 @@
         .change_context(errors::ApiErrorResponse::InternalServerError)
         .attach_printable("Invalid connector name received")?;
 
-<<<<<<< HEAD
-    match transaction_data {
-        TransactionData::Payment(payment_data) => {
-            decide_multiplex_connector_for_normal_or_recurring_payment(
-                state,
-                payment_data,
-                routing_data,
-                connector_data,
-                mandate_type,
-                business_profile.is_connector_agnostic_mit_enabled,
-                business_profile.is_network_tokenization_enabled,
-            )
-            .await
-        }
-
-        #[cfg(feature = "payouts")]
-        TransactionData::Payout(_) => {
-            routing_data.routed_through = Some(first_connector_choice.connector.to_string());
-=======
     routing_data.routed_through = Some(first_connector_choice.connector.to_string());
->>>>>>> 4a9fd7e0
 
     routing_data.merchant_connector_id = first_connector_choice.merchant_connector_id;
 
