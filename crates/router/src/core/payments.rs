pub mod access_token;
pub mod conditional_configs;
pub mod customers;
pub mod flows;
pub mod gateway;
pub mod helpers;
pub mod operations;

#[cfg(feature = "retry")]
pub mod retry;
pub mod routing;
#[cfg(feature = "v2")]
pub mod session_operation;
pub mod tokenization;
pub mod transformers;
pub mod types;
#[cfg(feature = "v2")]
pub mod vault_session;
#[cfg(feature = "olap")]
use std::collections::HashMap;
use std::{
    collections::HashSet, fmt::Debug, marker::PhantomData, ops::Deref, str::FromStr, time::Instant,
    vec::IntoIter,
};

use external_services::grpc_client;
#[cfg(feature = "v2")]
pub mod payment_methods;

use std::future;

#[cfg(feature = "olap")]
use api_models::admin::MerchantConnectorInfo;
use api_models::{
    self, enums,
    mandates::RecurringDetails,
    payments::{self as payments_api},
};
pub use common_enums::enums::{CallConnectorAction, ExecutionMode, ExecutionPath, GatewaySystem};
use common_types::payments as common_payments_types;
use common_utils::{
    ext_traits::{AsyncExt, StringExt},
    id_type, pii,
    types::{AmountConvertor, MinorUnit, Surcharge},
};
use diesel_models::{ephemeral_key, fraud_check::FraudCheck, refund as diesel_refund};
use error_stack::{report, ResultExt};
use events::EventInfo;
use futures::future::join_all;
use helpers::{decrypt_paze_token, ApplePayData};
#[cfg(feature = "v2")]
use hyperswitch_domain_models::payments::{
    PaymentAttemptListData, PaymentCancelData, PaymentCaptureData, PaymentConfirmData,
    PaymentIntentData, PaymentStatusData,
};
#[cfg(feature = "v2")]
use hyperswitch_domain_models::router_response_types::RedirectForm;
pub use hyperswitch_domain_models::{
    mandates::MandateData,
    payment_address::PaymentAddress,
    payments::{self as domain_payments, HeaderPayload},
    router_data::{PaymentMethodToken, RouterData},
    router_request_types::CustomerDetails,
};
use hyperswitch_domain_models::{
    payments::{self, payment_intent::CustomerData, ClickToPayMetaData},
    router_data::AccessToken,
};
use masking::{ExposeInterface, PeekInterface, Secret};
#[cfg(feature = "v2")]
use operations::ValidateStatusForOperation;
use redis_interface::errors::RedisError;
use router_env::{instrument, tracing};
#[cfg(feature = "olap")]
use router_types::transformers::ForeignFrom;
use rustc_hash::FxHashMap;
use scheduler::utils as pt_utils;
#[cfg(feature = "v2")]
pub use session_operation::payments_session_core;
#[cfg(feature = "olap")]
use strum::IntoEnumIterator;

#[cfg(feature = "v1")]
pub use self::operations::{
    PaymentApprove, PaymentCancel, PaymentCancelPostCapture, PaymentCapture, PaymentConfirm,
    PaymentCreate, PaymentExtendAuthorization, PaymentIncrementalAuthorization,
    PaymentPostSessionTokens, PaymentReject, PaymentSession, PaymentSessionUpdate, PaymentStatus,
    PaymentUpdate, PaymentUpdateMetadata,
};
use self::{
    conditional_configs::perform_decision_management,
    flows::{ConstructFlowSpecificData, Feature},
    gateway::context as gateway_context,
    operations::{BoxedOperation, Operation, PaymentResponse},
    routing::{self as self_routing, SessionFlowRoutingInput},
};
use super::{
    errors::StorageErrorExt, payment_methods::surcharge_decision_configs, routing::TransactionData,
    unified_connector_service::should_call_unified_connector_service,
};
#[cfg(feature = "v1")]
use crate::core::blocklist::utils as blocklist_utils;
#[cfg(feature = "v1")]
use crate::core::card_testing_guard::utils as card_testing_guard_utils;
#[cfg(feature = "v1")]
use crate::core::debit_routing;
#[cfg(feature = "frm")]
use crate::core::fraud_check as frm_core;
#[cfg(feature = "v2")]
use crate::core::payment_methods::vault;
#[cfg(feature = "v1")]
use crate::core::payments::helpers::{
    process_through_direct, process_through_direct_with_shadow_unified_connector_service,
    process_through_ucs,
};
#[cfg(feature = "v1")]
use crate::core::routing::helpers as routing_helpers;
#[cfg(all(feature = "v1", feature = "dynamic_routing"))]
use crate::types::api::convert_connector_data_to_routable_connectors;
use crate::{
    configs::settings::{
        ApplePayPreDecryptFlow, GooglePayPreDecryptFlow, PaymentFlow, PaymentMethodTypeTokenFilter,
    },
    consts,
    core::{
        errors::{self, CustomResult, RouterResponse, RouterResult},
        payment_methods::{cards, network_tokenization},
        payouts,
        routing::{self as core_routing},
        unified_authentication_service::types::{ClickToPay, UnifiedAuthenticationService},
        utils as core_utils,
    },
    db::StorageInterface,
    logger,
    routes::{app::ReqState, metrics, payment_methods::ParentPaymentMethodToken, SessionState},
    services::{self, api::Authenticate, ConnectorRedirectResponse},
    types::{
        self as router_types,
        api::{self, ConnectorCallType, ConnectorCommon},
        domain,
        storage::{self, enums as storage_enums, payment_attempt::PaymentAttemptExt},
        transformers::ForeignTryInto,
    },
    utils::{
        self, add_apple_pay_flow_metrics, add_connector_http_status_code_metrics, Encode,
        OptionExt, ValueExt,
    },
    workflows::payment_sync,
};
#[cfg(feature = "v1")]
use crate::{
    core::{
        authentication as authentication_core,
        unified_connector_service::update_gateway_system_in_feature_metadata,
    },
    types::{api::authentication, BrowserInformation},
};

#[cfg(feature = "v2")]
#[allow(clippy::too_many_arguments, clippy::type_complexity)]
#[instrument(skip_all, fields(payment_id, merchant_id))]
pub async fn payments_operation_core<F, Req, Op, FData, D>(
    state: &SessionState,
    req_state: ReqState,
    platform: domain::Platform,
    profile: &domain::Profile,
    operation: Op,
    req: Req,
    get_tracker_response: operations::GetTrackerResponse<D>,
    call_connector_action: CallConnectorAction,
    header_payload: HeaderPayload,
) -> RouterResult<(
    D,
    Req,
    Option<domain::Customer>,
    Option<u16>,
    Option<u128>,
    common_types::domain::ConnectorResponseData,
)>
where
    F: Send + Clone + Sync,
    Req: Send + Sync + Authenticate,
    Op: Operation<F, Req, Data = D> + Send + Sync,
    D: OperationSessionGetters<F> + OperationSessionSetters<F> + Send + Sync + Clone,

    // To create connector flow specific interface data
    D: ConstructFlowSpecificData<F, FData, router_types::PaymentsResponseData>,
    RouterData<F, FData, router_types::PaymentsResponseData>: Feature<F, FData>,

    // To construct connector flow specific api
    dyn api::Connector:
        services::api::ConnectorIntegration<F, FData, router_types::PaymentsResponseData>,

    RouterData<F, FData, router_types::PaymentsResponseData>:
        hyperswitch_domain_models::router_data::TrackerPostUpdateObjects<F, FData, D>,

    // To perform router related operation for PaymentResponse
    PaymentResponse: Operation<F, FData, Data = D>,
    FData: Send + Sync + Clone,
{
    let operation: BoxedOperation<'_, F, Req, D> = Box::new(operation);

    // Get the trackers related to track the state of the payment
    let operations::GetTrackerResponse { mut payment_data } = get_tracker_response;

    operation
        .to_domain()?
        .create_or_fetch_payment_method(state, &platform, profile, &mut payment_data)
        .await?;

    let (_operation, customer) = operation
        .to_domain()?
        .get_customer_details(
            state,
            &mut payment_data,
            platform.get_processor().get_key_store(),
            platform.get_processor().get_account().storage_scheme,
        )
        .await
        .to_not_found_response(errors::ApiErrorResponse::CustomerNotFound)
        .attach_printable("Failed while fetching/creating customer")?;

    operation
        .to_domain()?
        .run_decision_manager(state, &mut payment_data, profile)
        .await
        .change_context(errors::ApiErrorResponse::InternalServerError)
        .attach_printable("Failed to run decision manager")?;

    let connector = operation
        .to_domain()?
        .perform_routing(&platform, profile, state, &mut payment_data)
        .await?;

    let mut connector_http_status_code = None;
    let (payment_data, connector_response_data) = match connector {
        ConnectorCallType::PreDetermined(connector_data) => {
            let (mca_type_details, updated_customer, router_data, tokenization_action) =
                call_connector_service_prerequisites(
                    state,
                    req_state.clone(),
                    &platform,
                    connector_data.connector_data.clone(),
                    &operation,
                    &mut payment_data,
                    &customer,
                    call_connector_action.clone(),
                    None,
                    header_payload.clone(),
                    None,
                    profile,
                    false,
                    false, //should_retry_with_pan is set to false in case of PreDetermined ConnectorCallType
                    req.should_return_raw_response(),
                )
                .await?;

            let router_data = decide_unified_connector_service_call(
                state,
                req_state.clone(),
                &platform,
                connector_data.connector_data.clone(),
                &operation,
                &mut payment_data,
                &customer,
                call_connector_action.clone(),
                None, // schedule_time is not used in PreDetermined ConnectorCallType
                header_payload.clone(),
                #[cfg(feature = "frm")]
                None,
                profile,
                false,
                false, //should_retry_with_pan is set to false in case of PreDetermined ConnectorCallType
                req.should_return_raw_response(),
                mca_type_details,
                router_data,
                updated_customer,
                tokenization_action,
            )
            .await?;

            let connector_response_data = common_types::domain::ConnectorResponseData {
                raw_connector_response: router_data.raw_connector_response.clone(),
            };

            let payments_response_operation = Box::new(PaymentResponse);

            connector_http_status_code = router_data.connector_http_status_code;
            add_connector_http_status_code_metrics(connector_http_status_code);

            payments_response_operation
                .to_post_update_tracker()?
                .save_pm_and_mandate(state, &router_data, &platform, &mut payment_data, profile)
                .await?;

            let payment_data = payments_response_operation
                .to_post_update_tracker()?
                .update_tracker(
                    state,
                    payment_data,
                    router_data,
                    platform.get_processor().get_key_store(),
                    platform.get_processor().get_account().storage_scheme,
                )
                .await?;

            (payment_data, connector_response_data)
        }
        ConnectorCallType::Retryable(connectors) => {
            let mut connectors = connectors.clone().into_iter();
            let connector_data = get_connector_data(&mut connectors)?;

            let (mca_type_details, updated_customer, router_data, tokenization_action) =
                call_connector_service_prerequisites(
                    state,
                    req_state.clone(),
                    &platform,
                    connector_data.connector_data.clone(),
                    &operation,
                    &mut payment_data,
                    &customer,
                    call_connector_action.clone(),
                    None,
                    header_payload.clone(),
                    None,
                    profile,
                    false,
                    false, //should_retry_with_pan is set to false in case of Retryable ConnectorCallType
                    req.should_return_raw_response(),
                )
                .await?;

            let router_data = decide_unified_connector_service_call(
                state,
                req_state.clone(),
                &platform,
                connector_data.connector_data.clone(),
                &operation,
                &mut payment_data,
                &customer,
                call_connector_action.clone(),
                None, // schedule_time is not used in Retryable ConnectorCallType
                header_payload.clone(),
                #[cfg(feature = "frm")]
                None,
                profile,
                true,
                false, //should_retry_with_pan is set to false in case of PreDetermined ConnectorCallType
                req.should_return_raw_response(),
                mca_type_details,
                router_data,
                updated_customer,
                tokenization_action,
            )
            .await?;

            let connector_response_data = common_types::domain::ConnectorResponseData {
                raw_connector_response: router_data.raw_connector_response.clone(),
            };

            let payments_response_operation = Box::new(PaymentResponse);

            connector_http_status_code = router_data.connector_http_status_code;
            add_connector_http_status_code_metrics(connector_http_status_code);

            payments_response_operation
                .to_post_update_tracker()?
                .save_pm_and_mandate(state, &router_data, &platform, &mut payment_data, profile)
                .await?;

            let payment_data = payments_response_operation
                .to_post_update_tracker()?
                .update_tracker(
                    state,
                    payment_data,
                    router_data,
                    platform.get_processor().get_key_store(),
                    platform.get_processor().get_account().storage_scheme,
                )
                .await?;

            (payment_data, connector_response_data)
        }
        ConnectorCallType::SessionMultiple(vec) => todo!(),
        ConnectorCallType::Skip => (
            payment_data,
            common_types::domain::ConnectorResponseData {
                raw_connector_response: None,
            },
        ),
    };

    let payment_intent_status = payment_data.get_payment_intent().status;

    // Delete the tokens after payment
    payment_data
        .get_payment_attempt()
        .payment_token
        .as_ref()
        .zip(Some(payment_data.get_payment_attempt().payment_method_type))
        .map(ParentPaymentMethodToken::return_key_for_token)
        .async_map(|key_for_token| async move {
            let _ = vault::delete_payment_token(state, &key_for_token, payment_intent_status)
                .await
                .inspect_err(|err| logger::error!("Failed to delete payment_token: {:?}", err));
        })
        .await;

    Ok((
        payment_data,
        req,
        customer,
        connector_http_status_code,
        None,
        connector_response_data,
    ))
}

#[cfg(feature = "v2")]
#[allow(clippy::too_many_arguments, clippy::type_complexity)]
#[instrument(skip_all, fields(payment_id, merchant_id))]
pub async fn internal_payments_operation_core<F, Req, Op, FData, D>(
    state: &SessionState,
    req_state: ReqState,
    platform: domain::Platform,
    profile: &domain::Profile,
    operation: Op,
    req: Req,
    get_tracker_response: operations::GetTrackerResponse<D>,
    call_connector_action: CallConnectorAction,
    header_payload: HeaderPayload,
) -> RouterResult<(
    D,
    Req,
    Option<u16>,
    Option<u128>,
    common_types::domain::ConnectorResponseData,
)>
where
    F: Send + Clone + Sync,
    Req: Send + Sync + Authenticate,
    Op: Operation<F, Req, Data = D> + Send + Sync,
    D: OperationSessionGetters<F> + OperationSessionSetters<F> + Send + Sync + Clone,

    // To create connector flow specific interface data
    D: ConstructFlowSpecificData<F, FData, router_types::PaymentsResponseData>,
    RouterData<F, FData, router_types::PaymentsResponseData>: Feature<F, FData>,

    // To construct connector flow specific api
    dyn api::Connector:
        services::api::ConnectorIntegration<F, FData, router_types::PaymentsResponseData>,

    RouterData<F, FData, router_types::PaymentsResponseData>:
        hyperswitch_domain_models::router_data::TrackerPostUpdateObjects<F, FData, D>,

    // To perform router related operation for PaymentResponse
    PaymentResponse: Operation<F, FData, Data = D>,
    FData: Send + Sync + Clone + serde::Serialize,
{
    let operation: BoxedOperation<'_, F, Req, D> = Box::new(operation);

    // Get the trackers related to track the state of the payment
    let operations::GetTrackerResponse { mut payment_data } = get_tracker_response;

    let connector_data = operation
        .to_domain()?
        .get_connector_from_request(state, &req, &mut payment_data)
        .await?;

    let merchant_connector_account = payment_data
        .get_merchant_connector_details()
        .map(domain::MerchantConnectorAccountTypeDetails::MerchantConnectorDetails)
        .ok_or_else(|| {
            error_stack::report!(errors::ApiErrorResponse::InternalServerError)
                .attach_printable("Merchant connector details not found in payment data")
        })?;

    operation
        .to_domain()?
        .populate_payment_data(
            state,
            &mut payment_data,
            &platform,
            profile,
            &connector_data,
        )
        .await?;

    let router_data = connector_service_decider(
        state,
        req_state.clone(),
        &platform,
        connector_data.clone(),
        &operation,
        &mut payment_data,
        call_connector_action.clone(),
        header_payload.clone(),
        profile,
        req.should_return_raw_response(),
        merchant_connector_account,
    )
    .await?;

    let connector_response_data = common_types::domain::ConnectorResponseData {
        raw_connector_response: router_data.raw_connector_response.clone(),
    };

    let payments_response_operation = Box::new(PaymentResponse);

    let connector_http_status_code = router_data.connector_http_status_code;
    add_connector_http_status_code_metrics(connector_http_status_code);

    let payment_data = payments_response_operation
        .to_post_update_tracker()?
        .update_tracker(
            state,
            payment_data,
            router_data,
            platform.get_processor().get_key_store(),
            platform.get_processor().get_account().storage_scheme,
        )
        .await?;

    Ok((
        payment_data,
        req,
        connector_http_status_code,
        None,
        connector_response_data,
    ))
}

#[cfg(feature = "v1")]
#[allow(clippy::too_many_arguments, clippy::type_complexity)]
#[instrument(skip_all, fields(payment_id, merchant_id))]
pub async fn payments_operation_core<'a, F, Req, Op, FData, D>(
    state: &SessionState,
    req_state: ReqState,
    platform: &domain::Platform,
    profile_id_from_auth_layer: Option<id_type::ProfileId>,
    operation: Op,
    req: Req,
    call_connector_action: CallConnectorAction,
    shadow_ucs_call_connector_action: Option<CallConnectorAction>,
    auth_flow: services::AuthFlow,
    eligible_connectors: Option<Vec<common_enums::RoutableConnectors>>,
    header_payload: HeaderPayload,
) -> RouterResult<(D, Req, Option<domain::Customer>, Option<u16>, Option<u128>)>
where
    F: Send + Clone + Sync + 'static,
    Req: Authenticate + Clone,
    Op: Operation<F, Req, Data = D> + Send + Sync,
    D: OperationSessionGetters<F> + OperationSessionSetters<F> + Send + Sync + Clone,

    // To create connector flow specific interface data
    D: ConstructFlowSpecificData<F, FData, router_types::PaymentsResponseData>,
    RouterData<F, FData, router_types::PaymentsResponseData>: Feature<F, FData>,

    // To construct connector flow specific api
    dyn api::Connector:
        services::api::ConnectorIntegration<F, FData, router_types::PaymentsResponseData>,

    // To perform router related operation for PaymentResponse
    PaymentResponse: Operation<F, FData, Data = D>,
    FData: Send + Sync + Clone + router_types::Capturable + 'static + serde::Serialize,
{
    let operation: BoxedOperation<'_, F, Req, D> = Box::new(operation);

    tracing::Span::current().record(
        "merchant_id",
        platform
            .get_processor()
            .get_account()
            .get_id()
            .get_string_repr(),
    );
    let (operation, validate_result) = operation
        .to_validate_request()?
        .validate_request(&req, platform)?;

    tracing::Span::current().record("payment_id", format!("{}", validate_result.payment_id));
    // get profile from headers
    let operations::GetTrackerResponse {
        operation,
        customer_details,
        mut payment_data,
        business_profile,
        mandate_type,
    } = operation
        .to_get_tracker()?
        .get_trackers(
            state,
            &validate_result.payment_id,
            &req,
            platform,
            auth_flow,
            &header_payload,
        )
        .await?;

    operation
        .to_get_tracker()?
        .validate_request_with_state(state, &req, &mut payment_data, &business_profile)
        .await?;

    core_utils::validate_profile_id_from_auth_layer(
        profile_id_from_auth_layer,
        &payment_data.get_payment_intent().clone(),
    )?;

    let (operation, customer) = operation
        .to_domain()?
        // get_customer_details
        .get_or_create_customer_details(
            state,
            &mut payment_data,
            customer_details,
            platform.get_processor().get_key_store(),
            platform.get_processor().get_account().storage_scheme,
        )
        .await
        .to_not_found_response(errors::ApiErrorResponse::CustomerNotFound)
        .attach_printable("Failed while fetching/creating customer")?;

    let authentication_type =
        call_decision_manager(state, platform, &business_profile, &payment_data).await?;

    payment_data.set_authentication_type_in_attempt(authentication_type);

    let connector = get_connector_choice(
        &operation,
        state,
        &req,
        platform,
        &business_profile,
        &mut payment_data,
        eligible_connectors,
        mandate_type,
    )
    .await?;

    let payment_method_token = get_decrypted_wallet_payment_method_token(
        &operation,
        state,
        platform,
        &mut payment_data,
        connector.as_ref(),
    )
    .await?;

    payment_method_token.map(|token| payment_data.set_payment_method_token(Some(token)));

    let (connector, debit_routing_output) = debit_routing::perform_debit_routing(
        &operation,
        state,
        &business_profile,
        &mut payment_data,
        connector,
    )
    .await;

    operation
        .to_domain()?
        .apply_three_ds_authentication_strategy(state, &mut payment_data, &business_profile)
        .await?;

    let should_add_task_to_process_tracker = should_add_task_to_process_tracker(&payment_data);

    let locale = header_payload.locale.clone();

    payment_data = tokenize_in_router_when_confirm_false_or_external_authentication(
        state,
        &operation,
        &mut payment_data,
        &validate_result,
        platform.get_processor().get_key_store(),
        &customer,
        &business_profile,
    )
    .await?;

    let mut connector_http_status_code = None;
    let mut external_latency = None;
    if let Some(connector_details) = connector {
        // Fetch and check FRM configs
        #[cfg(feature = "frm")]
        let mut frm_info = None;
        #[allow(unused_variables, unused_mut)]
        let mut should_continue_transaction: bool = true;
        #[cfg(feature = "frm")]
        let mut should_continue_capture: bool = true;
        #[cfg(feature = "frm")]
        let frm_configs = if state.conf.frm.enabled {
            Box::pin(frm_core::call_frm_before_connector_call(
                &operation,
                platform,
                &mut payment_data,
                state,
                &mut frm_info,
                &customer,
                &mut should_continue_transaction,
                &mut should_continue_capture,
            ))
            .await?
        } else {
            None
        };
        #[cfg(feature = "frm")]
        logger::debug!(
            "frm_configs: {:?}\nshould_continue_transaction: {:?}\nshould_continue_capture: {:?}",
            frm_configs,
            should_continue_transaction,
            should_continue_capture,
        );

        let is_eligible_for_uas = helpers::is_merchant_eligible_authentication_service(
            platform.get_processor().get_account().get_id(),
            state,
        )
        .await?;

        if <Req as Authenticate>::is_external_three_ds_data_passed_by_merchant(&req) {
            let maybe_connector_enum = match &connector_details {
                ConnectorCallType::PreDetermined(connector_data) => {
                    Some(connector_data.connector_data.connector_name)
                }
                ConnectorCallType::Retryable(connector_list) => connector_list
                    .first()
                    .map(|c| c.connector_data.connector_name),
                ConnectorCallType::SessionMultiple(_) => None,
            };

            if let Some(connector_enum) = maybe_connector_enum {
                if connector_enum.is_separate_authentication_supported() {
                    logger::info!(
                        "Proceeding with external authentication data provided by the merchant for connector: {:?}",
                        connector_enum
                    );
                }
            }
        } else if is_eligible_for_uas {
            operation
                .to_domain()?
                .call_unified_authentication_service_if_eligible(
                    state,
                    &mut payment_data,
                    &mut should_continue_transaction,
                    &connector_details,
                    &business_profile,
                    platform.get_processor().get_key_store(),
                    mandate_type,
                )
                .await?;
        } else {
            logger::info!(
                "skipping authentication service call since the merchant is not eligible."
            );

            operation
                .to_domain()?
                .call_external_three_ds_authentication_if_eligible(
                    state,
                    &mut payment_data,
                    &mut should_continue_transaction,
                    &connector_details,
                    &business_profile,
                    platform.get_processor().get_key_store(),
                    mandate_type,
                )
                .await?;
        };

        operation
            .to_domain()?
            .payments_dynamic_tax_calculation(
                state,
                &mut payment_data,
                &connector_details,
                &business_profile,
                platform,
            )
            .await?;

        if should_continue_transaction {
            #[cfg(feature = "frm")]
            match (
                should_continue_capture,
                payment_data.get_payment_attempt().capture_method,
            ) {
                (
                    false,
                    Some(storage_enums::CaptureMethod::Automatic)
                    | Some(storage_enums::CaptureMethod::SequentialAutomatic),
                )
                | (false, Some(storage_enums::CaptureMethod::Scheduled)) => {
                    if let Some(info) = &mut frm_info {
                        if let Some(frm_data) = &mut info.frm_data {
                            frm_data.fraud_check.payment_capture_method =
                                payment_data.get_payment_attempt().capture_method;
                        }
                    }
                    payment_data
                        .set_capture_method_in_attempt(storage_enums::CaptureMethod::Manual);
                    logger::debug!("payment_id : {:?} capture method has been changed to manual, since it has configured Post FRM flow",payment_data.get_payment_attempt().payment_id);
                }
                _ => (),
            };

            payment_data = match connector_details {
                ConnectorCallType::PreDetermined(ref connector) => {
                    #[cfg(all(feature = "dynamic_routing", feature = "v1"))]
                    let routable_connectors = convert_connector_data_to_routable_connectors(
                        std::slice::from_ref(connector),
                    )
                    .map_err(|e| logger::error!(routable_connector_error=?e))
                    .unwrap_or_default();
                    let schedule_time = if should_add_task_to_process_tracker {
                        payment_sync::get_sync_process_schedule_time(
                            &*state.store,
                            connector.connector_data.connector.id(),
                            platform.get_processor().get_account().get_id(),
                            0,
                        )
                        .await
                        .change_context(errors::ApiErrorResponse::InternalServerError)
                        .attach_printable("Failed while getting process schedule time")?
                    } else {
                        None
                    };

                    let (merchant_connector_account, router_data, tokenization_action) =
                        call_connector_service_prerequisites(
                            state,
                            platform,
                            connector.connector_data.clone(),
                            &operation,
                            &mut payment_data,
                            &customer,
                            &validate_result,
                            &business_profile,
                            false,
                            None,
                        )
                        .await?;

                    let (router_data, mca) = decide_unified_connector_service_call(
                        state,
                        req_state.clone(),
                        platform,
                        connector.connector_data.clone(),
                        &operation,
                        &mut payment_data,
                        &customer,
                        call_connector_action.clone(),
                        shadow_ucs_call_connector_action.clone(),
                        &validate_result,
                        schedule_time,
                        header_payload.clone(),
                        #[cfg(feature = "frm")]
                        frm_info.as_ref().and_then(|fi| fi.suggested_action),
                        #[cfg(not(feature = "frm"))]
                        None,
                        &business_profile,
                        false,
                        <Req as Authenticate>::should_return_raw_response(&req),
                        merchant_connector_account,
                        router_data,
                        tokenization_action,
                    )
                    .await?;

                    let op_ref = &operation;
                    let should_trigger_post_processing_flows = is_operation_confirm(&operation);

                    let operation = Box::new(PaymentResponse);

                    connector_http_status_code = router_data.connector_http_status_code;
                    external_latency = router_data.external_latency;
                    //add connector http status code metrics
                    add_connector_http_status_code_metrics(connector_http_status_code);

                    operation
                        .to_post_update_tracker()?
                        .save_pm_and_mandate(
                            state,
                            &router_data,
                            platform,
                            &mut payment_data,
                            &business_profile,
                        )
                        .await?;

                    let mut payment_data = operation
                        .to_post_update_tracker()?
                        .update_tracker(
                            state,
                            payment_data,
                            router_data,
                            platform.get_processor().get_key_store(),
                            platform.get_processor().get_account().storage_scheme,
                            &locale,
                            #[cfg(all(feature = "dynamic_routing", feature = "v1"))]
                            routable_connectors,
                            #[cfg(all(feature = "dynamic_routing", feature = "v1"))]
                            &business_profile,
                        )
                        .await?;

                    if should_trigger_post_processing_flows {
                        complete_postprocessing_steps_if_required(
                            state,
                            platform,
                            &customer,
                            &mca,
                            &connector.connector_data,
                            &mut payment_data,
                            op_ref,
                            Some(header_payload.clone()),
                        )
                        .await?;
                    }

                    if is_eligible_for_uas {
                        complete_confirmation_for_click_to_pay_if_required(
                            state,
                            platform,
                            &payment_data,
                        )
                        .await?;
                    }

                    payment_data
                }

                ConnectorCallType::Retryable(ref connectors) => {
                    #[cfg(all(feature = "dynamic_routing", feature = "v1"))]
                    let routable_connectors =
                        convert_connector_data_to_routable_connectors(connectors)
                            .map_err(|e| logger::error!(routable_connector_error=?e))
                            .unwrap_or_default();

                    let mut connectors = connectors.clone().into_iter();

                    let (connector_data, routing_decision) =
                        get_connector_data_with_routing_decision(
                            &mut connectors,
                            &business_profile,
                            debit_routing_output,
                        )?;

                    let schedule_time = if should_add_task_to_process_tracker {
                        payment_sync::get_sync_process_schedule_time(
                            &*state.store,
                            connector_data.connector.id(),
                            platform.get_processor().get_account().get_id(),
                            0,
                        )
                        .await
                        .change_context(errors::ApiErrorResponse::InternalServerError)
                        .attach_printable("Failed while getting process schedule time")?
                    } else {
                        None
                    };

                    let (merchant_connector_account, router_data, tokenization_action) =
                        call_connector_service_prerequisites(
                            state,
                            platform,
                            connector_data.clone(),
                            &operation,
                            &mut payment_data,
                            &customer,
                            &validate_result,
                            &business_profile,
                            false,
                            routing_decision,
                        )
                        .await?;

                    let (router_data, mca) = decide_unified_connector_service_call(
                        state,
                        req_state.clone(),
                        platform,
                        connector_data.clone(),
                        &operation,
                        &mut payment_data,
                        &customer,
                        call_connector_action.clone(),
                        shadow_ucs_call_connector_action,
                        &validate_result,
                        schedule_time,
                        header_payload.clone(),
                        #[cfg(feature = "frm")]
                        frm_info.as_ref().and_then(|fi| fi.suggested_action),
                        #[cfg(not(feature = "frm"))]
                        None,
                        &business_profile,
                        false,
                        <Req as Authenticate>::should_return_raw_response(&req),
                        merchant_connector_account,
                        router_data,
                        tokenization_action,
                    )
                    .await?;

                    #[cfg(all(feature = "retry", feature = "v1"))]
                    let mut router_data = router_data;
                    #[cfg(all(feature = "retry", feature = "v1"))]
                    {
                        use crate::core::payments::retry::{self, GsmValidation};
                        let config_bool = retry::config_should_call_gsm(
                            &*state.store,
                            platform.get_processor().get_account().get_id(),
                            &business_profile,
                        )
                        .await;

                        if config_bool && router_data.should_call_gsm() {
                            router_data = retry::do_gsm_actions(
                                state,
                                req_state.clone(),
                                &mut payment_data,
                                connectors,
                                &connector_data,
                                router_data,
                                platform,
                                &operation,
                                &customer,
                                &validate_result,
                                schedule_time,
                                #[cfg(feature = "frm")]
                                frm_info.as_ref().and_then(|fi| fi.suggested_action),
                                #[cfg(not(feature = "frm"))]
                                None,
                                &business_profile,
                            )
                            .await?;
                        };
                    }

                    let op_ref = &operation;
                    let should_trigger_post_processing_flows = is_operation_confirm(&operation);

                    let operation = Box::new(PaymentResponse);
                    connector_http_status_code = router_data.connector_http_status_code;
                    external_latency = router_data.external_latency;
                    //add connector http status code metrics
                    add_connector_http_status_code_metrics(connector_http_status_code);

                    operation
                        .to_post_update_tracker()?
                        .save_pm_and_mandate(
                            state,
                            &router_data,
                            platform,
                            &mut payment_data,
                            &business_profile,
                        )
                        .await?;

                    let mut payment_data = operation
                        .to_post_update_tracker()?
                        .update_tracker(
                            state,
                            payment_data,
                            router_data,
                            platform.get_processor().get_key_store(),
                            platform.get_processor().get_account().storage_scheme,
                            &locale,
                            #[cfg(all(feature = "dynamic_routing", feature = "v1"))]
                            routable_connectors,
                            #[cfg(all(feature = "dynamic_routing", feature = "v1"))]
                            &business_profile,
                        )
                        .await?;

                    if should_trigger_post_processing_flows {
                        complete_postprocessing_steps_if_required(
                            state,
                            platform,
                            &customer,
                            &mca,
                            &connector_data,
                            &mut payment_data,
                            op_ref,
                            Some(header_payload.clone()),
                        )
                        .await?;
                    }

                    if is_eligible_for_uas {
                        complete_confirmation_for_click_to_pay_if_required(
                            state,
                            platform,
                            &payment_data,
                        )
                        .await?;
                    }

                    payment_data
                }

                ConnectorCallType::SessionMultiple(connectors) => {
                    let session_surcharge_details =
                        call_surcharge_decision_management_for_session_flow(
                            state,
                            platform,
                            &business_profile,
                            payment_data.get_payment_attempt(),
                            payment_data.get_payment_intent(),
                            payment_data.get_billing_address(),
                            &connectors,
                        )
                        .await?;
                    Box::pin(call_multiple_connectors_service(
                        state,
                        platform,
                        connectors,
                        &operation,
                        payment_data,
                        &customer,
                        session_surcharge_details,
                        &business_profile,
                        header_payload.clone(),
                        <Req as Authenticate>::should_return_raw_response(&req),
                    ))
                    .await?
                }
            };

            #[cfg(feature = "frm")]
            if let Some(fraud_info) = &mut frm_info {
                #[cfg(feature = "v1")]
                Box::pin(frm_core::post_payment_frm_core(
                    state,
                    req_state,
                    platform,
                    &mut payment_data,
                    fraud_info,
                    frm_configs
                        .clone()
                        .ok_or(errors::ApiErrorResponse::MissingRequiredField {
                            field_name: "frm_configs",
                        })
                        .attach_printable("Frm configs label not found")?,
                    &customer,
                    &mut should_continue_capture,
                ))
                .await?;
            }
        } else {
            (_, payment_data) = operation
                .to_update_tracker()?
                .update_trackers(
                    state,
                    req_state,
                    payment_data.clone(),
                    customer.clone(),
                    validate_result.storage_scheme,
                    None,
                    platform.get_processor().get_key_store(),
                    #[cfg(feature = "frm")]
                    frm_info.and_then(|info| info.suggested_action),
                    #[cfg(not(feature = "frm"))]
                    None,
                    header_payload.clone(),
                )
                .await?;
        }

        let payment_intent_status = payment_data.get_payment_intent().status;

        payment_data
            .get_payment_attempt()
            .payment_token
            .as_ref()
            .zip(payment_data.get_payment_attempt().payment_method)
            .map(ParentPaymentMethodToken::create_key_for_token)
            .async_map(|key_for_hyperswitch_token| async move {
                if key_for_hyperswitch_token
                    .should_delete_payment_method_token(payment_intent_status)
                {
                    let _ = key_for_hyperswitch_token.delete(state).await;
                }
            })
            .await;
    } else {
        (_, payment_data) = operation
            .to_update_tracker()?
            .update_trackers(
                state,
                req_state,
                payment_data.clone(),
                customer.clone(),
                validate_result.storage_scheme,
                None,
                platform.get_processor().get_key_store(),
                None,
                header_payload.clone(),
            )
            .await?;
    }

    let cloned_payment_data = payment_data.clone();
    let cloned_customer = customer.clone();

    #[cfg(feature = "v1")]
    operation
        .to_domain()?
        .store_extended_card_info_temporarily(
            state,
            payment_data.get_payment_intent().get_id(),
            &business_profile,
            payment_data.get_payment_method_data(),
        )
        .await?;

    utils::trigger_payments_webhook(
        platform.clone(),
        business_profile,
        cloned_payment_data,
        cloned_customer,
        state,
        operation,
    )
    .await
    .map_err(|error| logger::warn!(payments_outgoing_webhook_error=?error))
    .ok();

    Ok((
        payment_data,
        req,
        customer,
        connector_http_status_code,
        external_latency,
    ))
}

#[cfg(feature = "v1")]
// This function is intended for use when the feature being implemented is not aligned with the
// core payment operations.
#[allow(clippy::too_many_arguments, clippy::type_complexity)]
#[instrument(skip_all, fields(payment_id, merchant_id))]
pub async fn proxy_for_payments_operation_core<F, Req, Op, FData, D>(
    state: &SessionState,
    req_state: ReqState,
    platform: domain::Platform,
    profile_id_from_auth_layer: Option<id_type::ProfileId>,
    operation: Op,
    req: Req,
    call_connector_action: CallConnectorAction,
    auth_flow: services::AuthFlow,
    header_payload: HeaderPayload,
    return_raw_connector_response: Option<bool>,
) -> RouterResult<(D, Req, Option<domain::Customer>, Option<u16>, Option<u128>)>
where
    F: Send + Clone + Sync,
    Req: Authenticate + Clone,
    Op: Operation<F, Req, Data = D> + Send + Sync,
    D: OperationSessionGetters<F> + OperationSessionSetters<F> + Send + Sync + Clone,

    // To create connector flow specific interface data
    D: ConstructFlowSpecificData<F, FData, router_types::PaymentsResponseData>,
    RouterData<F, FData, router_types::PaymentsResponseData>: Feature<F, FData>,

    // To construct connector flow specific api
    dyn api::Connector: services::api::ConnectorIntegration<F, FData, router_types::PaymentsResponseData>
        + Send
        + Sync,

    // To perform router related operation for PaymentResponse
    PaymentResponse: Operation<F, FData, Data = D>,
    FData: Send + Sync + Clone,
{
    let operation: BoxedOperation<'_, F, Req, D> = Box::new(operation);

    tracing::Span::current().record(
        "merchant_id",
        platform
            .get_processor()
            .get_account()
            .get_id()
            .get_string_repr(),
    );
    let (operation, validate_result) = operation
        .to_validate_request()?
        .validate_request(&req, &platform)?;

    tracing::Span::current().record("payment_id", format!("{}", validate_result.payment_id));

    let operations::GetTrackerResponse {
        operation,
        customer_details,
        mut payment_data,
        business_profile,
        mandate_type: _,
    } = operation
        .to_get_tracker()?
        .get_trackers(
            state,
            &validate_result.payment_id,
            &req,
            &platform,
            auth_flow,
            &header_payload,
        )
        .await?;

    core_utils::validate_profile_id_from_auth_layer(
        profile_id_from_auth_layer,
        &payment_data.get_payment_intent().clone(),
    )?;

    common_utils::fp_utils::when(!should_call_connector(&operation, &payment_data), || {
        Err(errors::ApiErrorResponse::IncorrectPaymentMethodConfiguration).attach_printable(format!(
            "Nti and card details based mit flow is not support for this {operation:?} payment operation"
        ))
    })?;

    let connector_choice = operation
        .to_domain()?
        .get_connector(
            &platform,
            &state.clone(),
            &req,
            payment_data.get_payment_intent(),
        )
        .await?;

    let connector = set_eligible_connector_for_nti_in_payment_data(
        state,
        &business_profile,
        platform.get_processor().get_key_store(),
        &mut payment_data,
        connector_choice,
    )
    .await?;

    let should_add_task_to_process_tracker = should_add_task_to_process_tracker(&payment_data);

    let locale = header_payload.locale.clone();

    let schedule_time = if should_add_task_to_process_tracker {
        payment_sync::get_sync_process_schedule_time(
            &*state.store,
            connector.connector.id(),
            platform.get_processor().get_account().get_id(),
            0,
        )
        .await
        .change_context(errors::ApiErrorResponse::InternalServerError)
        .attach_printable("Failed while getting process schedule time")?
    } else {
        None
    };

    let (operation, customer) = operation
        .to_domain()?
        .get_or_create_customer_details(
            state,
            &mut payment_data,
            customer_details,
            platform.get_processor().get_key_store(),
            platform.get_processor().get_account().storage_scheme,
        )
        .await
        .to_not_found_response(errors::ApiErrorResponse::CustomerNotFound)
        .attach_printable("Failed while fetching/creating customer")?;
    let (router_data, mca) = proxy_for_call_connector_service(
        state,
        req_state.clone(),
        &platform,
        connector.clone(),
        &operation,
        &mut payment_data,
        &customer,
        call_connector_action.clone(),
        &validate_result,
        schedule_time,
        header_payload.clone(),
        &business_profile,
        return_raw_connector_response,
    )
    .await?;

    let op_ref = &operation;
    let should_trigger_post_processing_flows = is_operation_confirm(&operation);

    let operation = Box::new(PaymentResponse);

    let connector_http_status_code = router_data.connector_http_status_code;
    let external_latency = router_data.external_latency;

    add_connector_http_status_code_metrics(connector_http_status_code);

    #[cfg(all(feature = "dynamic_routing", feature = "v1"))]
    let routable_connectors =
        convert_connector_data_to_routable_connectors(&[connector.clone().into()])
            .map_err(|e| logger::error!(routable_connector_error=?e))
            .unwrap_or_default();

    let mut payment_data = operation
        .to_post_update_tracker()?
        .update_tracker(
            state,
            payment_data,
            router_data,
            platform.get_processor().get_key_store(),
            platform.get_processor().get_account().storage_scheme,
            &locale,
            #[cfg(all(feature = "dynamic_routing", feature = "v1"))]
            routable_connectors,
            #[cfg(all(feature = "dynamic_routing", feature = "v1"))]
            &business_profile,
        )
        .await?;

    if should_trigger_post_processing_flows {
        complete_postprocessing_steps_if_required(
            state,
            &platform,
            &None,
            &mca,
            &connector,
            &mut payment_data,
            op_ref,
            Some(header_payload.clone()),
        )
        .await?;
    }

    let cloned_payment_data = payment_data.clone();

    utils::trigger_payments_webhook(
        platform.clone(),
        business_profile,
        cloned_payment_data,
        None,
        state,
        operation,
    )
    .await
    .map_err(|error| logger::warn!(payments_outgoing_webhook_error=?error))
    .ok();

    Ok((
        payment_data,
        req,
        None,
        connector_http_status_code,
        external_latency,
    ))
}

#[cfg(feature = "v2")]
#[allow(clippy::too_many_arguments, clippy::type_complexity)]
#[instrument(skip_all, fields(payment_id, merchant_id))]
pub async fn proxy_for_payments_operation_core<F, Req, Op, FData, D>(
    state: &SessionState,
    req_state: ReqState,
    platform: domain::Platform,
    profile: domain::Profile,
    operation: Op,
    req: Req,
    get_tracker_response: operations::GetTrackerResponse<D>,
    call_connector_action: CallConnectorAction,
    header_payload: HeaderPayload,
    return_raw_connector_response: Option<bool>,
) -> RouterResult<(D, Req, Option<u16>, Option<u128>)>
where
    F: Send + Clone + Sync,
    Req: Send + Sync + Authenticate,
    Op: Operation<F, Req, Data = D> + Send + Sync,
    D: OperationSessionGetters<F> + OperationSessionSetters<F> + Send + Sync + Clone,

    // To create connector flow specific interface data
    D: ConstructFlowSpecificData<F, FData, router_types::PaymentsResponseData>,
    RouterData<F, FData, router_types::PaymentsResponseData>: Feature<F, FData>,

    // To construct connector flow specific api
    dyn api::Connector:
        services::api::ConnectorIntegration<F, FData, router_types::PaymentsResponseData>,

    RouterData<F, FData, router_types::PaymentsResponseData>:
        hyperswitch_domain_models::router_data::TrackerPostUpdateObjects<F, FData, D>,

    // To perform router related operation for PaymentResponse
    PaymentResponse: Operation<F, FData, Data = D>,
    FData: Send + Sync + Clone,
{
    let operation: BoxedOperation<'_, F, Req, D> = Box::new(operation);

    // Get the trackers related to track the state of the payment
    let operations::GetTrackerResponse { mut payment_data } = get_tracker_response;
    // consume the req merchant_connector_id and set it in the payment_data
    let connector = operation
        .to_domain()?
        .perform_routing(&platform, &profile, state, &mut payment_data)
        .await?;

    let payment_data = match connector {
        ConnectorCallType::PreDetermined(connector_data) => {
            let router_data = proxy_for_call_connector_service(
                state,
                req_state.clone(),
                &platform,
                connector_data.connector_data.clone(),
                &operation,
                &mut payment_data,
                call_connector_action.clone(),
                header_payload.clone(),
                &profile,
                return_raw_connector_response,
            )
            .await?;

            let payments_response_operation = Box::new(PaymentResponse);

            payments_response_operation
                .to_post_update_tracker()?
                .update_tracker(
                    state,
                    payment_data,
                    router_data,
                    platform.get_processor().get_key_store(),
                    platform.get_processor().get_account().storage_scheme,
                )
                .await?
        }
        ConnectorCallType::Retryable(vec) => todo!(),
        ConnectorCallType::SessionMultiple(vec) => todo!(),
        ConnectorCallType::Skip => payment_data,
    };

    Ok((payment_data, req, None, None))
}

#[cfg(feature = "v2")]
#[allow(clippy::too_many_arguments, clippy::type_complexity)]
#[instrument(skip_all, fields(payment_id, merchant_id))]
pub async fn external_vault_proxy_for_payments_operation_core<F, Req, Op, FData, D>(
    state: &SessionState,
    req_state: ReqState,
    platform: domain::Platform,
    profile: domain::Profile,
    operation: Op,
    req: Req,
    get_tracker_response: operations::GetTrackerResponse<D>,
    call_connector_action: CallConnectorAction,
    header_payload: HeaderPayload,
    return_raw_connector_response: Option<bool>,
) -> RouterResult<(D, Req, Option<u16>, Option<u128>)>
where
    F: Send + Clone + Sync,
    Req: Send + Sync + Authenticate,
    Op: Operation<F, Req, Data = D> + Send + Sync,
    D: OperationSessionGetters<F> + OperationSessionSetters<F> + Send + Sync + Clone,

    // To create connector flow specific interface data
    D: ConstructFlowSpecificData<F, FData, router_types::PaymentsResponseData>,
    RouterData<F, FData, router_types::PaymentsResponseData>: Feature<F, FData>,

    // To construct connector flow specific api
    dyn api::Connector:
        services::api::ConnectorIntegration<F, FData, router_types::PaymentsResponseData>,

    RouterData<F, FData, router_types::PaymentsResponseData>:
        hyperswitch_domain_models::router_data::TrackerPostUpdateObjects<F, FData, D>,

    // To perform router related operation for PaymentResponse
    PaymentResponse: Operation<F, FData, Data = D>,
    FData: Send + Sync + Clone,
{
    let operation: BoxedOperation<'_, F, Req, D> = Box::new(operation);

    // Get the trackers related to track the state of the payment
    let operations::GetTrackerResponse { mut payment_data } = get_tracker_response;

    let (_operation, customer) = operation
        .to_domain()?
        .get_customer_details(
            state,
            &mut payment_data,
            platform.get_processor().get_key_store(),
            platform.get_processor().get_account().storage_scheme,
        )
        .await
        .to_not_found_response(errors::ApiErrorResponse::CustomerNotFound)
        .attach_printable("Failed while fetching/creating customer")?;

    operation
        .to_domain()?
        .create_or_fetch_payment_method(state, &platform, &profile, &mut payment_data)
        .await?;

    // consume the req merchant_connector_id and set it in the payment_data
    let connector = operation
        .to_domain()?
        .perform_routing(&platform, &profile, state, &mut payment_data)
        .await?;

    let payment_data = match connector {
        ConnectorCallType::PreDetermined(connector_data) => {
            let (mca_type_details, external_vault_mca_type_details, updated_customer, router_data) =
                call_connector_service_prerequisites_for_external_vault_proxy(
                    state,
                    req_state.clone(),
                    &platform,
                    connector_data.connector_data.clone(),
                    &operation,
                    &mut payment_data,
                    &customer,
                    call_connector_action.clone(),
                    None,
                    header_payload.clone(),
                    None,
                    &profile,
                    false,
                    false, //should_retry_with_pan is set to false in case of PreDetermined ConnectorCallType
                    req.should_return_raw_response(),
                )
                .await?;

            let router_data = call_unified_connector_service_for_external_proxy(
                state,
                req_state.clone(),
                &platform,
                connector_data.connector_data.clone(),
                &operation,
                &mut payment_data,
                &customer,
                call_connector_action.clone(),
                None, // schedule_time is not used in PreDetermined ConnectorCallType
                header_payload.clone(),
                #[cfg(feature = "frm")]
                None,
                &profile,
                false,
                false, //should_retry_with_pan is set to false in case of PreDetermined ConnectorCallType
                req.should_return_raw_response(),
                mca_type_details,
                external_vault_mca_type_details,
                router_data,
                updated_customer,
            )
            .await?;

            // update payment method if its a successful transaction
            if router_data.status.is_success() {
                operation
                    .to_domain()?
                    .update_payment_method(state, &platform, &mut payment_data)
                    .await;
            }

            let payments_response_operation = Box::new(PaymentResponse);

            payments_response_operation
                .to_post_update_tracker()?
                .update_tracker(
                    state,
                    payment_data,
                    router_data,
                    platform.get_processor().get_key_store(),
                    platform.get_processor().get_account().storage_scheme,
                )
                .await?
        }
        ConnectorCallType::Retryable(_) => todo!(),
        ConnectorCallType::SessionMultiple(_) => todo!(),
        ConnectorCallType::Skip => payment_data,
    };

    Ok((payment_data, req, None, None))
}

#[cfg(feature = "v2")]
#[allow(clippy::too_many_arguments, clippy::type_complexity)]
#[instrument(skip_all, fields(payment_id, merchant_id))]
pub async fn payments_intent_operation_core<F, Req, Op, D>(
    state: &SessionState,
    req_state: ReqState,
    platform: domain::Platform,
    profile: domain::Profile,
    operation: Op,
    req: Req,
    payment_id: id_type::GlobalPaymentId,
    header_payload: HeaderPayload,
) -> RouterResult<(D, Req, Option<domain::Customer>)>
where
    F: Send + Clone + Sync,
    Req: Clone,
    Op: Operation<F, Req, Data = D> + Send + Sync,
    D: OperationSessionGetters<F> + OperationSessionSetters<F> + Send + Sync + Clone,
{
    let operation: BoxedOperation<'_, F, Req, D> = Box::new(operation);

    tracing::Span::current().record(
        "merchant_id",
        platform
            .get_processor()
            .get_account()
            .get_id()
            .get_string_repr(),
    );

    let _validate_result = operation
        .to_validate_request()?
        .validate_request(&req, &platform)?;

    tracing::Span::current().record("global_payment_id", payment_id.get_string_repr());

    let operations::GetTrackerResponse { mut payment_data } = operation
        .to_get_tracker()?
        .get_trackers(
            state,
            &payment_id,
            &req,
            &platform,
            &profile,
            &header_payload,
        )
        .await?;

    let (_operation, customer) = operation
        .to_domain()?
        .get_customer_details(
            state,
            &mut payment_data,
            platform.get_processor().get_key_store(),
            platform.get_processor().get_account().storage_scheme,
        )
        .await
        .to_not_found_response(errors::ApiErrorResponse::CustomerNotFound)
        .attach_printable("Failed while fetching/creating customer")?;

    let (_operation, payment_data) = operation
        .to_update_tracker()?
        .update_trackers(
            state,
            req_state,
            payment_data,
            customer.clone(),
            platform.get_processor().get_account().storage_scheme,
            None,
            platform.get_processor().get_key_store(),
            None,
            header_payload,
        )
        .await?;

    Ok((payment_data, req, customer))
}

#[cfg(feature = "v2")]
#[allow(clippy::too_many_arguments, clippy::type_complexity)]
#[instrument(skip_all, fields(payment_id, merchant_id))]
pub async fn payments_attempt_operation_core<F, Req, Op, D>(
    state: &SessionState,
    req_state: ReqState,
    platform: domain::Platform,
    profile: domain::Profile,
    operation: Op,
    req: Req,
    payment_id: id_type::GlobalPaymentId,
    header_payload: HeaderPayload,
) -> RouterResult<(D, Req, Option<domain::Customer>)>
where
    F: Send + Clone + Sync,
    Req: Clone,
    Op: Operation<F, Req, Data = D> + Send + Sync,
    D: OperationSessionGetters<F> + Send + Sync + Clone,
{
    let operation: BoxedOperation<'_, F, Req, D> = Box::new(operation);

    tracing::Span::current().record(
        "merchant_id",
        platform
            .get_processor()
            .get_account()
            .get_id()
            .get_string_repr(),
    );

    let _validate_result = operation
        .to_validate_request()?
        .validate_request(&req, &platform)?;

    tracing::Span::current().record("global_payment_id", payment_id.get_string_repr());

    let operations::GetTrackerResponse { mut payment_data } = operation
        .to_get_tracker()?
        .get_trackers(
            state,
            &payment_id,
            &req,
            &platform,
            &profile,
            &header_payload,
        )
        .await?;

    let (_operation, customer) = operation
        .to_domain()?
        .get_customer_details(
            state,
            &mut payment_data,
            platform.get_processor().get_key_store(),
            platform.get_processor().get_account().storage_scheme,
        )
        .await
        .to_not_found_response(errors::ApiErrorResponse::CustomerNotFound)
        .attach_printable("Failed while fetching/creating customer")?;

    let (_operation, payment_data) = operation
        .to_update_tracker()?
        .update_trackers(
            state,
            req_state,
            payment_data,
            customer.clone(),
            platform.get_processor().get_account().storage_scheme,
            None,
            platform.get_processor().get_key_store(),
            None,
            header_payload,
        )
        .await?;

    Ok((payment_data, req, customer))
}

#[instrument(skip_all)]
#[cfg(feature = "v1")]
pub async fn call_decision_manager<F, D>(
    state: &SessionState,
    platform: &domain::Platform,
    _business_profile: &domain::Profile,
    payment_data: &D,
) -> RouterResult<Option<enums::AuthenticationType>>
where
    F: Clone,
    D: OperationSessionGetters<F>,
{
    let setup_mandate = payment_data.get_setup_mandate();
    let payment_method_data = payment_data.get_payment_method_data();
    let payment_dsl_data = core_routing::PaymentsDslInput::new(
        setup_mandate,
        payment_data.get_payment_attempt(),
        payment_data.get_payment_intent(),
        payment_method_data,
        payment_data.get_address(),
        payment_data.get_recurring_details(),
        payment_data.get_currency(),
    );
    let algorithm_ref: api::routing::RoutingAlgorithmRef = platform
        .get_processor()
        .get_account()
        .routing_algorithm
        .clone()
        .map(|val| val.parse_value("routing algorithm"))
        .transpose()
        .change_context(errors::ApiErrorResponse::InternalServerError)
        .attach_printable("Could not decode the routing algorithm")?
        .unwrap_or_default();

    let output = perform_decision_management(
        state,
        algorithm_ref,
        platform.get_processor().get_account().get_id(),
        &payment_dsl_data,
    )
    .await
    .change_context(errors::ApiErrorResponse::InternalServerError)
    .attach_printable("Could not decode the conditional config")?;
    Ok(payment_dsl_data
        .payment_attempt
        .authentication_type
        .or(output.override_3ds))
}

// TODO: Move to business profile surcharge column
#[instrument(skip_all)]
#[cfg(feature = "v2")]
pub fn call_decision_manager<F>(
    state: &SessionState,
    record: common_types::payments::DecisionManagerRecord,
    payment_data: &PaymentConfirmData<F>,
) -> RouterResult<Option<enums::AuthenticationType>>
where
    F: Clone,
{
    let payment_method_data = payment_data.get_payment_method_data();
    let payment_dsl_data = core_routing::PaymentsDslInput::new(
        None,
        payment_data.get_payment_attempt(),
        payment_data.get_payment_intent(),
        payment_method_data,
        payment_data.get_address(),
        None,
        payment_data.get_currency(),
    );

    let output = perform_decision_management(record, &payment_dsl_data)
        .change_context(errors::ApiErrorResponse::InternalServerError)
        .attach_printable("Could not decode the conditional config")?;

    Ok(output.override_3ds)
}

#[cfg(feature = "v2")]
#[instrument(skip_all)]
async fn populate_surcharge_details<F>(
    state: &SessionState,
    payment_data: &mut PaymentData<F>,
) -> RouterResult<()>
where
    F: Send + Clone,
{
    todo!()
}

#[cfg(feature = "v1")]
#[instrument(skip_all)]
async fn populate_surcharge_details<F>(
    state: &SessionState,
    payment_data: &mut PaymentData<F>,
) -> RouterResult<()>
where
    F: Send + Clone,
{
    if payment_data
        .payment_intent
        .surcharge_applicable
        .unwrap_or(false)
    {
        logger::debug!("payment_intent.surcharge_applicable = true");
        if let Some(surcharge_details) = payment_data.payment_attempt.get_surcharge_details() {
            // if retry payment, surcharge would have been populated from the previous attempt. Use the same surcharge
            let surcharge_details =
                types::SurchargeDetails::from((&surcharge_details, &payment_data.payment_attempt));
            payment_data.surcharge_details = Some(surcharge_details);
            return Ok(());
        }
        let raw_card_key = payment_data
            .payment_method_data
            .as_ref()
            .and_then(helpers::get_key_params_for_surcharge_details)
            .map(|(payment_method, payment_method_type, card_network)| {
                types::SurchargeKey::PaymentMethodData(
                    payment_method,
                    payment_method_type,
                    card_network,
                )
            });
        let saved_card_key = payment_data.token.clone().map(types::SurchargeKey::Token);

        let surcharge_key = raw_card_key
            .or(saved_card_key)
            .get_required_value("payment_method_data or payment_token")?;
        logger::debug!(surcharge_key_confirm =? surcharge_key);

        let calculated_surcharge_details =
            match types::SurchargeMetadata::get_individual_surcharge_detail_from_redis(
                state,
                surcharge_key,
                &payment_data.payment_attempt.attempt_id,
            )
            .await
            {
                Ok(surcharge_details) => Some(surcharge_details),
                Err(err) if err.current_context() == &RedisError::NotFound => None,
                Err(err) => {
                    Err(err).change_context(errors::ApiErrorResponse::InternalServerError)?
                }
            };

        payment_data.surcharge_details = calculated_surcharge_details.clone();

        //Update payment_attempt net_amount with surcharge details
        payment_data
            .payment_attempt
            .net_amount
            .set_surcharge_details(calculated_surcharge_details);
    } else {
        let surcharge_details =
            payment_data
                .payment_attempt
                .get_surcharge_details()
                .map(|surcharge_details| {
                    logger::debug!("surcharge sent in payments create request");
                    types::SurchargeDetails::from((
                        &surcharge_details,
                        &payment_data.payment_attempt,
                    ))
                });
        payment_data.surcharge_details = surcharge_details;
    }
    Ok(())
}

#[inline]
pub fn get_connector_data(
    connectors: &mut IntoIter<api::ConnectorRoutingData>,
) -> RouterResult<api::ConnectorRoutingData> {
    connectors
        .next()
        .ok_or(errors::ApiErrorResponse::InternalServerError)
        .attach_printable("Connector not found in connectors iterator")
}

#[cfg(feature = "v1")]
pub fn get_connector_with_networks(
    connectors: &mut IntoIter<api::ConnectorRoutingData>,
) -> Option<(api::ConnectorData, enums::CardNetwork)> {
    connectors.find_map(|connector| {
        connector
            .network
            .map(|network| (connector.connector_data, network))
    })
}

#[cfg(feature = "v1")]
fn get_connector_data_with_routing_decision(
    connectors: &mut IntoIter<api::ConnectorRoutingData>,
    business_profile: &domain::Profile,
    debit_routing_output_optional: Option<api_models::open_router::DebitRoutingOutput>,
) -> RouterResult<(
    api::ConnectorData,
    Option<routing_helpers::RoutingDecisionData>,
)> {
    if business_profile.is_debit_routing_enabled && debit_routing_output_optional.is_some() {
        if let Some((data, card_network)) = get_connector_with_networks(connectors) {
            let debit_routing_output =
                debit_routing_output_optional.get_required_value("debit routing output")?;
            let routing_decision =
                routing_helpers::RoutingDecisionData::get_debit_routing_decision_data(
                    card_network,
                    Some(debit_routing_output),
                );
            return Ok((data, Some(routing_decision)));
        }
    }

    Ok((get_connector_data(connectors)?.connector_data, None))
}

#[cfg(feature = "v2")]
#[instrument(skip_all)]
pub async fn call_surcharge_decision_management_for_session_flow(
    _state: &SessionState,
    _platform: &domain::Platform,
    _payment_attempt: &storage::PaymentAttempt,
    _payment_intent: &storage::PaymentIntent,
    _billing_address: Option<hyperswitch_domain_models::address::Address>,
    _session_connector_data: &[api::SessionConnectorData],
) -> RouterResult<Option<api::SessionSurchargeDetails>> {
    todo!()
}

#[cfg(feature = "v1")]
#[instrument(skip_all)]
pub async fn call_surcharge_decision_management_for_session_flow(
    state: &SessionState,
    platform: &domain::Platform,
    _business_profile: &domain::Profile,
    payment_attempt: &storage::PaymentAttempt,
    payment_intent: &storage::PaymentIntent,
    billing_address: Option<hyperswitch_domain_models::address::Address>,
    session_connector_data: &api::SessionConnectorDatas,
) -> RouterResult<Option<api::SessionSurchargeDetails>> {
    if let Some(surcharge_amount) = payment_attempt.net_amount.get_surcharge_amount() {
        Ok(Some(api::SessionSurchargeDetails::PreDetermined(
            types::SurchargeDetails {
                original_amount: payment_attempt.net_amount.get_order_amount(),
                surcharge: Surcharge::Fixed(surcharge_amount),
                tax_on_surcharge: None,
                surcharge_amount,
                tax_on_surcharge_amount: payment_attempt
                    .net_amount
                    .get_tax_on_surcharge()
                    .unwrap_or_default(),
            },
        )))
    } else {
        let payment_method_type_list = session_connector_data
            .iter()
            .map(|session_connector_data| session_connector_data.payment_method_sub_type)
            .collect();

        #[cfg(feature = "v1")]
        let algorithm_ref: api::routing::RoutingAlgorithmRef = platform
            .get_processor()
            .get_account()
            .routing_algorithm
            .clone()
            .map(|val| val.parse_value("routing algorithm"))
            .transpose()
            .change_context(errors::ApiErrorResponse::InternalServerError)
            .attach_printable("Could not decode the routing algorithm")?
            .unwrap_or_default();

        // TODO: Move to business profile surcharge column
        #[cfg(feature = "v2")]
        let algorithm_ref: api::routing::RoutingAlgorithmRef = todo!();

        let surcharge_results =
            surcharge_decision_configs::perform_surcharge_decision_management_for_session_flow(
                state,
                algorithm_ref,
                payment_attempt,
                payment_intent,
                billing_address,
                &payment_method_type_list,
            )
            .await
            .change_context(errors::ApiErrorResponse::InternalServerError)
            .attach_printable("error performing surcharge decision operation")?;

        Ok(if surcharge_results.is_empty_result() {
            None
        } else {
            Some(api::SessionSurchargeDetails::Calculated(surcharge_results))
        })
    }
}

#[cfg(feature = "v1")]
#[allow(clippy::too_many_arguments)]
pub async fn payments_core<F, Res, Req, Op, FData, D>(
    state: SessionState,
    req_state: ReqState,
    platform: domain::Platform,
    profile_id: Option<id_type::ProfileId>,
    operation: Op,
    req: Req,
    auth_flow: services::AuthFlow,
    call_connector_action: CallConnectorAction,
    shadow_ucs_call_connector_action: Option<CallConnectorAction>,
    eligible_connectors: Option<Vec<enums::Connector>>,
    header_payload: HeaderPayload,
) -> RouterResponse<Res>
where
    F: Send + Clone + Sync + 'static,
    FData: Send + Sync + Clone + router_types::Capturable + 'static + serde::Serialize,
    Op: Operation<F, Req, Data = D> + Send + Sync + Clone,
    Req: Debug + Authenticate + Clone,
    D: OperationSessionGetters<F> + OperationSessionSetters<F> + Send + Sync + Clone,
    Res: transformers::ToResponse<F, D, Op>,
    // To create connector flow specific interface data
    D: ConstructFlowSpecificData<F, FData, router_types::PaymentsResponseData>,
    RouterData<F, FData, router_types::PaymentsResponseData>: Feature<F, FData>,
    // To construct connector flow specific api
    dyn api::Connector:
        services::api::ConnectorIntegration<F, FData, router_types::PaymentsResponseData>,

    // To perform router related operation for PaymentResponse
    PaymentResponse: Operation<F, FData, Data = D>,
{
    let eligible_routable_connectors = eligible_connectors.map(|connectors| {
        connectors
            .into_iter()
            .flat_map(|c| c.foreign_try_into())
            .collect()
    });
    let (payment_data, _req, customer, connector_http_status_code, external_latency) =
        payments_operation_core::<_, _, _, _, _>(
            &state,
            req_state,
            &platform,
            profile_id,
            operation.clone(),
            req,
            call_connector_action,
            shadow_ucs_call_connector_action,
            auth_flow,
            eligible_routable_connectors,
            header_payload.clone(),
        )
        .await?;

    Res::generate_response(
        payment_data,
        customer,
        auth_flow,
        &state.base_url,
        operation,
        &state.conf.connector_request_reference_id_config,
        connector_http_status_code,
        external_latency,
        header_payload.x_hs_latency,
    )
}

#[cfg(feature = "v1")]
#[allow(clippy::too_many_arguments)]
pub async fn proxy_for_payments_core<F, Res, Req, Op, FData, D>(
    state: SessionState,
    req_state: ReqState,
    platform: domain::Platform,
    profile_id: Option<id_type::ProfileId>,
    operation: Op,
    req: Req,
    auth_flow: services::AuthFlow,
    call_connector_action: CallConnectorAction,
    header_payload: HeaderPayload,
    return_raw_connector_response: Option<bool>,
) -> RouterResponse<Res>
where
    F: Send + Clone + Sync,
    FData: Send + Sync + Clone,
    Op: Operation<F, Req, Data = D> + Send + Sync + Clone,
    Req: Debug + Authenticate + Clone,
    D: OperationSessionGetters<F> + OperationSessionSetters<F> + Send + Sync + Clone,
    Res: transformers::ToResponse<F, D, Op>,
    // To create connector flow specific interface data
    D: ConstructFlowSpecificData<F, FData, router_types::PaymentsResponseData>,
    RouterData<F, FData, router_types::PaymentsResponseData>: Feature<F, FData>,

    // To construct connector flow specific api
    dyn api::Connector:
        services::api::ConnectorIntegration<F, FData, router_types::PaymentsResponseData>,

    // To perform router related operation for PaymentResponse
    PaymentResponse: Operation<F, FData, Data = D>,
{
    let (payment_data, _req, customer, connector_http_status_code, external_latency) =
        proxy_for_payments_operation_core::<_, _, _, _, _>(
            &state,
            req_state,
            platform,
            profile_id,
            operation.clone(),
            req,
            call_connector_action,
            auth_flow,
            header_payload.clone(),
            return_raw_connector_response,
        )
        .await?;

    Res::generate_response(
        payment_data,
        customer,
        auth_flow,
        &state.base_url,
        operation,
        &state.conf.connector_request_reference_id_config,
        connector_http_status_code,
        external_latency,
        header_payload.x_hs_latency,
    )
}

#[cfg(feature = "v2")]
#[allow(clippy::too_many_arguments)]
pub async fn proxy_for_payments_core<F, Res, Req, Op, FData, D>(
    state: SessionState,
    req_state: ReqState,
    platform: domain::Platform,
    profile: domain::Profile,
    operation: Op,
    req: Req,
    payment_id: id_type::GlobalPaymentId,
    call_connector_action: CallConnectorAction,
    header_payload: HeaderPayload,
    return_raw_connector_response: Option<bool>,
) -> RouterResponse<Res>
where
    F: Send + Clone + Sync,
    Req: Send + Sync + Authenticate,
    FData: Send + Sync + Clone,
    Op: Operation<F, Req, Data = D> + ValidateStatusForOperation + Send + Sync + Clone,
    Req: Debug,
    D: OperationSessionGetters<F>
        + OperationSessionSetters<F>
        + transformers::GenerateResponse<Res>
        + Send
        + Sync
        + Clone,
    D: ConstructFlowSpecificData<F, FData, router_types::PaymentsResponseData>,
    RouterData<F, FData, router_types::PaymentsResponseData>: Feature<F, FData>,

    dyn api::Connector:
        services::api::ConnectorIntegration<F, FData, router_types::PaymentsResponseData>,

    PaymentResponse: Operation<F, FData, Data = D>,

    RouterData<F, FData, router_types::PaymentsResponseData>:
        hyperswitch_domain_models::router_data::TrackerPostUpdateObjects<F, FData, D>,
{
    operation
        .to_validate_request()?
        .validate_request(&req, &platform)?;

    let get_tracker_response = operation
        .to_get_tracker()?
        .get_trackers(
            &state,
            &payment_id,
            &req,
            &platform,
            &profile,
            &header_payload,
        )
        .await?;

    let (payment_data, _req, connector_http_status_code, external_latency) =
        proxy_for_payments_operation_core::<_, _, _, _, _>(
            &state,
            req_state,
            platform.clone(),
            profile.clone(),
            operation.clone(),
            req,
            get_tracker_response,
            call_connector_action,
            header_payload.clone(),
            return_raw_connector_response,
        )
        .await?;

    payment_data.generate_response(
        &state,
        connector_http_status_code,
        external_latency,
        header_payload.x_hs_latency,
        &platform,
        &profile,
        None,
    )
}

#[cfg(feature = "v2")]
#[allow(clippy::too_many_arguments)]
pub async fn external_vault_proxy_for_payments_core<F, Res, Req, Op, FData, D>(
    state: SessionState,
    req_state: ReqState,
    platform: domain::Platform,
    profile: domain::Profile,
    operation: Op,
    req: Req,
    payment_id: id_type::GlobalPaymentId,
    call_connector_action: CallConnectorAction,
    header_payload: HeaderPayload,
    return_raw_connector_response: Option<bool>,
) -> RouterResponse<Res>
where
    F: Send + Clone + Sync,
    Req: Send + Sync + Authenticate,
    FData: Send + Sync + Clone,
    Op: Operation<F, Req, Data = D> + ValidateStatusForOperation + Send + Sync + Clone,
    Req: Debug,
    D: OperationSessionGetters<F>
        + OperationSessionSetters<F>
        + transformers::GenerateResponse<Res>
        + Send
        + Sync
        + Clone,
    D: ConstructFlowSpecificData<F, FData, router_types::PaymentsResponseData>,
    RouterData<F, FData, router_types::PaymentsResponseData>: Feature<F, FData>,

    dyn api::Connector:
        services::api::ConnectorIntegration<F, FData, router_types::PaymentsResponseData>,

    PaymentResponse: Operation<F, FData, Data = D>,

    RouterData<F, FData, router_types::PaymentsResponseData>:
        hyperswitch_domain_models::router_data::TrackerPostUpdateObjects<F, FData, D>,
{
    operation
        .to_validate_request()?
        .validate_request(&req, &platform)?;

    let get_tracker_response = operation
        .to_get_tracker()?
        .get_trackers(
            &state,
            &payment_id,
            &req,
            &platform,
            &profile,
            &header_payload,
        )
        .await?;

    let (payment_data, _req, connector_http_status_code, external_latency) =
        external_vault_proxy_for_payments_operation_core::<_, _, _, _, _>(
            &state,
            req_state,
            platform.clone(),
            profile.clone(),
            operation.clone(),
            req,
            get_tracker_response,
            call_connector_action,
            header_payload.clone(),
            return_raw_connector_response,
        )
        .await?;

    payment_data.generate_response(
        &state,
        connector_http_status_code,
        external_latency,
        header_payload.x_hs_latency,
        &platform,
        &profile,
        None,
    )
}

#[cfg(feature = "v2")]
#[allow(clippy::too_many_arguments)]
pub async fn record_attempt_core(
    state: SessionState,
    req_state: ReqState,
    platform: domain::Platform,
    profile: domain::Profile,
    req: api_models::payments::PaymentsAttemptRecordRequest,
    payment_id: id_type::GlobalPaymentId,
    header_payload: HeaderPayload,
) -> RouterResponse<api_models::payments::PaymentAttemptRecordResponse> {
    tracing::Span::current().record(
        "merchant_id",
        platform
            .get_processor()
            .get_account()
            .get_id()
            .get_string_repr(),
    );

    let operation: &operations::payment_attempt_record::PaymentAttemptRecord =
        &operations::payment_attempt_record::PaymentAttemptRecord;
    let boxed_operation: BoxedOperation<
        '_,
        api::RecordAttempt,
        api_models::payments::PaymentsAttemptRecordRequest,
        domain_payments::PaymentAttemptRecordData<api::RecordAttempt>,
    > = Box::new(operation);

    let _validate_result = boxed_operation
        .to_validate_request()?
        .validate_request(&req, &platform)?;

    tracing::Span::current().record("global_payment_id", payment_id.get_string_repr());

    let operations::GetTrackerResponse { payment_data } = boxed_operation
        .to_get_tracker()?
        .get_trackers(
            &state,
            &payment_id,
            &req,
            &platform,
            &profile,
            &header_payload,
        )
        .await?;
    let default_payment_status_data = PaymentStatusData {
        flow: PhantomData,
        payment_intent: payment_data.payment_intent.clone(),
        payment_attempt: payment_data.payment_attempt.clone(),
        attempts: None,
        should_sync_with_connector: false,
        payment_address: payment_data.payment_address.clone(),
        merchant_connector_details: None,
    };

    let payment_status_data = (req.triggered_by == common_enums::TriggeredBy::Internal)
    .then(|| default_payment_status_data.clone())
    .async_unwrap_or_else(|| async {
        match Box::pin(proxy_for_payments_operation_core::<
            api::PSync,
            _,
            _,
            _,
            PaymentStatusData<api::PSync>,
        >(
            &state,
            req_state.clone(),
            platform.clone(),
            profile.clone(),
            operations::PaymentGet,
            api::PaymentsRetrieveRequest {
                force_sync: true,
                expand_attempts: false,
                param: None,
                return_raw_connector_response: None,
                merchant_connector_details: None,
            },
            operations::GetTrackerResponse {
                payment_data: PaymentStatusData {
                    flow: PhantomData,
                    payment_intent: payment_data.payment_intent.clone(),
                    payment_attempt: payment_data.payment_attempt.clone(),
                    attempts: None,
                    should_sync_with_connector: true,
                    payment_address: payment_data.payment_address.clone(),
                    merchant_connector_details: None,
                },
            },
            CallConnectorAction::Trigger,
            HeaderPayload::default(),
            None,
        ))
        .await
        {
            Ok((data, _, _, _)) => data,
            Err(err) => {
                router_env::logger::error!(error=?err, "proxy_for_payments_operation_core failed for external payment attempt");
                default_payment_status_data
            }
        }
    })
    .await;

    let record_payment_data = domain_payments::PaymentAttemptRecordData {
        flow: PhantomData,
        payment_intent: payment_status_data.payment_intent,
        payment_attempt: payment_status_data.payment_attempt,
        revenue_recovery_data: payment_data.revenue_recovery_data.clone(),
        payment_address: payment_data.payment_address.clone(),
    };

    let (_operation, final_payment_data) = boxed_operation
        .to_update_tracker()?
        .update_trackers(
            &state,
            req_state,
            record_payment_data,
            None,
            platform.get_processor().get_account().storage_scheme,
            None,
            platform.get_processor().get_key_store(),
            None,
            header_payload.clone(),
        )
        .await?;

    transformers::GenerateResponse::generate_response(
        final_payment_data,
        &state,
        None,
        None,
        header_payload.x_hs_latency,
        &platform,
        &profile,
        None,
    )
}

#[cfg(feature = "v2")]
#[allow(clippy::too_many_arguments)]
pub async fn payments_intent_core<F, Res, Req, Op, D>(
    state: SessionState,
    req_state: ReqState,
    platform: domain::Platform,
    profile: domain::Profile,
    operation: Op,
    req: Req,
    payment_id: id_type::GlobalPaymentId,
    header_payload: HeaderPayload,
) -> RouterResponse<Res>
where
    F: Send + Clone + Sync,
    Op: Operation<F, Req, Data = D> + Send + Sync + Clone,
    Req: Debug + Clone,
    D: OperationSessionGetters<F> + OperationSessionSetters<F> + Send + Sync + Clone,
    Res: transformers::ToResponse<F, D, Op>,
{
    let (payment_data, _req, customer) = payments_intent_operation_core::<_, _, _, _>(
        &state,
        req_state,
        platform.clone(),
        profile,
        operation.clone(),
        req,
        payment_id,
        header_payload.clone(),
    )
    .await?;

    Res::generate_response(
        payment_data,
        customer,
        &state.base_url,
        operation,
        &state.conf.connector_request_reference_id_config,
        None,
        None,
        header_payload.x_hs_latency,
        &platform,
    )
}

#[cfg(feature = "v2")]
#[allow(clippy::too_many_arguments)]
pub async fn payments_list_attempts_using_payment_intent_id<F, Res, Req, Op, D>(
    state: SessionState,
    req_state: ReqState,
    platform: domain::Platform,
    profile: domain::Profile,
    operation: Op,
    req: Req,
    payment_id: id_type::GlobalPaymentId,
    header_payload: HeaderPayload,
) -> RouterResponse<Res>
where
    F: Send + Clone + Sync,
    Op: Operation<F, Req, Data = D> + Send + Sync + Clone,
    Req: Debug + Clone,
    D: OperationSessionGetters<F> + Send + Sync + Clone,
    Res: transformers::ToResponse<F, D, Op>,
{
    let (payment_data, _req, customer) = payments_attempt_operation_core::<_, _, _, _>(
        &state,
        req_state,
        platform.clone(),
        profile,
        operation.clone(),
        req,
        payment_id,
        header_payload.clone(),
    )
    .await?;

    Res::generate_response(
        payment_data,
        customer,
        &state.base_url,
        operation,
        &state.conf.connector_request_reference_id_config,
        None,
        None,
        header_payload.x_hs_latency,
        &platform,
    )
}

#[cfg(feature = "v2")]
#[allow(clippy::too_many_arguments)]
pub async fn payments_get_intent_using_merchant_reference(
    state: SessionState,
    platform: domain::Platform,
    profile: domain::Profile,
    req_state: ReqState,
    merchant_reference_id: &id_type::PaymentReferenceId,
    header_payload: HeaderPayload,
) -> RouterResponse<api::PaymentsIntentResponse> {
    let db = state.store.as_ref();
<<<<<<< HEAD
    let storage_scheme = merchant_context.get_merchant_account().storage_scheme;
=======
    let storage_scheme = platform.get_processor().get_account().storage_scheme;
    let key_manager_state = &(&state).into();
>>>>>>> dd527179
    let payment_intent = db
        .find_payment_intent_by_merchant_reference_id_profile_id(
            merchant_reference_id,
            profile.get_id(),
            platform.get_processor().get_key_store(),
            &storage_scheme,
        )
        .await
        .to_not_found_response(errors::ApiErrorResponse::PaymentNotFound)?;

    let (payment_data, _req, customer) = Box::pin(payments_intent_operation_core::<
        api::PaymentGetIntent,
        _,
        _,
        PaymentIntentData<api::PaymentGetIntent>,
    >(
        &state,
        req_state,
        platform.clone(),
        profile.clone(),
        operations::PaymentGetIntent,
        api_models::payments::PaymentsGetIntentRequest {
            id: payment_intent.get_id().clone(),
        },
        payment_intent.get_id().clone(),
        header_payload.clone(),
    ))
    .await?;

    transformers::ToResponse::<
        api::PaymentGetIntent,
        PaymentIntentData<api::PaymentGetIntent>,
        operations::PaymentGetIntent,
    >::generate_response(
        payment_data,
        customer,
        &state.base_url,
        operations::PaymentGetIntent,
        &state.conf.connector_request_reference_id_config,
        None,
        None,
        header_payload.x_hs_latency,
        &platform,
    )
}

#[cfg(feature = "v2")]
#[allow(clippy::too_many_arguments)]
pub async fn payments_core<F, Res, Req, Op, FData, D>(
    state: SessionState,
    req_state: ReqState,
    platform: domain::Platform,
    profile: domain::Profile,
    operation: Op,
    req: Req,
    payment_id: id_type::GlobalPaymentId,
    call_connector_action: CallConnectorAction,
    header_payload: HeaderPayload,
) -> RouterResponse<Res>
where
    F: Send + Clone + Sync,
    Req: Send + Sync + Authenticate,
    FData: Send + Sync + Clone + serde::Serialize,
    Op: Operation<F, Req, Data = D> + ValidateStatusForOperation + Send + Sync + Clone,
    Req: Debug,
    D: OperationSessionGetters<F>
        + OperationSessionSetters<F>
        + transformers::GenerateResponse<Res>
        + Send
        + Sync
        + Clone,
    // To create connector flow specific interface data
    D: ConstructFlowSpecificData<F, FData, router_types::PaymentsResponseData>,
    RouterData<F, FData, router_types::PaymentsResponseData>: Feature<F, FData>,

    // To construct connector flow specific api
    dyn api::Connector:
        services::api::ConnectorIntegration<F, FData, router_types::PaymentsResponseData>,

    // To perform router related operation for PaymentResponse
    PaymentResponse: Operation<F, FData, Data = D>,

    // To create updatable objects in post update tracker
    RouterData<F, FData, router_types::PaymentsResponseData>:
        hyperswitch_domain_models::router_data::TrackerPostUpdateObjects<F, FData, D>,
{
    // Validate the request fields
    operation
        .to_validate_request()?
        .validate_request(&req, &platform)?;

    // Get the tracker related information. This includes payment intent and payment attempt
    let get_tracker_response = operation
        .to_get_tracker()?
        .get_trackers(
            &state,
            &payment_id,
            &req,
            &platform,
            &profile,
            &header_payload,
        )
        .await?;

    let (payment_data, connector_http_status_code, external_latency, connector_response_data) =
        if state.conf.merchant_id_auth.merchant_id_auth_enabled {
            let (
                payment_data,
                _req,
                connector_http_status_code,
                external_latency,
                connector_response_data,
            ) = internal_payments_operation_core::<_, _, _, _, _>(
                &state,
                req_state,
                platform.clone(),
                &profile,
                operation.clone(),
                req,
                get_tracker_response,
                call_connector_action,
                header_payload.clone(),
            )
            .await?;
            (
                payment_data,
                connector_http_status_code,
                external_latency,
                connector_response_data,
            )
        } else {
            let (
                payment_data,
                _req,
                _customer,
                connector_http_status_code,
                external_latency,
                connector_response_data,
            ) = payments_operation_core::<_, _, _, _, _>(
                &state,
                req_state,
                platform.clone(),
                &profile,
                operation.clone(),
                req,
                get_tracker_response,
                call_connector_action,
                header_payload.clone(),
            )
            .await?;
            (
                payment_data,
                connector_http_status_code,
                external_latency,
                connector_response_data,
            )
        };

    payment_data.generate_response(
        &state,
        connector_http_status_code,
        external_latency,
        header_payload.x_hs_latency,
        &platform,
        &profile,
        Some(connector_response_data),
    )
}

#[allow(clippy::too_many_arguments)]
#[cfg(feature = "v2")]
pub(crate) async fn payments_execute_wrapper(
    state: SessionState,
    req_state: ReqState,
    platform: domain::Platform,
    profile: domain::Profile,
    request: payments_api::PaymentsConfirmIntentRequest,
    header_payload: HeaderPayload,
    payment_id: id_type::GlobalPaymentId,
) -> RouterResponse<payments_api::PaymentsResponse> {
    if request.split_payment_method_data.is_none() {
        Box::pin(payments_core::<
            api::Authorize,
            api_models::payments::PaymentsResponse,
            _,
            _,
            _,
            PaymentConfirmData<api::Authorize>,
        >(
            state,
            req_state,
            platform,
            profile,
            operations::PaymentIntentConfirm,
            request,
            payment_id,
            CallConnectorAction::Trigger,
            header_payload,
        ))
        .await
    } else {
        Box::pin(super::split_payments::split_payments_execute_core(
            state,
            req_state,
            platform,
            profile,
            request,
            header_payload,
            payment_id,
        ))
        .await
    }
}

#[allow(clippy::too_many_arguments)]
#[cfg(feature = "v2")]
pub(crate) async fn payments_create_and_confirm_intent(
    state: SessionState,
    req_state: ReqState,
    platform: domain::Platform,
    profile: domain::Profile,
    request: payments_api::PaymentsRequest,
    header_payload: HeaderPayload,
) -> RouterResponse<payments_api::PaymentsResponse> {
    use hyperswitch_domain_models::{
        payments::PaymentIntentData, router_flow_types::PaymentCreateIntent,
    };

    let payment_id = id_type::GlobalPaymentId::generate(&state.conf.cell_information.id);

    let payload = payments_api::PaymentsCreateIntentRequest::from(&request);

    let create_intent_response = Box::pin(payments_intent_core::<
        PaymentCreateIntent,
        payments_api::PaymentsIntentResponse,
        _,
        _,
        PaymentIntentData<PaymentCreateIntent>,
    >(
        state.clone(),
        req_state.clone(),
        platform.clone(),
        profile.clone(),
        operations::PaymentIntentCreate,
        payload,
        payment_id.clone(),
        header_payload.clone(),
    ))
    .await?;

    logger::info!(?create_intent_response);

    let create_intent_response = create_intent_response
        .get_json_body()
        .change_context(errors::ApiErrorResponse::InternalServerError)
        .attach_printable("Unexpected response from payments core")?;

    let payload = payments_api::PaymentsConfirmIntentRequest::from(&request);

    let confirm_intent_response = decide_authorize_or_setup_intent_flow(
        state,
        req_state,
        platform,
        profile,
        &create_intent_response,
        payload,
        payment_id,
        header_payload,
    )
    .await?;

    logger::info!(?confirm_intent_response);

    Ok(confirm_intent_response)
}

#[cfg(feature = "v2")]
#[allow(clippy::too_many_arguments)]
async fn decide_authorize_or_setup_intent_flow(
    state: SessionState,
    req_state: ReqState,
    platform: domain::Platform,
    profile: domain::Profile,
    create_intent_response: &payments_api::PaymentsIntentResponse,
    confirm_intent_request: payments_api::PaymentsConfirmIntentRequest,
    payment_id: id_type::GlobalPaymentId,
    header_payload: HeaderPayload,
) -> RouterResponse<payments_api::PaymentsResponse> {
    use hyperswitch_domain_models::{
        payments::PaymentConfirmData,
        router_flow_types::{Authorize, SetupMandate},
    };

    if create_intent_response.amount_details.order_amount == MinorUnit::zero() {
        Box::pin(payments_core::<
            SetupMandate,
            api_models::payments::PaymentsResponse,
            _,
            _,
            _,
            PaymentConfirmData<SetupMandate>,
        >(
            state,
            req_state,
            platform,
            profile,
            operations::PaymentIntentConfirm,
            confirm_intent_request,
            payment_id,
            CallConnectorAction::Trigger,
            header_payload,
        ))
        .await
    } else {
        Box::pin(payments_core::<
            Authorize,
            api_models::payments::PaymentsResponse,
            _,
            _,
            _,
            PaymentConfirmData<Authorize>,
        >(
            state,
            req_state,
            platform,
            profile,
            operations::PaymentIntentConfirm,
            confirm_intent_request,
            payment_id,
            CallConnectorAction::Trigger,
            header_payload,
        ))
        .await
    }
}

fn is_start_pay<Op: Debug>(operation: &Op) -> bool {
    format!("{operation:?}").eq("PaymentStart")
}

#[cfg(feature = "v1")]
#[derive(Clone, Debug, serde::Serialize)]
pub struct PaymentsRedirectResponseData {
    pub connector: Option<String>,
    pub param: Option<String>,
    pub merchant_id: Option<id_type::MerchantId>,
    pub json_payload: Option<serde_json::Value>,
    pub resource_id: api::PaymentIdType,
    pub force_sync: bool,
    pub creds_identifier: Option<String>,
}

#[cfg(feature = "v2")]
#[derive(Clone, Debug, serde::Serialize)]
pub struct PaymentsRedirectResponseData {
    pub payment_id: id_type::GlobalPaymentId,
    pub query_params: String,
    pub json_payload: Option<serde_json::Value>,
}

#[async_trait::async_trait]
pub trait PaymentRedirectFlow: Sync {
    // Associated type for call_payment_flow response
    type PaymentFlowResponse;

    #[cfg(feature = "v1")]
    #[allow(clippy::too_many_arguments)]
    async fn call_payment_flow(
        &self,
        state: &SessionState,
        req_state: ReqState,
        platform: domain::Platform,
        req: PaymentsRedirectResponseData,
        connector_action: CallConnectorAction,
        connector: String,
        payment_id: id_type::PaymentId,
    ) -> RouterResult<Self::PaymentFlowResponse>;

    #[cfg(feature = "v2")]
    #[allow(clippy::too_many_arguments)]
    async fn call_payment_flow(
        &self,
        state: &SessionState,
        req_state: ReqState,
        platform: domain::Platform,
        profile: domain::Profile,
        req: PaymentsRedirectResponseData,
    ) -> RouterResult<Self::PaymentFlowResponse>;

    fn get_payment_action(&self) -> services::PaymentAction;

    #[cfg(feature = "v1")]
    fn generate_response(
        &self,
        payment_flow_response: &Self::PaymentFlowResponse,
        payment_id: id_type::PaymentId,
        connector: String,
    ) -> RouterResult<services::ApplicationResponse<api::RedirectionResponse>>;

    #[cfg(feature = "v2")]
    fn generate_response(
        &self,
        payment_flow_response: &Self::PaymentFlowResponse,
    ) -> RouterResult<services::ApplicationResponse<api::RedirectionResponse>>;

    #[cfg(feature = "v1")]
    async fn handle_payments_redirect_response(
        &self,
        state: SessionState,
        req_state: ReqState,
        platform: domain::Platform,
        req: PaymentsRedirectResponseData,
    ) -> RouterResponse<api::RedirectionResponse> {
        metrics::REDIRECTION_TRIGGERED.add(
            1,
            router_env::metric_attributes!(
                (
                    "connector",
                    req.connector.to_owned().unwrap_or("null".to_string()),
                ),
                (
                    "merchant_id",
                    platform.get_processor().get_account().get_id().clone()
                ),
            ),
        );
        let connector = req.connector.clone().get_required_value("connector")?;

        let query_params = req.param.clone().get_required_value("param")?;

        #[cfg(feature = "v1")]
        let resource_id = api::PaymentIdTypeExt::get_payment_intent_id(&req.resource_id)
            .change_context(errors::ApiErrorResponse::MissingRequiredField {
                field_name: "payment_id",
            })?;

        #[cfg(feature = "v2")]
        //TODO: Will get the global payment id from the resource id, we need to handle this in the further flow
        let resource_id: id_type::PaymentId = todo!();

        // This connector data is ephemeral, the call payment flow will get new connector data
        // with merchant account details, so the connector_id can be safely set to None here
        let connector_data = api::ConnectorData::get_connector_by_name(
            &state.conf.connectors,
            &connector,
            api::GetToken::Connector,
            None,
        )?;

        let flow_type = connector_data
            .connector
            .get_flow_type(
                &query_params,
                req.json_payload.clone(),
                self.get_payment_action(),
            )
            .change_context(errors::ApiErrorResponse::InternalServerError)
            .attach_printable("Failed to decide the response flow")?;

        let payment_flow_response = self
            .call_payment_flow(
                &state,
                req_state,
                platform,
                req.clone(),
                flow_type,
                connector.clone(),
                resource_id.clone(),
            )
            .await?;

        self.generate_response(&payment_flow_response, resource_id, connector)
    }

    #[cfg(feature = "v2")]
    #[allow(clippy::too_many_arguments)]
    async fn handle_payments_redirect_response(
        &self,
        state: SessionState,
        req_state: ReqState,
        platform: domain::Platform,
        profile: domain::Profile,
        request: PaymentsRedirectResponseData,
    ) -> RouterResponse<api::RedirectionResponse> {
        metrics::REDIRECTION_TRIGGERED.add(
            1,
            router_env::metric_attributes!((
                "merchant_id",
                platform.get_processor().get_account().get_id().clone()
            )),
        );

        let payment_flow_response = self
            .call_payment_flow(&state, req_state, platform, profile, request)
            .await?;

        self.generate_response(&payment_flow_response)
    }
}

#[derive(Clone, Debug)]
pub struct PaymentRedirectCompleteAuthorize;

#[cfg(feature = "v1")]
#[async_trait::async_trait]
impl PaymentRedirectFlow for PaymentRedirectCompleteAuthorize {
    type PaymentFlowResponse = router_types::RedirectPaymentFlowResponse;

    #[allow(clippy::too_many_arguments)]
    async fn call_payment_flow(
        &self,
        state: &SessionState,
        req_state: ReqState,
        platform: domain::Platform,
        req: PaymentsRedirectResponseData,
        connector_action: CallConnectorAction,
        _connector: String,
        _payment_id: id_type::PaymentId,
    ) -> RouterResult<Self::PaymentFlowResponse> {
        let payment_confirm_req = api::PaymentsRequest {
            payment_id: Some(req.resource_id.clone()),
            merchant_id: req.merchant_id.clone(),
            merchant_connector_details: req.creds_identifier.map(|creds_id| {
                api::MerchantConnectorDetailsWrap {
                    creds_identifier: creds_id,
                    encoded_data: None,
                }
            }),
            feature_metadata: Some(api_models::payments::FeatureMetadata {
                redirect_response: Some(api_models::payments::RedirectResponse {
                    param: req.param.map(Secret::new),
                    json_payload: Some(req.json_payload.unwrap_or(serde_json::json!({})).into()),
                }),
                search_tags: None,
                apple_pay_recurring_details: None,
            }),
            ..Default::default()
        };
        let response = Box::pin(payments_core::<
            api::CompleteAuthorize,
            api::PaymentsResponse,
            _,
            _,
            _,
            _,
        >(
            state.clone(),
            req_state,
            platform.clone(),
            None,
            operations::payment_complete_authorize::CompleteAuthorize,
            payment_confirm_req,
            services::api::AuthFlow::Merchant,
            connector_action,
            None,
            None,
            HeaderPayload::default(),
        ))
        .await?;
        let payments_response = match response {
            services::ApplicationResponse::Json(response) => Ok(response),
            services::ApplicationResponse::JsonWithHeaders((response, _)) => Ok(response),
            _ => Err(errors::ApiErrorResponse::InternalServerError)
                .attach_printable("Failed to get the response in json"),
        }?;
        let profile_id = payments_response
            .profile_id
            .as_ref()
            .get_required_value("profile_id")?;
        let business_profile = state
            .store
            .find_business_profile_by_profile_id(
<<<<<<< HEAD
                merchant_context.get_merchant_key_store(),
=======
                key_manager_state,
                platform.get_processor().get_key_store(),
>>>>>>> dd527179
                profile_id,
            )
            .await
            .to_not_found_response(errors::ApiErrorResponse::ProfileNotFound {
                id: profile_id.get_string_repr().to_owned(),
            })?;
        Ok(router_types::RedirectPaymentFlowResponse {
            payments_response,
            business_profile,
        })
    }

    fn get_payment_action(&self) -> services::PaymentAction {
        services::PaymentAction::CompleteAuthorize
    }

    fn generate_response(
        &self,
        payment_flow_response: &Self::PaymentFlowResponse,
        payment_id: id_type::PaymentId,
        connector: String,
    ) -> RouterResult<services::ApplicationResponse<api::RedirectionResponse>> {
        let payments_response = &payment_flow_response.payments_response;
        // There might be multiple redirections needed for some flows
        // If the status is requires customer action, then send the startpay url again
        // The redirection data must have been provided and updated by the connector
        let redirection_response = match payments_response.status {
            enums::IntentStatus::RequiresCustomerAction => {
                let startpay_url = payments_response
                    .next_action
                    .clone()
                    .and_then(|next_action_data| match next_action_data {
                        api_models::payments::NextActionData::RedirectToUrl { redirect_to_url } => Some(redirect_to_url),
                        api_models::payments::NextActionData::RedirectInsidePopup{popup_url, ..} => Some(popup_url),
                        api_models::payments::NextActionData::DisplayBankTransferInformation { .. } => None,
                        api_models::payments::NextActionData::ThirdPartySdkSessionToken { .. } => None,
                        api_models::payments::NextActionData::QrCodeInformation{..} => None,
                        api_models::payments::NextActionData::FetchQrCodeInformation{..} => None,
                        api_models::payments::NextActionData::DisplayVoucherInformation{ .. } => None,
                        api_models::payments::NextActionData::WaitScreenInformation{..} => None,
                        api_models::payments::NextActionData::ThreeDsInvoke{..} => None,
                        api_models::payments::NextActionData::InvokeSdkClient{..} => None,
                        api_models::payments::NextActionData::CollectOtp{ .. } => None,
                        api_models::payments::NextActionData::InvokeHiddenIframe{ .. } => None,
                        api_models::payments::NextActionData::SdkUpiIntentInformation{ .. } => None,
                    })
                    .ok_or(errors::ApiErrorResponse::InternalServerError)

                    .attach_printable(
                        "did not receive redirect to url when status is requires customer action",
                    )?;
                Ok(api::RedirectionResponse {
                    return_url: String::new(),
                    params: vec![],
                    return_url_with_query_params: startpay_url,
                    http_method: "GET".to_string(),
                    headers: vec![],
                })
            }
            // If the status is terminal status, then redirect to merchant return url to provide status
            enums::IntentStatus::Succeeded
            | enums::IntentStatus::Failed
            | enums::IntentStatus::Cancelled | enums::IntentStatus::RequiresCapture| enums::IntentStatus::Processing=> helpers::get_handle_response_url(
                payment_id,
                &payment_flow_response.business_profile,
                payments_response,
                connector,
            ),
            _ => Err(errors::ApiErrorResponse::InternalServerError).attach_printable_lazy(|| format!("Could not proceed with payment as payment status {} cannot be handled during redirection",payments_response.status))?
        }?;
        if payments_response
            .is_iframe_redirection_enabled
            .unwrap_or(false)
        {
            // html script to check if inside iframe, then send post message to parent for redirection else redirect self to return_url
            let html = core_utils::get_html_redirect_response_popup(
                redirection_response.return_url_with_query_params,
            )?;
            Ok(services::ApplicationResponse::Form(Box::new(
                services::RedirectionFormData {
                    redirect_form: services::RedirectForm::Html { html_data: html },
                    payment_method_data: None,
                    amount: payments_response.amount.to_string(),
                    currency: payments_response.currency.clone(),
                },
            )))
        } else {
            Ok(services::ApplicationResponse::JsonForRedirection(
                redirection_response,
            ))
        }
    }
}

#[derive(Clone, Debug)]
pub struct PaymentRedirectSync;

#[cfg(feature = "v1")]
#[async_trait::async_trait]
impl PaymentRedirectFlow for PaymentRedirectSync {
    type PaymentFlowResponse = router_types::RedirectPaymentFlowResponse;

    #[allow(clippy::too_many_arguments)]
    async fn call_payment_flow(
        &self,
        state: &SessionState,
        req_state: ReqState,
        platform: domain::Platform,
        req: PaymentsRedirectResponseData,
        connector_action: CallConnectorAction,
        _connector: String,
        _payment_id: id_type::PaymentId,
    ) -> RouterResult<Self::PaymentFlowResponse> {
        let payment_sync_req = api::PaymentsRetrieveRequest {
            resource_id: req.resource_id,
            merchant_id: req.merchant_id,
            param: req.param,
            force_sync: req.force_sync,
            connector: req.connector,
            merchant_connector_details: req.creds_identifier.map(|creds_id| {
                api::MerchantConnectorDetailsWrap {
                    creds_identifier: creds_id,
                    encoded_data: None,
                }
            }),
            client_secret: None,
            expand_attempts: None,
            expand_captures: None,
            all_keys_required: None,
        };
        let response = Box::pin(
            payments_core::<api::PSync, api::PaymentsResponse, _, _, _, _>(
                state.clone(),
                req_state,
                platform.clone(),
                None,
                PaymentStatus,
                payment_sync_req,
                services::api::AuthFlow::Merchant,
                connector_action,
                None,
                None,
                HeaderPayload::default(),
            ),
        )
        .await?;
        let payments_response = match response {
            services::ApplicationResponse::Json(response) => Ok(response),
            services::ApplicationResponse::JsonWithHeaders((response, _)) => Ok(response),
            _ => Err(errors::ApiErrorResponse::InternalServerError)
                .attach_printable("Failed to get the response in json"),
        }?;
        let profile_id = payments_response
            .profile_id
            .as_ref()
            .get_required_value("profile_id")?;
        let business_profile = state
            .store
            .find_business_profile_by_profile_id(
<<<<<<< HEAD
                merchant_context.get_merchant_key_store(),
=======
                key_manager_state,
                platform.get_processor().get_key_store(),
>>>>>>> dd527179
                profile_id,
            )
            .await
            .to_not_found_response(errors::ApiErrorResponse::ProfileNotFound {
                id: profile_id.get_string_repr().to_owned(),
            })?;
        Ok(router_types::RedirectPaymentFlowResponse {
            payments_response,
            business_profile,
        })
    }
    fn generate_response(
        &self,
        payment_flow_response: &Self::PaymentFlowResponse,
        payment_id: id_type::PaymentId,
        connector: String,
    ) -> RouterResult<services::ApplicationResponse<api::RedirectionResponse>> {
        let payments_response = &payment_flow_response.payments_response;
        let redirect_response = helpers::get_handle_response_url(
            payment_id.clone(),
            &payment_flow_response.business_profile,
            payments_response,
            connector.clone(),
        )?;
        if payments_response
            .is_iframe_redirection_enabled
            .unwrap_or(false)
        {
            // html script to check if inside iframe, then send post message to parent for redirection else redirect self to return_url
            let html = core_utils::get_html_redirect_response_popup(
                redirect_response.return_url_with_query_params,
            )?;
            Ok(services::ApplicationResponse::Form(Box::new(
                services::RedirectionFormData {
                    redirect_form: services::RedirectForm::Html { html_data: html },
                    payment_method_data: None,
                    amount: payments_response.amount.to_string(),
                    currency: payments_response.currency.clone(),
                },
            )))
        } else {
            Ok(services::ApplicationResponse::JsonForRedirection(
                redirect_response,
            ))
        }
    }

    fn get_payment_action(&self) -> services::PaymentAction {
        services::PaymentAction::PSync
    }
}

#[cfg(feature = "v2")]
impl ValidateStatusForOperation for &PaymentRedirectSync {
    fn validate_status_for_operation(
        &self,
        intent_status: common_enums::IntentStatus,
    ) -> Result<(), errors::ApiErrorResponse> {
        match intent_status {
            common_enums::IntentStatus::RequiresCustomerAction => Ok(()),
            common_enums::IntentStatus::Succeeded
            | common_enums::IntentStatus::Conflicted
            | common_enums::IntentStatus::Failed
            | common_enums::IntentStatus::Cancelled
            | common_enums::IntentStatus::CancelledPostCapture
            | common_enums::IntentStatus::Processing
            | common_enums::IntentStatus::RequiresPaymentMethod
            | common_enums::IntentStatus::RequiresMerchantAction
            | common_enums::IntentStatus::RequiresCapture
            | common_enums::IntentStatus::PartiallyAuthorizedAndRequiresCapture
            | common_enums::IntentStatus::PartiallyCaptured
            | common_enums::IntentStatus::RequiresConfirmation
            | common_enums::IntentStatus::PartiallyCapturedAndCapturable
            | common_enums::IntentStatus::Expired => {
                Err(errors::ApiErrorResponse::PaymentUnexpectedState {
                    current_flow: format!("{self:?}"),
                    field_name: "status".to_string(),
                    current_value: intent_status.to_string(),
                    states: ["requires_customer_action".to_string()].join(", "),
                })
            }
        }
    }
}

#[cfg(feature = "v2")]
#[async_trait::async_trait]
impl PaymentRedirectFlow for PaymentRedirectSync {
    type PaymentFlowResponse =
        router_types::RedirectPaymentFlowResponse<PaymentStatusData<api::PSync>>;

    async fn call_payment_flow(
        &self,
        state: &SessionState,
        req_state: ReqState,
        platform: domain::Platform,
        profile: domain::Profile,
        req: PaymentsRedirectResponseData,
    ) -> RouterResult<Self::PaymentFlowResponse> {
        let payment_id = req.payment_id.clone();

        let payment_sync_request = api::PaymentsRetrieveRequest {
            param: Some(req.query_params.clone()),
            force_sync: true,
            expand_attempts: false,
            return_raw_connector_response: None,
            merchant_connector_details: None, // TODO: Implement for connectors requiring 3DS or redirection-based authentication flows.
        };

        let operation = operations::PaymentGet;
        let boxed_operation: BoxedOperation<
            '_,
            api::PSync,
            api::PaymentsRetrieveRequest,
            PaymentStatusData<api::PSync>,
        > = Box::new(operation);

        let get_tracker_response = boxed_operation
            .to_get_tracker()?
            .get_trackers(
                state,
                &payment_id,
                &payment_sync_request,
                &platform,
                &profile,
                &HeaderPayload::default(),
            )
            .await?;

        let payment_data = &get_tracker_response.payment_data;
        self.validate_status_for_operation(payment_data.payment_intent.status)?;

        let payment_attempt = payment_data.payment_attempt.clone();

        let connector = payment_attempt
            .connector
            .as_ref()
            .ok_or(errors::ApiErrorResponse::InternalServerError)
            .attach_printable(
                "connector is not set in payment attempt in finish redirection flow",
            )?;

        // This connector data is ephemeral, the call payment flow will get new connector data
        // with merchant account details, so the connector_id can be safely set to None here
        let connector_data = api::ConnectorData::get_connector_by_name(
            &state.conf.connectors,
            connector,
            api::GetToken::Connector,
            None,
        )?;

        let call_connector_action = connector_data
            .connector
            .get_flow_type(
                &req.query_params,
                req.json_payload.clone(),
                self.get_payment_action(),
            )
            .change_context(errors::ApiErrorResponse::InternalServerError)
            .attach_printable("Failed to decide the response flow")?;

        let (payment_data, _, _, _, _, _) =
            Box::pin(payments_operation_core::<api::PSync, _, _, _, _>(
                state,
                req_state,
                platform,
                &profile,
                operation,
                payment_sync_request,
                get_tracker_response,
                call_connector_action,
                HeaderPayload::default(),
            ))
            .await?;

        Ok(router_types::RedirectPaymentFlowResponse {
            payment_data,
            profile,
        })
    }
    fn generate_response(
        &self,
        payment_flow_response: &Self::PaymentFlowResponse,
    ) -> RouterResult<services::ApplicationResponse<api::RedirectionResponse>> {
        let payment_intent = &payment_flow_response.payment_data.payment_intent;
        let profile = &payment_flow_response.profile;

        let return_url = payment_intent
            .return_url
            .as_ref()
            .or(profile.return_url.as_ref())
            .ok_or(errors::ApiErrorResponse::InternalServerError)
            .attach_printable("return url not found in payment intent and profile")?
            .to_owned();

        let return_url = return_url
            .add_query_params(("id", payment_intent.id.get_string_repr()))
            .add_query_params(("status", &payment_intent.status.to_string()));

        let return_url_str = return_url.into_inner().to_string();

        Ok(services::ApplicationResponse::JsonForRedirection(
            api::RedirectionResponse {
                return_url_with_query_params: return_url_str,
            },
        ))
    }

    fn get_payment_action(&self) -> services::PaymentAction {
        services::PaymentAction::PSync
    }
}

#[derive(Clone, Debug)]
pub struct PaymentAuthenticateCompleteAuthorize;

#[cfg(feature = "v1")]
#[async_trait::async_trait]
impl PaymentRedirectFlow for PaymentAuthenticateCompleteAuthorize {
    type PaymentFlowResponse = router_types::AuthenticatePaymentFlowResponse;

    #[allow(clippy::too_many_arguments)]
    async fn call_payment_flow(
        &self,
        state: &SessionState,
        req_state: ReqState,
        platform: domain::Platform,
        req: PaymentsRedirectResponseData,
        connector_action: CallConnectorAction,
        connector: String,
        payment_id: id_type::PaymentId,
    ) -> RouterResult<Self::PaymentFlowResponse> {
<<<<<<< HEAD
        let merchant_id = merchant_context.get_merchant_account().get_id().clone();
=======
        let merchant_id = platform.get_processor().get_account().get_id().clone();
        let key_manager_state = &state.into();
>>>>>>> dd527179

        let payment_intent = state
            .store
            .find_payment_intent_by_payment_id_merchant_id(
                &payment_id,
                &merchant_id,
                platform.get_processor().get_key_store(),
                platform.get_processor().get_account().storage_scheme,
            )
            .await
            .to_not_found_response(errors::ApiErrorResponse::PaymentNotFound)?;
        let payment_attempt = state
            .store
            .find_payment_attempt_by_attempt_id_merchant_id(
                &payment_intent.active_attempt.get_id(),
                &merchant_id,
                platform.get_processor().get_account().storage_scheme,
            )
            .await
            .to_not_found_response(errors::ApiErrorResponse::PaymentNotFound)?;
        let authentication_id = payment_attempt
            .authentication_id
            .ok_or(errors::ApiErrorResponse::InternalServerError)
            .attach_printable("missing authentication_id in payment_attempt")?;
        let authentication = state
            .store
            .find_authentication_by_merchant_id_authentication_id(&merchant_id, &authentication_id)
            .await
            .to_not_found_response(errors::ApiErrorResponse::AuthenticationNotFound {
                id: authentication_id.get_string_repr().to_string(),
            })?;
        // Fetching merchant_connector_account to check if pull_mechanism is enabled for 3ds connector
        let authentication_merchant_connector_account = helpers::get_merchant_connector_account(
            state,
            &merchant_id,
            None,
            platform.get_processor().get_key_store(),
            &payment_intent
                .profile_id
                .ok_or(errors::ApiErrorResponse::InternalServerError)
                .attach_printable("missing profile_id in payment_intent")?,
            &payment_attempt
                .authentication_connector
                .ok_or(errors::ApiErrorResponse::InternalServerError)
                .attach_printable("missing authentication connector in payment_intent")?,
            None,
        )
        .await?;
        let is_pull_mechanism_enabled =
            utils::check_if_pull_mechanism_for_external_3ds_enabled_from_connector_metadata(
                authentication_merchant_connector_account
                    .get_metadata()
                    .map(|metadata| metadata.expose()),
            );
        let response = if is_pull_mechanism_enabled
            || authentication.authentication_type
                != Some(common_enums::DecoupledAuthenticationType::Challenge)
        {
            let payment_confirm_req = api::PaymentsRequest {
                payment_id: Some(req.resource_id.clone()),
                merchant_id: req.merchant_id.clone(),
                feature_metadata: Some(api_models::payments::FeatureMetadata {
                    redirect_response: Some(api_models::payments::RedirectResponse {
                        param: req.param.map(Secret::new),
                        json_payload: Some(
                            req.json_payload.unwrap_or(serde_json::json!({})).into(),
                        ),
                    }),
                    search_tags: None,
                    apple_pay_recurring_details: None,
                }),
                ..Default::default()
            };
            Box::pin(payments_core::<
                api::Authorize,
                api::PaymentsResponse,
                _,
                _,
                _,
                _,
            >(
                state.clone(),
                req_state,
                platform.clone(),
                None,
                PaymentConfirm,
                payment_confirm_req,
                services::api::AuthFlow::Merchant,
                connector_action,
                None,
                None,
                HeaderPayload::with_source(enums::PaymentSource::ExternalAuthenticator),
            ))
            .await?
        } else {
            let payment_sync_req = api::PaymentsRetrieveRequest {
                resource_id: req.resource_id,
                merchant_id: req.merchant_id,
                param: req.param,
                force_sync: req.force_sync,
                connector: req.connector,
                merchant_connector_details: req.creds_identifier.map(|creds_id| {
                    api::MerchantConnectorDetailsWrap {
                        creds_identifier: creds_id,
                        encoded_data: None,
                    }
                }),
                client_secret: None,
                expand_attempts: None,
                expand_captures: None,
                all_keys_required: None,
            };
            Box::pin(
                payments_core::<api::PSync, api::PaymentsResponse, _, _, _, _>(
                    state.clone(),
                    req_state,
                    platform.clone(),
                    None,
                    PaymentStatus,
                    payment_sync_req,
                    services::api::AuthFlow::Merchant,
                    connector_action,
                    None,
                    None,
                    HeaderPayload::default(),
                ),
            )
            .await?
        };
        let payments_response = match response {
            services::ApplicationResponse::Json(response) => Ok(response),
            services::ApplicationResponse::JsonWithHeaders((response, _)) => Ok(response),
            _ => Err(errors::ApiErrorResponse::InternalServerError)
                .attach_printable("Failed to get the response in json"),
        }?;
        // When intent status is RequiresCustomerAction, Set poll_id in redis to allow the fetch status of poll through retrieve_poll_status api from client
        if payments_response.status == common_enums::IntentStatus::RequiresCustomerAction {
            let req_poll_id = core_utils::get_external_authentication_request_poll_id(&payment_id);
            let poll_id = core_utils::get_poll_id(&merchant_id, req_poll_id.clone());
            let redis_conn = state
                .store
                .get_redis_conn()
                .change_context(errors::ApiErrorResponse::InternalServerError)
                .attach_printable("Failed to get redis connection")?;
            redis_conn
                .set_key_with_expiry(
                    &poll_id.into(),
                    api_models::poll::PollStatus::Pending.to_string(),
                    consts::POLL_ID_TTL,
                )
                .await
                .change_context(errors::StorageError::KVError)
                .change_context(errors::ApiErrorResponse::InternalServerError)
                .attach_printable("Failed to add poll_id in redis")?;
        };
        let default_poll_config = router_types::PollConfig::default();
        let default_config_str = default_poll_config
            .encode_to_string_of_json()
            .change_context(errors::ApiErrorResponse::InternalServerError)
            .attach_printable("Error while stringifying default poll config")?;
        let poll_config = state
            .store
            .find_config_by_key_unwrap_or(
                &router_types::PollConfig::get_poll_config_key(connector),
                Some(default_config_str),
            )
            .await
            .change_context(errors::ApiErrorResponse::InternalServerError)
            .attach_printable("The poll config was not found in the DB")?;
        let poll_config: router_types::PollConfig = poll_config
            .config
            .parse_struct("PollConfig")
            .change_context(errors::ApiErrorResponse::InternalServerError)
            .attach_printable("Error while parsing PollConfig")?;
        let profile_id = payments_response
            .profile_id
            .as_ref()
            .get_required_value("profile_id")?;
        let business_profile = state
            .store
            .find_business_profile_by_profile_id(
<<<<<<< HEAD
                merchant_context.get_merchant_key_store(),
=======
                key_manager_state,
                platform.get_processor().get_key_store(),
>>>>>>> dd527179
                profile_id,
            )
            .await
            .to_not_found_response(errors::ApiErrorResponse::ProfileNotFound {
                id: profile_id.get_string_repr().to_owned(),
            })?;
        Ok(router_types::AuthenticatePaymentFlowResponse {
            payments_response,
            poll_config,
            business_profile,
        })
    }
    fn generate_response(
        &self,
        payment_flow_response: &Self::PaymentFlowResponse,
        payment_id: id_type::PaymentId,
        connector: String,
    ) -> RouterResult<services::ApplicationResponse<api::RedirectionResponse>> {
        let payments_response = &payment_flow_response.payments_response;
        let redirect_response = helpers::get_handle_response_url(
            payment_id.clone(),
            &payment_flow_response.business_profile,
            payments_response,
            connector.clone(),
        )?;
        // html script to check if inside iframe, then send post message to parent for redirection else redirect self to return_url
        let html = core_utils::get_html_redirect_response_for_external_authentication(
            redirect_response.return_url_with_query_params,
            payments_response,
            payment_id,
            &payment_flow_response.poll_config,
        )?;
        Ok(services::ApplicationResponse::Form(Box::new(
            services::RedirectionFormData {
                redirect_form: services::RedirectForm::Html { html_data: html },
                payment_method_data: None,
                amount: payments_response.amount.to_string(),
                currency: payments_response.currency.clone(),
            },
        )))
    }

    fn get_payment_action(&self) -> services::PaymentAction {
        services::PaymentAction::PaymentAuthenticateCompleteAuthorize
    }
}

#[cfg(feature = "v1")]
pub async fn get_decrypted_wallet_payment_method_token<F, Req, D>(
    operation: &BoxedOperation<'_, F, Req, D>,
    state: &SessionState,
    platform: &domain::Platform,
    payment_data: &mut D,
    connector_call_type_optional: Option<&ConnectorCallType>,
) -> CustomResult<Option<PaymentMethodToken>, errors::ApiErrorResponse>
where
    F: Send + Clone + Sync,
    D: OperationSessionGetters<F> + Send + Sync + Clone,
{
    if is_operation_confirm(operation)
        && payment_data.get_payment_attempt().payment_method
            == Some(storage_enums::PaymentMethod::Wallet)
        && payment_data.get_payment_method_data().is_some()
    {
        let wallet_type = payment_data
            .get_payment_attempt()
            .payment_method_type
            .get_required_value("payment_method_type")?;

        let wallet: Box<dyn WalletFlow<F, D>> = match wallet_type {
            storage_enums::PaymentMethodType::ApplePay => Box::new(ApplePayWallet),
            storage_enums::PaymentMethodType::Paze => Box::new(PazeWallet),
            storage_enums::PaymentMethodType::GooglePay => Box::new(GooglePayWallet),
            _ => return Ok(None),
        };

        // Check if the wallet has already decrypted the token from the payment data.
        // If a pre-decrypted token is available, use it directly to avoid redundant decryption.
        if let Some(predecrypted_token) = wallet.check_predecrypted_token(payment_data)? {
            logger::debug!("Using predecrypted token for wallet");
            return Ok(Some(predecrypted_token));
        }

        let merchant_connector_account =
            get_merchant_connector_account_for_wallet_decryption_flow::<F, D>(
                state,
                platform,
                payment_data,
                connector_call_type_optional,
            )
            .await?;

        let decide_wallet_flow = &wallet
            .decide_wallet_flow(state, payment_data, &merchant_connector_account)
            .attach_printable("Failed to decide wallet flow")?
            .async_map(|payment_price_data| async move {
                wallet
                    .decrypt_wallet_token(&payment_price_data, payment_data)
                    .await
            })
            .await
            .transpose()
            .attach_printable("Failed to decrypt Wallet token")?;
        Ok(decide_wallet_flow.clone())
    } else {
        Ok(None)
    }
}

#[cfg(feature = "v1")]
pub async fn get_merchant_connector_account_for_wallet_decryption_flow<F, D>(
    state: &SessionState,
    platform: &domain::Platform,
    payment_data: &mut D,
    connector_call_type_optional: Option<&ConnectorCallType>,
) -> RouterResult<helpers::MerchantConnectorAccountType>
where
    F: Send + Clone + Sync,
    D: OperationSessionGetters<F> + Send + Sync + Clone,
{
    let connector_call_type = connector_call_type_optional
        .get_required_value("connector_call_type")
        .change_context(errors::ApiErrorResponse::InternalServerError)?;
    let connector_routing_data = match connector_call_type {
        ConnectorCallType::PreDetermined(connector_routing_data) => connector_routing_data,
        ConnectorCallType::Retryable(connector_routing_data) => connector_routing_data
            .first()
            .ok_or(errors::ApiErrorResponse::InternalServerError)
            .attach_printable("Found no connector routing data in retryable call")?,
        ConnectorCallType::SessionMultiple(_session_connector_data) => {
            return Err(errors::ApiErrorResponse::InternalServerError).attach_printable(
                "SessionMultiple connector call type is invalid in confirm calls",
            );
        }
    };

    construct_profile_id_and_get_mca(
        state,
        platform,
        payment_data,
        &connector_routing_data
            .connector_data
            .connector_name
            .to_string(),
        connector_routing_data
            .connector_data
            .merchant_connector_id
            .as_ref(),
        false,
    )
    .await
}

#[cfg(feature = "v1")]
#[allow(clippy::too_many_arguments)]
#[instrument(skip_all)]
pub async fn call_connector_service<F, RouterDReq, ApiRequest, D>(
    state: &SessionState,
    req_state: ReqState,
    platform: &domain::Platform,
    connector: api::ConnectorData,
    operation: &BoxedOperation<'_, F, ApiRequest, D>,
    payment_data: &mut D,
    customer: &Option<domain::Customer>,
    call_connector_action: CallConnectorAction,
    validate_result: &operations::ValidateResult,
    schedule_time: Option<time::PrimitiveDateTime>,
    header_payload: HeaderPayload,
    frm_suggestion: Option<storage_enums::FrmSuggestion>,
    business_profile: &domain::Profile,
    is_retry_payment: bool,
    return_raw_connector_response: Option<bool>,
    merchant_connector_account: helpers::MerchantConnectorAccountType,
    mut router_data: RouterData<F, RouterDReq, router_types::PaymentsResponseData>,
    tokenization_action: TokenizationAction,
    context: gateway_context::RouterGatewayContext,
) -> RouterResult<(
    RouterData<F, RouterDReq, router_types::PaymentsResponseData>,
    helpers::MerchantConnectorAccountType,
)>
where
    F: Send + Clone + Sync,
    RouterDReq: Send + Sync,

    // To create connector flow specific interface data
    D: OperationSessionGetters<F> + OperationSessionSetters<F> + Send + Sync + Clone,
    D: ConstructFlowSpecificData<F, RouterDReq, router_types::PaymentsResponseData>,
    RouterData<F, RouterDReq, router_types::PaymentsResponseData>: Feature<F, RouterDReq> + Send,
    // To construct connector flow specific api
    dyn api::Connector: services::api::ConnectorIntegration<F, RouterDReq, router_types::PaymentsResponseData>
        + Send
        + Sync,
{
    let add_access_token_result = router_data
        .add_access_token(
            state,
            &connector,
            platform,
            payment_data.get_creds_identifier(),
        )
        .await?;

    router_data = router_data.add_session_token(state, &connector).await?;

    let should_continue_further = access_token::update_router_data_with_access_token_result(
        &add_access_token_result,
        &mut router_data,
        &call_connector_action,
    );

    let should_continue_further = match router_data
        .create_order_at_connector(state, &connector, should_continue_further)
        .await?
    {
        Some(create_order_response) => {
            if let Ok(order_id) = create_order_response.clone().create_order_result {
                payment_data.set_connector_response_reference_id(Some(order_id.clone()))
            }

            // Set the response in routerdata response to carry forward
            router_data
                .update_router_data_with_create_order_response(create_order_response.clone());
            create_order_response.create_order_result.ok().is_some()
        }
        // If create order is not required, then we can proceed with further processing
        None => true,
    };

    let updated_customer = call_create_connector_customer_if_required(
        state,
        customer,
        platform,
        &merchant_connector_account,
        payment_data,
        router_data.access_token.as_ref(),
    )
    .await?;

    #[cfg(feature = "v1")]
    if let Some(connector_customer_id) = payment_data.get_connector_customer_id() {
        router_data.connector_customer = Some(connector_customer_id);
    }

    router_data.payment_method_token = payment_data.get_payment_method_token().cloned();

    let payment_method_token_response = router_data
        .add_payment_method_token(
            state,
            &connector,
            &tokenization_action,
            should_continue_further,
        )
        .await?;

    let mut should_continue_further =
        tokenization::update_router_data_with_payment_method_token_result(
            payment_method_token_response,
            &mut router_data,
            is_retry_payment,
            should_continue_further,
        );

    (router_data, should_continue_further) = complete_preprocessing_steps_if_required(
        state,
        &connector,
        payment_data,
        router_data,
        operation,
        should_continue_further,
    )
    .await?;

    if let Ok(router_types::PaymentsResponseData::PreProcessingResponse {
        session_token: Some(session_token),
        ..
    }) = router_data.response.to_owned()
    {
        payment_data.push_sessions_token(session_token);
    };

    // In case of authorize flow, pre-task and post-tasks are being called in build request
    // if we do not want to proceed further, then the function will return Ok(None, false)
    let (connector_request, should_continue_further) = if should_continue_further {
        // Check if the actual flow specific request can be built with available data
        router_data
            .build_flow_specific_connector_request(state, &connector, call_connector_action.clone())
            .await?
    } else {
        (None, false)
    };

    if should_add_task_to_process_tracker(payment_data) {
        operation
            .to_domain()?
            .add_task_to_process_tracker(
                state,
                payment_data.get_payment_attempt(),
                validate_result.requeue,
                schedule_time,
            )
            .await
            .map_err(|error| logger::error!(process_tracker_error=?error))
            .ok();
    }

    // Update the payment trackers just before calling the connector
    // Since the request is already built in the previous step,
    // there should be no error in request construction from hyperswitch end
    (_, *payment_data) = operation
        .to_update_tracker()?
        .update_trackers(
            state,
            req_state,
            payment_data.clone(),
            customer.clone(),
            platform.get_processor().get_account().storage_scheme,
            updated_customer,
            platform.get_processor().get_key_store(),
            frm_suggestion,
            header_payload.clone(),
        )
        .await?;

    let router_data = if should_continue_further {
        // The status of payment_attempt and intent will be updated in the previous step
        // update this in router_data.
        // This is added because few connector integrations do not update the status,
        // and rely on previous status set in router_data
        router_data.status = payment_data.get_payment_attempt().status;
        router_data
            .decide_flows(
                state,
                &connector,
                call_connector_action,
                connector_request,
                business_profile,
                header_payload.clone(),
                return_raw_connector_response,
                context,
            )
            .await
    } else {
        Ok(router_data)
    }?;

    Ok((router_data, merchant_connector_account))
}

#[cfg(feature = "v1")]
#[allow(clippy::too_many_arguments)]
#[instrument(skip_all)]
pub async fn call_connector_service_prerequisites<F, RouterDReq, ApiRequest, D>(
    state: &SessionState,
    platform: &domain::Platform,
    connector: api::ConnectorData,
    operation: &BoxedOperation<'_, F, ApiRequest, D>,
    payment_data: &mut D,
    customer: &Option<domain::Customer>,
    validate_result: &operations::ValidateResult,
    business_profile: &domain::Profile,
    should_retry_with_pan: bool,
    routing_decision: Option<routing_helpers::RoutingDecisionData>,
) -> RouterResult<(
    helpers::MerchantConnectorAccountType,
    RouterData<F, RouterDReq, router_types::PaymentsResponseData>,
    TokenizationAction,
)>
where
    F: Send + Clone + Sync,
    RouterDReq: Send + Clone + Sync,

    // To create connector flow specific interface data
    D: OperationSessionGetters<F> + OperationSessionSetters<F> + Send + Sync + Clone,
    D: ConstructFlowSpecificData<F, RouterDReq, router_types::PaymentsResponseData>,
    RouterData<F, RouterDReq, router_types::PaymentsResponseData>:
        Feature<F, RouterDReq> + Send + Clone,
    // To construct connector flow specific api
    dyn api::Connector:
        services::api::ConnectorIntegration<F, RouterDReq, router_types::PaymentsResponseData>,
{
    let merchant_connector_account = construct_profile_id_and_get_mca(
        state,
        platform,
        payment_data,
        &connector.connector_name.to_string(),
        connector.merchant_connector_id.as_ref(),
        false,
    )
    .await?;

    let customer_acceptance = payment_data
        .get_payment_attempt()
        .customer_acceptance
        .clone();

    if is_pre_network_tokenization_enabled(
        state,
        business_profile,
        customer_acceptance,
        connector.connector_name,
    ) {
        let payment_method_data = payment_data.get_payment_method_data();
        let customer_id = payment_data.get_payment_intent().customer_id.clone();
        if let (Some(domain::PaymentMethodData::Card(card_data)), Some(customer_id)) =
            (payment_method_data, customer_id)
        {
            let vault_operation =
                get_vault_operation_for_pre_network_tokenization(state, customer_id, card_data)
                    .await;
            match vault_operation {
                payments::VaultOperation::SaveCardAndNetworkTokenData(
                    card_and_network_token_data,
                ) => {
                    payment_data.set_vault_operation(
                        payments::VaultOperation::SaveCardAndNetworkTokenData(Box::new(
                            *card_and_network_token_data.clone(),
                        )),
                    );

                    payment_data.set_payment_method_data(Some(
                        domain::PaymentMethodData::NetworkToken(
                            card_and_network_token_data
                                .network_token
                                .network_token_data
                                .clone(),
                        ),
                    ));
                }
                payments::VaultOperation::SaveCardData(card_data_for_vault) => payment_data
                    .set_vault_operation(payments::VaultOperation::SaveCardData(
                        card_data_for_vault.clone(),
                    )),
                payments::VaultOperation::ExistingVaultData(_) => (),
            }
        }
    }

    if payment_data
        .get_payment_attempt()
        .merchant_connector_id
        .is_none()
    {
        payment_data.set_merchant_connector_id_in_attempt(merchant_connector_account.get_mca_id());
    }

    operation
        .to_domain()?
        .populate_payment_data(state, payment_data, platform, business_profile, &connector)
        .await?;

    let (pd, tokenization_action) = get_connector_tokenization_action_when_confirm_true(
        state,
        operation,
        payment_data,
        validate_result,
        platform.get_processor().get_key_store(),
        customer,
        business_profile,
        should_retry_with_pan,
    )
    .await?;
    *payment_data = pd;

    // This is used to apply any kind of routing decision to the required data,
    // before the call to `connector` is made.
    routing_decision.map(|decision| decision.apply_routing_decision(payment_data));

    // Validating the blocklist guard and generate the fingerprint
    blocklist_guard(state, platform, operation, payment_data).await?;

    let merchant_recipient_data = payment_data
        .get_merchant_recipient_data(state, platform, &merchant_connector_account, &connector)
        .await?;

    let router_data = payment_data
        .construct_router_data(
            state,
            connector.connector.id(),
            platform,
            customer,
            &merchant_connector_account,
            merchant_recipient_data,
            None,
            payment_data.get_payment_attempt().payment_method,
            payment_data.get_payment_attempt().payment_method_type,
        )
        .await?;

    let connector_request_reference_id = router_data.connector_request_reference_id.clone();
    payment_data
        .set_connector_request_reference_id_in_payment_attempt(connector_request_reference_id);

    Ok((merchant_connector_account, router_data, tokenization_action))
}

#[cfg(feature = "v1")]
#[allow(clippy::too_many_arguments)]
#[instrument(skip_all)]
pub async fn decide_unified_connector_service_call<'a, F, RouterDReq, ApiRequest, D>(
    state: &'a SessionState,
    req_state: ReqState,
    platform: &'a domain::Platform,
    connector: api::ConnectorData,
    operation: &'a BoxedOperation<'a, F, ApiRequest, D>,
    payment_data: &'a mut D,
    customer: &Option<domain::Customer>,
    call_connector_action: CallConnectorAction,
    shadow_ucs_call_connector_action: Option<CallConnectorAction>,
    validate_result: &'a operations::ValidateResult,
    schedule_time: Option<time::PrimitiveDateTime>,
    header_payload: HeaderPayload,
    frm_suggestion: Option<storage_enums::FrmSuggestion>,
    business_profile: &'a domain::Profile,
    is_retry_payment: bool,
    all_keys_required: Option<bool>,
    merchant_connector_account: helpers::MerchantConnectorAccountType,
    mut router_data: RouterData<F, RouterDReq, router_types::PaymentsResponseData>,
    tokenization_action: TokenizationAction,
) -> RouterResult<(
    RouterData<F, RouterDReq, router_types::PaymentsResponseData>,
    helpers::MerchantConnectorAccountType,
)>
where
    F: Send + Clone + Sync + 'static,
    RouterDReq: Send + Sync + Clone + 'static + serde::Serialize,

    // To create connector flow specific interface data
    D: OperationSessionGetters<F> + OperationSessionSetters<F> + Send + Sync + Clone,
    D: ConstructFlowSpecificData<F, RouterDReq, router_types::PaymentsResponseData>,
    RouterData<F, RouterDReq, router_types::PaymentsResponseData>:
        Feature<F, RouterDReq> + Send + Clone + serde::Serialize,
    // To construct connector flow specific api
    dyn api::Connector:
        services::api::ConnectorIntegration<F, RouterDReq, router_types::PaymentsResponseData>,
{
    let (execution_path, updated_state) = should_call_unified_connector_service(
        state,
        platform,
        &router_data,
        Some(payment_data),
        call_connector_action.clone(),
        shadow_ucs_call_connector_action.clone(),
    )
    .await?;

    if matches!(
        execution_path,
        ExecutionPath::UnifiedConnectorService | ExecutionPath::ShadowUnifiedConnectorService
    ) {
        let cached_access_token = access_token::get_cached_access_token_for_ucs(
            state,
            &connector,
            platform,
            router_data.payment_method,
            payment_data.get_creds_identifier(),
        )
        .await?;

        // Set cached access token in router_data if available
        if let Some(access_token) = cached_access_token {
            router_data.access_token = Some(access_token);
        }
    }

    let is_ucs_granular_flow =
        gateway::GRANULAR_GATEWAY_SUPPORTED_FLOWS.contains(&std::any::type_name::<F>());

    if is_ucs_granular_flow {
        logger::info!("Current flow is UCS Composite flow");
        let lineage_ids = grpc_client::LineageIds::new(
            business_profile.merchant_id.clone(),
            business_profile.get_id().clone(),
        );

        let execution_mode = match execution_path {
            ExecutionPath::UnifiedConnectorService => ExecutionMode::Primary,
            ExecutionPath::ShadowUnifiedConnectorService => ExecutionMode::Shadow,
            // ExecutionMode is irrelevant for Direct path in this context
            ExecutionPath::Direct => ExecutionMode::NotApplicable,
        };

        let gateway_context = gateway_context::RouterGatewayContext {
            creds_identifier: payment_data.get_creds_identifier().map(|id| id.to_string()),
            platform: platform.clone(),
            header_payload: header_payload.clone(),
            lineage_ids,
            merchant_connector_account: merchant_connector_account.clone(),
            execution_path,
            execution_mode,
        };
        // Update feature metadata to track Direct routing usage for stickiness
        update_gateway_system_in_feature_metadata(
            payment_data,
            gateway_context.get_gateway_system(),
        )?;
        call_connector_service(
            state,
            req_state,
            platform,
            connector,
            operation,
            payment_data,
            customer,
            call_connector_action,
            validate_result,
            schedule_time,
            header_payload,
            frm_suggestion,
            business_profile,
            is_retry_payment,
            all_keys_required,
            merchant_connector_account,
            router_data,
            tokenization_action,
            gateway_context,
        )
        .await
    } else {
        record_time_taken_with(|| async {
            match execution_path {
                // Process through UCS when system is UCS and not handling response or if it is a UCS webhook action
                ExecutionPath::UnifiedConnectorService => {
                    process_through_ucs(
                        &updated_state,
                        req_state,
                        platform,
                        operation,
                        payment_data,
                        customer,
                        call_connector_action,
                        validate_result,
                        schedule_time,
                        header_payload,
                        frm_suggestion,
                        business_profile,
                        merchant_connector_account,
                        &connector,
                        router_data,
                    )
                    .await
                }

                // Process through Direct with Shadow UCS
                ExecutionPath::ShadowUnifiedConnectorService => {
                    process_through_direct_with_shadow_unified_connector_service(
                        &updated_state,
                        req_state,
                        platform,
                        connector,
                        operation,
                        payment_data,
                        customer,
                        call_connector_action,
                        shadow_ucs_call_connector_action,
                        validate_result,
                        schedule_time,
                        header_payload,
                        frm_suggestion,
                        business_profile,
                        is_retry_payment,
                        all_keys_required,
                        merchant_connector_account,
                        router_data,
                        tokenization_action,
                    )
                    .await
                }

                // Process through Direct gateway
                ExecutionPath::Direct => {
                    process_through_direct(
                        state,
                        req_state,
                        platform,
                        connector,
                        operation,
                        payment_data,
                        customer,
                        call_connector_action,
                        validate_result,
                        schedule_time,
                        header_payload,
                        frm_suggestion,
                        business_profile,
                        is_retry_payment,
                        all_keys_required,
                        merchant_connector_account,
                        router_data,
                        tokenization_action,
                    )
                    .await
                }
            }
        })
        .await
    }
}

async fn record_time_taken_with<F, Fut, R>(f: F) -> RouterResult<R>
where
    F: FnOnce() -> Fut,
    Fut: future::Future<Output = RouterResult<R>>,
{
    let stime = Instant::now();
    let result = f().await;
    let etime = Instant::now();
    let duration = etime.saturating_duration_since(stime);
    tracing::info!(duration = format!("Duration taken: {}", duration.as_millis()));
    result
}

#[cfg(feature = "v2")]
#[allow(clippy::too_many_arguments)]
#[instrument(skip_all)]
pub async fn call_connector_service<F, RouterDReq, ApiRequest, D>(
    state: &SessionState,
    req_state: ReqState,
    platform: &domain::Platform,
    connector: api::ConnectorData,
    operation: &BoxedOperation<'_, F, ApiRequest, D>,
    payment_data: &mut D,
    customer: &Option<domain::Customer>,
    call_connector_action: CallConnectorAction,
    schedule_time: Option<time::PrimitiveDateTime>,
    header_payload: HeaderPayload,
    frm_suggestion: Option<storage_enums::FrmSuggestion>,
    business_profile: &domain::Profile,
    is_retry_payment: bool,
    should_retry_with_pan: bool,
    return_raw_connector_response: Option<bool>,
    merchant_connector_account_type_details: domain::MerchantConnectorAccountTypeDetails,
    mut router_data: RouterData<F, RouterDReq, router_types::PaymentsResponseData>,
    updated_customer: Option<storage::CustomerUpdate>,
    tokenization_action: TokenizationAction,
) -> RouterResult<RouterData<F, RouterDReq, router_types::PaymentsResponseData>>
where
    F: Send + Clone + Sync,
    RouterDReq: Send + Sync,

    // To create connector flow specific interface data
    D: OperationSessionGetters<F> + OperationSessionSetters<F> + Send + Sync + Clone,
    D: ConstructFlowSpecificData<F, RouterDReq, router_types::PaymentsResponseData>,
    RouterData<F, RouterDReq, router_types::PaymentsResponseData>: Feature<F, RouterDReq> + Send,
    // To construct connector flow specific api
    dyn api::Connector: services::api::ConnectorIntegration<F, RouterDReq, router_types::PaymentsResponseData>
        + Send
        + Sync,
{
    let add_access_token_result = router_data
        .add_access_token(
            state,
            &connector,
            platform,
            payment_data.get_creds_identifier(),
        )
        .await?;

    router_data = router_data.add_session_token(state, &connector).await?;

    let should_continue_further = access_token::update_router_data_with_access_token_result(
        &add_access_token_result,
        &mut router_data,
        &call_connector_action,
    );
    let payment_method_token_response = router_data
        .add_payment_method_token(
            state,
            &connector,
            &tokenization_action,
            should_continue_further,
        )
        .await?;
    let should_continue_further = tokenization::update_router_data_with_payment_method_token_result(
        payment_method_token_response,
        &mut router_data,
        is_retry_payment,
        should_continue_further,
    );
    let should_continue = match router_data
        .create_order_at_connector(state, &connector, should_continue_further)
        .await?
    {
        Some(create_order_response) => {
            if let Ok(order_id) = create_order_response.clone().create_order_result {
                payment_data.set_connector_response_reference_id(Some(order_id))
            }

            // Set the response in routerdata response to carry forward
            router_data
                .update_router_data_with_create_order_response(create_order_response.clone());
            create_order_response.create_order_result.ok().map(|_| ())
        }
        // If create order is not required, then we can proceed with further processing
        None => Some(()),
    };

    // In case of authorize flow, pre-task and post-tasks are being called in build request
    // if we do not want to proceed further, then the function will return Ok(None, false)
    let (connector_request, should_continue_further) = match should_continue {
        Some(_) => {
            router_data
                .build_flow_specific_connector_request(
                    state,
                    &connector,
                    call_connector_action.clone(),
                )
                .await?
        }
        None => (None, false),
    };

    // Update the payment trackers just before calling the connector
    // Since the request is already built in the previous step,
    // there should be no error in request construction from hyperswitch end
    (_, *payment_data) = operation
        .to_update_tracker()?
        .update_trackers(
            state,
            req_state,
            payment_data.clone(),
            customer.clone(),
            platform.get_processor().get_account().storage_scheme,
            updated_customer,
            platform.get_processor().get_key_store(),
            frm_suggestion,
            header_payload.clone(),
        )
        .await?;

    let router_data = if should_continue_further {
        // The status of payment_attempt and intent will be updated in the previous step
        // update this in router_data.
        // This is added because few connector integrations do not update the status,
        // and rely on previous status set in router_data
        // TODO: status is already set when constructing payment data, why should this be done again?
        // router_data.status = payment_data.get_payment_attempt().status;
        let lineage_ids = grpc_client::LineageIds::new(
            business_profile.merchant_id.clone(),
            business_profile.get_id().clone(),
        );
        let gateway_context = gateway_context::RouterGatewayContext {
            creds_identifier: payment_data.get_creds_identifier().map(|id| id.to_string()),
            platform: platform.clone(),
            header_payload: header_payload.clone(),
            lineage_ids,
            merchant_connector_account: merchant_connector_account_type_details,
            execution_path: ExecutionPath::Direct,
            execution_mode: ExecutionMode::NotApplicable,
        };
        router_data
            .decide_flows(
                state,
                &connector,
                call_connector_action,
                connector_request,
                business_profile,
                header_payload.clone(),
                return_raw_connector_response,
                gateway_context,
            )
            .await
    } else {
        Ok(router_data)
    }?;

    Ok(router_data)
}

#[cfg(feature = "v2")]
#[allow(clippy::too_many_arguments)]
#[allow(clippy::type_complexity)]
#[instrument(skip_all)]
pub async fn call_connector_service_prerequisites<F, RouterDReq, ApiRequest, D>(
    state: &SessionState,
    req_state: ReqState,
    platform: &domain::Platform,
    connector: api::ConnectorData,
    operation: &BoxedOperation<'_, F, ApiRequest, D>,
    payment_data: &mut D,
    customer: &Option<domain::Customer>,
    call_connector_action: CallConnectorAction,
    schedule_time: Option<time::PrimitiveDateTime>,
    header_payload: HeaderPayload,
    frm_suggestion: Option<storage_enums::FrmSuggestion>,
    business_profile: &domain::Profile,
    is_retry_payment: bool,
    should_retry_with_pan: bool,
    all_keys_required: Option<bool>,
) -> RouterResult<(
    domain::MerchantConnectorAccountTypeDetails,
    Option<storage::CustomerUpdate>,
    RouterData<F, RouterDReq, router_types::PaymentsResponseData>,
    TokenizationAction,
)>
where
    F: Send + Clone + Sync,
    RouterDReq: Send + Sync,

    // To create connector flow specific interface data
    D: OperationSessionGetters<F> + OperationSessionSetters<F> + Send + Sync + Clone,
    D: ConstructFlowSpecificData<F, RouterDReq, router_types::PaymentsResponseData>,
    RouterData<F, RouterDReq, router_types::PaymentsResponseData>: Feature<F, RouterDReq> + Send,
    // To construct connector flow specific api
    dyn api::Connector:
        services::api::ConnectorIntegration<F, RouterDReq, router_types::PaymentsResponseData>,
{
    let merchant_connector_account_type_details =
        domain::MerchantConnectorAccountTypeDetails::MerchantConnectorAccount(Box::new(
            helpers::get_merchant_connector_account_v2(
                state,
                platform.get_processor().get_key_store(),
                connector.merchant_connector_id.as_ref(),
            )
            .await?,
        ));

    operation
        .to_domain()?
        .populate_payment_data(state, payment_data, platform, business_profile, &connector)
        .await?;

    let updated_customer = call_create_connector_customer_if_required(
        state,
        customer,
        platform,
        &merchant_connector_account_type_details,
        payment_data,
    )
    .await?;

    let router_data = payment_data
        .construct_router_data(
            state,
            connector.connector.id(),
            platform,
            customer,
            &merchant_connector_account_type_details,
            None,
            Some(header_payload),
        )
        .await?;

    let tokenization_action = operation
        .to_domain()?
        .get_connector_tokenization_action(state, payment_data)
        .await?;

    Ok((
        merchant_connector_account_type_details,
        updated_customer,
        router_data,
        tokenization_action,
    ))
}

#[cfg(feature = "v2")]
#[allow(clippy::too_many_arguments)]
#[allow(clippy::type_complexity)]
#[instrument(skip_all)]
pub async fn call_connector_service_prerequisites_for_external_vault_proxy<
    F,
    RouterDReq,
    ApiRequest,
    D,
>(
    state: &SessionState,
    req_state: ReqState,
    platform: &domain::Platform,
    connector: api::ConnectorData,
    operation: &BoxedOperation<'_, F, ApiRequest, D>,
    payment_data: &mut D,
    customer: &Option<domain::Customer>,
    call_connector_action: CallConnectorAction,
    schedule_time: Option<time::PrimitiveDateTime>,
    header_payload: HeaderPayload,
    frm_suggestion: Option<storage_enums::FrmSuggestion>,
    business_profile: &domain::Profile,
    is_retry_payment: bool,
    should_retry_with_pan: bool,
    all_keys_required: Option<bool>,
) -> RouterResult<(
    domain::MerchantConnectorAccountTypeDetails,
    domain::MerchantConnectorAccountTypeDetails,
    Option<storage::CustomerUpdate>,
    RouterData<F, RouterDReq, router_types::PaymentsResponseData>,
)>
where
    F: Send + Clone + Sync,
    RouterDReq: Send + Sync,

    // To create connector flow specific interface data
    D: OperationSessionGetters<F> + OperationSessionSetters<F> + Send + Sync + Clone,
    D: ConstructFlowSpecificData<F, RouterDReq, router_types::PaymentsResponseData>,
    RouterData<F, RouterDReq, router_types::PaymentsResponseData>: Feature<F, RouterDReq> + Send,
    // To construct connector flow specific api
    dyn api::Connector:
        services::api::ConnectorIntegration<F, RouterDReq, router_types::PaymentsResponseData>,
{
    // get merchant connector account related to external vault
    let external_vault_source: id_type::MerchantConnectorAccountId = business_profile
        .external_vault_connector_details
        .clone()
        .map(|connector_details| connector_details.vault_connector_id.clone())
        .ok_or(errors::ApiErrorResponse::InternalServerError)
        .attach_printable("mca_id not present for external vault")?;

    let external_vault_merchant_connector_account_type_details =
        domain::MerchantConnectorAccountTypeDetails::MerchantConnectorAccount(Box::new(
            helpers::get_merchant_connector_account_v2(
                state,
                platform.get_processor().get_key_store(),
                Some(&external_vault_source),
            )
            .await?,
        ));

    let (
        merchant_connector_account_type_details,
        updated_customer,
        router_data,
        _tokenization_action,
    ) = call_connector_service_prerequisites(
        state,
        req_state,
        platform,
        connector,
        operation,
        payment_data,
        customer,
        call_connector_action,
        schedule_time,
        header_payload,
        frm_suggestion,
        business_profile,
        is_retry_payment,
        should_retry_with_pan,
        all_keys_required,
    )
    .await?;
    Ok((
        merchant_connector_account_type_details,
        external_vault_merchant_connector_account_type_details,
        updated_customer,
        router_data,
    ))
}

#[cfg(feature = "v2")]
#[instrument(skip_all)]
pub async fn internal_call_connector_service_prerequisites<F, RouterDReq, ApiRequest, D>(
    state: &SessionState,
    platform: &domain::Platform,
    connector: api::ConnectorData,
    operation: &BoxedOperation<'_, F, ApiRequest, D>,
    payment_data: &mut D,
    business_profile: &domain::Profile,
) -> RouterResult<(
    domain::MerchantConnectorAccountTypeDetails,
    RouterData<F, RouterDReq, router_types::PaymentsResponseData>,
)>
where
    F: Send + Clone + Sync,
    RouterDReq: Send + Sync,

    // To create connector flow specific interface data
    D: OperationSessionGetters<F> + OperationSessionSetters<F> + Send + Sync + Clone,
    D: ConstructFlowSpecificData<F, RouterDReq, router_types::PaymentsResponseData>,
    RouterData<F, RouterDReq, router_types::PaymentsResponseData>: Feature<F, RouterDReq> + Send,
    // To construct connector flow specific api
    dyn api::Connector:
        services::api::ConnectorIntegration<F, RouterDReq, router_types::PaymentsResponseData>,
{
    let merchant_connector_details =
        payment_data
            .get_merchant_connector_details()
            .ok_or_else(|| {
                error_stack::report!(errors::ApiErrorResponse::InternalServerError)
                    .attach_printable("Merchant connector details not found in payment data")
            })?;
    let merchant_connector_account =
        domain::MerchantConnectorAccountTypeDetails::MerchantConnectorDetails(
            merchant_connector_details,
        );

    operation
        .to_domain()?
        .populate_payment_data(state, payment_data, platform, business_profile, &connector)
        .await?;

    let router_data = payment_data
        .construct_router_data(
            state,
            connector.connector.id(),
            platform,
            &None,
            &merchant_connector_account,
            None,
            None,
        )
        .await?;

    Ok((merchant_connector_account, router_data))
}

#[cfg(feature = "v2")]
#[allow(clippy::too_many_arguments)]
#[instrument(skip_all)]
pub async fn connector_service_decider<F, RouterDReq, ApiRequest, D>(
    state: &SessionState,
    req_state: ReqState,
    platform: &domain::Platform,
    connector: api::ConnectorData,
    operation: &BoxedOperation<'_, F, ApiRequest, D>,
    payment_data: &mut D,
    call_connector_action: CallConnectorAction,
    header_payload: HeaderPayload,
    business_profile: &domain::Profile,
    return_raw_connector_response: Option<bool>,
    merchant_connector_account_type_details: domain::MerchantConnectorAccountTypeDetails,
) -> RouterResult<RouterData<F, RouterDReq, router_types::PaymentsResponseData>>
where
    F: Send + Clone + Sync,
    RouterDReq: Send + Sync,

    // To create connector flow specific interface data
    D: OperationSessionGetters<F> + OperationSessionSetters<F> + Send + Sync + Clone,
    D: ConstructFlowSpecificData<F, RouterDReq, router_types::PaymentsResponseData>,
    RouterData<F, RouterDReq, router_types::PaymentsResponseData>: Feature<F, RouterDReq> + Send,
    // To construct connector flow specific api
    dyn api::Connector:
        services::api::ConnectorIntegration<F, RouterDReq, router_types::PaymentsResponseData>,
{
    let mut router_data = payment_data
        .construct_router_data(
            state,
            connector.connector.id(),
            platform,
            &None,
            &merchant_connector_account_type_details,
            None,
            Some(header_payload.clone()),
        )
        .await?;

    // do order creation
    let (execution_path, updated_state) = should_call_unified_connector_service(
        state,
        platform,
        &router_data,
        Some(payment_data),
        call_connector_action.clone(),
        None,
    )
    .await?;

    let (connector_request, should_continue_further) =
        if matches!(execution_path, ExecutionPath::Direct) {
            let mut should_continue_further = true;

            let should_continue = match router_data
                .create_order_at_connector(state, &connector, should_continue_further)
                .await?
            {
                Some(create_order_response) => {
                    if let Ok(order_id) = create_order_response.clone().create_order_result {
                        payment_data.set_connector_response_reference_id(Some(order_id))
                    }

                    // Set the response in routerdata response to carry forward
                    router_data.update_router_data_with_create_order_response(
                        create_order_response.clone(),
                    );
                    create_order_response.create_order_result.ok().map(|_| ())
                }
                // If create order is not required, then we can proceed with further processing
                None => Some(()),
            };

            let should_continue: (Option<common_utils::request::Request>, bool) =
                match should_continue {
                    Some(_) => {
                        router_data
                            .build_flow_specific_connector_request(
                                state,
                                &connector,
                                call_connector_action.clone(),
                            )
                            .await?
                    }
                    None => (None, false),
                };
            should_continue
        } else {
            // If unified connector service is called, these values are not used
            // as the request is built in the unified connector service call
            (None, false)
        };

    (_, *payment_data) = operation
        .to_update_tracker()?
        .update_trackers(
            state,
            req_state,
            payment_data.clone(),
            None, // customer is not used in internal flows
            platform.get_processor().get_account().storage_scheme,
            None,
            platform.get_processor().get_key_store(),
            None, // frm_suggestion is not used in internal flows
            header_payload.clone(),
        )
        .await?;

    record_time_taken_with(|| async {
        if matches!(execution_path, ExecutionPath::UnifiedConnectorService) {
            router_env::logger::info!(
                "Processing payment through UCS gateway system- payment_id={}, attempt_id={}",
                payment_data.get_payment_intent().id.get_string_repr(),
                payment_data.get_payment_attempt().id.get_string_repr()
            );
            let lineage_ids = grpc_client::LineageIds::new(business_profile.merchant_id.clone(), business_profile.get_id().clone());

            // Extract merchant_order_reference_id from payment data for UCS audit trail
            let merchant_order_reference_id = payment_data.get_payment_intent().merchant_reference_id
                .clone()
                .map(|id| id.get_string_repr().to_string());
            let creds_identifier = payment_data.get_creds_identifier().map(str::to_owned);

            router_data
                .call_unified_connector_service(
                    state,
                    &header_payload,
                    lineage_ids,
                    merchant_connector_account_type_details.clone(),
                    platform,
                    &connector,
                    ExecutionMode::Primary, // UCS is called in primary mode
                    merchant_order_reference_id,
                    call_connector_action,
                    creds_identifier,
                )
                .await?;

            Ok(router_data)
        } else {
            Err(
                errors::ApiErrorResponse::InternalServerError
            )
            .attach_printable("Unified connector service is down and traditional connector service fallback is not implemented")
        }
    })
    .await
}

#[cfg(feature = "v2")]
#[allow(clippy::too_many_arguments)]
#[instrument(skip_all)]
pub async fn decide_unified_connector_service_call<F, RouterDReq, ApiRequest, D>(
    state: &SessionState,
    req_state: ReqState,
    platform: &domain::Platform,
    connector: api::ConnectorData,
    operation: &BoxedOperation<'_, F, ApiRequest, D>,
    payment_data: &mut D,
    customer: &Option<domain::Customer>,
    call_connector_action: CallConnectorAction,
    schedule_time: Option<time::PrimitiveDateTime>,
    header_payload: HeaderPayload,
    frm_suggestion: Option<storage_enums::FrmSuggestion>,
    business_profile: &domain::Profile,
    is_retry_payment: bool,
    should_retry_with_pan: bool,
    return_raw_connector_response: Option<bool>,
    merchant_connector_account_type_details: domain::MerchantConnectorAccountTypeDetails,
    mut router_data: RouterData<F, RouterDReq, router_types::PaymentsResponseData>,
    updated_customer: Option<storage::CustomerUpdate>,
    tokenization_action: TokenizationAction,
) -> RouterResult<RouterData<F, RouterDReq, router_types::PaymentsResponseData>>
where
    F: Send + Clone + Sync,
    RouterDReq: Send + Sync,

    // To create connector flow specific interface data
    D: OperationSessionGetters<F> + OperationSessionSetters<F> + Send + Sync + Clone,
    D: ConstructFlowSpecificData<F, RouterDReq, router_types::PaymentsResponseData>,
    RouterData<F, RouterDReq, router_types::PaymentsResponseData>: Feature<F, RouterDReq> + Send,
    // To construct connector flow specific api
    dyn api::Connector:
        services::api::ConnectorIntegration<F, RouterDReq, router_types::PaymentsResponseData>,
{
    record_time_taken_with(|| async {
        let (execution, updated_state) = should_call_unified_connector_service(
            state,
            platform,
            &router_data,
            Some(payment_data),
            call_connector_action.clone(),
            None,
        )
        .await?;
        if matches!(execution, ExecutionPath::UnifiedConnectorService) {
            router_env::logger::info!(
                "Executing payment through UCS gateway system - payment_id={}, attempt_id={}",
                payment_data.get_payment_intent().id.get_string_repr(),
                payment_data.get_payment_attempt().id.get_string_repr()
            );
            if should_add_task_to_process_tracker(payment_data) {
                operation
                    .to_domain()?
                    .add_task_to_process_tracker(
                        state,
                        payment_data.get_payment_attempt(),
                        false,
                        schedule_time,
                    )
                    .await
                    .map_err(|error| logger::error!(process_tracker_error=?error))
                    .ok();
            }

            (_, *payment_data) = operation
                .to_update_tracker()?
                .update_trackers(
                    state,
                    req_state,
                    payment_data.clone(),
                    customer.clone(),
                    platform.get_processor().get_account().storage_scheme,
                    None,
                    platform.get_processor().get_key_store(),
                    frm_suggestion,
                    header_payload.clone(),
                )
                .await?;
            let lineage_ids = grpc_client::LineageIds::new(
                business_profile.merchant_id.clone(),
                business_profile.get_id().clone(),
            );

            // Extract merchant_order_reference_id from payment data for UCS audit trail
            let merchant_order_reference_id = payment_data.get_payment_intent().merchant_reference_id
                .clone()
                .map(|id| id.get_string_repr().to_string());
            let creds_identifier = payment_data.get_creds_identifier().map(str::to_owned);

            // Check for cached access token in Redis (no generation for UCS flows)
            let cached_access_token = access_token::get_cached_access_token_for_ucs(
                state,
                &connector,
                platform,
                router_data.payment_method,
                payment_data.get_creds_identifier(),
            )
            .await?;

            // Set cached access token in router_data if available
            if let Some(access_token) = cached_access_token {
                router_data.access_token = Some(access_token);
            }

            router_data
                .call_unified_connector_service(
                    state,
                    &header_payload,
                    lineage_ids,
                    merchant_connector_account_type_details.clone(),
                    platform,
                    &connector,
                    ExecutionMode::Primary, //UCS is called in primary mode
                    merchant_order_reference_id,
                    call_connector_action,
                    creds_identifier
                )
                .await?;

            Ok(router_data)
        } else {
            if matches!(execution, ExecutionPath::ShadowUnifiedConnectorService) {
                router_env::logger::info!(
                    "Shadow UCS mode not implemented in v2, processing through direct path - payment_id={}, attempt_id={}",
                    payment_data.get_payment_intent().id.get_string_repr(),
                    payment_data.get_payment_attempt().id.get_string_repr()
                );
            } else {
                router_env::logger::info!(
                    "Processing payment through Direct gateway system - payment_id={}, attempt_id={}",
                    payment_data.get_payment_intent().id.get_string_repr(),
                    payment_data.get_payment_attempt().id.get_string_repr()
                );
            }


            let session_state = if matches!(execution, ExecutionPath::ShadowUnifiedConnectorService) {
                &updated_state
            } else {
                state
            };

            call_connector_service(
                session_state,
                req_state,
                platform,
                connector,
                operation,
                payment_data,
                customer,
                call_connector_action,
                schedule_time,
                header_payload,
                frm_suggestion,
                business_profile,
                is_retry_payment,
                should_retry_with_pan,
                return_raw_connector_response,
                merchant_connector_account_type_details,
                router_data,
                updated_customer,
                tokenization_action,
            )
            .await
        }
    })
    .await
}

#[cfg(feature = "v2")]
#[allow(clippy::too_many_arguments)]
#[instrument(skip_all)]
pub async fn call_unified_connector_service_for_external_proxy<F, RouterDReq, ApiRequest, D>(
    state: &SessionState,
    req_state: ReqState,
    platform: &domain::Platform,
    _connector: api::ConnectorData,
    operation: &BoxedOperation<'_, F, ApiRequest, D>,
    payment_data: &mut D,
    customer: &Option<domain::Customer>,
    _call_connector_action: CallConnectorAction,
    _schedule_time: Option<time::PrimitiveDateTime>,
    header_payload: HeaderPayload,
    frm_suggestion: Option<storage_enums::FrmSuggestion>,
    business_profile: &domain::Profile,
    _is_retry_payment: bool,
    _should_retry_with_pan: bool,
    _return_raw_connector_response: Option<bool>,
    merchant_connector_account_type_details: domain::MerchantConnectorAccountTypeDetails,
    external_vault_merchant_connector_account_type_details: domain::MerchantConnectorAccountTypeDetails,
    mut router_data: RouterData<F, RouterDReq, router_types::PaymentsResponseData>,
    _updated_customer: Option<storage::CustomerUpdate>,
) -> RouterResult<RouterData<F, RouterDReq, router_types::PaymentsResponseData>>
where
    F: Send + Clone + Sync,
    RouterDReq: Send + Sync,

    // To create connector flow specific interface data
    D: OperationSessionGetters<F> + OperationSessionSetters<F> + Send + Sync + Clone,
    D: ConstructFlowSpecificData<F, RouterDReq, router_types::PaymentsResponseData>,
    RouterData<F, RouterDReq, router_types::PaymentsResponseData>: Feature<F, RouterDReq> + Send,
    // To construct connector flow specific api
    dyn api::Connector:
        services::api::ConnectorIntegration<F, RouterDReq, router_types::PaymentsResponseData>,
{
    record_time_taken_with(|| async {
        (_, *payment_data) = operation
            .to_update_tracker()?
            .update_trackers(
                state,
                req_state,
                payment_data.clone(),
                customer.clone(),
                platform.get_processor().get_account().storage_scheme,
                None,
                platform.get_processor().get_key_store(),
                frm_suggestion,
                header_payload.clone(),
            )
            .await?;
        let lineage_ids = grpc_client::LineageIds::new(
            business_profile.merchant_id.clone(),
            business_profile.get_id().clone(),
        );

        // Extract merchant_order_reference_id from payment data for UCS audit trail
        let merchant_order_reference_id = payment_data
            .get_payment_intent()
            .merchant_reference_id
            .clone()
            .map(|id| id.get_string_repr().to_string());

        router_data
            .call_unified_connector_service_with_external_vault_proxy(
                state,
                &header_payload,
                lineage_ids,
                merchant_connector_account_type_details.clone(),
                external_vault_merchant_connector_account_type_details.clone(),
                platform,
                ExecutionMode::Primary, //UCS is called in primary mode
                merchant_order_reference_id,
            )
            .await?;

        Ok(router_data)
    })
    .await
}

#[cfg(feature = "v1")]
// This function does not perform the tokenization action, as the payment method is not saved in this flow.
#[allow(clippy::too_many_arguments)]
#[instrument(skip_all)]
pub async fn proxy_for_call_connector_service<F, RouterDReq, ApiRequest, D>(
    state: &SessionState,
    req_state: ReqState,
    platform: &domain::Platform,
    connector: api::ConnectorData,
    operation: &BoxedOperation<'_, F, ApiRequest, D>,
    payment_data: &mut D,
    customer: &Option<domain::Customer>,
    call_connector_action: CallConnectorAction,
    validate_result: &operations::ValidateResult,
    schedule_time: Option<time::PrimitiveDateTime>,
    header_payload: HeaderPayload,

    business_profile: &domain::Profile,
    return_raw_connector_response: Option<bool>,
) -> RouterResult<(
    RouterData<F, RouterDReq, router_types::PaymentsResponseData>,
    helpers::MerchantConnectorAccountType,
)>
where
    F: Send + Clone + Sync,
    RouterDReq: Send + Sync,

    // To create connector flow specific interface data
    D: OperationSessionGetters<F> + OperationSessionSetters<F> + Send + Sync + Clone,
    D: ConstructFlowSpecificData<F, RouterDReq, router_types::PaymentsResponseData>,
    RouterData<F, RouterDReq, router_types::PaymentsResponseData>: Feature<F, RouterDReq> + Send,
    // To construct connector flow specific api
    dyn api::Connector:
        services::api::ConnectorIntegration<F, RouterDReq, router_types::PaymentsResponseData>,
{
    let stime_connector = Instant::now();

    let merchant_connector_account = construct_profile_id_and_get_mca(
        state,
        platform,
        payment_data,
        &connector.connector_name.to_string(),
        connector.merchant_connector_id.as_ref(),
        false,
    )
    .await?;

    if payment_data
        .get_payment_attempt()
        .merchant_connector_id
        .is_none()
    {
        payment_data.set_merchant_connector_id_in_attempt(merchant_connector_account.get_mca_id());
    }

    let merchant_recipient_data = None;

    let mut router_data = payment_data
        .construct_router_data(
            state,
            connector.connector.id(),
            platform,
            customer,
            &merchant_connector_account,
            merchant_recipient_data,
            Some(header_payload.clone()),
            payment_data.get_payment_attempt().payment_method,
            payment_data.get_payment_attempt().payment_method_type,
        )
        .await?;

    let add_access_token_result = router_data
        .add_access_token(
            state,
            &connector,
            platform,
            payment_data.get_creds_identifier(),
        )
        .await?;

    router_data = router_data.add_session_token(state, &connector).await?;

    let mut should_continue_further = access_token::update_router_data_with_access_token_result(
        &add_access_token_result,
        &mut router_data,
        &call_connector_action,
    );

    (router_data, should_continue_further) = complete_preprocessing_steps_if_required(
        state,
        &connector,
        payment_data,
        router_data,
        operation,
        should_continue_further,
    )
    .await?;

    if let Ok(router_types::PaymentsResponseData::PreProcessingResponse {
        session_token: Some(session_token),
        ..
    }) = router_data.response.to_owned()
    {
        payment_data.push_sessions_token(session_token);
    };

    let (connector_request, should_continue_further) = if should_continue_further {
        // Check if the actual flow specific request can be built with available data
        router_data
            .build_flow_specific_connector_request(state, &connector, call_connector_action.clone())
            .await?
    } else {
        (None, false)
    };

    if should_add_task_to_process_tracker(payment_data) {
        operation
            .to_domain()?
            .add_task_to_process_tracker(
                state,
                payment_data.get_payment_attempt(),
                validate_result.requeue,
                schedule_time,
            )
            .await
            .map_err(|error| logger::error!(process_tracker_error=?error))
            .ok();
    }

    let updated_customer = None;
    let frm_suggestion = None;

    (_, *payment_data) = operation
        .to_update_tracker()?
        .update_trackers(
            state,
            req_state,
            payment_data.clone(),
            customer.clone(),
            platform.get_processor().get_account().storage_scheme,
            updated_customer,
            platform.get_processor().get_key_store(),
            frm_suggestion,
            header_payload.clone(),
        )
        .await?;

    let lineage_ids = grpc_client::LineageIds::new(
        business_profile.merchant_id.clone(),
        business_profile.get_id().clone(),
    );

    // TODO: determine execution path for proxy call connector service
    let execution_path = ExecutionPath::Direct;
    // Execution mode is irrelevant for Direct execution path
    let execution_mode = ExecutionMode::NotApplicable;

    let gateway_context = gateway_context::RouterGatewayContext {
        creds_identifier: payment_data.get_creds_identifier().map(|id| id.to_string()),
        platform: platform.clone(),
        header_payload: header_payload.clone(),
        lineage_ids,
        merchant_connector_account: merchant_connector_account.clone(),
        execution_path,
        execution_mode,
    };

    let router_data = if should_continue_further {
        // The status of payment_attempt and intent will be updated in the previous step
        // update this in router_data.
        // This is added because few connector integrations do not update the status,
        // and rely on previous status set in router_data
        router_data.status = payment_data.get_payment_attempt().status;
        router_data
            .decide_flows(
                state,
                &connector,
                call_connector_action,
                connector_request,
                business_profile,
                header_payload.clone(),
                return_raw_connector_response,
                gateway_context,
            )
            .await
    } else {
        Ok(router_data)
    }?;

    let etime_connector = Instant::now();
    let duration_connector = etime_connector.saturating_duration_since(stime_connector);
    tracing::info!(duration = format!("Duration taken: {}", duration_connector.as_millis()));

    Ok((router_data, merchant_connector_account))
}

#[cfg(feature = "v2")]
#[allow(clippy::too_many_arguments)]
#[instrument(skip_all)]
pub async fn proxy_for_call_connector_service<F, RouterDReq, ApiRequest, D>(
    state: &SessionState,
    req_state: ReqState,
    platform: &domain::Platform,
    connector: api::ConnectorData,
    operation: &BoxedOperation<'_, F, ApiRequest, D>,
    payment_data: &mut D,
    call_connector_action: CallConnectorAction,
    header_payload: HeaderPayload,
    business_profile: &domain::Profile,
    return_raw_connector_response: Option<bool>,
) -> RouterResult<RouterData<F, RouterDReq, router_types::PaymentsResponseData>>
where
    F: Send + Clone + Sync,
    RouterDReq: Send + Sync,

    // To create connector flow specific interface data
    D: OperationSessionGetters<F> + OperationSessionSetters<F> + Send + Sync + Clone,
    D: ConstructFlowSpecificData<F, RouterDReq, router_types::PaymentsResponseData>,
    RouterData<F, RouterDReq, router_types::PaymentsResponseData>: Feature<F, RouterDReq> + Send,
    // To construct connector flow specific api
    dyn api::Connector:
        services::api::ConnectorIntegration<F, RouterDReq, router_types::PaymentsResponseData>,
{
    let stime_connector = Instant::now();

    let merchant_connector_account =
        domain::MerchantConnectorAccountTypeDetails::MerchantConnectorAccount(Box::new(
            helpers::get_merchant_connector_account_v2(
                state,
                platform.get_processor().get_key_store(),
                connector.merchant_connector_id.as_ref(),
            )
            .await?,
        ));
    operation
        .to_domain()?
        .populate_payment_data(state, payment_data, platform, business_profile, &connector)
        .await?;

    let mut router_data = payment_data
        .construct_router_data(
            state,
            connector.connector.id(),
            platform,
            &None,
            &merchant_connector_account,
            None,
            Some(header_payload.clone()),
        )
        .await?;

    let add_access_token_result = router_data
        .add_access_token(
            state,
            &connector,
            platform,
            payment_data.get_creds_identifier(),
        )
        .await?;

    router_data = router_data.add_session_token(state, &connector).await?;

    let mut should_continue_further = access_token::update_router_data_with_access_token_result(
        &add_access_token_result,
        &mut router_data,
        &call_connector_action,
    );

    let (connector_request, should_continue_further) = if should_continue_further {
        router_data
            .build_flow_specific_connector_request(state, &connector, call_connector_action.clone())
            .await?
    } else {
        (None, false)
    };

    (_, *payment_data) = operation
        .to_update_tracker()?
        .update_trackers(
            state,
            req_state,
            payment_data.clone(),
            None,
            platform.get_processor().get_account().storage_scheme,
            None,
            platform.get_processor().get_key_store(),
            None,
            header_payload.clone(),
        )
        .await?;
    let lineage_ids = grpc_client::LineageIds::new(
        business_profile.merchant_id.clone(),
        business_profile.get_id().clone(),
    );

    let gateway_context = gateway_context::RouterGatewayContext {
        creds_identifier: payment_data.get_creds_identifier().map(|id| id.to_string()),
        platform: platform.clone(),
        header_payload: header_payload.clone(),
        lineage_ids,
        merchant_connector_account: merchant_connector_account.clone(),
        execution_path: ExecutionPath::Direct,
        execution_mode: ExecutionMode::NotApplicable,
    };

    let router_data = if should_continue_further {
        router_data
            .decide_flows(
                state,
                &connector,
                call_connector_action,
                connector_request,
                business_profile,
                header_payload.clone(),
                return_raw_connector_response,
                gateway_context,
            )
            .await
    } else {
        Ok(router_data)
    }?;

    let etime_connector = Instant::now();
    let duration_connector = etime_connector.saturating_duration_since(stime_connector);
    tracing::info!(duration = format!("Duration taken: {}", duration_connector.as_millis()));

    Ok(router_data)
}

#[cfg(feature = "v2")]
#[allow(clippy::too_many_arguments)]
#[instrument(skip_all)]
pub async fn call_connector_service_for_external_vault_proxy<F, RouterDReq, ApiRequest, D>(
    state: &SessionState,
    req_state: ReqState,
    platform: &domain::Platform,
    connector: api::ConnectorData,
    operation: &BoxedOperation<'_, F, ApiRequest, D>,
    payment_data: &mut D,
    call_connector_action: CallConnectorAction,
    header_payload: HeaderPayload,
    business_profile: &domain::Profile,
    return_raw_connector_response: Option<bool>,
) -> RouterResult<RouterData<F, RouterDReq, router_types::PaymentsResponseData>>
where
    F: Send + Clone + Sync,
    RouterDReq: Send + Sync,

    // To create connector flow specific interface data
    D: OperationSessionGetters<F> + OperationSessionSetters<F> + Send + Sync + Clone,
    D: ConstructFlowSpecificData<F, RouterDReq, router_types::PaymentsResponseData>,
    RouterData<F, RouterDReq, router_types::PaymentsResponseData>: Feature<F, RouterDReq> + Send,
    // To construct connector flow specific api
    dyn api::Connector:
        services::api::ConnectorIntegration<F, RouterDReq, router_types::PaymentsResponseData>,
{
    let stime_connector = Instant::now();

    let merchant_connector_account =
        domain::MerchantConnectorAccountTypeDetails::MerchantConnectorAccount(Box::new(
            helpers::get_merchant_connector_account_v2(
                state,
                platform.get_processor().get_key_store(),
                connector.merchant_connector_id.as_ref(),
            )
            .await?,
        ));
    operation
        .to_domain()?
        .populate_payment_data(state, payment_data, platform, business_profile, &connector)
        .await?;

    let mut router_data = payment_data
        .construct_router_data(
            state,
            connector.connector.id(),
            platform,
            &None,
            &merchant_connector_account,
            None,
            Some(header_payload.clone()),
        )
        .await?;

    // let add_access_token_result = router_data
    //     .add_access_token(
    //         state,
    //         &connector,
    //         platform,
    //         payment_data.get_creds_identifier(),
    //     )
    //     .await?;

    // router_data = router_data.add_session_token(state, &connector).await?;

    // let mut should_continue_further = access_token::update_router_data_with_access_token_result(
    //     &add_access_token_result,
    //     &mut router_data,
    //     &call_connector_action,
    // );
    let should_continue_further = true;

    let (connector_request, should_continue_further) = if should_continue_further {
        router_data
            .build_flow_specific_connector_request(state, &connector, call_connector_action.clone())
            .await?
    } else {
        (None, false)
    };

    (_, *payment_data) = operation
        .to_update_tracker()?
        .update_trackers(
            state,
            req_state,
            payment_data.clone(),
            None,
            platform.get_processor().get_account().storage_scheme,
            None,
            platform.get_processor().get_key_store(),
            None,
            header_payload.clone(),
        )
        .await?;
    let lineage_ids = grpc_client::LineageIds::new(
        business_profile.merchant_id.clone(),
        business_profile.get_id().clone(),
    );

    let gateway_context = gateway_context::RouterGatewayContext {
        creds_identifier: payment_data.get_creds_identifier().map(|id| id.to_string()),
        platform: platform.clone(),
        header_payload: header_payload.clone(),
        lineage_ids,
        merchant_connector_account: merchant_connector_account.clone(),
        execution_path: ExecutionPath::Direct,
        execution_mode: ExecutionMode::NotApplicable,
    };

    let router_data = if should_continue_further {
        router_data
            .decide_flows(
                state,
                &connector,
                call_connector_action,
                connector_request,
                business_profile,
                header_payload.clone(),
                return_raw_connector_response,
                gateway_context,
            )
            .await
    } else {
        Ok(router_data)
    }?;

    let etime_connector = Instant::now();
    let duration_connector = etime_connector.saturating_duration_since(stime_connector);
    tracing::info!(duration = format!("Duration taken: {}", duration_connector.as_millis()));

    Ok(router_data)
}
struct ApplePayWallet;
struct PazeWallet;
struct GooglePayWallet;

#[async_trait::async_trait]
pub trait WalletFlow<F, D>: Send + Sync
where
    F: Send + Clone,
    D: OperationSessionGetters<F> + Send + Sync + Clone,
{
    /// Check if wallet data is already decrypted and return token if so
    fn check_predecrypted_token(
        &self,
        _payment_data: &D,
    ) -> CustomResult<Option<PaymentMethodToken>, errors::ApiErrorResponse> {
        // Default implementation returns None (no pre-decrypted data)
        Ok(None)
    }

    fn decide_wallet_flow(
        &self,
        state: &SessionState,
        payment_data: &D,
        merchant_connector_account: &helpers::MerchantConnectorAccountType,
    ) -> CustomResult<Option<DecideWalletFlow>, errors::ApiErrorResponse>;

    async fn decrypt_wallet_token(
        &self,
        wallet_flow: &DecideWalletFlow,
        payment_data: &D,
    ) -> CustomResult<PaymentMethodToken, errors::ApiErrorResponse>;
}

#[async_trait::async_trait]
impl<F, D> WalletFlow<F, D> for PazeWallet
where
    F: Send + Clone,
    D: OperationSessionGetters<F> + Send + Sync + Clone,
{
    fn decide_wallet_flow(
        &self,
        state: &SessionState,
        _payment_data: &D,
        _merchant_connector_account: &helpers::MerchantConnectorAccountType,
    ) -> CustomResult<Option<DecideWalletFlow>, errors::ApiErrorResponse> {
        let paze_keys = state
            .conf
            .paze_decrypt_keys
            .as_ref()
            .get_required_value("Paze decrypt keys")
            .attach_printable("Paze decrypt keys not found in the configuration")?;

        let wallet_flow = DecideWalletFlow::PazeDecrypt(PazePaymentProcessingDetails {
            paze_private_key: paze_keys.get_inner().paze_private_key.clone(),
            paze_private_key_passphrase: paze_keys.get_inner().paze_private_key_passphrase.clone(),
        });
        Ok(Some(wallet_flow))
    }

    async fn decrypt_wallet_token(
        &self,
        wallet_flow: &DecideWalletFlow,
        payment_data: &D,
    ) -> CustomResult<PaymentMethodToken, errors::ApiErrorResponse> {
        let paze_payment_processing_details = wallet_flow
            .get_paze_payment_processing_details()
            .get_required_value("Paze payment processing details")
            .attach_printable(
                "Paze payment processing details not found in Paze decryption flow",
            )?;

        let paze_wallet_data = payment_data
                .get_payment_method_data()
                .and_then(|payment_method_data| payment_method_data.get_wallet_data())
                .and_then(|wallet_data| wallet_data.get_paze_wallet_data())
                .get_required_value("Paze wallet token").attach_printable(
                    "Paze wallet data not found in the payment method data during the Paze decryption flow",
                )?;

        let paze_data = decrypt_paze_token(
            paze_wallet_data.clone(),
            paze_payment_processing_details.paze_private_key.clone(),
            paze_payment_processing_details
                .paze_private_key_passphrase
                .clone(),
        )
        .change_context(errors::ApiErrorResponse::InternalServerError)
        .attach_printable("failed to decrypt paze token")?;

        let paze_decrypted_data = paze_data
            .parse_value::<hyperswitch_domain_models::router_data::PazeDecryptedData>(
                "PazeDecryptedData",
            )
            .change_context(errors::ApiErrorResponse::InternalServerError)
            .attach_printable("failed to parse PazeDecryptedData")?;
        Ok(PaymentMethodToken::PazeDecrypt(Box::new(
            paze_decrypted_data,
        )))
    }
}

#[async_trait::async_trait]
impl<F, D> WalletFlow<F, D> for ApplePayWallet
where
    F: Send + Clone,
    D: OperationSessionGetters<F> + Send + Sync + Clone,
{
    fn check_predecrypted_token(
        &self,
        payment_data: &D,
    ) -> CustomResult<Option<PaymentMethodToken>, errors::ApiErrorResponse> {
        let apple_pay_wallet_data = payment_data
            .get_payment_method_data()
            .and_then(|payment_method_data| payment_method_data.get_wallet_data())
            .and_then(|wallet_data| wallet_data.get_apple_pay_wallet_data());

        let result = if let Some(data) = apple_pay_wallet_data {
            match &data.payment_data {
                common_payments_types::ApplePayPaymentData::Encrypted(_) => None,
                common_payments_types::ApplePayPaymentData::Decrypted(
                    apple_pay_predecrypt_data,
                ) => {
                    helpers::validate_card_expiry(
                        &apple_pay_predecrypt_data.application_expiration_month,
                        &apple_pay_predecrypt_data.application_expiration_year,
                    )?;
                    Some(PaymentMethodToken::ApplePayDecrypt(Box::new(
                        apple_pay_predecrypt_data.clone(),
                    )))
                }
            }
        } else {
            None
        };
        Ok(result)
    }

    fn decide_wallet_flow(
        &self,
        state: &SessionState,
        payment_data: &D,
        merchant_connector_account: &helpers::MerchantConnectorAccountType,
    ) -> CustomResult<Option<DecideWalletFlow>, errors::ApiErrorResponse> {
        let apple_pay_metadata = check_apple_pay_metadata(state, Some(merchant_connector_account));

        add_apple_pay_flow_metrics(
            &apple_pay_metadata,
            payment_data.get_payment_attempt().connector.clone(),
            payment_data.get_payment_attempt().merchant_id.clone(),
        );

        let wallet_flow = match apple_pay_metadata {
            Some(domain::ApplePayFlow::Simplified(payment_processing_details)) => Some(
                DecideWalletFlow::ApplePayDecrypt(payment_processing_details),
            ),
            Some(domain::ApplePayFlow::Manual) | None => None,
        };
        Ok(wallet_flow)
    }

    async fn decrypt_wallet_token(
        &self,
        wallet_flow: &DecideWalletFlow,
        payment_data: &D,
    ) -> CustomResult<PaymentMethodToken, errors::ApiErrorResponse> {
        let apple_pay_payment_processing_details = wallet_flow
            .get_apple_pay_payment_processing_details()
            .get_required_value("Apple Pay payment processing details")
            .attach_printable(
                "Apple Pay payment processing details not found in Apple Pay decryption flow",
            )?;
        let apple_pay_wallet_data = payment_data
                .get_payment_method_data()
                .and_then(|payment_method_data| payment_method_data.get_wallet_data())
                .and_then(|wallet_data| wallet_data.get_apple_pay_wallet_data())
                .get_required_value("Apple Pay wallet token").attach_printable(
                    "Apple Pay wallet data not found in the payment method data during the Apple Pay decryption flow",
                )?;

        let apple_pay_data =
            ApplePayData::token_json(domain::WalletData::ApplePay(apple_pay_wallet_data.clone()))
                .change_context(errors::ApiErrorResponse::InternalServerError)
                .attach_printable("failed to parse apple pay token to json")?
                .decrypt(
                    &apple_pay_payment_processing_details.payment_processing_certificate,
                    &apple_pay_payment_processing_details.payment_processing_certificate_key,
                )
                .await
                .change_context(errors::ApiErrorResponse::InternalServerError)
                .attach_printable("failed to decrypt apple pay token")?;

        let apple_pay_predecrypt_internal = apple_pay_data
            .parse_value::<hyperswitch_domain_models::router_data::ApplePayPredecryptDataInternal>(
                "ApplePayPredecryptDataInternal",
            )
            .change_context(errors::ApiErrorResponse::InternalServerError)
            .attach_printable(
                "failed to parse decrypted apple pay response to ApplePayPredecryptData",
            )?;

        let apple_pay_predecrypt =
            common_types::payments::ApplePayPredecryptData::try_from(apple_pay_predecrypt_internal)
                .change_context(errors::ApiErrorResponse::InternalServerError)
                .attach_printable(
                    "failed to convert ApplePayPredecryptDataInternal to ApplePayPredecryptData",
                )?;

        Ok(PaymentMethodToken::ApplePayDecrypt(Box::new(
            apple_pay_predecrypt,
        )))
    }
}

#[async_trait::async_trait]
impl<F, D> WalletFlow<F, D> for GooglePayWallet
where
    F: Send + Clone,
    D: OperationSessionGetters<F> + Send + Sync + Clone,
{
    fn check_predecrypted_token(
        &self,
        payment_data: &D,
    ) -> CustomResult<Option<PaymentMethodToken>, errors::ApiErrorResponse> {
        let google_pay_wallet_data = payment_data
            .get_payment_method_data()
            .and_then(|payment_method_data| payment_method_data.get_wallet_data())
            .and_then(|wallet_data| wallet_data.get_google_pay_wallet_data());

        let result = if let Some(data) = google_pay_wallet_data {
            match &data.tokenization_data {
                common_payments_types::GpayTokenizationData::Encrypted(_) => None,
                common_payments_types::GpayTokenizationData::Decrypted(
                    google_pay_predecrypt_data,
                ) => {
                    helpers::validate_card_expiry(
                        &google_pay_predecrypt_data.card_exp_month,
                        &google_pay_predecrypt_data.card_exp_year,
                    )?;
                    Some(PaymentMethodToken::GooglePayDecrypt(Box::new(
                        google_pay_predecrypt_data.clone(),
                    )))
                }
            }
        } else {
            None
        };
        Ok(result)
    }
    fn decide_wallet_flow(
        &self,
        state: &SessionState,
        _payment_data: &D,
        merchant_connector_account: &helpers::MerchantConnectorAccountType,
    ) -> CustomResult<Option<DecideWalletFlow>, errors::ApiErrorResponse> {
        Ok(
            get_google_pay_connector_wallet_details(state, merchant_connector_account)
                .map(DecideWalletFlow::GooglePayDecrypt),
        )
    }

    async fn decrypt_wallet_token(
        &self,
        wallet_flow: &DecideWalletFlow,
        payment_data: &D,
    ) -> CustomResult<PaymentMethodToken, errors::ApiErrorResponse> {
        let google_pay_payment_processing_details = wallet_flow
            .get_google_pay_payment_processing_details()
            .get_required_value("Google Pay payment processing details")
            .attach_printable(
                "Google Pay payment processing details not found in Google Pay decryption flow",
            )?;

        let google_pay_wallet_data = payment_data
                .get_payment_method_data()
                .and_then(|payment_method_data| payment_method_data.get_wallet_data())
                .and_then(|wallet_data| wallet_data.get_google_pay_wallet_data())
                .get_required_value("Paze wallet token").attach_printable(
                    "Google Pay wallet data not found in the payment method data during the Google Pay decryption flow",
                )?;

        let decryptor = helpers::GooglePayTokenDecryptor::new(
            google_pay_payment_processing_details
                .google_pay_root_signing_keys
                .clone(),
            google_pay_payment_processing_details
                .google_pay_recipient_id
                .clone(),
            google_pay_payment_processing_details
                .google_pay_private_key
                .clone(),
        )
        .change_context(errors::ApiErrorResponse::InternalServerError)
        .attach_printable("failed to create google pay token decryptor")?;

        // should_verify_token is set to false to disable verification of token
        let google_pay_data_internal = decryptor
            .decrypt_token(
                google_pay_wallet_data
                    .tokenization_data
                    .get_encrypted_google_pay_token()
                    .change_context(errors::ApiErrorResponse::InternalServerError)?
                    .clone(),
                false,
            )
            .change_context(errors::ApiErrorResponse::InternalServerError)
            .attach_printable("failed to decrypt google pay token")?;
        let google_pay_data =
            common_types::payments::GPayPredecryptData::from(google_pay_data_internal);
        Ok(PaymentMethodToken::GooglePayDecrypt(Box::new(
            google_pay_data,
        )))
    }
}

#[derive(Debug, Clone)]
pub enum DecideWalletFlow {
    ApplePayDecrypt(payments_api::PaymentProcessingDetails),
    PazeDecrypt(PazePaymentProcessingDetails),
    GooglePayDecrypt(GooglePayPaymentProcessingDetails),
    SkipDecryption,
}

impl DecideWalletFlow {
    fn get_paze_payment_processing_details(&self) -> Option<&PazePaymentProcessingDetails> {
        if let Self::PazeDecrypt(details) = self {
            Some(details)
        } else {
            None
        }
    }

    fn get_apple_pay_payment_processing_details(
        &self,
    ) -> Option<&payments_api::PaymentProcessingDetails> {
        if let Self::ApplePayDecrypt(details) = self {
            Some(details)
        } else {
            None
        }
    }

    fn get_google_pay_payment_processing_details(
        &self,
    ) -> Option<&GooglePayPaymentProcessingDetails> {
        if let Self::GooglePayDecrypt(details) = self {
            Some(details)
        } else {
            None
        }
    }
}

pub async fn get_merchant_bank_data_for_open_banking_connectors(
    merchant_connector_account: &helpers::MerchantConnectorAccountType,
    platform: &domain::Platform,
    connector: &api::ConnectorData,
    state: &SessionState,
) -> RouterResult<Option<router_types::MerchantRecipientData>> {
    let merchant_data = merchant_connector_account
        .get_additional_merchant_data()
        .get_required_value("additional_merchant_data")?
        .into_inner()
        .peek()
        .clone();

    let merchant_recipient_data = merchant_data
        .parse_value::<router_types::AdditionalMerchantData>("AdditionalMerchantData")
        .change_context(errors::ApiErrorResponse::InternalServerError)
        .attach_printable("failed to decode MerchantRecipientData")?;

    let connector_name = enums::Connector::to_string(&connector.connector_name);
    let locker_based_connector_list = state.conf.locker_based_open_banking_connectors.clone();
    let contains = locker_based_connector_list
        .connector_list
        .contains(connector_name.as_str());

    let recipient_id = helpers::get_recipient_id_for_open_banking(&merchant_recipient_data)?;
    let final_recipient_data = if let Some(id) = recipient_id {
        if contains {
            // Customer Id for OpenBanking connectors will be merchant_id as the account data stored at locker belongs to the merchant
            let merchant_id_str = platform
                .get_processor()
                .get_account()
                .get_id()
                .get_string_repr()
                .to_owned();
            let cust_id = id_type::CustomerId::try_from(std::borrow::Cow::from(merchant_id_str))
                .change_context(errors::ApiErrorResponse::InternalServerError)
                .attach_printable("Failed to convert to CustomerId")?;
            let locker_resp = cards::get_payment_method_from_hs_locker(
                state,
                platform.get_processor().get_key_store(),
                &cust_id,
                platform.get_processor().get_account().get_id(),
                id.as_str(),
                Some(enums::LockerChoice::HyperswitchCardVault),
            )
            .await
            .change_context(errors::ApiErrorResponse::InternalServerError)
            .attach_printable("Merchant bank account data could not be fetched from locker")?;

            let parsed: router_types::MerchantAccountData = locker_resp
                .peek()
                .to_string()
                .parse_struct("MerchantAccountData")
                .change_context(errors::ApiErrorResponse::InternalServerError)?;

            Some(router_types::MerchantRecipientData::AccountData(parsed))
        } else {
            Some(router_types::MerchantRecipientData::ConnectorRecipientId(
                Secret::new(id),
            ))
        }
    } else {
        None
    };
    Ok(final_recipient_data)
}

async fn blocklist_guard<F, ApiRequest, D>(
    state: &SessionState,
    platform: &domain::Platform,
    operation: &BoxedOperation<'_, F, ApiRequest, D>,
    payment_data: &mut D,
) -> CustomResult<bool, errors::ApiErrorResponse>
where
    F: Send + Clone + Sync,
    D: OperationSessionGetters<F> + OperationSessionSetters<F> + Send + Sync + Clone,
{
    let merchant_id = platform.get_processor().get_account().get_id();
    let blocklist_enabled_key = merchant_id.get_blocklist_guard_key();
    let blocklist_guard_enabled = state
        .store
        .find_config_by_key_unwrap_or(&blocklist_enabled_key, Some("false".to_string()))
        .await;

    let blocklist_guard_enabled: bool = match blocklist_guard_enabled {
        Ok(config) => serde_json::from_str(&config.config).unwrap_or(false),

        // If it is not present in db we are defaulting it to false
        Err(inner) => {
            if !inner.current_context().is_db_not_found() {
                logger::error!("Error fetching guard blocklist enabled config {:?}", inner);
            }
            false
        }
    };

    if blocklist_guard_enabled {
        Ok(operation
            .to_domain()?
            .guard_payment_against_blocklist(state, platform, payment_data)
            .await?)
    } else {
        Ok(false)
    }
}

#[cfg(feature = "v2")]
#[allow(clippy::too_many_arguments)]
pub async fn call_multiple_connectors_service<F, Op, Req, D>(
    state: &SessionState,
    platform: &domain::Platform,
    connectors: api::SessionConnectorDatas,
    _operation: &Op,
    mut payment_data: D,
    customer: &Option<domain::Customer>,
    _session_surcharge_details: Option<api::SessionSurchargeDetails>,
    business_profile: &domain::Profile,
    header_payload: HeaderPayload,
    return_raw_connector_response: Option<bool>,
) -> RouterResult<D>
where
    Op: Debug,
    F: Send + Clone + Sync,

    // To create connector flow specific interface data
    D: OperationSessionGetters<F> + OperationSessionSetters<F> + Send + Sync + Clone,
    D: ConstructFlowSpecificData<F, Req, router_types::PaymentsResponseData>,
    RouterData<F, Req, router_types::PaymentsResponseData>: Feature<F, Req>,

    // To construct connector flow specific api
    dyn api::Connector:
        services::api::ConnectorIntegration<F, Req, router_types::PaymentsResponseData>,
{
    let call_connectors_start_time = Instant::now();
    let mut join_handlers = Vec::with_capacity(connectors.len());
    for session_connector_data in connectors.iter() {
        let merchant_connector_account =
            domain::MerchantConnectorAccountTypeDetails::MerchantConnectorAccount(Box::new(
                helpers::get_merchant_connector_account_v2(
                    state,
                    platform.get_processor().get_key_store(),
                    session_connector_data
                        .connector
                        .merchant_connector_id
                        .as_ref(),
                )
                .await?,
            ));

        let connector_id = session_connector_data.connector.connector.id();
        let router_data = payment_data
            .construct_router_data(
                state,
                connector_id,
                platform,
                customer,
                &merchant_connector_account,
                None,
                Some(header_payload.clone()),
            )
            .await?;
        let lineage_ids = grpc_client::LineageIds::new(
            business_profile.merchant_id.clone(),
            business_profile.get_id().clone(),
        );
        let gateway_context = gateway_context::RouterGatewayContext {
            creds_identifier: payment_data.get_creds_identifier().map(|id| id.to_string()),
            platform: platform.clone(),
            header_payload: header_payload.clone(),
            lineage_ids,
            merchant_connector_account: merchant_connector_account.clone(),
            execution_path: ExecutionPath::Direct,
            execution_mode: ExecutionMode::NotApplicable,
        };

        let res = router_data.decide_flows(
            state,
            &session_connector_data.connector,
            CallConnectorAction::Trigger,
            None,
            business_profile,
            header_payload.clone(),
            return_raw_connector_response,
            gateway_context,
        );

        join_handlers.push(res);
    }

    let result = join_all(join_handlers).await;

    for (connector_res, session_connector) in result.into_iter().zip(connectors) {
        let connector_name = session_connector.connector.connector_name.to_string();
        match connector_res {
            Ok(connector_response) => {
                if let Ok(router_types::PaymentsResponseData::SessionResponse {
                    session_token,
                    ..
                }) = connector_response.response.clone()
                {
                    // If session token is NoSessionTokenReceived, it is not pushed into the sessions_token as there is no response or there can be some error
                    // In case of error, that error is already logged
                    if !matches!(
                        session_token,
                        api_models::payments::SessionToken::NoSessionTokenReceived,
                    ) {
                        payment_data.push_sessions_token(session_token);
                    }
                }
                if let Err(connector_error_response) = connector_response.response {
                    logger::error!(
                        "sessions_connector_error {} {:?}",
                        connector_name,
                        connector_error_response
                    );
                }
            }
            Err(api_error) => {
                logger::error!("sessions_api_error {} {:?}", connector_name, api_error);
            }
        }
    }

    let call_connectors_end_time = Instant::now();
    let call_connectors_duration =
        call_connectors_end_time.saturating_duration_since(call_connectors_start_time);
    tracing::info!(duration = format!("Duration taken: {}", call_connectors_duration.as_millis()));

    Ok(payment_data)
}

#[cfg(feature = "v1")]
#[allow(clippy::too_many_arguments)]
pub async fn call_multiple_connectors_service<F, Op, Req, D>(
    state: &SessionState,
    platform: &domain::Platform,
    connectors: api::SessionConnectorDatas,
    _operation: &Op,
    mut payment_data: D,
    customer: &Option<domain::Customer>,
    session_surcharge_details: Option<api::SessionSurchargeDetails>,
    business_profile: &domain::Profile,
    header_payload: HeaderPayload,
    return_raw_connector_response: Option<bool>,
) -> RouterResult<D>
where
    Op: Debug,
    F: Send + Clone,

    // To create connector flow specific interface data
    D: OperationSessionGetters<F> + OperationSessionSetters<F> + Send + Sync + Clone,
    D: ConstructFlowSpecificData<F, Req, router_types::PaymentsResponseData>,
    RouterData<F, Req, router_types::PaymentsResponseData>: Feature<F, Req>,

    // To construct connector flow specific api
    dyn api::Connector:
        services::api::ConnectorIntegration<F, Req, router_types::PaymentsResponseData>,
{
    let call_connectors_start_time = Instant::now();
    let mut join_handlers = Vec::with_capacity(connectors.len());
    for session_connector_data in connectors.iter() {
        let connector_id = session_connector_data.connector.connector.id();

        let merchant_connector_account = construct_profile_id_and_get_mca(
            state,
            platform,
            &payment_data,
            &session_connector_data.connector.connector_name.to_string(),
            session_connector_data
                .connector
                .merchant_connector_id
                .as_ref(),
            false,
        )
        .await?;

        payment_data.set_surcharge_details(session_surcharge_details.as_ref().and_then(
            |session_surcharge_details| {
                session_surcharge_details.fetch_surcharge_details(
                    session_connector_data.payment_method_sub_type.into(),
                    session_connector_data.payment_method_sub_type,
                    None,
                )
            },
        ));

        let router_data = payment_data
            .construct_router_data(
                state,
                connector_id,
                platform,
                customer,
                &merchant_connector_account,
                None,
                Some(header_payload.clone()),
                Some(session_connector_data.payment_method_type),
                Some(session_connector_data.payment_method_sub_type),
            )
            .await?;

        let lineage_ids = grpc_client::LineageIds::new(
            business_profile.merchant_id.clone(),
            business_profile.get_id().clone(),
        );

        // TODO: determine execution path for SDK session token call.
        let execution_path = ExecutionPath::Direct;
        let execution_mode = ExecutionMode::NotApplicable;

        let gateway_context = gateway_context::RouterGatewayContext {
            creds_identifier: payment_data.get_creds_identifier().map(|id| id.to_string()),
            platform: platform.clone(),
            header_payload: header_payload.clone(),
            lineage_ids,
            merchant_connector_account: merchant_connector_account.clone(),
            execution_path,
            execution_mode,
        };

        let res = router_data.decide_flows(
            state,
            &session_connector_data.connector,
            CallConnectorAction::Trigger,
            None,
            business_profile,
            header_payload.clone(),
            return_raw_connector_response,
            gateway_context,
        );

        join_handlers.push(res);
    }

    let result = join_all(join_handlers).await;

    for (connector_res, session_connector) in result.into_iter().zip(connectors) {
        let connector_name = session_connector.connector.connector_name.to_string();
        match connector_res {
            Ok(connector_response) => {
                if let Ok(router_types::PaymentsResponseData::SessionResponse {
                    session_token,
                    ..
                }) = connector_response.response.clone()
                {
                    // If session token is NoSessionTokenReceived, it is not pushed into the sessions_token as there is no response or there can be some error
                    // In case of error, that error is already logged
                    if !matches!(
                        session_token,
                        api_models::payments::SessionToken::NoSessionTokenReceived,
                    ) {
                        payment_data.push_sessions_token(session_token);
                    }
                }
                if let Err(connector_error_response) = connector_response.response {
                    logger::error!(
                        "sessions_connector_error {} {:?}",
                        connector_name,
                        connector_error_response
                    );
                }
            }
            Err(api_error) => {
                logger::error!("sessions_api_error {} {:?}", connector_name, api_error);
            }
        }
    }

    // If click_to_pay is enabled and authentication_product_ids is configured in profile, we need to attach click_to_pay block in the session response for invoking click_to_pay SDK
    if business_profile.is_click_to_pay_enabled {
        if let Some(value) = business_profile.authentication_product_ids.clone() {
            let session_token = get_session_token_for_click_to_pay(
                state,
                platform.get_processor().get_account().get_id(),
                platform,
                value,
                payment_data.get_payment_intent(),
                business_profile.get_id(),
            )
            .await?;
            payment_data.push_sessions_token(session_token);
        }
    }

    let call_connectors_end_time = Instant::now();
    let call_connectors_duration =
        call_connectors_end_time.saturating_duration_since(call_connectors_start_time);
    tracing::info!(duration = format!("Duration taken: {}", call_connectors_duration.as_millis()));

    Ok(payment_data)
}

#[cfg(feature = "v1")]
pub async fn get_session_token_for_click_to_pay(
    state: &SessionState,
    merchant_id: &id_type::MerchantId,
    platform: &domain::Platform,
    authentication_product_ids: common_types::payments::AuthenticationConnectorAccountMap,
    payment_intent: &payments::PaymentIntent,
    profile_id: &id_type::ProfileId,
) -> RouterResult<api_models::payments::SessionToken> {
    let click_to_pay_mca_id = authentication_product_ids
        .get_click_to_pay_connector_account_id()
        .change_context(errors::ApiErrorResponse::MissingRequiredField {
            field_name: "authentication_product_ids",
        })?;
    let merchant_connector_account = state
        .store
        .find_by_merchant_connector_account_merchant_id_merchant_connector_id(
            merchant_id,
            &click_to_pay_mca_id,
            platform.get_processor().get_key_store(),
        )
        .await
        .to_not_found_response(errors::ApiErrorResponse::MerchantConnectorAccountNotFound {
            id: click_to_pay_mca_id.get_string_repr().to_string(),
        })?;
    let click_to_pay_metadata: ClickToPayMetaData = merchant_connector_account
        .metadata
        .parse_value("ClickToPayMetaData")
        .change_context(errors::ApiErrorResponse::InternalServerError)
        .attach_printable("Error while parsing ClickToPayMetaData")?;
    let transaction_currency = payment_intent
        .currency
        .ok_or(errors::ApiErrorResponse::InternalServerError)
        .attach_printable("currency is not present in payment_data.payment_intent")?;
    let required_amount_type = common_utils::types::StringMajorUnitForConnector;
    let transaction_amount = required_amount_type
        .convert(payment_intent.amount, transaction_currency)
        .change_context(errors::ApiErrorResponse::AmountConversionFailed {
            amount_type: "string major unit",
        })?;

    let customer_details_value = payment_intent
        .customer_details
        .clone()
        .get_required_value("customer_details")?;

    let customer_details: CustomerData = customer_details_value
        .parse_value("CustomerData")
        .change_context(errors::ApiErrorResponse::InternalServerError)
        .attach_printable("Error while parsing customer data from payment intent")?;

    validate_customer_details_for_click_to_pay(&customer_details)?;

    let provider = match merchant_connector_account.connector_name.as_str() {
        "ctp_mastercard" => Some(enums::CtpServiceProvider::Mastercard),
        "ctp_visa" => Some(enums::CtpServiceProvider::Visa),
        _ => None,
    };

    let card_brands = get_card_brands_based_on_active_merchant_connector_account(
        state,
        profile_id,
        platform.get_processor().get_key_store(),
    )
    .await?;

    Ok(api_models::payments::SessionToken::ClickToPay(Box::new(
        api_models::payments::ClickToPaySessionResponse {
            dpa_id: click_to_pay_metadata.dpa_id,
            dpa_name: click_to_pay_metadata.dpa_name,
            locale: click_to_pay_metadata.locale,
            card_brands,
            acquirer_bin: click_to_pay_metadata.acquirer_bin,
            acquirer_merchant_id: click_to_pay_metadata.acquirer_merchant_id,
            merchant_category_code: click_to_pay_metadata.merchant_category_code,
            merchant_country_code: click_to_pay_metadata.merchant_country_code,
            transaction_amount,
            transaction_currency_code: transaction_currency,
            phone_number: customer_details.phone.clone(),
            email: customer_details.email.clone(),
            phone_country_code: customer_details.phone_country_code.clone(),
            provider,
            dpa_client_id: click_to_pay_metadata.dpa_client_id.clone(),
        },
    )))
}

#[cfg(feature = "v1")]
async fn get_card_brands_based_on_active_merchant_connector_account(
    state: &SessionState,
    profile_id: &id_type::ProfileId,
    key_store: &domain::MerchantKeyStore,
) -> RouterResult<HashSet<enums::CardNetwork>> {
    let merchant_configured_payment_connectors = state
        .store
        .list_enabled_connector_accounts_by_profile_id(
            profile_id,
            key_store,
            common_enums::ConnectorType::PaymentProcessor,
        )
        .await
        .change_context(errors::ApiErrorResponse::InternalServerError)
        .attach_printable("error when fetching merchant connector accounts")?;

    let payment_connectors_eligible_for_click_to_pay =
        state.conf.authentication_providers.click_to_pay.clone();

    let filtered_payment_connector_accounts: Vec<
        hyperswitch_domain_models::merchant_connector_account::MerchantConnectorAccount,
    > = merchant_configured_payment_connectors
        .into_iter()
        .filter(|account| {
            enums::Connector::from_str(&account.connector_name)
                .ok()
                .map(|connector| payment_connectors_eligible_for_click_to_pay.contains(&connector))
                .unwrap_or(false)
        })
        .collect();

    let mut card_brands = HashSet::new();

    for account in filtered_payment_connector_accounts {
        if let Some(values) = &account.payment_methods_enabled {
            for val in values {
                let payment_methods_enabled: api_models::admin::PaymentMethodsEnabled =
                    serde_json::from_value(val.peek().to_owned()).inspect_err(|err| {
                        logger::error!("Failed to parse Payment methods enabled data set from dashboard because {}", err)
                    })
                    .change_context(errors::ApiErrorResponse::InternalServerError)?;
                if let Some(payment_method_types) = payment_methods_enabled.payment_method_types {
                    for payment_method_type in payment_method_types {
                        if let Some(networks) = payment_method_type.card_networks {
                            card_brands.extend(networks);
                        }
                    }
                }
            }
        }
    }
    Ok(card_brands)
}

pub fn validate_customer_details_for_click_to_pay(
    customer_details: &CustomerData,
) -> RouterResult<()> {
    match (
        customer_details.phone.as_ref(),
        customer_details.phone_country_code.as_ref(),
        customer_details.email.as_ref()
    ) {
        (None, None, Some(_)) => Ok(()),
        (Some(_), Some(_), Some(_)) => Ok(()),
        (Some(_), Some(_), None) => Ok(()),
        (Some(_), None, Some(_)) => Ok(()),
        (None, Some(_), None) => Err(errors::ApiErrorResponse::MissingRequiredField {
            field_name: "phone",
        })
        .attach_printable("phone number is not present in payment_intent.customer_details"),
        (Some(_), None, None) => Err(errors::ApiErrorResponse::MissingRequiredField {
            field_name: "phone_country_code",
        })
        .attach_printable("phone_country_code is not present in payment_intent.customer_details"),
        (_, _, _) => Err(errors::ApiErrorResponse::MissingRequiredFields {
            field_names: vec!["phone", "phone_country_code", "email"],
        })
        .attach_printable("either of phone, phone_country_code or email is not present in payment_intent.customer_details"),
    }
}

#[cfg(feature = "v1")]
pub async fn call_create_connector_customer_if_required<F, Req, D>(
    state: &SessionState,
    customer: &Option<domain::Customer>,
    platform: &domain::Platform,
    merchant_connector_account: &helpers::MerchantConnectorAccountType,
    payment_data: &mut D,
    access_token: Option<&AccessToken>,
) -> RouterResult<Option<storage::CustomerUpdate>>
where
    F: Send + Clone + Sync,
    Req: Send + Sync,

    // To create connector flow specific interface data
    D: OperationSessionGetters<F> + OperationSessionSetters<F> + Send + Sync + Clone,
    D: ConstructFlowSpecificData<F, Req, router_types::PaymentsResponseData>,
    RouterData<F, Req, router_types::PaymentsResponseData>: Feature<F, Req> + Send,

    // To construct connector flow specific api
    dyn api::Connector:
        services::api::ConnectorIntegration<F, Req, router_types::PaymentsResponseData>,
{
    let connector_name = payment_data.get_payment_attempt().connector.clone();

    match connector_name {
        Some(connector_name) => {
            let connector = api::ConnectorData::get_connector_by_name(
                &state.conf.connectors,
                &connector_name,
                api::GetToken::Connector,
                merchant_connector_account.get_mca_id(),
            )?;

            let label = {
                let connector_label = core_utils::get_connector_label(
                    payment_data.get_payment_intent().business_country,
                    payment_data.get_payment_intent().business_label.as_ref(),
                    payment_data
                        .get_payment_attempt()
                        .business_sub_label
                        .as_ref(),
                    &connector_name,
                );

                if let Some(connector_label) = merchant_connector_account
                    .get_mca_id()
                    .map(|mca_id| mca_id.get_string_repr().to_string())
                    .or(connector_label)
                {
                    connector_label
                } else {
                    let profile_id = payment_data
                        .get_payment_intent()
                        .profile_id
                        .as_ref()
                        .get_required_value("profile_id")
                        .change_context(errors::ApiErrorResponse::InternalServerError)
                        .attach_printable("profile_id is not set in payment_intent")?;

                    format!("{connector_name}_{}", profile_id.get_string_repr())
                }
            };

            let (should_call_connector, existing_connector_customer_id) =
                customers::should_call_connector_create_customer(
                    &connector,
                    customer,
                    payment_data.get_payment_attempt(),
                    &label,
                );

            if should_call_connector {
                // Create customer at connector and update the customer table to store this data
                let mut customer_router_data = payment_data
                    .construct_router_data(
                        state,
                        connector.connector.id(),
                        platform,
                        customer,
                        merchant_connector_account,
                        None,
                        None,
                        payment_data.get_payment_attempt().payment_method,
                        payment_data.get_payment_attempt().payment_method_type,
                    )
                    .await?;

                customer_router_data.access_token = access_token.cloned();

                let connector_customer_id = customer_router_data
                    .create_connector_customer(state, &connector)
                    .await?;

                let customer_update = customers::update_connector_customer_in_customers(
                    &label,
                    customer.as_ref(),
                    connector_customer_id.clone(),
                )
                .await;

                payment_data.set_connector_customer_id(connector_customer_id);
                Ok(customer_update)
            } else {
                // Customer already created in previous calls use the same value, no need to update
                payment_data.set_connector_customer_id(
                    existing_connector_customer_id.map(ToOwned::to_owned),
                );
                Ok(None)
            }
        }
        None => Ok(None),
    }
}

#[cfg(feature = "v2")]
pub async fn call_create_connector_customer_if_required<F, Req, D>(
    state: &SessionState,
    customer: &Option<domain::Customer>,
    platform: &domain::Platform,
    merchant_connector_account: &domain::MerchantConnectorAccountTypeDetails,
    payment_data: &mut D,
) -> RouterResult<Option<storage::CustomerUpdate>>
where
    F: Send + Clone + Sync,
    Req: Send + Sync,

    // To create connector flow specific interface data
    D: OperationSessionGetters<F> + OperationSessionSetters<F> + Send + Sync + Clone,
    D: ConstructFlowSpecificData<F, Req, router_types::PaymentsResponseData>,
    RouterData<F, Req, router_types::PaymentsResponseData>: Feature<F, Req> + Send,

    // To construct connector flow specific api
    dyn api::Connector:
        services::api::ConnectorIntegration<F, Req, router_types::PaymentsResponseData>,
{
    let connector_name = payment_data.get_payment_attempt().connector.clone();

    match connector_name {
        Some(connector_name) => {
            let connector = api::ConnectorData::get_connector_by_name(
                &state.conf.connectors,
                &connector_name,
                api::GetToken::Connector,
                merchant_connector_account.get_id(),
            )?;

            let (should_call_connector, existing_connector_customer_id) =
                customers::should_call_connector_create_customer(
                    &connector,
                    customer,
                    payment_data.get_payment_attempt(),
                    merchant_connector_account,
                );

            if should_call_connector {
                // Create customer at connector and update the customer table to store this data
                let router_data = payment_data
                    .construct_router_data(
                        state,
                        connector.connector.id(),
                        platform,
                        customer,
                        merchant_connector_account,
                        None,
                        None,
                    )
                    .await?;

                let connector_customer_id = router_data
                    .create_connector_customer(state, &connector)
                    .await?;

                let customer_update = customers::update_connector_customer_in_customers(
                    merchant_connector_account,
                    customer.as_ref(),
                    connector_customer_id.clone(),
                )
                .await;

                payment_data.set_connector_customer_id(connector_customer_id);
                Ok(customer_update)
            } else {
                // Customer already created in previous calls use the same value, no need to update
                payment_data.set_connector_customer_id(
                    existing_connector_customer_id.map(ToOwned::to_owned),
                );
                Ok(None)
            }
        }
        None => Ok(None),
    }
}

async fn complete_preprocessing_steps_if_required<F, Req, Q, D>(
    state: &SessionState,
    connector: &api::ConnectorData,
    payment_data: &D,
    mut router_data: RouterData<F, Req, router_types::PaymentsResponseData>,
    operation: &BoxedOperation<'_, F, Q, D>,
    should_continue_payment: bool,
) -> RouterResult<(RouterData<F, Req, router_types::PaymentsResponseData>, bool)>
where
    F: Send + Clone + Sync,
    D: OperationSessionGetters<F> + Send + Sync + Clone,
    Req: Send + Sync,
    RouterData<F, Req, router_types::PaymentsResponseData>: Feature<F, Req> + Send,
    dyn api::Connector:
        services::api::ConnectorIntegration<F, Req, router_types::PaymentsResponseData>,
{
    //TODO: For ACH transfers, if preprocessing_step is not required for connectors encountered in future, add the check
    let router_data_and_should_continue_payment = match payment_data.get_payment_method_data() {
        Some(domain::PaymentMethodData::BankTransfer(_)) => (router_data, should_continue_payment),
        Some(domain::PaymentMethodData::Wallet(_)) => {
            if is_preprocessing_required_for_wallets(connector.connector_name.to_string()) {
                (
                    router_data.preprocessing_steps(state, connector).await?,
                    false,
                )
            } else if connector.connector_name == router_types::Connector::Paysafe {
                match payment_data.get_payment_method_data() {
                    Some(domain::PaymentMethodData::Wallet(domain::WalletData::ApplePay(_))) => {
                        router_data = router_data.preprocessing_steps(state, connector).await?;
                        let is_error_in_response = router_data.response.is_err();
                        (router_data, !is_error_in_response)
                    }
                    _ => (router_data, should_continue_payment),
                }
            } else {
                (router_data, should_continue_payment)
            }
        }
        Some(domain::PaymentMethodData::Card(_)) => {
            if connector.connector_name == router_types::Connector::Payme
                && !matches!(format!("{operation:?}").as_str(), "CompleteAuthorize")
            {
                router_data = router_data.preprocessing_steps(state, connector).await?;

                let is_error_in_response = router_data.response.is_err();
                // If is_error_in_response is true, should_continue_payment should be false, we should throw the error
                (router_data, !is_error_in_response)
            } else if connector.connector_name == router_types::Connector::Nmi
                && !matches!(format!("{operation:?}").as_str(), "CompleteAuthorize")
                && router_data.auth_type == storage_enums::AuthenticationType::ThreeDs
                && !matches!(
                    payment_data
                        .get_payment_attempt()
                        .external_three_ds_authentication_attempted,
                    Some(true)
                )
            {
                router_data = router_data.preprocessing_steps(state, connector).await?;

                (router_data, false)
            } else if connector.connector_name == router_types::Connector::Paysafe
                && router_data.auth_type == storage_enums::AuthenticationType::NoThreeDs
            {
                router_data = router_data.preprocessing_steps(state, connector).await?;

                let is_error_in_response = router_data.response.is_err();
                // If is_error_in_response is true, should_continue_payment should be false, we should throw the error
                (router_data, !is_error_in_response)
            } else if (connector.connector_name == router_types::Connector::Cybersource
                || connector.connector_name == router_types::Connector::Barclaycard)
                && is_operation_complete_authorize(&operation)
                && router_data.auth_type == storage_enums::AuthenticationType::ThreeDs
            {
                router_data = router_data.preprocessing_steps(state, connector).await?;

                // Should continue the flow only if no redirection_data is returned else a response with redirection form shall be returned
                let should_continue = matches!(
                    router_data.response,
                    Ok(router_types::PaymentsResponseData::TransactionResponse {
                        ref redirection_data,
                        ..
                    }) if redirection_data.is_none()
                ) && router_data.status
                    != common_enums::AttemptStatus::AuthenticationFailed;
                (router_data, should_continue)
            } else if router_data.auth_type == common_enums::AuthenticationType::ThreeDs
                && (((connector.connector_name == router_types::Connector::Nuvei && {
                    #[cfg(feature = "v1")]
                    {
                        payment_data
                            .get_payment_intent()
                            .request_external_three_ds_authentication
                            != Some(true)
                    }
                    #[cfg(feature = "v2")]
                    {
                        payment_data
                            .get_payment_intent()
                            .request_external_three_ds_authentication
                            != Some(true).into()
                    }
                }) || connector.connector_name == router_types::Connector::Shift4)
                    && !is_operation_complete_authorize(&operation))
            {
                router_data = router_data.preprocessing_steps(state, connector).await?;
                (router_data, should_continue_payment)
            } else if connector.connector_name == router_types::Connector::Xendit
                && is_operation_confirm(&operation)
            {
                match payment_data.get_payment_intent().split_payments {
                    Some(common_types::payments::SplitPaymentsRequest::XenditSplitPayment(
                        common_types::payments::XenditSplitRequest::MultipleSplits(_),
                    )) => {
                        router_data = router_data.preprocessing_steps(state, connector).await?;
                        let is_error_in_response = router_data.response.is_err();
                        (router_data, !is_error_in_response)
                    }
                    _ => (router_data, should_continue_payment),
                }
            } else if connector.connector_name == router_types::Connector::Redsys
                && router_data.auth_type == common_enums::AuthenticationType::ThreeDs
                && is_operation_confirm(&operation)
            {
                router_data = router_data.preprocessing_steps(state, connector).await?;
                let should_continue = match router_data.response {
                    Ok(router_types::PaymentsResponseData::TransactionResponse {
                        ref connector_metadata,
                        ..
                    }) => {
                        let three_ds_invoke_data: Option<
                            api_models::payments::PaymentsConnectorThreeDsInvokeData,
                        > = connector_metadata.clone().and_then(|metadata| {
                            metadata
                                .parse_value("PaymentsConnectorThreeDsInvokeData")
                                .ok() // "ThreeDsInvokeData was not found; proceeding with the payment flow without triggering the ThreeDS invoke action"
                        });
                        three_ds_invoke_data.is_none()
                    }
                    _ => false,
                };
                (router_data, should_continue)
            } else if router_data.auth_type == common_enums::AuthenticationType::ThreeDs
                && connector.connector_name == router_types::Connector::Nexixpay
                && is_operation_complete_authorize(&operation)
            {
                router_data = router_data.preprocessing_steps(state, connector).await?;
                let is_error_in_response = router_data.response.is_err();
                (router_data, !is_error_in_response)
            } else {
                (router_data, should_continue_payment)
            }
        }
        Some(domain::PaymentMethodData::GiftCard(gift_card_data)) => {
            if connector.connector_name == router_types::Connector::Adyen
                && matches!(gift_card_data.deref(), domain::GiftCardData::Givex(..))
            {
                router_data = router_data.preprocessing_steps(state, connector).await?;

                let is_error_in_response = router_data.response.is_err();
                // If is_error_in_response is true, should_continue_payment should be false, we should throw the error
                (router_data, !is_error_in_response)
            } else {
                (router_data, should_continue_payment)
            }
        }
        Some(domain::PaymentMethodData::BankDebit(_)) => {
            if connector.connector_name == router_types::Connector::Gocardless
                || connector.connector_name == router_types::Connector::Nordea
            {
                router_data = router_data.preprocessing_steps(state, connector).await?;
                let is_error_in_response = router_data.response.is_err();
                // If is_error_in_response is true, should_continue_payment should be false, we should throw the error
                (router_data, !is_error_in_response)
            } else {
                (router_data, should_continue_payment)
            }
        }
        _ => {
            // 3DS validation for paypal cards after verification (authorize call)
            if connector.connector_name == router_types::Connector::Paypal
                && payment_data.get_payment_attempt().get_payment_method()
                    == Some(storage_enums::PaymentMethod::Card)
                && matches!(format!("{operation:?}").as_str(), "CompleteAuthorize")
            {
                router_data = router_data.preprocessing_steps(state, connector).await?;
                let is_error_in_response = router_data.response.is_err();
                // If is_error_in_response is true, should_continue_payment should be false, we should throw the error
                (router_data, !is_error_in_response)
            } else {
                (router_data, should_continue_payment)
            }
        }
    };

    Ok(router_data_and_should_continue_payment)
}

#[cfg(feature = "v1")]
async fn complete_confirmation_for_click_to_pay_if_required<F, D>(
    state: &SessionState,
    platform: &domain::Platform,
    payment_data: &D,
) -> RouterResult<()>
where
    F: Send + Clone + Sync,
    D: OperationSessionGetters<F> + OperationSessionSetters<F> + Send + Sync + Clone,
{
    let payment_attempt = payment_data.get_payment_attempt();
    let payment_intent = payment_data.get_payment_intent();
    let service_details = payment_data.get_click_to_pay_service_details();
    let authentication = payment_data.get_authentication();

    let should_do_uas_confirmation_call = service_details
        .as_ref()
        .map(|details| details.is_network_confirmation_call_required())
        .unwrap_or(false);
    if should_do_uas_confirmation_call
        && (payment_intent.status == storage_enums::IntentStatus::Succeeded
            || payment_intent.status == storage_enums::IntentStatus::Failed)
    {
        let authentication_connector_id = authentication
            .as_ref()
            .and_then(|auth| auth.authentication.merchant_connector_id.clone())
            .ok_or(errors::ApiErrorResponse::InternalServerError)
            .attach_printable(
                "Failed to get authentication connector id from authentication table",
            )?;
<<<<<<< HEAD
        let key_store = merchant_context.get_merchant_key_store();
        let merchant_id = merchant_context.get_merchant_account().get_id();
=======
        let key_manager_state = &(state).into();
        let key_store = platform.get_processor().get_key_store();
        let merchant_id = platform.get_processor().get_account().get_id();
>>>>>>> dd527179

        let connector_mca = state
            .store
            .find_by_merchant_connector_account_merchant_id_merchant_connector_id(
                merchant_id,
                &authentication_connector_id,
                key_store,
            )
            .await
            .to_not_found_response(errors::ApiErrorResponse::MerchantConnectorAccountNotFound {
                id: authentication_connector_id.get_string_repr().to_string(),
            })?;

        let payment_method = payment_attempt
            .payment_method
            .ok_or(errors::ApiErrorResponse::InternalServerError)
            .attach_printable("Failed to get payment method from payment attempt")?;

        ClickToPay::confirmation(
            state,
            payment_attempt.authentication_id.as_ref(),
            payment_intent.currency,
            payment_attempt.status,
            service_details.cloned(),
            &helpers::MerchantConnectorAccountType::DbVal(Box::new(connector_mca.clone())),
            &connector_mca.connector_name,
            payment_method,
            payment_attempt.net_amount.get_order_amount(),
            Some(&payment_intent.payment_id),
            merchant_id,
        )
        .await?;
        Ok(())
    } else {
        Ok(())
    }
}

#[cfg(feature = "v1")]
#[allow(clippy::too_many_arguments)]
async fn complete_postprocessing_steps_if_required<F, Q, RouterDReq, D>(
    state: &SessionState,
    platform: &domain::Platform,
    customer: &Option<domain::Customer>,
    merchant_conn_account: &helpers::MerchantConnectorAccountType,
    connector: &api::ConnectorData,
    payment_data: &mut D,
    _operation: &BoxedOperation<'_, F, Q, D>,
    header_payload: Option<HeaderPayload>,
) -> RouterResult<RouterData<F, RouterDReq, router_types::PaymentsResponseData>>
where
    F: Send + Clone + Sync,
    RouterDReq: Send + Sync,
    D: OperationSessionGetters<F> + OperationSessionSetters<F> + Send + Sync + Clone,

    RouterData<F, RouterDReq, router_types::PaymentsResponseData>: Feature<F, RouterDReq> + Send,
    dyn api::Connector:
        services::api::ConnectorIntegration<F, RouterDReq, router_types::PaymentsResponseData>,
    D: ConstructFlowSpecificData<F, RouterDReq, router_types::PaymentsResponseData>,
{
    let mut router_data = payment_data
        .construct_router_data(
            state,
            connector.connector.id(),
            platform,
            customer,
            merchant_conn_account,
            None,
            header_payload,
            payment_data.get_payment_attempt().payment_method,
            payment_data.get_payment_attempt().payment_method_type,
        )
        .await?;

    match payment_data.get_payment_method_data() {
        Some(domain::PaymentMethodData::OpenBanking(domain::OpenBankingData::OpenBankingPIS {
            ..
        })) => {
            if connector.connector_name == router_types::Connector::Plaid {
                router_data = router_data.postprocessing_steps(state, connector).await?;
                let token = if let Ok(ref res) = router_data.response {
                    match res {
                        router_types::PaymentsResponseData::PostProcessingResponse {
                            session_token,
                        } => session_token
                            .as_ref()
                            .map(|token| api::SessionToken::OpenBanking(token.clone())),
                        _ => None,
                    }
                } else {
                    None
                };
                if let Some(t) = token {
                    payment_data.push_sessions_token(t);
                }

                Ok(router_data)
            } else {
                Ok(router_data)
            }
        }
        _ => Ok(router_data),
    }
}

pub fn is_preprocessing_required_for_wallets(connector_name: String) -> bool {
    connector_name == *"trustpay" || connector_name == *"payme"
}

#[cfg(feature = "v1")]
#[instrument(skip_all)]
pub async fn construct_profile_id_and_get_mca<'a, F, D>(
    state: &'a SessionState,
    platform: &domain::Platform,
    payment_data: &D,
    connector_name: &str,
    merchant_connector_id: Option<&id_type::MerchantConnectorAccountId>,
    _should_validate: bool,
) -> RouterResult<helpers::MerchantConnectorAccountType>
where
    F: Clone,
    D: OperationSessionGetters<F> + Send + Sync + Clone,
{
    let profile_id = payment_data
        .get_payment_intent()
        .profile_id
        .as_ref()
        .get_required_value("profile_id")
        .change_context(errors::ApiErrorResponse::InternalServerError)
        .attach_printable("profile_id is not set in payment_intent")?
        .clone();

    #[cfg(feature = "v2")]
    let profile_id = payment_data.get_payment_intent().profile_id.clone();

    let merchant_connector_account = helpers::get_merchant_connector_account(
        state,
        platform.get_processor().get_account().get_id(),
        payment_data.get_creds_identifier(),
        platform.get_processor().get_key_store(),
        &profile_id,
        connector_name,
        merchant_connector_id,
    )
    .await?;

    Ok(merchant_connector_account)
}

#[cfg(feature = "v2")]
fn is_payment_method_tokenization_enabled_for_connector(
    state: &SessionState,
    connector_name: &str,
    payment_method: storage::enums::PaymentMethod,
    payment_method_type: Option<storage::enums::PaymentMethodType>,
    mandate_flow_enabled: storage_enums::FutureUsage,
) -> RouterResult<bool> {
    let connector_tokenization_filter = state.conf.tokenization.0.get(connector_name);

    Ok(connector_tokenization_filter
        .map(|connector_filter| {
            connector_filter
                .payment_method
                .clone()
                .contains(&payment_method)
                && is_payment_method_type_allowed_for_connector(
                    payment_method_type,
                    connector_filter.payment_method_type.clone(),
                )
                && is_payment_flow_allowed_for_connector(
                    mandate_flow_enabled,
                    connector_filter.flow.clone(),
                )
        })
        .unwrap_or(false))
}
// Determines connector tokenization eligibility: if no flow restriction, allow for one-off/CIT with raw cards; if flow = “mandates”, only allow MIT off-session with stored tokens.
#[cfg(feature = "v2")]
fn is_payment_flow_allowed_for_connector(
    mandate_flow_enabled: storage_enums::FutureUsage,
    payment_flow: Option<PaymentFlow>,
) -> bool {
    if payment_flow.is_none() {
        true
    } else {
        matches!(payment_flow, Some(PaymentFlow::Mandates))
            && matches!(mandate_flow_enabled, storage_enums::FutureUsage::OffSession)
    }
}

#[cfg(feature = "v1")]
fn is_payment_method_tokenization_enabled_for_connector(
    state: &SessionState,
    connector_name: &str,
    payment_method: storage::enums::PaymentMethod,
    payment_method_type: Option<storage::enums::PaymentMethodType>,
    payment_method_token: Option<&PaymentMethodToken>,
    mandate_flow_enabled: Option<storage_enums::FutureUsage>,
) -> RouterResult<bool> {
    let connector_tokenization_filter = state.conf.tokenization.0.get(connector_name);

    Ok(connector_tokenization_filter
        .map(|connector_filter| {
            connector_filter
                .payment_method
                .clone()
                .contains(&payment_method)
                && is_payment_method_type_allowed_for_connector(
                    payment_method_type,
                    connector_filter.payment_method_type.clone(),
                )
                && is_apple_pay_pre_decrypt_type_connector_tokenization(
                    payment_method_type,
                    payment_method_token,
                    connector_filter.apple_pay_pre_decrypt_flow.clone(),
                )
                && is_google_pay_pre_decrypt_type_connector_tokenization(
                    payment_method_type,
                    payment_method_token,
                    connector_filter.google_pay_pre_decrypt_flow.clone(),
                )
                && is_payment_flow_allowed_for_connector(
                    mandate_flow_enabled,
                    connector_filter.flow.clone(),
                )
        })
        .unwrap_or(false))
}
#[cfg(feature = "v1")]
fn is_payment_flow_allowed_for_connector(
    mandate_flow_enabled: Option<storage_enums::FutureUsage>,
    payment_flow: Option<PaymentFlow>,
) -> bool {
    if payment_flow.is_none() {
        true
    } else {
        matches!(payment_flow, Some(PaymentFlow::Mandates))
            && matches!(
                mandate_flow_enabled,
                Some(storage_enums::FutureUsage::OffSession)
            )
    }
}

fn is_apple_pay_pre_decrypt_type_connector_tokenization(
    payment_method_type: Option<storage::enums::PaymentMethodType>,
    payment_method_token: Option<&PaymentMethodToken>,
    apple_pay_pre_decrypt_flow_filter: Option<ApplePayPreDecryptFlow>,
) -> bool {
    match (payment_method_type, payment_method_token) {
        (
            Some(storage::enums::PaymentMethodType::ApplePay),
            Some(PaymentMethodToken::ApplePayDecrypt(..)),
        ) => !matches!(
            apple_pay_pre_decrypt_flow_filter,
            Some(ApplePayPreDecryptFlow::NetworkTokenization)
        ),
        _ => true,
    }
}

fn is_google_pay_pre_decrypt_type_connector_tokenization(
    payment_method_type: Option<storage::enums::PaymentMethodType>,
    payment_method_token: Option<&PaymentMethodToken>,
    google_pay_pre_decrypt_flow_filter: Option<GooglePayPreDecryptFlow>,
) -> bool {
    if let (
        Some(storage::enums::PaymentMethodType::GooglePay),
        Some(PaymentMethodToken::GooglePayDecrypt(..)),
    ) = (payment_method_type, payment_method_token)
    {
        !matches!(
            google_pay_pre_decrypt_flow_filter,
            Some(GooglePayPreDecryptFlow::NetworkTokenization)
        )
    } else {
        // Always return true for non–Google Pay pre-decrypt cases,
        // because the filter is only relevant for Google Pay pre-decrypt tokenization.
        // Returning true ensures that other payment methods or token types are not blocked.
        true
    }
}

fn decide_apple_pay_flow(
    state: &SessionState,
    payment_method_type: Option<enums::PaymentMethodType>,
    merchant_connector_account: Option<&helpers::MerchantConnectorAccountType>,
) -> Option<domain::ApplePayFlow> {
    payment_method_type.and_then(|pmt| match pmt {
        enums::PaymentMethodType::ApplePay => {
            check_apple_pay_metadata(state, merchant_connector_account)
        }
        _ => None,
    })
}

fn check_apple_pay_metadata(
    state: &SessionState,
    merchant_connector_account: Option<&helpers::MerchantConnectorAccountType>,
) -> Option<domain::ApplePayFlow> {
    merchant_connector_account.and_then(|mca| {
        let metadata = mca.get_metadata();
        metadata.and_then(|apple_pay_metadata| {
            let parsed_metadata = apple_pay_metadata
                .clone()
                .parse_value::<api_models::payments::ApplepayCombinedSessionTokenData>(
                    "ApplepayCombinedSessionTokenData",
                )
                .map(|combined_metadata| {
                    api_models::payments::ApplepaySessionTokenMetadata::ApplePayCombined(
                        combined_metadata.apple_pay_combined,
                    )
                })
                .or_else(|_| {
                    apple_pay_metadata
                        .parse_value::<api_models::payments::ApplepaySessionTokenData>(
                            "ApplepaySessionTokenData",
                        )
                        .map(|old_metadata| {
                            api_models::payments::ApplepaySessionTokenMetadata::ApplePay(
                                old_metadata.apple_pay,
                            )
                        })
                })
                .map_err(|error| {
                    logger::warn!(?error, "Failed to Parse Value to ApplepaySessionTokenData")
                });

            parsed_metadata.ok().map(|metadata| match metadata {
                api_models::payments::ApplepaySessionTokenMetadata::ApplePayCombined(
                    apple_pay_combined,
                ) => match apple_pay_combined {
                    api_models::payments::ApplePayCombinedMetadata::Simplified { .. } => {
                        domain::ApplePayFlow::Simplified(payments_api::PaymentProcessingDetails {
                            payment_processing_certificate: state
                                .conf
                                .applepay_decrypt_keys
                                .get_inner()
                                .apple_pay_ppc
                                .clone(),
                            payment_processing_certificate_key: state
                                .conf
                                .applepay_decrypt_keys
                                .get_inner()
                                .apple_pay_ppc_key
                                .clone(),
                        })
                    }
                    api_models::payments::ApplePayCombinedMetadata::Manual {
                        payment_request_data: _,
                        session_token_data,
                    } => {
                        if let Some(manual_payment_processing_details_at) =
                            session_token_data.payment_processing_details_at
                        {
                            match manual_payment_processing_details_at {
                                payments_api::PaymentProcessingDetailsAt::Hyperswitch(
                                    payment_processing_details,
                                ) => domain::ApplePayFlow::Simplified(payment_processing_details),
                                payments_api::PaymentProcessingDetailsAt::Connector => {
                                    domain::ApplePayFlow::Manual
                                }
                            }
                        } else {
                            domain::ApplePayFlow::Manual
                        }
                    }
                },
                api_models::payments::ApplepaySessionTokenMetadata::ApplePay(_) => {
                    domain::ApplePayFlow::Manual
                }
            })
        })
    })
}

fn get_google_pay_connector_wallet_details(
    state: &SessionState,
    merchant_connector_account: &helpers::MerchantConnectorAccountType,
) -> Option<GooglePayPaymentProcessingDetails> {
    let google_pay_root_signing_keys = state
        .conf
        .google_pay_decrypt_keys
        .as_ref()
        .map(|google_pay_keys| google_pay_keys.google_pay_root_signing_keys.clone());
    match merchant_connector_account.get_connector_wallets_details() {
        Some(wallet_details) => {
            let google_pay_wallet_details = wallet_details
                .parse_value::<api_models::payments::GooglePayWalletDetails>(
                    "GooglePayWalletDetails",
                )
                .map_err(|error| {
                    logger::warn!(?error, "Failed to Parse Value to GooglePayWalletDetails")
                });

            google_pay_wallet_details
                .ok()
                .and_then(
                    |google_pay_wallet_details| {
                        match google_pay_wallet_details
                        .google_pay
                        .provider_details {
                            api_models::payments::GooglePayProviderDetails::GooglePayMerchantDetails(merchant_details) => {
                                match (
                                    merchant_details
                                        .merchant_info
                                        .tokenization_specification
                                        .parameters
                                        .private_key,
                                    google_pay_root_signing_keys,
                                    merchant_details
                                        .merchant_info
                                        .tokenization_specification
                                        .parameters
                                        .recipient_id,
                                    ) {
                                        (Some(google_pay_private_key), Some(google_pay_root_signing_keys), Some(google_pay_recipient_id)) => {
                                            Some(GooglePayPaymentProcessingDetails {
                                                google_pay_private_key,
                                                google_pay_root_signing_keys,
                                                google_pay_recipient_id
                                            })
                                        }
                                        _ => {
                                            logger::warn!("One or more of the following fields are missing in GooglePayMerchantDetails: google_pay_private_key, google_pay_root_signing_keys, google_pay_recipient_id");
                                            None
                                        }
                                    }
                            }
                        }
                    }
                )
        }
        None => None,
    }
}

fn is_payment_method_type_allowed_for_connector(
    current_pm_type: Option<storage::enums::PaymentMethodType>,
    pm_type_filter: Option<PaymentMethodTypeTokenFilter>,
) -> bool {
    match (current_pm_type).zip(pm_type_filter) {
        Some((pm_type, type_filter)) => match type_filter {
            PaymentMethodTypeTokenFilter::AllAccepted => true,
            PaymentMethodTypeTokenFilter::EnableOnly(enabled) => enabled.contains(&pm_type),
            PaymentMethodTypeTokenFilter::DisableOnly(disabled) => !disabled.contains(&pm_type),
        },
        None => true, // Allow all types if payment_method_type is not present
    }
}

#[cfg(feature = "v1")]
#[allow(clippy::too_many_arguments)]
async fn decide_payment_method_tokenize_action(
    state: &SessionState,
    connector_name: &str,
    payment_method: storage::enums::PaymentMethod,
    payment_intent_data: payments::PaymentIntent,
    pm_parent_token: Option<&str>,
    is_connector_tokenization_enabled: bool,
) -> RouterResult<TokenizationAction> {
    if matches!(
        payment_intent_data.split_payments,
        Some(common_types::payments::SplitPaymentsRequest::StripeSplitPayment(_))
    ) {
        Ok(TokenizationAction::TokenizeInConnector)
    } else {
        match pm_parent_token {
            None => Ok(if is_connector_tokenization_enabled {
                TokenizationAction::TokenizeInConnectorAndRouter
            } else {
                TokenizationAction::TokenizeInRouter
            }),

            Some(token) => {
                let redis_conn = state
                    .store
                    .get_redis_conn()
                    .change_context(errors::ApiErrorResponse::InternalServerError)
                    .attach_printable("Failed to get redis connection")?;

                let key = format!(
                    "pm_token_{}_{}_{}",
                    token.to_owned(),
                    payment_method,
                    connector_name
                );

                let connector_token_option = redis_conn
                    .get_key::<Option<String>>(&key.into())
                    .await
                    .change_context(errors::ApiErrorResponse::InternalServerError)
                    .attach_printable("Failed to fetch the token from redis")?;

                match connector_token_option {
                    Some(connector_token) => {
                        Ok(TokenizationAction::ConnectorToken(connector_token))
                    }
                    None => Ok(if is_connector_tokenization_enabled {
                        TokenizationAction::TokenizeInConnectorAndRouter
                    } else {
                        TokenizationAction::TokenizeInRouter
                    }),
                }
            }
        }
    }
}

#[derive(Debug, Clone, serde::Serialize, serde::Deserialize, PartialEq, Eq)]
pub struct PazePaymentProcessingDetails {
    pub paze_private_key: Secret<String>,
    pub paze_private_key_passphrase: Secret<String>,
}

#[derive(Debug, Clone, serde::Serialize, serde::Deserialize)]
pub struct GooglePayPaymentProcessingDetails {
    pub google_pay_private_key: Secret<String>,
    pub google_pay_root_signing_keys: Secret<String>,
    pub google_pay_recipient_id: Secret<String>,
}
#[cfg(feature = "v1")]
#[derive(Clone, Debug)]
pub enum TokenizationAction {
    TokenizeInRouter,
    TokenizeInConnector,
    TokenizeInConnectorAndRouter,
    ConnectorToken(String),
    SkipConnectorTokenization,
}

#[cfg(feature = "v2")]
#[derive(Clone, Debug)]
pub enum TokenizationAction {
    TokenizeInConnector,
    SkipConnectorTokenization,
}

#[cfg(feature = "v1")]
#[allow(clippy::too_many_arguments)]
pub async fn get_connector_tokenization_action_when_confirm_true<F, Req, D>(
    state: &SessionState,
    operation: &BoxedOperation<'_, F, Req, D>,
    payment_data: &mut D,
    validate_result: &operations::ValidateResult,
    merchant_key_store: &domain::MerchantKeyStore,
    customer: &Option<domain::Customer>,
    business_profile: &domain::Profile,
    should_retry_with_pan: bool,
) -> RouterResult<(D, TokenizationAction)>
where
    F: Send + Clone,
    D: OperationSessionGetters<F> + OperationSessionSetters<F> + Send + Sync + Clone,
{
    let connector = payment_data.get_payment_attempt().connector.to_owned();

    let is_mandate = payment_data
        .get_mandate_id()
        .as_ref()
        .and_then(|inner| inner.mandate_reference_id.as_ref())
        .map(|mandate_reference| match mandate_reference {
            api_models::payments::MandateReferenceId::ConnectorMandateId(_) => true,
            api_models::payments::MandateReferenceId::NetworkMandateId(_)
            | api_models::payments::MandateReferenceId::NetworkTokenWithNTI(_) => false,
        })
        .unwrap_or(false);

    let payment_data_and_tokenization_action = match connector {
        Some(_) if is_mandate => (
            payment_data.to_owned(),
            TokenizationAction::SkipConnectorTokenization,
        ),
        Some(connector) if is_operation_confirm(&operation) => {
            let payment_method = payment_data
                .get_payment_attempt()
                .payment_method
                .get_required_value("payment_method")?;
            let payment_method_type = payment_data.get_payment_attempt().payment_method_type;

            let mandate_flow_enabled = payment_data
                .get_payment_attempt()
                .setup_future_usage_applied;

            let is_connector_tokenization_enabled =
                is_payment_method_tokenization_enabled_for_connector(
                    state,
                    &connector,
                    payment_method,
                    payment_method_type,
                    payment_data.get_payment_method_token(),
                    mandate_flow_enabled,
                )?;

            let payment_method_action = decide_payment_method_tokenize_action(
                state,
                &connector,
                payment_method,
                payment_data.get_payment_intent().clone(),
                payment_data.get_token(),
                is_connector_tokenization_enabled,
            )
            .await?;

            let connector_tokenization_action = match payment_method_action {
                TokenizationAction::TokenizeInRouter => {
                    let (_operation, payment_method_data, pm_id) = operation
                        .to_domain()?
                        .make_pm_data(
                            state,
                            payment_data,
                            validate_result.storage_scheme,
                            merchant_key_store,
                            customer,
                            business_profile,
                            should_retry_with_pan,
                        )
                        .await?;
                    payment_data.set_payment_method_data(payment_method_data);
                    payment_data.set_payment_method_id_in_attempt(pm_id);

                    TokenizationAction::SkipConnectorTokenization
                }
                TokenizationAction::TokenizeInConnector => TokenizationAction::TokenizeInConnector,
                TokenizationAction::TokenizeInConnectorAndRouter => {
                    let (_operation, payment_method_data, pm_id) = operation
                        .to_domain()?
                        .make_pm_data(
                            state,
                            payment_data,
                            validate_result.storage_scheme,
                            merchant_key_store,
                            customer,
                            business_profile,
                            should_retry_with_pan,
                        )
                        .await?;

                    payment_data.set_payment_method_data(payment_method_data);
                    payment_data.set_payment_method_id_in_attempt(pm_id);
                    TokenizationAction::TokenizeInConnector
                }
                TokenizationAction::ConnectorToken(token) => {
                    payment_data.set_pm_token(token);
                    TokenizationAction::SkipConnectorTokenization
                }
                TokenizationAction::SkipConnectorTokenization => {
                    TokenizationAction::SkipConnectorTokenization
                }
            };
            (payment_data.to_owned(), connector_tokenization_action)
        }
        _ => (
            payment_data.to_owned(),
            TokenizationAction::SkipConnectorTokenization,
        ),
    };

    Ok(payment_data_and_tokenization_action)
}

#[cfg(feature = "v2")]
pub async fn tokenize_in_router_when_confirm_false_or_external_authentication<F, Req, D>(
    state: &SessionState,
    operation: &BoxedOperation<'_, F, Req, D>,
    payment_data: &mut D,
    validate_result: &operations::ValidateResult,
    merchant_key_store: &domain::MerchantKeyStore,
    customer: &Option<domain::Customer>,
    business_profile: &domain::Profile,
) -> RouterResult<D>
where
    F: Send + Clone,
    D: OperationSessionGetters<F> + OperationSessionSetters<F> + Send + Sync + Clone,
{
    todo!()
}

#[cfg(feature = "v1")]
pub async fn tokenize_in_router_when_confirm_false_or_external_authentication<F, Req, D>(
    state: &SessionState,
    operation: &BoxedOperation<'_, F, Req, D>,
    payment_data: &mut D,
    validate_result: &operations::ValidateResult,
    merchant_key_store: &domain::MerchantKeyStore,
    customer: &Option<domain::Customer>,
    business_profile: &domain::Profile,
) -> RouterResult<D>
where
    F: Send + Clone,
    D: OperationSessionGetters<F> + OperationSessionSetters<F> + Send + Sync + Clone,
{
    // On confirm is false and only router related
    let is_external_authentication_requested = payment_data
        .get_payment_intent()
        .request_external_three_ds_authentication;
    let payment_data =
        if !is_operation_confirm(operation) || is_external_authentication_requested == Some(true) {
            let (_operation, payment_method_data, pm_id) = operation
                .to_domain()?
                .make_pm_data(
                    state,
                    payment_data,
                    validate_result.storage_scheme,
                    merchant_key_store,
                    customer,
                    business_profile,
                    false,
                )
                .await?;
            payment_data.set_payment_method_data(payment_method_data);
            if let Some(payment_method_id) = pm_id {
                payment_data.set_payment_method_id_in_attempt(Some(payment_method_id));
            }
            payment_data
        } else {
            payment_data
        };
    Ok(payment_data.to_owned())
}

#[derive(Clone)]
pub struct MandateConnectorDetails {
    pub connector: String,
    pub merchant_connector_id: Option<id_type::MerchantConnectorAccountId>,
}

#[derive(Clone)]
pub struct PaymentData<F>
where
    F: Clone,
{
    pub flow: PhantomData<F>,
    pub payment_intent: storage::PaymentIntent,
    pub payment_attempt: storage::PaymentAttempt,
    pub multiple_capture_data: Option<types::MultipleCaptureData>,
    pub amount: api::Amount,
    pub mandate_id: Option<api_models::payments::MandateIds>,
    pub mandate_connector: Option<MandateConnectorDetails>,
    pub currency: storage_enums::Currency,
    pub setup_mandate: Option<MandateData>,
    pub customer_acceptance: Option<common_payments_types::CustomerAcceptance>,
    pub address: PaymentAddress,
    pub token: Option<String>,
    pub token_data: Option<storage::PaymentTokenData>,
    pub confirm: Option<bool>,
    pub force_sync: Option<bool>,
    pub all_keys_required: Option<bool>,
    pub payment_method_data: Option<domain::PaymentMethodData>,
    pub payment_method_token: Option<PaymentMethodToken>,
    pub payment_method_info: Option<domain::PaymentMethod>,
    pub refunds: Vec<diesel_refund::Refund>,
    pub disputes: Vec<storage::Dispute>,
    pub attempts: Option<Vec<storage::PaymentAttempt>>,
    pub sessions_token: Vec<api::SessionToken>,
    pub card_cvc: Option<Secret<String>>,
    pub email: Option<pii::Email>,
    pub creds_identifier: Option<String>,
    pub pm_token: Option<String>,
    pub connector_customer_id: Option<String>,
    pub recurring_mandate_payment_data:
        Option<hyperswitch_domain_models::router_data::RecurringMandatePaymentData>,
    pub ephemeral_key: Option<ephemeral_key::EphemeralKey>,
    pub redirect_response: Option<api_models::payments::RedirectResponse>,
    pub surcharge_details: Option<types::SurchargeDetails>,
    pub frm_message: Option<FraudCheck>,
    pub payment_link_data: Option<api_models::payments::PaymentLinkResponse>,
    pub incremental_authorization_details: Option<IncrementalAuthorizationDetails>,
    pub authorizations: Vec<diesel_models::authorization::Authorization>,
    pub authentication: Option<domain::authentication::AuthenticationStore>,
    pub recurring_details: Option<RecurringDetails>,
    pub poll_config: Option<router_types::PollConfig>,
    pub tax_data: Option<TaxData>,
    pub session_id: Option<String>,
    pub service_details: Option<api_models::payments::CtpServiceDetails>,
    pub card_testing_guard_data:
        Option<hyperswitch_domain_models::card_testing_guard_data::CardTestingGuardData>,
    pub vault_operation: Option<domain_payments::VaultOperation>,
    pub threeds_method_comp_ind: Option<api_models::payments::ThreeDsCompletionIndicator>,
    pub whole_connector_response: Option<Secret<String>>,
    pub is_manual_retry_enabled: Option<bool>,
    pub is_l2_l3_enabled: bool,
    pub external_authentication_data: Option<api_models::payments::ExternalThreeDsData>,
}

#[cfg(feature = "v1")]
#[derive(Clone)]
pub struct PaymentEligibilityData {
    pub payment_method_data: Option<domain::PaymentMethodData>,
    pub payment_intent: storage::PaymentIntent,
    pub browser_info: Option<pii::SecretSerdeValue>,
}

#[cfg(feature = "v1")]
impl PaymentEligibilityData {
    pub async fn from_request(
        state: &SessionState,
        platform: &domain::Platform,
        payments_eligibility_request: &api_models::payments::PaymentsEligibilityRequest,
    ) -> CustomResult<Self, errors::ApiErrorResponse> {
        let payment_method_data = payments_eligibility_request
            .payment_method_data
            .payment_method_data
            .clone()
            .map(domain::PaymentMethodData::from);
        let browser_info = payments_eligibility_request
            .browser_info
            .clone()
            .map(|browser_info| {
                serde_json::to_value(browser_info)
                    .change_context(errors::ApiErrorResponse::InternalServerError)
                    .attach_printable("Unable to encode payout method data")
            })
            .transpose()?
            .map(pii::SecretSerdeValue::new);
        let payment_intent = state
            .store
            .find_payment_intent_by_payment_id_merchant_id(
                &payments_eligibility_request.payment_id,
                platform.get_processor().get_account().get_id(),
                platform.get_processor().get_key_store(),
                platform.get_processor().get_account().storage_scheme,
            )
            .await
            .to_not_found_response(errors::ApiErrorResponse::PaymentNotFound)?;
        Ok(Self {
            payment_method_data,
            browser_info,
            payment_intent,
        })
    }
}

#[derive(Clone, serde::Serialize, Debug)]
pub struct TaxData {
    pub shipping_details: hyperswitch_domain_models::address::Address,
    pub payment_method_type: enums::PaymentMethodType,
}

#[derive(Clone, serde::Serialize, Debug)]
pub struct PaymentEvent {
    payment_intent: storage::PaymentIntent,
    payment_attempt: storage::PaymentAttempt,
}

impl<F: Clone> PaymentData<F> {
    // Get the method by which a card is discovered during a payment
    #[cfg(feature = "v1")]
    fn get_card_discovery_for_card_payment_method(&self) -> Option<common_enums::CardDiscovery> {
        match self.payment_attempt.payment_method {
            Some(storage_enums::PaymentMethod::Card) => {
                if self
                    .token_data
                    .as_ref()
                    .map(storage::PaymentTokenData::is_permanent_card)
                    .unwrap_or(false)
                {
                    Some(common_enums::CardDiscovery::SavedCard)
                } else if self.service_details.is_some() {
                    Some(common_enums::CardDiscovery::ClickToPay)
                } else {
                    Some(common_enums::CardDiscovery::Manual)
                }
            }
            _ => None,
        }
    }

    fn to_event(&self) -> PaymentEvent {
        PaymentEvent {
            payment_intent: self.payment_intent.clone(),
            payment_attempt: self.payment_attempt.clone(),
        }
    }
}

impl EventInfo for PaymentEvent {
    type Data = Self;
    fn data(&self) -> error_stack::Result<Self::Data, events::EventsError> {
        Ok(self.clone())
    }

    fn key(&self) -> String {
        "payment".to_string()
    }
}

#[derive(Debug, Default, Clone)]
pub struct IncrementalAuthorizationDetails {
    pub additional_amount: MinorUnit,
    pub total_amount: MinorUnit,
    pub reason: Option<String>,
    pub authorization_id: Option<String>,
}

pub async fn get_payment_link_response_from_id(
    state: &SessionState,
    payment_link_id: &str,
) -> CustomResult<api_models::payments::PaymentLinkResponse, errors::ApiErrorResponse> {
    let db = &*state.store;

    let payment_link_object = db
        .find_payment_link_by_payment_link_id(payment_link_id)
        .await
        .to_not_found_response(errors::ApiErrorResponse::PaymentLinkNotFound)?;

    Ok(api_models::payments::PaymentLinkResponse {
        link: payment_link_object.link_to_pay.clone(),
        secure_link: payment_link_object.secure_link,
        payment_link_id: payment_link_object.payment_link_id,
    })
}

#[cfg(feature = "v1")]
pub fn if_not_create_change_operation<'a, Op, F>(
    status: storage_enums::IntentStatus,
    confirm: Option<bool>,
    current: &'a Op,
) -> BoxedOperation<'a, F, api::PaymentsRequest, PaymentData<F>>
where
    F: Send + Clone + Sync,
    Op: Operation<F, api::PaymentsRequest, Data = PaymentData<F>> + Send + Sync,
    &'a Op: Operation<F, api::PaymentsRequest, Data = PaymentData<F>>,
    PaymentStatus: Operation<F, api::PaymentsRequest, Data = PaymentData<F>>,
    &'a PaymentStatus: Operation<F, api::PaymentsRequest, Data = PaymentData<F>>,
{
    if confirm.unwrap_or(false) {
        Box::new(PaymentConfirm)
    } else {
        match status {
            storage_enums::IntentStatus::RequiresConfirmation
            | storage_enums::IntentStatus::RequiresCustomerAction
            | storage_enums::IntentStatus::RequiresPaymentMethod => Box::new(current),
            _ => Box::new(&PaymentStatus),
        }
    }
}

#[cfg(feature = "v1")]
pub fn is_confirm<'a, F: Clone + Send, R, Op>(
    operation: &'a Op,
    confirm: Option<bool>,
) -> BoxedOperation<'a, F, R, PaymentData<F>>
where
    PaymentConfirm: Operation<F, R, Data = PaymentData<F>>,
    &'a PaymentConfirm: Operation<F, R, Data = PaymentData<F>>,
    Op: Operation<F, R, Data = PaymentData<F>> + Send + Sync,
    &'a Op: Operation<F, R, Data = PaymentData<F>>,
{
    if confirm.unwrap_or(false) {
        Box::new(&PaymentConfirm)
    } else {
        Box::new(operation)
    }
}

#[cfg(feature = "v1")]
pub fn should_call_connector<Op: Debug, F: Clone, D>(operation: &Op, payment_data: &D) -> bool
where
    D: OperationSessionGetters<F> + Send + Sync + Clone,
{
    match format!("{operation:?}").as_str() {
        "PaymentConfirm" => true,
        "PaymentStart" => {
            !matches!(
                payment_data.get_payment_intent().status,
                storage_enums::IntentStatus::Failed | storage_enums::IntentStatus::Succeeded
            ) && payment_data
                .get_payment_attempt()
                .authentication_data
                .is_none()
        }
        "PaymentStatus" => {
            payment_data.get_all_keys_required().unwrap_or(false)
                || matches!(
                    payment_data.get_payment_intent().status,
                    storage_enums::IntentStatus::Processing
                        | storage_enums::IntentStatus::RequiresCustomerAction
                        | storage_enums::IntentStatus::RequiresMerchantAction
                        | storage_enums::IntentStatus::RequiresCapture
                        | storage_enums::IntentStatus::PartiallyCapturedAndCapturable
                ) && payment_data.get_force_sync().unwrap_or(false)
        }
        "PaymentCancel" => matches!(
            payment_data.get_payment_intent().status,
            storage_enums::IntentStatus::RequiresCapture
                | storage_enums::IntentStatus::PartiallyCapturedAndCapturable
        ),
        "PaymentCancelPostCapture" => matches!(
            payment_data.get_payment_intent().status,
            storage_enums::IntentStatus::Succeeded
                | storage_enums::IntentStatus::PartiallyCaptured
                | storage_enums::IntentStatus::PartiallyCapturedAndCapturable
        ),
        "PaymentCapture" => {
            matches!(
                payment_data.get_payment_intent().status,
                storage_enums::IntentStatus::RequiresCapture
                    | storage_enums::IntentStatus::PartiallyAuthorizedAndRequiresCapture
                    | storage_enums::IntentStatus::PartiallyCapturedAndCapturable
            ) || (matches!(
                payment_data.get_payment_intent().status,
                storage_enums::IntentStatus::Processing
            ) && matches!(
                payment_data.get_capture_method(),
                Some(storage_enums::CaptureMethod::ManualMultiple)
            ))
        }
        "CompleteAuthorize" => true,
        "PaymentApprove" => true,
        "PaymentReject" => true,
        "PaymentSession" => true,
        "PaymentSessionUpdate" => true,
        "PaymentPostSessionTokens" => true,
        "PaymentUpdateMetadata" => true,
        "PaymentExtendAuthorization" => matches!(
            payment_data.get_payment_intent().status,
            storage_enums::IntentStatus::RequiresCapture
                | storage_enums::IntentStatus::PartiallyAuthorizedAndRequiresCapture
        ),
        "PaymentIncrementalAuthorization" => matches!(
            payment_data.get_payment_intent().status,
            storage_enums::IntentStatus::RequiresCapture
        ),
        _ => false,
    }
}

pub fn is_operation_confirm<Op: Debug>(operation: &Op) -> bool {
    matches!(format!("{operation:?}").as_str(), "PaymentConfirm")
}

pub fn is_operation_complete_authorize<Op: Debug>(operation: &Op) -> bool {
    matches!(format!("{operation:?}").as_str(), "CompleteAuthorize")
}

#[cfg(all(feature = "olap", feature = "v1"))]
pub async fn list_payments(
    state: SessionState,
    platform: domain::Platform,
    profile_id_list: Option<Vec<id_type::ProfileId>>,
    constraints: api::PaymentListConstraints,
) -> RouterResponse<api::PaymentListResponse> {
    helpers::validate_payment_list_request(&constraints)?;
    let merchant_id = platform.get_processor().get_account().get_id();
    let db = state.store.as_ref();
    let payment_intents = helpers::filter_by_constraints(
        &state,
        &(constraints, profile_id_list).try_into()?,
        merchant_id,
        platform.get_processor().get_key_store(),
        platform.get_processor().get_account().storage_scheme,
    )
    .await
    .to_not_found_response(errors::ApiErrorResponse::PaymentNotFound)?;

    let collected_futures = payment_intents.into_iter().map(|pi| {
        async {
            match db
                .find_payment_attempt_by_payment_id_merchant_id_attempt_id(
                    &pi.payment_id,
                    merchant_id,
                    &pi.active_attempt.get_id(),
                    // since OLAP doesn't have KV. Force to get the data from PSQL.
                    storage_enums::MerchantStorageScheme::PostgresOnly,
                )
                .await
            {
                Ok(pa) => Some(Ok((pi, pa))),
                Err(error) => {
                    if matches!(
                        error.current_context(),
                        errors::StorageError::ValueNotFound(_)
                    ) {
                        logger::warn!(
                            ?error,
                            "payment_attempts missing for payment_id : {:?}",
                            pi.payment_id,
                        );
                        return None;
                    }
                    Some(Err(error))
                }
            }
        }
    });

    //If any of the response are Err, we will get Result<Err(_)>
    let pi_pa_tuple_vec: Result<Vec<(storage::PaymentIntent, storage::PaymentAttempt)>, _> =
        join_all(collected_futures)
            .await
            .into_iter()
            .flatten() //Will ignore `None`, will only flatten 1 level
            .collect::<Result<Vec<(storage::PaymentIntent, storage::PaymentAttempt)>, _>>();
    //Will collect responses in same order async, leading to sorted responses

    //Converting Intent-Attempt array to Response if no error
    let data: Vec<api::PaymentsResponse> = pi_pa_tuple_vec
        .change_context(errors::ApiErrorResponse::InternalServerError)?
        .into_iter()
        .map(ForeignFrom::foreign_from)
        .collect();

    Ok(services::ApplicationResponse::Json(
        api::PaymentListResponse {
            size: data.len(),
            data,
        },
    ))
}

#[cfg(all(feature = "v2", feature = "olap"))]
pub async fn list_payments(
    state: SessionState,
    platform: domain::Platform,
    constraints: api::PaymentListConstraints,
) -> RouterResponse<payments_api::PaymentListResponse> {
    common_utils::metrics::utils::record_operation_time(
        async {
            let limit = &constraints.limit;
            helpers::validate_payment_list_request_for_joins(*limit)?;
            let db: &dyn StorageInterface = state.store.as_ref();
            let fetch_constraints = constraints.clone().into();
            let list: Vec<(storage::PaymentIntent, Option<storage::PaymentAttempt>)> = db
                .get_filtered_payment_intents_attempt(
<<<<<<< HEAD
                    merchant_context.get_merchant_account().get_id(),
=======
                    &(&state).into(),
                    platform.get_processor().get_account().get_id(),
>>>>>>> dd527179
                    &fetch_constraints,
                    platform.get_processor().get_key_store(),
                    platform.get_processor().get_account().storage_scheme,
                )
                .await
                .to_not_found_response(errors::ApiErrorResponse::PaymentNotFound)?;
            let data: Vec<api_models::payments::PaymentsListResponseItem> =
                list.into_iter().map(ForeignFrom::foreign_from).collect();

            let active_attempt_ids = db
                .get_filtered_active_attempt_ids_for_total_count(
                    platform.get_processor().get_account().get_id(),
                    &fetch_constraints,
                    platform.get_processor().get_account().storage_scheme,
                )
                .await
                .to_not_found_response(errors::ApiErrorResponse::InternalServerError)
                .attach_printable("Error while retrieving active_attempt_ids for merchant")?;

            let total_count = if constraints.has_no_attempt_filters() {
                i64::try_from(active_attempt_ids.len())
                    .change_context(errors::ApiErrorResponse::InternalServerError)
                    .attach_printable("Error while converting from usize to i64")
            } else {
                let active_attempt_ids = active_attempt_ids
                    .into_iter()
                    .flatten()
                    .collect::<Vec<String>>();

                db.get_total_count_of_filtered_payment_attempts(
                    platform.get_processor().get_account().get_id(),
                    &active_attempt_ids,
                    constraints.connector,
                    constraints.payment_method_type,
                    constraints.payment_method_subtype,
                    constraints.authentication_type,
                    constraints.merchant_connector_id,
                    constraints.card_network,
                    platform.get_processor().get_account().storage_scheme,
                )
                .await
                .change_context(errors::ApiErrorResponse::InternalServerError)
                .attach_printable("Error while retrieving total count of payment attempts")
            }?;

            Ok(services::ApplicationResponse::Json(
                api_models::payments::PaymentListResponse {
                    count: data.len(),
                    total_count,
                    data,
                },
            ))
        },
        &metrics::PAYMENT_LIST_LATENCY,
        router_env::metric_attributes!((
            "merchant_id",
            platform.get_processor().get_account().get_id().clone()
        )),
    )
    .await
}

#[cfg(all(feature = "olap", feature = "v1"))]
pub async fn apply_filters_on_payments(
    state: SessionState,
    platform: domain::Platform,
    profile_id_list: Option<Vec<id_type::ProfileId>>,
    constraints: api::PaymentListFilterConstraints,
) -> RouterResponse<api::PaymentListResponseV2> {
    common_utils::metrics::utils::record_operation_time(
        async {
            let limit = &constraints.limit;
            helpers::validate_payment_list_request_for_joins(*limit)?;
            let db: &dyn StorageInterface = state.store.as_ref();
            let pi_fetch_constraints = (constraints.clone(), profile_id_list.clone()).try_into()?;
            let list: Vec<(storage::PaymentIntent, storage::PaymentAttempt)> = db
                .get_filtered_payment_intents_attempt(
<<<<<<< HEAD
                    merchant_context.get_merchant_account().get_id(),
=======
                    &(&state).into(),
                    platform.get_processor().get_account().get_id(),
>>>>>>> dd527179
                    &pi_fetch_constraints,
                    platform.get_processor().get_key_store(),
                    platform.get_processor().get_account().storage_scheme,
                )
                .await
                .to_not_found_response(errors::ApiErrorResponse::PaymentNotFound)?;
            let data: Vec<api::PaymentsResponse> =
                list.into_iter().map(ForeignFrom::foreign_from).collect();

            let active_attempt_ids = db
                .get_filtered_active_attempt_ids_for_total_count(
                    platform.get_processor().get_account().get_id(),
                    &pi_fetch_constraints,
                    platform.get_processor().get_account().storage_scheme,
                )
                .await
                .to_not_found_response(errors::ApiErrorResponse::InternalServerError)?;

            let total_count = if constraints.has_no_attempt_filters() {
                i64::try_from(active_attempt_ids.len())
                    .change_context(errors::ApiErrorResponse::InternalServerError)
                    .attach_printable("Error while converting from usize to i64")
            } else {
                db.get_total_count_of_filtered_payment_attempts(
                    platform.get_processor().get_account().get_id(),
                    &active_attempt_ids,
                    constraints.connector,
                    constraints.payment_method,
                    constraints.payment_method_type,
                    constraints.authentication_type,
                    constraints.merchant_connector_id,
                    constraints.card_network,
                    constraints.card_discovery,
                    platform.get_processor().get_account().storage_scheme,
                )
                .await
                .change_context(errors::ApiErrorResponse::InternalServerError)
            }?;

            Ok(services::ApplicationResponse::Json(
                api::PaymentListResponseV2 {
                    count: data.len(),
                    total_count,
                    data,
                },
            ))
        },
        &metrics::PAYMENT_LIST_LATENCY,
        router_env::metric_attributes!((
            "merchant_id",
            platform.get_processor().get_account().get_id().clone()
        )),
    )
    .await
}

#[cfg(all(feature = "olap", feature = "v1"))]
pub async fn get_filters_for_payments(
    state: SessionState,
    platform: domain::Platform,
    time_range: common_utils::types::TimeRange,
) -> RouterResponse<api::PaymentListFilters> {
    let db = state.store.as_ref();
    let pi = db
        .filter_payment_intents_by_time_range_constraints(
<<<<<<< HEAD
            merchant_context.get_merchant_account().get_id(),
=======
            &(&state).into(),
            platform.get_processor().get_account().get_id(),
>>>>>>> dd527179
            &time_range,
            platform.get_processor().get_key_store(),
            platform.get_processor().get_account().storage_scheme,
        )
        .await
        .to_not_found_response(errors::ApiErrorResponse::PaymentNotFound)?;

    let filters = db
        .get_filters_for_payments(
            pi.as_slice(),
            platform.get_processor().get_account().get_id(),
            // since OLAP doesn't have KV. Force to get the data from PSQL.
            storage_enums::MerchantStorageScheme::PostgresOnly,
        )
        .await
        .to_not_found_response(errors::ApiErrorResponse::PaymentNotFound)?;

    Ok(services::ApplicationResponse::Json(
        api::PaymentListFilters {
            connector: filters.connector,
            currency: filters.currency,
            status: filters.status,
            payment_method: filters.payment_method,
            payment_method_type: filters.payment_method_type,
            authentication_type: filters.authentication_type,
        },
    ))
}

#[cfg(feature = "olap")]
pub async fn get_payment_filters(
    state: SessionState,
    platform: domain::Platform,
    profile_id_list: Option<Vec<id_type::ProfileId>>,
) -> RouterResponse<api::PaymentListFiltersV2> {
    let merchant_connector_accounts = if let services::ApplicationResponse::Json(data) =
        super::admin::list_payment_connectors(
            state,
            platform.get_processor().get_account().get_id().to_owned(),
            profile_id_list,
        )
        .await?
    {
        data
    } else {
        return Err(errors::ApiErrorResponse::InternalServerError.into());
    };

    let mut connector_map: HashMap<String, Vec<MerchantConnectorInfo>> = HashMap::new();
    let mut payment_method_types_map: HashMap<
        enums::PaymentMethod,
        HashSet<enums::PaymentMethodType>,
    > = HashMap::new();

    // populate connector map
    merchant_connector_accounts
        .iter()
        .filter_map(|merchant_connector_account| {
            merchant_connector_account
                .connector_label
                .as_ref()
                .map(|label| {
                    let info = merchant_connector_account.to_merchant_connector_info(label);
                    (merchant_connector_account.get_connector_name(), info)
                })
        })
        .for_each(|(connector_name, info)| {
            connector_map
                .entry(connector_name.to_string())
                .or_default()
                .push(info);
        });

    // populate payment method type map
    merchant_connector_accounts
        .iter()
        .flat_map(|merchant_connector_account| {
            merchant_connector_account.payment_methods_enabled.as_ref()
        })
        .map(|payment_methods_enabled| {
            payment_methods_enabled
                .iter()
                .filter_map(|payment_method_enabled| {
                    payment_method_enabled
                        .get_payment_method_type()
                        .map(|types_vec| {
                            (
                                payment_method_enabled.get_payment_method(),
                                types_vec.clone(),
                            )
                        })
                })
        })
        .for_each(|payment_methods_enabled| {
            payment_methods_enabled.for_each(
                |(payment_method_option, payment_method_types_vec)| {
                    if let Some(payment_method) = payment_method_option {
                        payment_method_types_map
                            .entry(payment_method)
                            .or_default()
                            .extend(payment_method_types_vec.iter().filter_map(
                                |req_payment_method_types| {
                                    req_payment_method_types.get_payment_method_type()
                                },
                            ));
                    }
                },
            );
        });

    Ok(services::ApplicationResponse::Json(
        api::PaymentListFiltersV2 {
            connector: connector_map,
            currency: enums::Currency::iter().collect(),
            status: enums::IntentStatus::iter().collect(),
            payment_method: payment_method_types_map,
            authentication_type: enums::AuthenticationType::iter().collect(),
            card_network: enums::CardNetwork::iter().collect(),
            card_discovery: enums::CardDiscovery::iter().collect(),
        },
    ))
}

#[cfg(feature = "olap")]
pub async fn get_aggregates_for_payments(
    state: SessionState,
    platform: domain::Platform,
    profile_id_list: Option<Vec<id_type::ProfileId>>,
    time_range: common_utils::types::TimeRange,
) -> RouterResponse<api::PaymentsAggregateResponse> {
    let db = state.store.as_ref();
    let intent_status_with_count = db
        .get_intent_status_with_count(
            platform.get_processor().get_account().get_id(),
            profile_id_list,
            &time_range,
        )
        .await
        .to_not_found_response(errors::ApiErrorResponse::PaymentNotFound)?;

    let mut status_map: HashMap<enums::IntentStatus, i64> =
        intent_status_with_count.into_iter().collect();
    for status in enums::IntentStatus::iter() {
        status_map.entry(status).or_default();
    }

    Ok(services::ApplicationResponse::Json(
        api::PaymentsAggregateResponse {
            status_with_count: status_map,
        },
    ))
}

#[cfg(feature = "v1")]
pub async fn add_process_sync_task(
    db: &dyn StorageInterface,
    payment_attempt: &storage::PaymentAttempt,
    schedule_time: time::PrimitiveDateTime,
) -> CustomResult<(), errors::StorageError> {
    let tracking_data = api::PaymentsRetrieveRequest {
        force_sync: true,
        merchant_id: Some(payment_attempt.merchant_id.clone()),
        resource_id: api::PaymentIdType::PaymentAttemptId(payment_attempt.get_id().to_owned()),
        ..Default::default()
    };
    let runner = storage::ProcessTrackerRunner::PaymentsSyncWorkflow;
    let task = "PAYMENTS_SYNC";
    let tag = ["SYNC", "PAYMENT"];
    let process_tracker_id = pt_utils::get_process_tracker_id(
        runner,
        task,
        payment_attempt.get_id(),
        &payment_attempt.merchant_id,
    );
    let process_tracker_entry = storage::ProcessTrackerNew::new(
        process_tracker_id,
        task,
        runner,
        tag,
        tracking_data,
        None,
        schedule_time,
        common_types::consts::API_VERSION,
    )
    .map_err(errors::StorageError::from)?;

    db.insert_process(process_tracker_entry).await?;
    Ok(())
}

#[cfg(feature = "v2")]
pub async fn reset_process_sync_task(
    db: &dyn StorageInterface,
    payment_attempt: &storage::PaymentAttempt,
    schedule_time: time::PrimitiveDateTime,
) -> Result<(), errors::ProcessTrackerError> {
    todo!()
}

#[cfg(feature = "v1")]
pub async fn reset_process_sync_task(
    db: &dyn StorageInterface,
    payment_attempt: &storage::PaymentAttempt,
    schedule_time: time::PrimitiveDateTime,
) -> Result<(), errors::ProcessTrackerError> {
    let runner = storage::ProcessTrackerRunner::PaymentsSyncWorkflow;
    let task = "PAYMENTS_SYNC";
    let process_tracker_id = pt_utils::get_process_tracker_id(
        runner,
        task,
        payment_attempt.get_id(),
        &payment_attempt.merchant_id,
    );
    let psync_process = db
        .find_process_by_id(&process_tracker_id)
        .await?
        .ok_or(errors::ProcessTrackerError::ProcessFetchingFailed)?;
    db.as_scheduler()
        .reset_process(psync_process, schedule_time)
        .await?;
    Ok(())
}

#[cfg(feature = "v1")]
pub fn update_straight_through_routing<F, D>(
    payment_data: &mut D,
    request_straight_through: serde_json::Value,
) -> CustomResult<(), errors::ParsingError>
where
    F: Send + Clone,
    D: OperationSessionGetters<F> + OperationSessionSetters<F> + Send + Sync + Clone,
{
    let _: api_models::routing::StaticRoutingAlgorithm = request_straight_through
        .clone()
        .parse_value("RoutingAlgorithm")
        .attach_printable("Invalid straight through routing rules format")?;

    payment_data.set_straight_through_algorithm_in_payment_attempt(request_straight_through);

    Ok(())
}

#[cfg(feature = "v1")]
pub fn is_pre_network_tokenization_enabled(
    state: &SessionState,
    business_profile: &domain::Profile,
    customer_acceptance: Option<Secret<serde_json::Value>>,
    connector_name: enums::Connector,
) -> bool {
    let ntid_supported_connectors = &state
        .conf
        .network_transaction_id_supported_connectors
        .connector_list;

    let is_nt_supported_connector = ntid_supported_connectors.contains(&connector_name);

    business_profile.is_network_tokenization_enabled
        && business_profile.is_pre_network_tokenization_enabled
        && customer_acceptance.is_some()
        && is_nt_supported_connector
}

#[cfg(feature = "v1")]
pub async fn get_vault_operation_for_pre_network_tokenization(
    state: &SessionState,
    customer_id: id_type::CustomerId,
    card_data: &hyperswitch_domain_models::payment_method_data::Card,
) -> payments::VaultOperation {
    let pre_tokenization_response =
        tokenization::pre_payment_tokenization(state, customer_id, card_data)
            .await
            .ok();
    match pre_tokenization_response {
        Some((Some(token_response), Some(token_ref))) => {
            let token_data = domain::NetworkTokenData::from(token_response);
            let network_token_data_for_vault = payments::NetworkTokenDataForVault {
                network_token_data: token_data.clone(),
                network_token_req_ref_id: token_ref,
            };

            payments::VaultOperation::SaveCardAndNetworkTokenData(Box::new(
                payments::CardAndNetworkTokenDataForVault {
                    card_data: card_data.clone(),
                    network_token: network_token_data_for_vault.clone(),
                },
            ))
        }
        Some((None, Some(token_ref))) => {
            payments::VaultOperation::SaveCardData(payments::CardDataForVault {
                card_data: card_data.clone(),
                network_token_req_ref_id: Some(token_ref),
            })
        }
        _ => payments::VaultOperation::SaveCardData(payments::CardDataForVault {
            card_data: card_data.clone(),
            network_token_req_ref_id: None,
        }),
    }
}

#[cfg(feature = "v1")]
#[allow(clippy::too_many_arguments)]
pub async fn get_connector_choice<F, Req, D>(
    operation: &BoxedOperation<'_, F, Req, D>,
    state: &SessionState,
    req: &Req,
    platform: &domain::Platform,
    business_profile: &domain::Profile,
    payment_data: &mut D,
    eligible_connectors: Option<Vec<enums::RoutableConnectors>>,
    mandate_type: Option<api::MandateTransactionType>,
) -> RouterResult<Option<ConnectorCallType>>
where
    F: Send + Clone,
    D: OperationSessionGetters<F> + OperationSessionSetters<F> + Send + Sync + Clone,
{
    let connector_choice = operation
        .to_domain()?
        .get_connector(
            platform,
            &state.clone(),
            req,
            payment_data.get_payment_intent(),
        )
        .await?;

    let connector = if should_call_connector(operation, payment_data) {
        Some(match connector_choice {
            api::ConnectorChoice::SessionMultiple(connectors) => {
                let routing_output = perform_session_token_routing(
                    state.clone(),
                    platform,
                    business_profile,
                    payment_data,
                    connectors,
                )
                .await?;
                ConnectorCallType::SessionMultiple(routing_output)
            }

            api::ConnectorChoice::StraightThrough(straight_through) => {
                connector_selection(
                    state,
                    platform,
                    business_profile,
                    payment_data,
                    Some(straight_through),
                    eligible_connectors,
                    mandate_type,
                )
                .await?
            }

            api::ConnectorChoice::Decide => {
                connector_selection(
                    state,
                    platform,
                    business_profile,
                    payment_data,
                    None,
                    eligible_connectors,
                    mandate_type,
                )
                .await?
            }
        })
    } else if let api::ConnectorChoice::StraightThrough(algorithm) = connector_choice {
        update_straight_through_routing(payment_data, algorithm)
            .change_context(errors::ApiErrorResponse::InternalServerError)
            .attach_printable("Failed to update straight through routing algorithm")?;

        None
    } else {
        None
    };
    Ok(connector)
}

async fn get_eligible_connector_for_nti<T: core_routing::GetRoutableConnectorsForChoice, F, D>(
    state: &SessionState,
    key_store: &domain::MerchantKeyStore,
    payment_data: &D,
    connector_choice: T,
    business_profile: &domain::Profile,
) -> RouterResult<(
    api_models::payments::MandateReferenceId,
    hyperswitch_domain_models::payment_method_data::CardDetailsForNetworkTransactionId,
    api::ConnectorData,
)>
where
    F: Send + Clone,
    D: OperationSessionGetters<F> + OperationSessionSetters<F> + Send + Sync + Clone,
{
    // Since this flow will only be used in the MIT flow, recurring details are mandatory.
    let recurring_payment_details = payment_data
        .get_recurring_details()
        .ok_or(errors::ApiErrorResponse::IncorrectPaymentMethodConfiguration)
        .attach_printable("Failed to fetch recurring details for mit")?;

    let (mandate_reference_id, card_details_for_network_transaction_id)= hyperswitch_domain_models::payment_method_data::CardDetailsForNetworkTransactionId::get_nti_and_card_details_for_mit_flow(recurring_payment_details.clone()).get_required_value("network transaction id and card details").attach_printable("Failed to fetch network transaction id and card details for mit")?;

    helpers::validate_card_expiry(
        &card_details_for_network_transaction_id.card_exp_month,
        &card_details_for_network_transaction_id.card_exp_year,
    )?;

    let network_transaction_id_supported_connectors = &state
        .conf
        .network_transaction_id_supported_connectors
        .connector_list
        .iter()
        .map(|value| value.to_string())
        .collect::<HashSet<_>>();

    let eligible_connector_data_list = connector_choice
        .get_routable_connectors(&*state.store, business_profile)
        .await?
        .filter_network_transaction_id_flow_supported_connectors(
            network_transaction_id_supported_connectors.to_owned(),
        )
        .construct_dsl_and_perform_eligibility_analysis(
            state,
            key_store,
            payment_data,
            business_profile.get_id(),
        )
        .await
        .attach_printable("Failed to fetch eligible connector data")?;

    let eligible_connector_data = eligible_connector_data_list
        .first()
        .ok_or(errors::ApiErrorResponse::IncorrectPaymentMethodConfiguration)
        .attach_printable(
            "No eligible connector found for the network transaction id based mit flow",
        )?;
    Ok((
        mandate_reference_id,
        card_details_for_network_transaction_id,
        eligible_connector_data.clone(),
    ))
}

pub async fn set_eligible_connector_for_nti_in_payment_data<F, D>(
    state: &SessionState,
    business_profile: &domain::Profile,
    key_store: &domain::MerchantKeyStore,
    payment_data: &mut D,
    connector_choice: api::ConnectorChoice,
) -> RouterResult<api::ConnectorData>
where
    F: Send + Clone,
    D: OperationSessionGetters<F> + OperationSessionSetters<F> + Send + Sync + Clone,
{
    let (mandate_reference_id, card_details_for_network_transaction_id, eligible_connector_data) =
        match connector_choice {
            api::ConnectorChoice::StraightThrough(straight_through) => {
                get_eligible_connector_for_nti(
                    state,
                    key_store,
                    payment_data,
                    core_routing::StraightThroughAlgorithmTypeSingle(straight_through),
                    business_profile,
                )
                .await?
            }
            api::ConnectorChoice::Decide => {
                get_eligible_connector_for_nti(
                    state,
                    key_store,
                    payment_data,
                    core_routing::DecideConnector,
                    business_profile,
                )
                .await?
            }
            api::ConnectorChoice::SessionMultiple(_) => {
                Err(errors::ApiErrorResponse::InternalServerError).attach_printable(
                    "Invalid routing rule configured for nti and card details based mit flow",
                )?
            }
        };

    // Set the eligible connector in the attempt
    payment_data
        .set_connector_in_payment_attempt(Some(eligible_connector_data.connector_name.to_string()));

    // Set `NetworkMandateId` as the MandateId
    payment_data.set_mandate_id(payments_api::MandateIds {
        mandate_id: None,
        mandate_reference_id: Some(mandate_reference_id),
    });

    // Set the card details received in the recurring details within the payment method data.
    payment_data.set_payment_method_data(Some(
        hyperswitch_domain_models::payment_method_data::PaymentMethodData::CardDetailsForNetworkTransactionId(card_details_for_network_transaction_id),
    ));

    Ok(eligible_connector_data)
}

#[cfg(feature = "v1")]
#[allow(clippy::too_many_arguments)]
pub async fn connector_selection<F, D>(
    state: &SessionState,
    platform: &domain::Platform,
    business_profile: &domain::Profile,
    payment_data: &mut D,
    request_straight_through: Option<serde_json::Value>,
    eligible_connectors: Option<Vec<enums::RoutableConnectors>>,
    mandate_type: Option<api::MandateTransactionType>,
) -> RouterResult<ConnectorCallType>
where
    F: Send + Clone,
    D: OperationSessionGetters<F> + OperationSessionSetters<F> + Send + Sync + Clone,
{
    let request_straight_through: Option<api::routing::StraightThroughAlgorithm> =
        request_straight_through
            .map(|val| val.parse_value("RoutingAlgorithm"))
            .transpose()
            .change_context(errors::ApiErrorResponse::InternalServerError)
            .attach_printable("Invalid straight through routing rules format")?;

    let mut routing_data = storage::RoutingData {
        routed_through: payment_data.get_payment_attempt().connector.clone(),

        merchant_connector_id: payment_data
            .get_payment_attempt()
            .merchant_connector_id
            .clone(),

        algorithm: request_straight_through.clone(),
        routing_info: payment_data
            .get_payment_attempt()
            .straight_through_algorithm
            .clone()
            .map(|val| val.parse_value("PaymentRoutingInfo"))
            .transpose()
            .change_context(errors::ApiErrorResponse::InternalServerError)
            .attach_printable("Invalid straight through algorithm format found in payment attempt")?
            .unwrap_or(storage::PaymentRoutingInfo {
                algorithm: None,
                pre_routing_results: None,
            }),
    };

    let decided_connector = decide_connector(
        state.clone(),
        platform,
        business_profile,
        payment_data,
        request_straight_through,
        &mut routing_data,
        eligible_connectors,
        mandate_type,
    )
    .await?;

    let encoded_info = routing_data
        .routing_info
        .encode_to_value()
        .change_context(errors::ApiErrorResponse::InternalServerError)
        .attach_printable("error serializing payment routing info to serde value")?;

    payment_data.set_connector_in_payment_attempt(routing_data.routed_through);

    payment_data.set_merchant_connector_id_in_attempt(routing_data.merchant_connector_id);
    payment_data.set_straight_through_algorithm_in_payment_attempt(encoded_info);

    Ok(decided_connector)
}

#[cfg(feature = "v2")]
#[allow(clippy::too_many_arguments)]
pub async fn connector_selection<F, D>(
    state: &SessionState,
    platform: &domain::Platform,
    business_profile: &domain::Profile,
    payment_data: &mut D,
    mandate_type: Option<api::MandateTransactionType>,
) -> RouterResult<ConnectorCallType>
where
    F: Send + Clone,
    D: OperationSessionGetters<F> + OperationSessionSetters<F> + Send + Sync + Clone,
{
    let mut routing_data = storage::RoutingData {
        routed_through: payment_data.get_payment_attempt().connector.clone(),

        merchant_connector_id: payment_data
            .get_payment_attempt()
            .merchant_connector_id
            .clone(),
        pre_routing_connector_choice: payment_data.get_pre_routing_result().and_then(
            |pre_routing_results| {
                pre_routing_results
                    .get(&payment_data.get_payment_attempt().payment_method_subtype)
                    .cloned()
            },
        ),

        algorithm_requested: payment_data
            .get_payment_intent()
            .routing_algorithm_id
            .clone(),
    };

    let payment_dsl_input = core_routing::PaymentsDslInput::new(
        None,
        payment_data.get_payment_attempt(),
        payment_data.get_payment_intent(),
        payment_data.get_payment_method_data(),
        payment_data.get_address(),
        None,
        payment_data.get_currency(),
    );

    let decided_connector = decide_connector(
        state.clone(),
        platform,
        business_profile,
        &mut routing_data,
        payment_dsl_input,
        mandate_type,
    )
    .await?;

    payment_data.set_connector_in_payment_attempt(routing_data.routed_through);

    payment_data.set_merchant_connector_id_in_attempt(routing_data.merchant_connector_id);

    Ok(decided_connector)
}

#[allow(clippy::too_many_arguments)]
#[cfg(feature = "v2")]
pub async fn decide_connector(
    state: SessionState,
    platform: &domain::Platform,
    business_profile: &domain::Profile,
    routing_data: &mut storage::RoutingData,
    payment_dsl_input: core_routing::PaymentsDslInput<'_>,
    mandate_type: Option<api::MandateTransactionType>,
) -> RouterResult<ConnectorCallType> {
    // If the connector was already decided previously, use the same connector
    // This is in case of flows like payments_sync, payments_cancel where the successive operations
    // with the connector have to be made using the same connector account.

    let predetermined_info_cloned = routing_data
        .routed_through
        .as_ref()
        .zip(routing_data.merchant_connector_id.as_ref())
        .map(|(cn_ref, mci_ref)| (cn_ref.clone(), mci_ref.clone()));

    match (
        predetermined_info_cloned,
        routing_data.pre_routing_connector_choice.as_ref(),
    ) {
        // Condition 1: Connector was already decided previously
        (Some((owned_connector_name, owned_merchant_connector_id)), _) => {
            api::ConnectorData::get_connector_by_name(
                &state.conf.connectors,
                &owned_connector_name,
                api::GetToken::Connector,
                Some(owned_merchant_connector_id.clone()),
            )
            .change_context(errors::ApiErrorResponse::InternalServerError)
            .attach_printable("Invalid connector name received in 'routed_through'")
            .map(|connector_data| {
                routing_data.routed_through = Some(owned_connector_name);
                ConnectorCallType::PreDetermined(connector_data.into())
            })
        }
        // Condition 2: Pre-routing connector choice
        (None, Some(routable_connector_choice)) => {
            let routable_connector_list = match routable_connector_choice {
                storage::PreRoutingConnectorChoice::Single(routable_connector) => {
                    vec![routable_connector.clone()]
                }
                storage::PreRoutingConnectorChoice::Multiple(routable_connector_list) => {
                    routable_connector_list.clone()
                }
            };

            routable_connector_list
                .first()
                .ok_or_else(|| {
                    report!(errors::ApiErrorResponse::IncorrectPaymentMethodConfiguration)
                        .attach_printable("No first routable connector in pre_routing_connector_choice")
                })
                .and_then(|first_routable_connector| {
                    routing_data.routed_through = Some(first_routable_connector.connector.to_string());
                    routing_data
                        .merchant_connector_id
                        .clone_from(&first_routable_connector.merchant_connector_id);

                    let pre_routing_connector_data_list_result: RouterResult<Vec<api::ConnectorData>> = routable_connector_list
                        .iter()
                        .map(|connector_choice| {
                            api::ConnectorData::get_connector_by_name(
                                &state.conf.connectors,
                                &connector_choice.connector.to_string(),
                                api::GetToken::Connector,
                                connector_choice.merchant_connector_id.clone(),
                            )
                            .change_context(errors::ApiErrorResponse::InternalServerError)
                            .attach_printable("Invalid connector name received while processing pre_routing_connector_choice")
                        })
                        .collect::<Result<Vec<_>, _>>(); // Collects into RouterResult<Vec<ConnectorData>>

                    pre_routing_connector_data_list_result
                        .and_then(|list| {
                            list.first()
                                .cloned()
                                .ok_or_else(|| {
                                    report!(errors::ApiErrorResponse::IncorrectPaymentMethodConfiguration)
                                        .attach_printable("Empty pre_routing_connector_data_list after mapping")
                                })
                                .map(|first_data| ConnectorCallType::PreDetermined(first_data.into()))
                        })
                })
        }
        (None, None) => {
            route_connector_v2_for_payments(
                &state,
                platform,
                business_profile,
                payment_dsl_input,
                routing_data,
                mandate_type,
            )
            .await
        }
    }
}

#[allow(clippy::too_many_arguments)]
#[cfg(feature = "v1")]
pub async fn decide_connector<F, D>(
    state: SessionState,
    platform: &domain::Platform,
    business_profile: &domain::Profile,
    payment_data: &mut D,
    request_straight_through: Option<api::routing::StraightThroughAlgorithm>,
    routing_data: &mut storage::RoutingData,
    eligible_connectors: Option<Vec<enums::RoutableConnectors>>,
    mandate_type: Option<api::MandateTransactionType>,
) -> RouterResult<ConnectorCallType>
where
    F: Send + Clone,
    D: OperationSessionGetters<F> + OperationSessionSetters<F> + Send + Sync + Clone,
{
    // If the connector was already decided previously, use the same connector
    // This is in case of flows like payments_sync, payments_cancel where the successive operations
    // with the connector have to be made using the same connector account.
    if let Some(ref connector_name) = payment_data.get_payment_attempt().connector {
        // Connector was already decided previously, use the same connector
        let connector_data = api::ConnectorData::get_connector_by_name(
            &state.conf.connectors,
            connector_name,
            api::GetToken::Connector,
            payment_data
                .get_payment_attempt()
                .merchant_connector_id
                .clone(),
        )
        .change_context(errors::ApiErrorResponse::InternalServerError)
        .attach_printable("Invalid connector name received in 'routed_through'")?;

        routing_data.routed_through = Some(connector_name.clone());
        logger::debug!("euclid_routing: predetermined connector present in attempt");
        return Ok(ConnectorCallType::PreDetermined(connector_data.into()));
    }

    if let Some(mandate_connector_details) = payment_data.get_mandate_connector().as_ref() {
        let connector_data = api::ConnectorData::get_connector_by_name(
            &state.conf.connectors,
            &mandate_connector_details.connector,
            api::GetToken::Connector,
            mandate_connector_details.merchant_connector_id.clone(),
        )
        .change_context(errors::ApiErrorResponse::InternalServerError)
        .attach_printable("Invalid connector name received in 'routed_through'")?;

        routing_data.routed_through = Some(mandate_connector_details.connector.clone());

        routing_data
            .merchant_connector_id
            .clone_from(&mandate_connector_details.merchant_connector_id);

        logger::debug!("euclid_routing: predetermined mandate connector");
        return Ok(ConnectorCallType::PreDetermined(connector_data.into()));
    }

    if let Some((pre_routing_results, storage_pm_type)) =
        routing_data.routing_info.pre_routing_results.as_ref().zip(
            payment_data
                .get_payment_attempt()
                .payment_method_type
                .as_ref(),
        )
    {
        if let (Some(routable_connector_choice), None) = (
            pre_routing_results.get(storage_pm_type),
            &payment_data.get_token_data(),
        ) {
            let routable_connector_list = match routable_connector_choice {
                storage::PreRoutingConnectorChoice::Single(routable_connector) => {
                    vec![routable_connector.clone()]
                }
                storage::PreRoutingConnectorChoice::Multiple(routable_connector_list) => {
                    routable_connector_list.clone()
                }
            };

            let mut pre_routing_connector_data_list = vec![];

            let first_routable_connector = routable_connector_list
                .first()
                .ok_or(errors::ApiErrorResponse::IncorrectPaymentMethodConfiguration)?;

            routing_data.routed_through = Some(first_routable_connector.connector.to_string());

            routing_data
                .merchant_connector_id
                .clone_from(&first_routable_connector.merchant_connector_id);

            for connector_choice in routable_connector_list.clone() {
                let connector_data = api::ConnectorData::get_connector_by_name(
                    &state.conf.connectors,
                    &connector_choice.connector.to_string(),
                    api::GetToken::Connector,
                    connector_choice.merchant_connector_id.clone(),
                )
                .change_context(errors::ApiErrorResponse::InternalServerError)
                .attach_printable("Invalid connector name received")?
                .into();

                pre_routing_connector_data_list.push(connector_data);
            }

            #[cfg(feature = "retry")]
            let should_do_retry = retry::config_should_call_gsm(
                &*state.store,
                platform.get_processor().get_account().get_id(),
                business_profile,
            )
            .await;

            #[cfg(feature = "retry")]
            if payment_data.get_payment_attempt().payment_method_type
                == Some(storage_enums::PaymentMethodType::ApplePay)
                && should_do_retry
            {
                let retryable_connector_data = helpers::get_apple_pay_retryable_connectors(
                    &state,
                    platform,
                    payment_data,
                    &pre_routing_connector_data_list,
                    first_routable_connector
                        .merchant_connector_id
                        .clone()
                        .as_ref(),
                    business_profile.clone(),
                )
                .await?;

                if let Some(connector_data_list) = retryable_connector_data {
                    if connector_data_list.len() > 1 {
                        logger::info!("Constructed apple pay retryable connector list");
                        return Ok(ConnectorCallType::Retryable(connector_data_list));
                    }
                }
            }

            logger::debug!("euclid_routing: pre-routing connector present");

            let first_pre_routing_connector_data_list = pre_routing_connector_data_list
                .first()
                .ok_or(errors::ApiErrorResponse::IncorrectPaymentMethodConfiguration)?;

            helpers::override_setup_future_usage_to_on_session(&*state.store, payment_data).await?;

            return Ok(ConnectorCallType::PreDetermined(
                first_pre_routing_connector_data_list.clone(),
            ));
        }
    }

    if let Some(routing_algorithm) = request_straight_through {
        let (mut connectors, check_eligibility) = routing::perform_straight_through_routing(
            &routing_algorithm,
            payment_data.get_creds_identifier(),
        )
        .change_context(errors::ApiErrorResponse::InternalServerError)
        .attach_printable("Failed execution of straight through routing")?;

        payment_data.set_routing_approach_in_attempt(Some(
            common_enums::RoutingApproach::StraightThroughRouting,
        ));

        if check_eligibility {
            let transaction_data = core_routing::PaymentsDslInput::new(
                payment_data.get_setup_mandate(),
                payment_data.get_payment_attempt(),
                payment_data.get_payment_intent(),
                payment_data.get_payment_method_data(),
                payment_data.get_address(),
                payment_data.get_recurring_details(),
                payment_data.get_currency(),
            );

            connectors = routing::perform_eligibility_analysis_with_fallback(
                &state.clone(),
                platform.get_processor().get_key_store(),
                connectors,
                &TransactionData::Payment(transaction_data),
                eligible_connectors,
                business_profile,
            )
            .await
            .change_context(errors::ApiErrorResponse::InternalServerError)
            .attach_printable("failed eligibility analysis and fallback")?;
        }

        let connector_data = connectors
            .into_iter()
            .map(|conn| {
                api::ConnectorData::get_connector_by_name(
                    &state.conf.connectors,
                    &conn.connector.to_string(),
                    api::GetToken::Connector,
                    conn.merchant_connector_id.clone(),
                )
                .map(|connector_data| connector_data.into())
            })
            .collect::<CustomResult<Vec<_>, _>>()
            .change_context(errors::ApiErrorResponse::InternalServerError)
            .attach_printable("Invalid connector name received")?;

        logger::debug!("euclid_routing: straight through connector present");
        return decide_multiplex_connector_for_normal_or_recurring_payment(
            &state,
            payment_data,
            routing_data,
            connector_data,
            mandate_type,
            business_profile.is_connector_agnostic_mit_enabled,
            business_profile.is_network_tokenization_enabled,
        )
        .await;
    }

    if let Some(ref routing_algorithm) = routing_data.routing_info.algorithm {
        let (mut connectors, check_eligibility) = routing::perform_straight_through_routing(
            routing_algorithm,
            payment_data.get_creds_identifier(),
        )
        .change_context(errors::ApiErrorResponse::InternalServerError)
        .attach_printable("Failed execution of straight through routing")?;

        if check_eligibility {
            let transaction_data = core_routing::PaymentsDslInput::new(
                payment_data.get_setup_mandate(),
                payment_data.get_payment_attempt(),
                payment_data.get_payment_intent(),
                payment_data.get_payment_method_data(),
                payment_data.get_address(),
                payment_data.get_recurring_details(),
                payment_data.get_currency(),
            );

            connectors = routing::perform_eligibility_analysis_with_fallback(
                &state,
                platform.get_processor().get_key_store(),
                connectors,
                &TransactionData::Payment(transaction_data),
                eligible_connectors,
                business_profile,
            )
            .await
            .change_context(errors::ApiErrorResponse::InternalServerError)
            .attach_printable("failed eligibility analysis and fallback")?;
        }

        logger::debug!("euclid_routing: single connector present in algorithm data");
        let connector_data = connectors
            .into_iter()
            .map(|conn| {
                api::ConnectorData::get_connector_by_name(
                    &state.conf.connectors,
                    &conn.connector.to_string(),
                    api::GetToken::Connector,
                    conn.merchant_connector_id,
                )
                .map(|connector_data| connector_data.into())
            })
            .collect::<CustomResult<Vec<_>, _>>()
            .change_context(errors::ApiErrorResponse::InternalServerError)
            .attach_printable("Invalid connector name received")?;

        return decide_multiplex_connector_for_normal_or_recurring_payment(
            &state,
            payment_data,
            routing_data,
            connector_data,
            mandate_type,
            business_profile.is_connector_agnostic_mit_enabled,
            business_profile.is_network_tokenization_enabled,
        )
        .await;
    }

    let new_pd = payment_data.clone();
    let transaction_data = core_routing::PaymentsDslInput::new(
        new_pd.get_setup_mandate(),
        new_pd.get_payment_attempt(),
        new_pd.get_payment_intent(),
        new_pd.get_payment_method_data(),
        new_pd.get_address(),
        new_pd.get_recurring_details(),
        new_pd.get_currency(),
    );

    route_connector_v1_for_payments(
        &state,
        platform,
        business_profile,
        payment_data,
        transaction_data,
        routing_data,
        eligible_connectors,
        mandate_type,
    )
    .await
}

#[cfg(feature = "v1")]
#[allow(clippy::too_many_arguments)]
pub async fn decide_multiplex_connector_for_normal_or_recurring_payment<F: Clone, D>(
    state: &SessionState,
    payment_data: &mut D,
    routing_data: &mut storage::RoutingData,
    connectors: Vec<api::ConnectorRoutingData>,
    mandate_type: Option<api::MandateTransactionType>,
    is_connector_agnostic_mit_enabled: Option<bool>,
    is_network_tokenization_enabled: bool,
) -> RouterResult<ConnectorCallType>
where
    D: OperationSessionGetters<F> + OperationSessionSetters<F> + Send + Sync + Clone,
{
    match (
        payment_data.get_payment_intent().setup_future_usage,
        payment_data.get_token_data().as_ref(),
        payment_data.get_recurring_details().as_ref(),
        payment_data.get_payment_intent().off_session,
        mandate_type,
    ) {
        (
            Some(storage_enums::FutureUsage::OffSession),
            Some(_),
            None,
            None,
            Some(api::MandateTransactionType::RecurringMandateTransaction),
        )
        | (
            None,
            None,
            Some(RecurringDetails::PaymentMethodId(_)),
            Some(true),
            Some(api::MandateTransactionType::RecurringMandateTransaction),
        )
        | (None, Some(_), None, Some(true), _) => {
            logger::debug!("euclid_routing: performing routing for token-based MIT flow");

            let payment_method_info = payment_data
                .get_payment_method_info()
                .get_required_value("payment_method_info")?
                .clone();

            let retryable_connectors =
                join_all(connectors.into_iter().map(|connector_routing_data| {
                    let payment_method = payment_method_info.clone();
                    async move {
                        let action_types = get_all_action_types(
                            state,
                            is_connector_agnostic_mit_enabled,
                            is_network_tokenization_enabled,
                            &payment_method.clone(),
                            connector_routing_data.connector_data.clone(),
                        )
                        .await;

                        action_types
                            .into_iter()
                            .map(|action_type| api::ConnectorRoutingData {
                                connector_data: connector_routing_data.connector_data.clone(),
                                action_type: Some(action_type),
                                network: connector_routing_data.network.clone(),
                            })
                            .collect::<Vec<_>>()
                    }
                }))
                .await
                .into_iter()
                .flatten()
                .collect::<Vec<_>>();

            let chosen_connector_routing_data = retryable_connectors
                .first()
                .ok_or(errors::ApiErrorResponse::IncorrectPaymentMethodConfiguration)
                .attach_printable("no eligible connector found for token-based MIT payment")?;

            let mandate_reference_id = get_mandate_reference_id(
                chosen_connector_routing_data.action_type.clone(),
                chosen_connector_routing_data.clone(),
                payment_data,
                &payment_method_info,
            )?;

            routing_data.routed_through = Some(
                chosen_connector_routing_data
                    .connector_data
                    .connector_name
                    .to_string(),
            );

            routing_data.merchant_connector_id.clone_from(
                &chosen_connector_routing_data
                    .connector_data
                    .merchant_connector_id,
            );

            payment_data.set_mandate_id(payments_api::MandateIds {
                mandate_id: None,
                mandate_reference_id,
            });
            Ok(ConnectorCallType::Retryable(retryable_connectors))
        }
        (
            None,
            None,
            Some(RecurringDetails::ProcessorPaymentToken(_token)),
            Some(true),
            Some(api::MandateTransactionType::RecurringMandateTransaction),
        ) => {
            if let Some(connector) = connectors.first() {
                let connector = &connector.connector_data;
                routing_data.routed_through = Some(connector.connector_name.clone().to_string());
                routing_data
                    .merchant_connector_id
                    .clone_from(&connector.merchant_connector_id);
                Ok(ConnectorCallType::PreDetermined(
                    api::ConnectorData {
                        connector: connector.connector.clone(),
                        connector_name: connector.connector_name,
                        get_token: connector.get_token.clone(),
                        merchant_connector_id: connector.merchant_connector_id.clone(),
                    }
                    .into(),
                ))
            } else {
                logger::error!(
                    "euclid_routing: no eligible connector found for the ppt_mandate payment"
                );
                Err(errors::ApiErrorResponse::IncorrectPaymentMethodConfiguration.into())
            }
        }
        _ => {
            helpers::override_setup_future_usage_to_on_session(&*state.store, payment_data).await?;

            let first_choice = connectors
                .first()
                .ok_or(errors::ApiErrorResponse::IncorrectPaymentMethodConfiguration)
                .attach_printable("no eligible connector found for payment")?
                .clone();

            routing_data.routed_through =
                Some(first_choice.connector_data.connector_name.to_string());

            routing_data.merchant_connector_id = first_choice.connector_data.merchant_connector_id;

            Ok(ConnectorCallType::Retryable(connectors))
        }
    }
}

#[cfg(feature = "v1")]
pub fn get_mandate_reference_id<F: Clone, D>(
    action_type: Option<ActionType>,
    connector_routing_data: api::ConnectorRoutingData,
    payment_data: &mut D,
    payment_method_info: &domain::PaymentMethod,
) -> RouterResult<Option<api_models::payments::MandateReferenceId>>
where
    D: OperationSessionGetters<F> + OperationSessionSetters<F> + Send + Sync + Clone,
{
    let mandate_reference_id = match action_type {
        Some(ActionType::NetworkTokenWithNetworkTransactionId(network_token_data)) => {
            logger::info!("using network token with network_transaction_id for MIT flow");

            Some(payments_api::MandateReferenceId::NetworkTokenWithNTI(
                network_token_data.into(),
            ))
        }
        Some(ActionType::CardWithNetworkTransactionId(network_transaction_id)) => {
            logger::info!("using card with network_transaction_id for MIT flow");

            Some(payments_api::MandateReferenceId::NetworkMandateId(
                network_transaction_id,
            ))
        }
        Some(ActionType::ConnectorMandate(connector_mandate_details)) => {
            logger::info!("using connector_mandate_id for MIT flow");
            let merchant_connector_id = connector_routing_data
                .connector_data
                .merchant_connector_id
                .as_ref()
                .ok_or_else(|| {
                    report!(errors::ApiErrorResponse::IncorrectPaymentMethodConfiguration)
                        .attach_printable("No eligible connector found for token-based MIT flow: no connector mandate details")
                })?;

            let mandate_reference_record = connector_mandate_details
                .get(merchant_connector_id)
                .ok_or_else(|| {
                    report!(errors::ApiErrorResponse::IncorrectPaymentMethodConfiguration)
                        .attach_printable("No mandate record found for merchant connector ID")
                })?;

            if let Some(mandate_currency) =
                mandate_reference_record.original_payment_authorized_currency
            {
                if mandate_currency != payment_data.get_currency() {
                    return Err(report!(errors::ApiErrorResponse::MandateValidationFailed {
                        reason: "Cross currency mandates not supported".into(),
                    }));
                }
            }

            payment_data.set_recurring_mandate_payment_data(mandate_reference_record.into());

            Some(payments_api::MandateReferenceId::ConnectorMandateId(
                api_models::payments::ConnectorMandateReferenceId::new(
                    Some(mandate_reference_record.connector_mandate_id.clone()),
                    Some(payment_method_info.get_id().clone()),
                    None,
                    mandate_reference_record.mandate_metadata.clone(),
                    mandate_reference_record
                        .connector_mandate_request_reference_id
                        .clone(),
                    None,
                ),
            ))
        }
        None => None,
    };
    Ok(mandate_reference_id)
}

#[cfg(feature = "v1")]
#[allow(clippy::too_many_arguments)]
pub async fn decide_connector_for_normal_or_recurring_payment<F: Clone, D>(
    state: &SessionState,
    payment_data: &mut D,
    routing_data: &mut storage::RoutingData,
    connectors: Vec<api::ConnectorRoutingData>,
    is_connector_agnostic_mit_enabled: Option<bool>,
    payment_method_info: &domain::PaymentMethod,
) -> RouterResult<ConnectorCallType>
where
    D: OperationSessionGetters<F> + OperationSessionSetters<F> + Send + Sync + Clone,
{
    let connector_common_mandate_details = payment_method_info
        .get_common_mandate_reference()
        .change_context(errors::ApiErrorResponse::InternalServerError)
        .attach_printable("Failed to get the common mandate reference")?;

    let connector_mandate_details = connector_common_mandate_details.payments.clone();

    let mut connector_choice = None;

    for connector_info in connectors {
        let connector_data = connector_info.connector_data;
        let merchant_connector_id = connector_data
            .merchant_connector_id
            .as_ref()
            .ok_or(errors::ApiErrorResponse::InternalServerError)
            .attach_printable("Failed to find the merchant connector id")?;
        if connector_mandate_details
            .clone()
            .map(|connector_mandate_details| {
                connector_mandate_details.contains_key(merchant_connector_id)
            })
            .unwrap_or(false)
        {
            logger::info!("euclid_routing: using connector_mandate_id for MIT flow");
            if let Some(merchant_connector_id) = connector_data.merchant_connector_id.as_ref() {
                if let Some(mandate_reference_record) = connector_mandate_details.clone()
                        .get_required_value("connector_mandate_details")
                            .change_context(errors::ApiErrorResponse::IncorrectPaymentMethodConfiguration)
                            .attach_printable("no eligible connector found for token-based MIT flow since there were no connector mandate details")?
                            .get(merchant_connector_id)
                        {
                            common_utils::fp_utils::when(
                                mandate_reference_record
                                    .original_payment_authorized_currency
                                    .map(|mandate_currency| mandate_currency != payment_data.get_currency())
                                    .unwrap_or(false),
                                || {
                                    Err(report!(errors::ApiErrorResponse::MandateValidationFailed {
                                        reason: "cross currency mandates not supported".into()
                                    }))
                                },
                            )?;
                            let mandate_reference_id = Some(payments_api::MandateReferenceId::ConnectorMandateId(
                                api_models::payments::ConnectorMandateReferenceId::new(
                                    Some(mandate_reference_record.connector_mandate_id.clone()),
                                    Some(payment_method_info.get_id().clone()),
                                    // update_history
                                    None,
                                    mandate_reference_record.mandate_metadata.clone(),
                                    mandate_reference_record.connector_mandate_request_reference_id.clone(),
                                    None
                                )
                            ));
                            payment_data.set_recurring_mandate_payment_data(
                                mandate_reference_record.into(),
                            );
                            connector_choice = Some((connector_data, mandate_reference_id.clone()));
                            break;
                        }
            }
        } else if is_network_transaction_id_flow(
            state,
            is_connector_agnostic_mit_enabled,
            connector_data.connector_name,
            payment_method_info,
        ) {
            logger::info!("using network_transaction_id for MIT flow");
            let network_transaction_id = payment_method_info
                .network_transaction_id
                .as_ref()
                .ok_or(errors::ApiErrorResponse::InternalServerError)
                .attach_printable("Failed to fetch the network transaction id")?;

            let mandate_reference_id = Some(payments_api::MandateReferenceId::NetworkMandateId(
                network_transaction_id.to_string(),
            ));

            connector_choice = Some((connector_data, mandate_reference_id.clone()));
            break;
        } else {
            continue;
        }
    }

    let (chosen_connector_data, mandate_reference_id) = connector_choice
        .get_required_value("connector_choice")
        .change_context(errors::ApiErrorResponse::IncorrectPaymentMethodConfiguration)
        .attach_printable("no eligible connector found for token-based MIT payment")?;

    routing_data.routed_through = Some(chosen_connector_data.connector_name.to_string());

    routing_data
        .merchant_connector_id
        .clone_from(&chosen_connector_data.merchant_connector_id);

    payment_data.set_mandate_id(payments_api::MandateIds {
        mandate_id: None,
        mandate_reference_id,
    });

    Ok(ConnectorCallType::PreDetermined(
        chosen_connector_data.into(),
    ))
}

pub fn filter_ntid_supported_connectors(
    connectors: Vec<api::ConnectorRoutingData>,
    ntid_supported_connectors: &HashSet<enums::Connector>,
) -> Vec<api::ConnectorRoutingData> {
    connectors
        .into_iter()
        .filter(|data| ntid_supported_connectors.contains(&data.connector_data.connector_name))
        .collect()
}

#[derive(Debug, serde::Deserialize, serde::Serialize, Clone, Eq, PartialEq)]
pub struct NetworkTokenExpiry {
    pub token_exp_month: Option<Secret<String>>,
    pub token_exp_year: Option<Secret<String>>,
}

#[derive(Debug, serde::Deserialize, serde::Serialize, Clone, Eq, PartialEq)]
pub struct NTWithNTIRef {
    pub network_transaction_id: String,
    pub token_exp_month: Option<Secret<String>>,
    pub token_exp_year: Option<Secret<String>>,
}

impl From<NTWithNTIRef> for payments_api::NetworkTokenWithNTIRef {
    fn from(network_token_data: NTWithNTIRef) -> Self {
        Self {
            network_transaction_id: network_token_data.network_transaction_id,
            token_exp_month: network_token_data.token_exp_month,
            token_exp_year: network_token_data.token_exp_year,
        }
    }
}

// This represents the recurring details of a connector which will be used for retries
#[derive(Debug, serde::Deserialize, serde::Serialize, Clone)]
pub enum ActionType {
    NetworkTokenWithNetworkTransactionId(NTWithNTIRef),
    CardWithNetworkTransactionId(String), // Network Transaction Id
    #[cfg(feature = "v1")]
    ConnectorMandate(hyperswitch_domain_models::mandates::PaymentsMandateReference),
}

pub fn filter_network_tokenization_supported_connectors(
    connectors: Vec<api::ConnectorRoutingData>,
    network_tokenization_supported_connectors: &HashSet<enums::Connector>,
) -> Vec<api::ConnectorRoutingData> {
    connectors
        .into_iter()
        .filter(|data| {
            network_tokenization_supported_connectors.contains(&data.connector_data.connector_name)
        })
        .collect()
}

#[cfg(feature = "v1")]
#[derive(Default)]
pub struct ActionTypesBuilder {
    action_types: Vec<ActionType>,
}

#[cfg(feature = "v1")]
impl ActionTypesBuilder {
    pub fn new() -> Self {
        Self {
            action_types: Vec::new(),
        }
    }

    pub fn with_mandate_flow(
        mut self,
        is_mandate_flow: bool,
        connector_mandate_details: Option<
            hyperswitch_domain_models::mandates::PaymentsMandateReference,
        >,
    ) -> Self {
        if is_mandate_flow {
            self.action_types.extend(
                connector_mandate_details
                    .map(|details| ActionType::ConnectorMandate(details.to_owned())),
            );
        }
        self
    }

    pub async fn with_network_tokenization(
        mut self,
        state: &SessionState,
        is_network_token_with_ntid_flow: IsNtWithNtiFlow,
        is_nt_with_ntid_supported_connector: bool,
        payment_method_info: &domain::PaymentMethod,
    ) -> Self {
        match is_network_token_with_ntid_flow {
            IsNtWithNtiFlow::NtWithNtiSupported(network_transaction_id)
                if is_nt_with_ntid_supported_connector =>
            {
                self.action_types.extend(
                    network_tokenization::do_status_check_for_network_token(
                        state,
                        payment_method_info,
                    )
                    .await
                    .inspect_err(|e| {
                        logger::error!("Status check for network token failed: {:?}", e)
                    })
                    .ok()
                    .map(|(token_exp_month, token_exp_year)| {
                        ActionType::NetworkTokenWithNetworkTransactionId(NTWithNTIRef {
                            token_exp_month,
                            token_exp_year,
                            network_transaction_id,
                        })
                    }),
                );
            }
            _ => (),
        }
        self
    }

    pub fn with_card_network_transaction_id(
        mut self,
        is_card_with_ntid_flow: bool,
        payment_method_info: &domain::PaymentMethod,
    ) -> Self {
        if is_card_with_ntid_flow {
            self.action_types.extend(
                payment_method_info
                    .network_transaction_id
                    .as_ref()
                    .map(|ntid| ActionType::CardWithNetworkTransactionId(ntid.clone())),
            );
        }
        self
    }

    pub fn build(self) -> Vec<ActionType> {
        self.action_types
    }
}

#[cfg(feature = "v1")]
pub async fn get_all_action_types(
    state: &SessionState,
    is_connector_agnostic_mit_enabled: Option<bool>,
    is_network_tokenization_enabled: bool,
    payment_method_info: &domain::PaymentMethod,
    connector: api::ConnectorData,
) -> Vec<ActionType> {
    let merchant_connector_id = connector.merchant_connector_id.as_ref();

    //fetch connectors that support ntid flow
    let ntid_supported_connectors = &state
        .conf
        .network_transaction_id_supported_connectors
        .connector_list;

    //fetch connectors that support network tokenization flow
    let network_tokenization_supported_connectors = &state
        .conf
        .network_tokenization_supported_connectors
        .connector_list;

    let is_network_token_with_ntid_flow = is_network_token_with_network_transaction_id_flow(
        is_connector_agnostic_mit_enabled,
        is_network_tokenization_enabled,
        payment_method_info,
    );
    let is_card_with_ntid_flow = is_network_transaction_id_flow(
        state,
        is_connector_agnostic_mit_enabled,
        connector.connector_name,
        payment_method_info,
    );
    let payments_mandate_reference = payment_method_info
        .get_common_mandate_reference()
        .map_err(|err| {
            logger::warn!("Error getting connector mandate details: {:?}", err);
            err
        })
        .ok()
        .and_then(|details| details.payments);

    let is_mandate_flow = payments_mandate_reference
        .clone()
        .zip(merchant_connector_id)
        .map(|(details, merchant_connector_id)| details.contains_key(merchant_connector_id))
        .unwrap_or(false);

    let is_nt_with_ntid_supported_connector = ntid_supported_connectors
        .contains(&connector.connector_name)
        && network_tokenization_supported_connectors.contains(&connector.connector_name);

    ActionTypesBuilder::new()
        .with_mandate_flow(is_mandate_flow, payments_mandate_reference)
        .with_network_tokenization(
            state,
            is_network_token_with_ntid_flow,
            is_nt_with_ntid_supported_connector,
            payment_method_info,
        )
        .await
        .with_card_network_transaction_id(is_card_with_ntid_flow, payment_method_info)
        .build()
}

pub fn is_network_transaction_id_flow(
    state: &SessionState,
    is_connector_agnostic_mit_enabled: Option<bool>,
    connector: enums::Connector,
    payment_method_info: &domain::PaymentMethod,
) -> bool {
    let ntid_supported_connectors = &state
        .conf
        .network_transaction_id_supported_connectors
        .connector_list;

    is_connector_agnostic_mit_enabled == Some(true)
        && payment_method_info.get_payment_method_type() == Some(storage_enums::PaymentMethod::Card)
        && ntid_supported_connectors.contains(&connector)
        && payment_method_info.network_transaction_id.is_some()
}

#[derive(Debug, serde::Deserialize, serde::Serialize, Clone, Eq, PartialEq)]
pub enum IsNtWithNtiFlow {
    NtWithNtiSupported(String), //Network token with Network transaction id supported flow
    NTWithNTINotSupported,      //Network token with Network transaction id not supported
}

pub fn is_network_token_with_network_transaction_id_flow(
    is_connector_agnostic_mit_enabled: Option<bool>,
    is_network_tokenization_enabled: bool,
    payment_method_info: &domain::PaymentMethod,
) -> IsNtWithNtiFlow {
    match (
        is_connector_agnostic_mit_enabled,
        is_network_tokenization_enabled,
        payment_method_info.get_payment_method_type(),
        payment_method_info.network_transaction_id.clone(),
        payment_method_info.network_token_locker_id.is_some(),
        payment_method_info
            .network_token_requestor_reference_id
            .is_some(),
    ) {
        (
            Some(true),
            true,
            Some(storage_enums::PaymentMethod::Card),
            Some(network_transaction_id),
            true,
            true,
        ) => IsNtWithNtiFlow::NtWithNtiSupported(network_transaction_id),
        _ => IsNtWithNtiFlow::NTWithNTINotSupported,
    }
}

pub fn should_add_task_to_process_tracker<F: Clone, D: OperationSessionGetters<F>>(
    payment_data: &D,
) -> bool {
    let connector = payment_data.get_payment_attempt().connector.as_deref();

    !matches!(
        (
            payment_data.get_payment_attempt().get_payment_method(),
            connector
        ),
        (
            Some(storage_enums::PaymentMethod::BankTransfer),
            Some("stripe")
        )
    )
}

#[cfg(feature = "v1")]
pub async fn perform_session_token_routing<F, D>(
    state: SessionState,
    platform: &domain::Platform,
    business_profile: &domain::Profile,
    payment_data: &mut D,
    connectors: api::SessionConnectorDatas,
) -> RouterResult<api::SessionConnectorDatas>
where
    F: Clone,
    D: OperationSessionGetters<F> + OperationSessionSetters<F>,
{
    let chosen = connectors.apply_filter_for_session_routing();
    let sfr = SessionFlowRoutingInput {
        state: &state,
        country: payment_data
            .get_address()
            .get_payment_method_billing()
            .and_then(|address| address.address.as_ref())
            .and_then(|details| details.country),
        key_store: platform.get_processor().get_key_store(),
        merchant_account: platform.get_processor().get_account(),
        payment_attempt: payment_data.get_payment_attempt(),
        payment_intent: payment_data.get_payment_intent(),
        chosen,
    };
    let (result, routing_approach) = self_routing::perform_session_flow_routing(
        sfr,
        business_profile,
        &enums::TransactionType::Payment,
    )
    .await
    .change_context(errors::ApiErrorResponse::InternalServerError)
    .attach_printable("error performing session flow routing")?;

    payment_data.set_routing_approach_in_attempt(routing_approach);

    let final_list = connectors.filter_and_validate_for_session_flow(&result)?;

    Ok(final_list)
}

pub struct SessionTokenRoutingResult {
    pub final_result: api::SessionConnectorDatas,
    pub routing_result:
        FxHashMap<common_enums::PaymentMethodType, Vec<api::routing::SessionRoutingChoice>>,
}
#[cfg(feature = "v2")]
pub async fn perform_session_token_routing<F, D>(
    state: SessionState,
    business_profile: &domain::Profile,
    platform: domain::Platform,
    payment_data: &D,
    connectors: api::SessionConnectorDatas,
) -> RouterResult<SessionTokenRoutingResult>
where
    F: Clone,
    D: OperationSessionGetters<F>,
{
    let chosen = connectors.apply_filter_for_session_routing();
    let sfr = SessionFlowRoutingInput {
        country: payment_data
            .get_payment_intent()
            .billing_address
            .as_ref()
            .and_then(|address| address.get_inner().address.as_ref())
            .and_then(|details| details.country),
        payment_intent: payment_data.get_payment_intent(),

        chosen,
    };
    let result = self_routing::perform_session_flow_routing(
        &state,
        platform.get_processor().get_key_store(),
        sfr,
        business_profile,
        &enums::TransactionType::Payment,
    )
    .await
    .change_context(errors::ApiErrorResponse::InternalServerError)
    .attach_printable("error performing session flow routing")?;

    let final_list = connectors.filter_and_validate_for_session_flow(&result)?;
    Ok(SessionTokenRoutingResult {
        final_result: final_list,
        routing_result: result,
    })
}

#[cfg(feature = "v2")]
#[allow(clippy::too_many_arguments)]
pub async fn route_connector_v2_for_payments(
    state: &SessionState,
    platform: &domain::Platform,
    business_profile: &domain::Profile,
    transaction_data: core_routing::PaymentsDslInput<'_>,
    routing_data: &mut storage::RoutingData,
    _mandate_type: Option<api::MandateTransactionType>,
) -> RouterResult<ConnectorCallType> {
    let routing_algorithm_id = routing_data
        .algorithm_requested
        .as_ref()
        .or(business_profile.routing_algorithm_id.as_ref());

    let (connectors, _) = routing::perform_static_routing_v1(
        state,
        platform.get_processor().get_account().get_id(),
        routing_algorithm_id,
        business_profile,
        &TransactionData::Payment(transaction_data.clone()),
    )
    .await
    .change_context(errors::ApiErrorResponse::InternalServerError)?;

    let connectors = routing::perform_eligibility_analysis_with_fallback(
        &state.clone(),
        platform.get_processor().get_key_store(),
        connectors,
        &TransactionData::Payment(transaction_data),
        None,
        business_profile,
    )
    .await
    .change_context(errors::ApiErrorResponse::InternalServerError)
    .attach_printable("failed eligibility analysis and fallback")?;

    connectors
        .first()
        .map(|conn| {
            routing_data.routed_through = Some(conn.connector.to_string());
            routing_data.merchant_connector_id = conn.merchant_connector_id.clone();
            api::ConnectorData::get_connector_by_name(
                &state.conf.connectors,
                &conn.connector.to_string(),
                api::GetToken::Connector,
                conn.merchant_connector_id.clone(),
            )
        })
        .ok_or(errors::ApiErrorResponse::IncorrectPaymentMethodConfiguration)?
        .map(|connector_data| ConnectorCallType::PreDetermined(connector_data.into()))
}

#[cfg(feature = "v1")]
#[allow(clippy::too_many_arguments)]
pub async fn route_connector_v1_for_payments<F, D>(
    state: &SessionState,
    platform: &domain::Platform,
    business_profile: &domain::Profile,
    payment_data: &mut D,
    transaction_data: core_routing::PaymentsDslInput<'_>,
    routing_data: &mut storage::RoutingData,
    eligible_connectors: Option<Vec<enums::RoutableConnectors>>,
    mandate_type: Option<api::MandateTransactionType>,
) -> RouterResult<ConnectorCallType>
where
    F: Send + Clone,
    D: OperationSessionGetters<F> + OperationSessionSetters<F> + Send + Sync + Clone,
{
    let routing_algorithm_id = {
        let routing_algorithm = business_profile.routing_algorithm.clone();

        let algorithm_ref = routing_algorithm
            .map(|ra| ra.parse_value::<api::routing::RoutingAlgorithmRef>("RoutingAlgorithmRef"))
            .transpose()
            .change_context(errors::ApiErrorResponse::InternalServerError)
            .attach_printable("Could not decode merchant routing algorithm ref")?
            .unwrap_or_default();
        algorithm_ref.algorithm_id
    };

    let (connectors, routing_approach) = routing::perform_static_routing_v1(
        state,
        platform.get_processor().get_account().get_id(),
        routing_algorithm_id.as_ref(),
        business_profile,
        &TransactionData::Payment(transaction_data.clone()),
    )
    .await
    .change_context(errors::ApiErrorResponse::InternalServerError)?;

    payment_data.set_routing_approach_in_attempt(routing_approach);

    #[cfg(all(feature = "v1", feature = "dynamic_routing"))]
    let payment_attempt = transaction_data.payment_attempt.clone();

    let connectors = routing::perform_eligibility_analysis_with_fallback(
        &state.clone(),
        platform.get_processor().get_key_store(),
        connectors,
        &TransactionData::Payment(transaction_data),
        eligible_connectors,
        business_profile,
    )
    .await
    .change_context(errors::ApiErrorResponse::InternalServerError)
    .attach_printable("failed eligibility analysis and fallback")?;

    // dynamic success based connector selection
    #[cfg(all(feature = "v1", feature = "dynamic_routing"))]
    let connectors = if let Some(algo) = business_profile.dynamic_routing_algorithm.clone() {
        let dynamic_routing_config: api_models::routing::DynamicRoutingAlgorithmRef = algo
            .parse_value("DynamicRoutingAlgorithmRef")
            .change_context(errors::ApiErrorResponse::InternalServerError)
            .attach_printable("unable to deserialize DynamicRoutingAlgorithmRef from JSON")?;
        let dynamic_split = api_models::routing::RoutingVolumeSplit {
            routing_type: api_models::routing::RoutingType::Dynamic,
            split: dynamic_routing_config
                .dynamic_routing_volume_split
                .unwrap_or_default(),
        };
        let static_split: api_models::routing::RoutingVolumeSplit =
            api_models::routing::RoutingVolumeSplit {
                routing_type: api_models::routing::RoutingType::Static,
                split: consts::DYNAMIC_ROUTING_MAX_VOLUME
                    - dynamic_routing_config
                        .dynamic_routing_volume_split
                        .unwrap_or_default(),
            };
        let volume_split_vec = vec![dynamic_split, static_split];
        let routing_choice = routing::perform_dynamic_routing_volume_split(volume_split_vec, None)
            .change_context(errors::ApiErrorResponse::InternalServerError)
            .attach_printable("failed to perform volume split on routing type")?;

        if routing_choice.routing_type.is_dynamic_routing() {
            if state.conf.open_router.dynamic_routing_enabled {
                routing::perform_dynamic_routing_with_open_router(
                    state,
                    connectors.clone(),
                    business_profile,
                    payment_attempt,
                    payment_data,
                )
                .await
                .map_err(|e| logger::error!(open_routing_error=?e))
                .unwrap_or(connectors)
            } else {
                let dynamic_routing_config_params_interpolator =
                    routing_helpers::DynamicRoutingConfigParamsInterpolator::new(
                        payment_data.get_payment_attempt().payment_method,
                        payment_data.get_payment_attempt().payment_method_type,
                        payment_data.get_payment_attempt().authentication_type,
                        payment_data.get_payment_attempt().currency,
                        payment_data
                            .get_billing_address()
                            .and_then(|address| address.address)
                            .and_then(|address| address.country),
                        payment_data
                            .get_payment_attempt()
                            .payment_method_data
                            .as_ref()
                            .and_then(|data| data.as_object())
                            .and_then(|card| card.get("card"))
                            .and_then(|data| data.as_object())
                            .and_then(|card| card.get("card_network"))
                            .and_then(|network| network.as_str())
                            .map(|network| network.to_string()),
                        payment_data
                            .get_payment_attempt()
                            .payment_method_data
                            .as_ref()
                            .and_then(|data| data.as_object())
                            .and_then(|card| card.get("card"))
                            .and_then(|data| data.as_object())
                            .and_then(|card| card.get("card_isin"))
                            .and_then(|card_isin| card_isin.as_str())
                            .map(|card_isin| card_isin.to_string()),
                    );

                routing::perform_dynamic_routing_with_intelligent_router(
                    state,
                    connectors.clone(),
                    business_profile,
                    dynamic_routing_config_params_interpolator,
                    payment_data,
                )
                .await
                .map_err(|e| logger::error!(dynamic_routing_error=?e))
                .unwrap_or(connectors)
            }
        } else {
            connectors
        }
    } else {
        connectors
    };

    let connector_data = connectors
        .into_iter()
        .map(|conn| {
            api::ConnectorData::get_connector_by_name(
                &state.conf.connectors,
                &conn.connector.to_string(),
                api::GetToken::Connector,
                conn.merchant_connector_id,
            )
            .map(|connector_data| connector_data.into())
        })
        .collect::<CustomResult<Vec<_>, _>>()
        .change_context(errors::ApiErrorResponse::InternalServerError)
        .attach_printable("Invalid connector name received")?;

    decide_multiplex_connector_for_normal_or_recurring_payment(
        state,
        payment_data,
        routing_data,
        connector_data,
        mandate_type,
        business_profile.is_connector_agnostic_mit_enabled,
        business_profile.is_network_tokenization_enabled,
    )
    .await
}

#[cfg(feature = "payouts")]
#[cfg(feature = "v2")]
#[allow(clippy::too_many_arguments)]
pub async fn route_connector_v1_for_payouts(
    state: &SessionState,
    platform: &domain::Platform,
    business_profile: &domain::Profile,
    transaction_data: &payouts::PayoutData,
    routing_data: &mut storage::RoutingData,
    eligible_connectors: Option<Vec<enums::RoutableConnectors>>,
) -> RouterResult<ConnectorCallType> {
    todo!()
}

#[cfg(feature = "payouts")]
#[cfg(feature = "v1")]
#[allow(clippy::too_many_arguments)]
pub async fn route_connector_v1_for_payouts(
    state: &SessionState,
    platform: &domain::Platform,
    business_profile: &domain::Profile,
    transaction_data: &payouts::PayoutData,
    routing_data: &mut storage::RoutingData,
    eligible_connectors: Option<Vec<enums::RoutableConnectors>>,
) -> RouterResult<ConnectorCallType> {
    let routing_algorithm_id = {
        let routing_algorithm = business_profile.payout_routing_algorithm.clone();

        let algorithm_ref = routing_algorithm
            .map(|ra| ra.parse_value::<api::routing::RoutingAlgorithmRef>("RoutingAlgorithmRef"))
            .transpose()
            .change_context(errors::ApiErrorResponse::InternalServerError)
            .attach_printable("Could not decode merchant routing algorithm ref")?
            .unwrap_or_default();
        algorithm_ref.algorithm_id
    };

    let (connectors, _) = routing::perform_static_routing_v1(
        state,
        platform.get_processor().get_account().get_id(),
        routing_algorithm_id.as_ref(),
        business_profile,
        &TransactionData::Payout(transaction_data),
    )
    .await
    .change_context(errors::ApiErrorResponse::InternalServerError)?;
    let connectors = routing::perform_eligibility_analysis_with_fallback(
        &state.clone(),
        platform.get_processor().get_key_store(),
        connectors,
        &TransactionData::Payout(transaction_data),
        eligible_connectors,
        business_profile,
    )
    .await
    .change_context(errors::ApiErrorResponse::InternalServerError)
    .attach_printable("failed eligibility analysis and fallback")?;
    let first_connector_choice = connectors
        .first()
        .ok_or(errors::ApiErrorResponse::IncorrectPaymentMethodConfiguration)
        .attach_printable("Empty connector list returned")?
        .clone();

    let connector_data = connectors
        .into_iter()
        .map(|conn| {
            api::ConnectorData::get_connector_by_name(
                &state.conf.connectors,
                &conn.connector.to_string(),
                api::GetToken::Connector,
                conn.merchant_connector_id,
            )
            .map(|connector_data| connector_data.into())
        })
        .collect::<CustomResult<Vec<_>, _>>()
        .change_context(errors::ApiErrorResponse::InternalServerError)
        .attach_printable("Invalid connector name received")?;

    routing_data.routed_through = Some(first_connector_choice.connector.to_string());

    routing_data.merchant_connector_id = first_connector_choice.merchant_connector_id;

    Ok(ConnectorCallType::Retryable(connector_data))
}

#[cfg(feature = "v2")]
pub async fn payment_external_authentication(
    _state: SessionState,
    _platform: domain::Platform,
    _req: api_models::payments::PaymentsExternalAuthenticationRequest,
) -> RouterResponse<api_models::payments::PaymentsExternalAuthenticationResponse> {
    todo!()
}

#[cfg(feature = "v1")]
#[instrument(skip_all)]
pub async fn payment_external_authentication<F: Clone + Sync>(
    state: SessionState,
    platform: domain::Platform,
    req: api_models::payments::PaymentsExternalAuthenticationRequest,
) -> RouterResponse<api_models::payments::PaymentsExternalAuthenticationResponse> {
    use super::unified_authentication_service::types::ExternalAuthentication;
    use crate::core::unified_authentication_service::{
        types::UnifiedAuthenticationService, utils::external_authentication_update_trackers,
    };

    let db = &*state.store;

    let merchant_id = platform.get_processor().get_account().get_id();
    let storage_scheme = platform.get_processor().get_account().storage_scheme;
    let payment_id = req.payment_id;
    let payment_intent = db
        .find_payment_intent_by_payment_id_merchant_id(
            &payment_id,
            merchant_id,
            platform.get_processor().get_key_store(),
            storage_scheme,
        )
        .await
        .to_not_found_response(errors::ApiErrorResponse::PaymentNotFound)?;
    let attempt_id = payment_intent.active_attempt.get_id().clone();
    let payment_attempt = db
        .find_payment_attempt_by_payment_id_merchant_id_attempt_id(
            &payment_intent.payment_id,
            merchant_id,
            &attempt_id.clone(),
            storage_scheme,
        )
        .await
        .to_not_found_response(errors::ApiErrorResponse::PaymentNotFound)?;
    if payment_attempt.external_three_ds_authentication_attempted != Some(true) {
        Err(errors::ApiErrorResponse::PreconditionFailed {
            message:
                "You cannot authenticate this payment because payment_attempt.external_three_ds_authentication_attempted is false".to_owned(),
        })?
    }
    helpers::validate_payment_status_against_allowed_statuses(
        payment_intent.status,
        &[storage_enums::IntentStatus::RequiresCustomerAction],
        "authenticate",
    )?;

    let optional_customer = match &payment_intent.customer_id {
        Some(customer_id) => Some(
            state
                .store
                .find_customer_by_customer_id_merchant_id(
                    customer_id,
                    platform.get_processor().get_account().get_id(),
                    platform.get_processor().get_key_store(),
                    storage_scheme,
                )
                .await
                .change_context(errors::ApiErrorResponse::InternalServerError)
                .attach_printable_lazy(|| {
                    format!("error while finding customer with customer_id {customer_id:?}")
                })?,
        ),
        None => None,
    };

    let profile_id = payment_intent
        .profile_id
        .as_ref()
        .get_required_value("profile_id")
        .change_context(errors::ApiErrorResponse::InternalServerError)
        .attach_printable("'profile_id' not set in payment intent")?;
    let currency = payment_attempt.currency.get_required_value("currency")?;
    let amount = payment_attempt.get_total_amount();
    let shipping_address = helpers::create_or_find_address_for_payment_by_request(
        &state,
        None,
        payment_intent.shipping_address_id.as_deref(),
        merchant_id,
        payment_intent.customer_id.as_ref(),
        platform.get_processor().get_key_store(),
        &payment_intent.payment_id,
        storage_scheme,
    )
    .await?;
    let billing_address = helpers::create_or_find_address_for_payment_by_request(
        &state,
        None,
        payment_attempt
            .payment_method_billing_address_id
            .as_deref()
            .or(payment_intent.billing_address_id.as_deref()),
        merchant_id,
        payment_intent.customer_id.as_ref(),
        platform.get_processor().get_key_store(),
        &payment_intent.payment_id,
        storage_scheme,
    )
    .await?;
    let authentication_connector = payment_attempt
        .authentication_connector
        .clone()
        .ok_or(errors::ApiErrorResponse::InternalServerError)
        .attach_printable("authentication_connector not found in payment_attempt")?;
    let merchant_connector_account = helpers::get_merchant_connector_account(
        &state,
        merchant_id,
        None,
        platform.get_processor().get_key_store(),
        profile_id,
        authentication_connector.as_str(),
        None,
    )
    .await?;
    let authentication = db
        .find_authentication_by_merchant_id_authentication_id(
            merchant_id,
            &payment_attempt
                .authentication_id
                .clone()
                .ok_or(errors::ApiErrorResponse::InternalServerError)
                .attach_printable("missing authentication_id in payment_attempt")?,
        )
        .await
        .to_not_found_response(errors::ApiErrorResponse::InternalServerError)
        .attach_printable("Error while fetching authentication record")?;

    let business_profile = state
        .store
<<<<<<< HEAD
        .find_business_profile_by_profile_id(merchant_context.get_merchant_key_store(), profile_id)
=======
        .find_business_profile_by_profile_id(
            key_manager_state,
            platform.get_processor().get_key_store(),
            profile_id,
        )
>>>>>>> dd527179
        .await
        .change_context(errors::ApiErrorResponse::ProfileNotFound {
            id: profile_id.get_string_repr().to_owned(),
        })?;

    let payment_method_details = helpers::get_payment_method_details_from_payment_token(
        &state,
        &payment_attempt,
        &payment_intent,
        platform.get_processor().get_key_store(),
        storage_scheme,
    )
    .await?
    .ok_or(errors::ApiErrorResponse::InternalServerError)
    .attach_printable("missing payment_method_details")?;
    let browser_info: Option<BrowserInformation> = payment_attempt
        .browser_info
        .clone()
        .map(|browser_information| browser_information.parse_value("BrowserInformation"))
        .transpose()
        .change_context(errors::ApiErrorResponse::InvalidDataValue {
            field_name: "browser_info",
        })?;
    let payment_connector_name = payment_attempt
        .connector
        .as_ref()
        .ok_or(errors::ApiErrorResponse::InternalServerError)
        .attach_printable("missing connector in payment_attempt")?;
    let return_url = Some(helpers::create_authorize_url(
        &state.base_url,
        &payment_attempt.clone(),
        payment_connector_name,
    ));
    let mca_id_option = merchant_connector_account.get_mca_id(); // Bind temporary value
    let merchant_connector_account_id_or_connector_name = mca_id_option
        .as_ref()
        .map(|mca_id| mca_id.get_string_repr())
        .unwrap_or(&authentication_connector);

    let webhook_url = helpers::create_webhook_url(
        &state.base_url,
        merchant_id,
        merchant_connector_account_id_or_connector_name,
    );

    let authentication_details = business_profile
        .authentication_connector_details
        .clone()
        .get_required_value("authentication_connector_details")
        .attach_printable("authentication_connector_details not configured by the merchant")?;

    let authentication_response = if helpers::is_merchant_eligible_authentication_service(
        platform.get_processor().get_account().get_id(),
        &state,
    )
    .await?
    {
        let auth_response =
            <ExternalAuthentication as UnifiedAuthenticationService>::authentication(
                &state,
                &business_profile,
                &payment_method_details.1,
                browser_info,
                Some(amount),
                Some(currency),
                authentication::MessageCategory::Payment,
                req.device_channel,
                authentication.clone(),
                return_url,
                req.sdk_information,
                req.threeds_method_comp_ind,
                optional_customer.and_then(|customer| customer.email.map(pii::Email::from)),
                webhook_url,
                &merchant_connector_account,
                &authentication_connector,
                Some(payment_intent.payment_id),
                authentication.force_3ds_challenge,
                authentication.psd2_sca_exemption_type,
            )
            .await?;
        let authentication = external_authentication_update_trackers(
            &state,
            auth_response,
            authentication.clone(),
            None,
            platform.get_processor().get_key_store(),
            None,
            None,
            None,
            None,
        )
        .await?;
        authentication::AuthenticationResponse::try_from(authentication)?
    } else {
        Box::pin(authentication_core::perform_authentication(
            &state,
            business_profile.merchant_id,
            authentication_connector,
            payment_method_details.0,
            payment_method_details.1,
            billing_address
                .as_ref()
                .map(|address| address.into())
                .ok_or(errors::ApiErrorResponse::MissingRequiredField {
                    field_name: "billing_address",
                })?,
            shipping_address.as_ref().map(|address| address.into()),
            browser_info,
            merchant_connector_account,
            Some(amount),
            Some(currency),
            authentication::MessageCategory::Payment,
            req.device_channel,
            authentication,
            return_url,
            req.sdk_information,
            req.threeds_method_comp_ind,
            optional_customer.and_then(|customer| customer.email.map(pii::Email::from)),
            webhook_url,
            authentication_details.three_ds_requestor_url.clone(),
            payment_intent.psd2_sca_exemption_type,
            payment_intent.payment_id,
            payment_intent.force_3ds_challenge_trigger.unwrap_or(false),
            platform.get_processor().get_key_store(),
        ))
        .await?
    };
    Ok(services::ApplicationResponse::Json(
        api_models::payments::PaymentsExternalAuthenticationResponse {
            transaction_status: authentication_response.trans_status,
            acs_url: authentication_response
                .acs_url
                .as_ref()
                .map(ToString::to_string),
            challenge_request: authentication_response.challenge_request,
            // If challenge_request_key is None, we send "creq" as a static value which is standard 3DS challenge form field name
            challenge_request_key: authentication_response
                .challenge_request_key
                .or(Some(consts::CREQ_CHALLENGE_REQUEST_KEY.to_string())),
            acs_reference_number: authentication_response.acs_reference_number,
            acs_trans_id: authentication_response.acs_trans_id,
            three_dsserver_trans_id: authentication_response.three_dsserver_trans_id,
            acs_signed_content: authentication_response.acs_signed_content,
            three_ds_requestor_url: authentication_details.three_ds_requestor_url,
            three_ds_requestor_app_url: authentication_details.three_ds_requestor_app_url,
        },
    ))
}

#[instrument(skip_all)]
#[cfg(feature = "v2")]
pub async fn payment_start_redirection(
    state: SessionState,
    platform: domain::Platform,
    req: api_models::payments::PaymentStartRedirectionRequest,
) -> RouterResponse<serde_json::Value> {
    let db = &*state.store;

    let storage_scheme = platform.get_processor().get_account().storage_scheme;

    let payment_intent = db
        .find_payment_intent_by_id(
            &req.id,
            platform.get_processor().get_key_store(),
            storage_scheme,
        )
        .await
        .to_not_found_response(errors::ApiErrorResponse::PaymentNotFound)?;

    //TODO: send valid html error pages in this case, or atleast redirect to valid html error pages
    utils::when(
        payment_intent.status != storage_enums::IntentStatus::RequiresCustomerAction,
        || {
            Err(errors::ApiErrorResponse::PaymentUnexpectedState {
                current_flow: "PaymentStartRedirection".to_string(),
                field_name: "status".to_string(),
                current_value: payment_intent.status.to_string(),
                states: ["requires_customer_action".to_string()].join(", "),
            })
        },
    )?;

    let payment_attempt = db
        .find_payment_attempt_by_id(
<<<<<<< HEAD
            merchant_context.get_merchant_key_store(),
=======
            key_manager_state,
            platform.get_processor().get_key_store(),
>>>>>>> dd527179
            payment_intent
                .active_attempt_id
                .as_ref()
                .ok_or(errors::ApiErrorResponse::InternalServerError)
                .attach_printable("missing active attempt in payment_intent")?,
            storage_scheme,
        )
        .await
        .change_context(errors::ApiErrorResponse::InternalServerError)
        .attach_printable("Error while fetching payment_attempt")?;
    let redirection_data = payment_attempt
        .redirection_data
        .clone()
        .ok_or(errors::ApiErrorResponse::InternalServerError)
        .attach_printable("missing authentication_data in payment_attempt")?;

    Ok(services::ApplicationResponse::Form(Box::new(
        services::RedirectionFormData {
            redirect_form: redirection_data,
            payment_method_data: None,
            amount: payment_attempt.amount_details.get_net_amount().to_string(),
            currency: payment_intent.amount_details.currency.to_string(),
        },
    )))
}

#[instrument(skip_all)]
pub async fn get_extended_card_info(
    state: SessionState,
    merchant_id: id_type::MerchantId,
    payment_id: id_type::PaymentId,
) -> RouterResponse<payments_api::ExtendedCardInfoResponse> {
    let redis_conn = state
        .store
        .get_redis_conn()
        .change_context(errors::ApiErrorResponse::InternalServerError)
        .attach_printable("Failed to get redis connection")?;

    let key = helpers::get_redis_key_for_extended_card_info(&merchant_id, &payment_id);
    let payload = redis_conn
        .get_key::<String>(&key.into())
        .await
        .change_context(errors::ApiErrorResponse::ExtendedCardInfoNotFound)?;

    Ok(services::ApplicationResponse::Json(
        payments_api::ExtendedCardInfoResponse { payload },
    ))
}

#[cfg(all(feature = "olap", feature = "v1"))]
pub async fn payments_manual_update(
    state: SessionState,
    req: api_models::payments::PaymentsManualUpdateRequest,
) -> RouterResponse<api_models::payments::PaymentsManualUpdateResponse> {
    let api_models::payments::PaymentsManualUpdateRequest {
        payment_id,
        attempt_id,
        merchant_id,
        attempt_status,
        error_code,
        error_message,
        error_reason,
        connector_transaction_id,
        amount_capturable,
    } = req;
    let key_store = state
        .store
        .get_merchant_key_store_by_merchant_id(
            &merchant_id,
            &state.store.get_master_key().to_vec().into(),
        )
        .await
        .to_not_found_response(errors::ApiErrorResponse::MerchantAccountNotFound)
        .attach_printable("Error while fetching the key store by merchant_id")?;
    let merchant_account = state
        .store
        .find_merchant_account_by_merchant_id(&merchant_id, &key_store)
        .await
        .to_not_found_response(errors::ApiErrorResponse::MerchantAccountNotFound)
        .attach_printable("Error while fetching the merchant_account by merchant_id")?;
    let payment_attempt = state
        .store
        .find_payment_attempt_by_payment_id_merchant_id_attempt_id(
            &payment_id,
            &merchant_id,
            &attempt_id.clone(),
            merchant_account.storage_scheme,
        )
        .await
        .to_not_found_response(errors::ApiErrorResponse::PaymentNotFound)
        .attach_printable(
            "Error while fetching the payment_attempt by payment_id, merchant_id and attempt_id",
        )?;

    if let Some(amount_capturable) = amount_capturable {
        utils::when(
            amount_capturable > payment_attempt.net_amount.get_total_amount(),
            || {
                Err(errors::ApiErrorResponse::InvalidRequestData {
                    message: "amount_capturable should be less than or equal to amount".to_string(),
                })
            },
        )?;
    }

    let payment_intent = state
        .store
        .find_payment_intent_by_payment_id_merchant_id(
            &payment_id,
            merchant_account.get_id(),
            &key_store,
            merchant_account.storage_scheme,
        )
        .await
        .to_not_found_response(errors::ApiErrorResponse::PaymentNotFound)
        .attach_printable("Error while fetching the payment_intent by payment_id, merchant_id")?;

    let option_gsm = if let Some(((code, message), connector_name)) = error_code
        .as_ref()
        .zip(error_message.as_ref())
        .zip(payment_attempt.connector.as_ref())
    {
        helpers::get_gsm_record(
            &state,
            Some(code.to_string()),
            Some(message.to_string()),
            connector_name.to_string(),
            // We need to get the unified_code and unified_message of the Authorize flow
            "Authorize".to_string(),
        )
        .await
    } else {
        None
    };
    // Update the payment_attempt
    let attempt_update = storage::PaymentAttemptUpdate::ManualUpdate {
        status: attempt_status,
        error_code,
        error_message,
        error_reason,
        updated_by: merchant_account.storage_scheme.to_string(),
        unified_code: option_gsm.as_ref().and_then(|gsm| gsm.unified_code.clone()),
        unified_message: option_gsm.and_then(|gsm| gsm.unified_message),
        connector_transaction_id,
        amount_capturable,
    };
    let updated_payment_attempt = state
        .store
        .update_payment_attempt_with_attempt_id(
            payment_attempt.clone(),
            attempt_update,
            merchant_account.storage_scheme,
        )
        .await
        .to_not_found_response(errors::ApiErrorResponse::PaymentNotFound)
        .attach_printable("Error while updating the payment_attempt")?;
    // If the payment_attempt is active attempt for an intent, update the intent status
    if payment_intent.active_attempt.get_id() == payment_attempt.attempt_id {
        let intent_status = enums::IntentStatus::foreign_from(updated_payment_attempt.status);
        let payment_intent_update = storage::PaymentIntentUpdate::ManualUpdate {
            status: Some(intent_status),
            updated_by: merchant_account.storage_scheme.to_string(),
        };
        state
            .store
            .update_payment_intent(
                payment_intent,
                payment_intent_update,
                &key_store,
                merchant_account.storage_scheme,
            )
            .await
            .to_not_found_response(errors::ApiErrorResponse::PaymentNotFound)
            .attach_printable("Error while updating payment_intent")?;
    }
    Ok(services::ApplicationResponse::Json(
        api_models::payments::PaymentsManualUpdateResponse {
            payment_id: updated_payment_attempt.payment_id,
            attempt_id: updated_payment_attempt.attempt_id,
            merchant_id: updated_payment_attempt.merchant_id,
            attempt_status: updated_payment_attempt.status,
            error_code: updated_payment_attempt.error_code,
            error_message: updated_payment_attempt.error_message,
            error_reason: updated_payment_attempt.error_reason,
            connector_transaction_id: updated_payment_attempt.connector_transaction_id,
            amount_capturable: Some(updated_payment_attempt.amount_capturable),
        },
    ))
}

// Trait for Eligibility Checks
#[cfg(feature = "v1")]
#[async_trait::async_trait]
trait EligibilityCheck {
    type Output;

    // Determine if the check should be run based on the runtime checks
    async fn should_run(
        &self,
        state: &SessionState,
        platform: &domain::Platform,
    ) -> CustomResult<bool, errors::ApiErrorResponse>;

    // Run the actual check and return the SDK Next Action if applicable
    async fn execute_check(
        &self,
        state: &SessionState,
        platform: &domain::Platform,
        payment_elgibility_data: &PaymentEligibilityData,
        business_profile: &domain::Profile,
    ) -> CustomResult<Self::Output, errors::ApiErrorResponse>;

    fn transform(output: Self::Output) -> Option<api_models::payments::SdkNextAction>;
}

// Result of an Eligibility Check
#[cfg(feature = "v1")]
#[derive(Debug, Clone)]
pub enum CheckResult {
    Allow,
    Deny { message: String },
}

#[cfg(feature = "v1")]
impl From<CheckResult> for Option<api_models::payments::SdkNextAction> {
    fn from(result: CheckResult) -> Self {
        match result {
            CheckResult::Allow => None,
            CheckResult::Deny { message } => Some(api_models::payments::SdkNextAction {
                next_action: api_models::payments::NextActionCall::Deny { message },
            }),
        }
    }
}

// Perform Blocklist Check for the Card Number provided in Payment Method Data
#[cfg(feature = "v1")]
struct BlockListCheck;

#[cfg(feature = "v1")]
#[async_trait::async_trait]
impl EligibilityCheck for BlockListCheck {
    type Output = CheckResult;

    async fn should_run(
        &self,
        state: &SessionState,
        platform: &domain::Platform,
    ) -> CustomResult<bool, errors::ApiErrorResponse> {
        let merchant_id = platform.get_processor().get_account().get_id();
        let blocklist_enabled_key = merchant_id.get_blocklist_guard_key();
        let blocklist_guard_enabled = state
            .store
            .find_config_by_key_unwrap_or(&blocklist_enabled_key, Some("false".to_string()))
            .await;

        Ok(match blocklist_guard_enabled {
            Ok(config) => serde_json::from_str(&config.config).unwrap_or(false),

            // If it is not present in db we are defaulting it to false
            Err(inner) => {
                if !inner.current_context().is_db_not_found() {
                    logger::error!("Error fetching guard blocklist enabled config {:?}", inner);
                }
                false
            }
        })
    }

    async fn execute_check(
        &self,
        state: &SessionState,
        platform: &domain::Platform,
        payment_elgibility_data: &PaymentEligibilityData,
        _business_profile: &domain::Profile,
    ) -> CustomResult<CheckResult, errors::ApiErrorResponse> {
        let should_payment_be_blocked = blocklist_utils::should_payment_be_blocked(
            state,
            platform,
            &payment_elgibility_data.payment_method_data,
        )
        .await?;
        if should_payment_be_blocked {
            Ok(CheckResult::Deny {
                message: "Card number is blocklisted".to_string(),
            })
        } else {
            Ok(CheckResult::Allow)
        }
    }

    fn transform(output: CheckResult) -> Option<api_models::payments::SdkNextAction> {
        output.into()
    }
}

// Perform Card Testing Gaurd Check
#[cfg(feature = "v1")]
struct CardTestingCheck;

#[cfg(feature = "v1")]
#[async_trait::async_trait]
impl EligibilityCheck for CardTestingCheck {
    type Output = CheckResult;

    async fn should_run(
        &self,
        _state: &SessionState,
        _platform: &domain::Platform,
    ) -> CustomResult<bool, errors::ApiErrorResponse> {
        // This check is always run as there is no runtime config enablement
        Ok(true)
    }

    async fn execute_check(
        &self,
        state: &SessionState,
        _platform: &domain::Platform,
        payment_elgibility_data: &PaymentEligibilityData,
        business_profile: &domain::Profile,
    ) -> CustomResult<CheckResult, errors::ApiErrorResponse> {
        match &payment_elgibility_data.payment_method_data {
            Some(domain::PaymentMethodData::Card(card)) => {
                match card_testing_guard_utils::validate_card_testing_guard_checks(
                    state,
                    payment_elgibility_data
                        .browser_info
                        .as_ref()
                        .map(|browser_info| browser_info.peek()),
                    card.card_number.clone(),
                    &payment_elgibility_data.payment_intent.customer_id,
                    business_profile,
                )
                .await
                {
                    // If validation succeeds, allow the payment
                    Ok(_) => Ok(CheckResult::Allow),
                    // If validation fails, check the error type
                    Err(e) => match e.current_context() {
                        // If it's a PreconditionFailed error, deny with message
                        errors::ApiErrorResponse::PreconditionFailed { message } => {
                            Ok(CheckResult::Deny {
                                message: message.to_string(),
                            })
                        }
                        // For any other error, propagate it
                        _ => Err(e),
                    },
                }
            }
            // If payment method is not card, allow
            _ => Ok(CheckResult::Allow),
        }
    }

    fn transform(output: CheckResult) -> Option<api_models::payments::SdkNextAction> {
        output.into()
    }
}

// Eligibility Pipeline to run all the eligibility checks in sequence
#[cfg(feature = "v1")]
pub struct EligibilityHandler {
    state: SessionState,
    platform: domain::Platform,
    payment_eligibility_data: PaymentEligibilityData,
    business_profile: domain::Profile,
}

#[cfg(feature = "v1")]
impl EligibilityHandler {
    fn new(
        state: SessionState,
        platform: domain::Platform,
        payment_eligibility_data: PaymentEligibilityData,
        business_profile: domain::Profile,
    ) -> Self {
        Self {
            state,
            platform,
            payment_eligibility_data,
            business_profile,
        }
    }

    async fn run_check<C: EligibilityCheck>(
        &self,
        check: C,
    ) -> CustomResult<Option<api_models::payments::SdkNextAction>, errors::ApiErrorResponse> {
        let should_run = check.should_run(&self.state, &self.platform).await?;
        Ok(match should_run {
            true => check
                .execute_check(
                    &self.state,
                    &self.platform,
                    &self.payment_eligibility_data,
                    &self.business_profile,
                )
                .await
                .map(C::transform)?,
            false => None,
        })
    }
}

#[cfg(all(feature = "oltp", feature = "v1"))]
pub async fn payments_submit_eligibility(
    state: SessionState,
    platform: domain::Platform,
    req: api_models::payments::PaymentsEligibilityRequest,
    payment_id: id_type::PaymentId,
) -> RouterResponse<api_models::payments::PaymentsEligibilityResponse> {
    let payment_eligibility_data =
        PaymentEligibilityData::from_request(&state, &platform, &req).await?;
    let profile_id = payment_eligibility_data
        .payment_intent
        .profile_id
        .clone()
        .ok_or(errors::ApiErrorResponse::InternalServerError)
        .attach_printable("'profile_id' not set in payment intent")?;
    let business_profile = state
        .store
<<<<<<< HEAD
        .find_business_profile_by_profile_id(merchant_context.get_merchant_key_store(), &profile_id)
=======
        .find_business_profile_by_profile_id(
            key_manager_state,
            platform.get_processor().get_key_store(),
            &profile_id,
        )
>>>>>>> dd527179
        .await
        .to_not_found_response(errors::ApiErrorResponse::ProfileNotFound {
            id: profile_id.get_string_repr().to_owned(),
        })?;
    let eligibility_handler =
        EligibilityHandler::new(state, platform, payment_eligibility_data, business_profile);
    // Run the checks in sequence, short-circuiting on the first that returns a next action
    let sdk_next_action = eligibility_handler
        .run_check(BlockListCheck)
        .await
        .transpose()
        .async_or_else(|| async {
            eligibility_handler
                .run_check(CardTestingCheck)
                .await
                .transpose()
        })
        .await
        .transpose()?
        .unwrap_or(api_models::payments::SdkNextAction {
            next_action: api_models::payments::NextActionCall::Confirm,
        });
    Ok(services::ApplicationResponse::Json(
        api_models::payments::PaymentsEligibilityResponse {
            payment_id,
            sdk_next_action,
        },
    ))
}

pub trait PaymentMethodChecker<F> {
    fn should_update_in_post_update_tracker(&self) -> bool;
    fn should_update_in_update_tracker(&self) -> bool;
}
#[cfg(feature = "v1")]
impl<F: Clone> PaymentMethodChecker<F> for PaymentData<F> {
    fn should_update_in_post_update_tracker(&self) -> bool {
        let payment_method_type = self
            .payment_intent
            .tax_details
            .as_ref()
            .and_then(|tax_details| tax_details.payment_method_type.as_ref().map(|pmt| pmt.pmt));

        matches!(
            payment_method_type,
            Some(storage_enums::PaymentMethodType::Paypal)
        )
    }

    fn should_update_in_update_tracker(&self) -> bool {
        let payment_method_type = self
            .payment_intent
            .tax_details
            .as_ref()
            .and_then(|tax_details| tax_details.payment_method_type.as_ref().map(|pmt| pmt.pmt));

        matches!(
            payment_method_type,
            Some(storage_enums::PaymentMethodType::ApplePay)
                | Some(storage_enums::PaymentMethodType::GooglePay)
        )
    }
}

pub trait OperationSessionGetters<F> {
    fn get_payment_attempt(&self) -> &storage::PaymentAttempt;
    #[cfg(feature = "v2")]
    fn list_payments_attempts(&self) -> &Vec<storage::PaymentAttempt>;
    fn get_payment_intent(&self) -> &storage::PaymentIntent;
    #[cfg(feature = "v2")]
    fn get_client_secret(&self) -> &Option<Secret<String>>;
    fn get_payment_method_info(&self) -> Option<&domain::PaymentMethod>;
    fn get_payment_method_token(&self) -> Option<&PaymentMethodToken>;
    fn get_mandate_id(&self) -> Option<&payments_api::MandateIds>;
    fn get_address(&self) -> &PaymentAddress;
    fn get_creds_identifier(&self) -> Option<&str>;
    fn get_token(&self) -> Option<&str>;
    fn get_multiple_capture_data(&self) -> Option<&types::MultipleCaptureData>;
    fn get_payment_link_data(&self) -> Option<api_models::payments::PaymentLinkResponse>;
    fn get_ephemeral_key(&self) -> Option<ephemeral_key::EphemeralKey>;
    fn get_setup_mandate(&self) -> Option<&MandateData>;
    fn get_poll_config(&self) -> Option<router_types::PollConfig>;
    fn get_authentication(
        &self,
    ) -> Option<&hyperswitch_domain_models::router_request_types::authentication::AuthenticationStore>;
    fn get_frm_message(&self) -> Option<FraudCheck>;
    fn get_refunds(&self) -> Vec<diesel_refund::Refund>;
    fn get_disputes(&self) -> Vec<storage::Dispute>;
    fn get_authorizations(&self) -> Vec<diesel_models::authorization::Authorization>;
    fn get_attempts(&self) -> Option<Vec<storage::PaymentAttempt>>;
    fn get_recurring_details(&self) -> Option<&RecurringDetails>;
    // TODO: this should be a mandatory field, should we throw an error instead of returning an Option?
    fn get_payment_intent_profile_id(&self) -> Option<&id_type::ProfileId>;
    fn get_currency(&self) -> storage_enums::Currency;
    fn get_amount(&self) -> api::Amount;
    fn get_payment_attempt_connector(&self) -> Option<&str>;
    fn get_billing_address(&self) -> Option<hyperswitch_domain_models::address::Address>;
    fn get_payment_method_data(&self) -> Option<&domain::PaymentMethodData>;
    fn get_sessions_token(&self) -> Vec<api::SessionToken>;
    fn get_token_data(&self) -> Option<&storage::PaymentTokenData>;
    fn get_mandate_connector(&self) -> Option<&MandateConnectorDetails>;
    fn get_force_sync(&self) -> Option<bool>;
    #[cfg(feature = "v1")]
    fn get_all_keys_required(&self) -> Option<bool>;
    fn get_capture_method(&self) -> Option<enums::CaptureMethod>;
    fn get_merchant_connector_id_in_attempt(&self) -> Option<id_type::MerchantConnectorAccountId>;
    #[cfg(feature = "v2")]
    fn get_merchant_connector_details(
        &self,
    ) -> Option<common_types::domain::MerchantConnectorAuthDetails>;

    fn get_connector_customer_id(&self) -> Option<String>;

    #[cfg(feature = "v1")]
    fn get_whole_connector_response(&self) -> Option<Secret<String>>;

    #[cfg(feature = "v1")]
    fn get_vault_operation(&self) -> Option<&domain_payments::VaultOperation>;

    #[cfg(feature = "v2")]
    fn get_optional_payment_attempt(&self) -> Option<&storage::PaymentAttempt>;

    #[cfg(feature = "v2")]
    fn get_pre_routing_result(
        &self,
    ) -> Option<HashMap<enums::PaymentMethodType, domain::PreRoutingConnectorChoice>>;

    #[cfg(feature = "v2")]
    fn get_optional_external_vault_session_details(&self) -> Option<api::VaultSessionDetails>;
    #[cfg(feature = "v1")]
    fn get_click_to_pay_service_details(&self) -> Option<&api_models::payments::CtpServiceDetails>;

    #[cfg(feature = "v1")]
    fn get_is_manual_retry_enabled(&self) -> Option<bool>;
}

pub trait OperationSessionSetters<F> {
    // Setter functions for PaymentData
    fn set_payment_intent(&mut self, payment_intent: storage::PaymentIntent);
    #[cfg(feature = "v2")]
    fn set_client_secret(&mut self, client_secret: Option<Secret<String>>);
    fn set_payment_attempt(&mut self, payment_attempt: storage::PaymentAttempt);
    fn set_payment_method_data(&mut self, payment_method_data: Option<domain::PaymentMethodData>);
    fn set_payment_method_token(&mut self, payment_method_token: Option<PaymentMethodToken>);
    fn set_email_if_not_present(&mut self, email: pii::Email);
    fn set_payment_method_id_in_attempt(&mut self, payment_method_id: Option<String>);
    fn set_pm_token(&mut self, token: String);
    fn set_connector_customer_id(&mut self, customer_id: Option<String>);
    fn push_sessions_token(&mut self, token: api::SessionToken);
    fn set_surcharge_details(&mut self, surcharge_details: Option<types::SurchargeDetails>);
    fn set_merchant_connector_id_in_attempt(
        &mut self,
        merchant_connector_id: Option<id_type::MerchantConnectorAccountId>,
    );
    fn set_card_network(&mut self, card_network: enums::CardNetwork);
    fn set_co_badged_card_data(
        &mut self,
        debit_routing_output: &api_models::open_router::DebitRoutingOutput,
    );
    #[cfg(feature = "v1")]
    fn set_capture_method_in_attempt(&mut self, capture_method: enums::CaptureMethod);
    fn set_frm_message(&mut self, frm_message: FraudCheck);
    fn set_payment_intent_status(&mut self, status: storage_enums::IntentStatus);
    fn set_authentication_type_in_attempt(
        &mut self,
        authentication_type: Option<enums::AuthenticationType>,
    );
    fn set_recurring_mandate_payment_data(
        &mut self,
        recurring_mandate_payment_data:
            hyperswitch_domain_models::router_data::RecurringMandatePaymentData,
    );
    fn set_mandate_id(&mut self, mandate_id: api_models::payments::MandateIds);
    fn set_setup_future_usage_in_payment_intent(
        &mut self,
        setup_future_usage: storage_enums::FutureUsage,
    );

    #[cfg(feature = "v1")]
    fn set_straight_through_algorithm_in_payment_attempt(
        &mut self,
        straight_through_algorithm: serde_json::Value,
    );

    #[cfg(feature = "v2")]
    fn set_prerouting_algorithm_in_payment_intent(
        &mut self,
        straight_through_algorithm: storage::PaymentRoutingInfo,
    );

    fn set_connector_in_payment_attempt(&mut self, connector: Option<String>);

    #[cfg(feature = "v1")]
    fn set_vault_operation(&mut self, vault_operation: domain_payments::VaultOperation);

    #[cfg(feature = "v2")]
    fn set_connector_request_reference_id(&mut self, reference_id: Option<String>);

    fn set_connector_response_reference_id(&mut self, reference_id: Option<String>);

    #[cfg(feature = "v2")]
    fn set_vault_session_details(
        &mut self,
        external_vault_session_details: Option<api::VaultSessionDetails>,
    );
    fn set_routing_approach_in_attempt(&mut self, routing_approach: Option<enums::RoutingApproach>);

    fn set_connector_request_reference_id_in_payment_attempt(
        &mut self,
        connector_request_reference_id: String,
    );
    #[cfg(feature = "v2")]
    fn set_cancellation_reason(&mut self, cancellation_reason: Option<String>);
}

#[cfg(feature = "v1")]
impl<F: Clone> OperationSessionGetters<F> for PaymentData<F> {
    fn get_payment_attempt(&self) -> &storage::PaymentAttempt {
        &self.payment_attempt
    }

    fn get_payment_intent(&self) -> &storage::PaymentIntent {
        &self.payment_intent
    }

    fn get_payment_method_info(&self) -> Option<&domain::PaymentMethod> {
        self.payment_method_info.as_ref()
    }

    fn get_payment_method_token(&self) -> Option<&PaymentMethodToken> {
        self.payment_method_token.as_ref()
    }

    fn get_mandate_id(&self) -> Option<&payments_api::MandateIds> {
        self.mandate_id.as_ref()
    }

    // what is this address find out and not required remove this
    fn get_address(&self) -> &PaymentAddress {
        &self.address
    }
    fn get_merchant_connector_id_in_attempt(&self) -> Option<id_type::MerchantConnectorAccountId> {
        self.payment_attempt.merchant_connector_id.clone()
    }

    fn get_creds_identifier(&self) -> Option<&str> {
        self.creds_identifier.as_deref()
    }

    fn get_token(&self) -> Option<&str> {
        self.token.as_deref()
    }

    fn get_multiple_capture_data(&self) -> Option<&types::MultipleCaptureData> {
        self.multiple_capture_data.as_ref()
    }

    fn get_payment_link_data(&self) -> Option<api_models::payments::PaymentLinkResponse> {
        self.payment_link_data.clone()
    }

    fn get_ephemeral_key(&self) -> Option<ephemeral_key::EphemeralKey> {
        self.ephemeral_key.clone()
    }

    fn get_setup_mandate(&self) -> Option<&MandateData> {
        self.setup_mandate.as_ref()
    }

    fn get_poll_config(&self) -> Option<router_types::PollConfig> {
        self.poll_config.clone()
    }

    fn get_authentication(
        &self,
    ) -> Option<&hyperswitch_domain_models::router_request_types::authentication::AuthenticationStore>
    {
        self.authentication.as_ref()
    }

    fn get_frm_message(&self) -> Option<FraudCheck> {
        self.frm_message.clone()
    }

    fn get_refunds(&self) -> Vec<diesel_refund::Refund> {
        self.refunds.clone()
    }

    fn get_disputes(&self) -> Vec<storage::Dispute> {
        self.disputes.clone()
    }

    fn get_authorizations(&self) -> Vec<diesel_models::authorization::Authorization> {
        self.authorizations.clone()
    }

    fn get_attempts(&self) -> Option<Vec<storage::PaymentAttempt>> {
        self.attempts.clone()
    }

    fn get_recurring_details(&self) -> Option<&RecurringDetails> {
        self.recurring_details.as_ref()
    }

    #[cfg(feature = "v1")]
    fn get_payment_intent_profile_id(&self) -> Option<&id_type::ProfileId> {
        self.payment_intent.profile_id.as_ref()
    }

    #[cfg(feature = "v2")]
    fn get_payment_intent_profile_id(&self) -> Option<&id_type::ProfileId> {
        Some(&self.payment_intent.profile_id)
    }

    fn get_currency(&self) -> storage_enums::Currency {
        self.currency
    }

    fn get_amount(&self) -> api::Amount {
        self.amount
    }

    fn get_payment_attempt_connector(&self) -> Option<&str> {
        self.payment_attempt.connector.as_deref()
    }

    fn get_billing_address(&self) -> Option<hyperswitch_domain_models::address::Address> {
        self.address.get_payment_method_billing().cloned()
    }

    fn get_payment_method_data(&self) -> Option<&domain::PaymentMethodData> {
        self.payment_method_data.as_ref()
    }

    fn get_sessions_token(&self) -> Vec<api::SessionToken> {
        self.sessions_token.clone()
    }

    fn get_token_data(&self) -> Option<&storage::PaymentTokenData> {
        self.token_data.as_ref()
    }

    fn get_mandate_connector(&self) -> Option<&MandateConnectorDetails> {
        self.mandate_connector.as_ref()
    }

    fn get_force_sync(&self) -> Option<bool> {
        self.force_sync
    }

    fn get_all_keys_required(&self) -> Option<bool> {
        self.all_keys_required
    }

    fn get_whole_connector_response(&self) -> Option<Secret<String>> {
        self.whole_connector_response.clone()
    }

    #[cfg(feature = "v1")]
    fn get_capture_method(&self) -> Option<enums::CaptureMethod> {
        self.payment_attempt.capture_method
    }

    #[cfg(feature = "v1")]
    fn get_vault_operation(&self) -> Option<&domain_payments::VaultOperation> {
        self.vault_operation.as_ref()
    }

    fn get_connector_customer_id(&self) -> Option<String> {
        self.connector_customer_id.clone()
    }

    fn get_click_to_pay_service_details(&self) -> Option<&api_models::payments::CtpServiceDetails> {
        self.service_details.as_ref()
    }

    fn get_is_manual_retry_enabled(&self) -> Option<bool> {
        self.is_manual_retry_enabled
    }

    // #[cfg(feature = "v2")]
    // fn get_capture_method(&self) -> Option<enums::CaptureMethod> {
    //     Some(self.payment_intent.capture_method)
    // }

    // #[cfg(feature = "v2")]
    // fn get_optional_payment_attempt(&self) -> Option<&storage::PaymentAttempt> {
    //     todo!();
    // }
}

#[cfg(feature = "v1")]
impl<F: Clone> OperationSessionSetters<F> for PaymentData<F> {
    // Setters Implementation
    fn set_payment_intent(&mut self, payment_intent: storage::PaymentIntent) {
        self.payment_intent = payment_intent;
    }

    fn set_payment_attempt(&mut self, payment_attempt: storage::PaymentAttempt) {
        self.payment_attempt = payment_attempt;
    }

    fn set_payment_method_data(&mut self, payment_method_data: Option<domain::PaymentMethodData>) {
        self.payment_method_data = payment_method_data;
    }

    fn set_payment_method_token(&mut self, payment_method_token: Option<PaymentMethodToken>) {
        self.payment_method_token = payment_method_token;
    }

    fn set_payment_method_id_in_attempt(&mut self, payment_method_id: Option<String>) {
        self.payment_attempt.payment_method_id = payment_method_id;
    }

    fn set_email_if_not_present(&mut self, email: pii::Email) {
        self.email = self.email.clone().or(Some(email));
    }

    fn set_pm_token(&mut self, token: String) {
        self.pm_token = Some(token);
    }

    fn set_connector_customer_id(&mut self, customer_id: Option<String>) {
        self.connector_customer_id = customer_id;
    }

    fn push_sessions_token(&mut self, token: api::SessionToken) {
        self.sessions_token.push(token);
    }

    fn set_surcharge_details(&mut self, surcharge_details: Option<types::SurchargeDetails>) {
        self.surcharge_details = surcharge_details;
    }

    fn set_merchant_connector_id_in_attempt(
        &mut self,
        merchant_connector_id: Option<id_type::MerchantConnectorAccountId>,
    ) {
        self.payment_attempt.merchant_connector_id = merchant_connector_id;
    }

    fn set_card_network(&mut self, card_network: enums::CardNetwork) {
        match &mut self.payment_method_data {
            Some(domain::PaymentMethodData::Card(card)) => {
                logger::debug!("Setting card network: {:?}", card_network);
                card.card_network = Some(card_network);
            }
            Some(domain::PaymentMethodData::Wallet(wallet_data)) => match wallet_data {
                hyperswitch_domain_models::payment_method_data::WalletData::ApplePay(wallet) => {
                    logger::debug!("Setting Apple Pay card network: {:?}", card_network);
                    wallet.payment_method.network = card_network.to_string();
                }
                _ => {
                    logger::debug!("Wallet type does not support setting card network.");
                }
            },
            _ => {
                logger::warn!("Payment method data does not support setting card network.");
            }
        }
    }

    fn set_co_badged_card_data(
        &mut self,
        debit_routing_output: &api_models::open_router::DebitRoutingOutput,
    ) {
        let co_badged_card_data =
            api_models::payment_methods::CoBadgedCardData::from(debit_routing_output);
        let card_type = debit_routing_output
            .card_type
            .clone()
            .to_string()
            .to_uppercase();
        if let Some(domain::PaymentMethodData::Card(card)) = &mut self.payment_method_data {
            card.co_badged_card_data = Some(co_badged_card_data);
            card.card_type = Some(card_type);
            logger::debug!("set co-badged card data in payment method data");
        };
    }

    #[cfg(feature = "v1")]
    fn set_capture_method_in_attempt(&mut self, capture_method: enums::CaptureMethod) {
        self.payment_attempt.capture_method = Some(capture_method);
    }

    fn set_frm_message(&mut self, frm_message: FraudCheck) {
        self.frm_message = Some(frm_message);
    }

    fn set_payment_intent_status(&mut self, status: storage_enums::IntentStatus) {
        self.payment_intent.status = status;
    }

    fn set_authentication_type_in_attempt(
        &mut self,
        authentication_type: Option<enums::AuthenticationType>,
    ) {
        self.payment_attempt.authentication_type = authentication_type;
    }

    fn set_recurring_mandate_payment_data(
        &mut self,
        recurring_mandate_payment_data:
            hyperswitch_domain_models::router_data::RecurringMandatePaymentData,
    ) {
        self.recurring_mandate_payment_data = Some(recurring_mandate_payment_data);
    }

    fn set_mandate_id(&mut self, mandate_id: api_models::payments::MandateIds) {
        self.mandate_id = Some(mandate_id);
    }

    #[cfg(feature = "v1")]
    fn set_setup_future_usage_in_payment_intent(
        &mut self,
        setup_future_usage: storage_enums::FutureUsage,
    ) {
        self.payment_intent.setup_future_usage = Some(setup_future_usage);
    }

    #[cfg(feature = "v2")]
    fn set_setup_future_usage_in_payment_intent(
        &mut self,
        setup_future_usage: storage_enums::FutureUsage,
    ) {
        self.payment_intent.setup_future_usage = setup_future_usage;
    }

    #[cfg(feature = "v1")]
    fn set_straight_through_algorithm_in_payment_attempt(
        &mut self,
        straight_through_algorithm: serde_json::Value,
    ) {
        self.payment_attempt.straight_through_algorithm = Some(straight_through_algorithm);
    }

    fn set_connector_in_payment_attempt(&mut self, connector: Option<String>) {
        self.payment_attempt.connector = connector;
    }

    fn set_vault_operation(&mut self, vault_operation: domain_payments::VaultOperation) {
        self.vault_operation = Some(vault_operation);
    }

    fn set_routing_approach_in_attempt(
        &mut self,
        routing_approach: Option<enums::RoutingApproach>,
    ) {
        self.payment_attempt.routing_approach = routing_approach;
    }

    fn set_connector_response_reference_id(&mut self, reference_id: Option<String>) {
        self.payment_attempt.connector_response_reference_id = reference_id;
    }

    fn set_connector_request_reference_id_in_payment_attempt(
        &mut self,
        connector_request_reference_id: String,
    ) {
        self.payment_attempt.connector_request_reference_id = Some(connector_request_reference_id);
    }
}

#[cfg(feature = "v2")]
impl<F: Clone> OperationSessionGetters<F> for PaymentIntentData<F> {
    fn get_payment_attempt(&self) -> &storage::PaymentAttempt {
        todo!()
    }
    #[cfg(feature = "v2")]
    fn list_payments_attempts(&self) -> &Vec<storage::PaymentAttempt> {
        todo!()
    }

    fn get_client_secret(&self) -> &Option<Secret<String>> {
        &self.client_secret
    }

    fn get_payment_intent(&self) -> &storage::PaymentIntent {
        &self.payment_intent
    }

    fn get_payment_method_info(&self) -> Option<&domain::PaymentMethod> {
        todo!()
    }

    fn get_payment_method_token(&self) -> Option<&PaymentMethodToken> {
        todo!()
    }

    fn get_mandate_id(&self) -> Option<&payments_api::MandateIds> {
        todo!()
    }

    // what is this address find out and not required remove this
    fn get_address(&self) -> &PaymentAddress {
        todo!()
    }

    fn get_creds_identifier(&self) -> Option<&str> {
        todo!()
    }

    fn get_token(&self) -> Option<&str> {
        todo!()
    }

    fn get_multiple_capture_data(&self) -> Option<&types::MultipleCaptureData> {
        todo!()
    }

    fn get_payment_link_data(&self) -> Option<api_models::payments::PaymentLinkResponse> {
        todo!()
    }

    fn get_ephemeral_key(&self) -> Option<ephemeral_key::EphemeralKey> {
        todo!()
    }

    fn get_setup_mandate(&self) -> Option<&MandateData> {
        todo!()
    }

    fn get_poll_config(&self) -> Option<router_types::PollConfig> {
        todo!()
    }

    fn get_authentication(
        &self,
    ) -> Option<&hyperswitch_domain_models::router_request_types::authentication::AuthenticationStore>
    {
        todo!()
    }

    fn get_frm_message(&self) -> Option<FraudCheck> {
        todo!()
    }

    fn get_refunds(&self) -> Vec<diesel_refund::Refund> {
        todo!()
    }

    fn get_disputes(&self) -> Vec<storage::Dispute> {
        todo!()
    }

    fn get_authorizations(&self) -> Vec<diesel_models::authorization::Authorization> {
        todo!()
    }

    fn get_attempts(&self) -> Option<Vec<storage::PaymentAttempt>> {
        todo!()
    }

    fn get_recurring_details(&self) -> Option<&RecurringDetails> {
        todo!()
    }

    fn get_payment_intent_profile_id(&self) -> Option<&id_type::ProfileId> {
        Some(&self.payment_intent.profile_id)
    }

    fn get_currency(&self) -> storage_enums::Currency {
        self.payment_intent.amount_details.currency
    }

    fn get_amount(&self) -> api::Amount {
        todo!()
    }

    fn get_payment_attempt_connector(&self) -> Option<&str> {
        todo!()
    }

    fn get_merchant_connector_id_in_attempt(&self) -> Option<id_type::MerchantConnectorAccountId> {
        todo!()
    }

    fn get_connector_customer_id(&self) -> Option<String> {
        self.connector_customer_id.clone()
    }

    fn get_merchant_connector_details(
        &self,
    ) -> Option<common_types::domain::MerchantConnectorAuthDetails> {
        todo!()
    }

    fn get_billing_address(&self) -> Option<hyperswitch_domain_models::address::Address> {
        todo!()
    }

    fn get_payment_method_data(&self) -> Option<&domain::PaymentMethodData> {
        todo!()
    }

    fn get_sessions_token(&self) -> Vec<api::SessionToken> {
        self.sessions_token.clone()
    }

    fn get_token_data(&self) -> Option<&storage::PaymentTokenData> {
        todo!()
    }

    fn get_mandate_connector(&self) -> Option<&MandateConnectorDetails> {
        todo!()
    }

    fn get_force_sync(&self) -> Option<bool> {
        todo!()
    }

    fn get_capture_method(&self) -> Option<enums::CaptureMethod> {
        todo!()
    }

    fn get_optional_payment_attempt(&self) -> Option<&storage::PaymentAttempt> {
        todo!();
    }

    fn get_pre_routing_result(
        &self,
    ) -> Option<HashMap<enums::PaymentMethodType, domain::PreRoutingConnectorChoice>> {
        None
    }

    fn get_optional_external_vault_session_details(&self) -> Option<api::VaultSessionDetails> {
        self.vault_session_details.clone()
    }
}

#[cfg(feature = "v2")]
impl<F: Clone> OperationSessionSetters<F> for PaymentIntentData<F> {
    fn set_prerouting_algorithm_in_payment_intent(
        &mut self,
        straight_through_algorithm: storage::PaymentRoutingInfo,
    ) {
        self.payment_intent.prerouting_algorithm = Some(straight_through_algorithm);
    }
    // Setters Implementation
    fn set_payment_intent(&mut self, payment_intent: storage::PaymentIntent) {
        self.payment_intent = payment_intent;
    }
    fn set_client_secret(&mut self, client_secret: Option<Secret<String>>) {
        self.client_secret = client_secret;
    }
    fn set_payment_attempt(&mut self, _payment_attempt: storage::PaymentAttempt) {
        todo!()
    }

    fn set_payment_method_data(&mut self, _payment_method_data: Option<domain::PaymentMethodData>) {
        todo!()
    }

    fn set_payment_method_token(&mut self, _payment_method_token: Option<PaymentMethodToken>) {
        todo!()
    }

    fn set_payment_method_id_in_attempt(&mut self, _payment_method_id: Option<String>) {
        todo!()
    }

    fn set_card_network(&mut self, card_network: enums::CardNetwork) {
        todo!()
    }

    fn set_co_badged_card_data(
        &mut self,
        debit_routing_output: &api_models::open_router::DebitRoutingOutput,
    ) {
        todo!()
    }

    fn set_email_if_not_present(&mut self, _email: pii::Email) {
        todo!()
    }

    fn set_pm_token(&mut self, _token: String) {
        todo!()
    }

    fn set_connector_customer_id(&mut self, customer_id: Option<String>) {
        self.connector_customer_id = customer_id;
    }

    fn push_sessions_token(&mut self, token: api::SessionToken) {
        self.sessions_token.push(token);
    }

    fn set_surcharge_details(&mut self, _surcharge_details: Option<types::SurchargeDetails>) {
        todo!()
    }

    fn set_merchant_connector_id_in_attempt(
        &mut self,
        merchant_connector_id: Option<id_type::MerchantConnectorAccountId>,
    ) {
        todo!()
    }

    fn set_frm_message(&mut self, _frm_message: FraudCheck) {
        todo!()
    }

    fn set_payment_intent_status(&mut self, status: storage_enums::IntentStatus) {
        self.payment_intent.status = status;
    }

    fn set_authentication_type_in_attempt(
        &mut self,
        _authentication_type: Option<enums::AuthenticationType>,
    ) {
        todo!()
    }

    fn set_recurring_mandate_payment_data(
        &mut self,
        _recurring_mandate_payment_data:
            hyperswitch_domain_models::router_data::RecurringMandatePaymentData,
    ) {
        todo!()
    }

    fn set_mandate_id(&mut self, _mandate_id: api_models::payments::MandateIds) {
        todo!()
    }

    fn set_setup_future_usage_in_payment_intent(
        &mut self,
        setup_future_usage: storage_enums::FutureUsage,
    ) {
        self.payment_intent.setup_future_usage = setup_future_usage;
    }

    fn set_connector_in_payment_attempt(&mut self, _connector: Option<String>) {
        todo!()
    }

    fn set_connector_request_reference_id(&mut self, reference_id: Option<String>) {
        todo!()
    }

    fn set_connector_response_reference_id(&mut self, reference_id: Option<String>) {
        todo!()
    }

    fn set_vault_session_details(
        &mut self,
        vault_session_details: Option<api::VaultSessionDetails>,
    ) {
        self.vault_session_details = vault_session_details;
    }

    fn set_routing_approach_in_attempt(
        &mut self,
        routing_approach: Option<enums::RoutingApproach>,
    ) {
        todo!()
    }

    fn set_connector_request_reference_id_in_payment_attempt(
        &mut self,
        connector_request_reference_id: String,
    ) {
        todo!()
    }

    fn set_cancellation_reason(&mut self, cancellation_reason: Option<String>) {
        todo!()
    }
}

#[cfg(feature = "v2")]
impl<F: Clone> OperationSessionGetters<F> for PaymentConfirmData<F> {
    fn get_payment_attempt(&self) -> &storage::PaymentAttempt {
        &self.payment_attempt
    }
    #[cfg(feature = "v2")]
    fn list_payments_attempts(&self) -> &Vec<storage::PaymentAttempt> {
        todo!()
    }
    fn get_client_secret(&self) -> &Option<Secret<String>> {
        todo!()
    }

    fn get_payment_intent(&self) -> &storage::PaymentIntent {
        &self.payment_intent
    }

    fn get_merchant_connector_details(
        &self,
    ) -> Option<common_types::domain::MerchantConnectorAuthDetails> {
        self.merchant_connector_details.clone()
    }

    fn get_payment_method_info(&self) -> Option<&domain::PaymentMethod> {
        todo!()
    }

    fn get_payment_method_token(&self) -> Option<&PaymentMethodToken> {
        todo!()
    }

    fn get_mandate_id(&self) -> Option<&payments_api::MandateIds> {
        todo!()
    }

    fn get_address(&self) -> &PaymentAddress {
        &self.payment_address
    }

    fn get_creds_identifier(&self) -> Option<&str> {
        None
    }

    fn get_token(&self) -> Option<&str> {
        todo!()
    }

    fn get_multiple_capture_data(&self) -> Option<&types::MultipleCaptureData> {
        todo!()
    }

    fn get_payment_link_data(&self) -> Option<api_models::payments::PaymentLinkResponse> {
        todo!()
    }

    fn get_ephemeral_key(&self) -> Option<ephemeral_key::EphemeralKey> {
        todo!()
    }

    fn get_setup_mandate(&self) -> Option<&MandateData> {
        todo!()
    }

    fn get_poll_config(&self) -> Option<router_types::PollConfig> {
        todo!()
    }

    fn get_authentication(
        &self,
    ) -> Option<&hyperswitch_domain_models::router_request_types::authentication::AuthenticationStore>
    {
        todo!()
    }

    fn get_frm_message(&self) -> Option<FraudCheck> {
        todo!()
    }

    fn get_refunds(&self) -> Vec<diesel_refund::Refund> {
        todo!()
    }

    fn get_disputes(&self) -> Vec<storage::Dispute> {
        todo!()
    }

    fn get_authorizations(&self) -> Vec<diesel_models::authorization::Authorization> {
        todo!()
    }

    fn get_attempts(&self) -> Option<Vec<storage::PaymentAttempt>> {
        todo!()
    }

    fn get_recurring_details(&self) -> Option<&RecurringDetails> {
        todo!()
    }

    fn get_payment_intent_profile_id(&self) -> Option<&id_type::ProfileId> {
        Some(&self.payment_intent.profile_id)
    }

    fn get_currency(&self) -> storage_enums::Currency {
        self.payment_intent.amount_details.currency
    }

    fn get_amount(&self) -> api::Amount {
        todo!()
    }

    fn get_payment_attempt_connector(&self) -> Option<&str> {
        self.payment_attempt.connector.as_deref()
    }

    fn get_merchant_connector_id_in_attempt(&self) -> Option<id_type::MerchantConnectorAccountId> {
        self.payment_attempt.merchant_connector_id.clone()
    }

    fn get_connector_customer_id(&self) -> Option<String> {
        todo!()
    }

    fn get_billing_address(&self) -> Option<hyperswitch_domain_models::address::Address> {
        todo!()
    }

    fn get_payment_method_data(&self) -> Option<&domain::PaymentMethodData> {
        self.payment_method_data.as_ref()
    }

    fn get_sessions_token(&self) -> Vec<api::SessionToken> {
        todo!()
    }

    fn get_token_data(&self) -> Option<&storage::PaymentTokenData> {
        todo!()
    }

    fn get_mandate_connector(&self) -> Option<&MandateConnectorDetails> {
        todo!()
    }

    fn get_force_sync(&self) -> Option<bool> {
        todo!()
    }

    fn get_capture_method(&self) -> Option<enums::CaptureMethod> {
        todo!()
    }

    fn get_optional_payment_attempt(&self) -> Option<&storage::PaymentAttempt> {
        Some(&self.payment_attempt)
    }

    fn get_pre_routing_result(
        &self,
    ) -> Option<HashMap<enums::PaymentMethodType, domain::PreRoutingConnectorChoice>> {
        self.get_payment_intent()
            .prerouting_algorithm
            .clone()
            .and_then(|pre_routing_algorithm| pre_routing_algorithm.pre_routing_results)
    }

    fn get_optional_external_vault_session_details(&self) -> Option<api::VaultSessionDetails> {
        todo!()
    }
}

#[cfg(feature = "v2")]
impl<F: Clone> OperationSessionSetters<F> for PaymentConfirmData<F> {
    #[cfg(feature = "v2")]
    fn set_prerouting_algorithm_in_payment_intent(
        &mut self,
        straight_through_algorithm: storage::PaymentRoutingInfo,
    ) {
        self.payment_intent.prerouting_algorithm = Some(straight_through_algorithm);
    }
    // Setters Implementation
    fn set_payment_intent(&mut self, payment_intent: storage::PaymentIntent) {
        self.payment_intent = payment_intent;
    }
    fn set_client_secret(&mut self, client_secret: Option<Secret<String>>) {
        todo!()
    }
    fn set_payment_attempt(&mut self, payment_attempt: storage::PaymentAttempt) {
        self.payment_attempt = payment_attempt;
    }

    fn set_payment_method_data(&mut self, _payment_method_data: Option<domain::PaymentMethodData>) {
        todo!()
    }

    fn set_payment_method_token(&mut self, _payment_method_token: Option<PaymentMethodToken>) {
        todo!()
    }

    fn set_payment_method_id_in_attempt(&mut self, _payment_method_id: Option<String>) {
        todo!()
    }

    fn set_email_if_not_present(&mut self, _email: pii::Email) {
        todo!()
    }

    fn set_pm_token(&mut self, _token: String) {
        todo!()
    }

    fn set_connector_customer_id(&mut self, _customer_id: Option<String>) {
        // TODO: handle this case. Should we add connector_customer_id in paymentConfirmData?
    }

    fn push_sessions_token(&mut self, _token: api::SessionToken) {
        todo!()
    }

    fn set_card_network(&mut self, card_network: enums::CardNetwork) {
        todo!()
    }

    fn set_co_badged_card_data(
        &mut self,
        debit_routing_output: &api_models::open_router::DebitRoutingOutput,
    ) {
        todo!()
    }

    fn set_surcharge_details(&mut self, _surcharge_details: Option<types::SurchargeDetails>) {
        todo!()
    }

    #[track_caller]
    fn set_merchant_connector_id_in_attempt(
        &mut self,
        merchant_connector_id: Option<id_type::MerchantConnectorAccountId>,
    ) {
        self.payment_attempt.merchant_connector_id = merchant_connector_id;
    }

    fn set_frm_message(&mut self, _frm_message: FraudCheck) {
        todo!()
    }

    fn set_payment_intent_status(&mut self, status: storage_enums::IntentStatus) {
        self.payment_intent.status = status;
    }

    fn set_authentication_type_in_attempt(
        &mut self,
        _authentication_type: Option<enums::AuthenticationType>,
    ) {
        todo!()
    }

    fn set_recurring_mandate_payment_data(
        &mut self,
        _recurring_mandate_payment_data:
            hyperswitch_domain_models::router_data::RecurringMandatePaymentData,
    ) {
        todo!()
    }

    fn set_mandate_id(&mut self, _mandate_id: api_models::payments::MandateIds) {
        todo!()
    }

    fn set_setup_future_usage_in_payment_intent(
        &mut self,
        setup_future_usage: storage_enums::FutureUsage,
    ) {
        self.payment_intent.setup_future_usage = setup_future_usage;
    }

    fn set_connector_in_payment_attempt(&mut self, connector: Option<String>) {
        self.payment_attempt.connector = connector;
    }

    fn set_connector_request_reference_id(&mut self, reference_id: Option<String>) {
        self.payment_attempt.connector_request_reference_id = reference_id;
    }

    fn set_connector_response_reference_id(&mut self, reference_id: Option<String>) {
        self.payment_attempt.connector_response_reference_id = reference_id;
    }

    fn set_vault_session_details(
        &mut self,
        external_vault_session_details: Option<api::VaultSessionDetails>,
    ) {
        todo!()
    }

    fn set_routing_approach_in_attempt(
        &mut self,
        routing_approach: Option<enums::RoutingApproach>,
    ) {
        todo!()
    }

    fn set_connector_request_reference_id_in_payment_attempt(
        &mut self,
        connector_request_reference_id: String,
    ) {
        todo!()
    }

    fn set_cancellation_reason(&mut self, cancellation_reason: Option<String>) {
        todo!()
    }
}

#[cfg(feature = "v2")]
impl<F: Clone> OperationSessionGetters<F> for PaymentStatusData<F> {
    #[track_caller]
    fn get_payment_attempt(&self) -> &storage::PaymentAttempt {
        &self.payment_attempt
    }
    #[cfg(feature = "v2")]
    fn list_payments_attempts(&self) -> &Vec<storage::PaymentAttempt> {
        todo!()
    }
    fn get_client_secret(&self) -> &Option<Secret<String>> {
        todo!()
    }
    fn get_payment_intent(&self) -> &storage::PaymentIntent {
        &self.payment_intent
    }

    fn get_merchant_connector_details(
        &self,
    ) -> Option<common_types::domain::MerchantConnectorAuthDetails> {
        self.merchant_connector_details.clone()
    }

    fn get_payment_method_info(&self) -> Option<&domain::PaymentMethod> {
        todo!()
    }

    fn get_payment_method_token(&self) -> Option<&PaymentMethodToken> {
        todo!()
    }

    fn get_mandate_id(&self) -> Option<&payments_api::MandateIds> {
        todo!()
    }

    fn get_address(&self) -> &PaymentAddress {
        &self.payment_address
    }

    fn get_creds_identifier(&self) -> Option<&str> {
        None
    }

    fn get_token(&self) -> Option<&str> {
        todo!()
    }

    fn get_multiple_capture_data(&self) -> Option<&types::MultipleCaptureData> {
        todo!()
    }

    fn get_payment_link_data(&self) -> Option<api_models::payments::PaymentLinkResponse> {
        todo!()
    }

    fn get_ephemeral_key(&self) -> Option<ephemeral_key::EphemeralKey> {
        todo!()
    }

    fn get_setup_mandate(&self) -> Option<&MandateData> {
        todo!()
    }

    fn get_poll_config(&self) -> Option<router_types::PollConfig> {
        todo!()
    }

    fn get_authentication(
        &self,
    ) -> Option<&hyperswitch_domain_models::router_request_types::authentication::AuthenticationStore>
    {
        todo!()
    }

    fn get_frm_message(&self) -> Option<FraudCheck> {
        todo!()
    }

    fn get_refunds(&self) -> Vec<diesel_refund::Refund> {
        todo!()
    }

    fn get_disputes(&self) -> Vec<storage::Dispute> {
        todo!()
    }

    fn get_authorizations(&self) -> Vec<diesel_models::authorization::Authorization> {
        todo!()
    }

    fn get_attempts(&self) -> Option<Vec<storage::PaymentAttempt>> {
        todo!()
    }

    fn get_recurring_details(&self) -> Option<&RecurringDetails> {
        todo!()
    }

    fn get_payment_intent_profile_id(&self) -> Option<&id_type::ProfileId> {
        Some(&self.payment_intent.profile_id)
    }

    fn get_currency(&self) -> storage_enums::Currency {
        self.payment_intent.amount_details.currency
    }

    fn get_amount(&self) -> api::Amount {
        todo!()
    }

    fn get_payment_attempt_connector(&self) -> Option<&str> {
        todo!()
    }

    fn get_merchant_connector_id_in_attempt(&self) -> Option<id_type::MerchantConnectorAccountId> {
        todo!()
    }

    fn get_connector_customer_id(&self) -> Option<String> {
        todo!()
    }

    fn get_billing_address(&self) -> Option<hyperswitch_domain_models::address::Address> {
        todo!()
    }

    fn get_payment_method_data(&self) -> Option<&domain::PaymentMethodData> {
        todo!()
    }

    fn get_sessions_token(&self) -> Vec<api::SessionToken> {
        todo!()
    }

    fn get_token_data(&self) -> Option<&storage::PaymentTokenData> {
        todo!()
    }

    fn get_mandate_connector(&self) -> Option<&MandateConnectorDetails> {
        todo!()
    }

    fn get_force_sync(&self) -> Option<bool> {
        todo!()
    }

    fn get_capture_method(&self) -> Option<enums::CaptureMethod> {
        todo!()
    }

    fn get_optional_payment_attempt(&self) -> Option<&storage::PaymentAttempt> {
        Some(&self.payment_attempt)
    }

    fn get_pre_routing_result(
        &self,
    ) -> Option<HashMap<enums::PaymentMethodType, domain::PreRoutingConnectorChoice>> {
        None
    }

    fn get_optional_external_vault_session_details(&self) -> Option<api::VaultSessionDetails> {
        todo!()
    }
}

#[cfg(feature = "v2")]
impl<F: Clone> OperationSessionSetters<F> for PaymentStatusData<F> {
    #[cfg(feature = "v2")]
    fn set_prerouting_algorithm_in_payment_intent(
        &mut self,
        straight_through_algorithm: storage::PaymentRoutingInfo,
    ) {
        self.payment_intent.prerouting_algorithm = Some(straight_through_algorithm);
    }
    fn set_payment_intent(&mut self, payment_intent: storage::PaymentIntent) {
        self.payment_intent = payment_intent;
    }
    fn set_client_secret(&mut self, client_secret: Option<Secret<String>>) {
        todo!()
    }
    fn set_payment_attempt(&mut self, payment_attempt: storage::PaymentAttempt) {
        self.payment_attempt = payment_attempt;
    }

    fn set_payment_method_data(&mut self, _payment_method_data: Option<domain::PaymentMethodData>) {
        todo!()
    }

    fn set_payment_method_token(&mut self, _payment_method_token: Option<PaymentMethodToken>) {
        todo!()
    }

    fn set_payment_method_id_in_attempt(&mut self, _payment_method_id: Option<String>) {
        todo!()
    }

    fn set_email_if_not_present(&mut self, _email: pii::Email) {
        todo!()
    }

    fn set_card_network(&mut self, card_network: enums::CardNetwork) {
        todo!()
    }

    fn set_co_badged_card_data(
        &mut self,
        debit_routing_output: &api_models::open_router::DebitRoutingOutput,
    ) {
        todo!()
    }

    fn set_pm_token(&mut self, _token: String) {
        todo!()
    }

    fn set_connector_customer_id(&mut self, _customer_id: Option<String>) {
        // TODO: handle this case. Should we add connector_customer_id in paymentConfirmData?
    }

    fn push_sessions_token(&mut self, _token: api::SessionToken) {
        todo!()
    }

    fn set_surcharge_details(&mut self, _surcharge_details: Option<types::SurchargeDetails>) {
        todo!()
    }

    #[track_caller]
    fn set_merchant_connector_id_in_attempt(
        &mut self,
        merchant_connector_id: Option<id_type::MerchantConnectorAccountId>,
    ) {
        todo!()
    }

    fn set_frm_message(&mut self, _frm_message: FraudCheck) {
        todo!()
    }

    fn set_payment_intent_status(&mut self, status: storage_enums::IntentStatus) {
        self.payment_intent.status = status;
    }

    fn set_authentication_type_in_attempt(
        &mut self,
        _authentication_type: Option<enums::AuthenticationType>,
    ) {
        todo!()
    }

    fn set_recurring_mandate_payment_data(
        &mut self,
        _recurring_mandate_payment_data:
            hyperswitch_domain_models::router_data::RecurringMandatePaymentData,
    ) {
        todo!()
    }

    fn set_mandate_id(&mut self, _mandate_id: api_models::payments::MandateIds) {
        todo!()
    }

    fn set_setup_future_usage_in_payment_intent(
        &mut self,
        setup_future_usage: storage_enums::FutureUsage,
    ) {
        self.payment_intent.setup_future_usage = setup_future_usage;
    }

    fn set_connector_in_payment_attempt(&mut self, connector: Option<String>) {
        self.payment_attempt.connector = connector;
    }

    fn set_connector_request_reference_id(&mut self, reference_id: Option<String>) {
        todo!()
    }

    fn set_connector_response_reference_id(&mut self, reference_id: Option<String>) {
        todo!()
    }

    fn set_vault_session_details(
        &mut self,
        external_vault_session_details: Option<api::VaultSessionDetails>,
    ) {
        todo!()
    }
    fn set_routing_approach_in_attempt(
        &mut self,
        routing_approach: Option<enums::RoutingApproach>,
    ) {
        todo!()
    }

    fn set_connector_request_reference_id_in_payment_attempt(
        &mut self,
        connector_request_reference_id: String,
    ) {
        todo!()
    }

    fn set_cancellation_reason(&mut self, cancellation_reason: Option<String>) {
        todo!()
    }
}

#[cfg(feature = "v2")]
impl<F: Clone> OperationSessionGetters<F> for PaymentCaptureData<F> {
    #[track_caller]
    fn get_payment_attempt(&self) -> &storage::PaymentAttempt {
        &self.payment_attempt
    }
    #[cfg(feature = "v2")]
    fn list_payments_attempts(&self) -> &Vec<storage::PaymentAttempt> {
        todo!()
    }
    fn get_client_secret(&self) -> &Option<Secret<String>> {
        todo!()
    }
    fn get_payment_intent(&self) -> &storage::PaymentIntent {
        &self.payment_intent
    }

    fn get_merchant_connector_details(
        &self,
    ) -> Option<common_types::domain::MerchantConnectorAuthDetails> {
        todo!()
    }

    fn get_payment_method_info(&self) -> Option<&domain::PaymentMethod> {
        todo!()
    }

    fn get_payment_method_token(&self) -> Option<&PaymentMethodToken> {
        todo!()
    }

    fn get_mandate_id(&self) -> Option<&payments_api::MandateIds> {
        todo!()
    }

    // what is this address find out and not required remove this
    fn get_address(&self) -> &PaymentAddress {
        todo!()
    }

    fn get_creds_identifier(&self) -> Option<&str> {
        None
    }

    fn get_token(&self) -> Option<&str> {
        todo!()
    }

    fn get_multiple_capture_data(&self) -> Option<&types::MultipleCaptureData> {
        todo!()
    }

    fn get_payment_link_data(&self) -> Option<api_models::payments::PaymentLinkResponse> {
        todo!()
    }

    fn get_ephemeral_key(&self) -> Option<ephemeral_key::EphemeralKey> {
        todo!()
    }

    fn get_setup_mandate(&self) -> Option<&MandateData> {
        todo!()
    }

    fn get_poll_config(&self) -> Option<router_types::PollConfig> {
        todo!()
    }

    fn get_authentication(
        &self,
    ) -> Option<&hyperswitch_domain_models::router_request_types::authentication::AuthenticationStore>
    {
        todo!()
    }

    fn get_frm_message(&self) -> Option<FraudCheck> {
        todo!()
    }

    fn get_refunds(&self) -> Vec<diesel_refund::Refund> {
        todo!()
    }

    fn get_disputes(&self) -> Vec<storage::Dispute> {
        todo!()
    }

    fn get_authorizations(&self) -> Vec<diesel_models::authorization::Authorization> {
        todo!()
    }

    fn get_attempts(&self) -> Option<Vec<storage::PaymentAttempt>> {
        todo!()
    }

    fn get_recurring_details(&self) -> Option<&RecurringDetails> {
        todo!()
    }

    fn get_payment_intent_profile_id(&self) -> Option<&id_type::ProfileId> {
        Some(&self.payment_intent.profile_id)
    }

    fn get_currency(&self) -> storage_enums::Currency {
        self.payment_intent.amount_details.currency
    }

    fn get_amount(&self) -> api::Amount {
        todo!()
    }

    fn get_payment_attempt_connector(&self) -> Option<&str> {
        todo!()
    }

    fn get_merchant_connector_id_in_attempt(&self) -> Option<id_type::MerchantConnectorAccountId> {
        todo!()
    }

    fn get_connector_customer_id(&self) -> Option<String> {
        todo!()
    }

    fn get_billing_address(&self) -> Option<hyperswitch_domain_models::address::Address> {
        todo!()
    }

    fn get_payment_method_data(&self) -> Option<&domain::PaymentMethodData> {
        todo!()
    }

    fn get_sessions_token(&self) -> Vec<api::SessionToken> {
        todo!()
    }

    fn get_token_data(&self) -> Option<&storage::PaymentTokenData> {
        todo!()
    }

    fn get_mandate_connector(&self) -> Option<&MandateConnectorDetails> {
        todo!()
    }

    fn get_force_sync(&self) -> Option<bool> {
        todo!()
    }

    fn get_capture_method(&self) -> Option<enums::CaptureMethod> {
        todo!()
    }

    #[cfg(feature = "v2")]
    fn get_optional_payment_attempt(&self) -> Option<&storage::PaymentAttempt> {
        Some(&self.payment_attempt)
    }

    fn get_pre_routing_result(
        &self,
    ) -> Option<HashMap<enums::PaymentMethodType, domain::PreRoutingConnectorChoice>> {
        None
    }

    fn get_optional_external_vault_session_details(&self) -> Option<api::VaultSessionDetails> {
        todo!()
    }
}

#[cfg(feature = "v2")]
impl<F: Clone> OperationSessionSetters<F> for PaymentCaptureData<F> {
    #[cfg(feature = "v2")]
    fn set_prerouting_algorithm_in_payment_intent(
        &mut self,
        straight_through_algorithm: storage::PaymentRoutingInfo,
    ) {
        self.payment_intent.prerouting_algorithm = Some(straight_through_algorithm);
    }
    fn set_payment_intent(&mut self, payment_intent: storage::PaymentIntent) {
        self.payment_intent = payment_intent;
    }
    fn set_client_secret(&mut self, client_secret: Option<Secret<String>>) {
        todo!()
    }
    fn set_payment_attempt(&mut self, payment_attempt: storage::PaymentAttempt) {
        self.payment_attempt = payment_attempt;
    }

    fn set_payment_method_data(&mut self, _payment_method_data: Option<domain::PaymentMethodData>) {
        todo!()
    }

    fn set_payment_method_token(&mut self, _payment_method_token: Option<PaymentMethodToken>) {
        todo!()
    }

    fn set_payment_method_id_in_attempt(&mut self, _payment_method_id: Option<String>) {
        todo!()
    }

    fn set_card_network(&mut self, card_network: enums::CardNetwork) {
        todo!()
    }

    fn set_co_badged_card_data(
        &mut self,
        debit_routing_output: &api_models::open_router::DebitRoutingOutput,
    ) {
        todo!()
    }

    fn set_email_if_not_present(&mut self, _email: pii::Email) {
        todo!()
    }

    fn set_pm_token(&mut self, _token: String) {
        todo!()
    }

    fn set_connector_customer_id(&mut self, _customer_id: Option<String>) {
        // TODO: handle this case. Should we add connector_customer_id in paymentConfirmData?
    }

    fn push_sessions_token(&mut self, _token: api::SessionToken) {
        todo!()
    }

    fn set_surcharge_details(&mut self, _surcharge_details: Option<types::SurchargeDetails>) {
        todo!()
    }

    #[track_caller]
    fn set_merchant_connector_id_in_attempt(
        &mut self,
        merchant_connector_id: Option<id_type::MerchantConnectorAccountId>,
    ) {
        todo!()
    }

    fn set_frm_message(&mut self, _frm_message: FraudCheck) {
        todo!()
    }

    fn set_payment_intent_status(&mut self, status: storage_enums::IntentStatus) {
        self.payment_intent.status = status;
    }

    fn set_authentication_type_in_attempt(
        &mut self,
        _authentication_type: Option<enums::AuthenticationType>,
    ) {
        todo!()
    }

    fn set_recurring_mandate_payment_data(
        &mut self,
        _recurring_mandate_payment_data:
            hyperswitch_domain_models::router_data::RecurringMandatePaymentData,
    ) {
        todo!()
    }

    fn set_mandate_id(&mut self, _mandate_id: api_models::payments::MandateIds) {
        todo!()
    }

    fn set_setup_future_usage_in_payment_intent(
        &mut self,
        setup_future_usage: storage_enums::FutureUsage,
    ) {
        self.payment_intent.setup_future_usage = setup_future_usage;
    }

    fn set_connector_in_payment_attempt(&mut self, connector: Option<String>) {
        todo!()
    }

    fn set_connector_request_reference_id(&mut self, reference_id: Option<String>) {
        todo!()
    }

    fn set_connector_response_reference_id(&mut self, reference_id: Option<String>) {
        todo!()
    }

    fn set_vault_session_details(
        &mut self,
        external_vault_session_details: Option<api::VaultSessionDetails>,
    ) {
        todo!()
    }

    fn set_routing_approach_in_attempt(
        &mut self,
        routing_approach: Option<enums::RoutingApproach>,
    ) {
        todo!()
    }

    fn set_connector_request_reference_id_in_payment_attempt(
        &mut self,
        connector_request_reference_id: String,
    ) {
        todo!()
    }

    fn set_cancellation_reason(&mut self, cancellation_reason: Option<String>) {
        todo!()
    }
}

#[cfg(feature = "v2")]
impl<F: Clone> OperationSessionGetters<F> for PaymentAttemptListData<F> {
    #[track_caller]
    fn get_payment_attempt(&self) -> &storage::PaymentAttempt {
        todo!()
    }
    #[cfg(feature = "v2")]
    fn list_payments_attempts(&self) -> &Vec<storage::PaymentAttempt> {
        &self.payment_attempt_list
    }
    fn get_client_secret(&self) -> &Option<Secret<String>> {
        todo!()
    }
    fn get_payment_intent(&self) -> &storage::PaymentIntent {
        todo!()
    }

    fn get_payment_method_info(&self) -> Option<&domain::PaymentMethod> {
        todo!()
    }

    fn get_payment_method_token(&self) -> Option<&PaymentMethodToken> {
        todo!()
    }

    fn get_mandate_id(&self) -> Option<&payments_api::MandateIds> {
        todo!()
    }

    // what is this address find out and not required remove this
    fn get_address(&self) -> &PaymentAddress {
        todo!()
    }

    fn get_creds_identifier(&self) -> Option<&str> {
        None
    }

    fn get_token(&self) -> Option<&str> {
        todo!()
    }

    fn get_multiple_capture_data(&self) -> Option<&types::MultipleCaptureData> {
        todo!()
    }

    fn get_payment_link_data(&self) -> Option<api_models::payments::PaymentLinkResponse> {
        todo!()
    }

    fn get_ephemeral_key(&self) -> Option<ephemeral_key::EphemeralKey> {
        todo!()
    }

    fn get_setup_mandate(&self) -> Option<&MandateData> {
        todo!()
    }

    fn get_poll_config(&self) -> Option<router_types::PollConfig> {
        todo!()
    }

    fn get_authentication(
        &self,
    ) -> Option<&hyperswitch_domain_models::router_request_types::authentication::AuthenticationStore>
    {
        todo!()
    }

    fn get_frm_message(&self) -> Option<FraudCheck> {
        todo!()
    }

    fn get_refunds(&self) -> Vec<diesel_refund::Refund> {
        todo!()
    }

    fn get_disputes(&self) -> Vec<storage::Dispute> {
        todo!()
    }

    fn get_authorizations(&self) -> Vec<diesel_models::authorization::Authorization> {
        todo!()
    }

    fn get_attempts(&self) -> Option<Vec<storage::PaymentAttempt>> {
        todo!()
    }

    fn get_recurring_details(&self) -> Option<&RecurringDetails> {
        todo!()
    }

    fn get_payment_intent_profile_id(&self) -> Option<&id_type::ProfileId> {
        todo!()
    }

    fn get_currency(&self) -> storage_enums::Currency {
        todo!()
    }

    fn get_amount(&self) -> api::Amount {
        todo!()
    }

    fn get_payment_attempt_connector(&self) -> Option<&str> {
        todo!()
    }

    fn get_merchant_connector_id_in_attempt(&self) -> Option<id_type::MerchantConnectorAccountId> {
        todo!()
    }

    fn get_connector_customer_id(&self) -> Option<String> {
        todo!()
    }

    fn get_billing_address(&self) -> Option<hyperswitch_domain_models::address::Address> {
        todo!()
    }

    fn get_payment_method_data(&self) -> Option<&domain::PaymentMethodData> {
        todo!()
    }

    fn get_sessions_token(&self) -> Vec<api::SessionToken> {
        todo!()
    }

    fn get_token_data(&self) -> Option<&storage::PaymentTokenData> {
        todo!()
    }

    fn get_mandate_connector(&self) -> Option<&MandateConnectorDetails> {
        todo!()
    }

    fn get_force_sync(&self) -> Option<bool> {
        todo!()
    }

    fn get_capture_method(&self) -> Option<enums::CaptureMethod> {
        todo!()
    }

    #[cfg(feature = "v2")]
    fn get_optional_payment_attempt(&self) -> Option<&storage::PaymentAttempt> {
        todo!()
    }

    fn get_pre_routing_result(
        &self,
    ) -> Option<HashMap<enums::PaymentMethodType, domain::PreRoutingConnectorChoice>> {
        None
    }
    fn get_merchant_connector_details(
        &self,
    ) -> Option<common_types::domain::MerchantConnectorAuthDetails> {
        todo!()
    }

    fn get_optional_external_vault_session_details(&self) -> Option<api::VaultSessionDetails> {
        todo!()
    }
}

#[cfg(feature = "v2")]
impl<F: Clone> OperationSessionGetters<F> for PaymentCancelData<F> {
    #[track_caller]
    fn get_payment_attempt(&self) -> &storage::PaymentAttempt {
        &self.payment_attempt
    }
    fn list_payments_attempts(&self) -> &Vec<storage::PaymentAttempt> {
        todo!()
    }
    fn get_client_secret(&self) -> &Option<Secret<String>> {
        todo!()
    }
    fn get_payment_intent(&self) -> &storage::PaymentIntent {
        &self.payment_intent
    }

    fn get_merchant_connector_details(
        &self,
    ) -> Option<common_types::domain::MerchantConnectorAuthDetails> {
        todo!()
    }

    fn get_payment_method_info(&self) -> Option<&domain::PaymentMethod> {
        todo!()
    }

    fn get_payment_method_token(&self) -> Option<&PaymentMethodToken> {
        todo!()
    }

    fn get_mandate_id(&self) -> Option<&payments_api::MandateIds> {
        todo!()
    }

    // what is this address find out and not required remove this
    fn get_address(&self) -> &PaymentAddress {
        todo!()
    }

    fn get_creds_identifier(&self) -> Option<&str> {
        None
    }

    fn get_token(&self) -> Option<&str> {
        todo!()
    }

    fn get_multiple_capture_data(&self) -> Option<&types::MultipleCaptureData> {
        todo!()
    }

    fn get_payment_link_data(&self) -> Option<api_models::payments::PaymentLinkResponse> {
        todo!()
    }

    fn get_ephemeral_key(&self) -> Option<ephemeral_key::EphemeralKey> {
        todo!()
    }

    fn get_setup_mandate(&self) -> Option<&MandateData> {
        todo!()
    }

    fn get_poll_config(&self) -> Option<router_types::PollConfig> {
        todo!()
    }

    fn get_authentication(
        &self,
    ) -> Option<&hyperswitch_domain_models::router_request_types::authentication::AuthenticationStore>
    {
        todo!()
    }

    fn get_frm_message(&self) -> Option<FraudCheck> {
        todo!()
    }

    fn get_refunds(&self) -> Vec<diesel_refund::Refund> {
        todo!()
    }

    fn get_disputes(&self) -> Vec<storage::Dispute> {
        todo!()
    }

    fn get_authorizations(&self) -> Vec<diesel_models::authorization::Authorization> {
        todo!()
    }

    fn get_attempts(&self) -> Option<Vec<storage::PaymentAttempt>> {
        todo!()
    }

    fn get_recurring_details(&self) -> Option<&RecurringDetails> {
        todo!()
    }

    fn get_payment_intent_profile_id(&self) -> Option<&id_type::ProfileId> {
        todo!()
    }

    fn get_currency(&self) -> storage_enums::Currency {
        todo!()
    }

    fn get_amount(&self) -> api::Amount {
        todo!()
    }

    fn get_payment_attempt_connector(&self) -> Option<&str> {
        todo!()
    }

    fn get_merchant_connector_id_in_attempt(&self) -> Option<id_type::MerchantConnectorAccountId> {
        todo!()
    }

    fn get_connector_customer_id(&self) -> Option<String> {
        todo!()
    }

    fn get_billing_address(&self) -> Option<hyperswitch_domain_models::address::Address> {
        todo!()
    }

    fn get_payment_method_data(&self) -> Option<&domain::PaymentMethodData> {
        todo!()
    }

    fn get_sessions_token(&self) -> Vec<api::SessionToken> {
        todo!()
    }

    fn get_token_data(&self) -> Option<&storage::PaymentTokenData> {
        todo!()
    }

    fn get_mandate_connector(&self) -> Option<&MandateConnectorDetails> {
        todo!()
    }

    fn get_force_sync(&self) -> Option<bool> {
        todo!()
    }

    fn get_capture_method(&self) -> Option<enums::CaptureMethod> {
        todo!()
    }

    fn get_optional_payment_attempt(&self) -> Option<&storage::PaymentAttempt> {
        None
    }

    fn get_pre_routing_result(
        &self,
    ) -> Option<HashMap<enums::PaymentMethodType, domain::PreRoutingConnectorChoice>> {
        None
    }

    fn get_optional_external_vault_session_details(&self) -> Option<api::VaultSessionDetails> {
        todo!()
    }
}

#[cfg(feature = "v2")]
impl<F: Clone> OperationSessionSetters<F> for PaymentCancelData<F> {
    fn set_payment_intent(&mut self, payment_intent: storage::PaymentIntent) {
        self.payment_intent = payment_intent;
    }

    fn set_client_secret(&mut self, _client_secret: Option<Secret<String>>) {
        todo!()
    }

    fn set_payment_attempt(&mut self, payment_attempt: storage::PaymentAttempt) {
        self.payment_attempt = payment_attempt;
    }

    fn set_payment_method_data(&mut self, _payment_method_data: Option<domain::PaymentMethodData>) {
        todo!()
    }

    fn set_payment_method_token(&mut self, _payment_method_token: Option<PaymentMethodToken>) {
        todo!()
    }

    fn set_email_if_not_present(&mut self, _email: pii::Email) {
        todo!()
    }

    fn set_payment_method_id_in_attempt(&mut self, _payment_method_id: Option<String>) {
        todo!()
    }

    fn set_pm_token(&mut self, _token: String) {
        !todo!()
    }

    fn set_connector_customer_id(&mut self, _customer_id: Option<String>) {
        // TODO: handle this case. Should we add connector_customer_id in PaymentCancelData?
    }

    fn push_sessions_token(&mut self, _token: api::SessionToken) {
        todo!()
    }

    fn set_surcharge_details(&mut self, _surcharge_details: Option<types::SurchargeDetails>) {
        todo!()
    }

    fn set_merchant_connector_id_in_attempt(
        &mut self,
        _merchant_connector_id: Option<id_type::MerchantConnectorAccountId>,
    ) {
        todo!()
    }

    fn set_card_network(&mut self, _card_network: enums::CardNetwork) {
        todo!()
    }

    fn set_co_badged_card_data(
        &mut self,
        _debit_routing_output: &api_models::open_router::DebitRoutingOutput,
    ) {
        todo!()
    }

    fn set_frm_message(&mut self, _frm_message: FraudCheck) {
        todo!()
    }

    fn set_payment_intent_status(&mut self, status: storage_enums::IntentStatus) {
        self.payment_intent.status = status;
    }

    fn set_authentication_type_in_attempt(
        &mut self,
        _authentication_type: Option<enums::AuthenticationType>,
    ) {
        todo!()
    }

    fn set_recurring_mandate_payment_data(
        &mut self,
        _recurring_mandate_payment_data:
            hyperswitch_domain_models::router_data::RecurringMandatePaymentData,
    ) {
        todo!()
    }

    fn set_mandate_id(&mut self, _mandate_id: api_models::payments::MandateIds) {
        todo!()
    }

    fn set_setup_future_usage_in_payment_intent(
        &mut self,
        setup_future_usage: storage_enums::FutureUsage,
    ) {
        todo!()
    }

    fn set_prerouting_algorithm_in_payment_intent(
        &mut self,
        prerouting_algorithm: storage::PaymentRoutingInfo,
    ) {
        self.payment_intent.prerouting_algorithm = Some(prerouting_algorithm);
    }

    fn set_connector_in_payment_attempt(&mut self, _connector: Option<String>) {
        todo!()
    }

    fn set_connector_request_reference_id(&mut self, _reference_id: Option<String>) {
        todo!()
    }

    fn set_connector_response_reference_id(&mut self, _reference_id: Option<String>) {
        todo!()
    }

    fn set_vault_session_details(
        &mut self,
        _external_vault_session_details: Option<api::VaultSessionDetails>,
    ) {
        todo!()
    }

    fn set_routing_approach_in_attempt(
        &mut self,
        _routing_approach: Option<enums::RoutingApproach>,
    ) {
        todo!()
    }

    fn set_connector_request_reference_id_in_payment_attempt(
        &mut self,
        _connector_request_reference_id: String,
    ) {
        todo!()
    }

    fn set_cancellation_reason(&mut self, cancellation_reason: Option<String>) {
        self.payment_attempt.cancellation_reason = cancellation_reason;
    }
}<|MERGE_RESOLUTION|>--- conflicted
+++ resolved
@@ -2648,12 +2648,7 @@
     header_payload: HeaderPayload,
 ) -> RouterResponse<api::PaymentsIntentResponse> {
     let db = state.store.as_ref();
-<<<<<<< HEAD
-    let storage_scheme = merchant_context.get_merchant_account().storage_scheme;
-=======
     let storage_scheme = platform.get_processor().get_account().storage_scheme;
-    let key_manager_state = &(&state).into();
->>>>>>> dd527179
     let payment_intent = db
         .find_payment_intent_by_merchant_reference_id_profile_id(
             merchant_reference_id,
@@ -3226,12 +3221,7 @@
         let business_profile = state
             .store
             .find_business_profile_by_profile_id(
-<<<<<<< HEAD
-                merchant_context.get_merchant_key_store(),
-=======
-                key_manager_state,
                 platform.get_processor().get_key_store(),
->>>>>>> dd527179
                 profile_id,
             )
             .await
@@ -3391,12 +3381,7 @@
         let business_profile = state
             .store
             .find_business_profile_by_profile_id(
-<<<<<<< HEAD
-                merchant_context.get_merchant_key_store(),
-=======
-                key_manager_state,
                 platform.get_processor().get_key_store(),
->>>>>>> dd527179
                 profile_id,
             )
             .await
@@ -3629,12 +3614,7 @@
         connector: String,
         payment_id: id_type::PaymentId,
     ) -> RouterResult<Self::PaymentFlowResponse> {
-<<<<<<< HEAD
-        let merchant_id = merchant_context.get_merchant_account().get_id().clone();
-=======
         let merchant_id = platform.get_processor().get_account().get_id().clone();
-        let key_manager_state = &state.into();
->>>>>>> dd527179
 
         let payment_intent = state
             .store
@@ -3816,12 +3796,7 @@
         let business_profile = state
             .store
             .find_business_profile_by_profile_id(
-<<<<<<< HEAD
-                merchant_context.get_merchant_key_store(),
-=======
-                key_manager_state,
                 platform.get_processor().get_key_store(),
->>>>>>> dd527179
                 profile_id,
             )
             .await
@@ -7122,14 +7097,8 @@
             .attach_printable(
                 "Failed to get authentication connector id from authentication table",
             )?;
-<<<<<<< HEAD
-        let key_store = merchant_context.get_merchant_key_store();
-        let merchant_id = merchant_context.get_merchant_account().get_id();
-=======
-        let key_manager_state = &(state).into();
         let key_store = platform.get_processor().get_key_store();
         let merchant_id = platform.get_processor().get_account().get_id();
->>>>>>> dd527179
 
         let connector_mca = state
             .store
@@ -8254,12 +8223,7 @@
             let fetch_constraints = constraints.clone().into();
             let list: Vec<(storage::PaymentIntent, Option<storage::PaymentAttempt>)> = db
                 .get_filtered_payment_intents_attempt(
-<<<<<<< HEAD
-                    merchant_context.get_merchant_account().get_id(),
-=======
-                    &(&state).into(),
                     platform.get_processor().get_account().get_id(),
->>>>>>> dd527179
                     &fetch_constraints,
                     platform.get_processor().get_key_store(),
                     platform.get_processor().get_account().storage_scheme,
@@ -8337,12 +8301,7 @@
             let pi_fetch_constraints = (constraints.clone(), profile_id_list.clone()).try_into()?;
             let list: Vec<(storage::PaymentIntent, storage::PaymentAttempt)> = db
                 .get_filtered_payment_intents_attempt(
-<<<<<<< HEAD
-                    merchant_context.get_merchant_account().get_id(),
-=======
-                    &(&state).into(),
                     platform.get_processor().get_account().get_id(),
->>>>>>> dd527179
                     &pi_fetch_constraints,
                     platform.get_processor().get_key_store(),
                     platform.get_processor().get_account().storage_scheme,
@@ -8408,12 +8367,7 @@
     let db = state.store.as_ref();
     let pi = db
         .filter_payment_intents_by_time_range_constraints(
-<<<<<<< HEAD
-            merchant_context.get_merchant_account().get_id(),
-=======
-            &(&state).into(),
             platform.get_processor().get_account().get_id(),
->>>>>>> dd527179
             &time_range,
             platform.get_processor().get_key_store(),
             platform.get_processor().get_account().storage_scheme,
@@ -10599,15 +10553,10 @@
 
     let business_profile = state
         .store
-<<<<<<< HEAD
-        .find_business_profile_by_profile_id(merchant_context.get_merchant_key_store(), profile_id)
-=======
         .find_business_profile_by_profile_id(
-            key_manager_state,
             platform.get_processor().get_key_store(),
             profile_id,
         )
->>>>>>> dd527179
         .await
         .change_context(errors::ApiErrorResponse::ProfileNotFound {
             id: profile_id.get_string_repr().to_owned(),
@@ -10792,12 +10741,7 @@
 
     let payment_attempt = db
         .find_payment_attempt_by_id(
-<<<<<<< HEAD
-            merchant_context.get_merchant_key_store(),
-=======
-            key_manager_state,
             platform.get_processor().get_key_store(),
->>>>>>> dd527179
             payment_intent
                 .active_attempt_id
                 .as_ref()
@@ -11220,15 +11164,10 @@
         .attach_printable("'profile_id' not set in payment intent")?;
     let business_profile = state
         .store
-<<<<<<< HEAD
-        .find_business_profile_by_profile_id(merchant_context.get_merchant_key_store(), &profile_id)
-=======
         .find_business_profile_by_profile_id(
-            key_manager_state,
             platform.get_processor().get_key_store(),
             &profile_id,
         )
->>>>>>> dd527179
         .await
         .to_not_found_response(errors::ApiErrorResponse::ProfileNotFound {
             id: profile_id.get_string_repr().to_owned(),
