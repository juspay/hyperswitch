pub mod access_token;
pub mod conditional_configs;
pub mod customers;
pub mod flows;
pub mod helpers;
pub mod operations;

#[cfg(feature = "retry")]
pub mod retry;
pub mod routing;
#[cfg(feature = "v2")]
pub mod session_operation;
pub mod tokenization;
pub mod transformers;
pub mod types;
#[cfg(feature = "v2")]
pub mod vault_session;
#[cfg(feature = "olap")]
use std::collections::HashMap;
use std::{
    collections::HashSet, fmt::Debug, marker::PhantomData, ops::Deref, str::FromStr, time::Instant,
    vec::IntoIter,
};

use external_services::grpc_client;

#[cfg(feature = "v2")]
pub mod payment_methods;

use std::future;

#[cfg(feature = "olap")]
use api_models::admin::MerchantConnectorInfo;
use api_models::{
    self, enums,
    mandates::RecurringDetails,
    payments::{self as payments_api},
};
<<<<<<< HEAD
pub use common_enums::enums::{CallConnectorAction, ExecutionMode, ExecutionPath, GatewaySystem};
=======
pub use common_enums::enums::{CallConnectorAction, ExecutionMode, GatewaySystem};
>>>>>>> c4720c80
use common_types::payments as common_payments_types;
use common_utils::{
    ext_traits::{AsyncExt, StringExt},
    id_type, pii,
    types::{AmountConvertor, MinorUnit, Surcharge},
};
use diesel_models::{ephemeral_key, fraud_check::FraudCheck, refund as diesel_refund};
use error_stack::{report, ResultExt};
use events::EventInfo;
use futures::future::join_all;
use helpers::{decrypt_paze_token, ApplePayData};
#[cfg(feature = "v2")]
use hyperswitch_domain_models::payments::{
    PaymentAttemptListData, PaymentCancelData, PaymentCaptureData, PaymentConfirmData,
    PaymentIntentData, PaymentStatusData,
};
#[cfg(feature = "v2")]
use hyperswitch_domain_models::router_response_types::RedirectForm;
pub use hyperswitch_domain_models::{
    mandates::MandateData,
    payment_address::PaymentAddress,
    payments::{self as domain_payments, HeaderPayload},
    router_data::{PaymentMethodToken, RouterData},
    router_request_types::CustomerDetails,
};
use hyperswitch_domain_models::{
    payments::{self, payment_intent::CustomerData, ClickToPayMetaData},
    router_data::AccessToken,
};
use masking::{ExposeInterface, PeekInterface, Secret};
#[cfg(feature = "v2")]
use operations::ValidateStatusForOperation;
use redis_interface::errors::RedisError;
use router_env::{instrument, tracing};
#[cfg(feature = "olap")]
use router_types::transformers::ForeignFrom;
use rustc_hash::FxHashMap;
use scheduler::utils as pt_utils;
#[cfg(feature = "v2")]
pub use session_operation::payments_session_core;
#[cfg(feature = "olap")]
use strum::IntoEnumIterator;
use time;

#[cfg(feature = "v1")]
pub use self::operations::{
    PaymentApprove, PaymentCancel, PaymentCancelPostCapture, PaymentCapture, PaymentConfirm,
    PaymentCreate, PaymentIncrementalAuthorization, PaymentPostSessionTokens, PaymentReject,
    PaymentSession, PaymentSessionUpdate, PaymentStatus, PaymentUpdate, PaymentUpdateMetadata,
};
use self::{
    conditional_configs::perform_decision_management,
    flows::{ConstructFlowSpecificData, Feature},
    operations::{BoxedOperation, Operation, PaymentResponse},
    routing::{self as self_routing, SessionFlowRoutingInput},
};
#[cfg(feature = "v1")]
use super::unified_connector_service::update_gateway_system_in_feature_metadata;
use super::{
    errors::StorageErrorExt,
    payment_methods::surcharge_decision_configs,
    routing::TransactionData,
    unified_connector_service::{
        send_comparison_data, should_call_unified_connector_service, ComparisonData,
    },
};
#[cfg(feature = "v1")]
use crate::core::debit_routing;
#[cfg(feature = "frm")]
use crate::core::fraud_check as frm_core;
#[cfg(feature = "v2")]
use crate::core::payment_methods::vault;
#[cfg(feature = "v1")]
use crate::core::routing::helpers as routing_helpers;
#[cfg(all(feature = "v1", feature = "dynamic_routing"))]
use crate::types::api::convert_connector_data_to_routable_connectors;
use crate::{
    configs::settings::{
        ApplePayPreDecryptFlow, GooglePayPreDecryptFlow, PaymentFlow, PaymentMethodTypeTokenFilter,
    },
    consts,
    core::{
        errors::{self, CustomResult, RouterResponse, RouterResult},
        payment_methods::{cards, network_tokenization},
        payouts,
        routing::{self as core_routing},
        unified_authentication_service::types::{ClickToPay, UnifiedAuthenticationService},
        utils::{self as core_utils},
    },
    db::StorageInterface,
    logger,
    routes::{app::ReqState, metrics, payment_methods::ParentPaymentMethodToken, SessionState},
    services::{self, api::Authenticate, ConnectorRedirectResponse},
    types::{
        self as router_types,
        api::{self, ConnectorCallType, ConnectorCommon},
        domain,
        storage::{self, enums as storage_enums, payment_attempt::PaymentAttemptExt},
        transformers::ForeignTryInto,
    },
    utils::{
        self, add_apple_pay_flow_metrics, add_connector_http_status_code_metrics, Encode,
        OptionExt, ValueExt,
    },
    workflows::payment_sync,
};
#[cfg(feature = "v1")]
use crate::{
    core::authentication as authentication_core,
    types::{api::authentication, BrowserInformation},
};

#[cfg(feature = "v2")]
#[allow(clippy::too_many_arguments, clippy::type_complexity)]
#[instrument(skip_all, fields(payment_id, merchant_id))]
pub async fn payments_operation_core<F, Req, Op, FData, D>(
    state: &SessionState,
    req_state: ReqState,
    merchant_context: domain::MerchantContext,
    profile: &domain::Profile,
    operation: Op,
    req: Req,
    get_tracker_response: operations::GetTrackerResponse<D>,
    call_connector_action: CallConnectorAction,
    header_payload: HeaderPayload,
) -> RouterResult<(
    D,
    Req,
    Option<domain::Customer>,
    Option<u16>,
    Option<u128>,
    common_types::domain::ConnectorResponseData,
)>
where
    F: Send + Clone + Sync,
    Req: Send + Sync + Authenticate,
    Op: Operation<F, Req, Data = D> + Send + Sync,
    D: OperationSessionGetters<F> + OperationSessionSetters<F> + Send + Sync + Clone,

    // To create connector flow specific interface data
    D: ConstructFlowSpecificData<F, FData, router_types::PaymentsResponseData>,
    RouterData<F, FData, router_types::PaymentsResponseData>: Feature<F, FData>,

    // To construct connector flow specific api
    dyn api::Connector:
        services::api::ConnectorIntegration<F, FData, router_types::PaymentsResponseData>,

    RouterData<F, FData, router_types::PaymentsResponseData>:
        hyperswitch_domain_models::router_data::TrackerPostUpdateObjects<F, FData, D>,

    // To perform router related operation for PaymentResponse
    PaymentResponse: Operation<F, FData, Data = D>,
    FData: Send + Sync + Clone,
{
    let operation: BoxedOperation<'_, F, Req, D> = Box::new(operation);

    // Get the trackers related to track the state of the payment
    let operations::GetTrackerResponse { mut payment_data } = get_tracker_response;

    operation
        .to_domain()?
        .create_or_fetch_payment_method(state, &merchant_context, profile, &mut payment_data)
        .await?;

    let (_operation, customer) = operation
        .to_domain()?
        .get_customer_details(
            state,
            &mut payment_data,
            merchant_context.get_merchant_key_store(),
            merchant_context.get_merchant_account().storage_scheme,
        )
        .await
        .to_not_found_response(errors::ApiErrorResponse::CustomerNotFound)
        .attach_printable("Failed while fetching/creating customer")?;

    operation
        .to_domain()?
        .run_decision_manager(state, &mut payment_data, profile)
        .await
        .change_context(errors::ApiErrorResponse::InternalServerError)
        .attach_printable("Failed to run decision manager")?;

    let connector = operation
        .to_domain()?
        .perform_routing(&merchant_context, profile, state, &mut payment_data)
        .await?;

    let mut connector_http_status_code = None;
    let (payment_data, connector_response_data) = match connector {
        ConnectorCallType::PreDetermined(connector_data) => {
            let (mca_type_details, updated_customer, router_data, tokenization_action) =
                call_connector_service_prerequisites(
                    state,
                    req_state.clone(),
                    &merchant_context,
                    connector_data.connector_data.clone(),
                    &operation,
                    &mut payment_data,
                    &customer,
                    call_connector_action.clone(),
                    None,
                    header_payload.clone(),
                    None,
                    profile,
                    false,
                    false, //should_retry_with_pan is set to false in case of PreDetermined ConnectorCallType
                    req.should_return_raw_response(),
                )
                .await?;

            let router_data = decide_unified_connector_service_call(
                state,
                req_state.clone(),
                &merchant_context,
                connector_data.connector_data.clone(),
                &operation,
                &mut payment_data,
                &customer,
                call_connector_action.clone(),
                None, // schedule_time is not used in PreDetermined ConnectorCallType
                header_payload.clone(),
                #[cfg(feature = "frm")]
                None,
                profile,
                false,
                false, //should_retry_with_pan is set to false in case of PreDetermined ConnectorCallType
                req.should_return_raw_response(),
                mca_type_details,
                router_data,
                updated_customer,
                tokenization_action,
            )
            .await?;

            let connector_response_data = common_types::domain::ConnectorResponseData {
                raw_connector_response: router_data.raw_connector_response.clone(),
            };

            let payments_response_operation = Box::new(PaymentResponse);

            connector_http_status_code = router_data.connector_http_status_code;
            add_connector_http_status_code_metrics(connector_http_status_code);

            payments_response_operation
                .to_post_update_tracker()?
                .save_pm_and_mandate(
                    state,
                    &router_data,
                    &merchant_context,
                    &mut payment_data,
                    profile,
                )
                .await?;

            let payment_data = payments_response_operation
                .to_post_update_tracker()?
                .update_tracker(
                    state,
                    payment_data,
                    router_data,
                    merchant_context.get_merchant_key_store(),
                    merchant_context.get_merchant_account().storage_scheme,
                )
                .await?;

            (payment_data, connector_response_data)
        }
        ConnectorCallType::Retryable(connectors) => {
            let mut connectors = connectors.clone().into_iter();
            let connector_data = get_connector_data(&mut connectors)?;

            let (mca_type_details, updated_customer, router_data, tokenization_action) =
                call_connector_service_prerequisites(
                    state,
                    req_state.clone(),
                    &merchant_context,
                    connector_data.connector_data.clone(),
                    &operation,
                    &mut payment_data,
                    &customer,
                    call_connector_action.clone(),
                    None,
                    header_payload.clone(),
                    None,
                    profile,
                    false,
                    false, //should_retry_with_pan is set to false in case of Retryable ConnectorCallType
                    req.should_return_raw_response(),
                )
                .await?;

            let router_data = decide_unified_connector_service_call(
                state,
                req_state.clone(),
                &merchant_context,
                connector_data.connector_data.clone(),
                &operation,
                &mut payment_data,
                &customer,
                call_connector_action.clone(),
                None, // schedule_time is not used in Retryable ConnectorCallType
                header_payload.clone(),
                #[cfg(feature = "frm")]
                None,
                profile,
                true,
                false, //should_retry_with_pan is set to false in case of PreDetermined ConnectorCallType
                req.should_return_raw_response(),
                mca_type_details,
                router_data,
                updated_customer,
                tokenization_action,
            )
            .await?;

            let connector_response_data = common_types::domain::ConnectorResponseData {
                raw_connector_response: router_data.raw_connector_response.clone(),
            };

            let payments_response_operation = Box::new(PaymentResponse);

            connector_http_status_code = router_data.connector_http_status_code;
            add_connector_http_status_code_metrics(connector_http_status_code);

            payments_response_operation
                .to_post_update_tracker()?
                .save_pm_and_mandate(
                    state,
                    &router_data,
                    &merchant_context,
                    &mut payment_data,
                    profile,
                )
                .await?;

            let payment_data = payments_response_operation
                .to_post_update_tracker()?
                .update_tracker(
                    state,
                    payment_data,
                    router_data,
                    merchant_context.get_merchant_key_store(),
                    merchant_context.get_merchant_account().storage_scheme,
                )
                .await?;

            (payment_data, connector_response_data)
        }
        ConnectorCallType::SessionMultiple(vec) => todo!(),
        ConnectorCallType::Skip => (
            payment_data,
            common_types::domain::ConnectorResponseData {
                raw_connector_response: None,
            },
        ),
    };

    let payment_intent_status = payment_data.get_payment_intent().status;

    // Delete the tokens after payment
    payment_data
        .get_payment_attempt()
        .payment_token
        .as_ref()
        .zip(Some(payment_data.get_payment_attempt().payment_method_type))
        .map(ParentPaymentMethodToken::return_key_for_token)
        .async_map(|key_for_token| async move {
            let _ = vault::delete_payment_token(state, &key_for_token, payment_intent_status)
                .await
                .inspect_err(|err| logger::error!("Failed to delete payment_token: {:?}", err));
        })
        .await;

    Ok((
        payment_data,
        req,
        customer,
        connector_http_status_code,
        None,
        connector_response_data,
    ))
}

#[cfg(feature = "v2")]
#[allow(clippy::too_many_arguments, clippy::type_complexity)]
#[instrument(skip_all, fields(payment_id, merchant_id))]
pub async fn internal_payments_operation_core<F, Req, Op, FData, D>(
    state: &SessionState,
    req_state: ReqState,
    merchant_context: domain::MerchantContext,
    profile: &domain::Profile,
    operation: Op,
    req: Req,
    get_tracker_response: operations::GetTrackerResponse<D>,
    call_connector_action: CallConnectorAction,
    header_payload: HeaderPayload,
) -> RouterResult<(
    D,
    Req,
    Option<u16>,
    Option<u128>,
    common_types::domain::ConnectorResponseData,
)>
where
    F: Send + Clone + Sync,
    Req: Send + Sync + Authenticate,
    Op: Operation<F, Req, Data = D> + Send + Sync,
    D: OperationSessionGetters<F> + OperationSessionSetters<F> + Send + Sync + Clone,

    // To create connector flow specific interface data
    D: ConstructFlowSpecificData<F, FData, router_types::PaymentsResponseData>,
    RouterData<F, FData, router_types::PaymentsResponseData>: Feature<F, FData>,

    // To construct connector flow specific api
    dyn api::Connector:
        services::api::ConnectorIntegration<F, FData, router_types::PaymentsResponseData>,

    RouterData<F, FData, router_types::PaymentsResponseData>:
        hyperswitch_domain_models::router_data::TrackerPostUpdateObjects<F, FData, D>,

    // To perform router related operation for PaymentResponse
    PaymentResponse: Operation<F, FData, Data = D>,
    FData: Send + Sync + Clone + serde::Serialize,
{
    let operation: BoxedOperation<'_, F, Req, D> = Box::new(operation);

    // Get the trackers related to track the state of the payment
    let operations::GetTrackerResponse { mut payment_data } = get_tracker_response;

    let connector_data = operation
        .to_domain()?
        .get_connector_from_request(state, &req, &mut payment_data)
        .await?;

    let merchant_connector_account = payment_data
        .get_merchant_connector_details()
        .map(domain::MerchantConnectorAccountTypeDetails::MerchantConnectorDetails)
        .ok_or_else(|| {
            error_stack::report!(errors::ApiErrorResponse::InternalServerError)
                .attach_printable("Merchant connector details not found in payment data")
        })?;

    operation
        .to_domain()?
        .populate_payment_data(
            state,
            &mut payment_data,
            &merchant_context,
            profile,
            &connector_data,
        )
        .await?;

    let router_data = connector_service_decider(
        state,
        req_state.clone(),
        &merchant_context,
        connector_data.clone(),
        &operation,
        &mut payment_data,
        call_connector_action.clone(),
        header_payload.clone(),
        profile,
        req.should_return_raw_response(),
        merchant_connector_account,
    )
    .await?;

    let connector_response_data = common_types::domain::ConnectorResponseData {
        raw_connector_response: router_data.raw_connector_response.clone(),
    };

    let payments_response_operation = Box::new(PaymentResponse);

    let connector_http_status_code = router_data.connector_http_status_code;
    add_connector_http_status_code_metrics(connector_http_status_code);

    let payment_data = payments_response_operation
        .to_post_update_tracker()?
        .update_tracker(
            state,
            payment_data,
            router_data,
            merchant_context.get_merchant_key_store(),
            merchant_context.get_merchant_account().storage_scheme,
        )
        .await?;

    Ok((
        payment_data,
        req,
        connector_http_status_code,
        None,
        connector_response_data,
    ))
}

#[cfg(feature = "v1")]
#[allow(clippy::too_many_arguments, clippy::type_complexity)]
#[instrument(skip_all, fields(payment_id, merchant_id))]
pub async fn payments_operation_core<'a, F, Req, Op, FData, D>(
    state: &SessionState,
    req_state: ReqState,
    merchant_context: &domain::MerchantContext,
    profile_id_from_auth_layer: Option<id_type::ProfileId>,
    operation: Op,
    req: Req,
    call_connector_action: CallConnectorAction,
    auth_flow: services::AuthFlow,
    eligible_connectors: Option<Vec<common_enums::RoutableConnectors>>,
    header_payload: HeaderPayload,
) -> RouterResult<(D, Req, Option<domain::Customer>, Option<u16>, Option<u128>)>
where
<<<<<<< HEAD
    F: Send + Clone + Sync + 'static,
=======
    F: Send + Clone + Sync + 'static + 'a,
>>>>>>> c4720c80
    Req: Authenticate + Clone,
    Op: Operation<F, Req, Data = D> + Send + Sync,
    D: OperationSessionGetters<F> + OperationSessionSetters<F> + Send + Sync + Clone,

    // To create connector flow specific interface data
    D: ConstructFlowSpecificData<F, FData, router_types::PaymentsResponseData>,
    RouterData<F, FData, router_types::PaymentsResponseData>: Feature<F, FData>,

    // To construct connector flow specific api
    dyn api::Connector:
        services::api::ConnectorIntegration<F, FData, router_types::PaymentsResponseData>,

    // To perform router related operation for PaymentResponse
    PaymentResponse: Operation<F, FData, Data = D>,
<<<<<<< HEAD
    FData: Send + Sync + Clone + router_types::Capturable + 'static + serde::Serialize,
=======
    FData: Send + Sync + Clone + router_types::Capturable + 'static + 'a + serde::Serialize,
>>>>>>> c4720c80
{
    let operation: BoxedOperation<'_, F, Req, D> = Box::new(operation);

    tracing::Span::current().record(
        "merchant_id",
        merchant_context
            .get_merchant_account()
            .get_id()
            .get_string_repr(),
    );
    let (operation, validate_result) = operation
        .to_validate_request()?
        .validate_request(&req, merchant_context)?;

    tracing::Span::current().record("payment_id", format!("{}", validate_result.payment_id));
    // get profile from headers
    let operations::GetTrackerResponse {
        operation,
        customer_details,
        mut payment_data,
        business_profile,
        mandate_type,
    } = operation
        .to_get_tracker()?
        .get_trackers(
            state,
            &validate_result.payment_id,
            &req,
            merchant_context,
            auth_flow,
            &header_payload,
        )
        .await?;

    operation
        .to_get_tracker()?
        .validate_request_with_state(state, &req, &mut payment_data, &business_profile)
        .await?;

    core_utils::validate_profile_id_from_auth_layer(
        profile_id_from_auth_layer,
        &payment_data.get_payment_intent().clone(),
    )?;

    let (operation, customer) = operation
        .to_domain()?
        // get_customer_details
        .get_or_create_customer_details(
            state,
            &mut payment_data,
            customer_details,
            merchant_context.get_merchant_key_store(),
            merchant_context.get_merchant_account().storage_scheme,
        )
        .await
        .to_not_found_response(errors::ApiErrorResponse::CustomerNotFound)
        .attach_printable("Failed while fetching/creating customer")?;

    let authentication_type =
        call_decision_manager(state, merchant_context, &business_profile, &payment_data).await?;

    payment_data.set_authentication_type_in_attempt(authentication_type);

    let connector = get_connector_choice(
        &operation,
        state,
        &req,
        merchant_context,
        &business_profile,
        &mut payment_data,
        eligible_connectors,
        mandate_type,
    )
    .await?;

    let payment_method_token = get_decrypted_wallet_payment_method_token(
        &operation,
        state,
        merchant_context,
        &mut payment_data,
        connector.as_ref(),
    )
    .await?;

    payment_method_token.map(|token| payment_data.set_payment_method_token(Some(token)));

    let (connector, debit_routing_output) = debit_routing::perform_debit_routing(
        &operation,
        state,
        &business_profile,
        &mut payment_data,
        connector,
    )
    .await;

    operation
        .to_domain()?
        .apply_three_ds_authentication_strategy(state, &mut payment_data, &business_profile)
        .await?;

    let should_add_task_to_process_tracker = should_add_task_to_process_tracker(&payment_data);

    let locale = header_payload.locale.clone();

    payment_data = tokenize_in_router_when_confirm_false_or_external_authentication(
        state,
        &operation,
        &mut payment_data,
        &validate_result,
        merchant_context.get_merchant_key_store(),
        &customer,
        &business_profile,
    )
    .await?;

    let mut connector_http_status_code = None;
    let mut external_latency = None;
    if let Some(connector_details) = connector {
        // Fetch and check FRM configs
        #[cfg(feature = "frm")]
        let mut frm_info = None;
        #[allow(unused_variables, unused_mut)]
        let mut should_continue_transaction: bool = true;
        #[cfg(feature = "frm")]
        let mut should_continue_capture: bool = true;
        #[cfg(feature = "frm")]
        let frm_configs = if state.conf.frm.enabled {
            Box::pin(frm_core::call_frm_before_connector_call(
                &operation,
                merchant_context,
                &mut payment_data,
                state,
                &mut frm_info,
                &customer,
                &mut should_continue_transaction,
                &mut should_continue_capture,
            ))
            .await?
        } else {
            None
        };
        #[cfg(feature = "frm")]
        logger::debug!(
            "frm_configs: {:?}\nshould_continue_transaction: {:?}\nshould_continue_capture: {:?}",
            frm_configs,
            should_continue_transaction,
            should_continue_capture,
        );

        let is_eligible_for_uas = helpers::is_merchant_eligible_authentication_service(
            merchant_context.get_merchant_account().get_id(),
            state,
        )
        .await?;

        if is_eligible_for_uas {
            operation
                .to_domain()?
                .call_unified_authentication_service_if_eligible(
                    state,
                    &mut payment_data,
                    &mut should_continue_transaction,
                    &connector_details,
                    &business_profile,
                    merchant_context.get_merchant_key_store(),
                    mandate_type,
                )
                .await?;
        } else {
            logger::info!(
                "skipping authentication service call since the merchant is not eligible."
            );

            operation
                .to_domain()?
                .call_external_three_ds_authentication_if_eligible(
                    state,
                    &mut payment_data,
                    &mut should_continue_transaction,
                    &connector_details,
                    &business_profile,
                    merchant_context.get_merchant_key_store(),
                    mandate_type,
                )
                .await?;
        };

        operation
            .to_domain()?
            .payments_dynamic_tax_calculation(
                state,
                &mut payment_data,
                &connector_details,
                &business_profile,
                merchant_context,
            )
            .await?;

        if should_continue_transaction {
            #[cfg(feature = "frm")]
            match (
                should_continue_capture,
                payment_data.get_payment_attempt().capture_method,
            ) {
                (
                    false,
                    Some(storage_enums::CaptureMethod::Automatic)
                    | Some(storage_enums::CaptureMethod::SequentialAutomatic),
                )
                | (false, Some(storage_enums::CaptureMethod::Scheduled)) => {
                    if let Some(info) = &mut frm_info {
                        if let Some(frm_data) = &mut info.frm_data {
                            frm_data.fraud_check.payment_capture_method =
                                payment_data.get_payment_attempt().capture_method;
                        }
                    }
                    payment_data
                        .set_capture_method_in_attempt(storage_enums::CaptureMethod::Manual);
                    logger::debug!("payment_id : {:?} capture method has been changed to manual, since it has configured Post FRM flow",payment_data.get_payment_attempt().payment_id);
                }
                _ => (),
            };

            payment_data = match connector_details {
                ConnectorCallType::PreDetermined(ref connector) => {
                    #[cfg(all(feature = "dynamic_routing", feature = "v1"))]
                    let routable_connectors = convert_connector_data_to_routable_connectors(
                        std::slice::from_ref(connector),
                    )
                    .map_err(|e| logger::error!(routable_connector_error=?e))
                    .unwrap_or_default();
                    let schedule_time = if should_add_task_to_process_tracker {
                        payment_sync::get_sync_process_schedule_time(
                            &*state.store,
                            connector.connector_data.connector.id(),
                            merchant_context.get_merchant_account().get_id(),
                            0,
                        )
                        .await
                        .change_context(errors::ApiErrorResponse::InternalServerError)
                        .attach_printable("Failed while getting process schedule time")?
                    } else {
                        None
                    };

                    let (merchant_connector_account, router_data, tokenization_action) =
                        call_connector_service_prerequisites(
                            state,
                            merchant_context,
                            connector.connector_data.clone(),
                            &operation,
                            &mut payment_data,
                            &customer,
                            &validate_result,
                            &business_profile,
                            false,
                            None,
                        )
                        .await?;

                    let (router_data, mca) = decide_unified_connector_service_call(
                        state,
                        req_state.clone(),
                        merchant_context,
                        connector.connector_data.clone(),
                        &operation,
                        &mut payment_data,
                        &customer,
                        call_connector_action.clone(),
                        &validate_result,
                        schedule_time,
                        header_payload.clone(),
                        #[cfg(feature = "frm")]
                        frm_info.as_ref().and_then(|fi| fi.suggested_action),
                        #[cfg(not(feature = "frm"))]
                        None,
                        &business_profile,
                        false,
                        <Req as Authenticate>::should_return_raw_response(&req),
                        merchant_connector_account,
                        router_data,
                        tokenization_action,
                    )
                    .await?;

                    let op_ref = &operation;
                    let should_trigger_post_processing_flows = is_operation_confirm(&operation);

                    let operation = Box::new(PaymentResponse);

                    connector_http_status_code = router_data.connector_http_status_code;
                    external_latency = router_data.external_latency;
                    //add connector http status code metrics
                    add_connector_http_status_code_metrics(connector_http_status_code);

                    operation
                        .to_post_update_tracker()?
                        .save_pm_and_mandate(
                            state,
                            &router_data,
                            merchant_context,
                            &mut payment_data,
                            &business_profile,
                        )
                        .await?;

                    let mut payment_data = operation
                        .to_post_update_tracker()?
                        .update_tracker(
                            state,
                            payment_data,
                            router_data,
                            merchant_context.get_merchant_key_store(),
                            merchant_context.get_merchant_account().storage_scheme,
                            &locale,
                            #[cfg(all(feature = "dynamic_routing", feature = "v1"))]
                            routable_connectors,
                            #[cfg(all(feature = "dynamic_routing", feature = "v1"))]
                            &business_profile,
                        )
                        .await?;

                    if should_trigger_post_processing_flows {
                        complete_postprocessing_steps_if_required(
                            state,
                            merchant_context,
                            &customer,
                            &mca,
                            &connector.connector_data,
                            &mut payment_data,
                            op_ref,
                            Some(header_payload.clone()),
                        )
                        .await?;
                    }

                    if is_eligible_for_uas {
                        complete_confirmation_for_click_to_pay_if_required(
                            state,
                            merchant_context,
                            &payment_data,
                        )
                        .await?;
                    }

                    payment_data
                }

                ConnectorCallType::Retryable(ref connectors) => {
                    #[cfg(all(feature = "dynamic_routing", feature = "v1"))]
                    let routable_connectors =
                        convert_connector_data_to_routable_connectors(connectors)
                            .map_err(|e| logger::error!(routable_connector_error=?e))
                            .unwrap_or_default();

                    let mut connectors = connectors.clone().into_iter();

                    let (connector_data, routing_decision) =
                        get_connector_data_with_routing_decision(
                            &mut connectors,
                            &business_profile,
                            debit_routing_output,
                        )?;

                    let schedule_time = if should_add_task_to_process_tracker {
                        payment_sync::get_sync_process_schedule_time(
                            &*state.store,
                            connector_data.connector.id(),
                            merchant_context.get_merchant_account().get_id(),
                            0,
                        )
                        .await
                        .change_context(errors::ApiErrorResponse::InternalServerError)
                        .attach_printable("Failed while getting process schedule time")?
                    } else {
                        None
                    };

                    let (merchant_connector_account, router_data, tokenization_action) =
                        call_connector_service_prerequisites(
                            state,
                            merchant_context,
                            connector_data.clone(),
                            &operation,
                            &mut payment_data,
                            &customer,
                            &validate_result,
                            &business_profile,
                            false,
                            routing_decision,
                        )
                        .await?;

                    let (router_data, mca) = decide_unified_connector_service_call(
                        state,
                        req_state.clone(),
                        merchant_context,
                        connector_data.clone(),
                        &operation,
                        &mut payment_data,
                        &customer,
                        call_connector_action.clone(),
                        &validate_result,
                        schedule_time,
                        header_payload.clone(),
                        #[cfg(feature = "frm")]
                        frm_info.as_ref().and_then(|fi| fi.suggested_action),
                        #[cfg(not(feature = "frm"))]
                        None,
                        &business_profile,
                        false,
                        <Req as Authenticate>::should_return_raw_response(&req),
                        merchant_connector_account,
                        router_data,
                        tokenization_action,
                    )
                    .await?;

                    #[cfg(all(feature = "retry", feature = "v1"))]
                    let mut router_data = router_data;
                    #[cfg(all(feature = "retry", feature = "v1"))]
                    {
                        use crate::core::payments::retry::{self, GsmValidation};
                        let config_bool = retry::config_should_call_gsm(
                            &*state.store,
                            merchant_context.get_merchant_account().get_id(),
                            &business_profile,
                        )
                        .await;

                        if config_bool && router_data.should_call_gsm() {
                            router_data = retry::do_gsm_actions(
                                state,
                                req_state.clone(),
                                &mut payment_data,
                                connectors,
                                &connector_data,
                                router_data,
                                merchant_context,
                                &operation,
                                &customer,
                                &validate_result,
                                schedule_time,
                                #[cfg(feature = "frm")]
                                frm_info.as_ref().and_then(|fi| fi.suggested_action),
                                #[cfg(not(feature = "frm"))]
                                None,
                                &business_profile,
                            )
                            .await?;
                        };
                    }

                    let op_ref = &operation;
                    let should_trigger_post_processing_flows = is_operation_confirm(&operation);

                    let operation = Box::new(PaymentResponse);
                    connector_http_status_code = router_data.connector_http_status_code;
                    external_latency = router_data.external_latency;
                    //add connector http status code metrics
                    add_connector_http_status_code_metrics(connector_http_status_code);

                    operation
                        .to_post_update_tracker()?
                        .save_pm_and_mandate(
                            state,
                            &router_data,
                            merchant_context,
                            &mut payment_data,
                            &business_profile,
                        )
                        .await?;

                    let mut payment_data = operation
                        .to_post_update_tracker()?
                        .update_tracker(
                            state,
                            payment_data,
                            router_data,
                            merchant_context.get_merchant_key_store(),
                            merchant_context.get_merchant_account().storage_scheme,
                            &locale,
                            #[cfg(all(feature = "dynamic_routing", feature = "v1"))]
                            routable_connectors,
                            #[cfg(all(feature = "dynamic_routing", feature = "v1"))]
                            &business_profile,
                        )
                        .await?;

                    if should_trigger_post_processing_flows {
                        complete_postprocessing_steps_if_required(
                            state,
                            merchant_context,
                            &customer,
                            &mca,
                            &connector_data,
                            &mut payment_data,
                            op_ref,
                            Some(header_payload.clone()),
                        )
                        .await?;
                    }

                    if is_eligible_for_uas {
                        complete_confirmation_for_click_to_pay_if_required(
                            state,
                            merchant_context,
                            &payment_data,
                        )
                        .await?;
                    }

                    payment_data
                }

                ConnectorCallType::SessionMultiple(connectors) => {
                    let session_surcharge_details =
                        call_surcharge_decision_management_for_session_flow(
                            state,
                            merchant_context,
                            &business_profile,
                            payment_data.get_payment_attempt(),
                            payment_data.get_payment_intent(),
                            payment_data.get_billing_address(),
                            &connectors,
                        )
                        .await?;
                    Box::pin(call_multiple_connectors_service(
                        state,
                        merchant_context,
                        connectors,
                        &operation,
                        payment_data,
                        &customer,
                        session_surcharge_details,
                        &business_profile,
                        header_payload.clone(),
                        <Req as Authenticate>::should_return_raw_response(&req),
                    ))
                    .await?
                }
            };

            #[cfg(feature = "frm")]
            if let Some(fraud_info) = &mut frm_info {
                #[cfg(feature = "v1")]
                Box::pin(frm_core::post_payment_frm_core(
                    state,
                    req_state,
                    merchant_context,
                    &mut payment_data,
                    fraud_info,
                    frm_configs
                        .clone()
                        .ok_or(errors::ApiErrorResponse::MissingRequiredField {
                            field_name: "frm_configs",
                        })
                        .attach_printable("Frm configs label not found")?,
                    &customer,
                    &mut should_continue_capture,
                ))
                .await?;
            }
        } else {
            (_, payment_data) = operation
                .to_update_tracker()?
                .update_trackers(
                    state,
                    req_state,
                    payment_data.clone(),
                    customer.clone(),
                    validate_result.storage_scheme,
                    None,
                    merchant_context.get_merchant_key_store(),
                    #[cfg(feature = "frm")]
                    frm_info.and_then(|info| info.suggested_action),
                    #[cfg(not(feature = "frm"))]
                    None,
                    header_payload.clone(),
                )
                .await?;
        }

        let payment_intent_status = payment_data.get_payment_intent().status;

        payment_data
            .get_payment_attempt()
            .payment_token
            .as_ref()
            .zip(payment_data.get_payment_attempt().payment_method)
            .map(ParentPaymentMethodToken::create_key_for_token)
            .async_map(|key_for_hyperswitch_token| async move {
                if key_for_hyperswitch_token
                    .should_delete_payment_method_token(payment_intent_status)
                {
                    let _ = key_for_hyperswitch_token.delete(state).await;
                }
            })
            .await;
    } else {
        (_, payment_data) = operation
            .to_update_tracker()?
            .update_trackers(
                state,
                req_state,
                payment_data.clone(),
                customer.clone(),
                validate_result.storage_scheme,
                None,
                merchant_context.get_merchant_key_store(),
                None,
                header_payload.clone(),
            )
            .await?;
    }

    let cloned_payment_data = payment_data.clone();
    let cloned_customer = customer.clone();

    #[cfg(feature = "v1")]
    operation
        .to_domain()?
        .store_extended_card_info_temporarily(
            state,
            payment_data.get_payment_intent().get_id(),
            &business_profile,
            payment_data.get_payment_method_data(),
        )
        .await?;

    utils::trigger_payments_webhook(
        merchant_context.clone(),
        business_profile,
        cloned_payment_data,
        cloned_customer,
        state,
        operation,
    )
    .await
    .map_err(|error| logger::warn!(payments_outgoing_webhook_error=?error))
    .ok();

    Ok((
        payment_data,
        req,
        customer,
        connector_http_status_code,
        external_latency,
    ))
}

#[cfg(feature = "v1")]
// This function is intended for use when the feature being implemented is not aligned with the
// core payment operations.
#[allow(clippy::too_many_arguments, clippy::type_complexity)]
#[instrument(skip_all, fields(payment_id, merchant_id))]
pub async fn proxy_for_payments_operation_core<F, Req, Op, FData, D>(
    state: &SessionState,
    req_state: ReqState,
    merchant_context: domain::MerchantContext,
    profile_id_from_auth_layer: Option<id_type::ProfileId>,
    operation: Op,
    req: Req,
    call_connector_action: CallConnectorAction,
    auth_flow: services::AuthFlow,
    header_payload: HeaderPayload,
    return_raw_connector_response: Option<bool>,
) -> RouterResult<(D, Req, Option<domain::Customer>, Option<u16>, Option<u128>)>
where
    F: Send + Clone + Sync,
    Req: Authenticate + Clone,
    Op: Operation<F, Req, Data = D> + Send + Sync,
    D: OperationSessionGetters<F> + OperationSessionSetters<F> + Send + Sync + Clone,

    // To create connector flow specific interface data
    D: ConstructFlowSpecificData<F, FData, router_types::PaymentsResponseData>,
    RouterData<F, FData, router_types::PaymentsResponseData>: Feature<F, FData>,

    // To construct connector flow specific api
    dyn api::Connector: services::api::ConnectorIntegration<F, FData, router_types::PaymentsResponseData>
        + Send
        + Sync,

    // To perform router related operation for PaymentResponse
    PaymentResponse: Operation<F, FData, Data = D>,
    FData: Send + Sync + Clone,
{
    let operation: BoxedOperation<'_, F, Req, D> = Box::new(operation);

    tracing::Span::current().record(
        "merchant_id",
        merchant_context
            .get_merchant_account()
            .get_id()
            .get_string_repr(),
    );
    let (operation, validate_result) = operation
        .to_validate_request()?
        .validate_request(&req, &merchant_context)?;

    tracing::Span::current().record("payment_id", format!("{}", validate_result.payment_id));

    let operations::GetTrackerResponse {
        operation,
        customer_details,
        mut payment_data,
        business_profile,
        mandate_type: _,
    } = operation
        .to_get_tracker()?
        .get_trackers(
            state,
            &validate_result.payment_id,
            &req,
            &merchant_context,
            auth_flow,
            &header_payload,
        )
        .await?;

    core_utils::validate_profile_id_from_auth_layer(
        profile_id_from_auth_layer,
        &payment_data.get_payment_intent().clone(),
    )?;

    common_utils::fp_utils::when(!should_call_connector(&operation, &payment_data), || {
        Err(errors::ApiErrorResponse::IncorrectPaymentMethodConfiguration).attach_printable(format!(
            "Nti and card details based mit flow is not support for this {operation:?} payment operation"
        ))
    })?;

    let connector_choice = operation
        .to_domain()?
        .get_connector(
            &merchant_context,
            &state.clone(),
            &req,
            payment_data.get_payment_intent(),
        )
        .await?;

    let connector = set_eligible_connector_for_nti_in_payment_data(
        state,
        &business_profile,
        merchant_context.get_merchant_key_store(),
        &mut payment_data,
        connector_choice,
    )
    .await?;

    let should_add_task_to_process_tracker = should_add_task_to_process_tracker(&payment_data);

    let locale = header_payload.locale.clone();

    let schedule_time = if should_add_task_to_process_tracker {
        payment_sync::get_sync_process_schedule_time(
            &*state.store,
            connector.connector.id(),
            merchant_context.get_merchant_account().get_id(),
            0,
        )
        .await
        .change_context(errors::ApiErrorResponse::InternalServerError)
        .attach_printable("Failed while getting process schedule time")?
    } else {
        None
    };

    let (operation, customer) = operation
        .to_domain()?
        .get_or_create_customer_details(
            state,
            &mut payment_data,
            customer_details,
            merchant_context.get_merchant_key_store(),
            merchant_context.get_merchant_account().storage_scheme,
        )
        .await
        .to_not_found_response(errors::ApiErrorResponse::CustomerNotFound)
        .attach_printable("Failed while fetching/creating customer")?;
    let (router_data, mca) = proxy_for_call_connector_service(
        state,
        req_state.clone(),
        &merchant_context,
        connector.clone(),
        &operation,
        &mut payment_data,
        &customer,
        call_connector_action.clone(),
        &validate_result,
        schedule_time,
        header_payload.clone(),
        &business_profile,
        return_raw_connector_response,
    )
    .await?;

    let op_ref = &operation;
    let should_trigger_post_processing_flows = is_operation_confirm(&operation);

    let operation = Box::new(PaymentResponse);

    let connector_http_status_code = router_data.connector_http_status_code;
    let external_latency = router_data.external_latency;

    add_connector_http_status_code_metrics(connector_http_status_code);

    #[cfg(all(feature = "dynamic_routing", feature = "v1"))]
    let routable_connectors =
        convert_connector_data_to_routable_connectors(&[connector.clone().into()])
            .map_err(|e| logger::error!(routable_connector_error=?e))
            .unwrap_or_default();

    let mut payment_data = operation
        .to_post_update_tracker()?
        .update_tracker(
            state,
            payment_data,
            router_data,
            merchant_context.get_merchant_key_store(),
            merchant_context.get_merchant_account().storage_scheme,
            &locale,
            #[cfg(all(feature = "dynamic_routing", feature = "v1"))]
            routable_connectors,
            #[cfg(all(feature = "dynamic_routing", feature = "v1"))]
            &business_profile,
        )
        .await?;

    if should_trigger_post_processing_flows {
        complete_postprocessing_steps_if_required(
            state,
            &merchant_context,
            &None,
            &mca,
            &connector,
            &mut payment_data,
            op_ref,
            Some(header_payload.clone()),
        )
        .await?;
    }

    let cloned_payment_data = payment_data.clone();

    utils::trigger_payments_webhook(
        merchant_context.clone(),
        business_profile,
        cloned_payment_data,
        None,
        state,
        operation,
    )
    .await
    .map_err(|error| logger::warn!(payments_outgoing_webhook_error=?error))
    .ok();

    Ok((
        payment_data,
        req,
        None,
        connector_http_status_code,
        external_latency,
    ))
}

#[cfg(feature = "v2")]
#[allow(clippy::too_many_arguments, clippy::type_complexity)]
#[instrument(skip_all, fields(payment_id, merchant_id))]
pub async fn proxy_for_payments_operation_core<F, Req, Op, FData, D>(
    state: &SessionState,
    req_state: ReqState,
    merchant_context: domain::MerchantContext,
    profile: domain::Profile,
    operation: Op,
    req: Req,
    get_tracker_response: operations::GetTrackerResponse<D>,
    call_connector_action: CallConnectorAction,
    header_payload: HeaderPayload,
    return_raw_connector_response: Option<bool>,
) -> RouterResult<(D, Req, Option<u16>, Option<u128>)>
where
    F: Send + Clone + Sync,
    Req: Send + Sync + Authenticate,
    Op: Operation<F, Req, Data = D> + Send + Sync,
    D: OperationSessionGetters<F> + OperationSessionSetters<F> + Send + Sync + Clone,

    // To create connector flow specific interface data
    D: ConstructFlowSpecificData<F, FData, router_types::PaymentsResponseData>,
    RouterData<F, FData, router_types::PaymentsResponseData>: Feature<F, FData>,

    // To construct connector flow specific api
    dyn api::Connector:
        services::api::ConnectorIntegration<F, FData, router_types::PaymentsResponseData>,

    RouterData<F, FData, router_types::PaymentsResponseData>:
        hyperswitch_domain_models::router_data::TrackerPostUpdateObjects<F, FData, D>,

    // To perform router related operation for PaymentResponse
    PaymentResponse: Operation<F, FData, Data = D>,
    FData: Send + Sync + Clone,
{
    let operation: BoxedOperation<'_, F, Req, D> = Box::new(operation);

    // Get the trackers related to track the state of the payment
    let operations::GetTrackerResponse { mut payment_data } = get_tracker_response;
    // consume the req merchant_connector_id and set it in the payment_data
    let connector = operation
        .to_domain()?
        .perform_routing(&merchant_context, &profile, state, &mut payment_data)
        .await?;

    let payment_data = match connector {
        ConnectorCallType::PreDetermined(connector_data) => {
            let router_data = proxy_for_call_connector_service(
                state,
                req_state.clone(),
                &merchant_context,
                connector_data.connector_data.clone(),
                &operation,
                &mut payment_data,
                call_connector_action.clone(),
                header_payload.clone(),
                &profile,
                return_raw_connector_response,
            )
            .await?;

            let payments_response_operation = Box::new(PaymentResponse);

            payments_response_operation
                .to_post_update_tracker()?
                .update_tracker(
                    state,
                    payment_data,
                    router_data,
                    merchant_context.get_merchant_key_store(),
                    merchant_context.get_merchant_account().storage_scheme,
                )
                .await?
        }
        ConnectorCallType::Retryable(vec) => todo!(),
        ConnectorCallType::SessionMultiple(vec) => todo!(),
        ConnectorCallType::Skip => payment_data,
    };

    Ok((payment_data, req, None, None))
}

#[cfg(feature = "v2")]
#[allow(clippy::too_many_arguments, clippy::type_complexity)]
#[instrument(skip_all, fields(payment_id, merchant_id))]
pub async fn external_vault_proxy_for_payments_operation_core<F, Req, Op, FData, D>(
    state: &SessionState,
    req_state: ReqState,
    merchant_context: domain::MerchantContext,
    profile: domain::Profile,
    operation: Op,
    req: Req,
    get_tracker_response: operations::GetTrackerResponse<D>,
    call_connector_action: CallConnectorAction,
    header_payload: HeaderPayload,
    return_raw_connector_response: Option<bool>,
) -> RouterResult<(D, Req, Option<u16>, Option<u128>)>
where
    F: Send + Clone + Sync,
    Req: Send + Sync + Authenticate,
    Op: Operation<F, Req, Data = D> + Send + Sync,
    D: OperationSessionGetters<F> + OperationSessionSetters<F> + Send + Sync + Clone,

    // To create connector flow specific interface data
    D: ConstructFlowSpecificData<F, FData, router_types::PaymentsResponseData>,
    RouterData<F, FData, router_types::PaymentsResponseData>: Feature<F, FData>,

    // To construct connector flow specific api
    dyn api::Connector:
        services::api::ConnectorIntegration<F, FData, router_types::PaymentsResponseData>,

    RouterData<F, FData, router_types::PaymentsResponseData>:
        hyperswitch_domain_models::router_data::TrackerPostUpdateObjects<F, FData, D>,

    // To perform router related operation for PaymentResponse
    PaymentResponse: Operation<F, FData, Data = D>,
    FData: Send + Sync + Clone,
{
    let operation: BoxedOperation<'_, F, Req, D> = Box::new(operation);

    // Get the trackers related to track the state of the payment
    let operations::GetTrackerResponse { mut payment_data } = get_tracker_response;

    let (_operation, customer) = operation
        .to_domain()?
        .get_customer_details(
            state,
            &mut payment_data,
            merchant_context.get_merchant_key_store(),
            merchant_context.get_merchant_account().storage_scheme,
        )
        .await
        .to_not_found_response(errors::ApiErrorResponse::CustomerNotFound)
        .attach_printable("Failed while fetching/creating customer")?;

    operation
        .to_domain()?
        .create_or_fetch_payment_method(state, &merchant_context, &profile, &mut payment_data)
        .await?;

    // consume the req merchant_connector_id and set it in the payment_data
    let connector = operation
        .to_domain()?
        .perform_routing(&merchant_context, &profile, state, &mut payment_data)
        .await?;

    let payment_data = match connector {
        ConnectorCallType::PreDetermined(connector_data) => {
            let (mca_type_details, external_vault_mca_type_details, updated_customer, router_data) =
                call_connector_service_prerequisites_for_external_vault_proxy(
                    state,
                    req_state.clone(),
                    &merchant_context,
                    connector_data.connector_data.clone(),
                    &operation,
                    &mut payment_data,
                    &customer,
                    call_connector_action.clone(),
                    None,
                    header_payload.clone(),
                    None,
                    &profile,
                    false,
                    false, //should_retry_with_pan is set to false in case of PreDetermined ConnectorCallType
                    req.should_return_raw_response(),
                )
                .await?;

            let router_data = call_unified_connector_service_for_external_proxy(
                state,
                req_state.clone(),
                &merchant_context,
                connector_data.connector_data.clone(),
                &operation,
                &mut payment_data,
                &customer,
                call_connector_action.clone(),
                None, // schedule_time is not used in PreDetermined ConnectorCallType
                header_payload.clone(),
                #[cfg(feature = "frm")]
                None,
                &profile,
                false,
                false, //should_retry_with_pan is set to false in case of PreDetermined ConnectorCallType
                req.should_return_raw_response(),
                mca_type_details,
                external_vault_mca_type_details,
                router_data,
                updated_customer,
            )
            .await?;

            // update payment method if its a successful transaction
            if router_data.status.is_success() {
                operation
                    .to_domain()?
                    .update_payment_method(state, &merchant_context, &mut payment_data)
                    .await;
            }

            let payments_response_operation = Box::new(PaymentResponse);

            payments_response_operation
                .to_post_update_tracker()?
                .update_tracker(
                    state,
                    payment_data,
                    router_data,
                    merchant_context.get_merchant_key_store(),
                    merchant_context.get_merchant_account().storage_scheme,
                )
                .await?
        }
        ConnectorCallType::Retryable(_) => todo!(),
        ConnectorCallType::SessionMultiple(_) => todo!(),
        ConnectorCallType::Skip => payment_data,
    };

    Ok((payment_data, req, None, None))
}

#[cfg(feature = "v2")]
#[allow(clippy::too_many_arguments, clippy::type_complexity)]
#[instrument(skip_all, fields(payment_id, merchant_id))]
pub async fn payments_intent_operation_core<F, Req, Op, D>(
    state: &SessionState,
    req_state: ReqState,
    merchant_context: domain::MerchantContext,
    profile: domain::Profile,
    operation: Op,
    req: Req,
    payment_id: id_type::GlobalPaymentId,
    header_payload: HeaderPayload,
) -> RouterResult<(D, Req, Option<domain::Customer>)>
where
    F: Send + Clone + Sync,
    Req: Clone,
    Op: Operation<F, Req, Data = D> + Send + Sync,
    D: OperationSessionGetters<F> + OperationSessionSetters<F> + Send + Sync + Clone,
{
    let operation: BoxedOperation<'_, F, Req, D> = Box::new(operation);

    tracing::Span::current().record(
        "merchant_id",
        merchant_context
            .get_merchant_account()
            .get_id()
            .get_string_repr(),
    );

    let _validate_result = operation
        .to_validate_request()?
        .validate_request(&req, &merchant_context)?;

    tracing::Span::current().record("global_payment_id", payment_id.get_string_repr());

    let operations::GetTrackerResponse { mut payment_data } = operation
        .to_get_tracker()?
        .get_trackers(
            state,
            &payment_id,
            &req,
            &merchant_context,
            &profile,
            &header_payload,
        )
        .await?;

    let (_operation, customer) = operation
        .to_domain()?
        .get_customer_details(
            state,
            &mut payment_data,
            merchant_context.get_merchant_key_store(),
            merchant_context.get_merchant_account().storage_scheme,
        )
        .await
        .to_not_found_response(errors::ApiErrorResponse::CustomerNotFound)
        .attach_printable("Failed while fetching/creating customer")?;

    let (_operation, payment_data) = operation
        .to_update_tracker()?
        .update_trackers(
            state,
            req_state,
            payment_data,
            customer.clone(),
            merchant_context.get_merchant_account().storage_scheme,
            None,
            merchant_context.get_merchant_key_store(),
            None,
            header_payload,
        )
        .await?;

    Ok((payment_data, req, customer))
}

#[cfg(feature = "v2")]
#[allow(clippy::too_many_arguments, clippy::type_complexity)]
#[instrument(skip_all, fields(payment_id, merchant_id))]
pub async fn payments_attempt_operation_core<F, Req, Op, D>(
    state: &SessionState,
    req_state: ReqState,
    merchant_context: domain::MerchantContext,
    profile: domain::Profile,
    operation: Op,
    req: Req,
    payment_id: id_type::GlobalPaymentId,
    header_payload: HeaderPayload,
) -> RouterResult<(D, Req, Option<domain::Customer>)>
where
    F: Send + Clone + Sync,
    Req: Clone,
    Op: Operation<F, Req, Data = D> + Send + Sync,
    D: OperationSessionGetters<F> + Send + Sync + Clone,
{
    let operation: BoxedOperation<'_, F, Req, D> = Box::new(operation);

    tracing::Span::current().record(
        "merchant_id",
        merchant_context
            .get_merchant_account()
            .get_id()
            .get_string_repr(),
    );

    let _validate_result = operation
        .to_validate_request()?
        .validate_request(&req, &merchant_context)?;

    tracing::Span::current().record("global_payment_id", payment_id.get_string_repr());

    let operations::GetTrackerResponse { mut payment_data } = operation
        .to_get_tracker()?
        .get_trackers(
            state,
            &payment_id,
            &req,
            &merchant_context,
            &profile,
            &header_payload,
        )
        .await?;

    let (_operation, customer) = operation
        .to_domain()?
        .get_customer_details(
            state,
            &mut payment_data,
            merchant_context.get_merchant_key_store(),
            merchant_context.get_merchant_account().storage_scheme,
        )
        .await
        .to_not_found_response(errors::ApiErrorResponse::CustomerNotFound)
        .attach_printable("Failed while fetching/creating customer")?;

    let (_operation, payment_data) = operation
        .to_update_tracker()?
        .update_trackers(
            state,
            req_state,
            payment_data,
            customer.clone(),
            merchant_context.get_merchant_account().storage_scheme,
            None,
            merchant_context.get_merchant_key_store(),
            None,
            header_payload,
        )
        .await?;

    Ok((payment_data, req, customer))
}

#[instrument(skip_all)]
#[cfg(feature = "v1")]
pub async fn call_decision_manager<F, D>(
    state: &SessionState,
    merchant_context: &domain::MerchantContext,
    _business_profile: &domain::Profile,
    payment_data: &D,
) -> RouterResult<Option<enums::AuthenticationType>>
where
    F: Clone,
    D: OperationSessionGetters<F>,
{
    let setup_mandate = payment_data.get_setup_mandate();
    let payment_method_data = payment_data.get_payment_method_data();
    let payment_dsl_data = core_routing::PaymentsDslInput::new(
        setup_mandate,
        payment_data.get_payment_attempt(),
        payment_data.get_payment_intent(),
        payment_method_data,
        payment_data.get_address(),
        payment_data.get_recurring_details(),
        payment_data.get_currency(),
    );
    let algorithm_ref: api::routing::RoutingAlgorithmRef = merchant_context
        .get_merchant_account()
        .routing_algorithm
        .clone()
        .map(|val| val.parse_value("routing algorithm"))
        .transpose()
        .change_context(errors::ApiErrorResponse::InternalServerError)
        .attach_printable("Could not decode the routing algorithm")?
        .unwrap_or_default();

    let output = perform_decision_management(
        state,
        algorithm_ref,
        merchant_context.get_merchant_account().get_id(),
        &payment_dsl_data,
    )
    .await
    .change_context(errors::ApiErrorResponse::InternalServerError)
    .attach_printable("Could not decode the conditional config")?;
    Ok(payment_dsl_data
        .payment_attempt
        .authentication_type
        .or(output.override_3ds))
}

// TODO: Move to business profile surcharge column
#[instrument(skip_all)]
#[cfg(feature = "v2")]
pub fn call_decision_manager<F>(
    state: &SessionState,
    record: common_types::payments::DecisionManagerRecord,
    payment_data: &PaymentConfirmData<F>,
) -> RouterResult<Option<enums::AuthenticationType>>
where
    F: Clone,
{
    let payment_method_data = payment_data.get_payment_method_data();
    let payment_dsl_data = core_routing::PaymentsDslInput::new(
        None,
        payment_data.get_payment_attempt(),
        payment_data.get_payment_intent(),
        payment_method_data,
        payment_data.get_address(),
        None,
        payment_data.get_currency(),
    );

    let output = perform_decision_management(record, &payment_dsl_data)
        .change_context(errors::ApiErrorResponse::InternalServerError)
        .attach_printable("Could not decode the conditional config")?;

    Ok(output.override_3ds)
}

#[cfg(feature = "v2")]
#[instrument(skip_all)]
async fn populate_surcharge_details<F>(
    state: &SessionState,
    payment_data: &mut PaymentData<F>,
) -> RouterResult<()>
where
    F: Send + Clone,
{
    todo!()
}

#[cfg(feature = "v1")]
#[instrument(skip_all)]
async fn populate_surcharge_details<F>(
    state: &SessionState,
    payment_data: &mut PaymentData<F>,
) -> RouterResult<()>
where
    F: Send + Clone,
{
    if payment_data
        .payment_intent
        .surcharge_applicable
        .unwrap_or(false)
    {
        logger::debug!("payment_intent.surcharge_applicable = true");
        if let Some(surcharge_details) = payment_data.payment_attempt.get_surcharge_details() {
            // if retry payment, surcharge would have been populated from the previous attempt. Use the same surcharge
            let surcharge_details =
                types::SurchargeDetails::from((&surcharge_details, &payment_data.payment_attempt));
            payment_data.surcharge_details = Some(surcharge_details);
            return Ok(());
        }
        let raw_card_key = payment_data
            .payment_method_data
            .as_ref()
            .and_then(helpers::get_key_params_for_surcharge_details)
            .map(|(payment_method, payment_method_type, card_network)| {
                types::SurchargeKey::PaymentMethodData(
                    payment_method,
                    payment_method_type,
                    card_network,
                )
            });
        let saved_card_key = payment_data.token.clone().map(types::SurchargeKey::Token);

        let surcharge_key = raw_card_key
            .or(saved_card_key)
            .get_required_value("payment_method_data or payment_token")?;
        logger::debug!(surcharge_key_confirm =? surcharge_key);

        let calculated_surcharge_details =
            match types::SurchargeMetadata::get_individual_surcharge_detail_from_redis(
                state,
                surcharge_key,
                &payment_data.payment_attempt.attempt_id,
            )
            .await
            {
                Ok(surcharge_details) => Some(surcharge_details),
                Err(err) if err.current_context() == &RedisError::NotFound => None,
                Err(err) => {
                    Err(err).change_context(errors::ApiErrorResponse::InternalServerError)?
                }
            };

        payment_data.surcharge_details = calculated_surcharge_details.clone();

        //Update payment_attempt net_amount with surcharge details
        payment_data
            .payment_attempt
            .net_amount
            .set_surcharge_details(calculated_surcharge_details);
    } else {
        let surcharge_details =
            payment_data
                .payment_attempt
                .get_surcharge_details()
                .map(|surcharge_details| {
                    logger::debug!("surcharge sent in payments create request");
                    types::SurchargeDetails::from((
                        &surcharge_details,
                        &payment_data.payment_attempt,
                    ))
                });
        payment_data.surcharge_details = surcharge_details;
    }
    Ok(())
}

#[inline]
pub fn get_connector_data(
    connectors: &mut IntoIter<api::ConnectorRoutingData>,
) -> RouterResult<api::ConnectorRoutingData> {
    connectors
        .next()
        .ok_or(errors::ApiErrorResponse::InternalServerError)
        .attach_printable("Connector not found in connectors iterator")
}

#[cfg(feature = "v1")]
pub fn get_connector_with_networks(
    connectors: &mut IntoIter<api::ConnectorRoutingData>,
) -> Option<(api::ConnectorData, enums::CardNetwork)> {
    connectors.find_map(|connector| {
        connector
            .network
            .map(|network| (connector.connector_data, network))
    })
}

#[cfg(feature = "v1")]
fn get_connector_data_with_routing_decision(
    connectors: &mut IntoIter<api::ConnectorRoutingData>,
    business_profile: &domain::Profile,
    debit_routing_output_optional: Option<api_models::open_router::DebitRoutingOutput>,
) -> RouterResult<(
    api::ConnectorData,
    Option<routing_helpers::RoutingDecisionData>,
)> {
    if business_profile.is_debit_routing_enabled && debit_routing_output_optional.is_some() {
        if let Some((data, card_network)) = get_connector_with_networks(connectors) {
            let debit_routing_output =
                debit_routing_output_optional.get_required_value("debit routing output")?;
            let routing_decision =
                routing_helpers::RoutingDecisionData::get_debit_routing_decision_data(
                    card_network,
                    Some(debit_routing_output),
                );
            return Ok((data, Some(routing_decision)));
        }
    }

    Ok((get_connector_data(connectors)?.connector_data, None))
}

#[cfg(feature = "v2")]
#[instrument(skip_all)]
pub async fn call_surcharge_decision_management_for_session_flow(
    _state: &SessionState,
    _merchant_context: &domain::MerchantContext,
    _payment_attempt: &storage::PaymentAttempt,
    _payment_intent: &storage::PaymentIntent,
    _billing_address: Option<hyperswitch_domain_models::address::Address>,
    _session_connector_data: &[api::SessionConnectorData],
) -> RouterResult<Option<api::SessionSurchargeDetails>> {
    todo!()
}

#[cfg(feature = "v1")]
#[instrument(skip_all)]
pub async fn call_surcharge_decision_management_for_session_flow(
    state: &SessionState,
    merchant_context: &domain::MerchantContext,
    _business_profile: &domain::Profile,
    payment_attempt: &storage::PaymentAttempt,
    payment_intent: &storage::PaymentIntent,
    billing_address: Option<hyperswitch_domain_models::address::Address>,
    session_connector_data: &api::SessionConnectorDatas,
) -> RouterResult<Option<api::SessionSurchargeDetails>> {
    if let Some(surcharge_amount) = payment_attempt.net_amount.get_surcharge_amount() {
        Ok(Some(api::SessionSurchargeDetails::PreDetermined(
            types::SurchargeDetails {
                original_amount: payment_attempt.net_amount.get_order_amount(),
                surcharge: Surcharge::Fixed(surcharge_amount),
                tax_on_surcharge: None,
                surcharge_amount,
                tax_on_surcharge_amount: payment_attempt
                    .net_amount
                    .get_tax_on_surcharge()
                    .unwrap_or_default(),
            },
        )))
    } else {
        let payment_method_type_list = session_connector_data
            .iter()
            .map(|session_connector_data| session_connector_data.payment_method_sub_type)
            .collect();

        #[cfg(feature = "v1")]
        let algorithm_ref: api::routing::RoutingAlgorithmRef = merchant_context
            .get_merchant_account()
            .routing_algorithm
            .clone()
            .map(|val| val.parse_value("routing algorithm"))
            .transpose()
            .change_context(errors::ApiErrorResponse::InternalServerError)
            .attach_printable("Could not decode the routing algorithm")?
            .unwrap_or_default();

        // TODO: Move to business profile surcharge column
        #[cfg(feature = "v2")]
        let algorithm_ref: api::routing::RoutingAlgorithmRef = todo!();

        let surcharge_results =
            surcharge_decision_configs::perform_surcharge_decision_management_for_session_flow(
                state,
                algorithm_ref,
                payment_attempt,
                payment_intent,
                billing_address,
                &payment_method_type_list,
            )
            .await
            .change_context(errors::ApiErrorResponse::InternalServerError)
            .attach_printable("error performing surcharge decision operation")?;

        Ok(if surcharge_results.is_empty_result() {
            None
        } else {
            Some(api::SessionSurchargeDetails::Calculated(surcharge_results))
        })
    }
}

#[cfg(feature = "v1")]
#[allow(clippy::too_many_arguments)]
pub async fn payments_core<'a, F, Res, Req, Op, FData, D>(
    state: SessionState,
    req_state: ReqState,
    merchant_context: domain::MerchantContext,
    profile_id: Option<id_type::ProfileId>,
    operation: Op,
    req: Req,
    auth_flow: services::AuthFlow,
    call_connector_action: CallConnectorAction,
    eligible_connectors: Option<Vec<enums::Connector>>,
    header_payload: HeaderPayload,
) -> RouterResponse<Res>
where
<<<<<<< HEAD
    F: Send + Clone + Sync + 'static,
    FData: Send + Sync + Clone + router_types::Capturable + 'static + serde::Serialize,
=======
    F: Send + Clone + Sync + 'static + 'a,
    FData: Send + Sync + Clone + router_types::Capturable + 'static + 'a + serde::Serialize,
>>>>>>> c4720c80
    Op: Operation<F, Req, Data = D> + Send + Sync + Clone,
    Req: Debug + Authenticate + Clone,
    D: OperationSessionGetters<F> + OperationSessionSetters<F> + Send + Sync + Clone,
    Res: transformers::ToResponse<F, D, Op>,
    // To create connector flow specific interface data
    D: ConstructFlowSpecificData<F, FData, router_types::PaymentsResponseData>,
    RouterData<F, FData, router_types::PaymentsResponseData>: Feature<F, FData>,
    // To construct connector flow specific api
    dyn api::Connector:
        services::api::ConnectorIntegration<F, FData, router_types::PaymentsResponseData>,

    // To perform router related operation for PaymentResponse
    PaymentResponse: Operation<F, FData, Data = D>,
{
    let eligible_routable_connectors = eligible_connectors.map(|connectors| {
        connectors
            .into_iter()
            .flat_map(|c| c.foreign_try_into())
            .collect()
    });
    let (payment_data, _req, customer, connector_http_status_code, external_latency) =
        payments_operation_core::<_, _, _, _, _>(
            &state,
            req_state,
            &merchant_context,
            profile_id,
            operation.clone(),
            req,
            call_connector_action,
            auth_flow,
            eligible_routable_connectors,
            header_payload.clone(),
        )
        .await?;

    Res::generate_response(
        payment_data,
        customer,
        auth_flow,
        &state.base_url,
        operation,
        &state.conf.connector_request_reference_id_config,
        connector_http_status_code,
        external_latency,
        header_payload.x_hs_latency,
    )
}

#[cfg(feature = "v1")]
#[allow(clippy::too_many_arguments)]
pub async fn proxy_for_payments_core<F, Res, Req, Op, FData, D>(
    state: SessionState,
    req_state: ReqState,
    merchant_context: domain::MerchantContext,
    profile_id: Option<id_type::ProfileId>,
    operation: Op,
    req: Req,
    auth_flow: services::AuthFlow,
    call_connector_action: CallConnectorAction,
    header_payload: HeaderPayload,
    return_raw_connector_response: Option<bool>,
) -> RouterResponse<Res>
where
    F: Send + Clone + Sync,
    FData: Send + Sync + Clone,
    Op: Operation<F, Req, Data = D> + Send + Sync + Clone,
    Req: Debug + Authenticate + Clone,
    D: OperationSessionGetters<F> + OperationSessionSetters<F> + Send + Sync + Clone,
    Res: transformers::ToResponse<F, D, Op>,
    // To create connector flow specific interface data
    D: ConstructFlowSpecificData<F, FData, router_types::PaymentsResponseData>,
    RouterData<F, FData, router_types::PaymentsResponseData>: Feature<F, FData>,

    // To construct connector flow specific api
    dyn api::Connector:
        services::api::ConnectorIntegration<F, FData, router_types::PaymentsResponseData>,

    // To perform router related operation for PaymentResponse
    PaymentResponse: Operation<F, FData, Data = D>,
{
    let (payment_data, _req, customer, connector_http_status_code, external_latency) =
        proxy_for_payments_operation_core::<_, _, _, _, _>(
            &state,
            req_state,
            merchant_context,
            profile_id,
            operation.clone(),
            req,
            call_connector_action,
            auth_flow,
            header_payload.clone(),
            return_raw_connector_response,
        )
        .await?;

    Res::generate_response(
        payment_data,
        customer,
        auth_flow,
        &state.base_url,
        operation,
        &state.conf.connector_request_reference_id_config,
        connector_http_status_code,
        external_latency,
        header_payload.x_hs_latency,
    )
}

#[cfg(feature = "v2")]
#[allow(clippy::too_many_arguments)]
pub async fn proxy_for_payments_core<F, Res, Req, Op, FData, D>(
    state: SessionState,
    req_state: ReqState,
    merchant_context: domain::MerchantContext,
    profile: domain::Profile,
    operation: Op,
    req: Req,
    payment_id: id_type::GlobalPaymentId,
    call_connector_action: CallConnectorAction,
    header_payload: HeaderPayload,
    return_raw_connector_response: Option<bool>,
) -> RouterResponse<Res>
where
    F: Send + Clone + Sync,
    Req: Send + Sync + Authenticate,
    FData: Send + Sync + Clone,
    Op: Operation<F, Req, Data = D> + ValidateStatusForOperation + Send + Sync + Clone,
    Req: Debug,
    D: OperationSessionGetters<F>
        + OperationSessionSetters<F>
        + transformers::GenerateResponse<Res>
        + Send
        + Sync
        + Clone,
    D: ConstructFlowSpecificData<F, FData, router_types::PaymentsResponseData>,
    RouterData<F, FData, router_types::PaymentsResponseData>: Feature<F, FData>,

    dyn api::Connector:
        services::api::ConnectorIntegration<F, FData, router_types::PaymentsResponseData>,

    PaymentResponse: Operation<F, FData, Data = D>,

    RouterData<F, FData, router_types::PaymentsResponseData>:
        hyperswitch_domain_models::router_data::TrackerPostUpdateObjects<F, FData, D>,
{
    operation
        .to_validate_request()?
        .validate_request(&req, &merchant_context)?;

    let get_tracker_response = operation
        .to_get_tracker()?
        .get_trackers(
            &state,
            &payment_id,
            &req,
            &merchant_context,
            &profile,
            &header_payload,
        )
        .await?;

    let (payment_data, _req, connector_http_status_code, external_latency) =
        proxy_for_payments_operation_core::<_, _, _, _, _>(
            &state,
            req_state,
            merchant_context.clone(),
            profile.clone(),
            operation.clone(),
            req,
            get_tracker_response,
            call_connector_action,
            header_payload.clone(),
            return_raw_connector_response,
        )
        .await?;

    payment_data.generate_response(
        &state,
        connector_http_status_code,
        external_latency,
        header_payload.x_hs_latency,
        &merchant_context,
        &profile,
        None,
    )
}

#[cfg(feature = "v2")]
#[allow(clippy::too_many_arguments)]
pub async fn external_vault_proxy_for_payments_core<F, Res, Req, Op, FData, D>(
    state: SessionState,
    req_state: ReqState,
    merchant_context: domain::MerchantContext,
    profile: domain::Profile,
    operation: Op,
    req: Req,
    payment_id: id_type::GlobalPaymentId,
    call_connector_action: CallConnectorAction,
    header_payload: HeaderPayload,
    return_raw_connector_response: Option<bool>,
) -> RouterResponse<Res>
where
    F: Send + Clone + Sync,
    Req: Send + Sync + Authenticate,
    FData: Send + Sync + Clone,
    Op: Operation<F, Req, Data = D> + ValidateStatusForOperation + Send + Sync + Clone,
    Req: Debug,
    D: OperationSessionGetters<F>
        + OperationSessionSetters<F>
        + transformers::GenerateResponse<Res>
        + Send
        + Sync
        + Clone,
    D: ConstructFlowSpecificData<F, FData, router_types::PaymentsResponseData>,
    RouterData<F, FData, router_types::PaymentsResponseData>: Feature<F, FData>,

    dyn api::Connector:
        services::api::ConnectorIntegration<F, FData, router_types::PaymentsResponseData>,

    PaymentResponse: Operation<F, FData, Data = D>,

    RouterData<F, FData, router_types::PaymentsResponseData>:
        hyperswitch_domain_models::router_data::TrackerPostUpdateObjects<F, FData, D>,
{
    operation
        .to_validate_request()?
        .validate_request(&req, &merchant_context)?;

    let get_tracker_response = operation
        .to_get_tracker()?
        .get_trackers(
            &state,
            &payment_id,
            &req,
            &merchant_context,
            &profile,
            &header_payload,
        )
        .await?;

    let (payment_data, _req, connector_http_status_code, external_latency) =
        external_vault_proxy_for_payments_operation_core::<_, _, _, _, _>(
            &state,
            req_state,
            merchant_context.clone(),
            profile.clone(),
            operation.clone(),
            req,
            get_tracker_response,
            call_connector_action,
            header_payload.clone(),
            return_raw_connector_response,
        )
        .await?;

    payment_data.generate_response(
        &state,
        connector_http_status_code,
        external_latency,
        header_payload.x_hs_latency,
        &merchant_context,
        &profile,
        None,
    )
}

#[cfg(feature = "v2")]
#[allow(clippy::too_many_arguments)]
pub async fn record_attempt_core(
    state: SessionState,
    req_state: ReqState,
    merchant_context: domain::MerchantContext,
    profile: domain::Profile,
    req: api_models::payments::PaymentsAttemptRecordRequest,
    payment_id: id_type::GlobalPaymentId,
    header_payload: HeaderPayload,
) -> RouterResponse<api_models::payments::PaymentAttemptRecordResponse> {
    tracing::Span::current().record(
        "merchant_id",
        merchant_context
            .get_merchant_account()
            .get_id()
            .get_string_repr(),
    );

    let operation: &operations::payment_attempt_record::PaymentAttemptRecord =
        &operations::payment_attempt_record::PaymentAttemptRecord;
    let boxed_operation: BoxedOperation<
        '_,
        api::RecordAttempt,
        api_models::payments::PaymentsAttemptRecordRequest,
        domain_payments::PaymentAttemptRecordData<api::RecordAttempt>,
    > = Box::new(operation);

    let _validate_result = boxed_operation
        .to_validate_request()?
        .validate_request(&req, &merchant_context)?;

    tracing::Span::current().record("global_payment_id", payment_id.get_string_repr());

    let operations::GetTrackerResponse { payment_data } = boxed_operation
        .to_get_tracker()?
        .get_trackers(
            &state,
            &payment_id,
            &req,
            &merchant_context,
            &profile,
            &header_payload,
        )
        .await?;
    let default_payment_status_data = PaymentStatusData {
        flow: PhantomData,
        payment_intent: payment_data.payment_intent.clone(),
        payment_attempt: payment_data.payment_attempt.clone(),
        attempts: None,
        should_sync_with_connector: false,
        payment_address: payment_data.payment_address.clone(),
        merchant_connector_details: None,
    };

    let payment_status_data = (req.triggered_by == common_enums::TriggeredBy::Internal)
    .then(|| default_payment_status_data.clone())
    .async_unwrap_or_else(|| async {
        match Box::pin(proxy_for_payments_operation_core::<
            api::PSync,
            _,
            _,
            _,
            PaymentStatusData<api::PSync>,
        >(
            &state,
            req_state.clone(),
            merchant_context.clone(),
            profile.clone(),
            operations::PaymentGet,
            api::PaymentsRetrieveRequest {
                force_sync: true,
                expand_attempts: false,
                param: None,
                return_raw_connector_response: None,
                merchant_connector_details: None,
            },
            operations::GetTrackerResponse {
                payment_data: PaymentStatusData {
                    flow: PhantomData,
                    payment_intent: payment_data.payment_intent.clone(),
                    payment_attempt: payment_data.payment_attempt.clone(),
                    attempts: None,
                    should_sync_with_connector: true,
                    payment_address: payment_data.payment_address.clone(),
                    merchant_connector_details: None,
                },
            },
            CallConnectorAction::Trigger,
            HeaderPayload::default(),
            None,
        ))
        .await
        {
            Ok((data, _, _, _)) => data,
            Err(err) => {
                router_env::logger::error!(error=?err, "proxy_for_payments_operation_core failed for external payment attempt");
                default_payment_status_data
            }
        }
    })
    .await;

    let record_payment_data = domain_payments::PaymentAttemptRecordData {
        flow: PhantomData,
        payment_intent: payment_status_data.payment_intent,
        payment_attempt: payment_status_data.payment_attempt,
        revenue_recovery_data: payment_data.revenue_recovery_data.clone(),
        payment_address: payment_data.payment_address.clone(),
    };

    let (_operation, final_payment_data) = boxed_operation
        .to_update_tracker()?
        .update_trackers(
            &state,
            req_state,
            record_payment_data,
            None,
            merchant_context.get_merchant_account().storage_scheme,
            None,
            merchant_context.get_merchant_key_store(),
            None,
            header_payload.clone(),
        )
        .await?;

    transformers::GenerateResponse::generate_response(
        final_payment_data,
        &state,
        None,
        None,
        header_payload.x_hs_latency,
        &merchant_context,
        &profile,
        None,
    )
}

#[cfg(feature = "v2")]
#[allow(clippy::too_many_arguments)]
pub async fn payments_intent_core<F, Res, Req, Op, D>(
    state: SessionState,
    req_state: ReqState,
    merchant_context: domain::MerchantContext,
    profile: domain::Profile,
    operation: Op,
    req: Req,
    payment_id: id_type::GlobalPaymentId,
    header_payload: HeaderPayload,
) -> RouterResponse<Res>
where
    F: Send + Clone + Sync,
    Op: Operation<F, Req, Data = D> + Send + Sync + Clone,
    Req: Debug + Clone,
    D: OperationSessionGetters<F> + OperationSessionSetters<F> + Send + Sync + Clone,
    Res: transformers::ToResponse<F, D, Op>,
{
    let (payment_data, _req, customer) = payments_intent_operation_core::<_, _, _, _>(
        &state,
        req_state,
        merchant_context.clone(),
        profile,
        operation.clone(),
        req,
        payment_id,
        header_payload.clone(),
    )
    .await?;

    Res::generate_response(
        payment_data,
        customer,
        &state.base_url,
        operation,
        &state.conf.connector_request_reference_id_config,
        None,
        None,
        header_payload.x_hs_latency,
        &merchant_context,
    )
}

#[cfg(feature = "v2")]
#[allow(clippy::too_many_arguments)]
pub async fn payments_list_attempts_using_payment_intent_id<F, Res, Req, Op, D>(
    state: SessionState,
    req_state: ReqState,
    merchant_context: domain::MerchantContext,
    profile: domain::Profile,
    operation: Op,
    req: Req,
    payment_id: id_type::GlobalPaymentId,
    header_payload: HeaderPayload,
) -> RouterResponse<Res>
where
    F: Send + Clone + Sync,
    Op: Operation<F, Req, Data = D> + Send + Sync + Clone,
    Req: Debug + Clone,
    D: OperationSessionGetters<F> + Send + Sync + Clone,
    Res: transformers::ToResponse<F, D, Op>,
{
    let (payment_data, _req, customer) = payments_attempt_operation_core::<_, _, _, _>(
        &state,
        req_state,
        merchant_context.clone(),
        profile,
        operation.clone(),
        req,
        payment_id,
        header_payload.clone(),
    )
    .await?;

    Res::generate_response(
        payment_data,
        customer,
        &state.base_url,
        operation,
        &state.conf.connector_request_reference_id_config,
        None,
        None,
        header_payload.x_hs_latency,
        &merchant_context,
    )
}

#[cfg(feature = "v2")]
#[allow(clippy::too_many_arguments)]
pub async fn payments_get_intent_using_merchant_reference(
    state: SessionState,
    merchant_context: domain::MerchantContext,
    profile: domain::Profile,
    req_state: ReqState,
    merchant_reference_id: &id_type::PaymentReferenceId,
    header_payload: HeaderPayload,
) -> RouterResponse<api::PaymentsIntentResponse> {
    let db = state.store.as_ref();
    let storage_scheme = merchant_context.get_merchant_account().storage_scheme;
    let key_manager_state = &(&state).into();
    let payment_intent = db
        .find_payment_intent_by_merchant_reference_id_profile_id(
            key_manager_state,
            merchant_reference_id,
            profile.get_id(),
            merchant_context.get_merchant_key_store(),
            &storage_scheme,
        )
        .await
        .to_not_found_response(errors::ApiErrorResponse::PaymentNotFound)?;

    let (payment_data, _req, customer) = Box::pin(payments_intent_operation_core::<
        api::PaymentGetIntent,
        _,
        _,
        PaymentIntentData<api::PaymentGetIntent>,
    >(
        &state,
        req_state,
        merchant_context.clone(),
        profile.clone(),
        operations::PaymentGetIntent,
        api_models::payments::PaymentsGetIntentRequest {
            id: payment_intent.get_id().clone(),
        },
        payment_intent.get_id().clone(),
        header_payload.clone(),
    ))
    .await?;

    transformers::ToResponse::<
        api::PaymentGetIntent,
        PaymentIntentData<api::PaymentGetIntent>,
        operations::PaymentGetIntent,
    >::generate_response(
        payment_data,
        customer,
        &state.base_url,
        operations::PaymentGetIntent,
        &state.conf.connector_request_reference_id_config,
        None,
        None,
        header_payload.x_hs_latency,
        &merchant_context,
    )
}

#[cfg(feature = "v2")]
#[allow(clippy::too_many_arguments)]
pub async fn payments_core<F, Res, Req, Op, FData, D>(
    state: SessionState,
    req_state: ReqState,
    merchant_context: domain::MerchantContext,
    profile: domain::Profile,
    operation: Op,
    req: Req,
    payment_id: id_type::GlobalPaymentId,
    call_connector_action: CallConnectorAction,
    header_payload: HeaderPayload,
) -> RouterResponse<Res>
where
    F: Send + Clone + Sync,
    Req: Send + Sync + Authenticate,
    FData: Send + Sync + Clone + serde::Serialize,
    Op: Operation<F, Req, Data = D> + ValidateStatusForOperation + Send + Sync + Clone,
    Req: Debug,
    D: OperationSessionGetters<F>
        + OperationSessionSetters<F>
        + transformers::GenerateResponse<Res>
        + Send
        + Sync
        + Clone,
    // To create connector flow specific interface data
    D: ConstructFlowSpecificData<F, FData, router_types::PaymentsResponseData>,
    RouterData<F, FData, router_types::PaymentsResponseData>: Feature<F, FData>,

    // To construct connector flow specific api
    dyn api::Connector:
        services::api::ConnectorIntegration<F, FData, router_types::PaymentsResponseData>,

    // To perform router related operation for PaymentResponse
    PaymentResponse: Operation<F, FData, Data = D>,

    // To create updatable objects in post update tracker
    RouterData<F, FData, router_types::PaymentsResponseData>:
        hyperswitch_domain_models::router_data::TrackerPostUpdateObjects<F, FData, D>,
{
    // Validate the request fields
    operation
        .to_validate_request()?
        .validate_request(&req, &merchant_context)?;

    // Get the tracker related information. This includes payment intent and payment attempt
    let get_tracker_response = operation
        .to_get_tracker()?
        .get_trackers(
            &state,
            &payment_id,
            &req,
            &merchant_context,
            &profile,
            &header_payload,
        )
        .await?;

    let (payment_data, connector_http_status_code, external_latency, connector_response_data) =
        if state.conf.merchant_id_auth.merchant_id_auth_enabled {
            let (
                payment_data,
                _req,
                connector_http_status_code,
                external_latency,
                connector_response_data,
            ) = internal_payments_operation_core::<_, _, _, _, _>(
                &state,
                req_state,
                merchant_context.clone(),
                &profile,
                operation.clone(),
                req,
                get_tracker_response,
                call_connector_action,
                header_payload.clone(),
            )
            .await?;
            (
                payment_data,
                connector_http_status_code,
                external_latency,
                connector_response_data,
            )
        } else {
            let (
                payment_data,
                _req,
                _customer,
                connector_http_status_code,
                external_latency,
                connector_response_data,
            ) = payments_operation_core::<_, _, _, _, _>(
                &state,
                req_state,
                merchant_context.clone(),
                &profile,
                operation.clone(),
                req,
                get_tracker_response,
                call_connector_action,
                header_payload.clone(),
            )
            .await?;
            (
                payment_data,
                connector_http_status_code,
                external_latency,
                connector_response_data,
            )
        };

    payment_data.generate_response(
        &state,
        connector_http_status_code,
        external_latency,
        header_payload.x_hs_latency,
        &merchant_context,
        &profile,
        Some(connector_response_data),
    )
}

#[allow(clippy::too_many_arguments)]
#[cfg(feature = "v2")]
pub(crate) async fn payments_create_and_confirm_intent(
    state: SessionState,
    req_state: ReqState,
    merchant_context: domain::MerchantContext,
    profile: domain::Profile,
    request: payments_api::PaymentsRequest,
    header_payload: HeaderPayload,
) -> RouterResponse<payments_api::PaymentsResponse> {
    use hyperswitch_domain_models::{
        payments::PaymentIntentData, router_flow_types::PaymentCreateIntent,
    };

    let payment_id = id_type::GlobalPaymentId::generate(&state.conf.cell_information.id);

    let payload = payments_api::PaymentsCreateIntentRequest::from(&request);

    let create_intent_response = Box::pin(payments_intent_core::<
        PaymentCreateIntent,
        payments_api::PaymentsIntentResponse,
        _,
        _,
        PaymentIntentData<PaymentCreateIntent>,
    >(
        state.clone(),
        req_state.clone(),
        merchant_context.clone(),
        profile.clone(),
        operations::PaymentIntentCreate,
        payload,
        payment_id.clone(),
        header_payload.clone(),
    ))
    .await?;

    logger::info!(?create_intent_response);

    let create_intent_response = create_intent_response
        .get_json_body()
        .change_context(errors::ApiErrorResponse::InternalServerError)
        .attach_printable("Unexpected response from payments core")?;

    let payload = payments_api::PaymentsConfirmIntentRequest::from(&request);

    let confirm_intent_response = decide_authorize_or_setup_intent_flow(
        state,
        req_state,
        merchant_context,
        profile,
        &create_intent_response,
        payload,
        payment_id,
        header_payload,
    )
    .await?;

    logger::info!(?confirm_intent_response);

    Ok(confirm_intent_response)
}

#[cfg(feature = "v2")]
#[allow(clippy::too_many_arguments)]
async fn decide_authorize_or_setup_intent_flow(
    state: SessionState,
    req_state: ReqState,
    merchant_context: domain::MerchantContext,
    profile: domain::Profile,
    create_intent_response: &payments_api::PaymentsIntentResponse,
    confirm_intent_request: payments_api::PaymentsConfirmIntentRequest,
    payment_id: id_type::GlobalPaymentId,
    header_payload: HeaderPayload,
) -> RouterResponse<payments_api::PaymentsResponse> {
    use hyperswitch_domain_models::{
        payments::PaymentConfirmData,
        router_flow_types::{Authorize, SetupMandate},
    };

    if create_intent_response.amount_details.order_amount == MinorUnit::zero() {
        Box::pin(payments_core::<
            SetupMandate,
            api_models::payments::PaymentsResponse,
            _,
            _,
            _,
            PaymentConfirmData<SetupMandate>,
        >(
            state,
            req_state,
            merchant_context,
            profile,
            operations::PaymentIntentConfirm,
            confirm_intent_request,
            payment_id,
            CallConnectorAction::Trigger,
            header_payload,
        ))
        .await
    } else {
        Box::pin(payments_core::<
            Authorize,
            api_models::payments::PaymentsResponse,
            _,
            _,
            _,
            PaymentConfirmData<Authorize>,
        >(
            state,
            req_state,
            merchant_context,
            profile,
            operations::PaymentIntentConfirm,
            confirm_intent_request,
            payment_id,
            CallConnectorAction::Trigger,
            header_payload,
        ))
        .await
    }
}

fn is_start_pay<Op: Debug>(operation: &Op) -> bool {
    format!("{operation:?}").eq("PaymentStart")
}

#[cfg(feature = "v1")]
#[derive(Clone, Debug, serde::Serialize)]
pub struct PaymentsRedirectResponseData {
    pub connector: Option<String>,
    pub param: Option<String>,
    pub merchant_id: Option<id_type::MerchantId>,
    pub json_payload: Option<serde_json::Value>,
    pub resource_id: api::PaymentIdType,
    pub force_sync: bool,
    pub creds_identifier: Option<String>,
}

#[cfg(feature = "v2")]
#[derive(Clone, Debug, serde::Serialize)]
pub struct PaymentsRedirectResponseData {
    pub payment_id: id_type::GlobalPaymentId,
    pub query_params: String,
    pub json_payload: Option<serde_json::Value>,
}

#[async_trait::async_trait]
pub trait PaymentRedirectFlow: Sync {
    // Associated type for call_payment_flow response
    type PaymentFlowResponse;

    #[cfg(feature = "v1")]
    #[allow(clippy::too_many_arguments)]
    async fn call_payment_flow(
        &self,
        state: &SessionState,
        req_state: ReqState,
        merchant_context: domain::MerchantContext,
        req: PaymentsRedirectResponseData,
        connector_action: CallConnectorAction,
        connector: String,
        payment_id: id_type::PaymentId,
    ) -> RouterResult<Self::PaymentFlowResponse>;

    #[cfg(feature = "v2")]
    #[allow(clippy::too_many_arguments)]
    async fn call_payment_flow(
        &self,
        state: &SessionState,
        req_state: ReqState,
        merchant_context: domain::MerchantContext,
        profile: domain::Profile,
        req: PaymentsRedirectResponseData,
    ) -> RouterResult<Self::PaymentFlowResponse>;

    fn get_payment_action(&self) -> services::PaymentAction;

    #[cfg(feature = "v1")]
    fn generate_response(
        &self,
        payment_flow_response: &Self::PaymentFlowResponse,
        payment_id: id_type::PaymentId,
        connector: String,
    ) -> RouterResult<services::ApplicationResponse<api::RedirectionResponse>>;

    #[cfg(feature = "v2")]
    fn generate_response(
        &self,
        payment_flow_response: &Self::PaymentFlowResponse,
    ) -> RouterResult<services::ApplicationResponse<api::RedirectionResponse>>;

    #[cfg(feature = "v1")]
    async fn handle_payments_redirect_response(
        &self,
        state: SessionState,
        req_state: ReqState,
        merchant_context: domain::MerchantContext,
        req: PaymentsRedirectResponseData,
    ) -> RouterResponse<api::RedirectionResponse> {
        metrics::REDIRECTION_TRIGGERED.add(
            1,
            router_env::metric_attributes!(
                (
                    "connector",
                    req.connector.to_owned().unwrap_or("null".to_string()),
                ),
                (
                    "merchant_id",
                    merchant_context.get_merchant_account().get_id().clone()
                ),
            ),
        );
        let connector = req.connector.clone().get_required_value("connector")?;

        let query_params = req.param.clone().get_required_value("param")?;

        #[cfg(feature = "v1")]
        let resource_id = api::PaymentIdTypeExt::get_payment_intent_id(&req.resource_id)
            .change_context(errors::ApiErrorResponse::MissingRequiredField {
                field_name: "payment_id",
            })?;

        #[cfg(feature = "v2")]
        //TODO: Will get the global payment id from the resource id, we need to handle this in the further flow
        let resource_id: id_type::PaymentId = todo!();

        // This connector data is ephemeral, the call payment flow will get new connector data
        // with merchant account details, so the connector_id can be safely set to None here
        let connector_data = api::ConnectorData::get_connector_by_name(
            &state.conf.connectors,
            &connector,
            api::GetToken::Connector,
            None,
        )?;

        let flow_type = connector_data
            .connector
            .get_flow_type(
                &query_params,
                req.json_payload.clone(),
                self.get_payment_action(),
            )
            .change_context(errors::ApiErrorResponse::InternalServerError)
            .attach_printable("Failed to decide the response flow")?;

        let payment_flow_response = self
            .call_payment_flow(
                &state,
                req_state,
                merchant_context,
                req.clone(),
                flow_type,
                connector.clone(),
                resource_id.clone(),
            )
            .await?;

        self.generate_response(&payment_flow_response, resource_id, connector)
    }

    #[cfg(feature = "v2")]
    #[allow(clippy::too_many_arguments)]
    async fn handle_payments_redirect_response(
        &self,
        state: SessionState,
        req_state: ReqState,
        merchant_context: domain::MerchantContext,
        profile: domain::Profile,
        request: PaymentsRedirectResponseData,
    ) -> RouterResponse<api::RedirectionResponse> {
        metrics::REDIRECTION_TRIGGERED.add(
            1,
            router_env::metric_attributes!((
                "merchant_id",
                merchant_context.get_merchant_account().get_id().clone()
            )),
        );

        let payment_flow_response = self
            .call_payment_flow(&state, req_state, merchant_context, profile, request)
            .await?;

        self.generate_response(&payment_flow_response)
    }
}

#[derive(Clone, Debug)]
pub struct PaymentRedirectCompleteAuthorize;

#[cfg(feature = "v1")]
#[async_trait::async_trait]
impl PaymentRedirectFlow for PaymentRedirectCompleteAuthorize {
    type PaymentFlowResponse = router_types::RedirectPaymentFlowResponse;

    #[allow(clippy::too_many_arguments)]
    async fn call_payment_flow(
        &self,
        state: &SessionState,
        req_state: ReqState,
        merchant_context: domain::MerchantContext,
        req: PaymentsRedirectResponseData,
        connector_action: CallConnectorAction,
        _connector: String,
        _payment_id: id_type::PaymentId,
    ) -> RouterResult<Self::PaymentFlowResponse> {
        let key_manager_state = &state.into();
        let payment_confirm_req = api::PaymentsRequest {
            payment_id: Some(req.resource_id.clone()),
            merchant_id: req.merchant_id.clone(),
            merchant_connector_details: req.creds_identifier.map(|creds_id| {
                api::MerchantConnectorDetailsWrap {
                    creds_identifier: creds_id,
                    encoded_data: None,
                }
            }),
            feature_metadata: Some(api_models::payments::FeatureMetadata {
                redirect_response: Some(api_models::payments::RedirectResponse {
                    param: req.param.map(Secret::new),
                    json_payload: Some(req.json_payload.unwrap_or(serde_json::json!({})).into()),
                }),
                search_tags: None,
                apple_pay_recurring_details: None,
            }),
            ..Default::default()
        };
        let response = Box::pin(payments_core::<
            api::CompleteAuthorize,
            api::PaymentsResponse,
            _,
            _,
            _,
            _,
        >(
            state.clone(),
            req_state,
            merchant_context.clone(),
            None,
            operations::payment_complete_authorize::CompleteAuthorize,
            payment_confirm_req,
            services::api::AuthFlow::Merchant,
            connector_action,
            None,
            HeaderPayload::default(),
        ))
        .await?;
        let payments_response = match response {
            services::ApplicationResponse::Json(response) => Ok(response),
            services::ApplicationResponse::JsonWithHeaders((response, _)) => Ok(response),
            _ => Err(errors::ApiErrorResponse::InternalServerError)
                .attach_printable("Failed to get the response in json"),
        }?;
        let profile_id = payments_response
            .profile_id
            .as_ref()
            .get_required_value("profile_id")?;
        let business_profile = state
            .store
            .find_business_profile_by_profile_id(
                key_manager_state,
                merchant_context.get_merchant_key_store(),
                profile_id,
            )
            .await
            .to_not_found_response(errors::ApiErrorResponse::ProfileNotFound {
                id: profile_id.get_string_repr().to_owned(),
            })?;
        Ok(router_types::RedirectPaymentFlowResponse {
            payments_response,
            business_profile,
        })
    }

    fn get_payment_action(&self) -> services::PaymentAction {
        services::PaymentAction::CompleteAuthorize
    }

    fn generate_response(
        &self,
        payment_flow_response: &Self::PaymentFlowResponse,
        payment_id: id_type::PaymentId,
        connector: String,
    ) -> RouterResult<services::ApplicationResponse<api::RedirectionResponse>> {
        let payments_response = &payment_flow_response.payments_response;
        // There might be multiple redirections needed for some flows
        // If the status is requires customer action, then send the startpay url again
        // The redirection data must have been provided and updated by the connector
        let redirection_response = match payments_response.status {
            enums::IntentStatus::RequiresCustomerAction => {
                let startpay_url = payments_response
                    .next_action
                    .clone()
                    .and_then(|next_action_data| match next_action_data {
                        api_models::payments::NextActionData::RedirectToUrl { redirect_to_url } => Some(redirect_to_url),
                        api_models::payments::NextActionData::RedirectInsidePopup{popup_url, ..} => Some(popup_url),
                        api_models::payments::NextActionData::DisplayBankTransferInformation { .. } => None,
                        api_models::payments::NextActionData::ThirdPartySdkSessionToken { .. } => None,
                        api_models::payments::NextActionData::QrCodeInformation{..} => None,
                        api_models::payments::NextActionData::FetchQrCodeInformation{..} => None,
                        api_models::payments::NextActionData::DisplayVoucherInformation{ .. } => None,
                        api_models::payments::NextActionData::WaitScreenInformation{..} => None,
                        api_models::payments::NextActionData::ThreeDsInvoke{..} => None,
                        api_models::payments::NextActionData::InvokeSdkClient{..} => None,
                        api_models::payments::NextActionData::CollectOtp{ .. } => None,
                        api_models::payments::NextActionData::InvokeHiddenIframe{ .. } => None,
                    })
                    .ok_or(errors::ApiErrorResponse::InternalServerError)

                    .attach_printable(
                        "did not receive redirect to url when status is requires customer action",
                    )?;
                Ok(api::RedirectionResponse {
                    return_url: String::new(),
                    params: vec![],
                    return_url_with_query_params: startpay_url,
                    http_method: "GET".to_string(),
                    headers: vec![],
                })
            }
            // If the status is terminal status, then redirect to merchant return url to provide status
            enums::IntentStatus::Succeeded
            | enums::IntentStatus::Failed
            | enums::IntentStatus::Cancelled | enums::IntentStatus::RequiresCapture| enums::IntentStatus::Processing=> helpers::get_handle_response_url(
                payment_id,
                &payment_flow_response.business_profile,
                payments_response,
                connector,
            ),
            _ => Err(errors::ApiErrorResponse::InternalServerError).attach_printable_lazy(|| format!("Could not proceed with payment as payment status {} cannot be handled during redirection",payments_response.status))?
        }?;
        if payments_response
            .is_iframe_redirection_enabled
            .unwrap_or(false)
        {
            // html script to check if inside iframe, then send post message to parent for redirection else redirect self to return_url
            let html = core_utils::get_html_redirect_response_popup(
                redirection_response.return_url_with_query_params,
            )?;
            Ok(services::ApplicationResponse::Form(Box::new(
                services::RedirectionFormData {
                    redirect_form: services::RedirectForm::Html { html_data: html },
                    payment_method_data: None,
                    amount: payments_response.amount.to_string(),
                    currency: payments_response.currency.clone(),
                },
            )))
        } else {
            Ok(services::ApplicationResponse::JsonForRedirection(
                redirection_response,
            ))
        }
    }
}

#[derive(Clone, Debug)]
pub struct PaymentRedirectSync;

#[cfg(feature = "v1")]
#[async_trait::async_trait]
impl PaymentRedirectFlow for PaymentRedirectSync {
    type PaymentFlowResponse = router_types::RedirectPaymentFlowResponse;

    #[allow(clippy::too_many_arguments)]
    async fn call_payment_flow(
        &self,
        state: &SessionState,
        req_state: ReqState,
        merchant_context: domain::MerchantContext,
        req: PaymentsRedirectResponseData,
        connector_action: CallConnectorAction,
        _connector: String,
        _payment_id: id_type::PaymentId,
    ) -> RouterResult<Self::PaymentFlowResponse> {
        let key_manager_state = &state.into();

        let payment_sync_req = api::PaymentsRetrieveRequest {
            resource_id: req.resource_id,
            merchant_id: req.merchant_id,
            param: req.param,
            force_sync: req.force_sync,
            connector: req.connector,
            merchant_connector_details: req.creds_identifier.map(|creds_id| {
                api::MerchantConnectorDetailsWrap {
                    creds_identifier: creds_id,
                    encoded_data: None,
                }
            }),
            client_secret: None,
            expand_attempts: None,
            expand_captures: None,
            all_keys_required: None,
        };
        let response = Box::pin(
            payments_core::<api::PSync, api::PaymentsResponse, _, _, _, _>(
                state.clone(),
                req_state,
                merchant_context.clone(),
                None,
                PaymentStatus,
                payment_sync_req,
                services::api::AuthFlow::Merchant,
                connector_action,
                None,
                HeaderPayload::default(),
            ),
        )
        .await?;
        let payments_response = match response {
            services::ApplicationResponse::Json(response) => Ok(response),
            services::ApplicationResponse::JsonWithHeaders((response, _)) => Ok(response),
            _ => Err(errors::ApiErrorResponse::InternalServerError)
                .attach_printable("Failed to get the response in json"),
        }?;
        let profile_id = payments_response
            .profile_id
            .as_ref()
            .get_required_value("profile_id")?;
        let business_profile = state
            .store
            .find_business_profile_by_profile_id(
                key_manager_state,
                merchant_context.get_merchant_key_store(),
                profile_id,
            )
            .await
            .to_not_found_response(errors::ApiErrorResponse::ProfileNotFound {
                id: profile_id.get_string_repr().to_owned(),
            })?;
        Ok(router_types::RedirectPaymentFlowResponse {
            payments_response,
            business_profile,
        })
    }
    fn generate_response(
        &self,
        payment_flow_response: &Self::PaymentFlowResponse,
        payment_id: id_type::PaymentId,
        connector: String,
    ) -> RouterResult<services::ApplicationResponse<api::RedirectionResponse>> {
        let payments_response = &payment_flow_response.payments_response;
        let redirect_response = helpers::get_handle_response_url(
            payment_id.clone(),
            &payment_flow_response.business_profile,
            payments_response,
            connector.clone(),
        )?;
        if payments_response
            .is_iframe_redirection_enabled
            .unwrap_or(false)
        {
            // html script to check if inside iframe, then send post message to parent for redirection else redirect self to return_url
            let html = core_utils::get_html_redirect_response_popup(
                redirect_response.return_url_with_query_params,
            )?;
            Ok(services::ApplicationResponse::Form(Box::new(
                services::RedirectionFormData {
                    redirect_form: services::RedirectForm::Html { html_data: html },
                    payment_method_data: None,
                    amount: payments_response.amount.to_string(),
                    currency: payments_response.currency.clone(),
                },
            )))
        } else {
            Ok(services::ApplicationResponse::JsonForRedirection(
                redirect_response,
            ))
        }
    }

    fn get_payment_action(&self) -> services::PaymentAction {
        services::PaymentAction::PSync
    }
}

#[cfg(feature = "v2")]
impl ValidateStatusForOperation for &PaymentRedirectSync {
    fn validate_status_for_operation(
        &self,
        intent_status: common_enums::IntentStatus,
    ) -> Result<(), errors::ApiErrorResponse> {
        match intent_status {
            common_enums::IntentStatus::RequiresCustomerAction => Ok(()),
            common_enums::IntentStatus::Succeeded
            | common_enums::IntentStatus::Conflicted
            | common_enums::IntentStatus::Failed
            | common_enums::IntentStatus::Cancelled
            | common_enums::IntentStatus::CancelledPostCapture
            | common_enums::IntentStatus::Processing
            | common_enums::IntentStatus::RequiresPaymentMethod
            | common_enums::IntentStatus::RequiresMerchantAction
            | common_enums::IntentStatus::RequiresCapture
            | common_enums::IntentStatus::PartiallyAuthorizedAndRequiresCapture
            | common_enums::IntentStatus::PartiallyCaptured
            | common_enums::IntentStatus::RequiresConfirmation
            | common_enums::IntentStatus::PartiallyCapturedAndCapturable
            | common_enums::IntentStatus::Expired => {
                Err(errors::ApiErrorResponse::PaymentUnexpectedState {
                    current_flow: format!("{self:?}"),
                    field_name: "status".to_string(),
                    current_value: intent_status.to_string(),
                    states: ["requires_customer_action".to_string()].join(", "),
                })
            }
        }
    }
}

#[cfg(feature = "v2")]
#[async_trait::async_trait]
impl PaymentRedirectFlow for PaymentRedirectSync {
    type PaymentFlowResponse =
        router_types::RedirectPaymentFlowResponse<PaymentStatusData<api::PSync>>;

    async fn call_payment_flow(
        &self,
        state: &SessionState,
        req_state: ReqState,
        merchant_context: domain::MerchantContext,
        profile: domain::Profile,
        req: PaymentsRedirectResponseData,
    ) -> RouterResult<Self::PaymentFlowResponse> {
        let payment_id = req.payment_id.clone();

        let payment_sync_request = api::PaymentsRetrieveRequest {
            param: Some(req.query_params.clone()),
            force_sync: true,
            expand_attempts: false,
            return_raw_connector_response: None,
            merchant_connector_details: None, // TODO: Implement for connectors requiring 3DS or redirection-based authentication flows.
        };

        let operation = operations::PaymentGet;
        let boxed_operation: BoxedOperation<
            '_,
            api::PSync,
            api::PaymentsRetrieveRequest,
            PaymentStatusData<api::PSync>,
        > = Box::new(operation);

        let get_tracker_response = boxed_operation
            .to_get_tracker()?
            .get_trackers(
                state,
                &payment_id,
                &payment_sync_request,
                &merchant_context,
                &profile,
                &HeaderPayload::default(),
            )
            .await?;

        let payment_data = &get_tracker_response.payment_data;
        self.validate_status_for_operation(payment_data.payment_intent.status)?;

        let payment_attempt = payment_data.payment_attempt.clone();

        let connector = payment_attempt
            .connector
            .as_ref()
            .ok_or(errors::ApiErrorResponse::InternalServerError)
            .attach_printable(
                "connector is not set in payment attempt in finish redirection flow",
            )?;

        // This connector data is ephemeral, the call payment flow will get new connector data
        // with merchant account details, so the connector_id can be safely set to None here
        let connector_data = api::ConnectorData::get_connector_by_name(
            &state.conf.connectors,
            connector,
            api::GetToken::Connector,
            None,
        )?;

        let call_connector_action = connector_data
            .connector
            .get_flow_type(
                &req.query_params,
                req.json_payload.clone(),
                self.get_payment_action(),
            )
            .change_context(errors::ApiErrorResponse::InternalServerError)
            .attach_printable("Failed to decide the response flow")?;

        let (payment_data, _, _, _, _, _) =
            Box::pin(payments_operation_core::<api::PSync, _, _, _, _>(
                state,
                req_state,
                merchant_context,
                &profile,
                operation,
                payment_sync_request,
                get_tracker_response,
                call_connector_action,
                HeaderPayload::default(),
            ))
            .await?;

        Ok(router_types::RedirectPaymentFlowResponse {
            payment_data,
            profile,
        })
    }
    fn generate_response(
        &self,
        payment_flow_response: &Self::PaymentFlowResponse,
    ) -> RouterResult<services::ApplicationResponse<api::RedirectionResponse>> {
        let payment_intent = &payment_flow_response.payment_data.payment_intent;
        let profile = &payment_flow_response.profile;

        let return_url = payment_intent
            .return_url
            .as_ref()
            .or(profile.return_url.as_ref())
            .ok_or(errors::ApiErrorResponse::InternalServerError)
            .attach_printable("return url not found in payment intent and profile")?
            .to_owned();

        let return_url = return_url
            .add_query_params(("id", payment_intent.id.get_string_repr()))
            .add_query_params(("status", &payment_intent.status.to_string()));

        let return_url_str = return_url.into_inner().to_string();

        Ok(services::ApplicationResponse::JsonForRedirection(
            api::RedirectionResponse {
                return_url_with_query_params: return_url_str,
            },
        ))
    }

    fn get_payment_action(&self) -> services::PaymentAction {
        services::PaymentAction::PSync
    }
}

#[derive(Clone, Debug)]
pub struct PaymentAuthenticateCompleteAuthorize;

#[cfg(feature = "v1")]
#[async_trait::async_trait]
impl PaymentRedirectFlow for PaymentAuthenticateCompleteAuthorize {
    type PaymentFlowResponse = router_types::AuthenticatePaymentFlowResponse;

    #[allow(clippy::too_many_arguments)]
    async fn call_payment_flow(
        &self,
        state: &SessionState,
        req_state: ReqState,
        merchant_context: domain::MerchantContext,
        req: PaymentsRedirectResponseData,
        connector_action: CallConnectorAction,
        connector: String,
        payment_id: id_type::PaymentId,
    ) -> RouterResult<Self::PaymentFlowResponse> {
        let merchant_id = merchant_context.get_merchant_account().get_id().clone();
        let key_manager_state = &state.into();

        let payment_intent = state
            .store
            .find_payment_intent_by_payment_id_merchant_id(
                key_manager_state,
                &payment_id,
                &merchant_id,
                merchant_context.get_merchant_key_store(),
                merchant_context.get_merchant_account().storage_scheme,
            )
            .await
            .to_not_found_response(errors::ApiErrorResponse::PaymentNotFound)?;
        let payment_attempt = state
            .store
            .find_payment_attempt_by_attempt_id_merchant_id(
                &payment_intent.active_attempt.get_id(),
                &merchant_id,
                merchant_context.get_merchant_account().storage_scheme,
            )
            .await
            .to_not_found_response(errors::ApiErrorResponse::PaymentNotFound)?;
        let authentication_id = payment_attempt
            .authentication_id
            .ok_or(errors::ApiErrorResponse::InternalServerError)
            .attach_printable("missing authentication_id in payment_attempt")?;
        let authentication = state
            .store
            .find_authentication_by_merchant_id_authentication_id(&merchant_id, &authentication_id)
            .await
            .to_not_found_response(errors::ApiErrorResponse::AuthenticationNotFound {
                id: authentication_id.get_string_repr().to_string(),
            })?;
        // Fetching merchant_connector_account to check if pull_mechanism is enabled for 3ds connector
        let authentication_merchant_connector_account = helpers::get_merchant_connector_account(
            state,
            &merchant_id,
            None,
            merchant_context.get_merchant_key_store(),
            &payment_intent
                .profile_id
                .ok_or(errors::ApiErrorResponse::InternalServerError)
                .attach_printable("missing profile_id in payment_intent")?,
            &payment_attempt
                .authentication_connector
                .ok_or(errors::ApiErrorResponse::InternalServerError)
                .attach_printable("missing authentication connector in payment_intent")?,
            None,
        )
        .await?;
        let is_pull_mechanism_enabled =
            utils::check_if_pull_mechanism_for_external_3ds_enabled_from_connector_metadata(
                authentication_merchant_connector_account
                    .get_metadata()
                    .map(|metadata| metadata.expose()),
            );
        let response = if is_pull_mechanism_enabled
            || authentication.authentication_type
                != Some(common_enums::DecoupledAuthenticationType::Challenge)
        {
            let payment_confirm_req = api::PaymentsRequest {
                payment_id: Some(req.resource_id.clone()),
                merchant_id: req.merchant_id.clone(),
                feature_metadata: Some(api_models::payments::FeatureMetadata {
                    redirect_response: Some(api_models::payments::RedirectResponse {
                        param: req.param.map(Secret::new),
                        json_payload: Some(
                            req.json_payload.unwrap_or(serde_json::json!({})).into(),
                        ),
                    }),
                    search_tags: None,
                    apple_pay_recurring_details: None,
                }),
                ..Default::default()
            };
            Box::pin(payments_core::<
                api::Authorize,
                api::PaymentsResponse,
                _,
                _,
                _,
                _,
            >(
                state.clone(),
                req_state,
                merchant_context.clone(),
                None,
                PaymentConfirm,
                payment_confirm_req,
                services::api::AuthFlow::Merchant,
                connector_action,
                None,
                HeaderPayload::with_source(enums::PaymentSource::ExternalAuthenticator),
            ))
            .await?
        } else {
            let payment_sync_req = api::PaymentsRetrieveRequest {
                resource_id: req.resource_id,
                merchant_id: req.merchant_id,
                param: req.param,
                force_sync: req.force_sync,
                connector: req.connector,
                merchant_connector_details: req.creds_identifier.map(|creds_id| {
                    api::MerchantConnectorDetailsWrap {
                        creds_identifier: creds_id,
                        encoded_data: None,
                    }
                }),
                client_secret: None,
                expand_attempts: None,
                expand_captures: None,
                all_keys_required: None,
            };
            Box::pin(
                payments_core::<api::PSync, api::PaymentsResponse, _, _, _, _>(
                    state.clone(),
                    req_state,
                    merchant_context.clone(),
                    None,
                    PaymentStatus,
                    payment_sync_req,
                    services::api::AuthFlow::Merchant,
                    connector_action,
                    None,
                    HeaderPayload::default(),
                ),
            )
            .await?
        };
        let payments_response = match response {
            services::ApplicationResponse::Json(response) => Ok(response),
            services::ApplicationResponse::JsonWithHeaders((response, _)) => Ok(response),
            _ => Err(errors::ApiErrorResponse::InternalServerError)
                .attach_printable("Failed to get the response in json"),
        }?;
        // When intent status is RequiresCustomerAction, Set poll_id in redis to allow the fetch status of poll through retrieve_poll_status api from client
        if payments_response.status == common_enums::IntentStatus::RequiresCustomerAction {
            let req_poll_id = core_utils::get_external_authentication_request_poll_id(&payment_id);
            let poll_id = core_utils::get_poll_id(&merchant_id, req_poll_id.clone());
            let redis_conn = state
                .store
                .get_redis_conn()
                .change_context(errors::ApiErrorResponse::InternalServerError)
                .attach_printable("Failed to get redis connection")?;
            redis_conn
                .set_key_with_expiry(
                    &poll_id.into(),
                    api_models::poll::PollStatus::Pending.to_string(),
                    consts::POLL_ID_TTL,
                )
                .await
                .change_context(errors::StorageError::KVError)
                .change_context(errors::ApiErrorResponse::InternalServerError)
                .attach_printable("Failed to add poll_id in redis")?;
        };
        let default_poll_config = router_types::PollConfig::default();
        let default_config_str = default_poll_config
            .encode_to_string_of_json()
            .change_context(errors::ApiErrorResponse::InternalServerError)
            .attach_printable("Error while stringifying default poll config")?;
        let poll_config = state
            .store
            .find_config_by_key_unwrap_or(
                &router_types::PollConfig::get_poll_config_key(connector),
                Some(default_config_str),
            )
            .await
            .change_context(errors::ApiErrorResponse::InternalServerError)
            .attach_printable("The poll config was not found in the DB")?;
        let poll_config: router_types::PollConfig = poll_config
            .config
            .parse_struct("PollConfig")
            .change_context(errors::ApiErrorResponse::InternalServerError)
            .attach_printable("Error while parsing PollConfig")?;
        let profile_id = payments_response
            .profile_id
            .as_ref()
            .get_required_value("profile_id")?;
        let business_profile = state
            .store
            .find_business_profile_by_profile_id(
                key_manager_state,
                merchant_context.get_merchant_key_store(),
                profile_id,
            )
            .await
            .to_not_found_response(errors::ApiErrorResponse::ProfileNotFound {
                id: profile_id.get_string_repr().to_owned(),
            })?;
        Ok(router_types::AuthenticatePaymentFlowResponse {
            payments_response,
            poll_config,
            business_profile,
        })
    }
    fn generate_response(
        &self,
        payment_flow_response: &Self::PaymentFlowResponse,
        payment_id: id_type::PaymentId,
        connector: String,
    ) -> RouterResult<services::ApplicationResponse<api::RedirectionResponse>> {
        let payments_response = &payment_flow_response.payments_response;
        let redirect_response = helpers::get_handle_response_url(
            payment_id.clone(),
            &payment_flow_response.business_profile,
            payments_response,
            connector.clone(),
        )?;
        // html script to check if inside iframe, then send post message to parent for redirection else redirect self to return_url
        let html = core_utils::get_html_redirect_response_for_external_authentication(
            redirect_response.return_url_with_query_params,
            payments_response,
            payment_id,
            &payment_flow_response.poll_config,
        )?;
        Ok(services::ApplicationResponse::Form(Box::new(
            services::RedirectionFormData {
                redirect_form: services::RedirectForm::Html { html_data: html },
                payment_method_data: None,
                amount: payments_response.amount.to_string(),
                currency: payments_response.currency.clone(),
            },
        )))
    }

    fn get_payment_action(&self) -> services::PaymentAction {
        services::PaymentAction::PaymentAuthenticateCompleteAuthorize
    }
}

#[cfg(feature = "v1")]
pub async fn get_decrypted_wallet_payment_method_token<F, Req, D>(
    operation: &BoxedOperation<'_, F, Req, D>,
    state: &SessionState,
    merchant_context: &domain::MerchantContext,
    payment_data: &mut D,
    connector_call_type_optional: Option<&ConnectorCallType>,
) -> CustomResult<Option<PaymentMethodToken>, errors::ApiErrorResponse>
where
    F: Send + Clone + Sync,
    D: OperationSessionGetters<F> + Send + Sync + Clone,
{
    if is_operation_confirm(operation)
        && payment_data.get_payment_attempt().payment_method
            == Some(storage_enums::PaymentMethod::Wallet)
        && payment_data.get_payment_method_data().is_some()
    {
        let wallet_type = payment_data
            .get_payment_attempt()
            .payment_method_type
            .get_required_value("payment_method_type")?;

        let wallet: Box<dyn WalletFlow<F, D>> = match wallet_type {
            storage_enums::PaymentMethodType::ApplePay => Box::new(ApplePayWallet),
            storage_enums::PaymentMethodType::Paze => Box::new(PazeWallet),
            storage_enums::PaymentMethodType::GooglePay => Box::new(GooglePayWallet),
            _ => return Ok(None),
        };

        // Check if the wallet has already decrypted the token from the payment data.
        // If a pre-decrypted token is available, use it directly to avoid redundant decryption.
        if let Some(predecrypted_token) = wallet.check_predecrypted_token(payment_data)? {
            logger::debug!("Using predecrypted token for wallet");
            return Ok(Some(predecrypted_token));
        }

        let merchant_connector_account =
            get_merchant_connector_account_for_wallet_decryption_flow::<F, D>(
                state,
                merchant_context,
                payment_data,
                connector_call_type_optional,
            )
            .await?;

        let decide_wallet_flow = &wallet
            .decide_wallet_flow(state, payment_data, &merchant_connector_account)
            .attach_printable("Failed to decide wallet flow")?
            .async_map(|payment_price_data| async move {
                wallet
                    .decrypt_wallet_token(&payment_price_data, payment_data)
                    .await
            })
            .await
            .transpose()
            .attach_printable("Failed to decrypt Wallet token")?;
        Ok(decide_wallet_flow.clone())
    } else {
        Ok(None)
    }
}

#[cfg(feature = "v1")]
pub async fn get_merchant_connector_account_for_wallet_decryption_flow<F, D>(
    state: &SessionState,
    merchant_context: &domain::MerchantContext,
    payment_data: &mut D,
    connector_call_type_optional: Option<&ConnectorCallType>,
) -> RouterResult<helpers::MerchantConnectorAccountType>
where
    F: Send + Clone + Sync,
    D: OperationSessionGetters<F> + Send + Sync + Clone,
{
    let connector_call_type = connector_call_type_optional
        .get_required_value("connector_call_type")
        .change_context(errors::ApiErrorResponse::InternalServerError)?;
    let connector_routing_data = match connector_call_type {
        ConnectorCallType::PreDetermined(connector_routing_data) => connector_routing_data,
        ConnectorCallType::Retryable(connector_routing_data) => connector_routing_data
            .first()
            .ok_or(errors::ApiErrorResponse::InternalServerError)
            .attach_printable("Found no connector routing data in retryable call")?,
        ConnectorCallType::SessionMultiple(_session_connector_data) => {
            return Err(errors::ApiErrorResponse::InternalServerError).attach_printable(
                "SessionMultiple connector call type is invalid in confirm calls",
            );
        }
    };

    construct_profile_id_and_get_mca(
        state,
        merchant_context,
        payment_data,
        &connector_routing_data
            .connector_data
            .connector_name
            .to_string(),
        connector_routing_data
            .connector_data
            .merchant_connector_id
            .as_ref(),
        false,
    )
    .await
}

#[cfg(feature = "v1")]
#[allow(clippy::too_many_arguments)]
#[instrument(skip_all)]
pub async fn call_connector_service<F, RouterDReq, ApiRequest, D>(
    state: &SessionState,
    req_state: ReqState,
    merchant_context: &domain::MerchantContext,
    connector: api::ConnectorData,
    operation: &BoxedOperation<'_, F, ApiRequest, D>,
    payment_data: &mut D,
    customer: &Option<domain::Customer>,
    call_connector_action: CallConnectorAction,
    validate_result: &operations::ValidateResult,
    schedule_time: Option<time::PrimitiveDateTime>,
    header_payload: HeaderPayload,
    frm_suggestion: Option<storage_enums::FrmSuggestion>,
    business_profile: &domain::Profile,
    is_retry_payment: bool,
    return_raw_connector_response: Option<bool>,
    merchant_connector_account: helpers::MerchantConnectorAccountType,
    mut router_data: RouterData<F, RouterDReq, router_types::PaymentsResponseData>,
    tokenization_action: TokenizationAction,
) -> RouterResult<(
    RouterData<F, RouterDReq, router_types::PaymentsResponseData>,
    helpers::MerchantConnectorAccountType,
)>
where
    F: Send + Clone + Sync,
    RouterDReq: Send + Sync,

    // To create connector flow specific interface data
    D: OperationSessionGetters<F> + OperationSessionSetters<F> + Send + Sync + Clone,
    D: ConstructFlowSpecificData<F, RouterDReq, router_types::PaymentsResponseData>,
    RouterData<F, RouterDReq, router_types::PaymentsResponseData>: Feature<F, RouterDReq> + Send,
    // To construct connector flow specific api
    dyn api::Connector: services::api::ConnectorIntegration<F, RouterDReq, router_types::PaymentsResponseData>
        + Send
        + Sync,
{
    let add_access_token_result = router_data
        .add_access_token(
            state,
            &connector,
            merchant_context,
            payment_data.get_creds_identifier(),
        )
        .await?;

    router_data = router_data.add_session_token(state, &connector).await?;

    let should_continue_further = access_token::update_router_data_with_access_token_result(
        &add_access_token_result,
        &mut router_data,
        &call_connector_action,
    );

    let should_continue_further = match router_data
        .create_order_at_connector(state, &connector, should_continue_further)
        .await?
    {
        Some(create_order_response) => {
            if let Ok(order_id) = create_order_response.clone().create_order_result {
                payment_data.set_connector_response_reference_id(Some(order_id.clone()))
            }

            // Set the response in routerdata response to carry forward
            router_data
                .update_router_data_with_create_order_response(create_order_response.clone());
            create_order_response.create_order_result.ok().is_some()
        }
        // If create order is not required, then we can proceed with further processing
        None => true,
    };

    let updated_customer = call_create_connector_customer_if_required(
        state,
        customer,
        merchant_context,
        &merchant_connector_account,
        payment_data,
        router_data.access_token.as_ref(),
    )
    .await?;

    #[cfg(feature = "v1")]
    if let Some(connector_customer_id) = payment_data.get_connector_customer_id() {
        router_data.connector_customer = Some(connector_customer_id);
    }

    router_data.payment_method_token = payment_data.get_payment_method_token().cloned();

    let payment_method_token_response = router_data
        .add_payment_method_token(
            state,
            &connector,
            &tokenization_action,
            should_continue_further,
        )
        .await?;

    let mut should_continue_further =
        tokenization::update_router_data_with_payment_method_token_result(
            payment_method_token_response,
            &mut router_data,
            is_retry_payment,
            should_continue_further,
        );

    (router_data, should_continue_further) = complete_preprocessing_steps_if_required(
        state,
        &connector,
        payment_data,
        router_data,
        operation,
        should_continue_further,
    )
    .await?;

    if let Ok(router_types::PaymentsResponseData::PreProcessingResponse {
        session_token: Some(session_token),
        ..
    }) = router_data.response.to_owned()
    {
        payment_data.push_sessions_token(session_token);
    };

    // In case of authorize flow, pre-task and post-tasks are being called in build request
    // if we do not want to proceed further, then the function will return Ok(None, false)
    let (connector_request, should_continue_further) = if should_continue_further {
        // Check if the actual flow specific request can be built with available data
        router_data
            .build_flow_specific_connector_request(state, &connector, call_connector_action.clone())
            .await?
    } else {
        (None, false)
    };

    if should_add_task_to_process_tracker(payment_data) {
        operation
            .to_domain()?
            .add_task_to_process_tracker(
                state,
                payment_data.get_payment_attempt(),
                validate_result.requeue,
                schedule_time,
            )
            .await
            .map_err(|error| logger::error!(process_tracker_error=?error))
            .ok();
    }

    // Update the payment trackers just before calling the connector
    // Since the request is already built in the previous step,
    // there should be no error in request construction from hyperswitch end
    (_, *payment_data) = operation
        .to_update_tracker()?
        .update_trackers(
            state,
            req_state,
            payment_data.clone(),
            customer.clone(),
            merchant_context.get_merchant_account().storage_scheme,
            updated_customer,
            merchant_context.get_merchant_key_store(),
            frm_suggestion,
            header_payload.clone(),
        )
        .await?;

    let router_data = if should_continue_further {
        // The status of payment_attempt and intent will be updated in the previous step
        // update this in router_data.
        // This is added because few connector integrations do not update the status,
        // and rely on previous status set in router_data
        router_data.status = payment_data.get_payment_attempt().status;
        router_data
            .decide_flows(
                state,
                &connector,
                call_connector_action,
                connector_request,
                business_profile,
                header_payload.clone(),
                return_raw_connector_response,
            )
            .await
    } else {
        Ok(router_data)
    }?;

    Ok((router_data, merchant_connector_account))
}

#[cfg(feature = "v1")]
#[allow(clippy::too_many_arguments)]
#[instrument(skip_all)]
pub async fn call_connector_service_prerequisites<F, RouterDReq, ApiRequest, D>(
    state: &SessionState,
    merchant_context: &domain::MerchantContext,
    connector: api::ConnectorData,
    operation: &BoxedOperation<'_, F, ApiRequest, D>,
    payment_data: &mut D,
    customer: &Option<domain::Customer>,
    validate_result: &operations::ValidateResult,
    business_profile: &domain::Profile,
    should_retry_with_pan: bool,
    routing_decision: Option<routing_helpers::RoutingDecisionData>,
) -> RouterResult<(
    helpers::MerchantConnectorAccountType,
    RouterData<F, RouterDReq, router_types::PaymentsResponseData>,
    TokenizationAction,
)>
where
    F: Send + Clone + Sync,
    RouterDReq: Send + Clone + Sync,

    // To create connector flow specific interface data
    D: OperationSessionGetters<F> + OperationSessionSetters<F> + Send + Sync + Clone,
    D: ConstructFlowSpecificData<F, RouterDReq, router_types::PaymentsResponseData>,
    RouterData<F, RouterDReq, router_types::PaymentsResponseData>:
        Feature<F, RouterDReq> + Send + Clone,
    // To construct connector flow specific api
    dyn api::Connector:
        services::api::ConnectorIntegration<F, RouterDReq, router_types::PaymentsResponseData>,
{
    let merchant_connector_account = construct_profile_id_and_get_mca(
        state,
        merchant_context,
        payment_data,
        &connector.connector_name.to_string(),
        connector.merchant_connector_id.as_ref(),
        false,
    )
    .await?;

    let customer_acceptance = payment_data
        .get_payment_attempt()
        .customer_acceptance
        .clone();

    if is_pre_network_tokenization_enabled(
        state,
        business_profile,
        customer_acceptance,
        connector.connector_name,
    ) {
        let payment_method_data = payment_data.get_payment_method_data();
        let customer_id = payment_data.get_payment_intent().customer_id.clone();
        if let (Some(domain::PaymentMethodData::Card(card_data)), Some(customer_id)) =
            (payment_method_data, customer_id)
        {
            let vault_operation =
                get_vault_operation_for_pre_network_tokenization(state, customer_id, card_data)
                    .await;
            match vault_operation {
                payments::VaultOperation::SaveCardAndNetworkTokenData(
                    card_and_network_token_data,
                ) => {
                    payment_data.set_vault_operation(
                        payments::VaultOperation::SaveCardAndNetworkTokenData(Box::new(
                            *card_and_network_token_data.clone(),
                        )),
                    );

                    payment_data.set_payment_method_data(Some(
                        domain::PaymentMethodData::NetworkToken(
                            card_and_network_token_data
                                .network_token
                                .network_token_data
                                .clone(),
                        ),
                    ));
                }
                payments::VaultOperation::SaveCardData(card_data_for_vault) => payment_data
                    .set_vault_operation(payments::VaultOperation::SaveCardData(
                        card_data_for_vault.clone(),
                    )),
                payments::VaultOperation::ExistingVaultData(_) => (),
            }
        }
    }

    if payment_data
        .get_payment_attempt()
        .merchant_connector_id
        .is_none()
    {
        payment_data.set_merchant_connector_id_in_attempt(merchant_connector_account.get_mca_id());
    }

    operation
        .to_domain()?
        .populate_payment_data(
            state,
            payment_data,
            merchant_context,
            business_profile,
            &connector,
        )
        .await?;

    let (pd, tokenization_action) = get_connector_tokenization_action_when_confirm_true(
        state,
        operation,
        payment_data,
        validate_result,
        merchant_context.get_merchant_key_store(),
        customer,
        business_profile,
        should_retry_with_pan,
    )
    .await?;
    *payment_data = pd;

    // This is used to apply any kind of routing decision to the required data,
    // before the call to `connector` is made.
    routing_decision.map(|decision| decision.apply_routing_decision(payment_data));

    // Validating the blocklist guard and generate the fingerprint
    blocklist_guard(state, merchant_context, operation, payment_data).await?;

    let merchant_recipient_data = payment_data
        .get_merchant_recipient_data(
            state,
            merchant_context,
            &merchant_connector_account,
            &connector,
        )
        .await?;

    let router_data = payment_data
        .construct_router_data(
            state,
            connector.connector.id(),
            merchant_context,
            customer,
            &merchant_connector_account,
            merchant_recipient_data,
            None,
            payment_data.get_payment_attempt().payment_method,
            payment_data.get_payment_attempt().payment_method_type,
        )
        .await?;

    let connector_request_reference_id = router_data.connector_request_reference_id.clone();
    payment_data
        .set_connector_request_reference_id_in_payment_attempt(connector_request_reference_id);

    Ok((merchant_connector_account, router_data, tokenization_action))
}

#[cfg(feature = "v1")]
#[allow(clippy::too_many_arguments)]
#[instrument(skip_all)]
pub async fn decide_unified_connector_service_call<'a, F, RouterDReq, ApiRequest, D>(
    state: &'a SessionState,
    req_state: ReqState,
    merchant_context: &'a domain::MerchantContext,
    connector: api::ConnectorData,
    operation: &'a BoxedOperation<'a, F, ApiRequest, D>,
    payment_data: &'a mut D,
    customer: &Option<domain::Customer>,
    call_connector_action: CallConnectorAction,
    validate_result: &'a operations::ValidateResult,
    schedule_time: Option<time::PrimitiveDateTime>,
    header_payload: HeaderPayload,
    frm_suggestion: Option<storage_enums::FrmSuggestion>,
    business_profile: &'a domain::Profile,
    is_retry_payment: bool,
    all_keys_required: Option<bool>,
    merchant_connector_account: helpers::MerchantConnectorAccountType,
    router_data: RouterData<F, RouterDReq, router_types::PaymentsResponseData>,
    tokenization_action: TokenizationAction,
) -> RouterResult<(
    RouterData<F, RouterDReq, router_types::PaymentsResponseData>,
    helpers::MerchantConnectorAccountType,
)>
where
<<<<<<< HEAD
    F: Send + Clone + Sync + 'static,
    RouterDReq: Send + Sync + Clone + 'static + serde::Serialize,
=======
    F: Send + Clone + Sync + 'static + 'a,
    RouterDReq: Send + Sync + Clone + 'static + 'a + serde::Serialize,
>>>>>>> c4720c80

    // To create connector flow specific interface data
    D: OperationSessionGetters<F> + OperationSessionSetters<F> + Send + Sync + Clone,
    D: ConstructFlowSpecificData<F, RouterDReq, router_types::PaymentsResponseData>,
    RouterData<F, RouterDReq, router_types::PaymentsResponseData>:
        Feature<F, RouterDReq> + Send + Clone + serde::Serialize,
    // To construct connector flow specific api
    dyn api::Connector:
        services::api::ConnectorIntegration<F, RouterDReq, router_types::PaymentsResponseData>,
{
<<<<<<< HEAD
    let (gateway_system, execution_path) = should_call_unified_connector_service(
=======
    let execution_path = should_call_unified_connector_service(
>>>>>>> c4720c80
        state,
        merchant_context,
        &router_data,
        Some(payment_data),
    )
    .await?;
<<<<<<< HEAD

    let is_handle_response_action = matches!(
        call_connector_action,
        CallConnectorAction::UCSHandleResponse(_) | CallConnectorAction::HandleResponse(_)
    );

    record_time_taken_with(|| async {
        match (gateway_system, execution_path, is_handle_response_action) {
            // Process through UCS when system is UCS and not handling response
            (GatewaySystem::UnifiedConnectorService, ExecutionPath::UnifiedConnectorService, false) => {
                process_through_ucs(
                    state,
                    req_state,
                    merchant_context,
                    operation,
                    payment_data,
                    customer,
                    validate_result,
                    schedule_time,
                    header_payload,
                    frm_suggestion,
                    business_profile,
                    merchant_connector_account,
                    router_data,
                )
                .await
            }

            // Process through Direct with Shadow UCS
            (GatewaySystem::Direct, ExecutionPath::ShadowUnifiedConnectorService, _) => {
                process_through_direct_with_shadow_unified_connector_service(
                    state,
                    req_state,
                    merchant_context,
                    connector,
                    operation,
                    payment_data,
                    customer,
                    call_connector_action,
=======

    let is_handle_response_action = matches!(
        call_connector_action,
        CallConnectorAction::UCSHandleResponse(_) | CallConnectorAction::HandleResponse(_)
    );

    record_time_taken_with(|| async {
        match (execution_path, is_handle_response_action) {
            // Process through UCS when system is UCS and not handling response
            (GatewaySystem::UnifiedConnectorService, false) => {
                process_through_ucs(
                    state,
                    req_state,
                    merchant_context,
                    operation,
                    payment_data,
                    customer,
>>>>>>> c4720c80
                    validate_result,
                    schedule_time,
                    header_payload,
                    frm_suggestion,
                    business_profile,
<<<<<<< HEAD
                    is_retry_payment,
                    all_keys_required,
                    merchant_connector_account,
                    router_data,
                    tokenization_action,
=======
                    merchant_connector_account,
                    router_data,
>>>>>>> c4720c80
                )
                .await
            }

            // Process through Direct gateway
<<<<<<< HEAD
            (GatewaySystem::Direct, ExecutionPath::Direct, _) | (GatewaySystem::UnifiedConnectorService, ExecutionPath::UnifiedConnectorService, true) => {
=======
            (GatewaySystem::Direct, _) | (GatewaySystem::UnifiedConnectorService, true) => {
>>>>>>> c4720c80
                process_through_direct(
                    state,
                    req_state,
                    merchant_context,
                    connector,
                    operation,
                    payment_data,
                    customer,
                    call_connector_action,
                    validate_result,
                    schedule_time,
                    header_payload,
                    frm_suggestion,
                    business_profile,
                    is_retry_payment,
                    all_keys_required,
                    merchant_connector_account,
                    router_data,
                    tokenization_action,
                )
                .await
            }

<<<<<<< HEAD
            // Catch-all for unexpected combinations
            _ => {
                router_env::logger::error!(
                    "Unexpected gateway/execution path combination: gateway={:?}, execution_path={:?}",
                    gateway_system,
                    execution_path
                );
                process_through_direct(
=======
            // Process through Direct with Shadow UCS
            (GatewaySystem::ShadowUnifiedConnectorService, _) => {
                process_through_direct_with_shadow_unified_connector_service(
>>>>>>> c4720c80
                    state,
                    req_state,
                    merchant_context,
                    connector,
                    operation,
                    payment_data,
                    customer,
                    call_connector_action,
                    validate_result,
                    schedule_time,
                    header_payload,
                    frm_suggestion,
                    business_profile,
                    is_retry_payment,
                    all_keys_required,
                    merchant_connector_account,
                    router_data,
                    tokenization_action,
                )
                .await
            }
        }
    })
    .await
}

#[cfg(feature = "v1")]
#[allow(clippy::too_many_arguments)]
#[instrument(skip_all)]
// Helper function to process through UCS
async fn process_through_ucs<'a, F, RouterDReq, ApiRequest, D>(
    state: &'a SessionState,
    req_state: ReqState,
    merchant_context: &'a domain::MerchantContext,
    operation: &'a BoxedOperation<'a, F, ApiRequest, D>,
    payment_data: &'a mut D,
    customer: &Option<domain::Customer>,
    validate_result: &'a operations::ValidateResult,
    schedule_time: Option<time::PrimitiveDateTime>,
    header_payload: HeaderPayload,
    frm_suggestion: Option<storage_enums::FrmSuggestion>,
    business_profile: &'a domain::Profile,
    merchant_connector_account: helpers::MerchantConnectorAccountType,
    mut router_data: RouterData<F, RouterDReq, router_types::PaymentsResponseData>,
) -> RouterResult<(
    RouterData<F, RouterDReq, router_types::PaymentsResponseData>,
    helpers::MerchantConnectorAccountType,
)>
where
<<<<<<< HEAD
    F: Send + Clone + Sync + 'static,
    RouterDReq: Send + Sync + Clone + 'static + serde::Serialize,
=======
    F: Send + Clone + Sync + 'static + 'a,
    RouterDReq: Send + Sync + Clone + 'static + 'a + serde::Serialize,
>>>>>>> c4720c80
    D: OperationSessionGetters<F> + OperationSessionSetters<F> + Send + Sync + Clone,
    D: ConstructFlowSpecificData<F, RouterDReq, router_types::PaymentsResponseData>,
    RouterData<F, RouterDReq, router_types::PaymentsResponseData>:
        Feature<F, RouterDReq> + Send + Clone + serde::Serialize,
    dyn api::Connector:
        services::api::ConnectorIntegration<F, RouterDReq, router_types::PaymentsResponseData>,
{
    router_env::logger::info!(
        "Processing payment through UCS gateway system - payment_id={}, attempt_id={}",
        payment_data
            .get_payment_intent()
            .payment_id
            .get_string_repr(),
        payment_data.get_payment_attempt().attempt_id
    );

    // Add task to process tracker if needed
    if should_add_task_to_process_tracker(payment_data) {
        operation
            .to_domain()?
            .add_task_to_process_tracker(
                state,
                payment_data.get_payment_attempt(),
                validate_result.requeue,
                schedule_time,
            )
            .await
            .map_err(|error| logger::error!(process_tracker_error=?error))
            .ok();
    }

    // Update feature metadata to track UCS usage for stickiness
    update_gateway_system_in_feature_metadata(
        payment_data,
        GatewaySystem::UnifiedConnectorService,
    )?;

    // Update trackers
    (_, *payment_data) = operation
        .to_update_tracker()?
        .update_trackers(
            state,
            req_state,
            payment_data.clone(),
            customer.clone(),
            merchant_context.get_merchant_account().storage_scheme,
            None,
            merchant_context.get_merchant_key_store(),
            frm_suggestion,
            header_payload.clone(),
        )
        .await?;

    // Call UCS
    let lineage_ids = grpc_client::LineageIds::new(
        business_profile.merchant_id.clone(),
        business_profile.get_id().clone(),
    );

    router_data
        .call_unified_connector_service(
            state,
            &header_payload,
            lineage_ids,
            merchant_connector_account.clone(),
            merchant_context,
            ExecutionMode::Primary, // UCS is called in primary mode
        )
        .await?;

    Ok((router_data, merchant_connector_account))
}

#[cfg(feature = "v1")]
#[allow(clippy::too_many_arguments)]
#[instrument(skip_all)]
// Helper function to process through Direct gateway
async fn process_through_direct<'a, F, RouterDReq, ApiRequest, D>(
    state: &'a SessionState,
    req_state: ReqState,
    merchant_context: &'a domain::MerchantContext,
    connector: api::ConnectorData,
    operation: &'a BoxedOperation<'a, F, ApiRequest, D>,
    payment_data: &'a mut D,
    customer: &Option<domain::Customer>,
    call_connector_action: CallConnectorAction,
    validate_result: &'a operations::ValidateResult,
    schedule_time: Option<time::PrimitiveDateTime>,
    header_payload: HeaderPayload,
    frm_suggestion: Option<storage_enums::FrmSuggestion>,
    business_profile: &'a domain::Profile,
    is_retry_payment: bool,
    all_keys_required: Option<bool>,
    merchant_connector_account: helpers::MerchantConnectorAccountType,
    router_data: RouterData<F, RouterDReq, router_types::PaymentsResponseData>,
    tokenization_action: TokenizationAction,
) -> RouterResult<(
    RouterData<F, RouterDReq, router_types::PaymentsResponseData>,
    helpers::MerchantConnectorAccountType,
)>
where
<<<<<<< HEAD
    F: Send + Clone + Sync + 'static,
    RouterDReq: Send + Sync + Clone + 'static + serde::Serialize,
=======
    F: Send + Clone + Sync + 'static + 'a,
    RouterDReq: Send + Sync + Clone + 'static + 'a + serde::Serialize,
>>>>>>> c4720c80
    D: OperationSessionGetters<F> + OperationSessionSetters<F> + Send + Sync + Clone,
    D: ConstructFlowSpecificData<F, RouterDReq, router_types::PaymentsResponseData>,
    RouterData<F, RouterDReq, router_types::PaymentsResponseData>:
        Feature<F, RouterDReq> + Send + Clone + serde::Serialize,
    dyn api::Connector:
        services::api::ConnectorIntegration<F, RouterDReq, router_types::PaymentsResponseData>,
{
    router_env::logger::info!(
        "Processing payment through Direct gateway system - payment_id={}, attempt_id={}",
        payment_data
            .get_payment_intent()
            .payment_id
            .get_string_repr(),
        payment_data.get_payment_attempt().attempt_id
    );

    // Update feature metadata to track Direct routing usage for stickiness
    update_gateway_system_in_feature_metadata(payment_data, GatewaySystem::Direct)?;

    call_connector_service(
        state,
        req_state,
        merchant_context,
        connector,
        operation,
        payment_data,
        customer,
        call_connector_action,
        validate_result,
        schedule_time,
        header_payload,
        frm_suggestion,
        business_profile,
        is_retry_payment,
        all_keys_required,
        merchant_connector_account,
        router_data,
        tokenization_action,
    )
    .await
}

#[cfg(feature = "v1")]
#[allow(clippy::too_many_arguments)]
#[instrument(skip_all)]
// Helper function to process through Direct with Shadow UCS
async fn process_through_direct_with_shadow_unified_connector_service<
    'a,
    F,
    RouterDReq,
    ApiRequest,
    D,
>(
    state: &'a SessionState,
    req_state: ReqState,
    merchant_context: &'a domain::MerchantContext,
    connector: api::ConnectorData,
    operation: &'a BoxedOperation<'a, F, ApiRequest, D>,
    payment_data: &'a mut D,
    customer: &Option<domain::Customer>,
    call_connector_action: CallConnectorAction,
    validate_result: &'a operations::ValidateResult,
    schedule_time: Option<time::PrimitiveDateTime>,
    header_payload: HeaderPayload,
    frm_suggestion: Option<storage_enums::FrmSuggestion>,
    business_profile: &'a domain::Profile,
    is_retry_payment: bool,
    all_keys_required: Option<bool>,
    merchant_connector_account: helpers::MerchantConnectorAccountType,
    router_data: RouterData<F, RouterDReq, router_types::PaymentsResponseData>,
    tokenization_action: TokenizationAction,
) -> RouterResult<(
    RouterData<F, RouterDReq, router_types::PaymentsResponseData>,
    helpers::MerchantConnectorAccountType,
)>
where
<<<<<<< HEAD
    F: Send + Clone + Sync + 'static,
    RouterDReq: Send + Sync + Clone + 'static + serde::Serialize,
=======
    F: Send + Clone + Sync + 'static + 'a,
    RouterDReq: Send + Sync + Clone + 'static + 'a + serde::Serialize,
>>>>>>> c4720c80
    D: OperationSessionGetters<F> + OperationSessionSetters<F> + Send + Sync + Clone,
    D: ConstructFlowSpecificData<F, RouterDReq, router_types::PaymentsResponseData>,
    RouterData<F, RouterDReq, router_types::PaymentsResponseData>:
        Feature<F, RouterDReq> + Send + Clone + serde::Serialize,
    dyn api::Connector:
        services::api::ConnectorIntegration<F, RouterDReq, router_types::PaymentsResponseData>,
{
    router_env::logger::info!(
        "Processing payment through Direct gateway system with UCS in shadow mode - payment_id={}, attempt_id={}",
        payment_data.get_payment_intent().payment_id.get_string_repr(),
        payment_data.get_payment_attempt().attempt_id
    );

    // Clone data needed for shadow UCS call
    let unified_connector_service_router_data = router_data.clone();
    let unified_connector_service_merchant_connector_account = merchant_connector_account.clone();
    let unified_connector_service_merchant_context = merchant_context.clone();
    let unified_connector_service_header_payload = header_payload.clone();
    let unified_connector_service_state = state.clone();

    let lineage_ids = grpc_client::LineageIds::new(
        business_profile.merchant_id.clone(),
        business_profile.get_id().clone(),
    );

    // Update feature metadata to track Direct routing usage for stickiness
    update_gateway_system_in_feature_metadata(payment_data, GatewaySystem::Direct)?;

    // Call Direct connector service
    let result = call_connector_service(
        state,
        req_state,
        merchant_context,
        connector,
        operation,
        payment_data,
        customer,
        call_connector_action,
        validate_result,
        schedule_time,
        header_payload,
        frm_suggestion,
        business_profile,
        is_retry_payment,
        all_keys_required,
        merchant_connector_account,
        router_data,
        tokenization_action,
    )
    .await?;

    // Spawn shadow UCS call in background
    let direct_router_data = result.0.clone();
    tokio::spawn(async move {
        execute_shadow_unified_connector_service_call(
            unified_connector_service_state,
            unified_connector_service_router_data,
            direct_router_data,
            unified_connector_service_header_payload,
            lineage_ids,
            unified_connector_service_merchant_connector_account,
            unified_connector_service_merchant_context,
        )
        .await
    });

    Ok(result)
}

#[cfg(feature = "v1")]
#[allow(clippy::too_many_arguments)]
#[instrument(skip_all)]
// Helper function to execute shadow UCS call
async fn execute_shadow_unified_connector_service_call<F, RouterDReq>(
    state: SessionState,
    mut unified_connector_service_router_data: RouterData<
        F,
        RouterDReq,
        router_types::PaymentsResponseData,
    >,
    direct_router_data: RouterData<F, RouterDReq, router_types::PaymentsResponseData>,
    header_payload: HeaderPayload,
    lineage_ids: grpc_client::LineageIds,
    merchant_connector_account: helpers::MerchantConnectorAccountType,
    merchant_context: domain::MerchantContext,
) where
    F: Send + Clone + Sync + 'static,
    RouterDReq: Send + Sync + Clone + 'static + serde::Serialize,
    RouterData<F, RouterDReq, router_types::PaymentsResponseData>:
        Feature<F, RouterDReq> + Send + Clone + serde::Serialize,
    dyn api::Connector:
        services::api::ConnectorIntegration<F, RouterDReq, router_types::PaymentsResponseData>,
{
    // Call UCS in shadow mode
    let _unified_connector_service_result = unified_connector_service_router_data
        .call_unified_connector_service(
            &state,
            &header_payload,
            lineage_ids,
            merchant_connector_account,
            &merchant_context,
            ExecutionMode::Shadow, // Shadow mode for UCS
        )
        .await
        .map_err(|e| logger::debug!("Shadow UCS call failed: {:?}", e));

    // Compare results
    match serialize_router_data_and_send_to_comparison_service(
        &state,
        direct_router_data,
        unified_connector_service_router_data,
    )
    .await
    {
        Ok(_) => logger::debug!("Shadow UCS comparison completed successfully"),
        Err(e) => logger::debug!("Shadow UCS comparison failed: {:?}", e),
    }
}

async fn serialize_router_data_and_send_to_comparison_service<F, RouterDReq>(
    state: &SessionState,
    hyperswitch_router_data: RouterData<F, RouterDReq, router_types::PaymentsResponseData>,
    unified_connector_service_router_data: RouterData<
        F,
        RouterDReq,
        router_types::PaymentsResponseData,
    >,
) -> RouterResult<()>
where
    F: Send + Clone + Sync + 'static,
    RouterDReq: Send + Sync + Clone + 'static + serde::Serialize,
{
    logger::info!("Simulating UCS call for shadow mode comparison");
    let hyperswitch_data = match serde_json::to_value(hyperswitch_router_data) {
        Ok(data) => Secret::new(data),
        Err(_) => {
            logger::debug!("Failed to serialize HS router data");
            return Ok(());
        }
    };

    let unified_connector_service_data =
        match serde_json::to_value(unified_connector_service_router_data) {
            Ok(data) => Secret::new(data),
            Err(_) => {
                logger::debug!("Failed to serialize UCS router data");
                return Ok(());
            }
        };

    let comparison_data = ComparisonData {
        hyperswitch_data,
        unified_connector_service_data,
    };
    let _ = send_comparison_data(state, comparison_data)
        .await
        .map_err(|e| {
            logger::debug!("Failed to send comparison data: {:?}", e);
        });
    Ok(())
}

async fn record_time_taken_with<F, Fut, R>(f: F) -> RouterResult<R>
where
    F: FnOnce() -> Fut,
    Fut: future::Future<Output = RouterResult<R>>,
{
    let stime = Instant::now();
    let result = f().await;
    let etime = Instant::now();
    let duration = etime.saturating_duration_since(stime);
    tracing::info!(duration = format!("Duration taken: {}", duration.as_millis()));
    result
}

#[cfg(feature = "v2")]
#[allow(clippy::too_many_arguments)]
#[instrument(skip_all)]
pub async fn call_connector_service<F, RouterDReq, ApiRequest, D>(
    state: &SessionState,
    req_state: ReqState,
    merchant_context: &domain::MerchantContext,
    connector: api::ConnectorData,
    operation: &BoxedOperation<'_, F, ApiRequest, D>,
    payment_data: &mut D,
    customer: &Option<domain::Customer>,
    call_connector_action: CallConnectorAction,
    schedule_time: Option<time::PrimitiveDateTime>,
    header_payload: HeaderPayload,
    frm_suggestion: Option<storage_enums::FrmSuggestion>,
    business_profile: &domain::Profile,
    is_retry_payment: bool,
    should_retry_with_pan: bool,
    return_raw_connector_response: Option<bool>,
    merchant_connector_account_type_details: domain::MerchantConnectorAccountTypeDetails,
    mut router_data: RouterData<F, RouterDReq, router_types::PaymentsResponseData>,
    updated_customer: Option<storage::CustomerUpdate>,
    tokenization_action: TokenizationAction,
) -> RouterResult<RouterData<F, RouterDReq, router_types::PaymentsResponseData>>
where
    F: Send + Clone + Sync,
    RouterDReq: Send + Sync,

    // To create connector flow specific interface data
    D: OperationSessionGetters<F> + OperationSessionSetters<F> + Send + Sync + Clone,
    D: ConstructFlowSpecificData<F, RouterDReq, router_types::PaymentsResponseData>,
    RouterData<F, RouterDReq, router_types::PaymentsResponseData>: Feature<F, RouterDReq> + Send,
    // To construct connector flow specific api
    dyn api::Connector:
        services::api::ConnectorIntegration<F, RouterDReq, router_types::PaymentsResponseData>,
{
    let add_access_token_result = router_data
        .add_access_token(
            state,
            &connector,
            merchant_context,
            payment_data.get_creds_identifier(),
        )
        .await?;

    router_data = router_data.add_session_token(state, &connector).await?;

    let should_continue_further = access_token::update_router_data_with_access_token_result(
        &add_access_token_result,
        &mut router_data,
        &call_connector_action,
    );
    let payment_method_token_response = router_data
        .add_payment_method_token(
            state,
            &connector,
            &tokenization_action,
            should_continue_further,
        )
        .await?;
    let should_continue_further = tokenization::update_router_data_with_payment_method_token_result(
        payment_method_token_response,
        &mut router_data,
        is_retry_payment,
        should_continue_further,
    );
    let should_continue = match router_data
        .create_order_at_connector(state, &connector, should_continue_further)
        .await?
    {
        Some(create_order_response) => {
            if let Ok(order_id) = create_order_response.clone().create_order_result {
                payment_data.set_connector_response_reference_id(Some(order_id))
            }

            // Set the response in routerdata response to carry forward
            router_data
                .update_router_data_with_create_order_response(create_order_response.clone());
            create_order_response.create_order_result.ok().map(|_| ())
        }
        // If create order is not required, then we can proceed with further processing
        None => Some(()),
    };

    // In case of authorize flow, pre-task and post-tasks are being called in build request
    // if we do not want to proceed further, then the function will return Ok(None, false)
    let (connector_request, should_continue_further) = match should_continue {
        Some(_) => {
            router_data
                .build_flow_specific_connector_request(
                    state,
                    &connector,
                    call_connector_action.clone(),
                )
                .await?
        }
        None => (None, false),
    };

    // Update the payment trackers just before calling the connector
    // Since the request is already built in the previous step,
    // there should be no error in request construction from hyperswitch end
    (_, *payment_data) = operation
        .to_update_tracker()?
        .update_trackers(
            state,
            req_state,
            payment_data.clone(),
            customer.clone(),
            merchant_context.get_merchant_account().storage_scheme,
            updated_customer,
            merchant_context.get_merchant_key_store(),
            frm_suggestion,
            header_payload.clone(),
        )
        .await?;

    let router_data = if should_continue_further {
        // The status of payment_attempt and intent will be updated in the previous step
        // update this in router_data.
        // This is added because few connector integrations do not update the status,
        // and rely on previous status set in router_data
        // TODO: status is already set when constructing payment data, why should this be done again?
        // router_data.status = payment_data.get_payment_attempt().status;
        router_data
            .decide_flows(
                state,
                &connector,
                call_connector_action,
                connector_request,
                business_profile,
                header_payload.clone(),
                return_raw_connector_response,
            )
            .await
    } else {
        Ok(router_data)
    }?;

    Ok(router_data)
}

#[cfg(feature = "v2")]
#[allow(clippy::too_many_arguments)]
#[allow(clippy::type_complexity)]
#[instrument(skip_all)]
pub async fn call_connector_service_prerequisites<F, RouterDReq, ApiRequest, D>(
    state: &SessionState,
    req_state: ReqState,
    merchant_context: &domain::MerchantContext,
    connector: api::ConnectorData,
    operation: &BoxedOperation<'_, F, ApiRequest, D>,
    payment_data: &mut D,
    customer: &Option<domain::Customer>,
    call_connector_action: CallConnectorAction,
    schedule_time: Option<time::PrimitiveDateTime>,
    header_payload: HeaderPayload,
    frm_suggestion: Option<storage_enums::FrmSuggestion>,
    business_profile: &domain::Profile,
    is_retry_payment: bool,
    should_retry_with_pan: bool,
    all_keys_required: Option<bool>,
) -> RouterResult<(
    domain::MerchantConnectorAccountTypeDetails,
    Option<storage::CustomerUpdate>,
    RouterData<F, RouterDReq, router_types::PaymentsResponseData>,
    TokenizationAction,
)>
where
    F: Send + Clone + Sync,
    RouterDReq: Send + Sync,

    // To create connector flow specific interface data
    D: OperationSessionGetters<F> + OperationSessionSetters<F> + Send + Sync + Clone,
    D: ConstructFlowSpecificData<F, RouterDReq, router_types::PaymentsResponseData>,
    RouterData<F, RouterDReq, router_types::PaymentsResponseData>: Feature<F, RouterDReq> + Send,
    // To construct connector flow specific api
    dyn api::Connector:
        services::api::ConnectorIntegration<F, RouterDReq, router_types::PaymentsResponseData>,
{
    let merchant_connector_account_type_details =
        domain::MerchantConnectorAccountTypeDetails::MerchantConnectorAccount(Box::new(
            helpers::get_merchant_connector_account_v2(
                state,
                merchant_context.get_merchant_key_store(),
                connector.merchant_connector_id.as_ref(),
            )
            .await?,
        ));

    operation
        .to_domain()?
        .populate_payment_data(
            state,
            payment_data,
            merchant_context,
            business_profile,
            &connector,
        )
        .await?;

    let updated_customer = call_create_connector_customer_if_required(
        state,
        customer,
        merchant_context,
        &merchant_connector_account_type_details,
        payment_data,
    )
    .await?;

    let router_data = payment_data
        .construct_router_data(
            state,
            connector.connector.id(),
            merchant_context,
            customer,
            &merchant_connector_account_type_details,
            None,
            Some(header_payload),
        )
        .await?;

    let tokenization_action = operation
        .to_domain()?
        .get_connector_tokenization_action(state, payment_data)
        .await?;

    Ok((
        merchant_connector_account_type_details,
        updated_customer,
        router_data,
        tokenization_action,
    ))
}

#[cfg(feature = "v2")]
#[allow(clippy::too_many_arguments)]
#[allow(clippy::type_complexity)]
#[instrument(skip_all)]
pub async fn call_connector_service_prerequisites_for_external_vault_proxy<
    F,
    RouterDReq,
    ApiRequest,
    D,
>(
    state: &SessionState,
    req_state: ReqState,
    merchant_context: &domain::MerchantContext,
    connector: api::ConnectorData,
    operation: &BoxedOperation<'_, F, ApiRequest, D>,
    payment_data: &mut D,
    customer: &Option<domain::Customer>,
    call_connector_action: CallConnectorAction,
    schedule_time: Option<time::PrimitiveDateTime>,
    header_payload: HeaderPayload,
    frm_suggestion: Option<storage_enums::FrmSuggestion>,
    business_profile: &domain::Profile,
    is_retry_payment: bool,
    should_retry_with_pan: bool,
    all_keys_required: Option<bool>,
) -> RouterResult<(
    domain::MerchantConnectorAccountTypeDetails,
    domain::MerchantConnectorAccountTypeDetails,
    Option<storage::CustomerUpdate>,
    RouterData<F, RouterDReq, router_types::PaymentsResponseData>,
)>
where
    F: Send + Clone + Sync,
    RouterDReq: Send + Sync,

    // To create connector flow specific interface data
    D: OperationSessionGetters<F> + OperationSessionSetters<F> + Send + Sync + Clone,
    D: ConstructFlowSpecificData<F, RouterDReq, router_types::PaymentsResponseData>,
    RouterData<F, RouterDReq, router_types::PaymentsResponseData>: Feature<F, RouterDReq> + Send,
    // To construct connector flow specific api
    dyn api::Connector:
        services::api::ConnectorIntegration<F, RouterDReq, router_types::PaymentsResponseData>,
{
    // get merchant connector account related to external vault
    let external_vault_source: id_type::MerchantConnectorAccountId = business_profile
        .external_vault_connector_details
        .clone()
        .map(|connector_details| connector_details.vault_connector_id.clone())
        .ok_or(errors::ApiErrorResponse::InternalServerError)
        .attach_printable("mca_id not present for external vault")?;

    let external_vault_merchant_connector_account_type_details =
        domain::MerchantConnectorAccountTypeDetails::MerchantConnectorAccount(Box::new(
            helpers::get_merchant_connector_account_v2(
                state,
                merchant_context.get_merchant_key_store(),
                Some(&external_vault_source),
            )
            .await?,
        ));

    let (
        merchant_connector_account_type_details,
        updated_customer,
        router_data,
        _tokenization_action,
    ) = call_connector_service_prerequisites(
        state,
        req_state,
        merchant_context,
        connector,
        operation,
        payment_data,
        customer,
        call_connector_action,
        schedule_time,
        header_payload,
        frm_suggestion,
        business_profile,
        is_retry_payment,
        should_retry_with_pan,
        all_keys_required,
    )
    .await?;
    Ok((
        merchant_connector_account_type_details,
        external_vault_merchant_connector_account_type_details,
        updated_customer,
        router_data,
    ))
}

#[cfg(feature = "v2")]
#[instrument(skip_all)]
pub async fn internal_call_connector_service_prerequisites<F, RouterDReq, ApiRequest, D>(
    state: &SessionState,
    merchant_context: &domain::MerchantContext,
    connector: api::ConnectorData,
    operation: &BoxedOperation<'_, F, ApiRequest, D>,
    payment_data: &mut D,
    business_profile: &domain::Profile,
) -> RouterResult<(
    domain::MerchantConnectorAccountTypeDetails,
    RouterData<F, RouterDReq, router_types::PaymentsResponseData>,
)>
where
    F: Send + Clone + Sync,
    RouterDReq: Send + Sync,

    // To create connector flow specific interface data
    D: OperationSessionGetters<F> + OperationSessionSetters<F> + Send + Sync + Clone,
    D: ConstructFlowSpecificData<F, RouterDReq, router_types::PaymentsResponseData>,
    RouterData<F, RouterDReq, router_types::PaymentsResponseData>: Feature<F, RouterDReq> + Send,
    // To construct connector flow specific api
    dyn api::Connector:
        services::api::ConnectorIntegration<F, RouterDReq, router_types::PaymentsResponseData>,
{
    let merchant_connector_details =
        payment_data
            .get_merchant_connector_details()
            .ok_or_else(|| {
                error_stack::report!(errors::ApiErrorResponse::InternalServerError)
                    .attach_printable("Merchant connector details not found in payment data")
            })?;
    let merchant_connector_account =
        domain::MerchantConnectorAccountTypeDetails::MerchantConnectorDetails(
            merchant_connector_details,
        );

    operation
        .to_domain()?
        .populate_payment_data(
            state,
            payment_data,
            merchant_context,
            business_profile,
            &connector,
        )
        .await?;

    let router_data = payment_data
        .construct_router_data(
            state,
            connector.connector.id(),
            merchant_context,
            &None,
            &merchant_connector_account,
            None,
            None,
        )
        .await?;

    Ok((merchant_connector_account, router_data))
}

#[cfg(feature = "v2")]
#[allow(clippy::too_many_arguments)]
#[instrument(skip_all)]
pub async fn connector_service_decider<F, RouterDReq, ApiRequest, D>(
    state: &SessionState,
    req_state: ReqState,
    merchant_context: &domain::MerchantContext,
    connector: api::ConnectorData,
    operation: &BoxedOperation<'_, F, ApiRequest, D>,
    payment_data: &mut D,
    call_connector_action: CallConnectorAction,
    header_payload: HeaderPayload,
    business_profile: &domain::Profile,
    return_raw_connector_response: Option<bool>,
    merchant_connector_account_type_details: domain::MerchantConnectorAccountTypeDetails,
) -> RouterResult<RouterData<F, RouterDReq, router_types::PaymentsResponseData>>
where
    F: Send + Clone + Sync,
    RouterDReq: Send + Sync,

    // To create connector flow specific interface data
    D: OperationSessionGetters<F> + OperationSessionSetters<F> + Send + Sync + Clone,
    D: ConstructFlowSpecificData<F, RouterDReq, router_types::PaymentsResponseData>,
    RouterData<F, RouterDReq, router_types::PaymentsResponseData>: Feature<F, RouterDReq> + Send,
    // To construct connector flow specific api
    dyn api::Connector:
        services::api::ConnectorIntegration<F, RouterDReq, router_types::PaymentsResponseData>,
{
    let mut router_data = payment_data
        .construct_router_data(
            state,
            connector.connector.id(),
            merchant_context,
            &None,
            &merchant_connector_account_type_details,
            None,
            Some(header_payload.clone()),
        )
        .await?;

    // do order creation
    let (gateway_system, _execution_path) = should_call_unified_connector_service(
        state,
        merchant_context,
        &router_data,
        Some(payment_data),
    )
    .await?;

<<<<<<< HEAD
    let (connector_request, should_continue_further) =
        if matches!(gateway_system, GatewaySystem::Direct) {
            let mut should_continue_further = true;
=======
    let (connector_request, should_continue_further) = if matches!(
        should_call_unified_connector_service,
        GatewaySystem::Direct | GatewaySystem::ShadowUnifiedConnectorService
    ) {
        let mut should_continue_further = true;
>>>>>>> c4720c80

            let should_continue = match router_data
                .create_order_at_connector(state, &connector, should_continue_further)
                .await?
            {
                Some(create_order_response) => {
                    if let Ok(order_id) = create_order_response.clone().create_order_result {
                        payment_data.set_connector_response_reference_id(Some(order_id))
                    }

                    // Set the response in routerdata response to carry forward
                    router_data.update_router_data_with_create_order_response(
                        create_order_response.clone(),
                    );
                    create_order_response.create_order_result.ok().map(|_| ())
                }
                // If create order is not required, then we can proceed with further processing
                None => Some(()),
            };

            let should_continue: (Option<common_utils::request::Request>, bool) =
                match should_continue {
                    Some(_) => {
                        router_data
                            .build_flow_specific_connector_request(
                                state,
                                &connector,
                                call_connector_action.clone(),
                            )
                            .await?
                    }
                    None => (None, false),
                };
            should_continue
        } else {
            // If unified connector service is called, these values are not used
            // as the request is built in the unified connector service call
            (None, false)
        };

    (_, *payment_data) = operation
        .to_update_tracker()?
        .update_trackers(
            state,
            req_state,
            payment_data.clone(),
            None, // customer is not used in internal flows
            merchant_context.get_merchant_account().storage_scheme,
            None,
            merchant_context.get_merchant_key_store(),
            None, // frm_suggestion is not used in internal flows
            header_payload.clone(),
        )
        .await?;

    record_time_taken_with(|| async {
<<<<<<< HEAD
        if matches!(gateway_system, GatewaySystem::UnifiedConnectorService) {
=======
        if matches!(should_call_unified_connector_service, GatewaySystem::UnifiedConnectorService) {
>>>>>>> c4720c80
            router_env::logger::info!(
                "Processing payment through UCS gateway system- payment_id={}, attempt_id={}",
                payment_data.get_payment_intent().id.get_string_repr(),
                payment_data.get_payment_attempt().id.get_string_repr()
            );
            let lineage_ids = grpc_client::LineageIds::new(business_profile.merchant_id.clone(), business_profile.get_id().clone());

            router_data
                .call_unified_connector_service(
                    state,
                    &header_payload,
                    lineage_ids,
                    merchant_connector_account_type_details.clone(),
                    merchant_context,
                    ExecutionMode::Primary, // UCS is called in primary mode
                )
                .await?;

            Ok(router_data)
        } else {
            Err(
                errors::ApiErrorResponse::InternalServerError
            )
            .attach_printable("Unified connector service is down and traditional connector service fallback is not implemented")
        }
    })
    .await
}

#[cfg(feature = "v2")]
#[allow(clippy::too_many_arguments)]
#[instrument(skip_all)]
pub async fn decide_unified_connector_service_call<F, RouterDReq, ApiRequest, D>(
    state: &SessionState,
    req_state: ReqState,
    merchant_context: &domain::MerchantContext,
    connector: api::ConnectorData,
    operation: &BoxedOperation<'_, F, ApiRequest, D>,
    payment_data: &mut D,
    customer: &Option<domain::Customer>,
    call_connector_action: CallConnectorAction,
    schedule_time: Option<time::PrimitiveDateTime>,
    header_payload: HeaderPayload,
    frm_suggestion: Option<storage_enums::FrmSuggestion>,
    business_profile: &domain::Profile,
    is_retry_payment: bool,
    should_retry_with_pan: bool,
    return_raw_connector_response: Option<bool>,
    merchant_connector_account_type_details: domain::MerchantConnectorAccountTypeDetails,
    mut router_data: RouterData<F, RouterDReq, router_types::PaymentsResponseData>,
    updated_customer: Option<storage::CustomerUpdate>,
    tokenization_action: TokenizationAction,
) -> RouterResult<RouterData<F, RouterDReq, router_types::PaymentsResponseData>>
where
    F: Send + Clone + Sync,
    RouterDReq: Send + Sync,

    // To create connector flow specific interface data
    D: OperationSessionGetters<F> + OperationSessionSetters<F> + Send + Sync + Clone,
    D: ConstructFlowSpecificData<F, RouterDReq, router_types::PaymentsResponseData>,
    RouterData<F, RouterDReq, router_types::PaymentsResponseData>: Feature<F, RouterDReq> + Send,
    // To construct connector flow specific api
    dyn api::Connector:
        services::api::ConnectorIntegration<F, RouterDReq, router_types::PaymentsResponseData>,
{
    record_time_taken_with(|| async {
<<<<<<< HEAD
        let (gateway_system, execution_path) = should_call_unified_connector_service(
=======
        let execution = should_call_unified_connector_service(
>>>>>>> c4720c80
            state,
            merchant_context,
            &router_data,
            Some(payment_data),
        )
        .await?;
<<<<<<< HEAD
        if matches!(gateway_system, GatewaySystem::UnifiedConnectorService) {
=======
        if matches!(execution, GatewaySystem::UnifiedConnectorService) {
>>>>>>> c4720c80
            router_env::logger::info!(
                "Executing payment through UCS gateway system - payment_id={}, attempt_id={}",
                payment_data.get_payment_intent().id.get_string_repr(),
                payment_data.get_payment_attempt().id.get_string_repr()
            );
            if should_add_task_to_process_tracker(payment_data) {
                operation
                    .to_domain()?
                    .add_task_to_process_tracker(
                        state,
                        payment_data.get_payment_attempt(),
                        false,
                        schedule_time,
                    )
                    .await
                    .map_err(|error| logger::error!(process_tracker_error=?error))
                    .ok();
            }

            (_, *payment_data) = operation
                .to_update_tracker()?
                .update_trackers(
                    state,
                    req_state,
                    payment_data.clone(),
                    customer.clone(),
                    merchant_context.get_merchant_account().storage_scheme,
                    None,
                    merchant_context.get_merchant_key_store(),
                    frm_suggestion,
                    header_payload.clone(),
                )
                .await?;
            let lineage_ids = grpc_client::LineageIds::new(
                business_profile.merchant_id.clone(),
                business_profile.get_id().clone(),
            );
            router_data
                .call_unified_connector_service(
                    state,
                    &header_payload,
                    lineage_ids,
                    merchant_connector_account_type_details.clone(),
                    merchant_context,
                    ExecutionMode::Primary, //UCS is called in primary mode
                )
                .await?;

            Ok(router_data)
        } else {
<<<<<<< HEAD
            if matches!(execution_path, ExecutionPath::ShadowUnifiedConnectorService) {
=======
            if matches!(execution, GatewaySystem::ShadowUnifiedConnectorService) {
>>>>>>> c4720c80
                router_env::logger::info!(
                    "Shadow UCS mode not implemented in v2, processing through direct path - payment_id={}, attempt_id={}",
                    payment_data.get_payment_intent().id.get_string_repr(),
                    payment_data.get_payment_attempt().id.get_string_repr()
                );
            } else {
                router_env::logger::info!(
                    "Processing payment through Direct gateway system - payment_id={}, attempt_id={}",
                    payment_data.get_payment_intent().id.get_string_repr(),
                    payment_data.get_payment_attempt().id.get_string_repr()
                );
            }

            call_connector_service(
                state,
                req_state,
                merchant_context,
                connector,
                operation,
                payment_data,
                customer,
                call_connector_action,
                schedule_time,
                header_payload,
                frm_suggestion,
                business_profile,
                is_retry_payment,
                should_retry_with_pan,
                return_raw_connector_response,
                merchant_connector_account_type_details,
                router_data,
                updated_customer,
                tokenization_action,
            )
            .await
        }
    })
    .await
}

#[cfg(feature = "v2")]
#[allow(clippy::too_many_arguments)]
#[instrument(skip_all)]
pub async fn call_unified_connector_service_for_external_proxy<F, RouterDReq, ApiRequest, D>(
    state: &SessionState,
    req_state: ReqState,
    merchant_context: &domain::MerchantContext,
    _connector: api::ConnectorData,
    operation: &BoxedOperation<'_, F, ApiRequest, D>,
    payment_data: &mut D,
    customer: &Option<domain::Customer>,
    _call_connector_action: CallConnectorAction,
    _schedule_time: Option<time::PrimitiveDateTime>,
    header_payload: HeaderPayload,
    frm_suggestion: Option<storage_enums::FrmSuggestion>,
    business_profile: &domain::Profile,
    _is_retry_payment: bool,
    _should_retry_with_pan: bool,
    _return_raw_connector_response: Option<bool>,
    merchant_connector_account_type_details: domain::MerchantConnectorAccountTypeDetails,
    external_vault_merchant_connector_account_type_details: domain::MerchantConnectorAccountTypeDetails,
    mut router_data: RouterData<F, RouterDReq, router_types::PaymentsResponseData>,
    _updated_customer: Option<storage::CustomerUpdate>,
) -> RouterResult<RouterData<F, RouterDReq, router_types::PaymentsResponseData>>
where
    F: Send + Clone + Sync,
    RouterDReq: Send + Sync,

    // To create connector flow specific interface data
    D: OperationSessionGetters<F> + OperationSessionSetters<F> + Send + Sync + Clone,
    D: ConstructFlowSpecificData<F, RouterDReq, router_types::PaymentsResponseData>,
    RouterData<F, RouterDReq, router_types::PaymentsResponseData>: Feature<F, RouterDReq> + Send,
    // To construct connector flow specific api
    dyn api::Connector:
        services::api::ConnectorIntegration<F, RouterDReq, router_types::PaymentsResponseData>,
{
    record_time_taken_with(|| async {
        (_, *payment_data) = operation
            .to_update_tracker()?
            .update_trackers(
                state,
                req_state,
                payment_data.clone(),
                customer.clone(),
                merchant_context.get_merchant_account().storage_scheme,
                None,
                merchant_context.get_merchant_key_store(),
                frm_suggestion,
                header_payload.clone(),
            )
            .await?;
        let lineage_ids = grpc_client::LineageIds::new(
            business_profile.merchant_id.clone(),
            business_profile.get_id().clone(),
        );
        router_data
            .call_unified_connector_service_with_external_vault_proxy(
                state,
                &header_payload,
                lineage_ids,
                merchant_connector_account_type_details.clone(),
                external_vault_merchant_connector_account_type_details.clone(),
                merchant_context,
                ExecutionMode::Primary, //UCS is called in primary mode
            )
            .await?;

        Ok(router_data)
    })
    .await
}

#[cfg(feature = "v1")]
// This function does not perform the tokenization action, as the payment method is not saved in this flow.
#[allow(clippy::too_many_arguments)]
#[instrument(skip_all)]
pub async fn proxy_for_call_connector_service<F, RouterDReq, ApiRequest, D>(
    state: &SessionState,
    req_state: ReqState,
    merchant_context: &domain::MerchantContext,
    connector: api::ConnectorData,
    operation: &BoxedOperation<'_, F, ApiRequest, D>,
    payment_data: &mut D,
    customer: &Option<domain::Customer>,
    call_connector_action: CallConnectorAction,
    validate_result: &operations::ValidateResult,
    schedule_time: Option<time::PrimitiveDateTime>,
    header_payload: HeaderPayload,

    business_profile: &domain::Profile,
    return_raw_connector_response: Option<bool>,
) -> RouterResult<(
    RouterData<F, RouterDReq, router_types::PaymentsResponseData>,
    helpers::MerchantConnectorAccountType,
)>
where
    F: Send + Clone + Sync,
    RouterDReq: Send + Sync,

    // To create connector flow specific interface data
    D: OperationSessionGetters<F> + OperationSessionSetters<F> + Send + Sync + Clone,
    D: ConstructFlowSpecificData<F, RouterDReq, router_types::PaymentsResponseData>,
    RouterData<F, RouterDReq, router_types::PaymentsResponseData>: Feature<F, RouterDReq> + Send,
    // To construct connector flow specific api
    dyn api::Connector:
        services::api::ConnectorIntegration<F, RouterDReq, router_types::PaymentsResponseData>,
{
    let stime_connector = Instant::now();

    let merchant_connector_account = construct_profile_id_and_get_mca(
        state,
        merchant_context,
        payment_data,
        &connector.connector_name.to_string(),
        connector.merchant_connector_id.as_ref(),
        false,
    )
    .await?;

    if payment_data
        .get_payment_attempt()
        .merchant_connector_id
        .is_none()
    {
        payment_data.set_merchant_connector_id_in_attempt(merchant_connector_account.get_mca_id());
    }

    let merchant_recipient_data = None;

    let mut router_data = payment_data
        .construct_router_data(
            state,
            connector.connector.id(),
            merchant_context,
            customer,
            &merchant_connector_account,
            merchant_recipient_data,
            Some(header_payload.clone()),
            payment_data.get_payment_attempt().payment_method,
            payment_data.get_payment_attempt().payment_method_type,
        )
        .await?;

    let add_access_token_result = router_data
        .add_access_token(
            state,
            &connector,
            merchant_context,
            payment_data.get_creds_identifier(),
        )
        .await?;

    router_data = router_data.add_session_token(state, &connector).await?;

    let mut should_continue_further = access_token::update_router_data_with_access_token_result(
        &add_access_token_result,
        &mut router_data,
        &call_connector_action,
    );

    (router_data, should_continue_further) = complete_preprocessing_steps_if_required(
        state,
        &connector,
        payment_data,
        router_data,
        operation,
        should_continue_further,
    )
    .await?;

    if let Ok(router_types::PaymentsResponseData::PreProcessingResponse {
        session_token: Some(session_token),
        ..
    }) = router_data.response.to_owned()
    {
        payment_data.push_sessions_token(session_token);
    };

    let (connector_request, should_continue_further) = if should_continue_further {
        // Check if the actual flow specific request can be built with available data
        router_data
            .build_flow_specific_connector_request(state, &connector, call_connector_action.clone())
            .await?
    } else {
        (None, false)
    };

    if should_add_task_to_process_tracker(payment_data) {
        operation
            .to_domain()?
            .add_task_to_process_tracker(
                state,
                payment_data.get_payment_attempt(),
                validate_result.requeue,
                schedule_time,
            )
            .await
            .map_err(|error| logger::error!(process_tracker_error=?error))
            .ok();
    }

    let updated_customer = None;
    let frm_suggestion = None;

    (_, *payment_data) = operation
        .to_update_tracker()?
        .update_trackers(
            state,
            req_state,
            payment_data.clone(),
            customer.clone(),
            merchant_context.get_merchant_account().storage_scheme,
            updated_customer,
            merchant_context.get_merchant_key_store(),
            frm_suggestion,
            header_payload.clone(),
        )
        .await?;

    let router_data = if should_continue_further {
        // The status of payment_attempt and intent will be updated in the previous step
        // update this in router_data.
        // This is added because few connector integrations do not update the status,
        // and rely on previous status set in router_data
        router_data.status = payment_data.get_payment_attempt().status;
        router_data
            .decide_flows(
                state,
                &connector,
                call_connector_action,
                connector_request,
                business_profile,
                header_payload.clone(),
                return_raw_connector_response,
            )
            .await
    } else {
        Ok(router_data)
    }?;

    let etime_connector = Instant::now();
    let duration_connector = etime_connector.saturating_duration_since(stime_connector);
    tracing::info!(duration = format!("Duration taken: {}", duration_connector.as_millis()));

    Ok((router_data, merchant_connector_account))
}

#[cfg(feature = "v2")]
#[allow(clippy::too_many_arguments)]
#[instrument(skip_all)]
pub async fn proxy_for_call_connector_service<F, RouterDReq, ApiRequest, D>(
    state: &SessionState,
    req_state: ReqState,
    merchant_context: &domain::MerchantContext,
    connector: api::ConnectorData,
    operation: &BoxedOperation<'_, F, ApiRequest, D>,
    payment_data: &mut D,
    call_connector_action: CallConnectorAction,
    header_payload: HeaderPayload,
    business_profile: &domain::Profile,
    return_raw_connector_response: Option<bool>,
) -> RouterResult<RouterData<F, RouterDReq, router_types::PaymentsResponseData>>
where
    F: Send + Clone + Sync,
    RouterDReq: Send + Sync,

    // To create connector flow specific interface data
    D: OperationSessionGetters<F> + OperationSessionSetters<F> + Send + Sync + Clone,
    D: ConstructFlowSpecificData<F, RouterDReq, router_types::PaymentsResponseData>,
    RouterData<F, RouterDReq, router_types::PaymentsResponseData>: Feature<F, RouterDReq> + Send,
    // To construct connector flow specific api
    dyn api::Connector:
        services::api::ConnectorIntegration<F, RouterDReq, router_types::PaymentsResponseData>,
{
    let stime_connector = Instant::now();

    let merchant_connector_account =
        domain::MerchantConnectorAccountTypeDetails::MerchantConnectorAccount(Box::new(
            helpers::get_merchant_connector_account_v2(
                state,
                merchant_context.get_merchant_key_store(),
                connector.merchant_connector_id.as_ref(),
            )
            .await?,
        ));
    operation
        .to_domain()?
        .populate_payment_data(
            state,
            payment_data,
            merchant_context,
            business_profile,
            &connector,
        )
        .await?;

    let mut router_data = payment_data
        .construct_router_data(
            state,
            connector.connector.id(),
            merchant_context,
            &None,
            &merchant_connector_account,
            None,
            Some(header_payload.clone()),
        )
        .await?;

    let add_access_token_result = router_data
        .add_access_token(
            state,
            &connector,
            merchant_context,
            payment_data.get_creds_identifier(),
        )
        .await?;

    router_data = router_data.add_session_token(state, &connector).await?;

    let mut should_continue_further = access_token::update_router_data_with_access_token_result(
        &add_access_token_result,
        &mut router_data,
        &call_connector_action,
    );

    let (connector_request, should_continue_further) = if should_continue_further {
        router_data
            .build_flow_specific_connector_request(state, &connector, call_connector_action.clone())
            .await?
    } else {
        (None, false)
    };

    (_, *payment_data) = operation
        .to_update_tracker()?
        .update_trackers(
            state,
            req_state,
            payment_data.clone(),
            None,
            merchant_context.get_merchant_account().storage_scheme,
            None,
            merchant_context.get_merchant_key_store(),
            None,
            header_payload.clone(),
        )
        .await?;

    let router_data = if should_continue_further {
        router_data
            .decide_flows(
                state,
                &connector,
                call_connector_action,
                connector_request,
                business_profile,
                header_payload.clone(),
                return_raw_connector_response,
            )
            .await
    } else {
        Ok(router_data)
    }?;

    let etime_connector = Instant::now();
    let duration_connector = etime_connector.saturating_duration_since(stime_connector);
    tracing::info!(duration = format!("Duration taken: {}", duration_connector.as_millis()));

    Ok(router_data)
}

#[cfg(feature = "v2")]
#[allow(clippy::too_many_arguments)]
#[instrument(skip_all)]
pub async fn call_connector_service_for_external_vault_proxy<F, RouterDReq, ApiRequest, D>(
    state: &SessionState,
    req_state: ReqState,
    merchant_context: &domain::MerchantContext,
    connector: api::ConnectorData,
    operation: &BoxedOperation<'_, F, ApiRequest, D>,
    payment_data: &mut D,
    call_connector_action: CallConnectorAction,
    header_payload: HeaderPayload,
    business_profile: &domain::Profile,
    return_raw_connector_response: Option<bool>,
) -> RouterResult<RouterData<F, RouterDReq, router_types::PaymentsResponseData>>
where
    F: Send + Clone + Sync,
    RouterDReq: Send + Sync,

    // To create connector flow specific interface data
    D: OperationSessionGetters<F> + OperationSessionSetters<F> + Send + Sync + Clone,
    D: ConstructFlowSpecificData<F, RouterDReq, router_types::PaymentsResponseData>,
    RouterData<F, RouterDReq, router_types::PaymentsResponseData>: Feature<F, RouterDReq> + Send,
    // To construct connector flow specific api
    dyn api::Connector:
        services::api::ConnectorIntegration<F, RouterDReq, router_types::PaymentsResponseData>,
{
    let stime_connector = Instant::now();

    let merchant_connector_account =
        domain::MerchantConnectorAccountTypeDetails::MerchantConnectorAccount(Box::new(
            helpers::get_merchant_connector_account_v2(
                state,
                merchant_context.get_merchant_key_store(),
                connector.merchant_connector_id.as_ref(),
            )
            .await?,
        ));
    operation
        .to_domain()?
        .populate_payment_data(
            state,
            payment_data,
            merchant_context,
            business_profile,
            &connector,
        )
        .await?;

    let mut router_data = payment_data
        .construct_router_data(
            state,
            connector.connector.id(),
            merchant_context,
            &None,
            &merchant_connector_account,
            None,
            Some(header_payload.clone()),
        )
        .await?;

    // let add_access_token_result = router_data
    //     .add_access_token(
    //         state,
    //         &connector,
    //         merchant_context,
    //         payment_data.get_creds_identifier(),
    //     )
    //     .await?;

    // router_data = router_data.add_session_token(state, &connector).await?;

    // let mut should_continue_further = access_token::update_router_data_with_access_token_result(
    //     &add_access_token_result,
    //     &mut router_data,
    //     &call_connector_action,
    // );
    let should_continue_further = true;

    let (connector_request, should_continue_further) = if should_continue_further {
        router_data
            .build_flow_specific_connector_request(state, &connector, call_connector_action.clone())
            .await?
    } else {
        (None, false)
    };

    (_, *payment_data) = operation
        .to_update_tracker()?
        .update_trackers(
            state,
            req_state,
            payment_data.clone(),
            None,
            merchant_context.get_merchant_account().storage_scheme,
            None,
            merchant_context.get_merchant_key_store(),
            None,
            header_payload.clone(),
        )
        .await?;

    let router_data = if should_continue_further {
        router_data
            .decide_flows(
                state,
                &connector,
                call_connector_action,
                connector_request,
                business_profile,
                header_payload.clone(),
                return_raw_connector_response,
            )
            .await
    } else {
        Ok(router_data)
    }?;

    let etime_connector = Instant::now();
    let duration_connector = etime_connector.saturating_duration_since(stime_connector);
    tracing::info!(duration = format!("Duration taken: {}", duration_connector.as_millis()));

    Ok(router_data)
}
struct ApplePayWallet;
struct PazeWallet;
struct GooglePayWallet;

#[async_trait::async_trait]
pub trait WalletFlow<F, D>: Send + Sync
where
    F: Send + Clone,
    D: OperationSessionGetters<F> + Send + Sync + Clone,
{
    /// Check if wallet data is already decrypted and return token if so
    fn check_predecrypted_token(
        &self,
        _payment_data: &D,
    ) -> CustomResult<Option<PaymentMethodToken>, errors::ApiErrorResponse> {
        // Default implementation returns None (no pre-decrypted data)
        Ok(None)
    }

    fn decide_wallet_flow(
        &self,
        state: &SessionState,
        payment_data: &D,
        merchant_connector_account: &helpers::MerchantConnectorAccountType,
    ) -> CustomResult<Option<DecideWalletFlow>, errors::ApiErrorResponse>;

    async fn decrypt_wallet_token(
        &self,
        wallet_flow: &DecideWalletFlow,
        payment_data: &D,
    ) -> CustomResult<PaymentMethodToken, errors::ApiErrorResponse>;
}

#[async_trait::async_trait]
impl<F, D> WalletFlow<F, D> for PazeWallet
where
    F: Send + Clone,
    D: OperationSessionGetters<F> + Send + Sync + Clone,
{
    fn decide_wallet_flow(
        &self,
        state: &SessionState,
        _payment_data: &D,
        _merchant_connector_account: &helpers::MerchantConnectorAccountType,
    ) -> CustomResult<Option<DecideWalletFlow>, errors::ApiErrorResponse> {
        let paze_keys = state
            .conf
            .paze_decrypt_keys
            .as_ref()
            .get_required_value("Paze decrypt keys")
            .attach_printable("Paze decrypt keys not found in the configuration")?;

        let wallet_flow = DecideWalletFlow::PazeDecrypt(PazePaymentProcessingDetails {
            paze_private_key: paze_keys.get_inner().paze_private_key.clone(),
            paze_private_key_passphrase: paze_keys.get_inner().paze_private_key_passphrase.clone(),
        });
        Ok(Some(wallet_flow))
    }

    async fn decrypt_wallet_token(
        &self,
        wallet_flow: &DecideWalletFlow,
        payment_data: &D,
    ) -> CustomResult<PaymentMethodToken, errors::ApiErrorResponse> {
        let paze_payment_processing_details = wallet_flow
            .get_paze_payment_processing_details()
            .get_required_value("Paze payment processing details")
            .attach_printable(
                "Paze payment processing details not found in Paze decryption flow",
            )?;

        let paze_wallet_data = payment_data
                .get_payment_method_data()
                .and_then(|payment_method_data| payment_method_data.get_wallet_data())
                .and_then(|wallet_data| wallet_data.get_paze_wallet_data())
                .get_required_value("Paze wallet token").attach_printable(
                    "Paze wallet data not found in the payment method data during the Paze decryption flow",
                )?;

        let paze_data = decrypt_paze_token(
            paze_wallet_data.clone(),
            paze_payment_processing_details.paze_private_key.clone(),
            paze_payment_processing_details
                .paze_private_key_passphrase
                .clone(),
        )
        .change_context(errors::ApiErrorResponse::InternalServerError)
        .attach_printable("failed to decrypt paze token")?;

        let paze_decrypted_data = paze_data
            .parse_value::<hyperswitch_domain_models::router_data::PazeDecryptedData>(
                "PazeDecryptedData",
            )
            .change_context(errors::ApiErrorResponse::InternalServerError)
            .attach_printable("failed to parse PazeDecryptedData")?;
        Ok(PaymentMethodToken::PazeDecrypt(Box::new(
            paze_decrypted_data,
        )))
    }
}

#[async_trait::async_trait]
impl<F, D> WalletFlow<F, D> for ApplePayWallet
where
    F: Send + Clone,
    D: OperationSessionGetters<F> + Send + Sync + Clone,
{
    fn check_predecrypted_token(
        &self,
        payment_data: &D,
    ) -> CustomResult<Option<PaymentMethodToken>, errors::ApiErrorResponse> {
        let apple_pay_wallet_data = payment_data
            .get_payment_method_data()
            .and_then(|payment_method_data| payment_method_data.get_wallet_data())
            .and_then(|wallet_data| wallet_data.get_apple_pay_wallet_data());

        let result = if let Some(data) = apple_pay_wallet_data {
            match &data.payment_data {
                common_payments_types::ApplePayPaymentData::Encrypted(_) => None,
                common_payments_types::ApplePayPaymentData::Decrypted(
                    apple_pay_predecrypt_data,
                ) => {
                    helpers::validate_card_expiry(
                        &apple_pay_predecrypt_data.application_expiration_month,
                        &apple_pay_predecrypt_data.application_expiration_year,
                    )?;
                    Some(PaymentMethodToken::ApplePayDecrypt(Box::new(
                        apple_pay_predecrypt_data.clone(),
                    )))
                }
            }
        } else {
            None
        };
        Ok(result)
    }

    fn decide_wallet_flow(
        &self,
        state: &SessionState,
        payment_data: &D,
        merchant_connector_account: &helpers::MerchantConnectorAccountType,
    ) -> CustomResult<Option<DecideWalletFlow>, errors::ApiErrorResponse> {
        let apple_pay_metadata = check_apple_pay_metadata(state, Some(merchant_connector_account));

        add_apple_pay_flow_metrics(
            &apple_pay_metadata,
            payment_data.get_payment_attempt().connector.clone(),
            payment_data.get_payment_attempt().merchant_id.clone(),
        );

        let wallet_flow = match apple_pay_metadata {
            Some(domain::ApplePayFlow::Simplified(payment_processing_details)) => Some(
                DecideWalletFlow::ApplePayDecrypt(payment_processing_details),
            ),
            Some(domain::ApplePayFlow::Manual) | None => None,
        };
        Ok(wallet_flow)
    }

    async fn decrypt_wallet_token(
        &self,
        wallet_flow: &DecideWalletFlow,
        payment_data: &D,
    ) -> CustomResult<PaymentMethodToken, errors::ApiErrorResponse> {
        let apple_pay_payment_processing_details = wallet_flow
            .get_apple_pay_payment_processing_details()
            .get_required_value("Apple Pay payment processing details")
            .attach_printable(
                "Apple Pay payment processing details not found in Apple Pay decryption flow",
            )?;
        let apple_pay_wallet_data = payment_data
                .get_payment_method_data()
                .and_then(|payment_method_data| payment_method_data.get_wallet_data())
                .and_then(|wallet_data| wallet_data.get_apple_pay_wallet_data())
                .get_required_value("Apple Pay wallet token").attach_printable(
                    "Apple Pay wallet data not found in the payment method data during the Apple Pay decryption flow",
                )?;

        let apple_pay_data =
            ApplePayData::token_json(domain::WalletData::ApplePay(apple_pay_wallet_data.clone()))
                .change_context(errors::ApiErrorResponse::InternalServerError)
                .attach_printable("failed to parse apple pay token to json")?
                .decrypt(
                    &apple_pay_payment_processing_details.payment_processing_certificate,
                    &apple_pay_payment_processing_details.payment_processing_certificate_key,
                )
                .await
                .change_context(errors::ApiErrorResponse::InternalServerError)
                .attach_printable("failed to decrypt apple pay token")?;

        let apple_pay_predecrypt_internal = apple_pay_data
            .parse_value::<hyperswitch_domain_models::router_data::ApplePayPredecryptDataInternal>(
                "ApplePayPredecryptDataInternal",
            )
            .change_context(errors::ApiErrorResponse::InternalServerError)
            .attach_printable(
                "failed to parse decrypted apple pay response to ApplePayPredecryptData",
            )?;

        let apple_pay_predecrypt =
            common_types::payments::ApplePayPredecryptData::try_from(apple_pay_predecrypt_internal)
                .change_context(errors::ApiErrorResponse::InternalServerError)
                .attach_printable(
                    "failed to convert ApplePayPredecryptDataInternal to ApplePayPredecryptData",
                )?;

        Ok(PaymentMethodToken::ApplePayDecrypt(Box::new(
            apple_pay_predecrypt,
        )))
    }
}

#[async_trait::async_trait]
impl<F, D> WalletFlow<F, D> for GooglePayWallet
where
    F: Send + Clone,
    D: OperationSessionGetters<F> + Send + Sync + Clone,
{
    fn check_predecrypted_token(
        &self,
        payment_data: &D,
    ) -> CustomResult<Option<PaymentMethodToken>, errors::ApiErrorResponse> {
        let google_pay_wallet_data = payment_data
            .get_payment_method_data()
            .and_then(|payment_method_data| payment_method_data.get_wallet_data())
            .and_then(|wallet_data| wallet_data.get_google_pay_wallet_data());

        let result = if let Some(data) = google_pay_wallet_data {
            match &data.tokenization_data {
                common_payments_types::GpayTokenizationData::Encrypted(_) => None,
                common_payments_types::GpayTokenizationData::Decrypted(
                    google_pay_predecrypt_data,
                ) => {
                    helpers::validate_card_expiry(
                        &google_pay_predecrypt_data.card_exp_month,
                        &google_pay_predecrypt_data.card_exp_year,
                    )?;
                    Some(PaymentMethodToken::GooglePayDecrypt(Box::new(
                        google_pay_predecrypt_data.clone(),
                    )))
                }
            }
        } else {
            None
        };
        Ok(result)
    }
    fn decide_wallet_flow(
        &self,
        state: &SessionState,
        _payment_data: &D,
        merchant_connector_account: &helpers::MerchantConnectorAccountType,
    ) -> CustomResult<Option<DecideWalletFlow>, errors::ApiErrorResponse> {
        Ok(
            get_google_pay_connector_wallet_details(state, merchant_connector_account)
                .map(DecideWalletFlow::GooglePayDecrypt),
        )
    }

    async fn decrypt_wallet_token(
        &self,
        wallet_flow: &DecideWalletFlow,
        payment_data: &D,
    ) -> CustomResult<PaymentMethodToken, errors::ApiErrorResponse> {
        let google_pay_payment_processing_details = wallet_flow
            .get_google_pay_payment_processing_details()
            .get_required_value("Google Pay payment processing details")
            .attach_printable(
                "Google Pay payment processing details not found in Google Pay decryption flow",
            )?;

        let google_pay_wallet_data = payment_data
                .get_payment_method_data()
                .and_then(|payment_method_data| payment_method_data.get_wallet_data())
                .and_then(|wallet_data| wallet_data.get_google_pay_wallet_data())
                .get_required_value("Paze wallet token").attach_printable(
                    "Google Pay wallet data not found in the payment method data during the Google Pay decryption flow",
                )?;

        let decryptor = helpers::GooglePayTokenDecryptor::new(
            google_pay_payment_processing_details
                .google_pay_root_signing_keys
                .clone(),
            google_pay_payment_processing_details
                .google_pay_recipient_id
                .clone(),
            google_pay_payment_processing_details
                .google_pay_private_key
                .clone(),
        )
        .change_context(errors::ApiErrorResponse::InternalServerError)
        .attach_printable("failed to create google pay token decryptor")?;

        // should_verify_token is set to false to disable verification of token
        let google_pay_data_internal = decryptor
            .decrypt_token(
                google_pay_wallet_data
                    .tokenization_data
                    .get_encrypted_google_pay_token()
                    .change_context(errors::ApiErrorResponse::InternalServerError)?
                    .clone(),
                false,
            )
            .change_context(errors::ApiErrorResponse::InternalServerError)
            .attach_printable("failed to decrypt google pay token")?;
        let google_pay_data =
            common_types::payments::GPayPredecryptData::from(google_pay_data_internal);
        Ok(PaymentMethodToken::GooglePayDecrypt(Box::new(
            google_pay_data,
        )))
    }
}

#[derive(Debug, Clone)]
pub enum DecideWalletFlow {
    ApplePayDecrypt(payments_api::PaymentProcessingDetails),
    PazeDecrypt(PazePaymentProcessingDetails),
    GooglePayDecrypt(GooglePayPaymentProcessingDetails),
    SkipDecryption,
}

impl DecideWalletFlow {
    fn get_paze_payment_processing_details(&self) -> Option<&PazePaymentProcessingDetails> {
        if let Self::PazeDecrypt(details) = self {
            Some(details)
        } else {
            None
        }
    }

    fn get_apple_pay_payment_processing_details(
        &self,
    ) -> Option<&payments_api::PaymentProcessingDetails> {
        if let Self::ApplePayDecrypt(details) = self {
            Some(details)
        } else {
            None
        }
    }

    fn get_google_pay_payment_processing_details(
        &self,
    ) -> Option<&GooglePayPaymentProcessingDetails> {
        if let Self::GooglePayDecrypt(details) = self {
            Some(details)
        } else {
            None
        }
    }
}

pub async fn get_merchant_bank_data_for_open_banking_connectors(
    merchant_connector_account: &helpers::MerchantConnectorAccountType,
    merchant_context: &domain::MerchantContext,
    connector: &api::ConnectorData,
    state: &SessionState,
) -> RouterResult<Option<router_types::MerchantRecipientData>> {
    let merchant_data = merchant_connector_account
        .get_additional_merchant_data()
        .get_required_value("additional_merchant_data")?
        .into_inner()
        .peek()
        .clone();

    let merchant_recipient_data = merchant_data
        .parse_value::<router_types::AdditionalMerchantData>("AdditionalMerchantData")
        .change_context(errors::ApiErrorResponse::InternalServerError)
        .attach_printable("failed to decode MerchantRecipientData")?;

    let connector_name = enums::Connector::to_string(&connector.connector_name);
    let locker_based_connector_list = state.conf.locker_based_open_banking_connectors.clone();
    let contains = locker_based_connector_list
        .connector_list
        .contains(connector_name.as_str());

    let recipient_id = helpers::get_recipient_id_for_open_banking(&merchant_recipient_data)?;
    let final_recipient_data = if let Some(id) = recipient_id {
        if contains {
            // Customer Id for OpenBanking connectors will be merchant_id as the account data stored at locker belongs to the merchant
            let merchant_id_str = merchant_context
                .get_merchant_account()
                .get_id()
                .get_string_repr()
                .to_owned();
            let cust_id = id_type::CustomerId::try_from(std::borrow::Cow::from(merchant_id_str))
                .change_context(errors::ApiErrorResponse::InternalServerError)
                .attach_printable("Failed to convert to CustomerId")?;
            let locker_resp = cards::get_payment_method_from_hs_locker(
                state,
                merchant_context.get_merchant_key_store(),
                &cust_id,
                merchant_context.get_merchant_account().get_id(),
                id.as_str(),
                Some(enums::LockerChoice::HyperswitchCardVault),
            )
            .await
            .change_context(errors::ApiErrorResponse::InternalServerError)
            .attach_printable("Merchant bank account data could not be fetched from locker")?;

            let parsed: router_types::MerchantAccountData = locker_resp
                .peek()
                .to_string()
                .parse_struct("MerchantAccountData")
                .change_context(errors::ApiErrorResponse::InternalServerError)?;

            Some(router_types::MerchantRecipientData::AccountData(parsed))
        } else {
            Some(router_types::MerchantRecipientData::ConnectorRecipientId(
                Secret::new(id),
            ))
        }
    } else {
        None
    };
    Ok(final_recipient_data)
}

async fn blocklist_guard<F, ApiRequest, D>(
    state: &SessionState,
    merchant_context: &domain::MerchantContext,
    operation: &BoxedOperation<'_, F, ApiRequest, D>,
    payment_data: &mut D,
) -> CustomResult<bool, errors::ApiErrorResponse>
where
    F: Send + Clone + Sync,
    D: OperationSessionGetters<F> + OperationSessionSetters<F> + Send + Sync + Clone,
{
    let merchant_id = merchant_context.get_merchant_account().get_id();
    let blocklist_enabled_key = merchant_id.get_blocklist_guard_key();
    let blocklist_guard_enabled = state
        .store
        .find_config_by_key_unwrap_or(&blocklist_enabled_key, Some("false".to_string()))
        .await;

    let blocklist_guard_enabled: bool = match blocklist_guard_enabled {
        Ok(config) => serde_json::from_str(&config.config).unwrap_or(false),

        // If it is not present in db we are defaulting it to false
        Err(inner) => {
            if !inner.current_context().is_db_not_found() {
                logger::error!("Error fetching guard blocklist enabled config {:?}", inner);
            }
            false
        }
    };

    if blocklist_guard_enabled {
        Ok(operation
            .to_domain()?
            .guard_payment_against_blocklist(state, merchant_context, payment_data)
            .await?)
    } else {
        Ok(false)
    }
}

#[cfg(feature = "v2")]
#[allow(clippy::too_many_arguments)]
pub async fn call_multiple_connectors_service<F, Op, Req, D>(
    state: &SessionState,
    merchant_context: &domain::MerchantContext,
    connectors: api::SessionConnectorDatas,
    _operation: &Op,
    mut payment_data: D,
    customer: &Option<domain::Customer>,
    _session_surcharge_details: Option<api::SessionSurchargeDetails>,
    business_profile: &domain::Profile,
    header_payload: HeaderPayload,
    return_raw_connector_response: Option<bool>,
) -> RouterResult<D>
where
    Op: Debug,
    F: Send + Clone + Sync,

    // To create connector flow specific interface data
    D: OperationSessionGetters<F> + OperationSessionSetters<F> + Send + Sync + Clone,
    D: ConstructFlowSpecificData<F, Req, router_types::PaymentsResponseData>,
    RouterData<F, Req, router_types::PaymentsResponseData>: Feature<F, Req>,

    // To construct connector flow specific api
    dyn api::Connector:
        services::api::ConnectorIntegration<F, Req, router_types::PaymentsResponseData>,
{
    let call_connectors_start_time = Instant::now();
    let mut join_handlers = Vec::with_capacity(connectors.len());
    for session_connector_data in connectors.iter() {
        let merchant_connector_account =
            domain::MerchantConnectorAccountTypeDetails::MerchantConnectorAccount(Box::new(
                helpers::get_merchant_connector_account_v2(
                    state,
                    merchant_context.get_merchant_key_store(),
                    session_connector_data
                        .connector
                        .merchant_connector_id
                        .as_ref(),
                )
                .await?,
            ));

        let connector_id = session_connector_data.connector.connector.id();
        let router_data = payment_data
            .construct_router_data(
                state,
                connector_id,
                merchant_context,
                customer,
                &merchant_connector_account,
                None,
                Some(header_payload.clone()),
            )
            .await?;

        let res = router_data.decide_flows(
            state,
            &session_connector_data.connector,
            CallConnectorAction::Trigger,
            None,
            business_profile,
            header_payload.clone(),
            return_raw_connector_response,
        );

        join_handlers.push(res);
    }

    let result = join_all(join_handlers).await;

    for (connector_res, session_connector) in result.into_iter().zip(connectors) {
        let connector_name = session_connector.connector.connector_name.to_string();
        match connector_res {
            Ok(connector_response) => {
                if let Ok(router_types::PaymentsResponseData::SessionResponse {
                    session_token,
                    ..
                }) = connector_response.response.clone()
                {
                    // If session token is NoSessionTokenReceived, it is not pushed into the sessions_token as there is no response or there can be some error
                    // In case of error, that error is already logged
                    if !matches!(
                        session_token,
                        api_models::payments::SessionToken::NoSessionTokenReceived,
                    ) {
                        payment_data.push_sessions_token(session_token);
                    }
                }
                if let Err(connector_error_response) = connector_response.response {
                    logger::error!(
                        "sessions_connector_error {} {:?}",
                        connector_name,
                        connector_error_response
                    );
                }
            }
            Err(api_error) => {
                logger::error!("sessions_api_error {} {:?}", connector_name, api_error);
            }
        }
    }

    let call_connectors_end_time = Instant::now();
    let call_connectors_duration =
        call_connectors_end_time.saturating_duration_since(call_connectors_start_time);
    tracing::info!(duration = format!("Duration taken: {}", call_connectors_duration.as_millis()));

    Ok(payment_data)
}

#[cfg(feature = "v1")]
#[allow(clippy::too_many_arguments)]
pub async fn call_multiple_connectors_service<F, Op, Req, D>(
    state: &SessionState,
    merchant_context: &domain::MerchantContext,
    connectors: api::SessionConnectorDatas,
    _operation: &Op,
    mut payment_data: D,
    customer: &Option<domain::Customer>,
    session_surcharge_details: Option<api::SessionSurchargeDetails>,
    business_profile: &domain::Profile,
    header_payload: HeaderPayload,
    return_raw_connector_response: Option<bool>,
) -> RouterResult<D>
where
    Op: Debug,
    F: Send + Clone,

    // To create connector flow specific interface data
    D: OperationSessionGetters<F> + OperationSessionSetters<F> + Send + Sync + Clone,
    D: ConstructFlowSpecificData<F, Req, router_types::PaymentsResponseData>,
    RouterData<F, Req, router_types::PaymentsResponseData>: Feature<F, Req>,

    // To construct connector flow specific api
    dyn api::Connector:
        services::api::ConnectorIntegration<F, Req, router_types::PaymentsResponseData>,
{
    let call_connectors_start_time = Instant::now();
    let mut join_handlers = Vec::with_capacity(connectors.len());
    for session_connector_data in connectors.iter() {
        let connector_id = session_connector_data.connector.connector.id();

        let merchant_connector_account = construct_profile_id_and_get_mca(
            state,
            merchant_context,
            &payment_data,
            &session_connector_data.connector.connector_name.to_string(),
            session_connector_data
                .connector
                .merchant_connector_id
                .as_ref(),
            false,
        )
        .await?;

        payment_data.set_surcharge_details(session_surcharge_details.as_ref().and_then(
            |session_surcharge_details| {
                session_surcharge_details.fetch_surcharge_details(
                    session_connector_data.payment_method_sub_type.into(),
                    session_connector_data.payment_method_sub_type,
                    None,
                )
            },
        ));

        let router_data = payment_data
            .construct_router_data(
                state,
                connector_id,
                merchant_context,
                customer,
                &merchant_connector_account,
                None,
                Some(header_payload.clone()),
                Some(session_connector_data.payment_method_type),
                Some(session_connector_data.payment_method_sub_type),
            )
            .await?;

        let res = router_data.decide_flows(
            state,
            &session_connector_data.connector,
            CallConnectorAction::Trigger,
            None,
            business_profile,
            header_payload.clone(),
            return_raw_connector_response,
        );

        join_handlers.push(res);
    }

    let result = join_all(join_handlers).await;

    for (connector_res, session_connector) in result.into_iter().zip(connectors) {
        let connector_name = session_connector.connector.connector_name.to_string();
        match connector_res {
            Ok(connector_response) => {
                if let Ok(router_types::PaymentsResponseData::SessionResponse {
                    session_token,
                    ..
                }) = connector_response.response.clone()
                {
                    // If session token is NoSessionTokenReceived, it is not pushed into the sessions_token as there is no response or there can be some error
                    // In case of error, that error is already logged
                    if !matches!(
                        session_token,
                        api_models::payments::SessionToken::NoSessionTokenReceived,
                    ) {
                        payment_data.push_sessions_token(session_token);
                    }
                }
                if let Err(connector_error_response) = connector_response.response {
                    logger::error!(
                        "sessions_connector_error {} {:?}",
                        connector_name,
                        connector_error_response
                    );
                }
            }
            Err(api_error) => {
                logger::error!("sessions_api_error {} {:?}", connector_name, api_error);
            }
        }
    }

    // If click_to_pay is enabled and authentication_product_ids is configured in profile, we need to attach click_to_pay block in the session response for invoking click_to_pay SDK
    if business_profile.is_click_to_pay_enabled {
        if let Some(value) = business_profile.authentication_product_ids.clone() {
            let session_token = get_session_token_for_click_to_pay(
                state,
                merchant_context.get_merchant_account().get_id(),
                merchant_context,
                value,
                payment_data.get_payment_intent(),
                business_profile.get_id(),
            )
            .await?;
            payment_data.push_sessions_token(session_token);
        }
    }

    let call_connectors_end_time = Instant::now();
    let call_connectors_duration =
        call_connectors_end_time.saturating_duration_since(call_connectors_start_time);
    tracing::info!(duration = format!("Duration taken: {}", call_connectors_duration.as_millis()));

    Ok(payment_data)
}

#[cfg(feature = "v1")]
pub async fn get_session_token_for_click_to_pay(
    state: &SessionState,
    merchant_id: &id_type::MerchantId,
    merchant_context: &domain::MerchantContext,
    authentication_product_ids: common_types::payments::AuthenticationConnectorAccountMap,
    payment_intent: &payments::PaymentIntent,
    profile_id: &id_type::ProfileId,
) -> RouterResult<api_models::payments::SessionToken> {
    let click_to_pay_mca_id = authentication_product_ids
        .get_click_to_pay_connector_account_id()
        .change_context(errors::ApiErrorResponse::MissingRequiredField {
            field_name: "authentication_product_ids",
        })?;
    let key_manager_state = &(state).into();
    let merchant_connector_account = state
        .store
        .find_by_merchant_connector_account_merchant_id_merchant_connector_id(
            key_manager_state,
            merchant_id,
            &click_to_pay_mca_id,
            merchant_context.get_merchant_key_store(),
        )
        .await
        .to_not_found_response(errors::ApiErrorResponse::MerchantConnectorAccountNotFound {
            id: click_to_pay_mca_id.get_string_repr().to_string(),
        })?;
    let click_to_pay_metadata: ClickToPayMetaData = merchant_connector_account
        .metadata
        .parse_value("ClickToPayMetaData")
        .change_context(errors::ApiErrorResponse::InternalServerError)
        .attach_printable("Error while parsing ClickToPayMetaData")?;
    let transaction_currency = payment_intent
        .currency
        .ok_or(errors::ApiErrorResponse::InternalServerError)
        .attach_printable("currency is not present in payment_data.payment_intent")?;
    let required_amount_type = common_utils::types::StringMajorUnitForConnector;
    let transaction_amount = required_amount_type
        .convert(payment_intent.amount, transaction_currency)
        .change_context(errors::ApiErrorResponse::AmountConversionFailed {
            amount_type: "string major unit",
        })?;

    let customer_details_value = payment_intent
        .customer_details
        .clone()
        .get_required_value("customer_details")?;

    let customer_details: CustomerData = customer_details_value
        .parse_value("CustomerData")
        .change_context(errors::ApiErrorResponse::InternalServerError)
        .attach_printable("Error while parsing customer data from payment intent")?;

    validate_customer_details_for_click_to_pay(&customer_details)?;

    let provider = match merchant_connector_account.connector_name.as_str() {
        "ctp_mastercard" => Some(enums::CtpServiceProvider::Mastercard),
        "ctp_visa" => Some(enums::CtpServiceProvider::Visa),
        _ => None,
    };

    let card_brands = get_card_brands_based_on_active_merchant_connector_account(
        state,
        profile_id,
        merchant_context.get_merchant_key_store(),
    )
    .await?;

    Ok(api_models::payments::SessionToken::ClickToPay(Box::new(
        api_models::payments::ClickToPaySessionResponse {
            dpa_id: click_to_pay_metadata.dpa_id,
            dpa_name: click_to_pay_metadata.dpa_name,
            locale: click_to_pay_metadata.locale,
            card_brands,
            acquirer_bin: click_to_pay_metadata.acquirer_bin,
            acquirer_merchant_id: click_to_pay_metadata.acquirer_merchant_id,
            merchant_category_code: click_to_pay_metadata.merchant_category_code,
            merchant_country_code: click_to_pay_metadata.merchant_country_code,
            transaction_amount,
            transaction_currency_code: transaction_currency,
            phone_number: customer_details.phone.clone(),
            email: customer_details.email.clone(),
            phone_country_code: customer_details.phone_country_code.clone(),
            provider,
            dpa_client_id: click_to_pay_metadata.dpa_client_id.clone(),
        },
    )))
}

#[cfg(feature = "v1")]
async fn get_card_brands_based_on_active_merchant_connector_account(
    state: &SessionState,
    profile_id: &id_type::ProfileId,
    key_store: &domain::MerchantKeyStore,
) -> RouterResult<HashSet<enums::CardNetwork>> {
    let key_manager_state = &(state).into();
    let merchant_configured_payment_connectors = state
        .store
        .list_enabled_connector_accounts_by_profile_id(
            key_manager_state,
            profile_id,
            key_store,
            common_enums::ConnectorType::PaymentProcessor,
        )
        .await
        .change_context(errors::ApiErrorResponse::InternalServerError)
        .attach_printable("error when fetching merchant connector accounts")?;

    let payment_connectors_eligible_for_click_to_pay =
        state.conf.authentication_providers.click_to_pay.clone();

    let filtered_payment_connector_accounts: Vec<
        hyperswitch_domain_models::merchant_connector_account::MerchantConnectorAccount,
    > = merchant_configured_payment_connectors
        .into_iter()
        .filter(|account| {
            enums::Connector::from_str(&account.connector_name)
                .ok()
                .map(|connector| payment_connectors_eligible_for_click_to_pay.contains(&connector))
                .unwrap_or(false)
        })
        .collect();

    let mut card_brands = HashSet::new();

    for account in filtered_payment_connector_accounts {
        if let Some(values) = &account.payment_methods_enabled {
            for val in values {
                let payment_methods_enabled: api_models::admin::PaymentMethodsEnabled =
                    serde_json::from_value(val.peek().to_owned()).inspect_err(|err| {
                        logger::error!("Failed to parse Payment methods enabled data set from dashboard because {}", err)
                    })
                    .change_context(errors::ApiErrorResponse::InternalServerError)?;
                if let Some(payment_method_types) = payment_methods_enabled.payment_method_types {
                    for payment_method_type in payment_method_types {
                        if let Some(networks) = payment_method_type.card_networks {
                            card_brands.extend(networks);
                        }
                    }
                }
            }
        }
    }
    Ok(card_brands)
}

fn validate_customer_details_for_click_to_pay(customer_details: &CustomerData) -> RouterResult<()> {
    match (
        customer_details.phone.as_ref(),
        customer_details.phone_country_code.as_ref(),
        customer_details.email.as_ref()
    ) {
        (None, None, Some(_)) => Ok(()),
        (Some(_), Some(_), Some(_)) => Ok(()),
        (Some(_), Some(_), None) => Ok(()),
        (Some(_), None, Some(_)) => Ok(()),
        (None, Some(_), None) => Err(errors::ApiErrorResponse::MissingRequiredField {
            field_name: "phone",
        })
        .attach_printable("phone number is not present in payment_intent.customer_details"),
        (Some(_), None, None) => Err(errors::ApiErrorResponse::MissingRequiredField {
            field_name: "phone_country_code",
        })
        .attach_printable("phone_country_code is not present in payment_intent.customer_details"),
        (_, _, _) => Err(errors::ApiErrorResponse::MissingRequiredFields {
            field_names: vec!["phone", "phone_country_code", "email"],
        })
        .attach_printable("either of phone, phone_country_code or email is not present in payment_intent.customer_details"),
    }
}

#[cfg(feature = "v1")]
pub async fn call_create_connector_customer_if_required<F, Req, D>(
    state: &SessionState,
    customer: &Option<domain::Customer>,
    merchant_context: &domain::MerchantContext,
    merchant_connector_account: &helpers::MerchantConnectorAccountType,
    payment_data: &mut D,
    access_token: Option<&AccessToken>,
) -> RouterResult<Option<storage::CustomerUpdate>>
where
    F: Send + Clone + Sync,
    Req: Send + Sync,

    // To create connector flow specific interface data
    D: OperationSessionGetters<F> + OperationSessionSetters<F> + Send + Sync + Clone,
    D: ConstructFlowSpecificData<F, Req, router_types::PaymentsResponseData>,
    RouterData<F, Req, router_types::PaymentsResponseData>: Feature<F, Req> + Send,

    // To construct connector flow specific api
    dyn api::Connector:
        services::api::ConnectorIntegration<F, Req, router_types::PaymentsResponseData>,
{
    let connector_name = payment_data.get_payment_attempt().connector.clone();

    match connector_name {
        Some(connector_name) => {
            let connector = api::ConnectorData::get_connector_by_name(
                &state.conf.connectors,
                &connector_name,
                api::GetToken::Connector,
                merchant_connector_account.get_mca_id(),
            )?;

            let label = {
                let connector_label = core_utils::get_connector_label(
                    payment_data.get_payment_intent().business_country,
                    payment_data.get_payment_intent().business_label.as_ref(),
                    payment_data
                        .get_payment_attempt()
                        .business_sub_label
                        .as_ref(),
                    &connector_name,
                );

                if let Some(connector_label) = merchant_connector_account
                    .get_mca_id()
                    .map(|mca_id| mca_id.get_string_repr().to_string())
                    .or(connector_label)
                {
                    connector_label
                } else {
                    let profile_id = payment_data
                        .get_payment_intent()
                        .profile_id
                        .as_ref()
                        .get_required_value("profile_id")
                        .change_context(errors::ApiErrorResponse::InternalServerError)
                        .attach_printable("profile_id is not set in payment_intent")?;

                    format!("{connector_name}_{}", profile_id.get_string_repr())
                }
            };

            let (should_call_connector, existing_connector_customer_id) =
                customers::should_call_connector_create_customer(
                    &connector,
                    customer,
                    payment_data.get_payment_attempt(),
                    &label,
                );

            if should_call_connector {
                // Create customer at connector and update the customer table to store this data
                let mut customer_router_data = payment_data
                    .construct_router_data(
                        state,
                        connector.connector.id(),
                        merchant_context,
                        customer,
                        merchant_connector_account,
                        None,
                        None,
                        payment_data.get_payment_attempt().payment_method,
                        payment_data.get_payment_attempt().payment_method_type,
                    )
                    .await?;

                customer_router_data.access_token = access_token.cloned();

                let connector_customer_id = customer_router_data
                    .create_connector_customer(state, &connector)
                    .await?;

                let customer_update = customers::update_connector_customer_in_customers(
                    &label,
                    customer.as_ref(),
                    connector_customer_id.clone(),
                )
                .await;

                payment_data.set_connector_customer_id(connector_customer_id);
                Ok(customer_update)
            } else {
                // Customer already created in previous calls use the same value, no need to update
                payment_data.set_connector_customer_id(
                    existing_connector_customer_id.map(ToOwned::to_owned),
                );
                Ok(None)
            }
        }
        None => Ok(None),
    }
}

#[cfg(feature = "v2")]
pub async fn call_create_connector_customer_if_required<F, Req, D>(
    state: &SessionState,
    customer: &Option<domain::Customer>,
    merchant_context: &domain::MerchantContext,
    merchant_connector_account: &domain::MerchantConnectorAccountTypeDetails,
    payment_data: &mut D,
) -> RouterResult<Option<storage::CustomerUpdate>>
where
    F: Send + Clone + Sync,
    Req: Send + Sync,

    // To create connector flow specific interface data
    D: OperationSessionGetters<F> + OperationSessionSetters<F> + Send + Sync + Clone,
    D: ConstructFlowSpecificData<F, Req, router_types::PaymentsResponseData>,
    RouterData<F, Req, router_types::PaymentsResponseData>: Feature<F, Req> + Send,

    // To construct connector flow specific api
    dyn api::Connector:
        services::api::ConnectorIntegration<F, Req, router_types::PaymentsResponseData>,
{
    let connector_name = payment_data.get_payment_attempt().connector.clone();

    match connector_name {
        Some(connector_name) => {
            let connector = api::ConnectorData::get_connector_by_name(
                &state.conf.connectors,
                &connector_name,
                api::GetToken::Connector,
                merchant_connector_account.get_id(),
            )?;

            let (should_call_connector, existing_connector_customer_id) =
                customers::should_call_connector_create_customer(
                    &connector,
                    customer,
                    payment_data.get_payment_attempt(),
                    merchant_connector_account,
                );

            if should_call_connector {
                // Create customer at connector and update the customer table to store this data
                let router_data = payment_data
                    .construct_router_data(
                        state,
                        connector.connector.id(),
                        merchant_context,
                        customer,
                        merchant_connector_account,
                        None,
                        None,
                    )
                    .await?;

                let connector_customer_id = router_data
                    .create_connector_customer(state, &connector)
                    .await?;

                let customer_update = customers::update_connector_customer_in_customers(
                    merchant_connector_account,
                    customer.as_ref(),
                    connector_customer_id.clone(),
                )
                .await;

                payment_data.set_connector_customer_id(connector_customer_id);
                Ok(customer_update)
            } else {
                // Customer already created in previous calls use the same value, no need to update
                payment_data.set_connector_customer_id(
                    existing_connector_customer_id.map(ToOwned::to_owned),
                );
                Ok(None)
            }
        }
        None => Ok(None),
    }
}

async fn complete_preprocessing_steps_if_required<F, Req, Q, D>(
    state: &SessionState,
    connector: &api::ConnectorData,
    payment_data: &D,
    mut router_data: RouterData<F, Req, router_types::PaymentsResponseData>,
    operation: &BoxedOperation<'_, F, Q, D>,
    should_continue_payment: bool,
) -> RouterResult<(RouterData<F, Req, router_types::PaymentsResponseData>, bool)>
where
    F: Send + Clone + Sync,
    D: OperationSessionGetters<F> + Send + Sync + Clone,
    Req: Send + Sync,
    RouterData<F, Req, router_types::PaymentsResponseData>: Feature<F, Req> + Send,
    dyn api::Connector:
        services::api::ConnectorIntegration<F, Req, router_types::PaymentsResponseData>,
{
    if !is_operation_complete_authorize(&operation)
        && connector
            .connector_name
            .is_pre_processing_required_before_authorize()
    {
        router_data = router_data.preprocessing_steps(state, connector).await?;
        return Ok((router_data, should_continue_payment));
    }
    //TODO: For ACH transfers, if preprocessing_step is not required for connectors encountered in future, add the check
    let router_data_and_should_continue_payment = match payment_data.get_payment_method_data() {
        Some(domain::PaymentMethodData::BankTransfer(_)) => (router_data, should_continue_payment),
        Some(domain::PaymentMethodData::Wallet(_)) => {
            if is_preprocessing_required_for_wallets(connector.connector_name.to_string()) {
                (
                    router_data.preprocessing_steps(state, connector).await?,
                    false,
                )
            } else if connector.connector_name == router_types::Connector::Paysafe {
                match payment_data.get_payment_method_data() {
                    Some(domain::PaymentMethodData::Wallet(domain::WalletData::ApplePay(_))) => {
                        router_data = router_data.preprocessing_steps(state, connector).await?;
                        let is_error_in_response = router_data.response.is_err();
                        (router_data, !is_error_in_response)
                    }
                    _ => (router_data, should_continue_payment),
                }
            } else {
                (router_data, should_continue_payment)
            }
        }
        Some(domain::PaymentMethodData::Card(_)) => {
            if connector.connector_name == router_types::Connector::Payme
                && !matches!(format!("{operation:?}").as_str(), "CompleteAuthorize")
            {
                router_data = router_data.preprocessing_steps(state, connector).await?;

                let is_error_in_response = router_data.response.is_err();
                // If is_error_in_response is true, should_continue_payment should be false, we should throw the error
                (router_data, !is_error_in_response)
            } else if connector.connector_name == router_types::Connector::Nmi
                && !matches!(format!("{operation:?}").as_str(), "CompleteAuthorize")
                && router_data.auth_type == storage_enums::AuthenticationType::ThreeDs
                && !matches!(
                    payment_data
                        .get_payment_attempt()
                        .external_three_ds_authentication_attempted,
                    Some(true)
                )
            {
                router_data = router_data.preprocessing_steps(state, connector).await?;

                (router_data, false)
            } else if connector.connector_name == router_types::Connector::Paysafe
                && router_data.auth_type == storage_enums::AuthenticationType::NoThreeDs
            {
                router_data = router_data.preprocessing_steps(state, connector).await?;

                let is_error_in_response = router_data.response.is_err();
                // If is_error_in_response is true, should_continue_payment should be false, we should throw the error
                (router_data, !is_error_in_response)
            } else if (connector.connector_name == router_types::Connector::Cybersource
                || connector.connector_name == router_types::Connector::Barclaycard)
                && is_operation_complete_authorize(&operation)
                && router_data.auth_type == storage_enums::AuthenticationType::ThreeDs
            {
                router_data = router_data.preprocessing_steps(state, connector).await?;

                // Should continue the flow only if no redirection_data is returned else a response with redirection form shall be returned
                let should_continue = matches!(
                    router_data.response,
                    Ok(router_types::PaymentsResponseData::TransactionResponse {
                        ref redirection_data,
                        ..
                    }) if redirection_data.is_none()
                ) && router_data.status
                    != common_enums::AttemptStatus::AuthenticationFailed;
                (router_data, should_continue)
            } else if router_data.auth_type == common_enums::AuthenticationType::ThreeDs
                && ((connector.connector_name == router_types::Connector::Nexixpay
                    && is_operation_complete_authorize(&operation))
                    || (((connector.connector_name == router_types::Connector::Nuvei && {
                        #[cfg(feature = "v1")]
                        {
                            payment_data
                                .get_payment_intent()
                                .request_external_three_ds_authentication
                                != Some(true)
                        }
                        #[cfg(feature = "v2")]
                        {
                            payment_data
                                .get_payment_intent()
                                .request_external_three_ds_authentication
                                != Some(true).into()
                        }
                    }) || connector.connector_name == router_types::Connector::Shift4)
                        && !is_operation_complete_authorize(&operation)))
            {
                router_data = router_data.preprocessing_steps(state, connector).await?;
                (router_data, should_continue_payment)
            } else if connector.connector_name == router_types::Connector::Xendit
                && is_operation_confirm(&operation)
            {
                match payment_data.get_payment_intent().split_payments {
                    Some(common_types::payments::SplitPaymentsRequest::XenditSplitPayment(
                        common_types::payments::XenditSplitRequest::MultipleSplits(_),
                    )) => {
                        router_data = router_data.preprocessing_steps(state, connector).await?;
                        let is_error_in_response = router_data.response.is_err();
                        (router_data, !is_error_in_response)
                    }
                    _ => (router_data, should_continue_payment),
                }
            } else if connector.connector_name == router_types::Connector::Redsys
                && router_data.auth_type == common_enums::AuthenticationType::ThreeDs
                && is_operation_confirm(&operation)
            {
                router_data = router_data.preprocessing_steps(state, connector).await?;
                let should_continue = match router_data.response {
                    Ok(router_types::PaymentsResponseData::TransactionResponse {
                        ref connector_metadata,
                        ..
                    }) => {
                        let three_ds_invoke_data: Option<
                            api_models::payments::PaymentsConnectorThreeDsInvokeData,
                        > = connector_metadata.clone().and_then(|metadata| {
                            metadata
                                .parse_value("PaymentsConnectorThreeDsInvokeData")
                                .ok() // "ThreeDsInvokeData was not found; proceeding with the payment flow without triggering the ThreeDS invoke action"
                        });
                        three_ds_invoke_data.is_none()
                    }
                    _ => false,
                };
                (router_data, should_continue)
            } else {
                (router_data, should_continue_payment)
            }
        }
        Some(domain::PaymentMethodData::GiftCard(gift_card_data)) => {
            if connector.connector_name == router_types::Connector::Adyen
                && matches!(gift_card_data.deref(), domain::GiftCardData::Givex(..))
            {
                router_data = router_data.preprocessing_steps(state, connector).await?;

                let is_error_in_response = router_data.response.is_err();
                // If is_error_in_response is true, should_continue_payment should be false, we should throw the error
                (router_data, !is_error_in_response)
            } else {
                (router_data, should_continue_payment)
            }
        }
        Some(domain::PaymentMethodData::BankDebit(_)) => {
            if connector.connector_name == router_types::Connector::Gocardless
                || connector.connector_name == router_types::Connector::Nordea
            {
                router_data = router_data.preprocessing_steps(state, connector).await?;
                let is_error_in_response = router_data.response.is_err();
                // If is_error_in_response is true, should_continue_payment should be false, we should throw the error
                (router_data, !is_error_in_response)
            } else {
                (router_data, should_continue_payment)
            }
        }
        _ => {
            // 3DS validation for paypal cards after verification (authorize call)
            if connector.connector_name == router_types::Connector::Paypal
                && payment_data.get_payment_attempt().get_payment_method()
                    == Some(storage_enums::PaymentMethod::Card)
                && matches!(format!("{operation:?}").as_str(), "CompleteAuthorize")
            {
                router_data = router_data.preprocessing_steps(state, connector).await?;
                let is_error_in_response = router_data.response.is_err();
                // If is_error_in_response is true, should_continue_payment should be false, we should throw the error
                (router_data, !is_error_in_response)
            } else {
                (router_data, should_continue_payment)
            }
        }
    };

    Ok(router_data_and_should_continue_payment)
}

#[cfg(feature = "v1")]
async fn complete_confirmation_for_click_to_pay_if_required<F, D>(
    state: &SessionState,
    merchant_context: &domain::MerchantContext,
    payment_data: &D,
) -> RouterResult<()>
where
    F: Send + Clone + Sync,
    D: OperationSessionGetters<F> + OperationSessionSetters<F> + Send + Sync + Clone,
{
    let payment_attempt = payment_data.get_payment_attempt();
    let payment_intent = payment_data.get_payment_intent();
    let service_details = payment_data.get_click_to_pay_service_details();
    let authentication = payment_data.get_authentication();

    let should_do_uas_confirmation_call = service_details
        .as_ref()
        .map(|details| details.is_network_confirmation_call_required())
        .unwrap_or(false);
    if should_do_uas_confirmation_call
        && (payment_intent.status == storage_enums::IntentStatus::Succeeded
            || payment_intent.status == storage_enums::IntentStatus::Failed)
    {
        let authentication_connector_id = authentication
            .as_ref()
            .and_then(|auth| auth.authentication.merchant_connector_id.clone())
            .ok_or(errors::ApiErrorResponse::InternalServerError)
            .attach_printable(
                "Failed to get authentication connector id from authentication table",
            )?;
        let key_manager_state = &(state).into();
        let key_store = merchant_context.get_merchant_key_store();
        let merchant_id = merchant_context.get_merchant_account().get_id();

        let connector_mca = state
            .store
            .find_by_merchant_connector_account_merchant_id_merchant_connector_id(
                key_manager_state,
                merchant_id,
                &authentication_connector_id,
                key_store,
            )
            .await
            .to_not_found_response(errors::ApiErrorResponse::MerchantConnectorAccountNotFound {
                id: authentication_connector_id.get_string_repr().to_string(),
            })?;

        let payment_method = payment_attempt
            .payment_method
            .ok_or(errors::ApiErrorResponse::InternalServerError)
            .attach_printable("Failed to get payment method from payment attempt")?;

        ClickToPay::confirmation(
            state,
            payment_attempt.authentication_id.as_ref(),
            payment_intent.currency,
            payment_attempt.status,
            service_details.cloned(),
            &helpers::MerchantConnectorAccountType::DbVal(Box::new(connector_mca.clone())),
            &connector_mca.connector_name,
            payment_method,
            payment_attempt.net_amount.get_order_amount(),
            Some(&payment_intent.payment_id),
            merchant_id,
        )
        .await?;
        Ok(())
    } else {
        Ok(())
    }
}

#[cfg(feature = "v1")]
#[allow(clippy::too_many_arguments)]
async fn complete_postprocessing_steps_if_required<F, Q, RouterDReq, D>(
    state: &SessionState,
    merchant_context: &domain::MerchantContext,
    customer: &Option<domain::Customer>,
    merchant_conn_account: &helpers::MerchantConnectorAccountType,
    connector: &api::ConnectorData,
    payment_data: &mut D,
    _operation: &BoxedOperation<'_, F, Q, D>,
    header_payload: Option<HeaderPayload>,
) -> RouterResult<RouterData<F, RouterDReq, router_types::PaymentsResponseData>>
where
    F: Send + Clone + Sync,
    RouterDReq: Send + Sync,
    D: OperationSessionGetters<F> + OperationSessionSetters<F> + Send + Sync + Clone,

    RouterData<F, RouterDReq, router_types::PaymentsResponseData>: Feature<F, RouterDReq> + Send,
    dyn api::Connector:
        services::api::ConnectorIntegration<F, RouterDReq, router_types::PaymentsResponseData>,
    D: ConstructFlowSpecificData<F, RouterDReq, router_types::PaymentsResponseData>,
{
    let mut router_data = payment_data
        .construct_router_data(
            state,
            connector.connector.id(),
            merchant_context,
            customer,
            merchant_conn_account,
            None,
            header_payload,
            payment_data.get_payment_attempt().payment_method,
            payment_data.get_payment_attempt().payment_method_type,
        )
        .await?;

    match payment_data.get_payment_method_data() {
        Some(domain::PaymentMethodData::OpenBanking(domain::OpenBankingData::OpenBankingPIS {
            ..
        })) => {
            if connector.connector_name == router_types::Connector::Plaid {
                router_data = router_data.postprocessing_steps(state, connector).await?;
                let token = if let Ok(ref res) = router_data.response {
                    match res {
                        router_types::PaymentsResponseData::PostProcessingResponse {
                            session_token,
                        } => session_token
                            .as_ref()
                            .map(|token| api::SessionToken::OpenBanking(token.clone())),
                        _ => None,
                    }
                } else {
                    None
                };
                if let Some(t) = token {
                    payment_data.push_sessions_token(t);
                }

                Ok(router_data)
            } else {
                Ok(router_data)
            }
        }
        _ => Ok(router_data),
    }
}

pub fn is_preprocessing_required_for_wallets(connector_name: String) -> bool {
    connector_name == *"trustpay" || connector_name == *"payme"
}

#[cfg(feature = "v1")]
#[instrument(skip_all)]
pub async fn construct_profile_id_and_get_mca<'a, F, D>(
    state: &'a SessionState,
    merchant_context: &domain::MerchantContext,
    payment_data: &D,
    connector_name: &str,
    merchant_connector_id: Option<&id_type::MerchantConnectorAccountId>,
    _should_validate: bool,
) -> RouterResult<helpers::MerchantConnectorAccountType>
where
    F: Clone,
    D: OperationSessionGetters<F> + Send + Sync + Clone,
{
    let profile_id = payment_data
        .get_payment_intent()
        .profile_id
        .as_ref()
        .get_required_value("profile_id")
        .change_context(errors::ApiErrorResponse::InternalServerError)
        .attach_printable("profile_id is not set in payment_intent")?
        .clone();

    #[cfg(feature = "v2")]
    let profile_id = payment_data.get_payment_intent().profile_id.clone();

    let merchant_connector_account = helpers::get_merchant_connector_account(
        state,
        merchant_context.get_merchant_account().get_id(),
        payment_data.get_creds_identifier(),
        merchant_context.get_merchant_key_store(),
        &profile_id,
        connector_name,
        merchant_connector_id,
    )
    .await?;

    Ok(merchant_connector_account)
}

#[cfg(feature = "v2")]
fn is_payment_method_tokenization_enabled_for_connector(
    state: &SessionState,
    connector_name: &str,
    payment_method: storage::enums::PaymentMethod,
    payment_method_type: Option<storage::enums::PaymentMethodType>,
    mandate_flow_enabled: storage_enums::FutureUsage,
) -> RouterResult<bool> {
    let connector_tokenization_filter = state.conf.tokenization.0.get(connector_name);

    Ok(connector_tokenization_filter
        .map(|connector_filter| {
            connector_filter
                .payment_method
                .clone()
                .contains(&payment_method)
                && is_payment_method_type_allowed_for_connector(
                    payment_method_type,
                    connector_filter.payment_method_type.clone(),
                )
                && is_payment_flow_allowed_for_connector(
                    mandate_flow_enabled,
                    connector_filter.flow.clone(),
                )
        })
        .unwrap_or(false))
}
// Determines connector tokenization eligibility: if no flow restriction, allow for one-off/CIT with raw cards; if flow = “mandates”, only allow MIT off-session with stored tokens.
#[cfg(feature = "v2")]
fn is_payment_flow_allowed_for_connector(
    mandate_flow_enabled: storage_enums::FutureUsage,
    payment_flow: Option<PaymentFlow>,
) -> bool {
    if payment_flow.is_none() {
        true
    } else {
        matches!(payment_flow, Some(PaymentFlow::Mandates))
            && matches!(mandate_flow_enabled, storage_enums::FutureUsage::OffSession)
    }
}

#[cfg(feature = "v1")]
fn is_payment_method_tokenization_enabled_for_connector(
    state: &SessionState,
    connector_name: &str,
    payment_method: storage::enums::PaymentMethod,
    payment_method_type: Option<storage::enums::PaymentMethodType>,
    payment_method_token: Option<&PaymentMethodToken>,
    mandate_flow_enabled: Option<storage_enums::FutureUsage>,
) -> RouterResult<bool> {
    let connector_tokenization_filter = state.conf.tokenization.0.get(connector_name);

    Ok(connector_tokenization_filter
        .map(|connector_filter| {
            connector_filter
                .payment_method
                .clone()
                .contains(&payment_method)
                && is_payment_method_type_allowed_for_connector(
                    payment_method_type,
                    connector_filter.payment_method_type.clone(),
                )
                && is_apple_pay_pre_decrypt_type_connector_tokenization(
                    payment_method_type,
                    payment_method_token,
                    connector_filter.apple_pay_pre_decrypt_flow.clone(),
                )
                && is_google_pay_pre_decrypt_type_connector_tokenization(
                    payment_method_type,
                    payment_method_token,
                    connector_filter.google_pay_pre_decrypt_flow.clone(),
                )
                && is_payment_flow_allowed_for_connector(
                    mandate_flow_enabled,
                    connector_filter.flow.clone(),
                )
        })
        .unwrap_or(false))
}
#[cfg(feature = "v1")]
fn is_payment_flow_allowed_for_connector(
    mandate_flow_enabled: Option<storage_enums::FutureUsage>,
    payment_flow: Option<PaymentFlow>,
) -> bool {
    if payment_flow.is_none() {
        true
    } else {
        matches!(payment_flow, Some(PaymentFlow::Mandates))
            && matches!(
                mandate_flow_enabled,
                Some(storage_enums::FutureUsage::OffSession)
            )
    }
}

fn is_apple_pay_pre_decrypt_type_connector_tokenization(
    payment_method_type: Option<storage::enums::PaymentMethodType>,
    payment_method_token: Option<&PaymentMethodToken>,
    apple_pay_pre_decrypt_flow_filter: Option<ApplePayPreDecryptFlow>,
) -> bool {
    match (payment_method_type, payment_method_token) {
        (
            Some(storage::enums::PaymentMethodType::ApplePay),
            Some(PaymentMethodToken::ApplePayDecrypt(..)),
        ) => !matches!(
            apple_pay_pre_decrypt_flow_filter,
            Some(ApplePayPreDecryptFlow::NetworkTokenization)
        ),
        _ => true,
    }
}

fn is_google_pay_pre_decrypt_type_connector_tokenization(
    payment_method_type: Option<storage::enums::PaymentMethodType>,
    payment_method_token: Option<&PaymentMethodToken>,
    google_pay_pre_decrypt_flow_filter: Option<GooglePayPreDecryptFlow>,
) -> bool {
    if let (
        Some(storage::enums::PaymentMethodType::GooglePay),
        Some(PaymentMethodToken::GooglePayDecrypt(..)),
    ) = (payment_method_type, payment_method_token)
    {
        !matches!(
            google_pay_pre_decrypt_flow_filter,
            Some(GooglePayPreDecryptFlow::NetworkTokenization)
        )
    } else {
        // Always return true for non–Google Pay pre-decrypt cases,
        // because the filter is only relevant for Google Pay pre-decrypt tokenization.
        // Returning true ensures that other payment methods or token types are not blocked.
        true
    }
}

fn decide_apple_pay_flow(
    state: &SessionState,
    payment_method_type: Option<enums::PaymentMethodType>,
    merchant_connector_account: Option<&helpers::MerchantConnectorAccountType>,
) -> Option<domain::ApplePayFlow> {
    payment_method_type.and_then(|pmt| match pmt {
        enums::PaymentMethodType::ApplePay => {
            check_apple_pay_metadata(state, merchant_connector_account)
        }
        _ => None,
    })
}

fn check_apple_pay_metadata(
    state: &SessionState,
    merchant_connector_account: Option<&helpers::MerchantConnectorAccountType>,
) -> Option<domain::ApplePayFlow> {
    merchant_connector_account.and_then(|mca| {
        let metadata = mca.get_metadata();
        metadata.and_then(|apple_pay_metadata| {
            let parsed_metadata = apple_pay_metadata
                .clone()
                .parse_value::<api_models::payments::ApplepayCombinedSessionTokenData>(
                    "ApplepayCombinedSessionTokenData",
                )
                .map(|combined_metadata| {
                    api_models::payments::ApplepaySessionTokenMetadata::ApplePayCombined(
                        combined_metadata.apple_pay_combined,
                    )
                })
                .or_else(|_| {
                    apple_pay_metadata
                        .parse_value::<api_models::payments::ApplepaySessionTokenData>(
                            "ApplepaySessionTokenData",
                        )
                        .map(|old_metadata| {
                            api_models::payments::ApplepaySessionTokenMetadata::ApplePay(
                                old_metadata.apple_pay,
                            )
                        })
                })
                .map_err(|error| {
                    logger::warn!(?error, "Failed to Parse Value to ApplepaySessionTokenData")
                });

            parsed_metadata.ok().map(|metadata| match metadata {
                api_models::payments::ApplepaySessionTokenMetadata::ApplePayCombined(
                    apple_pay_combined,
                ) => match apple_pay_combined {
                    api_models::payments::ApplePayCombinedMetadata::Simplified { .. } => {
                        domain::ApplePayFlow::Simplified(payments_api::PaymentProcessingDetails {
                            payment_processing_certificate: state
                                .conf
                                .applepay_decrypt_keys
                                .get_inner()
                                .apple_pay_ppc
                                .clone(),
                            payment_processing_certificate_key: state
                                .conf
                                .applepay_decrypt_keys
                                .get_inner()
                                .apple_pay_ppc_key
                                .clone(),
                        })
                    }
                    api_models::payments::ApplePayCombinedMetadata::Manual {
                        payment_request_data: _,
                        session_token_data,
                    } => {
                        if let Some(manual_payment_processing_details_at) =
                            session_token_data.payment_processing_details_at
                        {
                            match manual_payment_processing_details_at {
                                payments_api::PaymentProcessingDetailsAt::Hyperswitch(
                                    payment_processing_details,
                                ) => domain::ApplePayFlow::Simplified(payment_processing_details),
                                payments_api::PaymentProcessingDetailsAt::Connector => {
                                    domain::ApplePayFlow::Manual
                                }
                            }
                        } else {
                            domain::ApplePayFlow::Manual
                        }
                    }
                },
                api_models::payments::ApplepaySessionTokenMetadata::ApplePay(_) => {
                    domain::ApplePayFlow::Manual
                }
            })
        })
    })
}

fn get_google_pay_connector_wallet_details(
    state: &SessionState,
    merchant_connector_account: &helpers::MerchantConnectorAccountType,
) -> Option<GooglePayPaymentProcessingDetails> {
    let google_pay_root_signing_keys = state
        .conf
        .google_pay_decrypt_keys
        .as_ref()
        .map(|google_pay_keys| google_pay_keys.google_pay_root_signing_keys.clone());
    match merchant_connector_account.get_connector_wallets_details() {
        Some(wallet_details) => {
            let google_pay_wallet_details = wallet_details
                .parse_value::<api_models::payments::GooglePayWalletDetails>(
                    "GooglePayWalletDetails",
                )
                .map_err(|error| {
                    logger::warn!(?error, "Failed to Parse Value to GooglePayWalletDetails")
                });

            google_pay_wallet_details
                .ok()
                .and_then(
                    |google_pay_wallet_details| {
                        match google_pay_wallet_details
                        .google_pay
                        .provider_details {
                            api_models::payments::GooglePayProviderDetails::GooglePayMerchantDetails(merchant_details) => {
                                match (
                                    merchant_details
                                        .merchant_info
                                        .tokenization_specification
                                        .parameters
                                        .private_key,
                                    google_pay_root_signing_keys,
                                    merchant_details
                                        .merchant_info
                                        .tokenization_specification
                                        .parameters
                                        .recipient_id,
                                    ) {
                                        (Some(google_pay_private_key), Some(google_pay_root_signing_keys), Some(google_pay_recipient_id)) => {
                                            Some(GooglePayPaymentProcessingDetails {
                                                google_pay_private_key,
                                                google_pay_root_signing_keys,
                                                google_pay_recipient_id
                                            })
                                        }
                                        _ => {
                                            logger::warn!("One or more of the following fields are missing in GooglePayMerchantDetails: google_pay_private_key, google_pay_root_signing_keys, google_pay_recipient_id");
                                            None
                                        }
                                    }
                            }
                        }
                    }
                )
        }
        None => None,
    }
}

fn is_payment_method_type_allowed_for_connector(
    current_pm_type: Option<storage::enums::PaymentMethodType>,
    pm_type_filter: Option<PaymentMethodTypeTokenFilter>,
) -> bool {
    match (current_pm_type).zip(pm_type_filter) {
        Some((pm_type, type_filter)) => match type_filter {
            PaymentMethodTypeTokenFilter::AllAccepted => true,
            PaymentMethodTypeTokenFilter::EnableOnly(enabled) => enabled.contains(&pm_type),
            PaymentMethodTypeTokenFilter::DisableOnly(disabled) => !disabled.contains(&pm_type),
        },
        None => true, // Allow all types if payment_method_type is not present
    }
}

#[cfg(feature = "v1")]
#[allow(clippy::too_many_arguments)]
async fn decide_payment_method_tokenize_action(
    state: &SessionState,
    connector_name: &str,
    payment_method: storage::enums::PaymentMethod,
    payment_intent_data: payments::PaymentIntent,
    pm_parent_token: Option<&str>,
    is_connector_tokenization_enabled: bool,
) -> RouterResult<TokenizationAction> {
    if matches!(
        payment_intent_data.split_payments,
        Some(common_types::payments::SplitPaymentsRequest::StripeSplitPayment(_))
    ) {
        Ok(TokenizationAction::TokenizeInConnector)
    } else {
        match pm_parent_token {
            None => Ok(if is_connector_tokenization_enabled {
                TokenizationAction::TokenizeInConnectorAndRouter
            } else {
                TokenizationAction::TokenizeInRouter
            }),

            Some(token) => {
                let redis_conn = state
                    .store
                    .get_redis_conn()
                    .change_context(errors::ApiErrorResponse::InternalServerError)
                    .attach_printable("Failed to get redis connection")?;

                let key = format!(
                    "pm_token_{}_{}_{}",
                    token.to_owned(),
                    payment_method,
                    connector_name
                );

                let connector_token_option = redis_conn
                    .get_key::<Option<String>>(&key.into())
                    .await
                    .change_context(errors::ApiErrorResponse::InternalServerError)
                    .attach_printable("Failed to fetch the token from redis")?;

                match connector_token_option {
                    Some(connector_token) => {
                        Ok(TokenizationAction::ConnectorToken(connector_token))
                    }
                    None => Ok(if is_connector_tokenization_enabled {
                        TokenizationAction::TokenizeInConnectorAndRouter
                    } else {
                        TokenizationAction::TokenizeInRouter
                    }),
                }
            }
        }
    }
}

#[derive(Debug, Clone, serde::Serialize, serde::Deserialize, PartialEq, Eq)]
pub struct PazePaymentProcessingDetails {
    pub paze_private_key: Secret<String>,
    pub paze_private_key_passphrase: Secret<String>,
}

#[derive(Debug, Clone, serde::Serialize, serde::Deserialize)]
pub struct GooglePayPaymentProcessingDetails {
    pub google_pay_private_key: Secret<String>,
    pub google_pay_root_signing_keys: Secret<String>,
    pub google_pay_recipient_id: Secret<String>,
}
#[cfg(feature = "v1")]
#[derive(Clone, Debug)]
pub enum TokenizationAction {
    TokenizeInRouter,
    TokenizeInConnector,
    TokenizeInConnectorAndRouter,
    ConnectorToken(String),
    SkipConnectorTokenization,
}

#[cfg(feature = "v2")]
#[derive(Clone, Debug)]
pub enum TokenizationAction {
    TokenizeInConnector,
    SkipConnectorTokenization,
}

#[cfg(feature = "v1")]
#[allow(clippy::too_many_arguments)]
pub async fn get_connector_tokenization_action_when_confirm_true<F, Req, D>(
    state: &SessionState,
    operation: &BoxedOperation<'_, F, Req, D>,
    payment_data: &mut D,
    validate_result: &operations::ValidateResult,
    merchant_key_store: &domain::MerchantKeyStore,
    customer: &Option<domain::Customer>,
    business_profile: &domain::Profile,
    should_retry_with_pan: bool,
) -> RouterResult<(D, TokenizationAction)>
where
    F: Send + Clone,
    D: OperationSessionGetters<F> + OperationSessionSetters<F> + Send + Sync + Clone,
{
    let connector = payment_data.get_payment_attempt().connector.to_owned();

    let is_mandate = payment_data
        .get_mandate_id()
        .as_ref()
        .and_then(|inner| inner.mandate_reference_id.as_ref())
        .map(|mandate_reference| match mandate_reference {
            api_models::payments::MandateReferenceId::ConnectorMandateId(_) => true,
            api_models::payments::MandateReferenceId::NetworkMandateId(_)
            | api_models::payments::MandateReferenceId::NetworkTokenWithNTI(_) => false,
        })
        .unwrap_or(false);

    let payment_data_and_tokenization_action = match connector {
        Some(_) if is_mandate => (
            payment_data.to_owned(),
            TokenizationAction::SkipConnectorTokenization,
        ),
        Some(connector) if is_operation_confirm(&operation) => {
            let payment_method = payment_data
                .get_payment_attempt()
                .payment_method
                .get_required_value("payment_method")?;
            let payment_method_type = payment_data.get_payment_attempt().payment_method_type;

            let mandate_flow_enabled = payment_data
                .get_payment_attempt()
                .setup_future_usage_applied;

            let is_connector_tokenization_enabled =
                is_payment_method_tokenization_enabled_for_connector(
                    state,
                    &connector,
                    payment_method,
                    payment_method_type,
                    payment_data.get_payment_method_token(),
                    mandate_flow_enabled,
                )?;

            let payment_method_action = decide_payment_method_tokenize_action(
                state,
                &connector,
                payment_method,
                payment_data.get_payment_intent().clone(),
                payment_data.get_token(),
                is_connector_tokenization_enabled,
            )
            .await?;

            let connector_tokenization_action = match payment_method_action {
                TokenizationAction::TokenizeInRouter => {
                    let (_operation, payment_method_data, pm_id) = operation
                        .to_domain()?
                        .make_pm_data(
                            state,
                            payment_data,
                            validate_result.storage_scheme,
                            merchant_key_store,
                            customer,
                            business_profile,
                            should_retry_with_pan,
                        )
                        .await?;
                    payment_data.set_payment_method_data(payment_method_data);
                    payment_data.set_payment_method_id_in_attempt(pm_id);

                    TokenizationAction::SkipConnectorTokenization
                }
                TokenizationAction::TokenizeInConnector => TokenizationAction::TokenizeInConnector,
                TokenizationAction::TokenizeInConnectorAndRouter => {
                    let (_operation, payment_method_data, pm_id) = operation
                        .to_domain()?
                        .make_pm_data(
                            state,
                            payment_data,
                            validate_result.storage_scheme,
                            merchant_key_store,
                            customer,
                            business_profile,
                            should_retry_with_pan,
                        )
                        .await?;

                    payment_data.set_payment_method_data(payment_method_data);
                    payment_data.set_payment_method_id_in_attempt(pm_id);
                    TokenizationAction::TokenizeInConnector
                }
                TokenizationAction::ConnectorToken(token) => {
                    payment_data.set_pm_token(token);
                    TokenizationAction::SkipConnectorTokenization
                }
                TokenizationAction::SkipConnectorTokenization => {
                    TokenizationAction::SkipConnectorTokenization
                }
            };
            (payment_data.to_owned(), connector_tokenization_action)
        }
        _ => (
            payment_data.to_owned(),
            TokenizationAction::SkipConnectorTokenization,
        ),
    };

    Ok(payment_data_and_tokenization_action)
}

#[cfg(feature = "v2")]
pub async fn tokenize_in_router_when_confirm_false_or_external_authentication<F, Req, D>(
    state: &SessionState,
    operation: &BoxedOperation<'_, F, Req, D>,
    payment_data: &mut D,
    validate_result: &operations::ValidateResult,
    merchant_key_store: &domain::MerchantKeyStore,
    customer: &Option<domain::Customer>,
    business_profile: &domain::Profile,
) -> RouterResult<D>
where
    F: Send + Clone,
    D: OperationSessionGetters<F> + OperationSessionSetters<F> + Send + Sync + Clone,
{
    todo!()
}

#[cfg(feature = "v1")]
pub async fn tokenize_in_router_when_confirm_false_or_external_authentication<F, Req, D>(
    state: &SessionState,
    operation: &BoxedOperation<'_, F, Req, D>,
    payment_data: &mut D,
    validate_result: &operations::ValidateResult,
    merchant_key_store: &domain::MerchantKeyStore,
    customer: &Option<domain::Customer>,
    business_profile: &domain::Profile,
) -> RouterResult<D>
where
    F: Send + Clone,
    D: OperationSessionGetters<F> + OperationSessionSetters<F> + Send + Sync + Clone,
{
    // On confirm is false and only router related
    let is_external_authentication_requested = payment_data
        .get_payment_intent()
        .request_external_three_ds_authentication;
    let payment_data =
        if !is_operation_confirm(operation) || is_external_authentication_requested == Some(true) {
            let (_operation, payment_method_data, pm_id) = operation
                .to_domain()?
                .make_pm_data(
                    state,
                    payment_data,
                    validate_result.storage_scheme,
                    merchant_key_store,
                    customer,
                    business_profile,
                    false,
                )
                .await?;
            payment_data.set_payment_method_data(payment_method_data);
            if let Some(payment_method_id) = pm_id {
                payment_data.set_payment_method_id_in_attempt(Some(payment_method_id));
            }
            payment_data
        } else {
            payment_data
        };
    Ok(payment_data.to_owned())
}

#[derive(Clone)]
pub struct MandateConnectorDetails {
    pub connector: String,
    pub merchant_connector_id: Option<id_type::MerchantConnectorAccountId>,
}

#[derive(Clone)]
pub struct PaymentData<F>
where
    F: Clone,
{
    pub flow: PhantomData<F>,
    pub payment_intent: storage::PaymentIntent,
    pub payment_attempt: storage::PaymentAttempt,
    pub multiple_capture_data: Option<types::MultipleCaptureData>,
    pub amount: api::Amount,
    pub mandate_id: Option<api_models::payments::MandateIds>,
    pub mandate_connector: Option<MandateConnectorDetails>,
    pub currency: storage_enums::Currency,
    pub setup_mandate: Option<MandateData>,
    pub customer_acceptance: Option<common_payments_types::CustomerAcceptance>,
    pub address: PaymentAddress,
    pub token: Option<String>,
    pub token_data: Option<storage::PaymentTokenData>,
    pub confirm: Option<bool>,
    pub force_sync: Option<bool>,
    pub all_keys_required: Option<bool>,
    pub payment_method_data: Option<domain::PaymentMethodData>,
    pub payment_method_token: Option<PaymentMethodToken>,
    pub payment_method_info: Option<domain::PaymentMethod>,
    pub refunds: Vec<diesel_refund::Refund>,
    pub disputes: Vec<storage::Dispute>,
    pub attempts: Option<Vec<storage::PaymentAttempt>>,
    pub sessions_token: Vec<api::SessionToken>,
    pub card_cvc: Option<Secret<String>>,
    pub email: Option<pii::Email>,
    pub creds_identifier: Option<String>,
    pub pm_token: Option<String>,
    pub connector_customer_id: Option<String>,
    pub recurring_mandate_payment_data:
        Option<hyperswitch_domain_models::router_data::RecurringMandatePaymentData>,
    pub ephemeral_key: Option<ephemeral_key::EphemeralKey>,
    pub redirect_response: Option<api_models::payments::RedirectResponse>,
    pub surcharge_details: Option<types::SurchargeDetails>,
    pub frm_message: Option<FraudCheck>,
    pub payment_link_data: Option<api_models::payments::PaymentLinkResponse>,
    pub incremental_authorization_details: Option<IncrementalAuthorizationDetails>,
    pub authorizations: Vec<diesel_models::authorization::Authorization>,
    pub authentication: Option<domain::authentication::AuthenticationStore>,
    pub recurring_details: Option<RecurringDetails>,
    pub poll_config: Option<router_types::PollConfig>,
    pub tax_data: Option<TaxData>,
    pub session_id: Option<String>,
    pub service_details: Option<api_models::payments::CtpServiceDetails>,
    pub card_testing_guard_data:
        Option<hyperswitch_domain_models::card_testing_guard_data::CardTestingGuardData>,
    pub vault_operation: Option<domain_payments::VaultOperation>,
    pub threeds_method_comp_ind: Option<api_models::payments::ThreeDsCompletionIndicator>,
    pub whole_connector_response: Option<Secret<String>>,
    pub is_manual_retry_enabled: Option<bool>,
}

#[derive(Clone, serde::Serialize, Debug)]
pub struct TaxData {
    pub shipping_details: hyperswitch_domain_models::address::Address,
    pub payment_method_type: enums::PaymentMethodType,
}

#[derive(Clone, serde::Serialize, Debug)]
pub struct PaymentEvent {
    payment_intent: storage::PaymentIntent,
    payment_attempt: storage::PaymentAttempt,
}

impl<F: Clone> PaymentData<F> {
    // Get the method by which a card is discovered during a payment
    #[cfg(feature = "v1")]
    fn get_card_discovery_for_card_payment_method(&self) -> Option<common_enums::CardDiscovery> {
        match self.payment_attempt.payment_method {
            Some(storage_enums::PaymentMethod::Card) => {
                if self
                    .token_data
                    .as_ref()
                    .map(storage::PaymentTokenData::is_permanent_card)
                    .unwrap_or(false)
                {
                    Some(common_enums::CardDiscovery::SavedCard)
                } else if self.service_details.is_some() {
                    Some(common_enums::CardDiscovery::ClickToPay)
                } else {
                    Some(common_enums::CardDiscovery::Manual)
                }
            }
            _ => None,
        }
    }

    fn to_event(&self) -> PaymentEvent {
        PaymentEvent {
            payment_intent: self.payment_intent.clone(),
            payment_attempt: self.payment_attempt.clone(),
        }
    }
}

impl EventInfo for PaymentEvent {
    type Data = Self;
    fn data(&self) -> error_stack::Result<Self::Data, events::EventsError> {
        Ok(self.clone())
    }

    fn key(&self) -> String {
        "payment".to_string()
    }
}

#[derive(Debug, Default, Clone)]
pub struct IncrementalAuthorizationDetails {
    pub additional_amount: MinorUnit,
    pub total_amount: MinorUnit,
    pub reason: Option<String>,
    pub authorization_id: Option<String>,
}

pub async fn get_payment_link_response_from_id(
    state: &SessionState,
    payment_link_id: &str,
) -> CustomResult<api_models::payments::PaymentLinkResponse, errors::ApiErrorResponse> {
    let db = &*state.store;

    let payment_link_object = db
        .find_payment_link_by_payment_link_id(payment_link_id)
        .await
        .to_not_found_response(errors::ApiErrorResponse::PaymentLinkNotFound)?;

    Ok(api_models::payments::PaymentLinkResponse {
        link: payment_link_object.link_to_pay.clone(),
        secure_link: payment_link_object.secure_link,
        payment_link_id: payment_link_object.payment_link_id,
    })
}

#[cfg(feature = "v1")]
pub fn if_not_create_change_operation<'a, Op, F>(
    status: storage_enums::IntentStatus,
    confirm: Option<bool>,
    current: &'a Op,
) -> BoxedOperation<'a, F, api::PaymentsRequest, PaymentData<F>>
where
    F: Send + Clone + Sync,
    Op: Operation<F, api::PaymentsRequest, Data = PaymentData<F>> + Send + Sync,
    &'a Op: Operation<F, api::PaymentsRequest, Data = PaymentData<F>>,
    PaymentStatus: Operation<F, api::PaymentsRequest, Data = PaymentData<F>>,
    &'a PaymentStatus: Operation<F, api::PaymentsRequest, Data = PaymentData<F>>,
{
    if confirm.unwrap_or(false) {
        Box::new(PaymentConfirm)
    } else {
        match status {
            storage_enums::IntentStatus::RequiresConfirmation
            | storage_enums::IntentStatus::RequiresCustomerAction
            | storage_enums::IntentStatus::RequiresPaymentMethod => Box::new(current),
            _ => Box::new(&PaymentStatus),
        }
    }
}

#[cfg(feature = "v1")]
pub fn is_confirm<'a, F: Clone + Send, R, Op>(
    operation: &'a Op,
    confirm: Option<bool>,
) -> BoxedOperation<'a, F, R, PaymentData<F>>
where
    PaymentConfirm: Operation<F, R, Data = PaymentData<F>>,
    &'a PaymentConfirm: Operation<F, R, Data = PaymentData<F>>,
    Op: Operation<F, R, Data = PaymentData<F>> + Send + Sync,
    &'a Op: Operation<F, R, Data = PaymentData<F>>,
{
    if confirm.unwrap_or(false) {
        Box::new(&PaymentConfirm)
    } else {
        Box::new(operation)
    }
}

#[cfg(feature = "v1")]
pub fn should_call_connector<Op: Debug, F: Clone, D>(operation: &Op, payment_data: &D) -> bool
where
    D: OperationSessionGetters<F> + Send + Sync + Clone,
{
    match format!("{operation:?}").as_str() {
        "PaymentConfirm" => true,
        "PaymentStart" => {
            !matches!(
                payment_data.get_payment_intent().status,
                storage_enums::IntentStatus::Failed | storage_enums::IntentStatus::Succeeded
            ) && payment_data
                .get_payment_attempt()
                .authentication_data
                .is_none()
        }
        "PaymentStatus" => {
            payment_data.get_all_keys_required().unwrap_or(false)
                || matches!(
                    payment_data.get_payment_intent().status,
                    storage_enums::IntentStatus::Processing
                        | storage_enums::IntentStatus::RequiresCustomerAction
                        | storage_enums::IntentStatus::RequiresMerchantAction
                        | storage_enums::IntentStatus::RequiresCapture
                        | storage_enums::IntentStatus::PartiallyCapturedAndCapturable
                ) && payment_data.get_force_sync().unwrap_or(false)
        }
        "PaymentCancel" => matches!(
            payment_data.get_payment_intent().status,
            storage_enums::IntentStatus::RequiresCapture
                | storage_enums::IntentStatus::PartiallyCapturedAndCapturable
        ),
        "PaymentCancelPostCapture" => matches!(
            payment_data.get_payment_intent().status,
            storage_enums::IntentStatus::Succeeded
                | storage_enums::IntentStatus::PartiallyCaptured
                | storage_enums::IntentStatus::PartiallyCapturedAndCapturable
        ),
        "PaymentCapture" => {
            matches!(
                payment_data.get_payment_intent().status,
                storage_enums::IntentStatus::RequiresCapture
                    | storage_enums::IntentStatus::PartiallyAuthorizedAndRequiresCapture
                    | storage_enums::IntentStatus::PartiallyCapturedAndCapturable
            ) || (matches!(
                payment_data.get_payment_intent().status,
                storage_enums::IntentStatus::Processing
            ) && matches!(
                payment_data.get_capture_method(),
                Some(storage_enums::CaptureMethod::ManualMultiple)
            ))
        }
        "CompleteAuthorize" => true,
        "PaymentApprove" => true,
        "PaymentReject" => true,
        "PaymentSession" => true,
        "PaymentSessionUpdate" => true,
        "PaymentPostSessionTokens" => true,
        "PaymentUpdateMetadata" => true,
        "PaymentIncrementalAuthorization" => matches!(
            payment_data.get_payment_intent().status,
            storage_enums::IntentStatus::RequiresCapture
        ),
        _ => false,
    }
}

pub fn is_operation_confirm<Op: Debug>(operation: &Op) -> bool {
    matches!(format!("{operation:?}").as_str(), "PaymentConfirm")
}

pub fn is_operation_complete_authorize<Op: Debug>(operation: &Op) -> bool {
    matches!(format!("{operation:?}").as_str(), "CompleteAuthorize")
}

#[cfg(all(feature = "olap", feature = "v1"))]
pub async fn list_payments(
    state: SessionState,
    merchant_context: domain::MerchantContext,
    profile_id_list: Option<Vec<id_type::ProfileId>>,
    constraints: api::PaymentListConstraints,
) -> RouterResponse<api::PaymentListResponse> {
    helpers::validate_payment_list_request(&constraints)?;
    let merchant_id = merchant_context.get_merchant_account().get_id();
    let db = state.store.as_ref();
    let payment_intents = helpers::filter_by_constraints(
        &state,
        &(constraints, profile_id_list).try_into()?,
        merchant_id,
        merchant_context.get_merchant_key_store(),
        merchant_context.get_merchant_account().storage_scheme,
    )
    .await
    .to_not_found_response(errors::ApiErrorResponse::PaymentNotFound)?;

    let collected_futures = payment_intents.into_iter().map(|pi| {
        async {
            match db
                .find_payment_attempt_by_payment_id_merchant_id_attempt_id(
                    &pi.payment_id,
                    merchant_id,
                    &pi.active_attempt.get_id(),
                    // since OLAP doesn't have KV. Force to get the data from PSQL.
                    storage_enums::MerchantStorageScheme::PostgresOnly,
                )
                .await
            {
                Ok(pa) => Some(Ok((pi, pa))),
                Err(error) => {
                    if matches!(
                        error.current_context(),
                        errors::StorageError::ValueNotFound(_)
                    ) {
                        logger::warn!(
                            ?error,
                            "payment_attempts missing for payment_id : {:?}",
                            pi.payment_id,
                        );
                        return None;
                    }
                    Some(Err(error))
                }
            }
        }
    });

    //If any of the response are Err, we will get Result<Err(_)>
    let pi_pa_tuple_vec: Result<Vec<(storage::PaymentIntent, storage::PaymentAttempt)>, _> =
        join_all(collected_futures)
            .await
            .into_iter()
            .flatten() //Will ignore `None`, will only flatten 1 level
            .collect::<Result<Vec<(storage::PaymentIntent, storage::PaymentAttempt)>, _>>();
    //Will collect responses in same order async, leading to sorted responses

    //Converting Intent-Attempt array to Response if no error
    let data: Vec<api::PaymentsResponse> = pi_pa_tuple_vec
        .change_context(errors::ApiErrorResponse::InternalServerError)?
        .into_iter()
        .map(ForeignFrom::foreign_from)
        .collect();

    Ok(services::ApplicationResponse::Json(
        api::PaymentListResponse {
            size: data.len(),
            data,
        },
    ))
}

#[cfg(all(feature = "v2", feature = "olap"))]
pub async fn list_payments(
    state: SessionState,
    merchant_context: domain::MerchantContext,
    constraints: api::PaymentListConstraints,
) -> RouterResponse<payments_api::PaymentListResponse> {
    common_utils::metrics::utils::record_operation_time(
        async {
            let limit = &constraints.limit;
            helpers::validate_payment_list_request_for_joins(*limit)?;
            let db: &dyn StorageInterface = state.store.as_ref();
            let fetch_constraints = constraints.clone().into();
            let list: Vec<(storage::PaymentIntent, Option<storage::PaymentAttempt>)> = db
                .get_filtered_payment_intents_attempt(
                    &(&state).into(),
                    merchant_context.get_merchant_account().get_id(),
                    &fetch_constraints,
                    merchant_context.get_merchant_key_store(),
                    merchant_context.get_merchant_account().storage_scheme,
                )
                .await
                .to_not_found_response(errors::ApiErrorResponse::PaymentNotFound)?;
            let data: Vec<api_models::payments::PaymentsListResponseItem> =
                list.into_iter().map(ForeignFrom::foreign_from).collect();

            let active_attempt_ids = db
                .get_filtered_active_attempt_ids_for_total_count(
                    merchant_context.get_merchant_account().get_id(),
                    &fetch_constraints,
                    merchant_context.get_merchant_account().storage_scheme,
                )
                .await
                .to_not_found_response(errors::ApiErrorResponse::InternalServerError)
                .attach_printable("Error while retrieving active_attempt_ids for merchant")?;

            let total_count = if constraints.has_no_attempt_filters() {
                i64::try_from(active_attempt_ids.len())
                    .change_context(errors::ApiErrorResponse::InternalServerError)
                    .attach_printable("Error while converting from usize to i64")
            } else {
                let active_attempt_ids = active_attempt_ids
                    .into_iter()
                    .flatten()
                    .collect::<Vec<String>>();

                db.get_total_count_of_filtered_payment_attempts(
                    merchant_context.get_merchant_account().get_id(),
                    &active_attempt_ids,
                    constraints.connector,
                    constraints.payment_method_type,
                    constraints.payment_method_subtype,
                    constraints.authentication_type,
                    constraints.merchant_connector_id,
                    constraints.card_network,
                    merchant_context.get_merchant_account().storage_scheme,
                )
                .await
                .change_context(errors::ApiErrorResponse::InternalServerError)
                .attach_printable("Error while retrieving total count of payment attempts")
            }?;

            Ok(services::ApplicationResponse::Json(
                api_models::payments::PaymentListResponse {
                    count: data.len(),
                    total_count,
                    data,
                },
            ))
        },
        &metrics::PAYMENT_LIST_LATENCY,
        router_env::metric_attributes!((
            "merchant_id",
            merchant_context.get_merchant_account().get_id().clone()
        )),
    )
    .await
}

#[cfg(all(feature = "olap", feature = "v1"))]
pub async fn apply_filters_on_payments(
    state: SessionState,
    merchant_context: domain::MerchantContext,
    profile_id_list: Option<Vec<id_type::ProfileId>>,
    constraints: api::PaymentListFilterConstraints,
) -> RouterResponse<api::PaymentListResponseV2> {
    common_utils::metrics::utils::record_operation_time(
        async {
            let limit = &constraints.limit;
            helpers::validate_payment_list_request_for_joins(*limit)?;
            let db: &dyn StorageInterface = state.store.as_ref();
            let pi_fetch_constraints = (constraints.clone(), profile_id_list.clone()).try_into()?;
            let list: Vec<(storage::PaymentIntent, storage::PaymentAttempt)> = db
                .get_filtered_payment_intents_attempt(
                    &(&state).into(),
                    merchant_context.get_merchant_account().get_id(),
                    &pi_fetch_constraints,
                    merchant_context.get_merchant_key_store(),
                    merchant_context.get_merchant_account().storage_scheme,
                )
                .await
                .to_not_found_response(errors::ApiErrorResponse::PaymentNotFound)?;
            let data: Vec<api::PaymentsResponse> =
                list.into_iter().map(ForeignFrom::foreign_from).collect();

            let active_attempt_ids = db
                .get_filtered_active_attempt_ids_for_total_count(
                    merchant_context.get_merchant_account().get_id(),
                    &pi_fetch_constraints,
                    merchant_context.get_merchant_account().storage_scheme,
                )
                .await
                .to_not_found_response(errors::ApiErrorResponse::InternalServerError)?;

            let total_count = if constraints.has_no_attempt_filters() {
                i64::try_from(active_attempt_ids.len())
                    .change_context(errors::ApiErrorResponse::InternalServerError)
                    .attach_printable("Error while converting from usize to i64")
            } else {
                db.get_total_count_of_filtered_payment_attempts(
                    merchant_context.get_merchant_account().get_id(),
                    &active_attempt_ids,
                    constraints.connector,
                    constraints.payment_method,
                    constraints.payment_method_type,
                    constraints.authentication_type,
                    constraints.merchant_connector_id,
                    constraints.card_network,
                    constraints.card_discovery,
                    merchant_context.get_merchant_account().storage_scheme,
                )
                .await
                .change_context(errors::ApiErrorResponse::InternalServerError)
            }?;

            Ok(services::ApplicationResponse::Json(
                api::PaymentListResponseV2 {
                    count: data.len(),
                    total_count,
                    data,
                },
            ))
        },
        &metrics::PAYMENT_LIST_LATENCY,
        router_env::metric_attributes!((
            "merchant_id",
            merchant_context.get_merchant_account().get_id().clone()
        )),
    )
    .await
}

#[cfg(all(feature = "olap", feature = "v1"))]
pub async fn get_filters_for_payments(
    state: SessionState,
    merchant_context: domain::MerchantContext,
    time_range: common_utils::types::TimeRange,
) -> RouterResponse<api::PaymentListFilters> {
    let db = state.store.as_ref();
    let pi = db
        .filter_payment_intents_by_time_range_constraints(
            &(&state).into(),
            merchant_context.get_merchant_account().get_id(),
            &time_range,
            merchant_context.get_merchant_key_store(),
            merchant_context.get_merchant_account().storage_scheme,
        )
        .await
        .to_not_found_response(errors::ApiErrorResponse::PaymentNotFound)?;

    let filters = db
        .get_filters_for_payments(
            pi.as_slice(),
            merchant_context.get_merchant_account().get_id(),
            // since OLAP doesn't have KV. Force to get the data from PSQL.
            storage_enums::MerchantStorageScheme::PostgresOnly,
        )
        .await
        .to_not_found_response(errors::ApiErrorResponse::PaymentNotFound)?;

    Ok(services::ApplicationResponse::Json(
        api::PaymentListFilters {
            connector: filters.connector,
            currency: filters.currency,
            status: filters.status,
            payment_method: filters.payment_method,
            payment_method_type: filters.payment_method_type,
            authentication_type: filters.authentication_type,
        },
    ))
}

#[cfg(feature = "olap")]
pub async fn get_payment_filters(
    state: SessionState,
    merchant_context: domain::MerchantContext,
    profile_id_list: Option<Vec<id_type::ProfileId>>,
) -> RouterResponse<api::PaymentListFiltersV2> {
    let merchant_connector_accounts = if let services::ApplicationResponse::Json(data) =
        super::admin::list_payment_connectors(
            state,
            merchant_context.get_merchant_account().get_id().to_owned(),
            profile_id_list,
        )
        .await?
    {
        data
    } else {
        return Err(errors::ApiErrorResponse::InternalServerError.into());
    };

    let mut connector_map: HashMap<String, Vec<MerchantConnectorInfo>> = HashMap::new();
    let mut payment_method_types_map: HashMap<
        enums::PaymentMethod,
        HashSet<enums::PaymentMethodType>,
    > = HashMap::new();

    // populate connector map
    merchant_connector_accounts
        .iter()
        .filter_map(|merchant_connector_account| {
            merchant_connector_account
                .connector_label
                .as_ref()
                .map(|label| {
                    let info = merchant_connector_account.to_merchant_connector_info(label);
                    (merchant_connector_account.get_connector_name(), info)
                })
        })
        .for_each(|(connector_name, info)| {
            connector_map
                .entry(connector_name.to_string())
                .or_default()
                .push(info);
        });

    // populate payment method type map
    merchant_connector_accounts
        .iter()
        .flat_map(|merchant_connector_account| {
            merchant_connector_account.payment_methods_enabled.as_ref()
        })
        .map(|payment_methods_enabled| {
            payment_methods_enabled
                .iter()
                .filter_map(|payment_method_enabled| {
                    payment_method_enabled
                        .get_payment_method_type()
                        .map(|types_vec| {
                            (
                                payment_method_enabled.get_payment_method(),
                                types_vec.clone(),
                            )
                        })
                })
        })
        .for_each(|payment_methods_enabled| {
            payment_methods_enabled.for_each(
                |(payment_method_option, payment_method_types_vec)| {
                    if let Some(payment_method) = payment_method_option {
                        payment_method_types_map
                            .entry(payment_method)
                            .or_default()
                            .extend(payment_method_types_vec.iter().filter_map(
                                |req_payment_method_types| {
                                    req_payment_method_types.get_payment_method_type()
                                },
                            ));
                    }
                },
            );
        });

    Ok(services::ApplicationResponse::Json(
        api::PaymentListFiltersV2 {
            connector: connector_map,
            currency: enums::Currency::iter().collect(),
            status: enums::IntentStatus::iter().collect(),
            payment_method: payment_method_types_map,
            authentication_type: enums::AuthenticationType::iter().collect(),
            card_network: enums::CardNetwork::iter().collect(),
            card_discovery: enums::CardDiscovery::iter().collect(),
        },
    ))
}

#[cfg(feature = "olap")]
pub async fn get_aggregates_for_payments(
    state: SessionState,
    merchant_context: domain::MerchantContext,
    profile_id_list: Option<Vec<id_type::ProfileId>>,
    time_range: common_utils::types::TimeRange,
) -> RouterResponse<api::PaymentsAggregateResponse> {
    let db = state.store.as_ref();
    let intent_status_with_count = db
        .get_intent_status_with_count(
            merchant_context.get_merchant_account().get_id(),
            profile_id_list,
            &time_range,
        )
        .await
        .to_not_found_response(errors::ApiErrorResponse::PaymentNotFound)?;

    let mut status_map: HashMap<enums::IntentStatus, i64> =
        intent_status_with_count.into_iter().collect();
    for status in enums::IntentStatus::iter() {
        status_map.entry(status).or_default();
    }

    Ok(services::ApplicationResponse::Json(
        api::PaymentsAggregateResponse {
            status_with_count: status_map,
        },
    ))
}

#[cfg(feature = "v1")]
pub async fn add_process_sync_task(
    db: &dyn StorageInterface,
    payment_attempt: &storage::PaymentAttempt,
    schedule_time: time::PrimitiveDateTime,
) -> CustomResult<(), errors::StorageError> {
    let tracking_data = api::PaymentsRetrieveRequest {
        force_sync: true,
        merchant_id: Some(payment_attempt.merchant_id.clone()),
        resource_id: api::PaymentIdType::PaymentAttemptId(payment_attempt.get_id().to_owned()),
        ..Default::default()
    };
    let runner = storage::ProcessTrackerRunner::PaymentsSyncWorkflow;
    let task = "PAYMENTS_SYNC";
    let tag = ["SYNC", "PAYMENT"];
    let process_tracker_id = pt_utils::get_process_tracker_id(
        runner,
        task,
        payment_attempt.get_id(),
        &payment_attempt.merchant_id,
    );
    let process_tracker_entry = storage::ProcessTrackerNew::new(
        process_tracker_id,
        task,
        runner,
        tag,
        tracking_data,
        None,
        schedule_time,
        common_types::consts::API_VERSION,
    )
    .map_err(errors::StorageError::from)?;

    db.insert_process(process_tracker_entry).await?;
    Ok(())
}

#[cfg(feature = "v2")]
pub async fn reset_process_sync_task(
    db: &dyn StorageInterface,
    payment_attempt: &storage::PaymentAttempt,
    schedule_time: time::PrimitiveDateTime,
) -> Result<(), errors::ProcessTrackerError> {
    todo!()
}

#[cfg(feature = "v1")]
pub async fn reset_process_sync_task(
    db: &dyn StorageInterface,
    payment_attempt: &storage::PaymentAttempt,
    schedule_time: time::PrimitiveDateTime,
) -> Result<(), errors::ProcessTrackerError> {
    let runner = storage::ProcessTrackerRunner::PaymentsSyncWorkflow;
    let task = "PAYMENTS_SYNC";
    let process_tracker_id = pt_utils::get_process_tracker_id(
        runner,
        task,
        payment_attempt.get_id(),
        &payment_attempt.merchant_id,
    );
    let psync_process = db
        .find_process_by_id(&process_tracker_id)
        .await?
        .ok_or(errors::ProcessTrackerError::ProcessFetchingFailed)?;
    db.as_scheduler()
        .reset_process(psync_process, schedule_time)
        .await?;
    Ok(())
}

#[cfg(feature = "v1")]
pub fn update_straight_through_routing<F, D>(
    payment_data: &mut D,
    request_straight_through: serde_json::Value,
) -> CustomResult<(), errors::ParsingError>
where
    F: Send + Clone,
    D: OperationSessionGetters<F> + OperationSessionSetters<F> + Send + Sync + Clone,
{
    let _: api_models::routing::StaticRoutingAlgorithm = request_straight_through
        .clone()
        .parse_value("RoutingAlgorithm")
        .attach_printable("Invalid straight through routing rules format")?;

    payment_data.set_straight_through_algorithm_in_payment_attempt(request_straight_through);

    Ok(())
}

#[cfg(feature = "v1")]
pub fn is_pre_network_tokenization_enabled(
    state: &SessionState,
    business_profile: &domain::Profile,
    customer_acceptance: Option<Secret<serde_json::Value>>,
    connector_name: enums::Connector,
) -> bool {
    let ntid_supported_connectors = &state
        .conf
        .network_transaction_id_supported_connectors
        .connector_list;

    let is_nt_supported_connector = ntid_supported_connectors.contains(&connector_name);

    business_profile.is_network_tokenization_enabled
        && business_profile.is_pre_network_tokenization_enabled
        && customer_acceptance.is_some()
        && is_nt_supported_connector
}

#[cfg(feature = "v1")]
pub async fn get_vault_operation_for_pre_network_tokenization(
    state: &SessionState,
    customer_id: id_type::CustomerId,
    card_data: &hyperswitch_domain_models::payment_method_data::Card,
) -> payments::VaultOperation {
    let pre_tokenization_response =
        tokenization::pre_payment_tokenization(state, customer_id, card_data)
            .await
            .ok();
    match pre_tokenization_response {
        Some((Some(token_response), Some(token_ref))) => {
            let token_data = domain::NetworkTokenData::from(token_response);
            let network_token_data_for_vault = payments::NetworkTokenDataForVault {
                network_token_data: token_data.clone(),
                network_token_req_ref_id: token_ref,
            };

            payments::VaultOperation::SaveCardAndNetworkTokenData(Box::new(
                payments::CardAndNetworkTokenDataForVault {
                    card_data: card_data.clone(),
                    network_token: network_token_data_for_vault.clone(),
                },
            ))
        }
        Some((None, Some(token_ref))) => {
            payments::VaultOperation::SaveCardData(payments::CardDataForVault {
                card_data: card_data.clone(),
                network_token_req_ref_id: Some(token_ref),
            })
        }
        _ => payments::VaultOperation::SaveCardData(payments::CardDataForVault {
            card_data: card_data.clone(),
            network_token_req_ref_id: None,
        }),
    }
}

#[cfg(feature = "v1")]
#[allow(clippy::too_many_arguments)]
pub async fn get_connector_choice<F, Req, D>(
    operation: &BoxedOperation<'_, F, Req, D>,
    state: &SessionState,
    req: &Req,
    merchant_context: &domain::MerchantContext,
    business_profile: &domain::Profile,
    payment_data: &mut D,
    eligible_connectors: Option<Vec<enums::RoutableConnectors>>,
    mandate_type: Option<api::MandateTransactionType>,
) -> RouterResult<Option<ConnectorCallType>>
where
    F: Send + Clone,
    D: OperationSessionGetters<F> + OperationSessionSetters<F> + Send + Sync + Clone,
{
    let connector_choice = operation
        .to_domain()?
        .get_connector(
            merchant_context,
            &state.clone(),
            req,
            payment_data.get_payment_intent(),
        )
        .await?;

    let connector = if should_call_connector(operation, payment_data) {
        Some(match connector_choice {
            api::ConnectorChoice::SessionMultiple(connectors) => {
                let routing_output = perform_session_token_routing(
                    state.clone(),
                    merchant_context,
                    business_profile,
                    payment_data,
                    connectors,
                )
                .await?;
                ConnectorCallType::SessionMultiple(routing_output)
            }

            api::ConnectorChoice::StraightThrough(straight_through) => {
                connector_selection(
                    state,
                    merchant_context,
                    business_profile,
                    payment_data,
                    Some(straight_through),
                    eligible_connectors,
                    mandate_type,
                )
                .await?
            }

            api::ConnectorChoice::Decide => {
                connector_selection(
                    state,
                    merchant_context,
                    business_profile,
                    payment_data,
                    None,
                    eligible_connectors,
                    mandate_type,
                )
                .await?
            }
        })
    } else if let api::ConnectorChoice::StraightThrough(algorithm) = connector_choice {
        update_straight_through_routing(payment_data, algorithm)
            .change_context(errors::ApiErrorResponse::InternalServerError)
            .attach_printable("Failed to update straight through routing algorithm")?;

        None
    } else {
        None
    };
    Ok(connector)
}

async fn get_eligible_connector_for_nti<T: core_routing::GetRoutableConnectorsForChoice, F, D>(
    state: &SessionState,
    key_store: &domain::MerchantKeyStore,
    payment_data: &D,
    connector_choice: T,

    business_profile: &domain::Profile,
) -> RouterResult<(
    api_models::payments::MandateReferenceId,
    hyperswitch_domain_models::payment_method_data::CardDetailsForNetworkTransactionId,
    api::ConnectorData,
)>
where
    F: Send + Clone,
    D: OperationSessionGetters<F> + OperationSessionSetters<F> + Send + Sync + Clone,
{
    // Since this flow will only be used in the MIT flow, recurring details are mandatory.
    let recurring_payment_details = payment_data
        .get_recurring_details()
        .ok_or(errors::ApiErrorResponse::IncorrectPaymentMethodConfiguration)
        .attach_printable("Failed to fetch recurring details for mit")?;

    let (mandate_reference_id, card_details_for_network_transaction_id)= hyperswitch_domain_models::payment_method_data::CardDetailsForNetworkTransactionId::get_nti_and_card_details_for_mit_flow(recurring_payment_details.clone()).get_required_value("network transaction id and card details").attach_printable("Failed to fetch network transaction id and card details for mit")?;

    helpers::validate_card_expiry(
        &card_details_for_network_transaction_id.card_exp_month,
        &card_details_for_network_transaction_id.card_exp_year,
    )?;

    let network_transaction_id_supported_connectors = &state
        .conf
        .network_transaction_id_supported_connectors
        .connector_list
        .iter()
        .map(|value| value.to_string())
        .collect::<HashSet<_>>();

    let eligible_connector_data_list = connector_choice
        .get_routable_connectors(&*state.store, business_profile)
        .await?
        .filter_network_transaction_id_flow_supported_connectors(
            network_transaction_id_supported_connectors.to_owned(),
        )
        .construct_dsl_and_perform_eligibility_analysis(
            state,
            key_store,
            payment_data,
            business_profile.get_id(),
        )
        .await
        .attach_printable("Failed to fetch eligible connector data")?;

    let eligible_connector_data = eligible_connector_data_list
        .first()
        .ok_or(errors::ApiErrorResponse::IncorrectPaymentMethodConfiguration)
        .attach_printable(
            "No eligible connector found for the network transaction id based mit flow",
        )?;
    Ok((
        mandate_reference_id,
        card_details_for_network_transaction_id,
        eligible_connector_data.clone(),
    ))
}

pub async fn set_eligible_connector_for_nti_in_payment_data<F, D>(
    state: &SessionState,
    business_profile: &domain::Profile,
    key_store: &domain::MerchantKeyStore,
    payment_data: &mut D,
    connector_choice: api::ConnectorChoice,
) -> RouterResult<api::ConnectorData>
where
    F: Send + Clone,
    D: OperationSessionGetters<F> + OperationSessionSetters<F> + Send + Sync + Clone,
{
    let (mandate_reference_id, card_details_for_network_transaction_id, eligible_connector_data) =
        match connector_choice {
            api::ConnectorChoice::StraightThrough(straight_through) => {
                get_eligible_connector_for_nti(
                    state,
                    key_store,
                    payment_data,
                    core_routing::StraightThroughAlgorithmTypeSingle(straight_through),
                    business_profile,
                )
                .await?
            }
            api::ConnectorChoice::Decide => {
                get_eligible_connector_for_nti(
                    state,
                    key_store,
                    payment_data,
                    core_routing::DecideConnector,
                    business_profile,
                )
                .await?
            }
            api::ConnectorChoice::SessionMultiple(_) => {
                Err(errors::ApiErrorResponse::InternalServerError).attach_printable(
                    "Invalid routing rule configured for nti and card details based mit flow",
                )?
            }
        };

    // Set the eligible connector in the attempt
    payment_data
        .set_connector_in_payment_attempt(Some(eligible_connector_data.connector_name.to_string()));

    // Set `NetworkMandateId` as the MandateId
    payment_data.set_mandate_id(payments_api::MandateIds {
        mandate_id: None,
        mandate_reference_id: Some(mandate_reference_id),
    });

    // Set the card details received in the recurring details within the payment method data.
    payment_data.set_payment_method_data(Some(
        hyperswitch_domain_models::payment_method_data::PaymentMethodData::CardDetailsForNetworkTransactionId(card_details_for_network_transaction_id),
    ));

    Ok(eligible_connector_data)
}

#[cfg(feature = "v1")]
#[allow(clippy::too_many_arguments)]
pub async fn connector_selection<F, D>(
    state: &SessionState,
    merchant_context: &domain::MerchantContext,
    business_profile: &domain::Profile,
    payment_data: &mut D,
    request_straight_through: Option<serde_json::Value>,
    eligible_connectors: Option<Vec<enums::RoutableConnectors>>,
    mandate_type: Option<api::MandateTransactionType>,
) -> RouterResult<ConnectorCallType>
where
    F: Send + Clone,
    D: OperationSessionGetters<F> + OperationSessionSetters<F> + Send + Sync + Clone,
{
    let request_straight_through: Option<api::routing::StraightThroughAlgorithm> =
        request_straight_through
            .map(|val| val.parse_value("RoutingAlgorithm"))
            .transpose()
            .change_context(errors::ApiErrorResponse::InternalServerError)
            .attach_printable("Invalid straight through routing rules format")?;

    let mut routing_data = storage::RoutingData {
        routed_through: payment_data.get_payment_attempt().connector.clone(),

        merchant_connector_id: payment_data
            .get_payment_attempt()
            .merchant_connector_id
            .clone(),

        algorithm: request_straight_through.clone(),
        routing_info: payment_data
            .get_payment_attempt()
            .straight_through_algorithm
            .clone()
            .map(|val| val.parse_value("PaymentRoutingInfo"))
            .transpose()
            .change_context(errors::ApiErrorResponse::InternalServerError)
            .attach_printable("Invalid straight through algorithm format found in payment attempt")?
            .unwrap_or(storage::PaymentRoutingInfo {
                algorithm: None,
                pre_routing_results: None,
            }),
    };

    let decided_connector = decide_connector(
        state.clone(),
        merchant_context,
        business_profile,
        payment_data,
        request_straight_through,
        &mut routing_data,
        eligible_connectors,
        mandate_type,
    )
    .await?;

    let encoded_info = routing_data
        .routing_info
        .encode_to_value()
        .change_context(errors::ApiErrorResponse::InternalServerError)
        .attach_printable("error serializing payment routing info to serde value")?;

    payment_data.set_connector_in_payment_attempt(routing_data.routed_through);

    payment_data.set_merchant_connector_id_in_attempt(routing_data.merchant_connector_id);
    payment_data.set_straight_through_algorithm_in_payment_attempt(encoded_info);

    Ok(decided_connector)
}

#[cfg(feature = "v2")]
#[allow(clippy::too_many_arguments)]
pub async fn connector_selection<F, D>(
    state: &SessionState,
    merchant_context: &domain::MerchantContext,
    business_profile: &domain::Profile,
    payment_data: &mut D,
    mandate_type: Option<api::MandateTransactionType>,
) -> RouterResult<ConnectorCallType>
where
    F: Send + Clone,
    D: OperationSessionGetters<F> + OperationSessionSetters<F> + Send + Sync + Clone,
{
    let mut routing_data = storage::RoutingData {
        routed_through: payment_data.get_payment_attempt().connector.clone(),

        merchant_connector_id: payment_data
            .get_payment_attempt()
            .merchant_connector_id
            .clone(),
        pre_routing_connector_choice: payment_data.get_pre_routing_result().and_then(
            |pre_routing_results| {
                pre_routing_results
                    .get(&payment_data.get_payment_attempt().payment_method_subtype)
                    .cloned()
            },
        ),

        algorithm_requested: payment_data
            .get_payment_intent()
            .routing_algorithm_id
            .clone(),
    };

    let payment_dsl_input = core_routing::PaymentsDslInput::new(
        None,
        payment_data.get_payment_attempt(),
        payment_data.get_payment_intent(),
        payment_data.get_payment_method_data(),
        payment_data.get_address(),
        None,
        payment_data.get_currency(),
    );

    let decided_connector = decide_connector(
        state.clone(),
        merchant_context,
        business_profile,
        &mut routing_data,
        payment_dsl_input,
        mandate_type,
    )
    .await?;

    payment_data.set_connector_in_payment_attempt(routing_data.routed_through);

    payment_data.set_merchant_connector_id_in_attempt(routing_data.merchant_connector_id);

    Ok(decided_connector)
}

#[allow(clippy::too_many_arguments)]
#[cfg(feature = "v2")]
pub async fn decide_connector(
    state: SessionState,
    merchant_context: &domain::MerchantContext,
    business_profile: &domain::Profile,
    routing_data: &mut storage::RoutingData,
    payment_dsl_input: core_routing::PaymentsDslInput<'_>,
    mandate_type: Option<api::MandateTransactionType>,
) -> RouterResult<ConnectorCallType> {
    // If the connector was already decided previously, use the same connector
    // This is in case of flows like payments_sync, payments_cancel where the successive operations
    // with the connector have to be made using the same connector account.

    let predetermined_info_cloned = routing_data
        .routed_through
        .as_ref()
        .zip(routing_data.merchant_connector_id.as_ref())
        .map(|(cn_ref, mci_ref)| (cn_ref.clone(), mci_ref.clone()));

    match (
        predetermined_info_cloned,
        routing_data.pre_routing_connector_choice.as_ref(),
    ) {
        // Condition 1: Connector was already decided previously
        (Some((owned_connector_name, owned_merchant_connector_id)), _) => {
            api::ConnectorData::get_connector_by_name(
                &state.conf.connectors,
                &owned_connector_name,
                api::GetToken::Connector,
                Some(owned_merchant_connector_id.clone()),
            )
            .change_context(errors::ApiErrorResponse::InternalServerError)
            .attach_printable("Invalid connector name received in 'routed_through'")
            .map(|connector_data| {
                routing_data.routed_through = Some(owned_connector_name);
                ConnectorCallType::PreDetermined(connector_data.into())
            })
        }
        // Condition 2: Pre-routing connector choice
        (None, Some(routable_connector_choice)) => {
            let routable_connector_list = match routable_connector_choice {
                storage::PreRoutingConnectorChoice::Single(routable_connector) => {
                    vec![routable_connector.clone()]
                }
                storage::PreRoutingConnectorChoice::Multiple(routable_connector_list) => {
                    routable_connector_list.clone()
                }
            };

            routable_connector_list
                .first()
                .ok_or_else(|| {
                    report!(errors::ApiErrorResponse::IncorrectPaymentMethodConfiguration)
                        .attach_printable("No first routable connector in pre_routing_connector_choice")
                })
                .and_then(|first_routable_connector| {
                    routing_data.routed_through = Some(first_routable_connector.connector.to_string());
                    routing_data
                        .merchant_connector_id
                        .clone_from(&first_routable_connector.merchant_connector_id);

                    let pre_routing_connector_data_list_result: RouterResult<Vec<api::ConnectorData>> = routable_connector_list
                        .iter()
                        .map(|connector_choice| {
                            api::ConnectorData::get_connector_by_name(
                                &state.conf.connectors,
                                &connector_choice.connector.to_string(),
                                api::GetToken::Connector,
                                connector_choice.merchant_connector_id.clone(),
                            )
                            .change_context(errors::ApiErrorResponse::InternalServerError)
                            .attach_printable("Invalid connector name received while processing pre_routing_connector_choice")
                        })
                        .collect::<Result<Vec<_>, _>>(); // Collects into RouterResult<Vec<ConnectorData>>

                    pre_routing_connector_data_list_result
                        .and_then(|list| {
                            list.first()
                                .cloned()
                                .ok_or_else(|| {
                                    report!(errors::ApiErrorResponse::IncorrectPaymentMethodConfiguration)
                                        .attach_printable("Empty pre_routing_connector_data_list after mapping")
                                })
                                .map(|first_data| ConnectorCallType::PreDetermined(first_data.into()))
                        })
                })
        }
        (None, None) => {
            route_connector_v2_for_payments(
                &state,
                merchant_context,
                business_profile,
                payment_dsl_input,
                routing_data,
                mandate_type,
            )
            .await
        }
    }
}

#[allow(clippy::too_many_arguments)]
#[cfg(feature = "v1")]
pub async fn decide_connector<F, D>(
    state: SessionState,
    merchant_context: &domain::MerchantContext,
    business_profile: &domain::Profile,
    payment_data: &mut D,
    request_straight_through: Option<api::routing::StraightThroughAlgorithm>,
    routing_data: &mut storage::RoutingData,
    eligible_connectors: Option<Vec<enums::RoutableConnectors>>,
    mandate_type: Option<api::MandateTransactionType>,
) -> RouterResult<ConnectorCallType>
where
    F: Send + Clone,
    D: OperationSessionGetters<F> + OperationSessionSetters<F> + Send + Sync + Clone,
{
    // If the connector was already decided previously, use the same connector
    // This is in case of flows like payments_sync, payments_cancel where the successive operations
    // with the connector have to be made using the same connector account.
    if let Some(ref connector_name) = payment_data.get_payment_attempt().connector {
        // Connector was already decided previously, use the same connector
        let connector_data = api::ConnectorData::get_connector_by_name(
            &state.conf.connectors,
            connector_name,
            api::GetToken::Connector,
            payment_data
                .get_payment_attempt()
                .merchant_connector_id
                .clone(),
        )
        .change_context(errors::ApiErrorResponse::InternalServerError)
        .attach_printable("Invalid connector name received in 'routed_through'")?;

        routing_data.routed_through = Some(connector_name.clone());
        logger::debug!("euclid_routing: predetermined connector present in attempt");
        return Ok(ConnectorCallType::PreDetermined(connector_data.into()));
    }

    if let Some(mandate_connector_details) = payment_data.get_mandate_connector().as_ref() {
        let connector_data = api::ConnectorData::get_connector_by_name(
            &state.conf.connectors,
            &mandate_connector_details.connector,
            api::GetToken::Connector,
            mandate_connector_details.merchant_connector_id.clone(),
        )
        .change_context(errors::ApiErrorResponse::InternalServerError)
        .attach_printable("Invalid connector name received in 'routed_through'")?;

        routing_data.routed_through = Some(mandate_connector_details.connector.clone());

        routing_data
            .merchant_connector_id
            .clone_from(&mandate_connector_details.merchant_connector_id);

        logger::debug!("euclid_routing: predetermined mandate connector");
        return Ok(ConnectorCallType::PreDetermined(connector_data.into()));
    }

    if let Some((pre_routing_results, storage_pm_type)) =
        routing_data.routing_info.pre_routing_results.as_ref().zip(
            payment_data
                .get_payment_attempt()
                .payment_method_type
                .as_ref(),
        )
    {
        if let (Some(routable_connector_choice), None) = (
            pre_routing_results.get(storage_pm_type),
            &payment_data.get_token_data(),
        ) {
            let routable_connector_list = match routable_connector_choice {
                storage::PreRoutingConnectorChoice::Single(routable_connector) => {
                    vec![routable_connector.clone()]
                }
                storage::PreRoutingConnectorChoice::Multiple(routable_connector_list) => {
                    routable_connector_list.clone()
                }
            };

            let mut pre_routing_connector_data_list = vec![];

            let first_routable_connector = routable_connector_list
                .first()
                .ok_or(errors::ApiErrorResponse::IncorrectPaymentMethodConfiguration)?;

            routing_data.routed_through = Some(first_routable_connector.connector.to_string());

            routing_data
                .merchant_connector_id
                .clone_from(&first_routable_connector.merchant_connector_id);

            for connector_choice in routable_connector_list.clone() {
                let connector_data = api::ConnectorData::get_connector_by_name(
                    &state.conf.connectors,
                    &connector_choice.connector.to_string(),
                    api::GetToken::Connector,
                    connector_choice.merchant_connector_id.clone(),
                )
                .change_context(errors::ApiErrorResponse::InternalServerError)
                .attach_printable("Invalid connector name received")?
                .into();

                pre_routing_connector_data_list.push(connector_data);
            }

            #[cfg(feature = "retry")]
            let should_do_retry = retry::config_should_call_gsm(
                &*state.store,
                merchant_context.get_merchant_account().get_id(),
                business_profile,
            )
            .await;

            #[cfg(feature = "retry")]
            if payment_data.get_payment_attempt().payment_method_type
                == Some(storage_enums::PaymentMethodType::ApplePay)
                && should_do_retry
            {
                let retryable_connector_data = helpers::get_apple_pay_retryable_connectors(
                    &state,
                    merchant_context,
                    payment_data,
                    &pre_routing_connector_data_list,
                    first_routable_connector
                        .merchant_connector_id
                        .clone()
                        .as_ref(),
                    business_profile.clone(),
                )
                .await?;

                if let Some(connector_data_list) = retryable_connector_data {
                    if connector_data_list.len() > 1 {
                        logger::info!("Constructed apple pay retryable connector list");
                        return Ok(ConnectorCallType::Retryable(connector_data_list));
                    }
                }
            }

            logger::debug!("euclid_routing: pre-routing connector present");

            let first_pre_routing_connector_data_list = pre_routing_connector_data_list
                .first()
                .ok_or(errors::ApiErrorResponse::IncorrectPaymentMethodConfiguration)?;

            helpers::override_setup_future_usage_to_on_session(&*state.store, payment_data).await?;

            return Ok(ConnectorCallType::PreDetermined(
                first_pre_routing_connector_data_list.clone(),
            ));
        }
    }

    if let Some(routing_algorithm) = request_straight_through {
        let (mut connectors, check_eligibility) = routing::perform_straight_through_routing(
            &routing_algorithm,
            payment_data.get_creds_identifier(),
        )
        .change_context(errors::ApiErrorResponse::InternalServerError)
        .attach_printable("Failed execution of straight through routing")?;

        payment_data.set_routing_approach_in_attempt(Some(
            common_enums::RoutingApproach::StraightThroughRouting,
        ));

        if check_eligibility {
            let transaction_data = core_routing::PaymentsDslInput::new(
                payment_data.get_setup_mandate(),
                payment_data.get_payment_attempt(),
                payment_data.get_payment_intent(),
                payment_data.get_payment_method_data(),
                payment_data.get_address(),
                payment_data.get_recurring_details(),
                payment_data.get_currency(),
            );

            connectors = routing::perform_eligibility_analysis_with_fallback(
                &state.clone(),
                merchant_context.get_merchant_key_store(),
                connectors,
                &TransactionData::Payment(transaction_data),
                eligible_connectors,
                business_profile,
            )
            .await
            .change_context(errors::ApiErrorResponse::InternalServerError)
            .attach_printable("failed eligibility analysis and fallback")?;
        }

        let connector_data = connectors
            .into_iter()
            .map(|conn| {
                api::ConnectorData::get_connector_by_name(
                    &state.conf.connectors,
                    &conn.connector.to_string(),
                    api::GetToken::Connector,
                    conn.merchant_connector_id.clone(),
                )
                .map(|connector_data| connector_data.into())
            })
            .collect::<CustomResult<Vec<_>, _>>()
            .change_context(errors::ApiErrorResponse::InternalServerError)
            .attach_printable("Invalid connector name received")?;

        logger::debug!("euclid_routing: straight through connector present");
        return decide_multiplex_connector_for_normal_or_recurring_payment(
            &state,
            payment_data,
            routing_data,
            connector_data,
            mandate_type,
            business_profile.is_connector_agnostic_mit_enabled,
            business_profile.is_network_tokenization_enabled,
        )
        .await;
    }

    if let Some(ref routing_algorithm) = routing_data.routing_info.algorithm {
        let (mut connectors, check_eligibility) = routing::perform_straight_through_routing(
            routing_algorithm,
            payment_data.get_creds_identifier(),
        )
        .change_context(errors::ApiErrorResponse::InternalServerError)
        .attach_printable("Failed execution of straight through routing")?;

        if check_eligibility {
            let transaction_data = core_routing::PaymentsDslInput::new(
                payment_data.get_setup_mandate(),
                payment_data.get_payment_attempt(),
                payment_data.get_payment_intent(),
                payment_data.get_payment_method_data(),
                payment_data.get_address(),
                payment_data.get_recurring_details(),
                payment_data.get_currency(),
            );

            connectors = routing::perform_eligibility_analysis_with_fallback(
                &state,
                merchant_context.get_merchant_key_store(),
                connectors,
                &TransactionData::Payment(transaction_data),
                eligible_connectors,
                business_profile,
            )
            .await
            .change_context(errors::ApiErrorResponse::InternalServerError)
            .attach_printable("failed eligibility analysis and fallback")?;
        }

        logger::debug!("euclid_routing: single connector present in algorithm data");
        let connector_data = connectors
            .into_iter()
            .map(|conn| {
                api::ConnectorData::get_connector_by_name(
                    &state.conf.connectors,
                    &conn.connector.to_string(),
                    api::GetToken::Connector,
                    conn.merchant_connector_id,
                )
                .map(|connector_data| connector_data.into())
            })
            .collect::<CustomResult<Vec<_>, _>>()
            .change_context(errors::ApiErrorResponse::InternalServerError)
            .attach_printable("Invalid connector name received")?;

        return decide_multiplex_connector_for_normal_or_recurring_payment(
            &state,
            payment_data,
            routing_data,
            connector_data,
            mandate_type,
            business_profile.is_connector_agnostic_mit_enabled,
            business_profile.is_network_tokenization_enabled,
        )
        .await;
    }

    let new_pd = payment_data.clone();
    let transaction_data = core_routing::PaymentsDslInput::new(
        new_pd.get_setup_mandate(),
        new_pd.get_payment_attempt(),
        new_pd.get_payment_intent(),
        new_pd.get_payment_method_data(),
        new_pd.get_address(),
        new_pd.get_recurring_details(),
        new_pd.get_currency(),
    );

    route_connector_v1_for_payments(
        &state,
        merchant_context,
        business_profile,
        payment_data,
        transaction_data,
        routing_data,
        eligible_connectors,
        mandate_type,
    )
    .await
}

#[cfg(feature = "v1")]
#[allow(clippy::too_many_arguments)]
pub async fn decide_multiplex_connector_for_normal_or_recurring_payment<F: Clone, D>(
    state: &SessionState,
    payment_data: &mut D,
    routing_data: &mut storage::RoutingData,
    connectors: Vec<api::ConnectorRoutingData>,
    mandate_type: Option<api::MandateTransactionType>,
    is_connector_agnostic_mit_enabled: Option<bool>,
    is_network_tokenization_enabled: bool,
) -> RouterResult<ConnectorCallType>
where
    D: OperationSessionGetters<F> + OperationSessionSetters<F> + Send + Sync + Clone,
{
    match (
        payment_data.get_payment_intent().setup_future_usage,
        payment_data.get_token_data().as_ref(),
        payment_data.get_recurring_details().as_ref(),
        payment_data.get_payment_intent().off_session,
        mandate_type,
    ) {
        (
            Some(storage_enums::FutureUsage::OffSession),
            Some(_),
            None,
            None,
            Some(api::MandateTransactionType::RecurringMandateTransaction),
        )
        | (
            None,
            None,
            Some(RecurringDetails::PaymentMethodId(_)),
            Some(true),
            Some(api::MandateTransactionType::RecurringMandateTransaction),
        )
        | (None, Some(_), None, Some(true), _) => {
            logger::debug!("euclid_routing: performing routing for token-based MIT flow");

            let payment_method_info = payment_data
                .get_payment_method_info()
                .get_required_value("payment_method_info")?
                .clone();

            let retryable_connectors =
                join_all(connectors.into_iter().map(|connector_routing_data| {
                    let payment_method = payment_method_info.clone();
                    async move {
                        let action_types = get_all_action_types(
                            state,
                            is_connector_agnostic_mit_enabled,
                            is_network_tokenization_enabled,
                            &payment_method.clone(),
                            connector_routing_data.connector_data.clone(),
                        )
                        .await;

                        action_types
                            .into_iter()
                            .map(|action_type| api::ConnectorRoutingData {
                                connector_data: connector_routing_data.connector_data.clone(),
                                action_type: Some(action_type),
                                network: connector_routing_data.network.clone(),
                            })
                            .collect::<Vec<_>>()
                    }
                }))
                .await
                .into_iter()
                .flatten()
                .collect::<Vec<_>>();

            let chosen_connector_routing_data = retryable_connectors
                .first()
                .ok_or(errors::ApiErrorResponse::IncorrectPaymentMethodConfiguration)
                .attach_printable("no eligible connector found for token-based MIT payment")?;

            let mandate_reference_id = get_mandate_reference_id(
                chosen_connector_routing_data.action_type.clone(),
                chosen_connector_routing_data.clone(),
                payment_data,
                &payment_method_info,
            )?;

            routing_data.routed_through = Some(
                chosen_connector_routing_data
                    .connector_data
                    .connector_name
                    .to_string(),
            );

            routing_data.merchant_connector_id.clone_from(
                &chosen_connector_routing_data
                    .connector_data
                    .merchant_connector_id,
            );

            payment_data.set_mandate_id(payments_api::MandateIds {
                mandate_id: None,
                mandate_reference_id,
            });
            Ok(ConnectorCallType::Retryable(retryable_connectors))
        }
        (
            None,
            None,
            Some(RecurringDetails::ProcessorPaymentToken(_token)),
            Some(true),
            Some(api::MandateTransactionType::RecurringMandateTransaction),
        ) => {
            if let Some(connector) = connectors.first() {
                let connector = &connector.connector_data;
                routing_data.routed_through = Some(connector.connector_name.clone().to_string());
                routing_data
                    .merchant_connector_id
                    .clone_from(&connector.merchant_connector_id);
                Ok(ConnectorCallType::PreDetermined(
                    api::ConnectorData {
                        connector: connector.connector.clone(),
                        connector_name: connector.connector_name,
                        get_token: connector.get_token.clone(),
                        merchant_connector_id: connector.merchant_connector_id.clone(),
                    }
                    .into(),
                ))
            } else {
                logger::error!(
                    "euclid_routing: no eligible connector found for the ppt_mandate payment"
                );
                Err(errors::ApiErrorResponse::IncorrectPaymentMethodConfiguration.into())
            }
        }
        _ => {
            helpers::override_setup_future_usage_to_on_session(&*state.store, payment_data).await?;

            let first_choice = connectors
                .first()
                .ok_or(errors::ApiErrorResponse::IncorrectPaymentMethodConfiguration)
                .attach_printable("no eligible connector found for payment")?
                .clone();

            routing_data.routed_through =
                Some(first_choice.connector_data.connector_name.to_string());

            routing_data.merchant_connector_id = first_choice.connector_data.merchant_connector_id;

            Ok(ConnectorCallType::Retryable(connectors))
        }
    }
}

#[cfg(feature = "v1")]
pub fn get_mandate_reference_id<F: Clone, D>(
    action_type: Option<ActionType>,
    connector_routing_data: api::ConnectorRoutingData,
    payment_data: &mut D,
    payment_method_info: &domain::PaymentMethod,
) -> RouterResult<Option<api_models::payments::MandateReferenceId>>
where
    D: OperationSessionGetters<F> + OperationSessionSetters<F> + Send + Sync + Clone,
{
    let mandate_reference_id = match action_type {
        Some(ActionType::NetworkTokenWithNetworkTransactionId(network_token_data)) => {
            logger::info!("using network token with network_transaction_id for MIT flow");

            Some(payments_api::MandateReferenceId::NetworkTokenWithNTI(
                network_token_data.into(),
            ))
        }
        Some(ActionType::CardWithNetworkTransactionId(network_transaction_id)) => {
            logger::info!("using card with network_transaction_id for MIT flow");

            Some(payments_api::MandateReferenceId::NetworkMandateId(
                network_transaction_id,
            ))
        }
        Some(ActionType::ConnectorMandate(connector_mandate_details)) => {
            logger::info!("using connector_mandate_id for MIT flow");
            let merchant_connector_id = connector_routing_data
                .connector_data
                .merchant_connector_id
                .as_ref()
                .ok_or_else(|| {
                    report!(errors::ApiErrorResponse::IncorrectPaymentMethodConfiguration)
                        .attach_printable("No eligible connector found for token-based MIT flow: no connector mandate details")
                })?;

            let mandate_reference_record = connector_mandate_details
                .get(merchant_connector_id)
                .ok_or_else(|| {
                    report!(errors::ApiErrorResponse::IncorrectPaymentMethodConfiguration)
                        .attach_printable("No mandate record found for merchant connector ID")
                })?;

            if let Some(mandate_currency) =
                mandate_reference_record.original_payment_authorized_currency
            {
                if mandate_currency != payment_data.get_currency() {
                    return Err(report!(errors::ApiErrorResponse::MandateValidationFailed {
                        reason: "Cross currency mandates not supported".into(),
                    }));
                }
            }

            payment_data.set_recurring_mandate_payment_data(mandate_reference_record.into());

            Some(payments_api::MandateReferenceId::ConnectorMandateId(
                api_models::payments::ConnectorMandateReferenceId::new(
                    Some(mandate_reference_record.connector_mandate_id.clone()),
                    Some(payment_method_info.get_id().clone()),
                    None,
                    mandate_reference_record.mandate_metadata.clone(),
                    mandate_reference_record
                        .connector_mandate_request_reference_id
                        .clone(),
                ),
            ))
        }
        None => None,
    };
    Ok(mandate_reference_id)
}

#[cfg(feature = "v1")]
#[allow(clippy::too_many_arguments)]
pub async fn decide_connector_for_normal_or_recurring_payment<F: Clone, D>(
    state: &SessionState,
    payment_data: &mut D,
    routing_data: &mut storage::RoutingData,
    connectors: Vec<api::ConnectorRoutingData>,
    is_connector_agnostic_mit_enabled: Option<bool>,
    payment_method_info: &domain::PaymentMethod,
) -> RouterResult<ConnectorCallType>
where
    D: OperationSessionGetters<F> + OperationSessionSetters<F> + Send + Sync + Clone,
{
    let connector_common_mandate_details = payment_method_info
        .get_common_mandate_reference()
        .change_context(errors::ApiErrorResponse::InternalServerError)
        .attach_printable("Failed to get the common mandate reference")?;

    let connector_mandate_details = connector_common_mandate_details.payments.clone();

    let mut connector_choice = None;

    for connector_info in connectors {
        let connector_data = connector_info.connector_data;
        let merchant_connector_id = connector_data
            .merchant_connector_id
            .as_ref()
            .ok_or(errors::ApiErrorResponse::InternalServerError)
            .attach_printable("Failed to find the merchant connector id")?;
        if connector_mandate_details
            .clone()
            .map(|connector_mandate_details| {
                connector_mandate_details.contains_key(merchant_connector_id)
            })
            .unwrap_or(false)
        {
            logger::info!("euclid_routing: using connector_mandate_id for MIT flow");
            if let Some(merchant_connector_id) = connector_data.merchant_connector_id.as_ref() {
                if let Some(mandate_reference_record) = connector_mandate_details.clone()
                        .get_required_value("connector_mandate_details")
                            .change_context(errors::ApiErrorResponse::IncorrectPaymentMethodConfiguration)
                            .attach_printable("no eligible connector found for token-based MIT flow since there were no connector mandate details")?
                            .get(merchant_connector_id)
                        {
                            common_utils::fp_utils::when(
                                mandate_reference_record
                                    .original_payment_authorized_currency
                                    .map(|mandate_currency| mandate_currency != payment_data.get_currency())
                                    .unwrap_or(false),
                                || {
                                    Err(report!(errors::ApiErrorResponse::MandateValidationFailed {
                                        reason: "cross currency mandates not supported".into()
                                    }))
                                },
                            )?;
                            let mandate_reference_id = Some(payments_api::MandateReferenceId::ConnectorMandateId(
                                api_models::payments::ConnectorMandateReferenceId::new(
                                    Some(mandate_reference_record.connector_mandate_id.clone()),
                                    Some(payment_method_info.get_id().clone()),
                                    // update_history
                                    None,
                                    mandate_reference_record.mandate_metadata.clone(),
                                    mandate_reference_record.connector_mandate_request_reference_id.clone(),
                                )
                            ));
                            payment_data.set_recurring_mandate_payment_data(
                                mandate_reference_record.into(),
                            );
                            connector_choice = Some((connector_data, mandate_reference_id.clone()));
                            break;
                        }
            }
        } else if is_network_transaction_id_flow(
            state,
            is_connector_agnostic_mit_enabled,
            connector_data.connector_name,
            payment_method_info,
        ) {
            logger::info!("using network_transaction_id for MIT flow");
            let network_transaction_id = payment_method_info
                .network_transaction_id
                .as_ref()
                .ok_or(errors::ApiErrorResponse::InternalServerError)
                .attach_printable("Failed to fetch the network transaction id")?;

            let mandate_reference_id = Some(payments_api::MandateReferenceId::NetworkMandateId(
                network_transaction_id.to_string(),
            ));

            connector_choice = Some((connector_data, mandate_reference_id.clone()));
            break;
        } else {
            continue;
        }
    }

    let (chosen_connector_data, mandate_reference_id) = connector_choice
        .get_required_value("connector_choice")
        .change_context(errors::ApiErrorResponse::IncorrectPaymentMethodConfiguration)
        .attach_printable("no eligible connector found for token-based MIT payment")?;

    routing_data.routed_through = Some(chosen_connector_data.connector_name.to_string());

    routing_data
        .merchant_connector_id
        .clone_from(&chosen_connector_data.merchant_connector_id);

    payment_data.set_mandate_id(payments_api::MandateIds {
        mandate_id: None,
        mandate_reference_id,
    });

    Ok(ConnectorCallType::PreDetermined(
        chosen_connector_data.into(),
    ))
}

pub fn filter_ntid_supported_connectors(
    connectors: Vec<api::ConnectorRoutingData>,
    ntid_supported_connectors: &HashSet<enums::Connector>,
) -> Vec<api::ConnectorRoutingData> {
    connectors
        .into_iter()
        .filter(|data| ntid_supported_connectors.contains(&data.connector_data.connector_name))
        .collect()
}

#[derive(Debug, serde::Deserialize, serde::Serialize, Clone, Eq, PartialEq)]
pub struct NetworkTokenExpiry {
    pub token_exp_month: Option<Secret<String>>,
    pub token_exp_year: Option<Secret<String>>,
}

#[derive(Debug, serde::Deserialize, serde::Serialize, Clone, Eq, PartialEq)]
pub struct NTWithNTIRef {
    pub network_transaction_id: String,
    pub token_exp_month: Option<Secret<String>>,
    pub token_exp_year: Option<Secret<String>>,
}

impl From<NTWithNTIRef> for payments_api::NetworkTokenWithNTIRef {
    fn from(network_token_data: NTWithNTIRef) -> Self {
        Self {
            network_transaction_id: network_token_data.network_transaction_id,
            token_exp_month: network_token_data.token_exp_month,
            token_exp_year: network_token_data.token_exp_year,
        }
    }
}

// This represents the recurring details of a connector which will be used for retries
#[derive(Debug, serde::Deserialize, serde::Serialize, Clone)]
pub enum ActionType {
    NetworkTokenWithNetworkTransactionId(NTWithNTIRef),
    CardWithNetworkTransactionId(String), // Network Transaction Id
    #[cfg(feature = "v1")]
    ConnectorMandate(hyperswitch_domain_models::mandates::PaymentsMandateReference),
}

pub fn filter_network_tokenization_supported_connectors(
    connectors: Vec<api::ConnectorRoutingData>,
    network_tokenization_supported_connectors: &HashSet<enums::Connector>,
) -> Vec<api::ConnectorRoutingData> {
    connectors
        .into_iter()
        .filter(|data| {
            network_tokenization_supported_connectors.contains(&data.connector_data.connector_name)
        })
        .collect()
}

#[cfg(feature = "v1")]
#[derive(Default)]
pub struct ActionTypesBuilder {
    action_types: Vec<ActionType>,
}

#[cfg(feature = "v1")]
impl ActionTypesBuilder {
    pub fn new() -> Self {
        Self {
            action_types: Vec::new(),
        }
    }

    pub fn with_mandate_flow(
        mut self,
        is_mandate_flow: bool,
        connector_mandate_details: Option<
            hyperswitch_domain_models::mandates::PaymentsMandateReference,
        >,
    ) -> Self {
        if is_mandate_flow {
            self.action_types.extend(
                connector_mandate_details
                    .map(|details| ActionType::ConnectorMandate(details.to_owned())),
            );
        }
        self
    }

    pub async fn with_network_tokenization(
        mut self,
        state: &SessionState,
        is_network_token_with_ntid_flow: IsNtWithNtiFlow,
        is_nt_with_ntid_supported_connector: bool,
        payment_method_info: &domain::PaymentMethod,
    ) -> Self {
        match is_network_token_with_ntid_flow {
            IsNtWithNtiFlow::NtWithNtiSupported(network_transaction_id)
                if is_nt_with_ntid_supported_connector =>
            {
                self.action_types.extend(
                    network_tokenization::do_status_check_for_network_token(
                        state,
                        payment_method_info,
                    )
                    .await
                    .inspect_err(|e| {
                        logger::error!("Status check for network token failed: {:?}", e)
                    })
                    .ok()
                    .map(|(token_exp_month, token_exp_year)| {
                        ActionType::NetworkTokenWithNetworkTransactionId(NTWithNTIRef {
                            token_exp_month,
                            token_exp_year,
                            network_transaction_id,
                        })
                    }),
                );
            }
            _ => (),
        }
        self
    }

    pub fn with_card_network_transaction_id(
        mut self,
        is_card_with_ntid_flow: bool,
        payment_method_info: &domain::PaymentMethod,
    ) -> Self {
        if is_card_with_ntid_flow {
            self.action_types.extend(
                payment_method_info
                    .network_transaction_id
                    .as_ref()
                    .map(|ntid| ActionType::CardWithNetworkTransactionId(ntid.clone())),
            );
        }
        self
    }

    pub fn build(self) -> Vec<ActionType> {
        self.action_types
    }
}

#[cfg(feature = "v1")]
pub async fn get_all_action_types(
    state: &SessionState,
    is_connector_agnostic_mit_enabled: Option<bool>,
    is_network_tokenization_enabled: bool,
    payment_method_info: &domain::PaymentMethod,
    connector: api::ConnectorData,
) -> Vec<ActionType> {
    let merchant_connector_id = connector.merchant_connector_id.as_ref();

    //fetch connectors that support ntid flow
    let ntid_supported_connectors = &state
        .conf
        .network_transaction_id_supported_connectors
        .connector_list;

    //fetch connectors that support network tokenization flow
    let network_tokenization_supported_connectors = &state
        .conf
        .network_tokenization_supported_connectors
        .connector_list;

    let is_network_token_with_ntid_flow = is_network_token_with_network_transaction_id_flow(
        is_connector_agnostic_mit_enabled,
        is_network_tokenization_enabled,
        payment_method_info,
    );
    let is_card_with_ntid_flow = is_network_transaction_id_flow(
        state,
        is_connector_agnostic_mit_enabled,
        connector.connector_name,
        payment_method_info,
    );
    let payments_mandate_reference = payment_method_info
        .get_common_mandate_reference()
        .map_err(|err| {
            logger::warn!("Error getting connector mandate details: {:?}", err);
            err
        })
        .ok()
        .and_then(|details| details.payments);

    let is_mandate_flow = payments_mandate_reference
        .clone()
        .zip(merchant_connector_id)
        .map(|(details, merchant_connector_id)| details.contains_key(merchant_connector_id))
        .unwrap_or(false);

    let is_nt_with_ntid_supported_connector = ntid_supported_connectors
        .contains(&connector.connector_name)
        && network_tokenization_supported_connectors.contains(&connector.connector_name);

    ActionTypesBuilder::new()
        .with_mandate_flow(is_mandate_flow, payments_mandate_reference)
        .with_network_tokenization(
            state,
            is_network_token_with_ntid_flow,
            is_nt_with_ntid_supported_connector,
            payment_method_info,
        )
        .await
        .with_card_network_transaction_id(is_card_with_ntid_flow, payment_method_info)
        .build()
}

pub fn is_network_transaction_id_flow(
    state: &SessionState,
    is_connector_agnostic_mit_enabled: Option<bool>,
    connector: enums::Connector,
    payment_method_info: &domain::PaymentMethod,
) -> bool {
    let ntid_supported_connectors = &state
        .conf
        .network_transaction_id_supported_connectors
        .connector_list;

    is_connector_agnostic_mit_enabled == Some(true)
        && payment_method_info.get_payment_method_type() == Some(storage_enums::PaymentMethod::Card)
        && ntid_supported_connectors.contains(&connector)
        && payment_method_info.network_transaction_id.is_some()
}

#[derive(Debug, serde::Deserialize, serde::Serialize, Clone, Eq, PartialEq)]
pub enum IsNtWithNtiFlow {
    NtWithNtiSupported(String), //Network token with Network transaction id supported flow
    NTWithNTINotSupported,      //Network token with Network transaction id not supported
}

pub fn is_network_token_with_network_transaction_id_flow(
    is_connector_agnostic_mit_enabled: Option<bool>,
    is_network_tokenization_enabled: bool,
    payment_method_info: &domain::PaymentMethod,
) -> IsNtWithNtiFlow {
    match (
        is_connector_agnostic_mit_enabled,
        is_network_tokenization_enabled,
        payment_method_info.get_payment_method_type(),
        payment_method_info.network_transaction_id.clone(),
        payment_method_info.network_token_locker_id.is_some(),
        payment_method_info
            .network_token_requestor_reference_id
            .is_some(),
    ) {
        (
            Some(true),
            true,
            Some(storage_enums::PaymentMethod::Card),
            Some(network_transaction_id),
            true,
            true,
        ) => IsNtWithNtiFlow::NtWithNtiSupported(network_transaction_id),
        _ => IsNtWithNtiFlow::NTWithNTINotSupported,
    }
}

pub fn should_add_task_to_process_tracker<F: Clone, D: OperationSessionGetters<F>>(
    payment_data: &D,
) -> bool {
    let connector = payment_data.get_payment_attempt().connector.as_deref();

    !matches!(
        (
            payment_data.get_payment_attempt().get_payment_method(),
            connector
        ),
        (
            Some(storage_enums::PaymentMethod::BankTransfer),
            Some("stripe")
        )
    )
}

#[cfg(feature = "v1")]
pub async fn perform_session_token_routing<F, D>(
    state: SessionState,
    merchant_context: &domain::MerchantContext,
    business_profile: &domain::Profile,
    payment_data: &mut D,
    connectors: api::SessionConnectorDatas,
) -> RouterResult<api::SessionConnectorDatas>
where
    F: Clone,
    D: OperationSessionGetters<F> + OperationSessionSetters<F>,
{
    let chosen = connectors.apply_filter_for_session_routing();
    let sfr = SessionFlowRoutingInput {
        state: &state,
        country: payment_data
            .get_address()
            .get_payment_method_billing()
            .and_then(|address| address.address.as_ref())
            .and_then(|details| details.country),
        key_store: merchant_context.get_merchant_key_store(),
        merchant_account: merchant_context.get_merchant_account(),
        payment_attempt: payment_data.get_payment_attempt(),
        payment_intent: payment_data.get_payment_intent(),
        chosen,
    };
    let (result, routing_approach) = self_routing::perform_session_flow_routing(
        sfr,
        business_profile,
        &enums::TransactionType::Payment,
    )
    .await
    .change_context(errors::ApiErrorResponse::InternalServerError)
    .attach_printable("error performing session flow routing")?;

    payment_data.set_routing_approach_in_attempt(routing_approach);

    let final_list = connectors.filter_and_validate_for_session_flow(&result)?;

    Ok(final_list)
}

pub struct SessionTokenRoutingResult {
    pub final_result: api::SessionConnectorDatas,
    pub routing_result:
        FxHashMap<common_enums::PaymentMethodType, Vec<api::routing::SessionRoutingChoice>>,
}
#[cfg(feature = "v2")]
pub async fn perform_session_token_routing<F, D>(
    state: SessionState,
    business_profile: &domain::Profile,
    merchant_context: domain::MerchantContext,
    payment_data: &D,
    connectors: api::SessionConnectorDatas,
) -> RouterResult<SessionTokenRoutingResult>
where
    F: Clone,
    D: OperationSessionGetters<F>,
{
    let chosen = connectors.apply_filter_for_session_routing();
    let sfr = SessionFlowRoutingInput {
        country: payment_data
            .get_payment_intent()
            .billing_address
            .as_ref()
            .and_then(|address| address.get_inner().address.as_ref())
            .and_then(|details| details.country),
        payment_intent: payment_data.get_payment_intent(),

        chosen,
    };
    let result = self_routing::perform_session_flow_routing(
        &state,
        merchant_context.get_merchant_key_store(),
        sfr,
        business_profile,
        &enums::TransactionType::Payment,
    )
    .await
    .change_context(errors::ApiErrorResponse::InternalServerError)
    .attach_printable("error performing session flow routing")?;

    let final_list = connectors.filter_and_validate_for_session_flow(&result)?;
    Ok(SessionTokenRoutingResult {
        final_result: final_list,
        routing_result: result,
    })
}

#[cfg(feature = "v2")]
#[allow(clippy::too_many_arguments)]
pub async fn route_connector_v2_for_payments(
    state: &SessionState,
    merchant_context: &domain::MerchantContext,
    business_profile: &domain::Profile,
    transaction_data: core_routing::PaymentsDslInput<'_>,
    routing_data: &mut storage::RoutingData,
    _mandate_type: Option<api::MandateTransactionType>,
) -> RouterResult<ConnectorCallType> {
    let routing_algorithm_id = routing_data
        .algorithm_requested
        .as_ref()
        .or(business_profile.routing_algorithm_id.as_ref());

    let (connectors, _) = routing::perform_static_routing_v1(
        state,
        merchant_context.get_merchant_account().get_id(),
        routing_algorithm_id,
        business_profile,
        &TransactionData::Payment(transaction_data.clone()),
    )
    .await
    .change_context(errors::ApiErrorResponse::InternalServerError)?;

    let connectors = routing::perform_eligibility_analysis_with_fallback(
        &state.clone(),
        merchant_context.get_merchant_key_store(),
        connectors,
        &TransactionData::Payment(transaction_data),
        None,
        business_profile,
    )
    .await
    .change_context(errors::ApiErrorResponse::InternalServerError)
    .attach_printable("failed eligibility analysis and fallback")?;

    connectors
        .first()
        .map(|conn| {
            routing_data.routed_through = Some(conn.connector.to_string());
            routing_data.merchant_connector_id = conn.merchant_connector_id.clone();
            api::ConnectorData::get_connector_by_name(
                &state.conf.connectors,
                &conn.connector.to_string(),
                api::GetToken::Connector,
                conn.merchant_connector_id.clone(),
            )
        })
        .ok_or(errors::ApiErrorResponse::IncorrectPaymentMethodConfiguration)?
        .map(|connector_data| ConnectorCallType::PreDetermined(connector_data.into()))
}

#[cfg(feature = "v1")]
#[allow(clippy::too_many_arguments)]
pub async fn route_connector_v1_for_payments<F, D>(
    state: &SessionState,
    merchant_context: &domain::MerchantContext,
    business_profile: &domain::Profile,
    payment_data: &mut D,
    transaction_data: core_routing::PaymentsDslInput<'_>,
    routing_data: &mut storage::RoutingData,
    eligible_connectors: Option<Vec<enums::RoutableConnectors>>,
    mandate_type: Option<api::MandateTransactionType>,
) -> RouterResult<ConnectorCallType>
where
    F: Send + Clone,
    D: OperationSessionGetters<F> + OperationSessionSetters<F> + Send + Sync + Clone,
{
    let routing_algorithm_id = {
        let routing_algorithm = business_profile.routing_algorithm.clone();

        let algorithm_ref = routing_algorithm
            .map(|ra| ra.parse_value::<api::routing::RoutingAlgorithmRef>("RoutingAlgorithmRef"))
            .transpose()
            .change_context(errors::ApiErrorResponse::InternalServerError)
            .attach_printable("Could not decode merchant routing algorithm ref")?
            .unwrap_or_default();
        algorithm_ref.algorithm_id
    };

    let (connectors, routing_approach) = routing::perform_static_routing_v1(
        state,
        merchant_context.get_merchant_account().get_id(),
        routing_algorithm_id.as_ref(),
        business_profile,
        &TransactionData::Payment(transaction_data.clone()),
    )
    .await
    .change_context(errors::ApiErrorResponse::InternalServerError)?;

    payment_data.set_routing_approach_in_attempt(routing_approach);

    #[cfg(all(feature = "v1", feature = "dynamic_routing"))]
    let payment_attempt = transaction_data.payment_attempt.clone();

    let connectors = routing::perform_eligibility_analysis_with_fallback(
        &state.clone(),
        merchant_context.get_merchant_key_store(),
        connectors,
        &TransactionData::Payment(transaction_data),
        eligible_connectors,
        business_profile,
    )
    .await
    .change_context(errors::ApiErrorResponse::InternalServerError)
    .attach_printable("failed eligibility analysis and fallback")?;

    // dynamic success based connector selection
    #[cfg(all(feature = "v1", feature = "dynamic_routing"))]
    let connectors = if let Some(algo) = business_profile.dynamic_routing_algorithm.clone() {
        let dynamic_routing_config: api_models::routing::DynamicRoutingAlgorithmRef = algo
            .parse_value("DynamicRoutingAlgorithmRef")
            .change_context(errors::ApiErrorResponse::InternalServerError)
            .attach_printable("unable to deserialize DynamicRoutingAlgorithmRef from JSON")?;
        let dynamic_split = api_models::routing::RoutingVolumeSplit {
            routing_type: api_models::routing::RoutingType::Dynamic,
            split: dynamic_routing_config
                .dynamic_routing_volume_split
                .unwrap_or_default(),
        };
        let static_split: api_models::routing::RoutingVolumeSplit =
            api_models::routing::RoutingVolumeSplit {
                routing_type: api_models::routing::RoutingType::Static,
                split: consts::DYNAMIC_ROUTING_MAX_VOLUME
                    - dynamic_routing_config
                        .dynamic_routing_volume_split
                        .unwrap_or_default(),
            };
        let volume_split_vec = vec![dynamic_split, static_split];
        let routing_choice = routing::perform_dynamic_routing_volume_split(volume_split_vec, None)
            .change_context(errors::ApiErrorResponse::InternalServerError)
            .attach_printable("failed to perform volume split on routing type")?;

        if routing_choice.routing_type.is_dynamic_routing() {
            if state.conf.open_router.dynamic_routing_enabled {
                routing::perform_dynamic_routing_with_open_router(
                    state,
                    connectors.clone(),
                    business_profile,
                    payment_attempt,
                    payment_data,
                )
                .await
                .map_err(|e| logger::error!(open_routing_error=?e))
                .unwrap_or(connectors)
            } else {
                let dynamic_routing_config_params_interpolator =
                    routing_helpers::DynamicRoutingConfigParamsInterpolator::new(
                        payment_data.get_payment_attempt().payment_method,
                        payment_data.get_payment_attempt().payment_method_type,
                        payment_data.get_payment_attempt().authentication_type,
                        payment_data.get_payment_attempt().currency,
                        payment_data
                            .get_billing_address()
                            .and_then(|address| address.address)
                            .and_then(|address| address.country),
                        payment_data
                            .get_payment_attempt()
                            .payment_method_data
                            .as_ref()
                            .and_then(|data| data.as_object())
                            .and_then(|card| card.get("card"))
                            .and_then(|data| data.as_object())
                            .and_then(|card| card.get("card_network"))
                            .and_then(|network| network.as_str())
                            .map(|network| network.to_string()),
                        payment_data
                            .get_payment_attempt()
                            .payment_method_data
                            .as_ref()
                            .and_then(|data| data.as_object())
                            .and_then(|card| card.get("card"))
                            .and_then(|data| data.as_object())
                            .and_then(|card| card.get("card_isin"))
                            .and_then(|card_isin| card_isin.as_str())
                            .map(|card_isin| card_isin.to_string()),
                    );

                routing::perform_dynamic_routing_with_intelligent_router(
                    state,
                    connectors.clone(),
                    business_profile,
                    dynamic_routing_config_params_interpolator,
                    payment_data,
                )
                .await
                .map_err(|e| logger::error!(dynamic_routing_error=?e))
                .unwrap_or(connectors)
            }
        } else {
            connectors
        }
    } else {
        connectors
    };

    let connector_data = connectors
        .into_iter()
        .map(|conn| {
            api::ConnectorData::get_connector_by_name(
                &state.conf.connectors,
                &conn.connector.to_string(),
                api::GetToken::Connector,
                conn.merchant_connector_id,
            )
            .map(|connector_data| connector_data.into())
        })
        .collect::<CustomResult<Vec<_>, _>>()
        .change_context(errors::ApiErrorResponse::InternalServerError)
        .attach_printable("Invalid connector name received")?;

    decide_multiplex_connector_for_normal_or_recurring_payment(
        state,
        payment_data,
        routing_data,
        connector_data,
        mandate_type,
        business_profile.is_connector_agnostic_mit_enabled,
        business_profile.is_network_tokenization_enabled,
    )
    .await
}

#[cfg(feature = "payouts")]
#[cfg(feature = "v2")]
#[allow(clippy::too_many_arguments)]
pub async fn route_connector_v1_for_payouts(
    state: &SessionState,
    merchant_context: &domain::MerchantContext,
    business_profile: &domain::Profile,
    transaction_data: &payouts::PayoutData,
    routing_data: &mut storage::RoutingData,
    eligible_connectors: Option<Vec<enums::RoutableConnectors>>,
) -> RouterResult<ConnectorCallType> {
    todo!()
}

#[cfg(feature = "payouts")]
#[cfg(feature = "v1")]
#[allow(clippy::too_many_arguments)]
pub async fn route_connector_v1_for_payouts(
    state: &SessionState,
    merchant_context: &domain::MerchantContext,
    business_profile: &domain::Profile,
    transaction_data: &payouts::PayoutData,
    routing_data: &mut storage::RoutingData,
    eligible_connectors: Option<Vec<enums::RoutableConnectors>>,
) -> RouterResult<ConnectorCallType> {
    let routing_algorithm_id = {
        let routing_algorithm = business_profile.payout_routing_algorithm.clone();

        let algorithm_ref = routing_algorithm
            .map(|ra| ra.parse_value::<api::routing::RoutingAlgorithmRef>("RoutingAlgorithmRef"))
            .transpose()
            .change_context(errors::ApiErrorResponse::InternalServerError)
            .attach_printable("Could not decode merchant routing algorithm ref")?
            .unwrap_or_default();
        algorithm_ref.algorithm_id
    };

    let (connectors, _) = routing::perform_static_routing_v1(
        state,
        merchant_context.get_merchant_account().get_id(),
        routing_algorithm_id.as_ref(),
        business_profile,
        &TransactionData::Payout(transaction_data),
    )
    .await
    .change_context(errors::ApiErrorResponse::InternalServerError)?;
    let connectors = routing::perform_eligibility_analysis_with_fallback(
        &state.clone(),
        merchant_context.get_merchant_key_store(),
        connectors,
        &TransactionData::Payout(transaction_data),
        eligible_connectors,
        business_profile,
    )
    .await
    .change_context(errors::ApiErrorResponse::InternalServerError)
    .attach_printable("failed eligibility analysis and fallback")?;
    let first_connector_choice = connectors
        .first()
        .ok_or(errors::ApiErrorResponse::IncorrectPaymentMethodConfiguration)
        .attach_printable("Empty connector list returned")?
        .clone();

    let connector_data = connectors
        .into_iter()
        .map(|conn| {
            api::ConnectorData::get_connector_by_name(
                &state.conf.connectors,
                &conn.connector.to_string(),
                api::GetToken::Connector,
                conn.merchant_connector_id,
            )
            .map(|connector_data| connector_data.into())
        })
        .collect::<CustomResult<Vec<_>, _>>()
        .change_context(errors::ApiErrorResponse::InternalServerError)
        .attach_printable("Invalid connector name received")?;

    routing_data.routed_through = Some(first_connector_choice.connector.to_string());

    routing_data.merchant_connector_id = first_connector_choice.merchant_connector_id;

    Ok(ConnectorCallType::Retryable(connector_data))
}

#[cfg(feature = "v2")]
pub async fn payment_external_authentication(
    _state: SessionState,
    _merchant_context: domain::MerchantContext,
    _req: api_models::payments::PaymentsExternalAuthenticationRequest,
) -> RouterResponse<api_models::payments::PaymentsExternalAuthenticationResponse> {
    todo!()
}

#[cfg(feature = "v1")]
#[instrument(skip_all)]
pub async fn payment_external_authentication<F: Clone + Sync>(
    state: SessionState,
    merchant_context: domain::MerchantContext,
    req: api_models::payments::PaymentsExternalAuthenticationRequest,
) -> RouterResponse<api_models::payments::PaymentsExternalAuthenticationResponse> {
    use super::unified_authentication_service::types::ExternalAuthentication;
    use crate::core::unified_authentication_service::{
        types::UnifiedAuthenticationService, utils::external_authentication_update_trackers,
    };

    let db = &*state.store;
    let key_manager_state = &(&state).into();

    let merchant_id = merchant_context.get_merchant_account().get_id();
    let storage_scheme = merchant_context.get_merchant_account().storage_scheme;
    let payment_id = req.payment_id;
    let payment_intent = db
        .find_payment_intent_by_payment_id_merchant_id(
            key_manager_state,
            &payment_id,
            merchant_id,
            merchant_context.get_merchant_key_store(),
            storage_scheme,
        )
        .await
        .to_not_found_response(errors::ApiErrorResponse::PaymentNotFound)?;
    let attempt_id = payment_intent.active_attempt.get_id().clone();
    let payment_attempt = db
        .find_payment_attempt_by_payment_id_merchant_id_attempt_id(
            &payment_intent.payment_id,
            merchant_id,
            &attempt_id.clone(),
            storage_scheme,
        )
        .await
        .to_not_found_response(errors::ApiErrorResponse::PaymentNotFound)?;
    if payment_attempt.external_three_ds_authentication_attempted != Some(true) {
        Err(errors::ApiErrorResponse::PreconditionFailed {
            message:
                "You cannot authenticate this payment because payment_attempt.external_three_ds_authentication_attempted is false".to_owned(),
        })?
    }
    helpers::validate_payment_status_against_allowed_statuses(
        payment_intent.status,
        &[storage_enums::IntentStatus::RequiresCustomerAction],
        "authenticate",
    )?;

    let optional_customer = match &payment_intent.customer_id {
        Some(customer_id) => Some(
            state
                .store
                .find_customer_by_customer_id_merchant_id(
                    key_manager_state,
                    customer_id,
                    merchant_context.get_merchant_account().get_id(),
                    merchant_context.get_merchant_key_store(),
                    storage_scheme,
                )
                .await
                .change_context(errors::ApiErrorResponse::InternalServerError)
                .attach_printable_lazy(|| {
                    format!("error while finding customer with customer_id {customer_id:?}")
                })?,
        ),
        None => None,
    };

    let profile_id = payment_intent
        .profile_id
        .as_ref()
        .get_required_value("profile_id")
        .change_context(errors::ApiErrorResponse::InternalServerError)
        .attach_printable("'profile_id' not set in payment intent")?;
    let currency = payment_attempt.currency.get_required_value("currency")?;
    let amount = payment_attempt.get_total_amount();
    let shipping_address = helpers::create_or_find_address_for_payment_by_request(
        &state,
        None,
        payment_intent.shipping_address_id.as_deref(),
        merchant_id,
        payment_intent.customer_id.as_ref(),
        merchant_context.get_merchant_key_store(),
        &payment_intent.payment_id,
        storage_scheme,
    )
    .await?;
    let billing_address = helpers::create_or_find_address_for_payment_by_request(
        &state,
        None,
        payment_attempt
            .payment_method_billing_address_id
            .as_deref()
            .or(payment_intent.billing_address_id.as_deref()),
        merchant_id,
        payment_intent.customer_id.as_ref(),
        merchant_context.get_merchant_key_store(),
        &payment_intent.payment_id,
        storage_scheme,
    )
    .await?;
    let authentication_connector = payment_attempt
        .authentication_connector
        .clone()
        .ok_or(errors::ApiErrorResponse::InternalServerError)
        .attach_printable("authentication_connector not found in payment_attempt")?;
    let merchant_connector_account = helpers::get_merchant_connector_account(
        &state,
        merchant_id,
        None,
        merchant_context.get_merchant_key_store(),
        profile_id,
        authentication_connector.as_str(),
        None,
    )
    .await?;
    let authentication = db
        .find_authentication_by_merchant_id_authentication_id(
            merchant_id,
            &payment_attempt
                .authentication_id
                .clone()
                .ok_or(errors::ApiErrorResponse::InternalServerError)
                .attach_printable("missing authentication_id in payment_attempt")?,
        )
        .await
        .to_not_found_response(errors::ApiErrorResponse::InternalServerError)
        .attach_printable("Error while fetching authentication record")?;

    let business_profile = state
        .store
        .find_business_profile_by_profile_id(
            key_manager_state,
            merchant_context.get_merchant_key_store(),
            profile_id,
        )
        .await
        .change_context(errors::ApiErrorResponse::ProfileNotFound {
            id: profile_id.get_string_repr().to_owned(),
        })?;

    let payment_method_details = helpers::get_payment_method_details_from_payment_token(
        &state,
        &payment_attempt,
        &payment_intent,
        merchant_context.get_merchant_key_store(),
        storage_scheme,
    )
    .await?
    .ok_or(errors::ApiErrorResponse::InternalServerError)
    .attach_printable("missing payment_method_details")?;
    let browser_info: Option<BrowserInformation> = payment_attempt
        .browser_info
        .clone()
        .map(|browser_information| browser_information.parse_value("BrowserInformation"))
        .transpose()
        .change_context(errors::ApiErrorResponse::InvalidDataValue {
            field_name: "browser_info",
        })?;
    let payment_connector_name = payment_attempt
        .connector
        .as_ref()
        .ok_or(errors::ApiErrorResponse::InternalServerError)
        .attach_printable("missing connector in payment_attempt")?;
    let return_url = Some(helpers::create_authorize_url(
        &state.base_url,
        &payment_attempt.clone(),
        payment_connector_name,
    ));
    let mca_id_option = merchant_connector_account.get_mca_id(); // Bind temporary value
    let merchant_connector_account_id_or_connector_name = mca_id_option
        .as_ref()
        .map(|mca_id| mca_id.get_string_repr())
        .unwrap_or(&authentication_connector);

    let webhook_url = helpers::create_webhook_url(
        &state.base_url,
        merchant_id,
        merchant_connector_account_id_or_connector_name,
    );

    let authentication_details = business_profile
        .authentication_connector_details
        .clone()
        .get_required_value("authentication_connector_details")
        .attach_printable("authentication_connector_details not configured by the merchant")?;

    let authentication_response = if helpers::is_merchant_eligible_authentication_service(
        merchant_context.get_merchant_account().get_id(),
        &state,
    )
    .await?
    {
        let auth_response =
            <ExternalAuthentication as UnifiedAuthenticationService>::authentication(
                &state,
                &business_profile,
                &payment_method_details.1,
                browser_info,
                Some(amount),
                Some(currency),
                authentication::MessageCategory::Payment,
                req.device_channel,
                authentication.clone(),
                return_url,
                req.sdk_information,
                req.threeds_method_comp_ind,
                optional_customer.and_then(|customer| customer.email.map(pii::Email::from)),
                webhook_url,
                &merchant_connector_account,
                &authentication_connector,
                Some(payment_intent.payment_id),
            )
            .await?;
        let authentication = external_authentication_update_trackers(
            &state,
            auth_response,
            authentication.clone(),
            None,
            merchant_context.get_merchant_key_store(),
            None,
            None,
            None,
            None,
        )
        .await?;
        authentication::AuthenticationResponse::try_from(authentication)?
    } else {
        Box::pin(authentication_core::perform_authentication(
            &state,
            business_profile.merchant_id,
            authentication_connector,
            payment_method_details.0,
            payment_method_details.1,
            billing_address
                .as_ref()
                .map(|address| address.into())
                .ok_or(errors::ApiErrorResponse::MissingRequiredField {
                    field_name: "billing_address",
                })?,
            shipping_address.as_ref().map(|address| address.into()),
            browser_info,
            merchant_connector_account,
            Some(amount),
            Some(currency),
            authentication::MessageCategory::Payment,
            req.device_channel,
            authentication,
            return_url,
            req.sdk_information,
            req.threeds_method_comp_ind,
            optional_customer.and_then(|customer| customer.email.map(pii::Email::from)),
            webhook_url,
            authentication_details.three_ds_requestor_url.clone(),
            payment_intent.psd2_sca_exemption_type,
            payment_intent.payment_id,
            payment_intent.force_3ds_challenge_trigger.unwrap_or(false),
            merchant_context.get_merchant_key_store(),
        ))
        .await?
    };
    Ok(services::ApplicationResponse::Json(
        api_models::payments::PaymentsExternalAuthenticationResponse {
            transaction_status: authentication_response.trans_status,
            acs_url: authentication_response
                .acs_url
                .as_ref()
                .map(ToString::to_string),
            challenge_request: authentication_response.challenge_request,
            // If challenge_request_key is None, we send "creq" as a static value which is standard 3DS challenge form field name
            challenge_request_key: authentication_response
                .challenge_request_key
                .or(Some(consts::CREQ_CHALLENGE_REQUEST_KEY.to_string())),
            acs_reference_number: authentication_response.acs_reference_number,
            acs_trans_id: authentication_response.acs_trans_id,
            three_dsserver_trans_id: authentication_response.three_dsserver_trans_id,
            acs_signed_content: authentication_response.acs_signed_content,
            three_ds_requestor_url: authentication_details.three_ds_requestor_url,
            three_ds_requestor_app_url: authentication_details.three_ds_requestor_app_url,
        },
    ))
}

#[instrument(skip_all)]
#[cfg(feature = "v2")]
pub async fn payment_start_redirection(
    state: SessionState,
    merchant_context: domain::MerchantContext,
    req: api_models::payments::PaymentStartRedirectionRequest,
) -> RouterResponse<serde_json::Value> {
    let db = &*state.store;
    let key_manager_state = &(&state).into();

    let storage_scheme = merchant_context.get_merchant_account().storage_scheme;

    let payment_intent = db
        .find_payment_intent_by_id(
            key_manager_state,
            &req.id,
            merchant_context.get_merchant_key_store(),
            storage_scheme,
        )
        .await
        .to_not_found_response(errors::ApiErrorResponse::PaymentNotFound)?;

    //TODO: send valid html error pages in this case, or atleast redirect to valid html error pages
    utils::when(
        payment_intent.status != storage_enums::IntentStatus::RequiresCustomerAction,
        || {
            Err(errors::ApiErrorResponse::PaymentUnexpectedState {
                current_flow: "PaymentStartRedirection".to_string(),
                field_name: "status".to_string(),
                current_value: payment_intent.status.to_string(),
                states: ["requires_customer_action".to_string()].join(", "),
            })
        },
    )?;

    let payment_attempt = db
        .find_payment_attempt_by_id(
            key_manager_state,
            merchant_context.get_merchant_key_store(),
            payment_intent
                .active_attempt_id
                .as_ref()
                .ok_or(errors::ApiErrorResponse::InternalServerError)
                .attach_printable("missing active attempt in payment_intent")?,
            storage_scheme,
        )
        .await
        .change_context(errors::ApiErrorResponse::InternalServerError)
        .attach_printable("Error while fetching payment_attempt")?;
    let redirection_data = payment_attempt
        .redirection_data
        .clone()
        .ok_or(errors::ApiErrorResponse::InternalServerError)
        .attach_printable("missing authentication_data in payment_attempt")?;

    Ok(services::ApplicationResponse::Form(Box::new(
        services::RedirectionFormData {
            redirect_form: redirection_data,
            payment_method_data: None,
            amount: payment_attempt.amount_details.get_net_amount().to_string(),
            currency: payment_intent.amount_details.currency.to_string(),
        },
    )))
}

#[instrument(skip_all)]
pub async fn get_extended_card_info(
    state: SessionState,
    merchant_id: id_type::MerchantId,
    payment_id: id_type::PaymentId,
) -> RouterResponse<payments_api::ExtendedCardInfoResponse> {
    let redis_conn = state
        .store
        .get_redis_conn()
        .change_context(errors::ApiErrorResponse::InternalServerError)
        .attach_printable("Failed to get redis connection")?;

    let key = helpers::get_redis_key_for_extended_card_info(&merchant_id, &payment_id);
    let payload = redis_conn
        .get_key::<String>(&key.into())
        .await
        .change_context(errors::ApiErrorResponse::ExtendedCardInfoNotFound)?;

    Ok(services::ApplicationResponse::Json(
        payments_api::ExtendedCardInfoResponse { payload },
    ))
}

#[cfg(all(feature = "olap", feature = "v1"))]
pub async fn payments_manual_update(
    state: SessionState,
    req: api_models::payments::PaymentsManualUpdateRequest,
) -> RouterResponse<api_models::payments::PaymentsManualUpdateResponse> {
    let api_models::payments::PaymentsManualUpdateRequest {
        payment_id,
        attempt_id,
        merchant_id,
        attempt_status,
        error_code,
        error_message,
        error_reason,
        connector_transaction_id,
    } = req;
    let key_manager_state = &(&state).into();
    let key_store = state
        .store
        .get_merchant_key_store_by_merchant_id(
            key_manager_state,
            &merchant_id,
            &state.store.get_master_key().to_vec().into(),
        )
        .await
        .to_not_found_response(errors::ApiErrorResponse::MerchantAccountNotFound)
        .attach_printable("Error while fetching the key store by merchant_id")?;
    let merchant_account = state
        .store
        .find_merchant_account_by_merchant_id(key_manager_state, &merchant_id, &key_store)
        .await
        .to_not_found_response(errors::ApiErrorResponse::MerchantAccountNotFound)
        .attach_printable("Error while fetching the merchant_account by merchant_id")?;
    let payment_attempt = state
        .store
        .find_payment_attempt_by_payment_id_merchant_id_attempt_id(
            &payment_id,
            &merchant_id,
            &attempt_id.clone(),
            merchant_account.storage_scheme,
        )
        .await
        .to_not_found_response(errors::ApiErrorResponse::PaymentNotFound)
        .attach_printable(
            "Error while fetching the payment_attempt by payment_id, merchant_id and attempt_id",
        )?;

    let payment_intent = state
        .store
        .find_payment_intent_by_payment_id_merchant_id(
            key_manager_state,
            &payment_id,
            merchant_account.get_id(),
            &key_store,
            merchant_account.storage_scheme,
        )
        .await
        .to_not_found_response(errors::ApiErrorResponse::PaymentNotFound)
        .attach_printable("Error while fetching the payment_intent by payment_id, merchant_id")?;

    let option_gsm = if let Some(((code, message), connector_name)) = error_code
        .as_ref()
        .zip(error_message.as_ref())
        .zip(payment_attempt.connector.as_ref())
    {
        helpers::get_gsm_record(
            &state,
            Some(code.to_string()),
            Some(message.to_string()),
            connector_name.to_string(),
            // We need to get the unified_code and unified_message of the Authorize flow
            "Authorize".to_string(),
        )
        .await
    } else {
        None
    };
    // Update the payment_attempt
    let attempt_update = storage::PaymentAttemptUpdate::ManualUpdate {
        status: attempt_status,
        error_code,
        error_message,
        error_reason,
        updated_by: merchant_account.storage_scheme.to_string(),
        unified_code: option_gsm.as_ref().and_then(|gsm| gsm.unified_code.clone()),
        unified_message: option_gsm.and_then(|gsm| gsm.unified_message),
        connector_transaction_id,
    };
    let updated_payment_attempt = state
        .store
        .update_payment_attempt_with_attempt_id(
            payment_attempt.clone(),
            attempt_update,
            merchant_account.storage_scheme,
        )
        .await
        .to_not_found_response(errors::ApiErrorResponse::PaymentNotFound)
        .attach_printable("Error while updating the payment_attempt")?;
    // If the payment_attempt is active attempt for an intent, update the intent status
    if payment_intent.active_attempt.get_id() == payment_attempt.attempt_id {
        let intent_status = enums::IntentStatus::foreign_from(updated_payment_attempt.status);
        let payment_intent_update = storage::PaymentIntentUpdate::ManualUpdate {
            status: Some(intent_status),
            updated_by: merchant_account.storage_scheme.to_string(),
        };
        state
            .store
            .update_payment_intent(
                key_manager_state,
                payment_intent,
                payment_intent_update,
                &key_store,
                merchant_account.storage_scheme,
            )
            .await
            .to_not_found_response(errors::ApiErrorResponse::PaymentNotFound)
            .attach_printable("Error while updating payment_intent")?;
    }
    Ok(services::ApplicationResponse::Json(
        api_models::payments::PaymentsManualUpdateResponse {
            payment_id: updated_payment_attempt.payment_id,
            attempt_id: updated_payment_attempt.attempt_id,
            merchant_id: updated_payment_attempt.merchant_id,
            attempt_status: updated_payment_attempt.status,
            error_code: updated_payment_attempt.error_code,
            error_message: updated_payment_attempt.error_message,
            error_reason: updated_payment_attempt.error_reason,
            connector_transaction_id: updated_payment_attempt.connector_transaction_id,
        },
    ))
}

pub trait PaymentMethodChecker<F> {
    fn should_update_in_post_update_tracker(&self) -> bool;
    fn should_update_in_update_tracker(&self) -> bool;
}
#[cfg(feature = "v1")]
impl<F: Clone> PaymentMethodChecker<F> for PaymentData<F> {
    fn should_update_in_post_update_tracker(&self) -> bool {
        let payment_method_type = self
            .payment_intent
            .tax_details
            .as_ref()
            .and_then(|tax_details| tax_details.payment_method_type.as_ref().map(|pmt| pmt.pmt));

        matches!(
            payment_method_type,
            Some(storage_enums::PaymentMethodType::Paypal)
        )
    }

    fn should_update_in_update_tracker(&self) -> bool {
        let payment_method_type = self
            .payment_intent
            .tax_details
            .as_ref()
            .and_then(|tax_details| tax_details.payment_method_type.as_ref().map(|pmt| pmt.pmt));

        matches!(
            payment_method_type,
            Some(storage_enums::PaymentMethodType::ApplePay)
                | Some(storage_enums::PaymentMethodType::GooglePay)
        )
    }
}

pub trait OperationSessionGetters<F> {
    fn get_payment_attempt(&self) -> &storage::PaymentAttempt;
    #[cfg(feature = "v2")]
    fn list_payments_attempts(&self) -> &Vec<storage::PaymentAttempt>;
    fn get_payment_intent(&self) -> &storage::PaymentIntent;
    #[cfg(feature = "v2")]
    fn get_client_secret(&self) -> &Option<Secret<String>>;
    fn get_payment_method_info(&self) -> Option<&domain::PaymentMethod>;
    fn get_payment_method_token(&self) -> Option<&PaymentMethodToken>;
    fn get_mandate_id(&self) -> Option<&payments_api::MandateIds>;
    fn get_address(&self) -> &PaymentAddress;
    fn get_creds_identifier(&self) -> Option<&str>;
    fn get_token(&self) -> Option<&str>;
    fn get_multiple_capture_data(&self) -> Option<&types::MultipleCaptureData>;
    fn get_payment_link_data(&self) -> Option<api_models::payments::PaymentLinkResponse>;
    fn get_ephemeral_key(&self) -> Option<ephemeral_key::EphemeralKey>;
    fn get_setup_mandate(&self) -> Option<&MandateData>;
    fn get_poll_config(&self) -> Option<router_types::PollConfig>;
    fn get_authentication(
        &self,
    ) -> Option<&hyperswitch_domain_models::router_request_types::authentication::AuthenticationStore>;
    fn get_frm_message(&self) -> Option<FraudCheck>;
    fn get_refunds(&self) -> Vec<diesel_refund::Refund>;
    fn get_disputes(&self) -> Vec<storage::Dispute>;
    fn get_authorizations(&self) -> Vec<diesel_models::authorization::Authorization>;
    fn get_attempts(&self) -> Option<Vec<storage::PaymentAttempt>>;
    fn get_recurring_details(&self) -> Option<&RecurringDetails>;
    // TODO: this should be a mandatory field, should we throw an error instead of returning an Option?
    fn get_payment_intent_profile_id(&self) -> Option<&id_type::ProfileId>;
    fn get_currency(&self) -> storage_enums::Currency;
    fn get_amount(&self) -> api::Amount;
    fn get_payment_attempt_connector(&self) -> Option<&str>;
    fn get_billing_address(&self) -> Option<hyperswitch_domain_models::address::Address>;
    fn get_payment_method_data(&self) -> Option<&domain::PaymentMethodData>;
    fn get_sessions_token(&self) -> Vec<api::SessionToken>;
    fn get_token_data(&self) -> Option<&storage::PaymentTokenData>;
    fn get_mandate_connector(&self) -> Option<&MandateConnectorDetails>;
    fn get_force_sync(&self) -> Option<bool>;
    #[cfg(feature = "v1")]
    fn get_all_keys_required(&self) -> Option<bool>;
    fn get_capture_method(&self) -> Option<enums::CaptureMethod>;
    fn get_merchant_connector_id_in_attempt(&self) -> Option<id_type::MerchantConnectorAccountId>;
    #[cfg(feature = "v2")]
    fn get_merchant_connector_details(
        &self,
    ) -> Option<common_types::domain::MerchantConnectorAuthDetails>;

    fn get_connector_customer_id(&self) -> Option<String>;

    #[cfg(feature = "v1")]
    fn get_whole_connector_response(&self) -> Option<Secret<String>>;

    #[cfg(feature = "v1")]
    fn get_vault_operation(&self) -> Option<&domain_payments::VaultOperation>;

    #[cfg(feature = "v2")]
    fn get_optional_payment_attempt(&self) -> Option<&storage::PaymentAttempt>;

    #[cfg(feature = "v2")]
    fn get_pre_routing_result(
        &self,
    ) -> Option<HashMap<enums::PaymentMethodType, domain::PreRoutingConnectorChoice>>;

    #[cfg(feature = "v2")]
    fn get_optional_external_vault_session_details(&self) -> Option<api::VaultSessionDetails>;
    #[cfg(feature = "v1")]
    fn get_click_to_pay_service_details(&self) -> Option<&api_models::payments::CtpServiceDetails>;

    #[cfg(feature = "v1")]
    fn get_is_manual_retry_enabled(&self) -> Option<bool>;
}

pub trait OperationSessionSetters<F> {
    // Setter functions for PaymentData
    fn set_payment_intent(&mut self, payment_intent: storage::PaymentIntent);
    #[cfg(feature = "v2")]
    fn set_client_secret(&mut self, client_secret: Option<Secret<String>>);
    fn set_payment_attempt(&mut self, payment_attempt: storage::PaymentAttempt);
    fn set_payment_method_data(&mut self, payment_method_data: Option<domain::PaymentMethodData>);
    fn set_payment_method_token(&mut self, payment_method_token: Option<PaymentMethodToken>);
    fn set_email_if_not_present(&mut self, email: pii::Email);
    fn set_payment_method_id_in_attempt(&mut self, payment_method_id: Option<String>);
    fn set_pm_token(&mut self, token: String);
    fn set_connector_customer_id(&mut self, customer_id: Option<String>);
    fn push_sessions_token(&mut self, token: api::SessionToken);
    fn set_surcharge_details(&mut self, surcharge_details: Option<types::SurchargeDetails>);
    fn set_merchant_connector_id_in_attempt(
        &mut self,
        merchant_connector_id: Option<id_type::MerchantConnectorAccountId>,
    );
    fn set_card_network(&mut self, card_network: enums::CardNetwork);
    fn set_co_badged_card_data(
        &mut self,
        debit_routing_output: &api_models::open_router::DebitRoutingOutput,
    );
    #[cfg(feature = "v1")]
    fn set_capture_method_in_attempt(&mut self, capture_method: enums::CaptureMethod);
    fn set_frm_message(&mut self, frm_message: FraudCheck);
    fn set_payment_intent_status(&mut self, status: storage_enums::IntentStatus);
    fn set_authentication_type_in_attempt(
        &mut self,
        authentication_type: Option<enums::AuthenticationType>,
    );
    fn set_recurring_mandate_payment_data(
        &mut self,
        recurring_mandate_payment_data:
            hyperswitch_domain_models::router_data::RecurringMandatePaymentData,
    );
    fn set_mandate_id(&mut self, mandate_id: api_models::payments::MandateIds);
    fn set_setup_future_usage_in_payment_intent(
        &mut self,
        setup_future_usage: storage_enums::FutureUsage,
    );

    #[cfg(feature = "v1")]
    fn set_straight_through_algorithm_in_payment_attempt(
        &mut self,
        straight_through_algorithm: serde_json::Value,
    );

    #[cfg(feature = "v2")]
    fn set_prerouting_algorithm_in_payment_intent(
        &mut self,
        straight_through_algorithm: storage::PaymentRoutingInfo,
    );

    fn set_connector_in_payment_attempt(&mut self, connector: Option<String>);

    #[cfg(feature = "v1")]
    fn set_vault_operation(&mut self, vault_operation: domain_payments::VaultOperation);

    #[cfg(feature = "v2")]
    fn set_connector_request_reference_id(&mut self, reference_id: Option<String>);

    fn set_connector_response_reference_id(&mut self, reference_id: Option<String>);

    #[cfg(feature = "v2")]
    fn set_vault_session_details(
        &mut self,
        external_vault_session_details: Option<api::VaultSessionDetails>,
    );
    fn set_routing_approach_in_attempt(&mut self, routing_approach: Option<enums::RoutingApproach>);

    fn set_connector_request_reference_id_in_payment_attempt(
        &mut self,
        connector_request_reference_id: String,
    );
    #[cfg(feature = "v2")]
    fn set_cancellation_reason(&mut self, cancellation_reason: Option<String>);
}

#[cfg(feature = "v1")]
impl<F: Clone> OperationSessionGetters<F> for PaymentData<F> {
    fn get_payment_attempt(&self) -> &storage::PaymentAttempt {
        &self.payment_attempt
    }

    fn get_payment_intent(&self) -> &storage::PaymentIntent {
        &self.payment_intent
    }

    fn get_payment_method_info(&self) -> Option<&domain::PaymentMethod> {
        self.payment_method_info.as_ref()
    }

    fn get_payment_method_token(&self) -> Option<&PaymentMethodToken> {
        self.payment_method_token.as_ref()
    }

    fn get_mandate_id(&self) -> Option<&payments_api::MandateIds> {
        self.mandate_id.as_ref()
    }

    // what is this address find out and not required remove this
    fn get_address(&self) -> &PaymentAddress {
        &self.address
    }
    fn get_merchant_connector_id_in_attempt(&self) -> Option<id_type::MerchantConnectorAccountId> {
        self.payment_attempt.merchant_connector_id.clone()
    }

    fn get_creds_identifier(&self) -> Option<&str> {
        self.creds_identifier.as_deref()
    }

    fn get_token(&self) -> Option<&str> {
        self.token.as_deref()
    }

    fn get_multiple_capture_data(&self) -> Option<&types::MultipleCaptureData> {
        self.multiple_capture_data.as_ref()
    }

    fn get_payment_link_data(&self) -> Option<api_models::payments::PaymentLinkResponse> {
        self.payment_link_data.clone()
    }

    fn get_ephemeral_key(&self) -> Option<ephemeral_key::EphemeralKey> {
        self.ephemeral_key.clone()
    }

    fn get_setup_mandate(&self) -> Option<&MandateData> {
        self.setup_mandate.as_ref()
    }

    fn get_poll_config(&self) -> Option<router_types::PollConfig> {
        self.poll_config.clone()
    }

    fn get_authentication(
        &self,
    ) -> Option<&hyperswitch_domain_models::router_request_types::authentication::AuthenticationStore>
    {
        self.authentication.as_ref()
    }

    fn get_frm_message(&self) -> Option<FraudCheck> {
        self.frm_message.clone()
    }

    fn get_refunds(&self) -> Vec<diesel_refund::Refund> {
        self.refunds.clone()
    }

    fn get_disputes(&self) -> Vec<storage::Dispute> {
        self.disputes.clone()
    }

    fn get_authorizations(&self) -> Vec<diesel_models::authorization::Authorization> {
        self.authorizations.clone()
    }

    fn get_attempts(&self) -> Option<Vec<storage::PaymentAttempt>> {
        self.attempts.clone()
    }

    fn get_recurring_details(&self) -> Option<&RecurringDetails> {
        self.recurring_details.as_ref()
    }

    #[cfg(feature = "v1")]
    fn get_payment_intent_profile_id(&self) -> Option<&id_type::ProfileId> {
        self.payment_intent.profile_id.as_ref()
    }

    #[cfg(feature = "v2")]
    fn get_payment_intent_profile_id(&self) -> Option<&id_type::ProfileId> {
        Some(&self.payment_intent.profile_id)
    }

    fn get_currency(&self) -> storage_enums::Currency {
        self.currency
    }

    fn get_amount(&self) -> api::Amount {
        self.amount
    }

    fn get_payment_attempt_connector(&self) -> Option<&str> {
        self.payment_attempt.connector.as_deref()
    }

    fn get_billing_address(&self) -> Option<hyperswitch_domain_models::address::Address> {
        self.address.get_payment_method_billing().cloned()
    }

    fn get_payment_method_data(&self) -> Option<&domain::PaymentMethodData> {
        self.payment_method_data.as_ref()
    }

    fn get_sessions_token(&self) -> Vec<api::SessionToken> {
        self.sessions_token.clone()
    }

    fn get_token_data(&self) -> Option<&storage::PaymentTokenData> {
        self.token_data.as_ref()
    }

    fn get_mandate_connector(&self) -> Option<&MandateConnectorDetails> {
        self.mandate_connector.as_ref()
    }

    fn get_force_sync(&self) -> Option<bool> {
        self.force_sync
    }

    fn get_all_keys_required(&self) -> Option<bool> {
        self.all_keys_required
    }

    fn get_whole_connector_response(&self) -> Option<Secret<String>> {
        self.whole_connector_response.clone()
    }

    #[cfg(feature = "v1")]
    fn get_capture_method(&self) -> Option<enums::CaptureMethod> {
        self.payment_attempt.capture_method
    }

    #[cfg(feature = "v1")]
    fn get_vault_operation(&self) -> Option<&domain_payments::VaultOperation> {
        self.vault_operation.as_ref()
    }

    fn get_connector_customer_id(&self) -> Option<String> {
        self.connector_customer_id.clone()
    }

    fn get_click_to_pay_service_details(&self) -> Option<&api_models::payments::CtpServiceDetails> {
        self.service_details.as_ref()
    }

    fn get_is_manual_retry_enabled(&self) -> Option<bool> {
        self.is_manual_retry_enabled
    }

    // #[cfg(feature = "v2")]
    // fn get_capture_method(&self) -> Option<enums::CaptureMethod> {
    //     Some(self.payment_intent.capture_method)
    // }

    // #[cfg(feature = "v2")]
    // fn get_optional_payment_attempt(&self) -> Option<&storage::PaymentAttempt> {
    //     todo!();
    // }
}

#[cfg(feature = "v1")]
impl<F: Clone> OperationSessionSetters<F> for PaymentData<F> {
    // Setters Implementation
    fn set_payment_intent(&mut self, payment_intent: storage::PaymentIntent) {
        self.payment_intent = payment_intent;
    }

    fn set_payment_attempt(&mut self, payment_attempt: storage::PaymentAttempt) {
        self.payment_attempt = payment_attempt;
    }

    fn set_payment_method_data(&mut self, payment_method_data: Option<domain::PaymentMethodData>) {
        self.payment_method_data = payment_method_data;
    }

    fn set_payment_method_token(&mut self, payment_method_token: Option<PaymentMethodToken>) {
        self.payment_method_token = payment_method_token;
    }

    fn set_payment_method_id_in_attempt(&mut self, payment_method_id: Option<String>) {
        self.payment_attempt.payment_method_id = payment_method_id;
    }

    fn set_email_if_not_present(&mut self, email: pii::Email) {
        self.email = self.email.clone().or(Some(email));
    }

    fn set_pm_token(&mut self, token: String) {
        self.pm_token = Some(token);
    }

    fn set_connector_customer_id(&mut self, customer_id: Option<String>) {
        self.connector_customer_id = customer_id;
    }

    fn push_sessions_token(&mut self, token: api::SessionToken) {
        self.sessions_token.push(token);
    }

    fn set_surcharge_details(&mut self, surcharge_details: Option<types::SurchargeDetails>) {
        self.surcharge_details = surcharge_details;
    }

    fn set_merchant_connector_id_in_attempt(
        &mut self,
        merchant_connector_id: Option<id_type::MerchantConnectorAccountId>,
    ) {
        self.payment_attempt.merchant_connector_id = merchant_connector_id;
    }

    fn set_card_network(&mut self, card_network: enums::CardNetwork) {
        match &mut self.payment_method_data {
            Some(domain::PaymentMethodData::Card(card)) => {
                logger::debug!("Setting card network: {:?}", card_network);
                card.card_network = Some(card_network);
            }
            Some(domain::PaymentMethodData::Wallet(wallet_data)) => match wallet_data {
                hyperswitch_domain_models::payment_method_data::WalletData::ApplePay(wallet) => {
                    logger::debug!("Setting Apple Pay card network: {:?}", card_network);
                    wallet.payment_method.network = card_network.to_string();
                }
                _ => {
                    logger::debug!("Wallet type does not support setting card network.");
                }
            },
            _ => {
                logger::warn!("Payment method data does not support setting card network.");
            }
        }
    }

    fn set_co_badged_card_data(
        &mut self,
        debit_routing_output: &api_models::open_router::DebitRoutingOutput,
    ) {
        let co_badged_card_data =
            api_models::payment_methods::CoBadgedCardData::from(debit_routing_output);
        let card_type = debit_routing_output
            .card_type
            .clone()
            .to_string()
            .to_uppercase();
        if let Some(domain::PaymentMethodData::Card(card)) = &mut self.payment_method_data {
            card.co_badged_card_data = Some(co_badged_card_data);
            card.card_type = Some(card_type);
            logger::debug!("set co-badged card data in payment method data");
        };
    }

    #[cfg(feature = "v1")]
    fn set_capture_method_in_attempt(&mut self, capture_method: enums::CaptureMethod) {
        self.payment_attempt.capture_method = Some(capture_method);
    }

    fn set_frm_message(&mut self, frm_message: FraudCheck) {
        self.frm_message = Some(frm_message);
    }

    fn set_payment_intent_status(&mut self, status: storage_enums::IntentStatus) {
        self.payment_intent.status = status;
    }

    fn set_authentication_type_in_attempt(
        &mut self,
        authentication_type: Option<enums::AuthenticationType>,
    ) {
        self.payment_attempt.authentication_type = authentication_type;
    }

    fn set_recurring_mandate_payment_data(
        &mut self,
        recurring_mandate_payment_data:
            hyperswitch_domain_models::router_data::RecurringMandatePaymentData,
    ) {
        self.recurring_mandate_payment_data = Some(recurring_mandate_payment_data);
    }

    fn set_mandate_id(&mut self, mandate_id: api_models::payments::MandateIds) {
        self.mandate_id = Some(mandate_id);
    }

    #[cfg(feature = "v1")]
    fn set_setup_future_usage_in_payment_intent(
        &mut self,
        setup_future_usage: storage_enums::FutureUsage,
    ) {
        self.payment_intent.setup_future_usage = Some(setup_future_usage);
    }

    #[cfg(feature = "v2")]
    fn set_setup_future_usage_in_payment_intent(
        &mut self,
        setup_future_usage: storage_enums::FutureUsage,
    ) {
        self.payment_intent.setup_future_usage = setup_future_usage;
    }

    #[cfg(feature = "v1")]
    fn set_straight_through_algorithm_in_payment_attempt(
        &mut self,
        straight_through_algorithm: serde_json::Value,
    ) {
        self.payment_attempt.straight_through_algorithm = Some(straight_through_algorithm);
    }

    fn set_connector_in_payment_attempt(&mut self, connector: Option<String>) {
        self.payment_attempt.connector = connector;
    }

    fn set_vault_operation(&mut self, vault_operation: domain_payments::VaultOperation) {
        self.vault_operation = Some(vault_operation);
    }

    fn set_routing_approach_in_attempt(
        &mut self,
        routing_approach: Option<enums::RoutingApproach>,
    ) {
        self.payment_attempt.routing_approach = routing_approach;
    }

    fn set_connector_response_reference_id(&mut self, reference_id: Option<String>) {
        self.payment_attempt.connector_response_reference_id = reference_id;
    }

    fn set_connector_request_reference_id_in_payment_attempt(
        &mut self,
        connector_request_reference_id: String,
    ) {
        self.payment_attempt.connector_request_reference_id = Some(connector_request_reference_id);
    }
}

#[cfg(feature = "v2")]
impl<F: Clone> OperationSessionGetters<F> for PaymentIntentData<F> {
    fn get_payment_attempt(&self) -> &storage::PaymentAttempt {
        todo!()
    }
    #[cfg(feature = "v2")]
    fn list_payments_attempts(&self) -> &Vec<storage::PaymentAttempt> {
        todo!()
    }

    fn get_client_secret(&self) -> &Option<Secret<String>> {
        &self.client_secret
    }

    fn get_payment_intent(&self) -> &storage::PaymentIntent {
        &self.payment_intent
    }

    fn get_payment_method_info(&self) -> Option<&domain::PaymentMethod> {
        todo!()
    }

    fn get_payment_method_token(&self) -> Option<&PaymentMethodToken> {
        todo!()
    }

    fn get_mandate_id(&self) -> Option<&payments_api::MandateIds> {
        todo!()
    }

    // what is this address find out and not required remove this
    fn get_address(&self) -> &PaymentAddress {
        todo!()
    }

    fn get_creds_identifier(&self) -> Option<&str> {
        todo!()
    }

    fn get_token(&self) -> Option<&str> {
        todo!()
    }

    fn get_multiple_capture_data(&self) -> Option<&types::MultipleCaptureData> {
        todo!()
    }

    fn get_payment_link_data(&self) -> Option<api_models::payments::PaymentLinkResponse> {
        todo!()
    }

    fn get_ephemeral_key(&self) -> Option<ephemeral_key::EphemeralKey> {
        todo!()
    }

    fn get_setup_mandate(&self) -> Option<&MandateData> {
        todo!()
    }

    fn get_poll_config(&self) -> Option<router_types::PollConfig> {
        todo!()
    }

    fn get_authentication(
        &self,
    ) -> Option<&hyperswitch_domain_models::router_request_types::authentication::AuthenticationStore>
    {
        todo!()
    }

    fn get_frm_message(&self) -> Option<FraudCheck> {
        todo!()
    }

    fn get_refunds(&self) -> Vec<diesel_refund::Refund> {
        todo!()
    }

    fn get_disputes(&self) -> Vec<storage::Dispute> {
        todo!()
    }

    fn get_authorizations(&self) -> Vec<diesel_models::authorization::Authorization> {
        todo!()
    }

    fn get_attempts(&self) -> Option<Vec<storage::PaymentAttempt>> {
        todo!()
    }

    fn get_recurring_details(&self) -> Option<&RecurringDetails> {
        todo!()
    }

    fn get_payment_intent_profile_id(&self) -> Option<&id_type::ProfileId> {
        Some(&self.payment_intent.profile_id)
    }

    fn get_currency(&self) -> storage_enums::Currency {
        self.payment_intent.amount_details.currency
    }

    fn get_amount(&self) -> api::Amount {
        todo!()
    }

    fn get_payment_attempt_connector(&self) -> Option<&str> {
        todo!()
    }

    fn get_merchant_connector_id_in_attempt(&self) -> Option<id_type::MerchantConnectorAccountId> {
        todo!()
    }

    fn get_connector_customer_id(&self) -> Option<String> {
        self.connector_customer_id.clone()
    }

    fn get_merchant_connector_details(
        &self,
    ) -> Option<common_types::domain::MerchantConnectorAuthDetails> {
        todo!()
    }

    fn get_billing_address(&self) -> Option<hyperswitch_domain_models::address::Address> {
        todo!()
    }

    fn get_payment_method_data(&self) -> Option<&domain::PaymentMethodData> {
        todo!()
    }

    fn get_sessions_token(&self) -> Vec<api::SessionToken> {
        self.sessions_token.clone()
    }

    fn get_token_data(&self) -> Option<&storage::PaymentTokenData> {
        todo!()
    }

    fn get_mandate_connector(&self) -> Option<&MandateConnectorDetails> {
        todo!()
    }

    fn get_force_sync(&self) -> Option<bool> {
        todo!()
    }

    fn get_capture_method(&self) -> Option<enums::CaptureMethod> {
        todo!()
    }

    fn get_optional_payment_attempt(&self) -> Option<&storage::PaymentAttempt> {
        todo!();
    }

    fn get_pre_routing_result(
        &self,
    ) -> Option<HashMap<enums::PaymentMethodType, domain::PreRoutingConnectorChoice>> {
        None
    }

    fn get_optional_external_vault_session_details(&self) -> Option<api::VaultSessionDetails> {
        self.vault_session_details.clone()
    }
}

#[cfg(feature = "v2")]
impl<F: Clone> OperationSessionSetters<F> for PaymentIntentData<F> {
    fn set_prerouting_algorithm_in_payment_intent(
        &mut self,
        straight_through_algorithm: storage::PaymentRoutingInfo,
    ) {
        self.payment_intent.prerouting_algorithm = Some(straight_through_algorithm);
    }
    // Setters Implementation
    fn set_payment_intent(&mut self, payment_intent: storage::PaymentIntent) {
        self.payment_intent = payment_intent;
    }
    fn set_client_secret(&mut self, client_secret: Option<Secret<String>>) {
        self.client_secret = client_secret;
    }
    fn set_payment_attempt(&mut self, _payment_attempt: storage::PaymentAttempt) {
        todo!()
    }

    fn set_payment_method_data(&mut self, _payment_method_data: Option<domain::PaymentMethodData>) {
        todo!()
    }

    fn set_payment_method_token(&mut self, _payment_method_token: Option<PaymentMethodToken>) {
        todo!()
    }

    fn set_payment_method_id_in_attempt(&mut self, _payment_method_id: Option<String>) {
        todo!()
    }

    fn set_card_network(&mut self, card_network: enums::CardNetwork) {
        todo!()
    }

    fn set_co_badged_card_data(
        &mut self,
        debit_routing_output: &api_models::open_router::DebitRoutingOutput,
    ) {
        todo!()
    }

    fn set_email_if_not_present(&mut self, _email: pii::Email) {
        todo!()
    }

    fn set_pm_token(&mut self, _token: String) {
        todo!()
    }

    fn set_connector_customer_id(&mut self, customer_id: Option<String>) {
        self.connector_customer_id = customer_id;
    }

    fn push_sessions_token(&mut self, token: api::SessionToken) {
        self.sessions_token.push(token);
    }

    fn set_surcharge_details(&mut self, _surcharge_details: Option<types::SurchargeDetails>) {
        todo!()
    }

    fn set_merchant_connector_id_in_attempt(
        &mut self,
        merchant_connector_id: Option<id_type::MerchantConnectorAccountId>,
    ) {
        todo!()
    }

    fn set_frm_message(&mut self, _frm_message: FraudCheck) {
        todo!()
    }

    fn set_payment_intent_status(&mut self, status: storage_enums::IntentStatus) {
        self.payment_intent.status = status;
    }

    fn set_authentication_type_in_attempt(
        &mut self,
        _authentication_type: Option<enums::AuthenticationType>,
    ) {
        todo!()
    }

    fn set_recurring_mandate_payment_data(
        &mut self,
        _recurring_mandate_payment_data:
            hyperswitch_domain_models::router_data::RecurringMandatePaymentData,
    ) {
        todo!()
    }

    fn set_mandate_id(&mut self, _mandate_id: api_models::payments::MandateIds) {
        todo!()
    }

    fn set_setup_future_usage_in_payment_intent(
        &mut self,
        setup_future_usage: storage_enums::FutureUsage,
    ) {
        self.payment_intent.setup_future_usage = setup_future_usage;
    }

    fn set_connector_in_payment_attempt(&mut self, _connector: Option<String>) {
        todo!()
    }

    fn set_connector_request_reference_id(&mut self, reference_id: Option<String>) {
        todo!()
    }

    fn set_connector_response_reference_id(&mut self, reference_id: Option<String>) {
        todo!()
    }

    fn set_vault_session_details(
        &mut self,
        vault_session_details: Option<api::VaultSessionDetails>,
    ) {
        self.vault_session_details = vault_session_details;
    }

    fn set_routing_approach_in_attempt(
        &mut self,
        routing_approach: Option<enums::RoutingApproach>,
    ) {
        todo!()
    }

    fn set_connector_request_reference_id_in_payment_attempt(
        &mut self,
        connector_request_reference_id: String,
    ) {
        todo!()
    }

    fn set_cancellation_reason(&mut self, cancellation_reason: Option<String>) {
        todo!()
    }
}

#[cfg(feature = "v2")]
impl<F: Clone> OperationSessionGetters<F> for PaymentConfirmData<F> {
    fn get_payment_attempt(&self) -> &storage::PaymentAttempt {
        &self.payment_attempt
    }
    #[cfg(feature = "v2")]
    fn list_payments_attempts(&self) -> &Vec<storage::PaymentAttempt> {
        todo!()
    }
    fn get_client_secret(&self) -> &Option<Secret<String>> {
        todo!()
    }

    fn get_payment_intent(&self) -> &storage::PaymentIntent {
        &self.payment_intent
    }

    fn get_merchant_connector_details(
        &self,
    ) -> Option<common_types::domain::MerchantConnectorAuthDetails> {
        self.merchant_connector_details.clone()
    }

    fn get_payment_method_info(&self) -> Option<&domain::PaymentMethod> {
        todo!()
    }

    fn get_payment_method_token(&self) -> Option<&PaymentMethodToken> {
        todo!()
    }

    fn get_mandate_id(&self) -> Option<&payments_api::MandateIds> {
        todo!()
    }

    fn get_address(&self) -> &PaymentAddress {
        &self.payment_address
    }

    fn get_creds_identifier(&self) -> Option<&str> {
        None
    }

    fn get_token(&self) -> Option<&str> {
        todo!()
    }

    fn get_multiple_capture_data(&self) -> Option<&types::MultipleCaptureData> {
        todo!()
    }

    fn get_payment_link_data(&self) -> Option<api_models::payments::PaymentLinkResponse> {
        todo!()
    }

    fn get_ephemeral_key(&self) -> Option<ephemeral_key::EphemeralKey> {
        todo!()
    }

    fn get_setup_mandate(&self) -> Option<&MandateData> {
        todo!()
    }

    fn get_poll_config(&self) -> Option<router_types::PollConfig> {
        todo!()
    }

    fn get_authentication(
        &self,
    ) -> Option<&hyperswitch_domain_models::router_request_types::authentication::AuthenticationStore>
    {
        todo!()
    }

    fn get_frm_message(&self) -> Option<FraudCheck> {
        todo!()
    }

    fn get_refunds(&self) -> Vec<diesel_refund::Refund> {
        todo!()
    }

    fn get_disputes(&self) -> Vec<storage::Dispute> {
        todo!()
    }

    fn get_authorizations(&self) -> Vec<diesel_models::authorization::Authorization> {
        todo!()
    }

    fn get_attempts(&self) -> Option<Vec<storage::PaymentAttempt>> {
        todo!()
    }

    fn get_recurring_details(&self) -> Option<&RecurringDetails> {
        todo!()
    }

    fn get_payment_intent_profile_id(&self) -> Option<&id_type::ProfileId> {
        Some(&self.payment_intent.profile_id)
    }

    fn get_currency(&self) -> storage_enums::Currency {
        self.payment_intent.amount_details.currency
    }

    fn get_amount(&self) -> api::Amount {
        todo!()
    }

    fn get_payment_attempt_connector(&self) -> Option<&str> {
        self.payment_attempt.connector.as_deref()
    }

    fn get_merchant_connector_id_in_attempt(&self) -> Option<id_type::MerchantConnectorAccountId> {
        self.payment_attempt.merchant_connector_id.clone()
    }

    fn get_connector_customer_id(&self) -> Option<String> {
        todo!()
    }

    fn get_billing_address(&self) -> Option<hyperswitch_domain_models::address::Address> {
        todo!()
    }

    fn get_payment_method_data(&self) -> Option<&domain::PaymentMethodData> {
        self.payment_method_data.as_ref()
    }

    fn get_sessions_token(&self) -> Vec<api::SessionToken> {
        todo!()
    }

    fn get_token_data(&self) -> Option<&storage::PaymentTokenData> {
        todo!()
    }

    fn get_mandate_connector(&self) -> Option<&MandateConnectorDetails> {
        todo!()
    }

    fn get_force_sync(&self) -> Option<bool> {
        todo!()
    }

    fn get_capture_method(&self) -> Option<enums::CaptureMethod> {
        todo!()
    }

    fn get_optional_payment_attempt(&self) -> Option<&storage::PaymentAttempt> {
        Some(&self.payment_attempt)
    }

    fn get_pre_routing_result(
        &self,
    ) -> Option<HashMap<enums::PaymentMethodType, domain::PreRoutingConnectorChoice>> {
        self.get_payment_intent()
            .prerouting_algorithm
            .clone()
            .and_then(|pre_routing_algorithm| pre_routing_algorithm.pre_routing_results)
    }

    fn get_optional_external_vault_session_details(&self) -> Option<api::VaultSessionDetails> {
        todo!()
    }
}

#[cfg(feature = "v2")]
impl<F: Clone> OperationSessionSetters<F> for PaymentConfirmData<F> {
    #[cfg(feature = "v2")]
    fn set_prerouting_algorithm_in_payment_intent(
        &mut self,
        straight_through_algorithm: storage::PaymentRoutingInfo,
    ) {
        self.payment_intent.prerouting_algorithm = Some(straight_through_algorithm);
    }
    // Setters Implementation
    fn set_payment_intent(&mut self, payment_intent: storage::PaymentIntent) {
        self.payment_intent = payment_intent;
    }
    fn set_client_secret(&mut self, client_secret: Option<Secret<String>>) {
        todo!()
    }
    fn set_payment_attempt(&mut self, payment_attempt: storage::PaymentAttempt) {
        self.payment_attempt = payment_attempt;
    }

    fn set_payment_method_data(&mut self, _payment_method_data: Option<domain::PaymentMethodData>) {
        todo!()
    }

    fn set_payment_method_token(&mut self, _payment_method_token: Option<PaymentMethodToken>) {
        todo!()
    }

    fn set_payment_method_id_in_attempt(&mut self, _payment_method_id: Option<String>) {
        todo!()
    }

    fn set_email_if_not_present(&mut self, _email: pii::Email) {
        todo!()
    }

    fn set_pm_token(&mut self, _token: String) {
        todo!()
    }

    fn set_connector_customer_id(&mut self, _customer_id: Option<String>) {
        // TODO: handle this case. Should we add connector_customer_id in paymentConfirmData?
    }

    fn push_sessions_token(&mut self, _token: api::SessionToken) {
        todo!()
    }

    fn set_card_network(&mut self, card_network: enums::CardNetwork) {
        todo!()
    }

    fn set_co_badged_card_data(
        &mut self,
        debit_routing_output: &api_models::open_router::DebitRoutingOutput,
    ) {
        todo!()
    }

    fn set_surcharge_details(&mut self, _surcharge_details: Option<types::SurchargeDetails>) {
        todo!()
    }

    #[track_caller]
    fn set_merchant_connector_id_in_attempt(
        &mut self,
        merchant_connector_id: Option<id_type::MerchantConnectorAccountId>,
    ) {
        self.payment_attempt.merchant_connector_id = merchant_connector_id;
    }

    fn set_frm_message(&mut self, _frm_message: FraudCheck) {
        todo!()
    }

    fn set_payment_intent_status(&mut self, status: storage_enums::IntentStatus) {
        self.payment_intent.status = status;
    }

    fn set_authentication_type_in_attempt(
        &mut self,
        _authentication_type: Option<enums::AuthenticationType>,
    ) {
        todo!()
    }

    fn set_recurring_mandate_payment_data(
        &mut self,
        _recurring_mandate_payment_data:
            hyperswitch_domain_models::router_data::RecurringMandatePaymentData,
    ) {
        todo!()
    }

    fn set_mandate_id(&mut self, _mandate_id: api_models::payments::MandateIds) {
        todo!()
    }

    fn set_setup_future_usage_in_payment_intent(
        &mut self,
        setup_future_usage: storage_enums::FutureUsage,
    ) {
        self.payment_intent.setup_future_usage = setup_future_usage;
    }

    fn set_connector_in_payment_attempt(&mut self, connector: Option<String>) {
        self.payment_attempt.connector = connector;
    }

    fn set_connector_request_reference_id(&mut self, reference_id: Option<String>) {
        self.payment_attempt.connector_request_reference_id = reference_id;
    }

    fn set_connector_response_reference_id(&mut self, reference_id: Option<String>) {
        self.payment_attempt.connector_response_reference_id = reference_id;
    }

    fn set_vault_session_details(
        &mut self,
        external_vault_session_details: Option<api::VaultSessionDetails>,
    ) {
        todo!()
    }

    fn set_routing_approach_in_attempt(
        &mut self,
        routing_approach: Option<enums::RoutingApproach>,
    ) {
        todo!()
    }

    fn set_connector_request_reference_id_in_payment_attempt(
        &mut self,
        connector_request_reference_id: String,
    ) {
        todo!()
    }

    fn set_cancellation_reason(&mut self, cancellation_reason: Option<String>) {
        todo!()
    }
}

#[cfg(feature = "v2")]
impl<F: Clone> OperationSessionGetters<F> for PaymentStatusData<F> {
    #[track_caller]
    fn get_payment_attempt(&self) -> &storage::PaymentAttempt {
        &self.payment_attempt
    }
    #[cfg(feature = "v2")]
    fn list_payments_attempts(&self) -> &Vec<storage::PaymentAttempt> {
        todo!()
    }
    fn get_client_secret(&self) -> &Option<Secret<String>> {
        todo!()
    }
    fn get_payment_intent(&self) -> &storage::PaymentIntent {
        &self.payment_intent
    }

    fn get_merchant_connector_details(
        &self,
    ) -> Option<common_types::domain::MerchantConnectorAuthDetails> {
        self.merchant_connector_details.clone()
    }

    fn get_payment_method_info(&self) -> Option<&domain::PaymentMethod> {
        todo!()
    }

    fn get_payment_method_token(&self) -> Option<&PaymentMethodToken> {
        todo!()
    }

    fn get_mandate_id(&self) -> Option<&payments_api::MandateIds> {
        todo!()
    }

    fn get_address(&self) -> &PaymentAddress {
        &self.payment_address
    }

    fn get_creds_identifier(&self) -> Option<&str> {
        None
    }

    fn get_token(&self) -> Option<&str> {
        todo!()
    }

    fn get_multiple_capture_data(&self) -> Option<&types::MultipleCaptureData> {
        todo!()
    }

    fn get_payment_link_data(&self) -> Option<api_models::payments::PaymentLinkResponse> {
        todo!()
    }

    fn get_ephemeral_key(&self) -> Option<ephemeral_key::EphemeralKey> {
        todo!()
    }

    fn get_setup_mandate(&self) -> Option<&MandateData> {
        todo!()
    }

    fn get_poll_config(&self) -> Option<router_types::PollConfig> {
        todo!()
    }

    fn get_authentication(
        &self,
    ) -> Option<&hyperswitch_domain_models::router_request_types::authentication::AuthenticationStore>
    {
        todo!()
    }

    fn get_frm_message(&self) -> Option<FraudCheck> {
        todo!()
    }

    fn get_refunds(&self) -> Vec<diesel_refund::Refund> {
        todo!()
    }

    fn get_disputes(&self) -> Vec<storage::Dispute> {
        todo!()
    }

    fn get_authorizations(&self) -> Vec<diesel_models::authorization::Authorization> {
        todo!()
    }

    fn get_attempts(&self) -> Option<Vec<storage::PaymentAttempt>> {
        todo!()
    }

    fn get_recurring_details(&self) -> Option<&RecurringDetails> {
        todo!()
    }

    fn get_payment_intent_profile_id(&self) -> Option<&id_type::ProfileId> {
        Some(&self.payment_intent.profile_id)
    }

    fn get_currency(&self) -> storage_enums::Currency {
        self.payment_intent.amount_details.currency
    }

    fn get_amount(&self) -> api::Amount {
        todo!()
    }

    fn get_payment_attempt_connector(&self) -> Option<&str> {
        todo!()
    }

    fn get_merchant_connector_id_in_attempt(&self) -> Option<id_type::MerchantConnectorAccountId> {
        todo!()
    }

    fn get_connector_customer_id(&self) -> Option<String> {
        todo!()
    }

    fn get_billing_address(&self) -> Option<hyperswitch_domain_models::address::Address> {
        todo!()
    }

    fn get_payment_method_data(&self) -> Option<&domain::PaymentMethodData> {
        todo!()
    }

    fn get_sessions_token(&self) -> Vec<api::SessionToken> {
        todo!()
    }

    fn get_token_data(&self) -> Option<&storage::PaymentTokenData> {
        todo!()
    }

    fn get_mandate_connector(&self) -> Option<&MandateConnectorDetails> {
        todo!()
    }

    fn get_force_sync(&self) -> Option<bool> {
        todo!()
    }

    fn get_capture_method(&self) -> Option<enums::CaptureMethod> {
        todo!()
    }

    fn get_optional_payment_attempt(&self) -> Option<&storage::PaymentAttempt> {
        Some(&self.payment_attempt)
    }

    fn get_pre_routing_result(
        &self,
    ) -> Option<HashMap<enums::PaymentMethodType, domain::PreRoutingConnectorChoice>> {
        None
    }

    fn get_optional_external_vault_session_details(&self) -> Option<api::VaultSessionDetails> {
        todo!()
    }
}

#[cfg(feature = "v2")]
impl<F: Clone> OperationSessionSetters<F> for PaymentStatusData<F> {
    #[cfg(feature = "v2")]
    fn set_prerouting_algorithm_in_payment_intent(
        &mut self,
        straight_through_algorithm: storage::PaymentRoutingInfo,
    ) {
        self.payment_intent.prerouting_algorithm = Some(straight_through_algorithm);
    }
    fn set_payment_intent(&mut self, payment_intent: storage::PaymentIntent) {
        self.payment_intent = payment_intent;
    }
    fn set_client_secret(&mut self, client_secret: Option<Secret<String>>) {
        todo!()
    }
    fn set_payment_attempt(&mut self, payment_attempt: storage::PaymentAttempt) {
        self.payment_attempt = payment_attempt;
    }

    fn set_payment_method_data(&mut self, _payment_method_data: Option<domain::PaymentMethodData>) {
        todo!()
    }

    fn set_payment_method_token(&mut self, _payment_method_token: Option<PaymentMethodToken>) {
        todo!()
    }

    fn set_payment_method_id_in_attempt(&mut self, _payment_method_id: Option<String>) {
        todo!()
    }

    fn set_email_if_not_present(&mut self, _email: pii::Email) {
        todo!()
    }

    fn set_card_network(&mut self, card_network: enums::CardNetwork) {
        todo!()
    }

    fn set_co_badged_card_data(
        &mut self,
        debit_routing_output: &api_models::open_router::DebitRoutingOutput,
    ) {
        todo!()
    }

    fn set_pm_token(&mut self, _token: String) {
        todo!()
    }

    fn set_connector_customer_id(&mut self, _customer_id: Option<String>) {
        // TODO: handle this case. Should we add connector_customer_id in paymentConfirmData?
    }

    fn push_sessions_token(&mut self, _token: api::SessionToken) {
        todo!()
    }

    fn set_surcharge_details(&mut self, _surcharge_details: Option<types::SurchargeDetails>) {
        todo!()
    }

    #[track_caller]
    fn set_merchant_connector_id_in_attempt(
        &mut self,
        merchant_connector_id: Option<id_type::MerchantConnectorAccountId>,
    ) {
        todo!()
    }

    fn set_frm_message(&mut self, _frm_message: FraudCheck) {
        todo!()
    }

    fn set_payment_intent_status(&mut self, status: storage_enums::IntentStatus) {
        self.payment_intent.status = status;
    }

    fn set_authentication_type_in_attempt(
        &mut self,
        _authentication_type: Option<enums::AuthenticationType>,
    ) {
        todo!()
    }

    fn set_recurring_mandate_payment_data(
        &mut self,
        _recurring_mandate_payment_data:
            hyperswitch_domain_models::router_data::RecurringMandatePaymentData,
    ) {
        todo!()
    }

    fn set_mandate_id(&mut self, _mandate_id: api_models::payments::MandateIds) {
        todo!()
    }

    fn set_setup_future_usage_in_payment_intent(
        &mut self,
        setup_future_usage: storage_enums::FutureUsage,
    ) {
        self.payment_intent.setup_future_usage = setup_future_usage;
    }

    fn set_connector_in_payment_attempt(&mut self, connector: Option<String>) {
        self.payment_attempt.connector = connector;
    }

    fn set_connector_request_reference_id(&mut self, reference_id: Option<String>) {
        todo!()
    }

    fn set_connector_response_reference_id(&mut self, reference_id: Option<String>) {
        todo!()
    }

    fn set_vault_session_details(
        &mut self,
        external_vault_session_details: Option<api::VaultSessionDetails>,
    ) {
        todo!()
    }
    fn set_routing_approach_in_attempt(
        &mut self,
        routing_approach: Option<enums::RoutingApproach>,
    ) {
        todo!()
    }

    fn set_connector_request_reference_id_in_payment_attempt(
        &mut self,
        connector_request_reference_id: String,
    ) {
        todo!()
    }

    fn set_cancellation_reason(&mut self, cancellation_reason: Option<String>) {
        todo!()
    }
}

#[cfg(feature = "v2")]
impl<F: Clone> OperationSessionGetters<F> for PaymentCaptureData<F> {
    #[track_caller]
    fn get_payment_attempt(&self) -> &storage::PaymentAttempt {
        &self.payment_attempt
    }
    #[cfg(feature = "v2")]
    fn list_payments_attempts(&self) -> &Vec<storage::PaymentAttempt> {
        todo!()
    }
    fn get_client_secret(&self) -> &Option<Secret<String>> {
        todo!()
    }
    fn get_payment_intent(&self) -> &storage::PaymentIntent {
        &self.payment_intent
    }

    fn get_merchant_connector_details(
        &self,
    ) -> Option<common_types::domain::MerchantConnectorAuthDetails> {
        todo!()
    }

    fn get_payment_method_info(&self) -> Option<&domain::PaymentMethod> {
        todo!()
    }

    fn get_payment_method_token(&self) -> Option<&PaymentMethodToken> {
        todo!()
    }

    fn get_mandate_id(&self) -> Option<&payments_api::MandateIds> {
        todo!()
    }

    // what is this address find out and not required remove this
    fn get_address(&self) -> &PaymentAddress {
        todo!()
    }

    fn get_creds_identifier(&self) -> Option<&str> {
        None
    }

    fn get_token(&self) -> Option<&str> {
        todo!()
    }

    fn get_multiple_capture_data(&self) -> Option<&types::MultipleCaptureData> {
        todo!()
    }

    fn get_payment_link_data(&self) -> Option<api_models::payments::PaymentLinkResponse> {
        todo!()
    }

    fn get_ephemeral_key(&self) -> Option<ephemeral_key::EphemeralKey> {
        todo!()
    }

    fn get_setup_mandate(&self) -> Option<&MandateData> {
        todo!()
    }

    fn get_poll_config(&self) -> Option<router_types::PollConfig> {
        todo!()
    }

    fn get_authentication(
        &self,
    ) -> Option<&hyperswitch_domain_models::router_request_types::authentication::AuthenticationStore>
    {
        todo!()
    }

    fn get_frm_message(&self) -> Option<FraudCheck> {
        todo!()
    }

    fn get_refunds(&self) -> Vec<diesel_refund::Refund> {
        todo!()
    }

    fn get_disputes(&self) -> Vec<storage::Dispute> {
        todo!()
    }

    fn get_authorizations(&self) -> Vec<diesel_models::authorization::Authorization> {
        todo!()
    }

    fn get_attempts(&self) -> Option<Vec<storage::PaymentAttempt>> {
        todo!()
    }

    fn get_recurring_details(&self) -> Option<&RecurringDetails> {
        todo!()
    }

    fn get_payment_intent_profile_id(&self) -> Option<&id_type::ProfileId> {
        Some(&self.payment_intent.profile_id)
    }

    fn get_currency(&self) -> storage_enums::Currency {
        self.payment_intent.amount_details.currency
    }

    fn get_amount(&self) -> api::Amount {
        todo!()
    }

    fn get_payment_attempt_connector(&self) -> Option<&str> {
        todo!()
    }

    fn get_merchant_connector_id_in_attempt(&self) -> Option<id_type::MerchantConnectorAccountId> {
        todo!()
    }

    fn get_connector_customer_id(&self) -> Option<String> {
        todo!()
    }

    fn get_billing_address(&self) -> Option<hyperswitch_domain_models::address::Address> {
        todo!()
    }

    fn get_payment_method_data(&self) -> Option<&domain::PaymentMethodData> {
        todo!()
    }

    fn get_sessions_token(&self) -> Vec<api::SessionToken> {
        todo!()
    }

    fn get_token_data(&self) -> Option<&storage::PaymentTokenData> {
        todo!()
    }

    fn get_mandate_connector(&self) -> Option<&MandateConnectorDetails> {
        todo!()
    }

    fn get_force_sync(&self) -> Option<bool> {
        todo!()
    }

    fn get_capture_method(&self) -> Option<enums::CaptureMethod> {
        todo!()
    }

    #[cfg(feature = "v2")]
    fn get_optional_payment_attempt(&self) -> Option<&storage::PaymentAttempt> {
        Some(&self.payment_attempt)
    }

    fn get_pre_routing_result(
        &self,
    ) -> Option<HashMap<enums::PaymentMethodType, domain::PreRoutingConnectorChoice>> {
        None
    }

    fn get_optional_external_vault_session_details(&self) -> Option<api::VaultSessionDetails> {
        todo!()
    }
}

#[cfg(feature = "v2")]
impl<F: Clone> OperationSessionSetters<F> for PaymentCaptureData<F> {
    #[cfg(feature = "v2")]
    fn set_prerouting_algorithm_in_payment_intent(
        &mut self,
        straight_through_algorithm: storage::PaymentRoutingInfo,
    ) {
        self.payment_intent.prerouting_algorithm = Some(straight_through_algorithm);
    }
    fn set_payment_intent(&mut self, payment_intent: storage::PaymentIntent) {
        self.payment_intent = payment_intent;
    }
    fn set_client_secret(&mut self, client_secret: Option<Secret<String>>) {
        todo!()
    }
    fn set_payment_attempt(&mut self, payment_attempt: storage::PaymentAttempt) {
        self.payment_attempt = payment_attempt;
    }

    fn set_payment_method_data(&mut self, _payment_method_data: Option<domain::PaymentMethodData>) {
        todo!()
    }

    fn set_payment_method_token(&mut self, _payment_method_token: Option<PaymentMethodToken>) {
        todo!()
    }

    fn set_payment_method_id_in_attempt(&mut self, _payment_method_id: Option<String>) {
        todo!()
    }

    fn set_card_network(&mut self, card_network: enums::CardNetwork) {
        todo!()
    }

    fn set_co_badged_card_data(
        &mut self,
        debit_routing_output: &api_models::open_router::DebitRoutingOutput,
    ) {
        todo!()
    }

    fn set_email_if_not_present(&mut self, _email: pii::Email) {
        todo!()
    }

    fn set_pm_token(&mut self, _token: String) {
        todo!()
    }

    fn set_connector_customer_id(&mut self, _customer_id: Option<String>) {
        // TODO: handle this case. Should we add connector_customer_id in paymentConfirmData?
    }

    fn push_sessions_token(&mut self, _token: api::SessionToken) {
        todo!()
    }

    fn set_surcharge_details(&mut self, _surcharge_details: Option<types::SurchargeDetails>) {
        todo!()
    }

    #[track_caller]
    fn set_merchant_connector_id_in_attempt(
        &mut self,
        merchant_connector_id: Option<id_type::MerchantConnectorAccountId>,
    ) {
        todo!()
    }

    fn set_frm_message(&mut self, _frm_message: FraudCheck) {
        todo!()
    }

    fn set_payment_intent_status(&mut self, status: storage_enums::IntentStatus) {
        self.payment_intent.status = status;
    }

    fn set_authentication_type_in_attempt(
        &mut self,
        _authentication_type: Option<enums::AuthenticationType>,
    ) {
        todo!()
    }

    fn set_recurring_mandate_payment_data(
        &mut self,
        _recurring_mandate_payment_data:
            hyperswitch_domain_models::router_data::RecurringMandatePaymentData,
    ) {
        todo!()
    }

    fn set_mandate_id(&mut self, _mandate_id: api_models::payments::MandateIds) {
        todo!()
    }

    fn set_setup_future_usage_in_payment_intent(
        &mut self,
        setup_future_usage: storage_enums::FutureUsage,
    ) {
        self.payment_intent.setup_future_usage = setup_future_usage;
    }

    fn set_connector_in_payment_attempt(&mut self, connector: Option<String>) {
        todo!()
    }

    fn set_connector_request_reference_id(&mut self, reference_id: Option<String>) {
        todo!()
    }

    fn set_connector_response_reference_id(&mut self, reference_id: Option<String>) {
        todo!()
    }

    fn set_vault_session_details(
        &mut self,
        external_vault_session_details: Option<api::VaultSessionDetails>,
    ) {
        todo!()
    }

    fn set_routing_approach_in_attempt(
        &mut self,
        routing_approach: Option<enums::RoutingApproach>,
    ) {
        todo!()
    }

    fn set_connector_request_reference_id_in_payment_attempt(
        &mut self,
        connector_request_reference_id: String,
    ) {
        todo!()
    }

    fn set_cancellation_reason(&mut self, cancellation_reason: Option<String>) {
        todo!()
    }
}

#[cfg(feature = "v2")]
impl<F: Clone> OperationSessionGetters<F> for PaymentAttemptListData<F> {
    #[track_caller]
    fn get_payment_attempt(&self) -> &storage::PaymentAttempt {
        todo!()
    }
    #[cfg(feature = "v2")]
    fn list_payments_attempts(&self) -> &Vec<storage::PaymentAttempt> {
        &self.payment_attempt_list
    }
    fn get_client_secret(&self) -> &Option<Secret<String>> {
        todo!()
    }
    fn get_payment_intent(&self) -> &storage::PaymentIntent {
        todo!()
    }

    fn get_payment_method_info(&self) -> Option<&domain::PaymentMethod> {
        todo!()
    }

    fn get_payment_method_token(&self) -> Option<&PaymentMethodToken> {
        todo!()
    }

    fn get_mandate_id(&self) -> Option<&payments_api::MandateIds> {
        todo!()
    }

    // what is this address find out and not required remove this
    fn get_address(&self) -> &PaymentAddress {
        todo!()
    }

    fn get_creds_identifier(&self) -> Option<&str> {
        None
    }

    fn get_token(&self) -> Option<&str> {
        todo!()
    }

    fn get_multiple_capture_data(&self) -> Option<&types::MultipleCaptureData> {
        todo!()
    }

    fn get_payment_link_data(&self) -> Option<api_models::payments::PaymentLinkResponse> {
        todo!()
    }

    fn get_ephemeral_key(&self) -> Option<ephemeral_key::EphemeralKey> {
        todo!()
    }

    fn get_setup_mandate(&self) -> Option<&MandateData> {
        todo!()
    }

    fn get_poll_config(&self) -> Option<router_types::PollConfig> {
        todo!()
    }

    fn get_authentication(
        &self,
    ) -> Option<&hyperswitch_domain_models::router_request_types::authentication::AuthenticationStore>
    {
        todo!()
    }

    fn get_frm_message(&self) -> Option<FraudCheck> {
        todo!()
    }

    fn get_refunds(&self) -> Vec<diesel_refund::Refund> {
        todo!()
    }

    fn get_disputes(&self) -> Vec<storage::Dispute> {
        todo!()
    }

    fn get_authorizations(&self) -> Vec<diesel_models::authorization::Authorization> {
        todo!()
    }

    fn get_attempts(&self) -> Option<Vec<storage::PaymentAttempt>> {
        todo!()
    }

    fn get_recurring_details(&self) -> Option<&RecurringDetails> {
        todo!()
    }

    fn get_payment_intent_profile_id(&self) -> Option<&id_type::ProfileId> {
        todo!()
    }

    fn get_currency(&self) -> storage_enums::Currency {
        todo!()
    }

    fn get_amount(&self) -> api::Amount {
        todo!()
    }

    fn get_payment_attempt_connector(&self) -> Option<&str> {
        todo!()
    }

    fn get_merchant_connector_id_in_attempt(&self) -> Option<id_type::MerchantConnectorAccountId> {
        todo!()
    }

    fn get_connector_customer_id(&self) -> Option<String> {
        todo!()
    }

    fn get_billing_address(&self) -> Option<hyperswitch_domain_models::address::Address> {
        todo!()
    }

    fn get_payment_method_data(&self) -> Option<&domain::PaymentMethodData> {
        todo!()
    }

    fn get_sessions_token(&self) -> Vec<api::SessionToken> {
        todo!()
    }

    fn get_token_data(&self) -> Option<&storage::PaymentTokenData> {
        todo!()
    }

    fn get_mandate_connector(&self) -> Option<&MandateConnectorDetails> {
        todo!()
    }

    fn get_force_sync(&self) -> Option<bool> {
        todo!()
    }

    fn get_capture_method(&self) -> Option<enums::CaptureMethod> {
        todo!()
    }

    #[cfg(feature = "v2")]
    fn get_optional_payment_attempt(&self) -> Option<&storage::PaymentAttempt> {
        todo!()
    }

    fn get_pre_routing_result(
        &self,
    ) -> Option<HashMap<enums::PaymentMethodType, domain::PreRoutingConnectorChoice>> {
        None
    }
    fn get_merchant_connector_details(
        &self,
    ) -> Option<common_types::domain::MerchantConnectorAuthDetails> {
        todo!()
    }

    fn get_optional_external_vault_session_details(&self) -> Option<api::VaultSessionDetails> {
        todo!()
    }
}

#[cfg(feature = "v2")]
impl<F: Clone> OperationSessionGetters<F> for PaymentCancelData<F> {
    #[track_caller]
    fn get_payment_attempt(&self) -> &storage::PaymentAttempt {
        &self.payment_attempt
    }
    fn list_payments_attempts(&self) -> &Vec<storage::PaymentAttempt> {
        todo!()
    }
    fn get_client_secret(&self) -> &Option<Secret<String>> {
        todo!()
    }
    fn get_payment_intent(&self) -> &storage::PaymentIntent {
        &self.payment_intent
    }

    fn get_merchant_connector_details(
        &self,
    ) -> Option<common_types::domain::MerchantConnectorAuthDetails> {
        todo!()
    }

    fn get_payment_method_info(&self) -> Option<&domain::PaymentMethod> {
        todo!()
    }

    fn get_payment_method_token(&self) -> Option<&PaymentMethodToken> {
        todo!()
    }

    fn get_mandate_id(&self) -> Option<&payments_api::MandateIds> {
        todo!()
    }

    // what is this address find out and not required remove this
    fn get_address(&self) -> &PaymentAddress {
        todo!()
    }

    fn get_creds_identifier(&self) -> Option<&str> {
        None
    }

    fn get_token(&self) -> Option<&str> {
        todo!()
    }

    fn get_multiple_capture_data(&self) -> Option<&types::MultipleCaptureData> {
        todo!()
    }

    fn get_payment_link_data(&self) -> Option<api_models::payments::PaymentLinkResponse> {
        todo!()
    }

    fn get_ephemeral_key(&self) -> Option<ephemeral_key::EphemeralKey> {
        todo!()
    }

    fn get_setup_mandate(&self) -> Option<&MandateData> {
        todo!()
    }

    fn get_poll_config(&self) -> Option<router_types::PollConfig> {
        todo!()
    }

    fn get_authentication(
        &self,
    ) -> Option<&hyperswitch_domain_models::router_request_types::authentication::AuthenticationStore>
    {
        todo!()
    }

    fn get_frm_message(&self) -> Option<FraudCheck> {
        todo!()
    }

    fn get_refunds(&self) -> Vec<diesel_refund::Refund> {
        todo!()
    }

    fn get_disputes(&self) -> Vec<storage::Dispute> {
        todo!()
    }

    fn get_authorizations(&self) -> Vec<diesel_models::authorization::Authorization> {
        todo!()
    }

    fn get_attempts(&self) -> Option<Vec<storage::PaymentAttempt>> {
        todo!()
    }

    fn get_recurring_details(&self) -> Option<&RecurringDetails> {
        todo!()
    }

    fn get_payment_intent_profile_id(&self) -> Option<&id_type::ProfileId> {
        todo!()
    }

    fn get_currency(&self) -> storage_enums::Currency {
        todo!()
    }

    fn get_amount(&self) -> api::Amount {
        todo!()
    }

    fn get_payment_attempt_connector(&self) -> Option<&str> {
        todo!()
    }

    fn get_merchant_connector_id_in_attempt(&self) -> Option<id_type::MerchantConnectorAccountId> {
        todo!()
    }

    fn get_connector_customer_id(&self) -> Option<String> {
        todo!()
    }

    fn get_billing_address(&self) -> Option<hyperswitch_domain_models::address::Address> {
        todo!()
    }

    fn get_payment_method_data(&self) -> Option<&domain::PaymentMethodData> {
        todo!()
    }

    fn get_sessions_token(&self) -> Vec<api::SessionToken> {
        todo!()
    }

    fn get_token_data(&self) -> Option<&storage::PaymentTokenData> {
        todo!()
    }

    fn get_mandate_connector(&self) -> Option<&MandateConnectorDetails> {
        todo!()
    }

    fn get_force_sync(&self) -> Option<bool> {
        todo!()
    }

    fn get_capture_method(&self) -> Option<enums::CaptureMethod> {
        todo!()
    }

    fn get_optional_payment_attempt(&self) -> Option<&storage::PaymentAttempt> {
        None
    }

    fn get_pre_routing_result(
        &self,
    ) -> Option<HashMap<enums::PaymentMethodType, domain::PreRoutingConnectorChoice>> {
        None
    }

    fn get_optional_external_vault_session_details(&self) -> Option<api::VaultSessionDetails> {
        todo!()
    }
}

#[cfg(feature = "v2")]
impl<F: Clone> OperationSessionSetters<F> for PaymentCancelData<F> {
    fn set_payment_intent(&mut self, payment_intent: storage::PaymentIntent) {
        self.payment_intent = payment_intent;
    }

    fn set_client_secret(&mut self, _client_secret: Option<Secret<String>>) {
        todo!()
    }

    fn set_payment_attempt(&mut self, payment_attempt: storage::PaymentAttempt) {
        self.payment_attempt = payment_attempt;
    }

    fn set_payment_method_data(&mut self, _payment_method_data: Option<domain::PaymentMethodData>) {
        todo!()
    }

    fn set_payment_method_token(&mut self, _payment_method_token: Option<PaymentMethodToken>) {
        todo!()
    }

    fn set_email_if_not_present(&mut self, _email: pii::Email) {
        todo!()
    }

    fn set_payment_method_id_in_attempt(&mut self, _payment_method_id: Option<String>) {
        todo!()
    }

    fn set_pm_token(&mut self, _token: String) {
        !todo!()
    }

    fn set_connector_customer_id(&mut self, _customer_id: Option<String>) {
        // TODO: handle this case. Should we add connector_customer_id in PaymentCancelData?
    }

    fn push_sessions_token(&mut self, _token: api::SessionToken) {
        todo!()
    }

    fn set_surcharge_details(&mut self, _surcharge_details: Option<types::SurchargeDetails>) {
        todo!()
    }

    fn set_merchant_connector_id_in_attempt(
        &mut self,
        _merchant_connector_id: Option<id_type::MerchantConnectorAccountId>,
    ) {
        todo!()
    }

    fn set_card_network(&mut self, _card_network: enums::CardNetwork) {
        todo!()
    }

    fn set_co_badged_card_data(
        &mut self,
        _debit_routing_output: &api_models::open_router::DebitRoutingOutput,
    ) {
        todo!()
    }

    fn set_frm_message(&mut self, _frm_message: FraudCheck) {
        todo!()
    }

    fn set_payment_intent_status(&mut self, status: storage_enums::IntentStatus) {
        self.payment_intent.status = status;
    }

    fn set_authentication_type_in_attempt(
        &mut self,
        _authentication_type: Option<enums::AuthenticationType>,
    ) {
        todo!()
    }

    fn set_recurring_mandate_payment_data(
        &mut self,
        _recurring_mandate_payment_data:
            hyperswitch_domain_models::router_data::RecurringMandatePaymentData,
    ) {
        todo!()
    }

    fn set_mandate_id(&mut self, _mandate_id: api_models::payments::MandateIds) {
        todo!()
    }

    fn set_setup_future_usage_in_payment_intent(
        &mut self,
        setup_future_usage: storage_enums::FutureUsage,
    ) {
        todo!()
    }

    fn set_prerouting_algorithm_in_payment_intent(
        &mut self,
        prerouting_algorithm: storage::PaymentRoutingInfo,
    ) {
        self.payment_intent.prerouting_algorithm = Some(prerouting_algorithm);
    }

    fn set_connector_in_payment_attempt(&mut self, _connector: Option<String>) {
        todo!()
    }

    fn set_connector_request_reference_id(&mut self, _reference_id: Option<String>) {
        todo!()
    }

    fn set_connector_response_reference_id(&mut self, _reference_id: Option<String>) {
        todo!()
    }

    fn set_vault_session_details(
        &mut self,
        _external_vault_session_details: Option<api::VaultSessionDetails>,
    ) {
        todo!()
    }

    fn set_routing_approach_in_attempt(
        &mut self,
        _routing_approach: Option<enums::RoutingApproach>,
    ) {
        todo!()
    }

    fn set_connector_request_reference_id_in_payment_attempt(
        &mut self,
        _connector_request_reference_id: String,
    ) {
        todo!()
    }

    fn set_cancellation_reason(&mut self, cancellation_reason: Option<String>) {
        self.payment_attempt.cancellation_reason = cancellation_reason;
    }
}<|MERGE_RESOLUTION|>--- conflicted
+++ resolved
@@ -36,11 +36,7 @@
     mandates::RecurringDetails,
     payments::{self as payments_api},
 };
-<<<<<<< HEAD
 pub use common_enums::enums::{CallConnectorAction, ExecutionMode, ExecutionPath, GatewaySystem};
-=======
-pub use common_enums::enums::{CallConnectorAction, ExecutionMode, GatewaySystem};
->>>>>>> c4720c80
 use common_types::payments as common_payments_types;
 use common_utils::{
     ext_traits::{AsyncExt, StringExt},
@@ -555,11 +551,7 @@
     header_payload: HeaderPayload,
 ) -> RouterResult<(D, Req, Option<domain::Customer>, Option<u16>, Option<u128>)>
 where
-<<<<<<< HEAD
     F: Send + Clone + Sync + 'static,
-=======
-    F: Send + Clone + Sync + 'static + 'a,
->>>>>>> c4720c80
     Req: Authenticate + Clone,
     Op: Operation<F, Req, Data = D> + Send + Sync,
     D: OperationSessionGetters<F> + OperationSessionSetters<F> + Send + Sync + Clone,
@@ -574,11 +566,7 @@
 
     // To perform router related operation for PaymentResponse
     PaymentResponse: Operation<F, FData, Data = D>,
-<<<<<<< HEAD
     FData: Send + Sync + Clone + router_types::Capturable + 'static + serde::Serialize,
-=======
-    FData: Send + Sync + Clone + router_types::Capturable + 'static + 'a + serde::Serialize,
->>>>>>> c4720c80
 {
     let operation: BoxedOperation<'_, F, Req, D> = Box::new(operation);
 
@@ -2129,13 +2117,8 @@
     header_payload: HeaderPayload,
 ) -> RouterResponse<Res>
 where
-<<<<<<< HEAD
     F: Send + Clone + Sync + 'static,
     FData: Send + Sync + Clone + router_types::Capturable + 'static + serde::Serialize,
-=======
-    F: Send + Clone + Sync + 'static + 'a,
-    FData: Send + Sync + Clone + router_types::Capturable + 'static + 'a + serde::Serialize,
->>>>>>> c4720c80
     Op: Operation<F, Req, Data = D> + Send + Sync + Clone,
     Req: Debug + Authenticate + Clone,
     D: OperationSessionGetters<F> + OperationSessionSetters<F> + Send + Sync + Clone,
@@ -4279,13 +4262,8 @@
     helpers::MerchantConnectorAccountType,
 )>
 where
-<<<<<<< HEAD
     F: Send + Clone + Sync + 'static,
     RouterDReq: Send + Sync + Clone + 'static + serde::Serialize,
-=======
-    F: Send + Clone + Sync + 'static + 'a,
-    RouterDReq: Send + Sync + Clone + 'static + 'a + serde::Serialize,
->>>>>>> c4720c80
 
     // To create connector flow specific interface data
     D: OperationSessionGetters<F> + OperationSessionSetters<F> + Send + Sync + Clone,
@@ -4296,18 +4274,13 @@
     dyn api::Connector:
         services::api::ConnectorIntegration<F, RouterDReq, router_types::PaymentsResponseData>,
 {
-<<<<<<< HEAD
     let (gateway_system, execution_path) = should_call_unified_connector_service(
-=======
-    let execution_path = should_call_unified_connector_service(
->>>>>>> c4720c80
         state,
         merchant_context,
         &router_data,
         Some(payment_data),
     )
     .await?;
-<<<<<<< HEAD
 
     let is_handle_response_action = matches!(
         call_connector_action,
@@ -4347,50 +4320,22 @@
                     payment_data,
                     customer,
                     call_connector_action,
-=======
-
-    let is_handle_response_action = matches!(
-        call_connector_action,
-        CallConnectorAction::UCSHandleResponse(_) | CallConnectorAction::HandleResponse(_)
-    );
-
-    record_time_taken_with(|| async {
-        match (execution_path, is_handle_response_action) {
-            // Process through UCS when system is UCS and not handling response
-            (GatewaySystem::UnifiedConnectorService, false) => {
-                process_through_ucs(
-                    state,
-                    req_state,
-                    merchant_context,
-                    operation,
-                    payment_data,
-                    customer,
->>>>>>> c4720c80
                     validate_result,
                     schedule_time,
                     header_payload,
                     frm_suggestion,
                     business_profile,
-<<<<<<< HEAD
                     is_retry_payment,
                     all_keys_required,
                     merchant_connector_account,
                     router_data,
                     tokenization_action,
-=======
-                    merchant_connector_account,
-                    router_data,
->>>>>>> c4720c80
                 )
                 .await
             }
 
             // Process through Direct gateway
-<<<<<<< HEAD
             (GatewaySystem::Direct, ExecutionPath::Direct, _) | (GatewaySystem::UnifiedConnectorService, ExecutionPath::UnifiedConnectorService, true) => {
-=======
-            (GatewaySystem::Direct, _) | (GatewaySystem::UnifiedConnectorService, true) => {
->>>>>>> c4720c80
                 process_through_direct(
                     state,
                     req_state,
@@ -4414,7 +4359,6 @@
                 .await
             }
 
-<<<<<<< HEAD
             // Catch-all for unexpected combinations
             _ => {
                 router_env::logger::error!(
@@ -4423,11 +4367,6 @@
                     execution_path
                 );
                 process_through_direct(
-=======
-            // Process through Direct with Shadow UCS
-            (GatewaySystem::ShadowUnifiedConnectorService, _) => {
-                process_through_direct_with_shadow_unified_connector_service(
->>>>>>> c4720c80
                     state,
                     req_state,
                     merchant_context,
@@ -4477,13 +4416,8 @@
     helpers::MerchantConnectorAccountType,
 )>
 where
-<<<<<<< HEAD
     F: Send + Clone + Sync + 'static,
     RouterDReq: Send + Sync + Clone + 'static + serde::Serialize,
-=======
-    F: Send + Clone + Sync + 'static + 'a,
-    RouterDReq: Send + Sync + Clone + 'static + 'a + serde::Serialize,
->>>>>>> c4720c80
     D: OperationSessionGetters<F> + OperationSessionSetters<F> + Send + Sync + Clone,
     D: ConstructFlowSpecificData<F, RouterDReq, router_types::PaymentsResponseData>,
     RouterData<F, RouterDReq, router_types::PaymentsResponseData>:
@@ -4585,13 +4519,8 @@
     helpers::MerchantConnectorAccountType,
 )>
 where
-<<<<<<< HEAD
     F: Send + Clone + Sync + 'static,
     RouterDReq: Send + Sync + Clone + 'static + serde::Serialize,
-=======
-    F: Send + Clone + Sync + 'static + 'a,
-    RouterDReq: Send + Sync + Clone + 'static + 'a + serde::Serialize,
->>>>>>> c4720c80
     D: OperationSessionGetters<F> + OperationSessionSetters<F> + Send + Sync + Clone,
     D: ConstructFlowSpecificData<F, RouterDReq, router_types::PaymentsResponseData>,
     RouterData<F, RouterDReq, router_types::PaymentsResponseData>:
@@ -4668,13 +4597,8 @@
     helpers::MerchantConnectorAccountType,
 )>
 where
-<<<<<<< HEAD
     F: Send + Clone + Sync + 'static,
     RouterDReq: Send + Sync + Clone + 'static + serde::Serialize,
-=======
-    F: Send + Clone + Sync + 'static + 'a,
-    RouterDReq: Send + Sync + Clone + 'static + 'a + serde::Serialize,
->>>>>>> c4720c80
     D: OperationSessionGetters<F> + OperationSessionSetters<F> + Send + Sync + Clone,
     D: ConstructFlowSpecificData<F, RouterDReq, router_types::PaymentsResponseData>,
     RouterData<F, RouterDReq, router_types::PaymentsResponseData>:
@@ -5289,17 +5213,9 @@
     )
     .await?;
 
-<<<<<<< HEAD
     let (connector_request, should_continue_further) =
         if matches!(gateway_system, GatewaySystem::Direct) {
             let mut should_continue_further = true;
-=======
-    let (connector_request, should_continue_further) = if matches!(
-        should_call_unified_connector_service,
-        GatewaySystem::Direct | GatewaySystem::ShadowUnifiedConnectorService
-    ) {
-        let mut should_continue_further = true;
->>>>>>> c4720c80
 
             let should_continue = match router_data
                 .create_order_at_connector(state, &connector, should_continue_further)
@@ -5356,11 +5272,7 @@
         .await?;
 
     record_time_taken_with(|| async {
-<<<<<<< HEAD
         if matches!(gateway_system, GatewaySystem::UnifiedConnectorService) {
-=======
-        if matches!(should_call_unified_connector_service, GatewaySystem::UnifiedConnectorService) {
->>>>>>> c4720c80
             router_env::logger::info!(
                 "Processing payment through UCS gateway system- payment_id={}, attempt_id={}",
                 payment_data.get_payment_intent().id.get_string_repr(),
@@ -5427,22 +5339,14 @@
         services::api::ConnectorIntegration<F, RouterDReq, router_types::PaymentsResponseData>,
 {
     record_time_taken_with(|| async {
-<<<<<<< HEAD
         let (gateway_system, execution_path) = should_call_unified_connector_service(
-=======
-        let execution = should_call_unified_connector_service(
->>>>>>> c4720c80
             state,
             merchant_context,
             &router_data,
             Some(payment_data),
         )
         .await?;
-<<<<<<< HEAD
         if matches!(gateway_system, GatewaySystem::UnifiedConnectorService) {
-=======
-        if matches!(execution, GatewaySystem::UnifiedConnectorService) {
->>>>>>> c4720c80
             router_env::logger::info!(
                 "Executing payment through UCS gateway system - payment_id={}, attempt_id={}",
                 payment_data.get_payment_intent().id.get_string_repr(),
@@ -5493,11 +5397,7 @@
 
             Ok(router_data)
         } else {
-<<<<<<< HEAD
             if matches!(execution_path, ExecutionPath::ShadowUnifiedConnectorService) {
-=======
-            if matches!(execution, GatewaySystem::ShadowUnifiedConnectorService) {
->>>>>>> c4720c80
                 router_env::logger::info!(
                     "Shadow UCS mode not implemented in v2, processing through direct path - payment_id={}, attempt_id={}",
                     payment_data.get_payment_intent().id.get_string_repr(),
