pub mod access_token;
pub mod conditional_configs;
pub mod connector_integration_v2_impls;
pub mod customers;
pub mod flows;
pub mod helpers;
pub mod operations;
#[cfg(feature = "retry")]
pub mod retry;
pub mod routing;
pub mod tokenization;
pub mod transformers;
pub mod types;
#[cfg(feature = "olap")]
use std::collections::HashMap;
use std::{
    collections::HashSet, fmt::Debug, marker::PhantomData, ops::Deref, time::Instant, vec::IntoIter,
};

#[cfg(feature = "olap")]
use api_models::admin::MerchantConnectorInfo;
use api_models::{
    self, enums,
    mandates::RecurringDetails,
    payments::{self as payments_api, HeaderPayload},
};
pub use common_enums::enums::CallConnectorAction;
use common_utils::{
    ext_traits::{AsyncExt, StringExt},
    id_type, pii,
    types::{MinorUnit, Surcharge},
};
use diesel_models::{ephemeral_key, fraud_check::FraudCheck};
use error_stack::{report, ResultExt};
use events::EventInfo;
use futures::future::join_all;
use helpers::{decrypt_paze_token, ApplePayData};
#[cfg(feature = "v2")]
use hyperswitch_domain_models::payments::PaymentIntentData;
pub use hyperswitch_domain_models::{
    mandates::{CustomerAcceptance, MandateData},
    payment_address::PaymentAddress,
    router_data::{PaymentMethodToken, RouterData},
    router_request_types::CustomerDetails,
};
use masking::{ExposeInterface, PeekInterface, Secret};
use redis_interface::errors::RedisError;
use router_env::{instrument, metrics::add_attributes, tracing};
#[cfg(feature = "olap")]
use router_types::transformers::ForeignFrom;
use scheduler::utils as pt_utils;
#[cfg(feature = "olap")]
use strum::IntoEnumIterator;
use time;

#[cfg(feature = "v1")]
pub use self::operations::{
    PaymentApprove, PaymentCancel, PaymentCapture, PaymentConfirm, PaymentCreate,
    PaymentIncrementalAuthorization, PaymentReject, PaymentSession, PaymentSessionUpdate,
    PaymentStatus, PaymentUpdate,
};
use self::{
    conditional_configs::perform_decision_management,
    flows::{ConstructFlowSpecificData, Feature},
    operations::{BoxedOperation, Operation, PaymentResponse},
    routing::{self as self_routing, SessionFlowRoutingInput},
};
use super::{
    errors::StorageErrorExt, payment_methods::surcharge_decision_configs, routing::TransactionData,
};
#[cfg(feature = "frm")]
use crate::core::fraud_check as frm_core;
#[cfg(all(feature = "v1", feature = "dynamic_routing"))]
use crate::types::api::convert_connector_data_to_routable_connectors;
use crate::{
    configs::settings::{ApplePayPreDecryptFlow, PaymentMethodTypeTokenFilter},
    connector::utils::missing_field_err,
    core::{
        errors::{self, CustomResult, RouterResponse, RouterResult},
        payment_methods::{cards, network_tokenization},
        payouts,
        routing::{self as core_routing},
        utils::{self as core_utils},
    },
    db::StorageInterface,
    logger,
    routes::{app::ReqState, metrics, payment_methods::ParentPaymentMethodToken, SessionState},
    services::{self, api::Authenticate, ConnectorRedirectResponse},
    types::{
        self as router_types,
        api::{self, ConnectorCallType, ConnectorCommon},
        domain,
        storage::{self, enums as storage_enums, payment_attempt::PaymentAttemptExt},
        transformers::{ForeignInto, ForeignTryInto},
    },
    utils::{
        self, add_apple_pay_flow_metrics, add_connector_http_status_code_metrics, Encode,
        OptionExt, ValueExt,
    },
    workflows::payment_sync,
};
#[cfg(all(any(feature = "v1", feature = "v2"), not(feature = "customer_v2")))]
use crate::{
    core::authentication as authentication_core,
    types::{api::authentication, BrowserInformation},
};

#[cfg(feature = "v1")]
#[allow(clippy::too_many_arguments, clippy::type_complexity)]
#[instrument(skip_all, fields(payment_id, merchant_id))]
pub async fn payments_operation_core<F, Req, Op, FData, D>(
    state: &SessionState,
    req_state: ReqState,
    merchant_account: domain::MerchantAccount,
    profile_id_from_auth_layer: Option<id_type::ProfileId>,
    key_store: domain::MerchantKeyStore,
    operation: Op,
    req: Req,
    call_connector_action: CallConnectorAction,
    auth_flow: services::AuthFlow,
    eligible_connectors: Option<Vec<common_enums::RoutableConnectors>>,
    header_payload: HeaderPayload,
) -> RouterResult<(D, Req, Option<domain::Customer>, Option<u16>, Option<u128>)>
where
    F: Send + Clone + Sync,
    Req: Authenticate + Clone,
    Op: Operation<F, Req, Data = D> + Send + Sync,
    D: OperationSessionGetters<F> + OperationSessionSetters<F> + Send + Sync + Clone,

    // To create connector flow specific interface data
    D: ConstructFlowSpecificData<F, FData, router_types::PaymentsResponseData>,
    RouterData<F, FData, router_types::PaymentsResponseData>: Feature<F, FData>,

    // To construct connector flow specific api
    dyn api::Connector:
        services::api::ConnectorIntegration<F, FData, router_types::PaymentsResponseData>,

    // To perform router related operation for PaymentResponse
    PaymentResponse: Operation<F, FData, Data = D>,
    FData: Send + Sync + Clone,
{
    let operation: BoxedOperation<'_, F, Req, D> = Box::new(operation);

    tracing::Span::current().record("merchant_id", merchant_account.get_id().get_string_repr());
    let (operation, validate_result) = operation
        .to_validate_request()?
        .validate_request(&req, &merchant_account)?;

    tracing::Span::current().record("payment_id", format!("{}", validate_result.payment_id));
    // get profile from headers
    let operations::GetTrackerResponse {
        operation,
        customer_details,
        mut payment_data,
        business_profile,
        mandate_type,
    } = operation
        .to_get_tracker()?
        .get_trackers(
            state,
            &validate_result.payment_id,
            &req,
            &merchant_account,
            &key_store,
            auth_flow,
            &header_payload,
        )
        .await?;
    core_utils::validate_profile_id_from_auth_layer(
        profile_id_from_auth_layer,
        &payment_data.get_payment_intent().clone(),
    )?;

    let (operation, customer) = operation
        .to_domain()?
        // get_customer_details
        .get_or_create_customer_details(
            state,
            &mut payment_data,
            customer_details,
            &key_store,
            merchant_account.storage_scheme,
        )
        .await
        .to_not_found_response(errors::ApiErrorResponse::CustomerNotFound)
        .attach_printable("Failed while fetching/creating customer")?;

    let authentication_type =
        call_decision_manager(state, &merchant_account, &business_profile, &payment_data).await?;

    payment_data.set_authentication_type_in_attempt(authentication_type);

    let connector = get_connector_choice(
        &operation,
        state,
        &req,
        &merchant_account,
        &business_profile,
        &key_store,
        &mut payment_data,
        eligible_connectors,
        mandate_type,
    )
    .await?;

    let should_add_task_to_process_tracker = should_add_task_to_process_tracker(&payment_data);

    let locale = header_payload.locale.clone();

    payment_data = tokenize_in_router_when_confirm_false_or_external_authentication(
        state,
        &operation,
        &mut payment_data,
        &validate_result,
        &key_store,
        &customer,
        &business_profile,
    )
    .await?;

    let mut connector_http_status_code = None;
    let mut external_latency = None;
    if let Some(connector_details) = connector {
        // Fetch and check FRM configs
        #[cfg(feature = "frm")]
        let mut frm_info = None;
        #[allow(unused_variables, unused_mut)]
        let mut should_continue_transaction: bool = true;
        #[cfg(feature = "frm")]
        let mut should_continue_capture: bool = true;
        #[cfg(feature = "frm")]
        let frm_configs = if state.conf.frm.enabled {
            Box::pin(frm_core::call_frm_before_connector_call(
                &operation,
                &merchant_account,
                &mut payment_data,
                state,
                &mut frm_info,
                &customer,
                &mut should_continue_transaction,
                &mut should_continue_capture,
                key_store.clone(),
            ))
            .await?
        } else {
            None
        };
        #[cfg(feature = "frm")]
        logger::debug!(
            "frm_configs: {:?}\nshould_continue_transaction: {:?}\nshould_continue_capture: {:?}",
            frm_configs,
            should_continue_transaction,
            should_continue_capture,
        );

        operation
            .to_domain()?
            .call_external_three_ds_authentication_if_eligible(
                state,
                &mut payment_data,
                &mut should_continue_transaction,
                &connector_details,
                &business_profile,
                &key_store,
                mandate_type,
            )
            .await?;

        operation
            .to_domain()?
            .payments_dynamic_tax_calculation(
                state,
                &mut payment_data,
                &connector_details,
                &business_profile,
                &key_store,
                &merchant_account,
            )
            .await?;

        if should_continue_transaction {
            #[cfg(feature = "frm")]
            match (
                should_continue_capture,
                payment_data.get_payment_attempt().capture_method,
            ) {
                (false, Some(storage_enums::CaptureMethod::Automatic))
                | (false, Some(storage_enums::CaptureMethod::Scheduled)) => {
                    if let Some(info) = &mut frm_info {
                        if let Some(frm_data) = &mut info.frm_data {
                            frm_data.fraud_check.payment_capture_method =
                                payment_data.get_payment_attempt().capture_method;
                        }
                    }
                    payment_data
                        .set_capture_method_in_attempt(storage_enums::CaptureMethod::Manual);
                    logger::debug!("payment_id : {:?} capture method has been changed to manual, since it has configured Post FRM flow",payment_data.get_payment_attempt().payment_id);
                }
                _ => (),
            };
            payment_data = match connector_details {
                ConnectorCallType::PreDetermined(connector) => {
                    #[cfg(all(feature = "dynamic_routing", feature = "v1"))]
                    let routable_connectors =
                        convert_connector_data_to_routable_connectors(&[connector.clone()])
                            .map_err(|e| logger::error!(routable_connector_error=?e))
                            .unwrap_or_default();
                    let schedule_time = if should_add_task_to_process_tracker {
                        payment_sync::get_sync_process_schedule_time(
                            &*state.store,
                            connector.connector.id(),
                            merchant_account.get_id(),
                            0,
                        )
                        .await
                        .change_context(errors::ApiErrorResponse::InternalServerError)
                        .attach_printable("Failed while getting process schedule time")?
                    } else {
                        None
                    };
                    let (router_data, mca) = call_connector_service(
                        state,
                        req_state.clone(),
                        &merchant_account,
                        &key_store,
                        connector.clone(),
                        &operation,
                        &mut payment_data,
                        &customer,
                        call_connector_action.clone(),
                        &validate_result,
                        schedule_time,
                        header_payload.clone(),
                        #[cfg(feature = "frm")]
                        frm_info.as_ref().and_then(|fi| fi.suggested_action),
                        #[cfg(not(feature = "frm"))]
                        None,
                        &business_profile,
                        false,
                    )
                    .await?;

                    let op_ref = &operation;
                    let should_trigger_post_processing_flows = is_operation_confirm(&operation);

                    let operation = Box::new(PaymentResponse);

                    connector_http_status_code = router_data.connector_http_status_code;
                    external_latency = router_data.external_latency;
                    //add connector http status code metrics
                    add_connector_http_status_code_metrics(connector_http_status_code);

                    operation
                        .to_post_update_tracker()?
                        .save_pm_and_mandate(
                            state,
                            &router_data,
                            &merchant_account,
                            &key_store,
                            &mut payment_data,
                            &business_profile,
                        )
                        .await?;

                    let mut payment_data = operation
                        .to_post_update_tracker()?
                        .update_tracker(
                            state,
                            &validate_result.payment_id,
                            payment_data,
                            router_data,
                            &key_store,
                            merchant_account.storage_scheme,
                            &locale,
                            #[cfg(all(feature = "dynamic_routing", feature = "v1"))]
                            routable_connectors,
                            #[cfg(all(feature = "dynamic_routing", feature = "v1"))]
                            &business_profile,
                        )
                        .await?;

                    if should_trigger_post_processing_flows {
                        complete_postprocessing_steps_if_required(
                            state,
                            &merchant_account,
                            &key_store,
                            &customer,
                            &mca,
                            &connector,
                            &mut payment_data,
                            op_ref,
                            Some(header_payload.clone()),
                        )
                        .await?;
                    }

                    payment_data
                }

                ConnectorCallType::Retryable(connectors) => {
                    #[cfg(all(feature = "dynamic_routing", feature = "v1"))]
                    let routable_connectors =
                        convert_connector_data_to_routable_connectors(&connectors)
                            .map_err(|e| logger::error!(routable_connector_error=?e))
                            .unwrap_or_default();

                    let mut connectors = connectors.into_iter();

                    let connector_data = get_connector_data(&mut connectors)?;

                    let schedule_time = if should_add_task_to_process_tracker {
                        payment_sync::get_sync_process_schedule_time(
                            &*state.store,
                            connector_data.connector.id(),
                            merchant_account.get_id(),
                            0,
                        )
                        .await
                        .change_context(errors::ApiErrorResponse::InternalServerError)
                        .attach_printable("Failed while getting process schedule time")?
                    } else {
                        None
                    };
                    let (router_data, mca) = call_connector_service(
                        state,
                        req_state.clone(),
                        &merchant_account,
                        &key_store,
                        connector_data.clone(),
                        &operation,
                        &mut payment_data,
                        &customer,
                        call_connector_action.clone(),
                        &validate_result,
                        schedule_time,
                        header_payload.clone(),
                        #[cfg(feature = "frm")]
                        frm_info.as_ref().and_then(|fi| fi.suggested_action),
                        #[cfg(not(feature = "frm"))]
                        None,
                        &business_profile,
                        false,
                    )
                    .await?;

                    #[cfg(all(feature = "retry", feature = "v1"))]
                    let mut router_data = router_data;
                    #[cfg(all(feature = "retry", feature = "v1"))]
                    {
                        use crate::core::payments::retry::{self, GsmValidation};
                        let config_bool = retry::config_should_call_gsm(
                            &*state.store,
                            merchant_account.get_id(),
                            &business_profile,
                        )
                        .await;

                        if config_bool && router_data.should_call_gsm() {
                            router_data = retry::do_gsm_actions(
                                state,
                                req_state.clone(),
                                &mut payment_data,
                                connectors,
                                connector_data.clone(),
                                router_data,
                                &merchant_account,
                                &key_store,
                                &operation,
                                &customer,
                                &validate_result,
                                schedule_time,
                                #[cfg(feature = "frm")]
                                frm_info.as_ref().and_then(|fi| fi.suggested_action),
                                #[cfg(not(feature = "frm"))]
                                None,
                                &business_profile,
                            )
                            .await?;
                        };
                    }

                    let op_ref = &operation;
                    let should_trigger_post_processing_flows = is_operation_confirm(&operation);

                    let operation = Box::new(PaymentResponse);
                    connector_http_status_code = router_data.connector_http_status_code;
                    external_latency = router_data.external_latency;
                    //add connector http status code metrics
                    add_connector_http_status_code_metrics(connector_http_status_code);

                    operation
                        .to_post_update_tracker()?
                        .save_pm_and_mandate(
                            state,
                            &router_data,
                            &merchant_account,
                            &key_store,
                            &mut payment_data,
                            &business_profile,
                        )
                        .await?;

                    let mut payment_data = operation
                        .to_post_update_tracker()?
                        .update_tracker(
                            state,
                            &validate_result.payment_id,
                            payment_data,
                            router_data,
                            &key_store,
                            merchant_account.storage_scheme,
                            &locale,
                            #[cfg(all(feature = "dynamic_routing", feature = "v1"))]
                            routable_connectors,
                            #[cfg(all(feature = "dynamic_routing", feature = "v1"))]
                            &business_profile,
                        )
                        .await?;

                    if should_trigger_post_processing_flows {
                        complete_postprocessing_steps_if_required(
                            state,
                            &merchant_account,
                            &key_store,
                            &customer,
                            &mca,
                            &connector_data,
                            &mut payment_data,
                            op_ref,
                            Some(header_payload.clone()),
                        )
                        .await?;
                    }

                    payment_data
                }

                ConnectorCallType::SessionMultiple(connectors) => {
                    let session_surcharge_details =
                        call_surcharge_decision_management_for_session_flow(
                            state,
                            &merchant_account,
                            &business_profile,
                            payment_data.get_payment_attempt(),
                            payment_data.get_payment_intent(),
                            payment_data.get_billing_address(),
                            &connectors,
                        )
                        .await?;
                    Box::pin(call_multiple_connectors_service(
                        state,
                        &merchant_account,
                        &key_store,
                        connectors,
                        &operation,
                        payment_data,
                        &customer,
                        session_surcharge_details,
                        &business_profile,
                        header_payload.clone(),
                    ))
                    .await?
                }
            };

            #[cfg(feature = "frm")]
            if let Some(fraud_info) = &mut frm_info {
                #[cfg(feature = "v1")]
                Box::pin(frm_core::post_payment_frm_core(
                    state,
                    req_state,
                    &merchant_account,
                    &mut payment_data,
                    fraud_info,
                    frm_configs
                        .clone()
                        .ok_or(errors::ApiErrorResponse::MissingRequiredField {
                            field_name: "frm_configs",
                        })
                        .attach_printable("Frm configs label not found")?,
                    &customer,
                    key_store.clone(),
                    &mut should_continue_capture,
                ))
                .await?;
            }
        } else {
            (_, payment_data) = operation
                .to_update_tracker()?
                .update_trackers(
                    state,
                    req_state,
                    payment_data.clone(),
                    customer.clone(),
                    validate_result.storage_scheme,
                    None,
                    &key_store,
                    #[cfg(feature = "frm")]
                    frm_info.and_then(|info| info.suggested_action),
                    #[cfg(not(feature = "frm"))]
                    None,
                    header_payload.clone(),
                )
                .await?;
        }

        let payment_intent_status = payment_data.get_payment_intent().status;

        payment_data
            .get_payment_attempt()
            .payment_token
            .as_ref()
            .zip(payment_data.get_payment_attempt().payment_method)
            .map(ParentPaymentMethodToken::create_key_for_token)
            .async_map(|key_for_hyperswitch_token| async move {
                if key_for_hyperswitch_token
                    .should_delete_payment_method_token(payment_intent_status)
                {
                    let _ = key_for_hyperswitch_token.delete(state).await;
                }
            })
            .await;
    } else {
        (_, payment_data) = operation
            .to_update_tracker()?
            .update_trackers(
                state,
                req_state,
                payment_data.clone(),
                customer.clone(),
                validate_result.storage_scheme,
                None,
                &key_store,
                None,
                header_payload.clone(),
            )
            .await?;
    }

    let cloned_payment_data = payment_data.clone();
    let cloned_customer = customer.clone();

    #[cfg(feature = "v1")]
    operation
        .to_domain()?
        .store_extended_card_info_temporarily(
            state,
            payment_data.get_payment_intent().get_id(),
            &business_profile,
            payment_data.get_payment_method_data(),
        )
        .await?;

    utils::trigger_payments_webhook(
        merchant_account,
        business_profile,
        &key_store,
        cloned_payment_data,
        cloned_customer,
        state,
        operation,
    )
    .await
    .map_err(|error| logger::warn!(payments_outgoing_webhook_error=?error))
    .ok();

    Ok((
        payment_data,
        req,
        customer,
        connector_http_status_code,
        external_latency,
    ))
}

// This function is intended for use when the feature being implemented is not aligned with the
// core payment operations.
#[allow(clippy::too_many_arguments, clippy::type_complexity)]
#[instrument(skip_all, fields(payment_id, merchant_id))]
pub async fn proxy_for_payments_operation_core<F, Req, Op, FData, D>(
    state: &SessionState,
    req_state: ReqState,
    merchant_account: domain::MerchantAccount,
    profile_id_from_auth_layer: Option<id_type::ProfileId>,
    key_store: domain::MerchantKeyStore,
    operation: Op,
    req: Req,
    call_connector_action: CallConnectorAction,
    auth_flow: services::AuthFlow,

    header_payload: HeaderPayload,
) -> RouterResult<(D, Req, Option<domain::Customer>, Option<u16>, Option<u128>)>
where
    F: Send + Clone + Sync,
    Req: Authenticate + Clone,
    Op: Operation<F, Req, Data = D> + Send + Sync,
    D: OperationSessionGetters<F> + OperationSessionSetters<F> + Send + Sync + Clone,

    // To create connector flow specific interface data
    D: ConstructFlowSpecificData<F, FData, router_types::PaymentsResponseData>,
    RouterData<F, FData, router_types::PaymentsResponseData>: Feature<F, FData>,

    // To construct connector flow specific api
    dyn api::Connector:
        services::api::ConnectorIntegration<F, FData, router_types::PaymentsResponseData>,

    // To perform router related operation for PaymentResponse
    PaymentResponse: Operation<F, FData, Data = D>,
    FData: Send + Sync + Clone,
{
    let operation: BoxedOperation<'_, F, Req, D> = Box::new(operation);

    tracing::Span::current().record("merchant_id", merchant_account.get_id().get_string_repr());
    let (operation, validate_result) = operation
        .to_validate_request()?
        .validate_request(&req, &merchant_account)?;

    tracing::Span::current().record("payment_id", format!("{}", validate_result.payment_id));

    let operations::GetTrackerResponse {
        operation,
        customer_details: _,
        mut payment_data,
        business_profile,
        mandate_type: _,
    } = operation
        .to_get_tracker()?
        .get_trackers(
            state,
            &validate_result.payment_id,
            &req,
            &merchant_account,
            &key_store,
            auth_flow,
            &header_payload,
        )
        .await?;

    core_utils::validate_profile_id_from_auth_layer(
        profile_id_from_auth_layer,
        &payment_data.get_payment_intent().clone(),
    )?;

    common_utils::fp_utils::when(!should_call_connector(&operation, &payment_data), || {
        Err(errors::ApiErrorResponse::IncorrectPaymentMethodConfiguration).attach_printable(format!(
            "Nti and card details based mit flow is not support for this {operation:?} payment operation"
        ))
    })?;

    let connector_choice = operation
        .to_domain()?
        .get_connector(
            &merchant_account,
            &state.clone(),
            &req,
            payment_data.get_payment_intent(),
            &key_store,
        )
        .await?;

    let connector = set_eligible_connector_for_nti_in_payment_data(
        state,
        &business_profile,
        &key_store,
        &mut payment_data,
        connector_choice,
    )
    .await?;

    let should_add_task_to_process_tracker = should_add_task_to_process_tracker(&payment_data);

    let locale = header_payload.locale.clone();

    let schedule_time = if should_add_task_to_process_tracker {
        payment_sync::get_sync_process_schedule_time(
            &*state.store,
            connector.connector.id(),
            merchant_account.get_id(),
            0,
        )
        .await
        .change_context(errors::ApiErrorResponse::InternalServerError)
        .attach_printable("Failed while getting process schedule time")?
    } else {
        None
    };

    let (router_data, mca) = proxy_for_call_connector_service(
        state,
        req_state.clone(),
        &merchant_account,
        &key_store,
        connector.clone(),
        &operation,
        &mut payment_data,
        &None,
        call_connector_action.clone(),
        &validate_result,
        schedule_time,
        header_payload.clone(),
        &business_profile,
    )
    .await?;

    let op_ref = &operation;
    let should_trigger_post_processing_flows = is_operation_confirm(&operation);

    let operation = Box::new(PaymentResponse);

    let connector_http_status_code = router_data.connector_http_status_code;
    let external_latency = router_data.external_latency;

    add_connector_http_status_code_metrics(connector_http_status_code);

    #[cfg(all(feature = "dynamic_routing", feature = "v1"))]
    let routable_connectors = convert_connector_data_to_routable_connectors(&[connector.clone()])
        .map_err(|e| logger::error!(routable_connector_error=?e))
        .unwrap_or_default();

    let mut payment_data = operation
        .to_post_update_tracker()?
        .update_tracker(
            state,
            &validate_result.payment_id,
            payment_data,
            router_data,
            &key_store,
            merchant_account.storage_scheme,
            &locale,
            #[cfg(all(feature = "dynamic_routing", feature = "v1"))]
            routable_connectors,
            #[cfg(all(feature = "dynamic_routing", feature = "v1"))]
            &business_profile,
        )
        .await?;

    if should_trigger_post_processing_flows {
        complete_postprocessing_steps_if_required(
            state,
            &merchant_account,
            &key_store,
            &None,
            &mca,
            &connector,
            &mut payment_data,
            op_ref,
            Some(header_payload.clone()),
        )
        .await?;
    }

    let cloned_payment_data = payment_data.clone();

    utils::trigger_payments_webhook(
        merchant_account,
        business_profile,
        &key_store,
        cloned_payment_data,
        None,
        state,
        operation,
    )
    .await
    .map_err(|error| logger::warn!(payments_outgoing_webhook_error=?error))
    .ok();

    Ok((
        payment_data,
        req,
        None,
        connector_http_status_code,
        external_latency,
    ))
}

#[instrument(skip_all)]
#[cfg(feature = "v1")]
pub async fn call_decision_manager<F, D>(
    state: &SessionState,
    merchant_account: &domain::MerchantAccount,
    _business_profile: &domain::Profile,
    payment_data: &D,
) -> RouterResult<Option<enums::AuthenticationType>>
where
    F: Clone,
    D: OperationSessionGetters<F>,
{
    let setup_mandate = payment_data.get_setup_mandate();
    let payment_method_data = payment_data.get_payment_method_data();
    let payment_dsl_data = core_routing::PaymentsDslInput::new(
        setup_mandate,
        payment_data.get_payment_attempt(),
        payment_data.get_payment_intent(),
        payment_method_data,
        payment_data.get_address(),
        payment_data.get_recurring_details(),
        payment_data.get_currency(),
    );
    let algorithm_ref: api::routing::RoutingAlgorithmRef = merchant_account
        .routing_algorithm
        .clone()
        .map(|val| val.parse_value("routing algorithm"))
        .transpose()
        .change_context(errors::ApiErrorResponse::InternalServerError)
        .attach_printable("Could not decode the routing algorithm")?
        .unwrap_or_default();

    let output = perform_decision_management(
        state,
        algorithm_ref,
        merchant_account.get_id(),
        &payment_dsl_data,
    )
    .await
    .change_context(errors::ApiErrorResponse::InternalServerError)
    .attach_printable("Could not decode the conditional config")?;
    Ok(payment_dsl_data
        .payment_attempt
        .authentication_type
        .or(output.override_3ds.map(ForeignInto::foreign_into))
        .or(Some(storage_enums::AuthenticationType::NoThreeDs)))
}

// TODO: Move to business profile surcharge column
#[instrument(skip_all)]
#[cfg(feature = "v2")]
pub async fn call_decision_manager<F, D>(
    state: &SessionState,
    merchant_account: &domain::MerchantAccount,
    _business_profile: &domain::Profile,
    payment_data: &D,
) -> RouterResult<Option<enums::AuthenticationType>>
where
    F: Clone,
    D: OperationSessionGetters<F>,
{
    todo!()
}

#[cfg(feature = "v2")]
#[instrument(skip_all)]
async fn populate_surcharge_details<F>(
    state: &SessionState,
    payment_data: &mut PaymentData<F>,
) -> RouterResult<()>
where
    F: Send + Clone,
{
    todo!()
}

#[cfg(feature = "v1")]
#[instrument(skip_all)]
async fn populate_surcharge_details<F>(
    state: &SessionState,
    payment_data: &mut PaymentData<F>,
) -> RouterResult<()>
where
    F: Send + Clone,
{
    if payment_data
        .payment_intent
        .surcharge_applicable
        .unwrap_or(false)
    {
        logger::debug!("payment_intent.surcharge_applicable = true");
        if let Some(surcharge_details) = payment_data.payment_attempt.get_surcharge_details() {
            // if retry payment, surcharge would have been populated from the previous attempt. Use the same surcharge
            let surcharge_details =
                types::SurchargeDetails::from((&surcharge_details, &payment_data.payment_attempt));
            payment_data.surcharge_details = Some(surcharge_details);
            return Ok(());
        }
        let raw_card_key = payment_data
            .payment_method_data
            .as_ref()
            .and_then(helpers::get_key_params_for_surcharge_details)
            .map(|(payment_method, payment_method_type, card_network)| {
                types::SurchargeKey::PaymentMethodData(
                    payment_method,
                    payment_method_type,
                    card_network,
                )
            });
        let saved_card_key = payment_data.token.clone().map(types::SurchargeKey::Token);

        let surcharge_key = raw_card_key
            .or(saved_card_key)
            .get_required_value("payment_method_data or payment_token")?;
        logger::debug!(surcharge_key_confirm =? surcharge_key);

        let calculated_surcharge_details =
            match types::SurchargeMetadata::get_individual_surcharge_detail_from_redis(
                state,
                surcharge_key,
                &payment_data.payment_attempt.attempt_id,
            )
            .await
            {
                Ok(surcharge_details) => Some(surcharge_details),
                Err(err) if err.current_context() == &RedisError::NotFound => None,
                Err(err) => {
                    Err(err).change_context(errors::ApiErrorResponse::InternalServerError)?
                }
            };

        payment_data.surcharge_details = calculated_surcharge_details;
    } else {
        let surcharge_details =
            payment_data
                .payment_attempt
                .get_surcharge_details()
                .map(|surcharge_details| {
                    logger::debug!("surcharge sent in payments create request");
                    types::SurchargeDetails::from((
                        &surcharge_details,
                        &payment_data.payment_attempt,
                    ))
                });
        payment_data.surcharge_details = surcharge_details;
    }
    Ok(())
}

#[inline]
pub fn get_connector_data(
    connectors: &mut IntoIter<api::ConnectorData>,
) -> RouterResult<api::ConnectorData> {
    connectors
        .next()
        .ok_or(errors::ApiErrorResponse::InternalServerError)
        .attach_printable("Connector not found in connectors iterator")
}

#[cfg(feature = "v2")]
#[instrument(skip_all)]
pub async fn call_surcharge_decision_management_for_session_flow(
    _state: &SessionState,
    _merchant_account: &domain::MerchantAccount,
    _business_profile: &domain::Profile,
    _payment_attempt: &storage::PaymentAttempt,
    _payment_intent: &storage::PaymentIntent,
    _billing_address: Option<api_models::payments::Address>,
    _session_connector_data: &[api::SessionConnectorData],
) -> RouterResult<Option<api::SessionSurchargeDetails>> {
    todo!()
}

#[cfg(feature = "v1")]
#[instrument(skip_all)]
pub async fn call_surcharge_decision_management_for_session_flow(
    state: &SessionState,
    _merchant_account: &domain::MerchantAccount,
    _business_profile: &domain::Profile,
    payment_attempt: &storage::PaymentAttempt,
    payment_intent: &storage::PaymentIntent,
    billing_address: Option<api_models::payments::Address>,
    session_connector_data: &[api::SessionConnectorData],
) -> RouterResult<Option<api::SessionSurchargeDetails>> {
    if let Some(surcharge_amount) = payment_attempt.surcharge_amount {
        let tax_on_surcharge_amount = payment_attempt.tax_amount.unwrap_or_default();
        let final_amount = payment_attempt.amount + surcharge_amount + tax_on_surcharge_amount;
        Ok(Some(api::SessionSurchargeDetails::PreDetermined(
            types::SurchargeDetails {
                original_amount: payment_attempt.amount,
                surcharge: Surcharge::Fixed(surcharge_amount),
                tax_on_surcharge: None,
                surcharge_amount,
                tax_on_surcharge_amount,
                final_amount,
            },
        )))
    } else {
        let payment_method_type_list = session_connector_data
            .iter()
            .map(|session_connector_data| session_connector_data.payment_method_type)
            .collect();

        #[cfg(feature = "v1")]
        let algorithm_ref: api::routing::RoutingAlgorithmRef = _merchant_account
            .routing_algorithm
            .clone()
            .map(|val| val.parse_value("routing algorithm"))
            .transpose()
            .change_context(errors::ApiErrorResponse::InternalServerError)
            .attach_printable("Could not decode the routing algorithm")?
            .unwrap_or_default();

        // TODO: Move to business profile surcharge column
        #[cfg(feature = "v2")]
        let algorithm_ref: api::routing::RoutingAlgorithmRef = todo!();

        let surcharge_results =
            surcharge_decision_configs::perform_surcharge_decision_management_for_session_flow(
                state,
                algorithm_ref,
                payment_attempt,
                payment_intent,
                billing_address,
                &payment_method_type_list,
            )
            .await
            .change_context(errors::ApiErrorResponse::InternalServerError)
            .attach_printable("error performing surcharge decision operation")?;

        Ok(if surcharge_results.is_empty_result() {
            None
        } else {
            Some(api::SessionSurchargeDetails::Calculated(surcharge_results))
        })
    }
}

#[cfg(feature = "v1")]
#[allow(clippy::too_many_arguments)]
pub async fn payments_core<F, Res, Req, Op, FData, D>(
    state: SessionState,
    req_state: ReqState,
    merchant_account: domain::MerchantAccount,
    profile_id: Option<id_type::ProfileId>,
    key_store: domain::MerchantKeyStore,
    operation: Op,
    req: Req,
    auth_flow: services::AuthFlow,
    call_connector_action: CallConnectorAction,
    eligible_connectors: Option<Vec<enums::Connector>>,
    header_payload: HeaderPayload,
) -> RouterResponse<Res>
where
    F: Send + Clone + Sync,
    FData: Send + Sync + Clone,
    Op: Operation<F, Req, Data = D> + Send + Sync + Clone,
    Req: Debug + Authenticate + Clone,
    D: OperationSessionGetters<F> + OperationSessionSetters<F> + Send + Sync + Clone,
    Res: transformers::ToResponse<F, D, Op>,
    // To create connector flow specific interface data
    D: ConstructFlowSpecificData<F, FData, router_types::PaymentsResponseData>,
    RouterData<F, FData, router_types::PaymentsResponseData>: Feature<F, FData>,

    // To construct connector flow specific api
    dyn api::Connector:
        services::api::ConnectorIntegration<F, FData, router_types::PaymentsResponseData>,

    // To perform router related operation for PaymentResponse
    PaymentResponse: Operation<F, FData, Data = D>,
{
    let eligible_routable_connectors = eligible_connectors.map(|connectors| {
        connectors
            .into_iter()
            .flat_map(|c| c.foreign_try_into())
            .collect()
    });
    let (payment_data, _req, customer, connector_http_status_code, external_latency) =
        payments_operation_core::<_, _, _, _, _>(
            &state,
            req_state,
            merchant_account,
            profile_id,
            key_store,
            operation.clone(),
            req,
            call_connector_action,
            auth_flow,
            eligible_routable_connectors,
            header_payload.clone(),
        )
        .await?;

    Res::generate_response(
        payment_data,
        customer,
        auth_flow,
        &state.base_url,
        operation,
        &state.conf.connector_request_reference_id_config,
        connector_http_status_code,
        external_latency,
        header_payload.x_hs_latency,
    )
}

#[cfg(feature = "v1")]
#[allow(clippy::too_many_arguments)]
pub async fn proxy_for_payments_core<F, Res, Req, Op, FData, D>(
    state: SessionState,
    req_state: ReqState,
    merchant_account: domain::MerchantAccount,
    profile_id: Option<id_type::ProfileId>,
    key_store: domain::MerchantKeyStore,
    operation: Op,
    req: Req,
    auth_flow: services::AuthFlow,
    call_connector_action: CallConnectorAction,
    header_payload: HeaderPayload,
) -> RouterResponse<Res>
where
    F: Send + Clone + Sync,
    FData: Send + Sync + Clone,
    Op: Operation<F, Req, Data = D> + Send + Sync + Clone,
    Req: Debug + Authenticate + Clone,
    D: OperationSessionGetters<F> + OperationSessionSetters<F> + Send + Sync + Clone,
    Res: transformers::ToResponse<F, D, Op>,
    // To create connector flow specific interface data
    D: ConstructFlowSpecificData<F, FData, router_types::PaymentsResponseData>,
    RouterData<F, FData, router_types::PaymentsResponseData>: Feature<F, FData>,

    // To construct connector flow specific api
    dyn api::Connector:
        services::api::ConnectorIntegration<F, FData, router_types::PaymentsResponseData>,

    // To perform router related operation for PaymentResponse
    PaymentResponse: Operation<F, FData, Data = D>,
{
    let (payment_data, _req, customer, connector_http_status_code, external_latency) =
        proxy_for_payments_operation_core::<_, _, _, _, _>(
            &state,
            req_state,
            merchant_account,
            profile_id,
            key_store,
            operation.clone(),
            req,
            call_connector_action,
            auth_flow,
            header_payload.clone(),
        )
        .await?;

    Res::generate_response(
        payment_data,
        customer,
        auth_flow,
        &state.base_url,
        operation,
        &state.conf.connector_request_reference_id_config,
        connector_http_status_code,
        external_latency,
        header_payload.x_hs_latency,
    )
}

fn is_start_pay<Op: Debug>(operation: &Op) -> bool {
    format!("{operation:?}").eq("PaymentStart")
}

#[derive(Clone, Debug, serde::Serialize)]
pub struct PaymentsRedirectResponseData {
    pub connector: Option<String>,
    pub param: Option<String>,
    pub merchant_id: Option<id_type::MerchantId>,
    pub json_payload: Option<serde_json::Value>,
    pub resource_id: api::PaymentIdType,
    pub force_sync: bool,
    pub creds_identifier: Option<String>,
}

#[async_trait::async_trait]
pub trait PaymentRedirectFlow: Sync {
    // Associated type for call_payment_flow response
    type PaymentFlowResponse;

    #[allow(clippy::too_many_arguments)]
    async fn call_payment_flow(
        &self,
        state: &SessionState,
        req_state: ReqState,
        merchant_account: domain::MerchantAccount,
        merchant_key_store: domain::MerchantKeyStore,
        req: PaymentsRedirectResponseData,
        connector_action: CallConnectorAction,
        connector: String,
        payment_id: id_type::PaymentId,
    ) -> RouterResult<Self::PaymentFlowResponse>;

    fn get_payment_action(&self) -> services::PaymentAction;

    fn generate_response(
        &self,
        payment_flow_response: &Self::PaymentFlowResponse,
        payment_id: id_type::PaymentId,
        connector: String,
    ) -> RouterResult<services::ApplicationResponse<api::RedirectionResponse>>;

    #[allow(clippy::too_many_arguments)]
    async fn handle_payments_redirect_response(
        &self,
        state: SessionState,
        req_state: ReqState,
        merchant_account: domain::MerchantAccount,
        key_store: domain::MerchantKeyStore,
        req: PaymentsRedirectResponseData,
    ) -> RouterResponse<api::RedirectionResponse> {
        metrics::REDIRECTION_TRIGGERED.add(
            &metrics::CONTEXT,
            1,
            &add_attributes([
                (
                    "connector",
                    req.connector.to_owned().unwrap_or("null".to_string()),
                ),
                (
                    "merchant_id",
                    merchant_account.get_id().get_string_repr().to_owned(),
                ),
            ]),
        );
        let connector = req.connector.clone().get_required_value("connector")?;

        let query_params = req.param.clone().get_required_value("param")?;

        let resource_id = api::PaymentIdTypeExt::get_payment_intent_id(&req.resource_id)
            .change_context(errors::ApiErrorResponse::MissingRequiredField {
                field_name: "payment_id",
            })?;

        // This connector data is ephemeral, the call payment flow will get new connector data
        // with merchant account details, so the connector_id can be safely set to None here
        let connector_data = api::ConnectorData::get_connector_by_name(
            &state.conf.connectors,
            &connector,
            api::GetToken::Connector,
            None,
        )?;

        let flow_type = connector_data
            .connector
            .get_flow_type(
                &query_params,
                req.json_payload.clone(),
                self.get_payment_action(),
            )
            .change_context(errors::ApiErrorResponse::InternalServerError)
            .attach_printable("Failed to decide the response flow")?;

        let payment_flow_response = self
            .call_payment_flow(
                &state,
                req_state,
                merchant_account.clone(),
                key_store,
                req.clone(),
                flow_type,
                connector.clone(),
                resource_id.clone(),
            )
            .await?;

        self.generate_response(&payment_flow_response, resource_id, connector)
    }
}

#[derive(Clone, Debug)]
pub struct PaymentRedirectCompleteAuthorize;

#[cfg(feature = "v1")]
#[async_trait::async_trait]
impl PaymentRedirectFlow for PaymentRedirectCompleteAuthorize {
    type PaymentFlowResponse = router_types::RedirectPaymentFlowResponse;

    #[allow(clippy::too_many_arguments)]
    async fn call_payment_flow(
        &self,
        state: &SessionState,
        req_state: ReqState,
        merchant_account: domain::MerchantAccount,
        merchant_key_store: domain::MerchantKeyStore,
        req: PaymentsRedirectResponseData,
        connector_action: CallConnectorAction,
        _connector: String,
        _payment_id: id_type::PaymentId,
    ) -> RouterResult<Self::PaymentFlowResponse> {
        let key_manager_state = &state.into();

        let payment_confirm_req = api::PaymentsRequest {
            payment_id: Some(req.resource_id.clone()),
            merchant_id: req.merchant_id.clone(),
            feature_metadata: Some(api_models::payments::FeatureMetadata {
                redirect_response: Some(api_models::payments::RedirectResponse {
                    param: req.param.map(Secret::new),
                    json_payload: Some(req.json_payload.unwrap_or(serde_json::json!({})).into()),
                }),
                search_tags: None,
            }),
            ..Default::default()
        };
        let response = Box::pin(payments_core::<
            api::CompleteAuthorize,
            api::PaymentsResponse,
            _,
            _,
            _,
            _,
        >(
            state.clone(),
            req_state,
            merchant_account,
            None,
            merchant_key_store.clone(),
            operations::payment_complete_authorize::CompleteAuthorize,
            payment_confirm_req,
            services::api::AuthFlow::Merchant,
            connector_action,
            None,
            HeaderPayload::default(),
        ))
        .await?;
        let payments_response = match response {
            services::ApplicationResponse::Json(response) => Ok(response),
            services::ApplicationResponse::JsonWithHeaders((response, _)) => Ok(response),
            _ => Err(errors::ApiErrorResponse::InternalServerError)
                .attach_printable("Failed to get the response in json"),
        }?;
        let profile_id = payments_response
            .profile_id
            .as_ref()
            .get_required_value("profile_id")?;
        let business_profile = state
            .store
            .find_business_profile_by_profile_id(key_manager_state, &merchant_key_store, profile_id)
            .await
            .to_not_found_response(errors::ApiErrorResponse::ProfileNotFound {
                id: profile_id.get_string_repr().to_owned(),
            })?;
        Ok(router_types::RedirectPaymentFlowResponse {
            payments_response,
            business_profile,
        })
    }

    fn get_payment_action(&self) -> services::PaymentAction {
        services::PaymentAction::CompleteAuthorize
    }

    fn generate_response(
        &self,
        payment_flow_response: &Self::PaymentFlowResponse,
        payment_id: id_type::PaymentId,
        connector: String,
    ) -> RouterResult<services::ApplicationResponse<api::RedirectionResponse>> {
        let payments_response = &payment_flow_response.payments_response;
        // There might be multiple redirections needed for some flows
        // If the status is requires customer action, then send the startpay url again
        // The redirection data must have been provided and updated by the connector
        let redirection_response = match payments_response.status {
            enums::IntentStatus::RequiresCustomerAction => {
                let startpay_url = payments_response
                    .next_action
                    .clone()
                    .and_then(|next_action_data| match next_action_data {
                        api_models::payments::NextActionData::RedirectToUrl { redirect_to_url } => Some(redirect_to_url),
                        api_models::payments::NextActionData::DisplayBankTransferInformation { .. } => None,
                        api_models::payments::NextActionData::ThirdPartySdkSessionToken { .. } => None,
                        api_models::payments::NextActionData::QrCodeInformation{..} => None,
                        api_models::payments::NextActionData::FetchQrCodeInformation{..} => None,
                        api_models::payments::NextActionData::DisplayVoucherInformation{ .. } => None,
                        api_models::payments::NextActionData::WaitScreenInformation{..} => None,
                        api_models::payments::NextActionData::ThreeDsInvoke{..} => None,
                        api_models::payments::NextActionData::InvokeSdkClient{..} => None,
                    })
                    .ok_or(errors::ApiErrorResponse::InternalServerError)

                    .attach_printable(
                        "did not receive redirect to url when status is requires customer action",
                    )?;
                Ok(api::RedirectionResponse {
                    return_url: String::new(),
                    params: vec![],
                    return_url_with_query_params: startpay_url,
                    http_method: "GET".to_string(),
                    headers: vec![],
                })
            }
            // If the status is terminal status, then redirect to merchant return url to provide status
            enums::IntentStatus::Succeeded
            | enums::IntentStatus::Failed
            | enums::IntentStatus::Cancelled | enums::IntentStatus::RequiresCapture| enums::IntentStatus::Processing=> helpers::get_handle_response_url(
                payment_id,
                &payment_flow_response.business_profile,
                payments_response,
                connector,
            ),
            _ => Err(errors::ApiErrorResponse::InternalServerError).attach_printable_lazy(|| format!("Could not proceed with payment as payment status {} cannot be handled during redirection",payments_response.status))?
        }?;
        Ok(services::ApplicationResponse::JsonForRedirection(
            redirection_response,
        ))
    }
}

#[derive(Clone, Debug)]
pub struct PaymentRedirectSync;

#[cfg(feature = "v1")]
#[async_trait::async_trait]
impl PaymentRedirectFlow for PaymentRedirectSync {
    type PaymentFlowResponse = router_types::RedirectPaymentFlowResponse;

    #[allow(clippy::too_many_arguments)]
    async fn call_payment_flow(
        &self,
        state: &SessionState,
        req_state: ReqState,
        merchant_account: domain::MerchantAccount,
        merchant_key_store: domain::MerchantKeyStore,
        req: PaymentsRedirectResponseData,
        connector_action: CallConnectorAction,
        _connector: String,
        _payment_id: id_type::PaymentId,
    ) -> RouterResult<Self::PaymentFlowResponse> {
        let key_manager_state = &state.into();

        let payment_sync_req = api::PaymentsRetrieveRequest {
            resource_id: req.resource_id,
            merchant_id: req.merchant_id,
            param: req.param,
            force_sync: req.force_sync,
            connector: req.connector,
            merchant_connector_details: req.creds_identifier.map(|creds_id| {
                api::MerchantConnectorDetailsWrap {
                    creds_identifier: creds_id,
                    encoded_data: None,
                }
            }),
            client_secret: None,
            expand_attempts: None,
            expand_captures: None,
        };
        let response = Box::pin(
            payments_core::<api::PSync, api::PaymentsResponse, _, _, _, _>(
                state.clone(),
                req_state,
                merchant_account,
                None,
                merchant_key_store.clone(),
                PaymentStatus,
                payment_sync_req,
                services::api::AuthFlow::Merchant,
                connector_action,
                None,
                HeaderPayload::default(),
            ),
        )
        .await?;
        let payments_response = match response {
            services::ApplicationResponse::Json(response) => Ok(response),
            services::ApplicationResponse::JsonWithHeaders((response, _)) => Ok(response),
            _ => Err(errors::ApiErrorResponse::InternalServerError)
                .attach_printable("Failed to get the response in json"),
        }?;
        let profile_id = payments_response
            .profile_id
            .as_ref()
            .get_required_value("profile_id")?;
        let business_profile = state
            .store
            .find_business_profile_by_profile_id(key_manager_state, &merchant_key_store, profile_id)
            .await
            .to_not_found_response(errors::ApiErrorResponse::ProfileNotFound {
                id: profile_id.get_string_repr().to_owned(),
            })?;
        Ok(router_types::RedirectPaymentFlowResponse {
            payments_response,
            business_profile,
        })
    }
    fn generate_response(
        &self,
        payment_flow_response: &Self::PaymentFlowResponse,
        payment_id: id_type::PaymentId,
        connector: String,
    ) -> RouterResult<services::ApplicationResponse<api::RedirectionResponse>> {
        Ok(services::ApplicationResponse::JsonForRedirection(
            helpers::get_handle_response_url(
                payment_id,
                &payment_flow_response.business_profile,
                &payment_flow_response.payments_response,
                connector,
            )?,
        ))
    }

    fn get_payment_action(&self) -> services::PaymentAction {
        services::PaymentAction::PSync
    }
}

#[derive(Clone, Debug)]
pub struct PaymentAuthenticateCompleteAuthorize;

#[cfg(feature = "v1")]
#[async_trait::async_trait]
impl PaymentRedirectFlow for PaymentAuthenticateCompleteAuthorize {
    type PaymentFlowResponse = router_types::AuthenticatePaymentFlowResponse;

    #[allow(clippy::too_many_arguments)]
    async fn call_payment_flow(
        &self,
        state: &SessionState,
        req_state: ReqState,
        merchant_account: domain::MerchantAccount,
        merchant_key_store: domain::MerchantKeyStore,
        req: PaymentsRedirectResponseData,
        connector_action: CallConnectorAction,
        connector: String,
        payment_id: id_type::PaymentId,
    ) -> RouterResult<Self::PaymentFlowResponse> {
        let merchant_id = merchant_account.get_id().clone();
        let key_manager_state = &state.into();

        let payment_intent = state
            .store
            .find_payment_intent_by_payment_id_merchant_id(
                key_manager_state,
                &payment_id,
                &merchant_id,
                &merchant_key_store,
                merchant_account.storage_scheme,
            )
            .await
            .to_not_found_response(errors::ApiErrorResponse::PaymentNotFound)?;
        let payment_attempt = state
            .store
            .find_payment_attempt_by_attempt_id_merchant_id(
                &payment_intent.active_attempt.get_id(),
                &merchant_id,
                merchant_account.storage_scheme,
            )
            .await
            .to_not_found_response(errors::ApiErrorResponse::PaymentNotFound)?;
        let authentication_id = payment_attempt
            .authentication_id
            .ok_or(errors::ApiErrorResponse::InternalServerError)
            .attach_printable("missing authentication_id in payment_attempt")?;
        let authentication = state
            .store
            .find_authentication_by_merchant_id_authentication_id(
                &merchant_id,
                authentication_id.clone(),
            )
            .await
            .to_not_found_response(errors::ApiErrorResponse::AuthenticationNotFound {
                id: authentication_id,
            })?;
        // Fetching merchant_connector_account to check if pull_mechanism is enabled for 3ds connector
        let authentication_merchant_connector_account = helpers::get_merchant_connector_account(
            state,
            &merchant_id,
            None,
            &merchant_key_store,
            &payment_intent
                .profile_id
                .ok_or(errors::ApiErrorResponse::InternalServerError)
                .attach_printable("missing profile_id in payment_intent")?,
            &payment_attempt
                .authentication_connector
                .ok_or(errors::ApiErrorResponse::InternalServerError)
                .attach_printable("missing authentication connector in payment_intent")?,
            None,
        )
        .await?;
        let is_pull_mechanism_enabled =
            utils::check_if_pull_mechanism_for_external_3ds_enabled_from_connector_metadata(
                authentication_merchant_connector_account
                    .get_metadata()
                    .map(|metadata| metadata.expose()),
            );
        let response = if is_pull_mechanism_enabled
            || authentication.authentication_type
                != Some(common_enums::DecoupledAuthenticationType::Challenge)
        {
            let payment_confirm_req = api::PaymentsRequest {
                payment_id: Some(req.resource_id.clone()),
                merchant_id: req.merchant_id.clone(),
                feature_metadata: Some(api_models::payments::FeatureMetadata {
                    redirect_response: Some(api_models::payments::RedirectResponse {
                        param: req.param.map(Secret::new),
                        json_payload: Some(
                            req.json_payload.unwrap_or(serde_json::json!({})).into(),
                        ),
                    }),
                    search_tags: None,
                }),
                ..Default::default()
            };
            Box::pin(payments_core::<
                api::Authorize,
                api::PaymentsResponse,
                _,
                _,
                _,
                _,
            >(
                state.clone(),
                req_state,
                merchant_account,
                None,
                merchant_key_store.clone(),
                PaymentConfirm,
                payment_confirm_req,
                services::api::AuthFlow::Merchant,
                connector_action,
                None,
                HeaderPayload::with_source(enums::PaymentSource::ExternalAuthenticator),
            ))
            .await?
        } else {
            let payment_sync_req = api::PaymentsRetrieveRequest {
                resource_id: req.resource_id,
                merchant_id: req.merchant_id,
                param: req.param,
                force_sync: req.force_sync,
                connector: req.connector,
                merchant_connector_details: req.creds_identifier.map(|creds_id| {
                    api::MerchantConnectorDetailsWrap {
                        creds_identifier: creds_id,
                        encoded_data: None,
                    }
                }),
                client_secret: None,
                expand_attempts: None,
                expand_captures: None,
            };
            Box::pin(
                payments_core::<api::PSync, api::PaymentsResponse, _, _, _, _>(
                    state.clone(),
                    req_state,
                    merchant_account.clone(),
                    None,
                    merchant_key_store.clone(),
                    PaymentStatus,
                    payment_sync_req,
                    services::api::AuthFlow::Merchant,
                    connector_action,
                    None,
                    HeaderPayload::default(),
                ),
            )
            .await?
        };
        let payments_response = match response {
            services::ApplicationResponse::Json(response) => Ok(response),
            services::ApplicationResponse::JsonWithHeaders((response, _)) => Ok(response),
            _ => Err(errors::ApiErrorResponse::InternalServerError)
                .attach_printable("Failed to get the response in json"),
        }?;
        // When intent status is RequiresCustomerAction, Set poll_id in redis to allow the fetch status of poll through retrieve_poll_status api from client
        if payments_response.status == common_enums::IntentStatus::RequiresCustomerAction {
            let req_poll_id = core_utils::get_external_authentication_request_poll_id(&payment_id);
            let poll_id = core_utils::get_poll_id(&merchant_id, req_poll_id.clone());
            let redis_conn = state
                .store
                .get_redis_conn()
                .change_context(errors::ApiErrorResponse::InternalServerError)
                .attach_printable("Failed to get redis connection")?;
            redis_conn
                .set_key_with_expiry(
                    &poll_id,
                    api_models::poll::PollStatus::Pending.to_string(),
                    crate::consts::POLL_ID_TTL,
                )
                .await
                .change_context(errors::StorageError::KVError)
                .change_context(errors::ApiErrorResponse::InternalServerError)
                .attach_printable("Failed to add poll_id in redis")?;
        };
        let default_poll_config = router_types::PollConfig::default();
        let default_config_str = default_poll_config
            .encode_to_string_of_json()
            .change_context(errors::ApiErrorResponse::InternalServerError)
            .attach_printable("Error while stringifying default poll config")?;
        let poll_config = state
            .store
            .find_config_by_key_unwrap_or(
                &router_types::PollConfig::get_poll_config_key(connector),
                Some(default_config_str),
            )
            .await
            .change_context(errors::ApiErrorResponse::InternalServerError)
            .attach_printable("The poll config was not found in the DB")?;
        let poll_config: router_types::PollConfig = poll_config
            .config
            .parse_struct("PollConfig")
            .change_context(errors::ApiErrorResponse::InternalServerError)
            .attach_printable("Error while parsing PollConfig")?;
        let profile_id = payments_response
            .profile_id
            .as_ref()
            .get_required_value("profile_id")?;
        let business_profile = state
            .store
            .find_business_profile_by_profile_id(key_manager_state, &merchant_key_store, profile_id)
            .await
            .to_not_found_response(errors::ApiErrorResponse::ProfileNotFound {
                id: profile_id.get_string_repr().to_owned(),
            })?;
        Ok(router_types::AuthenticatePaymentFlowResponse {
            payments_response,
            poll_config,
            business_profile,
        })
    }
    fn generate_response(
        &self,
        payment_flow_response: &Self::PaymentFlowResponse,
        payment_id: id_type::PaymentId,
        connector: String,
    ) -> RouterResult<services::ApplicationResponse<api::RedirectionResponse>> {
        let payments_response = &payment_flow_response.payments_response;
        let redirect_response = helpers::get_handle_response_url(
            payment_id.clone(),
            &payment_flow_response.business_profile,
            payments_response,
            connector.clone(),
        )?;
        // html script to check if inside iframe, then send post message to parent for redirection else redirect self to return_url
        let html = core_utils::get_html_redirect_response_for_external_authentication(
            redirect_response.return_url_with_query_params,
            payments_response,
            payment_id,
            &payment_flow_response.poll_config,
        )?;
        Ok(services::ApplicationResponse::Form(Box::new(
            services::RedirectionFormData {
                redirect_form: services::RedirectForm::Html { html_data: html },
                payment_method_data: None,
                amount: payments_response.amount.to_string(),
                currency: payments_response.currency.clone(),
            },
        )))
    }

    fn get_payment_action(&self) -> services::PaymentAction {
        services::PaymentAction::PaymentAuthenticateCompleteAuthorize
    }
}

#[allow(clippy::too_many_arguments)]
#[instrument(skip_all)]
pub async fn call_connector_service<F, RouterDReq, ApiRequest, D>(
    state: &SessionState,
    req_state: ReqState,
    merchant_account: &domain::MerchantAccount,
    key_store: &domain::MerchantKeyStore,
    connector: api::ConnectorData,
    operation: &BoxedOperation<'_, F, ApiRequest, D>,
    payment_data: &mut D,
    customer: &Option<domain::Customer>,
    call_connector_action: CallConnectorAction,
    validate_result: &operations::ValidateResult,
    schedule_time: Option<time::PrimitiveDateTime>,
    header_payload: HeaderPayload,
    frm_suggestion: Option<storage_enums::FrmSuggestion>,
    business_profile: &domain::Profile,
    is_retry_payment: bool,
) -> RouterResult<(
    RouterData<F, RouterDReq, router_types::PaymentsResponseData>,
    helpers::MerchantConnectorAccountType,
)>
where
    F: Send + Clone + Sync,
    RouterDReq: Send + Sync,

    // To create connector flow specific interface data
    D: OperationSessionGetters<F> + OperationSessionSetters<F> + Send + Sync + Clone,
    D: ConstructFlowSpecificData<F, RouterDReq, router_types::PaymentsResponseData>,
    RouterData<F, RouterDReq, router_types::PaymentsResponseData>: Feature<F, RouterDReq> + Send,
    // To construct connector flow specific api
    dyn api::Connector:
        services::api::ConnectorIntegration<F, RouterDReq, router_types::PaymentsResponseData>,
{
    let stime_connector = Instant::now();

    let merchant_connector_account = construct_profile_id_and_get_mca(
        state,
        merchant_account,
        payment_data,
        &connector.connector_name.to_string(),
        connector.merchant_connector_id.as_ref(),
        key_store,
        false,
    )
    .await?;

    if payment_data
        .get_payment_attempt()
        .merchant_connector_id
        .is_none()
    {
        payment_data.set_merchant_connector_id_in_attempt(merchant_connector_account.get_mca_id());
    }

    operation
        .to_domain()?
        .populate_payment_data(state, payment_data, merchant_account)
        .await?;

    let (pd, tokenization_action) = get_connector_tokenization_action_when_confirm_true(
        state,
        operation,
        payment_data,
        validate_result,
        &merchant_connector_account,
        key_store,
        customer,
        business_profile,
    )
    .await?;
    *payment_data = pd;

    // Validating the blocklist guard and generate the fingerprint
    blocklist_guard(state, merchant_account, key_store, operation, payment_data).await?;

    let updated_customer = call_create_connector_customer_if_required(
        state,
        customer,
        merchant_account,
        key_store,
        &merchant_connector_account,
        payment_data,
    )
    .await?;

    #[cfg(feature = "v1")]
    let merchant_recipient_data = if let Some(true) = payment_data
        .get_payment_intent()
        .is_payment_processor_token_flow
    {
        None
    } else {
        payment_data
            .get_merchant_recipient_data(
                state,
                merchant_account,
                key_store,
                &merchant_connector_account,
                &connector,
            )
            .await?
    };

    // TODO: handle how we read `is_processor_token_flow` in v2 and then call `get_merchant_recipient_data`
    #[cfg(feature = "v2")]
    let merchant_recipient_data = None;

    let mut router_data = payment_data
        .construct_router_data(
            state,
            connector.connector.id(),
            merchant_account,
            key_store,
            customer,
            &merchant_connector_account,
            merchant_recipient_data,
            None,
        )
        .await?;

    let add_access_token_result = router_data
        .add_access_token(
            state,
            &connector,
            merchant_account,
            payment_data.get_creds_identifier(),
        )
        .await?;

    router_data = router_data.add_session_token(state, &connector).await?;

    let should_continue_further = access_token::update_router_data_with_access_token_result(
        &add_access_token_result,
        &mut router_data,
        &call_connector_action,
    );

    router_data.payment_method_token = if let Some(decrypted_token) =
        add_decrypted_payment_method_token(tokenization_action.clone(), payment_data).await?
    {
        Some(decrypted_token)
    } else {
        router_data.payment_method_token
    };

    let payment_method_token_response = router_data
        .add_payment_method_token(
            state,
            &connector,
            &tokenization_action,
            should_continue_further,
        )
        .await?;

    let mut should_continue_further =
        tokenization::update_router_data_with_payment_method_token_result(
            payment_method_token_response,
            &mut router_data,
            is_retry_payment,
            should_continue_further,
        );

    (router_data, should_continue_further) = complete_preprocessing_steps_if_required(
        state,
        &connector,
        payment_data,
        router_data,
        operation,
        should_continue_further,
    )
    .await?;

    if let Ok(router_types::PaymentsResponseData::PreProcessingResponse {
        session_token: Some(session_token),
        ..
    }) = router_data.response.to_owned()
    {
        payment_data.push_sessions_token(session_token);
    };

    // In case of authorize flow, pre-task and post-tasks are being called in build request
    // if we do not want to proceed further, then the function will return Ok(None, false)
    let (connector_request, should_continue_further) = if should_continue_further {
        // Check if the actual flow specific request can be built with available data
        router_data
            .build_flow_specific_connector_request(state, &connector, call_connector_action.clone())
            .await?
    } else {
        (None, false)
    };

    if should_add_task_to_process_tracker(payment_data) {
        operation
            .to_domain()?
            .add_task_to_process_tracker(
                state,
                payment_data.get_payment_attempt(),
                validate_result.requeue,
                schedule_time,
            )
            .await
            .map_err(|error| logger::error!(process_tracker_error=?error))
            .ok();
    }

    // Update the payment trackers just before calling the connector
    // Since the request is already built in the previous step,
    // there should be no error in request construction from hyperswitch end
    (_, *payment_data) = operation
        .to_update_tracker()?
        .update_trackers(
            state,
            req_state,
            payment_data.clone(),
            customer.clone(),
            merchant_account.storage_scheme,
            updated_customer,
            key_store,
            frm_suggestion,
            header_payload.clone(),
        )
        .await?;

    let router_data = if should_continue_further {
        // The status of payment_attempt and intent will be updated in the previous step
        // update this in router_data.
        // This is added because few connector integrations do not update the status,
        // and rely on previous status set in router_data
        router_data.status = payment_data.get_payment_attempt().status;
        router_data
            .decide_flows(
                state,
                &connector,
                call_connector_action,
                connector_request,
                business_profile,
                header_payload.clone(),
            )
            .await
    } else {
        Ok(router_data)
    }?;

    let etime_connector = Instant::now();
    let duration_connector = etime_connector.saturating_duration_since(stime_connector);
    tracing::info!(duration = format!("Duration taken: {}", duration_connector.as_millis()));

    Ok((router_data, merchant_connector_account))
}

<<<<<<< HEAD
// This function does not perform the tokenization action, as the payment method is not saved in this flow.
#[allow(clippy::too_many_arguments)]
#[instrument(skip_all)]
pub async fn proxy_for_call_connector_service<F, RouterDReq, ApiRequest, D>(
    state: &SessionState,
    req_state: ReqState,
    merchant_account: &domain::MerchantAccount,
    key_store: &domain::MerchantKeyStore,
    connector: api::ConnectorData,
    operation: &BoxedOperation<'_, F, ApiRequest, D>,
    payment_data: &mut D,
    customer: &Option<domain::Customer>,
    call_connector_action: CallConnectorAction,
    validate_result: &operations::ValidateResult,
    schedule_time: Option<time::PrimitiveDateTime>,
    header_payload: HeaderPayload,

    business_profile: &domain::Profile,
) -> RouterResult<(
    RouterData<F, RouterDReq, router_types::PaymentsResponseData>,
    helpers::MerchantConnectorAccountType,
)>
where
    F: Send + Clone + Sync,
    RouterDReq: Send + Sync,

    // To create connector flow specific interface data
    D: OperationSessionGetters<F> + OperationSessionSetters<F> + Send + Sync + Clone,
    D: ConstructFlowSpecificData<F, RouterDReq, router_types::PaymentsResponseData>,
    RouterData<F, RouterDReq, router_types::PaymentsResponseData>: Feature<F, RouterDReq> + Send,
    // To construct connector flow specific api
    dyn api::Connector:
        services::api::ConnectorIntegration<F, RouterDReq, router_types::PaymentsResponseData>,
{
    let stime_connector = Instant::now();

    let merchant_connector_account = construct_profile_id_and_get_mca(
        state,
        merchant_account,
        payment_data,
        &connector.connector_name.to_string(),
        connector.merchant_connector_id.as_ref(),
        key_store,
        false,
    )
    .await?;

    if payment_data
        .get_payment_attempt()
        .merchant_connector_id
        .is_none()
    {
        payment_data.set_merchant_connector_id_in_attempt(merchant_connector_account.get_mca_id());
    }

    let merchant_recipient_data = None;

    let mut router_data = payment_data
        .construct_router_data(
            state,
            connector.connector.id(),
            merchant_account,
            key_store,
            customer,
            &merchant_connector_account,
            merchant_recipient_data,
            None,
        )
        .await?;

    let add_access_token_result = router_data
        .add_access_token(
            state,
            &connector,
            merchant_account,
            payment_data.get_creds_identifier(),
        )
        .await?;

    router_data = router_data.add_session_token(state, &connector).await?;

    let mut should_continue_further = access_token::update_router_data_with_access_token_result(
        &add_access_token_result,
        &mut router_data,
        &call_connector_action,
    );

    (router_data, should_continue_further) = complete_preprocessing_steps_if_required(
        state,
        &connector,
        payment_data,
        router_data,
        operation,
        should_continue_further,
    )
    .await?;

    if let Ok(router_types::PaymentsResponseData::PreProcessingResponse {
        session_token: Some(session_token),
        ..
    }) = router_data.response.to_owned()
    {
        payment_data.push_sessions_token(session_token);
    };

    let (connector_request, should_continue_further) = if should_continue_further {
        // Check if the actual flow specific request can be built with available data
        router_data
            .build_flow_specific_connector_request(state, &connector, call_connector_action.clone())
            .await?
    } else {
        (None, false)
    };

    if should_add_task_to_process_tracker(payment_data) {
        operation
            .to_domain()?
            .add_task_to_process_tracker(
                state,
                payment_data.get_payment_attempt(),
                validate_result.requeue,
                schedule_time,
            )
            .await
            .map_err(|error| logger::error!(process_tracker_error=?error))
            .ok();
    }

    let updated_customer = None;
    let frm_suggestion = None;

    (_, *payment_data) = operation
        .to_update_tracker()?
        .update_trackers(
            state,
            req_state,
            payment_data.clone(),
            customer.clone(),
            merchant_account.storage_scheme,
            updated_customer,
            key_store,
            frm_suggestion,
            header_payload.clone(),
        )
        .await?;

    let router_data = if should_continue_further {
        // The status of payment_attempt and intent will be updated in the previous step
        // update this in router_data.
        // This is added because few connector integrations do not update the status,
        // and rely on previous status set in router_data
        router_data.status = payment_data.get_payment_attempt().status;
        router_data
            .decide_flows(
                state,
                &connector,
                call_connector_action,
                connector_request,
                business_profile,
                header_payload.clone(),
            )
            .await
    } else {
        Ok(router_data)
    }?;

    let etime_connector = Instant::now();
    let duration_connector = etime_connector.saturating_duration_since(stime_connector);
    tracing::info!(duration = format!("Duration taken: {}", duration_connector.as_millis()));

    Ok((router_data, merchant_connector_account))
=======
pub async fn add_decrypted_payment_method_token<F, D>(
    tokenization_action: TokenizationAction,
    payment_data: &D,
) -> CustomResult<Option<PaymentMethodToken>, errors::ApiErrorResponse>
where
    F: Send + Clone + Sync,
    D: OperationSessionGetters<F> + Send + Sync + Clone,
{
    // Tokenization Action will be DecryptApplePayToken, only when payment method type is Apple Pay
    // and the connector supports Apple Pay predecrypt
    match &tokenization_action {
        TokenizationAction::DecryptApplePayToken(payment_processing_details)
        | TokenizationAction::TokenizeInConnectorAndApplepayPreDecrypt(
            payment_processing_details,
        ) => {
            let apple_pay_data = match payment_data.get_payment_method_data() {
                Some(domain::PaymentMethodData::Wallet(domain::WalletData::ApplePay(
                    wallet_data,
                ))) => Some(
                    ApplePayData::token_json(domain::WalletData::ApplePay(wallet_data.clone()))
                        .change_context(errors::ApiErrorResponse::InternalServerError)
                        .attach_printable("failed to parse apple pay token to json")?
                        .decrypt(
                            &payment_processing_details.payment_processing_certificate,
                            &payment_processing_details.payment_processing_certificate_key,
                        )
                        .await
                        .change_context(errors::ApiErrorResponse::InternalServerError)
                        .attach_printable("failed to decrypt apple pay token")?,
                ),
                _ => None,
            };

            let apple_pay_predecrypt = apple_pay_data
                .parse_value::<hyperswitch_domain_models::router_data::ApplePayPredecryptData>(
                    "ApplePayPredecryptData",
                )
                .change_context(errors::ApiErrorResponse::InternalServerError)
                .attach_printable(
                    "failed to parse decrypted apple pay response to ApplePayPredecryptData",
                )?;

            Ok(Some(PaymentMethodToken::ApplePayDecrypt(Box::new(
                apple_pay_predecrypt,
            ))))
        }
        TokenizationAction::DecryptPazeToken(payment_processing_details) => {
            let paze_data = match payment_data.get_payment_method_data() {
                Some(domain::PaymentMethodData::Wallet(domain::WalletData::Paze(wallet_data))) => {
                    Some(
                        decrypt_paze_token(
                            wallet_data.clone(),
                            payment_processing_details.paze_private_key.clone(),
                            payment_processing_details
                                .paze_private_key_passphrase
                                .clone(),
                        )
                        .change_context(errors::ApiErrorResponse::InternalServerError)
                        .attach_printable("failed to decrypt paze token")?,
                    )
                }
                _ => None,
            };
            let paze_decrypted_data = paze_data
                .parse_value::<hyperswitch_domain_models::router_data::PazeDecryptedData>(
                    "PazeDecryptedData",
                )
                .change_context(errors::ApiErrorResponse::InternalServerError)
                .attach_printable("failed to parse PazeDecryptedData")?;
            Ok(Some(PaymentMethodToken::PazeDecrypt(Box::new(
                paze_decrypted_data,
            ))))
        }
        _ => Ok(None),
    }
>>>>>>> edd09988
}

pub async fn get_merchant_bank_data_for_open_banking_connectors(
    merchant_connector_account: &helpers::MerchantConnectorAccountType,
    key_store: &domain::MerchantKeyStore,
    connector: &api::ConnectorData,
    state: &SessionState,
    merchant_account: &domain::MerchantAccount,
) -> RouterResult<Option<router_types::MerchantRecipientData>> {
    let merchant_data = merchant_connector_account
        .get_additional_merchant_data()
        .get_required_value("additional_merchant_data")?
        .into_inner()
        .peek()
        .clone();

    let merchant_recipient_data = merchant_data
        .parse_value::<router_types::AdditionalMerchantData>("AdditionalMerchantData")
        .change_context(errors::ApiErrorResponse::InternalServerError)
        .attach_printable("failed to decode MerchantRecipientData")?;

    let connector_name = enums::Connector::to_string(&connector.connector_name);
    let locker_based_connector_list = state.conf.locker_based_open_banking_connectors.clone();
    let contains = locker_based_connector_list
        .connector_list
        .contains(connector_name.as_str());

    let recipient_id = helpers::get_recipient_id_for_open_banking(&merchant_recipient_data)?;
    let final_recipient_data = if let Some(id) = recipient_id {
        if contains {
            // Customer Id for OpenBanking connectors will be merchant_id as the account data stored at locker belongs to the merchant
            let merchant_id_str = merchant_account.get_id().get_string_repr().to_owned();
            let cust_id = id_type::CustomerId::try_from(std::borrow::Cow::from(merchant_id_str))
                .change_context(errors::ApiErrorResponse::InternalServerError)
                .attach_printable("Failed to convert to CustomerId")?;
            let locker_resp = cards::get_payment_method_from_hs_locker(
                state,
                key_store,
                &cust_id,
                merchant_account.get_id(),
                id.as_str(),
                Some(enums::LockerChoice::HyperswitchCardVault),
            )
            .await
            .change_context(errors::ApiErrorResponse::InternalServerError)
            .attach_printable("Merchant bank account data could not be fetched from locker")?;

            let parsed: router_types::MerchantAccountData = locker_resp
                .peek()
                .to_string()
                .parse_struct("MerchantAccountData")
                .change_context(errors::ApiErrorResponse::InternalServerError)?;

            Some(router_types::MerchantRecipientData::AccountData(parsed))
        } else {
            Some(router_types::MerchantRecipientData::ConnectorRecipientId(
                Secret::new(id),
            ))
        }
    } else {
        None
    };
    Ok(final_recipient_data)
}

async fn blocklist_guard<F, ApiRequest, D>(
    state: &SessionState,
    merchant_account: &domain::MerchantAccount,
    key_store: &domain::MerchantKeyStore,
    operation: &BoxedOperation<'_, F, ApiRequest, D>,
    payment_data: &mut D,
) -> CustomResult<bool, errors::ApiErrorResponse>
where
    F: Send + Clone + Sync,
    D: OperationSessionGetters<F> + OperationSessionSetters<F> + Send + Sync + Clone,
{
    let merchant_id = &payment_data.get_payment_attempt().merchant_id;
    let blocklist_enabled_key = merchant_id.get_blocklist_guard_key();
    let blocklist_guard_enabled = state
        .store
        .find_config_by_key_unwrap_or(&blocklist_enabled_key, Some("false".to_string()))
        .await;

    let blocklist_guard_enabled: bool = match blocklist_guard_enabled {
        Ok(config) => serde_json::from_str(&config.config).unwrap_or(false),

        // If it is not present in db we are defaulting it to false
        Err(inner) => {
            if !inner.current_context().is_db_not_found() {
                logger::error!("Error fetching guard blocklist enabled config {:?}", inner);
            }
            false
        }
    };

    if blocklist_guard_enabled {
        Ok(operation
            .to_domain()?
            .guard_payment_against_blocklist(state, merchant_account, key_store, payment_data)
            .await?)
    } else {
        Ok(false)
    }
}

#[allow(clippy::too_many_arguments)]
pub async fn call_multiple_connectors_service<F, Op, Req, D>(
    state: &SessionState,
    merchant_account: &domain::MerchantAccount,
    key_store: &domain::MerchantKeyStore,
    connectors: Vec<api::SessionConnectorData>,
    _operation: &Op,
    mut payment_data: D,
    customer: &Option<domain::Customer>,
    session_surcharge_details: Option<api::SessionSurchargeDetails>,
    business_profile: &domain::Profile,
    header_payload: HeaderPayload,
) -> RouterResult<D>
where
    Op: Debug,
    F: Send + Clone,

    // To create connector flow specific interface data
    D: OperationSessionGetters<F> + OperationSessionSetters<F> + Send + Sync + Clone,
    D: ConstructFlowSpecificData<F, Req, router_types::PaymentsResponseData>,
    RouterData<F, Req, router_types::PaymentsResponseData>: Feature<F, Req>,

    // To construct connector flow specific api
    dyn api::Connector:
        services::api::ConnectorIntegration<F, Req, router_types::PaymentsResponseData>,

    // To perform router related operation for PaymentResponse
    PaymentResponse: Operation<F, Req>,
{
    let call_connectors_start_time = Instant::now();
    let mut join_handlers = Vec::with_capacity(connectors.len());
    for session_connector_data in connectors.iter() {
        let connector_id = session_connector_data.connector.connector.id();

        let merchant_connector_account = construct_profile_id_and_get_mca(
            state,
            merchant_account,
            &payment_data,
            &session_connector_data.connector.connector_name.to_string(),
            session_connector_data
                .connector
                .merchant_connector_id
                .as_ref(),
            key_store,
            false,
        )
        .await?;

        payment_data.set_surcharge_details(session_surcharge_details.as_ref().and_then(
            |session_surcharge_details| {
                session_surcharge_details.fetch_surcharge_details(
                    &session_connector_data.payment_method_type.into(),
                    &session_connector_data.payment_method_type,
                    None,
                )
            },
        ));

        let router_data = payment_data
            .construct_router_data(
                state,
                connector_id,
                merchant_account,
                key_store,
                customer,
                &merchant_connector_account,
                None,
                None,
            )
            .await?;

        let res = router_data.decide_flows(
            state,
            &session_connector_data.connector,
            CallConnectorAction::Trigger,
            None,
            business_profile,
            header_payload.clone(),
        );

        join_handlers.push(res);
    }

    let result = join_all(join_handlers).await;

    for (connector_res, session_connector) in result.into_iter().zip(connectors) {
        let connector_name = session_connector.connector.connector_name.to_string();
        match connector_res {
            Ok(connector_response) => {
                if let Ok(router_types::PaymentsResponseData::SessionResponse {
                    session_token,
                    ..
                }) = connector_response.response.clone()
                {
                    // If session token is NoSessionTokenReceived, it is not pushed into the sessions_token as there is no response or there can be some error
                    // In case of error, that error is already logged
                    if !matches!(
                        session_token,
                        api_models::payments::SessionToken::NoSessionTokenReceived,
                    ) {
                        payment_data.push_sessions_token(session_token);
                    }
                }
                if let Err(connector_error_response) = connector_response.response {
                    logger::error!(
                        "sessions_connector_error {} {:?}",
                        connector_name,
                        connector_error_response
                    );
                }
            }
            Err(api_error) => {
                logger::error!("sessions_api_error {} {:?}", connector_name, api_error);
            }
        }
    }

    let call_connectors_end_time = Instant::now();
    let call_connectors_duration =
        call_connectors_end_time.saturating_duration_since(call_connectors_start_time);
    tracing::info!(duration = format!("Duration taken: {}", call_connectors_duration.as_millis()));

    Ok(payment_data)
}

#[cfg(feature = "v2")]
pub async fn call_create_connector_customer_if_required<F, Req, D>(
    _state: &SessionState,
    _customer: &Option<domain::Customer>,
    _merchant_account: &domain::MerchantAccount,
    _key_store: &domain::MerchantKeyStore,
    _merchant_connector_account: &helpers::MerchantConnectorAccountType,
    _payment_data: &mut D,
) -> RouterResult<Option<storage::CustomerUpdate>>
where
    F: Send + Clone + Sync,
    Req: Send + Sync,

    // To create connector flow specific interface data
    D: OperationSessionGetters<F> + OperationSessionSetters<F> + Send + Sync + Clone,
    D: ConstructFlowSpecificData<F, Req, router_types::PaymentsResponseData>,
    RouterData<F, Req, router_types::PaymentsResponseData>: Feature<F, Req> + Send,

    // To construct connector flow specific api
    dyn api::Connector:
        services::api::ConnectorIntegration<F, Req, router_types::PaymentsResponseData>,
{
    todo!()
}

#[cfg(feature = "v1")]
pub async fn call_create_connector_customer_if_required<F, Req, D>(
    state: &SessionState,
    customer: &Option<domain::Customer>,
    merchant_account: &domain::MerchantAccount,
    key_store: &domain::MerchantKeyStore,
    merchant_connector_account: &helpers::MerchantConnectorAccountType,
    payment_data: &mut D,
) -> RouterResult<Option<storage::CustomerUpdate>>
where
    F: Send + Clone + Sync,
    Req: Send + Sync,

    // To create connector flow specific interface data
    D: OperationSessionGetters<F> + OperationSessionSetters<F> + Send + Sync + Clone,
    D: ConstructFlowSpecificData<F, Req, router_types::PaymentsResponseData>,
    RouterData<F, Req, router_types::PaymentsResponseData>: Feature<F, Req> + Send,

    // To construct connector flow specific api
    dyn api::Connector:
        services::api::ConnectorIntegration<F, Req, router_types::PaymentsResponseData>,
{
    let connector_name = payment_data.get_payment_attempt().connector.clone();

    match connector_name {
        Some(connector_name) => {
            let connector = api::ConnectorData::get_connector_by_name(
                &state.conf.connectors,
                &connector_name,
                api::GetToken::Connector,
                merchant_connector_account.get_mca_id(),
            )?;

            #[cfg(feature = "v1")]
            let label = {
                let connector_label = core_utils::get_connector_label(
                    payment_data.get_payment_intent().business_country,
                    payment_data.get_payment_intent().business_label.as_ref(),
                    payment_data
                        .get_payment_attempt()
                        .business_sub_label
                        .as_ref(),
                    &connector_name,
                );

                if let Some(connector_label) = merchant_connector_account
                    .get_mca_id()
                    .map(|mca_id| mca_id.get_string_repr().to_string())
                    .or(connector_label)
                {
                    connector_label
                } else {
                    let profile_id = payment_data
                        .get_payment_intent()
                        .profile_id
                        .as_ref()
                        .get_required_value("profile_id")
                        .change_context(errors::ApiErrorResponse::InternalServerError)
                        .attach_printable("profile_id is not set in payment_intent")?;

                    format!("{connector_name}_{}", profile_id.get_string_repr())
                }
            };

            #[cfg(feature = "v2")]
            let label = {
                merchant_connector_account
                    .get_mca_id()
                    .get_required_value("merchant_connector_account_id")?
                    .get_string_repr()
                    .to_owned()
            };

            let (should_call_connector, existing_connector_customer_id) =
                customers::should_call_connector_create_customer(
                    state, &connector, customer, &label,
                );

            if should_call_connector {
                // Create customer at connector and update the customer table to store this data
                let router_data = payment_data
                    .construct_router_data(
                        state,
                        connector.connector.id(),
                        merchant_account,
                        key_store,
                        customer,
                        merchant_connector_account,
                        None,
                        None,
                    )
                    .await?;

                let connector_customer_id = router_data
                    .create_connector_customer(state, &connector)
                    .await?;

                let customer_update = customers::update_connector_customer_in_customers(
                    &label,
                    customer.as_ref(),
                    &connector_customer_id,
                )
                .await;

                payment_data.set_connector_customer_id(connector_customer_id);
                Ok(customer_update)
            } else {
                // Customer already created in previous calls use the same value, no need to update
                payment_data.set_connector_customer_id(
                    existing_connector_customer_id.map(ToOwned::to_owned),
                );
                Ok(None)
            }
        }
        None => Ok(None),
    }
}

async fn complete_preprocessing_steps_if_required<F, Req, Q, D>(
    state: &SessionState,
    connector: &api::ConnectorData,
    payment_data: &D,
    mut router_data: RouterData<F, Req, router_types::PaymentsResponseData>,
    operation: &BoxedOperation<'_, F, Q, D>,
    should_continue_payment: bool,
) -> RouterResult<(RouterData<F, Req, router_types::PaymentsResponseData>, bool)>
where
    F: Send + Clone + Sync,
    D: OperationSessionGetters<F> + Send + Sync + Clone,
    Req: Send + Sync,
    RouterData<F, Req, router_types::PaymentsResponseData>: Feature<F, Req> + Send,
    dyn api::Connector:
        services::api::ConnectorIntegration<F, Req, router_types::PaymentsResponseData>,
{
    if !is_operation_complete_authorize(&operation)
        && connector
            .connector_name
            .is_pre_processing_required_before_authorize()
    {
        router_data = router_data.preprocessing_steps(state, connector).await?;
        return Ok((router_data, should_continue_payment));
    }
    //TODO: For ACH transfers, if preprocessing_step is not required for connectors encountered in future, add the check
    let router_data_and_should_continue_payment = match payment_data.get_payment_method_data() {
        Some(domain::PaymentMethodData::BankTransfer(data)) => match data.deref() {
            domain::BankTransferData::AchBankTransfer { .. }
            | domain::BankTransferData::MultibancoBankTransfer { .. }
                if connector.connector_name == router_types::Connector::Stripe =>
            {
                if payment_data
                    .get_payment_attempt()
                    .preprocessing_step_id
                    .is_none()
                {
                    (
                        router_data.preprocessing_steps(state, connector).await?,
                        false,
                    )
                } else {
                    (router_data, should_continue_payment)
                }
            }
            _ => (router_data, should_continue_payment),
        },
        Some(domain::PaymentMethodData::Wallet(_)) => {
            if is_preprocessing_required_for_wallets(connector.connector_name.to_string()) {
                (
                    router_data.preprocessing_steps(state, connector).await?,
                    false,
                )
            } else {
                (router_data, should_continue_payment)
            }
        }
        Some(domain::PaymentMethodData::Card(_)) => {
            if connector.connector_name == router_types::Connector::Payme
                && !matches!(format!("{operation:?}").as_str(), "CompleteAuthorize")
            {
                router_data = router_data.preprocessing_steps(state, connector).await?;

                let is_error_in_response = router_data.response.is_err();
                // If is_error_in_response is true, should_continue_payment should be false, we should throw the error
                (router_data, !is_error_in_response)
            } else if connector.connector_name == router_types::Connector::Nmi
                && !matches!(format!("{operation:?}").as_str(), "CompleteAuthorize")
                && router_data.auth_type == storage_enums::AuthenticationType::ThreeDs
                && !matches!(
                    payment_data
                        .get_payment_attempt()
                        .external_three_ds_authentication_attempted,
                    Some(true)
                )
            {
                router_data = router_data.preprocessing_steps(state, connector).await?;

                (router_data, false)
            } else if connector.connector_name == router_types::Connector::Cybersource
                && is_operation_complete_authorize(&operation)
                && router_data.auth_type == storage_enums::AuthenticationType::ThreeDs
            {
                router_data = router_data.preprocessing_steps(state, connector).await?;

                // Should continue the flow only if no redirection_data is returned else a response with redirection form shall be returned
                let should_continue = matches!(
                    router_data.response,
                    Ok(router_types::PaymentsResponseData::TransactionResponse {
                        redirection_data: None,
                        ..
                    })
                ) && router_data.status
                    != common_enums::AttemptStatus::AuthenticationFailed;
                (router_data, should_continue)
            } else if router_data.auth_type == common_enums::AuthenticationType::ThreeDs
                && ((connector.connector_name == router_types::Connector::Nexixpay
                    && is_operation_complete_authorize(&operation))
                    || ((connector.connector_name == router_types::Connector::Nuvei
                        || connector.connector_name == router_types::Connector::Shift4)
                        && !is_operation_complete_authorize(&operation)))
            {
                router_data = router_data.preprocessing_steps(state, connector).await?;
                (router_data, should_continue_payment)
            } else {
                (router_data, should_continue_payment)
            }
        }
        Some(domain::PaymentMethodData::GiftCard(_)) => {
            if connector.connector_name == router_types::Connector::Adyen {
                router_data = router_data.preprocessing_steps(state, connector).await?;

                let is_error_in_response = router_data.response.is_err();
                // If is_error_in_response is true, should_continue_payment should be false, we should throw the error
                (router_data, !is_error_in_response)
            } else {
                (router_data, should_continue_payment)
            }
        }
        Some(domain::PaymentMethodData::BankDebit(_)) => {
            if connector.connector_name == router_types::Connector::Gocardless {
                router_data = router_data.preprocessing_steps(state, connector).await?;
                let is_error_in_response = router_data.response.is_err();
                // If is_error_in_response is true, should_continue_payment should be false, we should throw the error
                (router_data, !is_error_in_response)
            } else {
                (router_data, should_continue_payment)
            }
        }
        _ => {
            // 3DS validation for paypal cards after verification (authorize call)
            if connector.connector_name == router_types::Connector::Paypal
                && payment_data.get_payment_attempt().get_payment_method()
                    == Some(storage_enums::PaymentMethod::Card)
                && matches!(format!("{operation:?}").as_str(), "CompleteAuthorize")
            {
                router_data = router_data.preprocessing_steps(state, connector).await?;
                let is_error_in_response = router_data.response.is_err();
                // If is_error_in_response is true, should_continue_payment should be false, we should throw the error
                (router_data, !is_error_in_response)
            } else {
                (router_data, should_continue_payment)
            }
        }
    };

    Ok(router_data_and_should_continue_payment)
}

#[allow(clippy::too_many_arguments)]
async fn complete_postprocessing_steps_if_required<F, Q, RouterDReq, D>(
    state: &SessionState,
    merchant_account: &domain::MerchantAccount,
    key_store: &domain::MerchantKeyStore,
    customer: &Option<domain::Customer>,
    merchant_conn_account: &helpers::MerchantConnectorAccountType,
    connector: &api::ConnectorData,
    payment_data: &mut D,
    _operation: &BoxedOperation<'_, F, Q, D>,
    header_payload: Option<HeaderPayload>,
) -> RouterResult<RouterData<F, RouterDReq, router_types::PaymentsResponseData>>
where
    F: Send + Clone + Sync,
    RouterDReq: Send + Sync,
    D: OperationSessionGetters<F> + OperationSessionSetters<F> + Send + Sync + Clone,

    RouterData<F, RouterDReq, router_types::PaymentsResponseData>: Feature<F, RouterDReq> + Send,
    dyn api::Connector:
        services::api::ConnectorIntegration<F, RouterDReq, router_types::PaymentsResponseData>,
    D: ConstructFlowSpecificData<F, RouterDReq, router_types::PaymentsResponseData>,
{
    let mut router_data = payment_data
        .construct_router_data(
            state,
            connector.connector.id(),
            merchant_account,
            key_store,
            customer,
            merchant_conn_account,
            None,
            header_payload,
        )
        .await?;

    match payment_data.get_payment_method_data() {
        Some(domain::PaymentMethodData::OpenBanking(domain::OpenBankingData::OpenBankingPIS {
            ..
        })) => {
            if connector.connector_name == router_types::Connector::Plaid {
                router_data = router_data.postprocessing_steps(state, connector).await?;
                let token = if let Ok(ref res) = router_data.response {
                    match res {
                        router_types::PaymentsResponseData::PostProcessingResponse {
                            session_token,
                        } => session_token
                            .as_ref()
                            .map(|token| api::SessionToken::OpenBanking(token.clone())),
                        _ => None,
                    }
                } else {
                    None
                };
                if let Some(t) = token {
                    payment_data.push_sessions_token(t);
                }

                Ok(router_data)
            } else {
                Ok(router_data)
            }
        }
        _ => Ok(router_data),
    }
}

pub fn is_preprocessing_required_for_wallets(connector_name: String) -> bool {
    connector_name == *"trustpay" || connector_name == *"payme"
}

#[instrument(skip_all)]
pub async fn construct_profile_id_and_get_mca<'a, F, D>(
    state: &'a SessionState,
    merchant_account: &domain::MerchantAccount,
    payment_data: &D,
    connector_name: &str,
    merchant_connector_id: Option<&id_type::MerchantConnectorAccountId>,
    key_store: &domain::MerchantKeyStore,
    _should_validate: bool,
) -> RouterResult<helpers::MerchantConnectorAccountType>
where
    F: Clone,
    D: OperationSessionGetters<F> + Send + Sync + Clone,
{
    #[cfg(feature = "v1")]
    let profile_id = payment_data
        .get_payment_intent()
        .profile_id
        .as_ref()
        .get_required_value("profile_id")
        .change_context(errors::ApiErrorResponse::InternalServerError)
        .attach_printable("profile_id is not set in payment_intent")?
        .clone();

    #[cfg(feature = "v2")]
    let profile_id = payment_data.get_payment_intent().profile_id.clone();

    let merchant_connector_account = helpers::get_merchant_connector_account(
        state,
        merchant_account.get_id(),
        payment_data.get_creds_identifier(),
        key_store,
        &profile_id,
        connector_name,
        merchant_connector_id,
    )
    .await?;

    Ok(merchant_connector_account)
}

fn is_payment_method_tokenization_enabled_for_connector(
    state: &SessionState,
    connector_name: &str,
    payment_method: &storage::enums::PaymentMethod,
    payment_method_type: &Option<storage::enums::PaymentMethodType>,
    apple_pay_flow: &Option<domain::ApplePayFlow>,
) -> RouterResult<bool> {
    let connector_tokenization_filter = state.conf.tokenization.0.get(connector_name);

    Ok(connector_tokenization_filter
        .map(|connector_filter| {
            connector_filter
                .payment_method
                .clone()
                .contains(payment_method)
                && is_payment_method_type_allowed_for_connector(
                    payment_method_type,
                    connector_filter.payment_method_type.clone(),
                )
                && is_apple_pay_pre_decrypt_type_connector_tokenization(
                    payment_method_type,
                    apple_pay_flow,
                    connector_filter.apple_pay_pre_decrypt_flow.clone(),
                )
        })
        .unwrap_or(false))
}

fn is_apple_pay_pre_decrypt_type_connector_tokenization(
    payment_method_type: &Option<storage::enums::PaymentMethodType>,
    apple_pay_flow: &Option<domain::ApplePayFlow>,
    apple_pay_pre_decrypt_flow_filter: Option<ApplePayPreDecryptFlow>,
) -> bool {
    match (payment_method_type, apple_pay_flow) {
        (
            Some(storage::enums::PaymentMethodType::ApplePay),
            Some(domain::ApplePayFlow::Simplified(_)),
        ) => !matches!(
            apple_pay_pre_decrypt_flow_filter,
            Some(ApplePayPreDecryptFlow::NetworkTokenization)
        ),
        _ => true,
    }
}

fn decide_apple_pay_flow(
    state: &SessionState,
    payment_method_type: &Option<enums::PaymentMethodType>,
    merchant_connector_account: Option<&helpers::MerchantConnectorAccountType>,
) -> Option<domain::ApplePayFlow> {
    payment_method_type.and_then(|pmt| match pmt {
        enums::PaymentMethodType::ApplePay => {
            check_apple_pay_metadata(state, merchant_connector_account)
        }
        _ => None,
    })
}

fn check_apple_pay_metadata(
    state: &SessionState,
    merchant_connector_account: Option<&helpers::MerchantConnectorAccountType>,
) -> Option<domain::ApplePayFlow> {
    merchant_connector_account.and_then(|mca| {
        let metadata = mca.get_metadata();
        metadata.and_then(|apple_pay_metadata| {
            let parsed_metadata = apple_pay_metadata
                .clone()
                .parse_value::<api_models::payments::ApplepayCombinedSessionTokenData>(
                    "ApplepayCombinedSessionTokenData",
                )
                .map(|combined_metadata| {
                    api_models::payments::ApplepaySessionTokenMetadata::ApplePayCombined(
                        combined_metadata.apple_pay_combined,
                    )
                })
                .or_else(|_| {
                    apple_pay_metadata
                        .parse_value::<api_models::payments::ApplepaySessionTokenData>(
                            "ApplepaySessionTokenData",
                        )
                        .map(|old_metadata| {
                            api_models::payments::ApplepaySessionTokenMetadata::ApplePay(
                                old_metadata.apple_pay,
                            )
                        })
                })
                .map_err(|error| {
                    logger::warn!(?error, "Failed to Parse Value to ApplepaySessionTokenData")
                });

            parsed_metadata.ok().map(|metadata| match metadata {
                api_models::payments::ApplepaySessionTokenMetadata::ApplePayCombined(
                    apple_pay_combined,
                ) => match apple_pay_combined {
                    api_models::payments::ApplePayCombinedMetadata::Simplified { .. } => {
                        domain::ApplePayFlow::Simplified(payments_api::PaymentProcessingDetails {
                            payment_processing_certificate: state
                                .conf
                                .applepay_decrypt_keys
                                .get_inner()
                                .apple_pay_ppc
                                .clone(),
                            payment_processing_certificate_key: state
                                .conf
                                .applepay_decrypt_keys
                                .get_inner()
                                .apple_pay_ppc_key
                                .clone(),
                        })
                    }
                    api_models::payments::ApplePayCombinedMetadata::Manual {
                        payment_request_data: _,
                        session_token_data,
                    } => {
                        if let Some(manual_payment_processing_details_at) =
                            session_token_data.payment_processing_details_at
                        {
                            match manual_payment_processing_details_at {
                                payments_api::PaymentProcessingDetailsAt::Hyperswitch(
                                    payment_processing_details,
                                ) => domain::ApplePayFlow::Simplified(payment_processing_details),
                                payments_api::PaymentProcessingDetailsAt::Connector => {
                                    domain::ApplePayFlow::Manual
                                }
                            }
                        } else {
                            domain::ApplePayFlow::Manual
                        }
                    }
                },
                api_models::payments::ApplepaySessionTokenMetadata::ApplePay(_) => {
                    domain::ApplePayFlow::Manual
                }
            })
        })
    })
}

fn is_payment_method_type_allowed_for_connector(
    current_pm_type: &Option<storage::enums::PaymentMethodType>,
    pm_type_filter: Option<PaymentMethodTypeTokenFilter>,
) -> bool {
    match (*current_pm_type).zip(pm_type_filter) {
        Some((pm_type, type_filter)) => match type_filter {
            PaymentMethodTypeTokenFilter::AllAccepted => true,
            PaymentMethodTypeTokenFilter::EnableOnly(enabled) => enabled.contains(&pm_type),
            PaymentMethodTypeTokenFilter::DisableOnly(disabled) => !disabled.contains(&pm_type),
        },
        None => true, // Allow all types if payment_method_type is not present
    }
}

async fn decide_payment_method_tokenize_action(
    state: &SessionState,
    connector_name: &str,
    payment_method: &storage::enums::PaymentMethod,
    pm_parent_token: Option<&str>,
    is_connector_tokenization_enabled: bool,
    apple_pay_flow: Option<domain::ApplePayFlow>,
    payment_method_type: Option<storage_enums::PaymentMethodType>,
) -> RouterResult<TokenizationAction> {
    if let Some(storage_enums::PaymentMethodType::Paze) = payment_method_type {
        // Paze generates a one time use network token which should not be tokenized in the connector or router.
        match &state.conf.paze_decrypt_keys {
            Some(paze_keys) => Ok(TokenizationAction::DecryptPazeToken(
                PazePaymentProcessingDetails {
                    paze_private_key: paze_keys.get_inner().paze_private_key.clone(),
                    paze_private_key_passphrase: paze_keys
                        .get_inner()
                        .paze_private_key_passphrase
                        .clone(),
                },
            )),
            None => Err(errors::ApiErrorResponse::InternalServerError)
                .attach_printable("Failed to fetch Paze configs"),
        }
    } else {
        match pm_parent_token {
            None => Ok(match (is_connector_tokenization_enabled, apple_pay_flow) {
                (true, Some(domain::ApplePayFlow::Simplified(payment_processing_details))) => {
                    TokenizationAction::TokenizeInConnectorAndApplepayPreDecrypt(
                        payment_processing_details,
                    )
                }
                (true, _) => TokenizationAction::TokenizeInConnectorAndRouter,
                (false, Some(domain::ApplePayFlow::Simplified(payment_processing_details))) => {
                    TokenizationAction::DecryptApplePayToken(payment_processing_details)
                }
                (false, _) => TokenizationAction::TokenizeInRouter,
            }),
            Some(token) => {
                let redis_conn = state
                    .store
                    .get_redis_conn()
                    .change_context(errors::ApiErrorResponse::InternalServerError)
                    .attach_printable("Failed to get redis connection")?;

                let key = format!(
                    "pm_token_{}_{}_{}",
                    token.to_owned(),
                    payment_method,
                    connector_name
                );

                let connector_token_option = redis_conn
                    .get_key::<Option<String>>(&key)
                    .await
                    .change_context(errors::ApiErrorResponse::InternalServerError)
                    .attach_printable("Failed to fetch the token from redis")?;

                match connector_token_option {
                    Some(connector_token) => {
                        Ok(TokenizationAction::ConnectorToken(connector_token))
                    }
                    None => Ok(match (is_connector_tokenization_enabled, apple_pay_flow) {
                        (
                            true,
                            Some(domain::ApplePayFlow::Simplified(payment_processing_details)),
                        ) => TokenizationAction::TokenizeInConnectorAndApplepayPreDecrypt(
                            payment_processing_details,
                        ),
                        (true, _) => TokenizationAction::TokenizeInConnectorAndRouter,
                        (
                            false,
                            Some(domain::ApplePayFlow::Simplified(payment_processing_details)),
                        ) => TokenizationAction::DecryptApplePayToken(payment_processing_details),
                        (false, _) => TokenizationAction::TokenizeInRouter,
                    }),
                }
            }
        }
    }
}

#[derive(Debug, Clone, serde::Serialize, serde::Deserialize, PartialEq, Eq)]
pub struct PazePaymentProcessingDetails {
    pub paze_private_key: Secret<String>,
    pub paze_private_key_passphrase: Secret<String>,
}

#[derive(Clone, Debug)]
pub enum TokenizationAction {
    TokenizeInRouter,
    TokenizeInConnector,
    TokenizeInConnectorAndRouter,
    ConnectorToken(String),
    SkipConnectorTokenization,
    DecryptApplePayToken(payments_api::PaymentProcessingDetails),
    TokenizeInConnectorAndApplepayPreDecrypt(payments_api::PaymentProcessingDetails),
    DecryptPazeToken(PazePaymentProcessingDetails),
}

#[cfg(feature = "v2")]
#[allow(clippy::too_many_arguments)]
pub async fn get_connector_tokenization_action_when_confirm_true<F, Req, D>(
    _state: &SessionState,
    _operation: &BoxedOperation<'_, F, Req, D>,
    _payment_data: &mut D,
    _validate_result: &operations::ValidateResult,
    _merchant_connector_account: &helpers::MerchantConnectorAccountType,
    _merchant_key_store: &domain::MerchantKeyStore,
    _customer: &Option<domain::Customer>,
    _business_profile: &domain::Profile,
) -> RouterResult<(D, TokenizationAction)>
where
    F: Send + Clone,
    D: OperationSessionGetters<F> + OperationSessionSetters<F> + Send + Sync + Clone,
{
    todo!()
}

#[cfg(feature = "v1")]
#[allow(clippy::too_many_arguments)]
pub async fn get_connector_tokenization_action_when_confirm_true<F, Req, D>(
    state: &SessionState,
    operation: &BoxedOperation<'_, F, Req, D>,
    payment_data: &mut D,
    validate_result: &operations::ValidateResult,
    merchant_connector_account: &helpers::MerchantConnectorAccountType,
    merchant_key_store: &domain::MerchantKeyStore,
    customer: &Option<domain::Customer>,
    business_profile: &domain::Profile,
) -> RouterResult<(D, TokenizationAction)>
where
    F: Send + Clone,
    D: OperationSessionGetters<F> + OperationSessionSetters<F> + Send + Sync + Clone,
{
    let connector = payment_data.get_payment_attempt().connector.to_owned();

    let is_mandate = payment_data
        .get_mandate_id()
        .as_ref()
        .and_then(|inner| inner.mandate_reference_id.as_ref())
        .map(|mandate_reference| match mandate_reference {
            api_models::payments::MandateReferenceId::ConnectorMandateId(_) => true,
            api_models::payments::MandateReferenceId::NetworkMandateId(_)
            | api_models::payments::MandateReferenceId::NetworkTokenWithNTI(_) => false,
        })
        .unwrap_or(false);

    let payment_data_and_tokenization_action = match connector {
        Some(_) if is_mandate => (
            payment_data.to_owned(),
            TokenizationAction::SkipConnectorTokenization,
        ),
        Some(connector) if is_operation_confirm(&operation) => {
            let payment_method = &payment_data
                .get_payment_attempt()
                .payment_method
                .get_required_value("payment_method")?;
            let payment_method_type = &payment_data.get_payment_attempt().payment_method_type;

            let apple_pay_flow =
                decide_apple_pay_flow(state, payment_method_type, Some(merchant_connector_account));

            let is_connector_tokenization_enabled =
                is_payment_method_tokenization_enabled_for_connector(
                    state,
                    &connector,
                    payment_method,
                    payment_method_type,
                    &apple_pay_flow,
                )?;

            add_apple_pay_flow_metrics(
                &apple_pay_flow,
                payment_data.get_payment_attempt().connector.clone(),
                payment_data.get_payment_attempt().merchant_id.clone(),
            );

            let payment_method_action = decide_payment_method_tokenize_action(
                state,
                &connector,
                payment_method,
                payment_data.get_token(),
                is_connector_tokenization_enabled,
                apple_pay_flow,
                *payment_method_type,
            )
            .await?;

            let connector_tokenization_action = match payment_method_action {
                TokenizationAction::TokenizeInRouter => {
                    let (_operation, payment_method_data, pm_id) = operation
                        .to_domain()?
                        .make_pm_data(
                            state,
                            payment_data,
                            validate_result.storage_scheme,
                            merchant_key_store,
                            customer,
                            business_profile,
                        )
                        .await?;
                    payment_data.set_payment_method_data(payment_method_data);
                    payment_data.set_payment_method_id_in_attempt(pm_id);

                    TokenizationAction::SkipConnectorTokenization
                }

                TokenizationAction::TokenizeInConnector => TokenizationAction::TokenizeInConnector,
                TokenizationAction::TokenizeInConnectorAndRouter => {
                    let (_operation, payment_method_data, pm_id) = operation
                        .to_domain()?
                        .make_pm_data(
                            state,
                            payment_data,
                            validate_result.storage_scheme,
                            merchant_key_store,
                            customer,
                            business_profile,
                        )
                        .await?;

                    payment_data.set_payment_method_data(payment_method_data);
                    payment_data.set_payment_method_id_in_attempt(pm_id);
                    TokenizationAction::TokenizeInConnector
                }
                TokenizationAction::ConnectorToken(token) => {
                    payment_data.set_pm_token(token);
                    TokenizationAction::SkipConnectorTokenization
                }
                TokenizationAction::SkipConnectorTokenization => {
                    TokenizationAction::SkipConnectorTokenization
                }
                TokenizationAction::DecryptApplePayToken(payment_processing_details) => {
                    TokenizationAction::DecryptApplePayToken(payment_processing_details)
                }
                TokenizationAction::TokenizeInConnectorAndApplepayPreDecrypt(
                    payment_processing_details,
                ) => TokenizationAction::TokenizeInConnectorAndApplepayPreDecrypt(
                    payment_processing_details,
                ),
                TokenizationAction::DecryptPazeToken(paze_payment_processing_details) => {
                    TokenizationAction::DecryptPazeToken(paze_payment_processing_details)
                }
            };
            (payment_data.to_owned(), connector_tokenization_action)
        }
        _ => (
            payment_data.to_owned(),
            TokenizationAction::SkipConnectorTokenization,
        ),
    };

    Ok(payment_data_and_tokenization_action)
}

#[cfg(feature = "v2")]
pub async fn tokenize_in_router_when_confirm_false_or_external_authentication<F, Req, D>(
    state: &SessionState,
    operation: &BoxedOperation<'_, F, Req, D>,
    payment_data: &mut D,
    validate_result: &operations::ValidateResult,
    merchant_key_store: &domain::MerchantKeyStore,
    customer: &Option<domain::Customer>,
    business_profile: &domain::Profile,
) -> RouterResult<D>
where
    F: Send + Clone,
    D: OperationSessionGetters<F> + OperationSessionSetters<F> + Send + Sync + Clone,
{
    todo!()
}

#[cfg(feature = "v1")]
pub async fn tokenize_in_router_when_confirm_false_or_external_authentication<F, Req, D>(
    state: &SessionState,
    operation: &BoxedOperation<'_, F, Req, D>,
    payment_data: &mut D,
    validate_result: &operations::ValidateResult,
    merchant_key_store: &domain::MerchantKeyStore,
    customer: &Option<domain::Customer>,
    business_profile: &domain::Profile,
) -> RouterResult<D>
where
    F: Send + Clone,
    D: OperationSessionGetters<F> + OperationSessionSetters<F> + Send + Sync + Clone,
{
    // On confirm is false and only router related
    let is_external_authentication_requested = payment_data
        .get_payment_intent()
        .request_external_three_ds_authentication;
    let payment_data =
        if !is_operation_confirm(operation) || is_external_authentication_requested == Some(true) {
            let (_operation, payment_method_data, pm_id) = operation
                .to_domain()?
                .make_pm_data(
                    state,
                    payment_data,
                    validate_result.storage_scheme,
                    merchant_key_store,
                    customer,
                    business_profile,
                )
                .await?;
            payment_data.set_payment_method_data(payment_method_data);
            if let Some(payment_method_id) = pm_id {
                payment_data.set_payment_method_id_in_attempt(Some(payment_method_id));
            }
            payment_data
        } else {
            payment_data
        };
    Ok(payment_data.to_owned())
}

#[derive(Clone)]
pub struct MandateConnectorDetails {
    pub connector: String,
    pub merchant_connector_id: Option<id_type::MerchantConnectorAccountId>,
}

#[derive(Clone)]
pub struct PaymentData<F>
where
    F: Clone,
{
    pub flow: PhantomData<F>,
    pub payment_intent: storage::PaymentIntent,
    pub payment_attempt: storage::PaymentAttempt,
    pub multiple_capture_data: Option<types::MultipleCaptureData>,
    pub amount: api::Amount,
    pub mandate_id: Option<api_models::payments::MandateIds>,
    pub mandate_connector: Option<MandateConnectorDetails>,
    pub currency: storage_enums::Currency,
    pub setup_mandate: Option<MandateData>,
    pub customer_acceptance: Option<CustomerAcceptance>,
    pub address: PaymentAddress,
    pub token: Option<String>,
    pub token_data: Option<storage::PaymentTokenData>,
    pub confirm: Option<bool>,
    pub force_sync: Option<bool>,
    pub payment_method_data: Option<domain::PaymentMethodData>,
    pub payment_method_info: Option<domain::PaymentMethod>,
    pub refunds: Vec<storage::Refund>,
    pub disputes: Vec<storage::Dispute>,
    pub attempts: Option<Vec<storage::PaymentAttempt>>,
    pub sessions_token: Vec<api::SessionToken>,
    pub card_cvc: Option<Secret<String>>,
    pub email: Option<pii::Email>,
    pub creds_identifier: Option<String>,
    pub pm_token: Option<String>,
    pub connector_customer_id: Option<String>,
    pub recurring_mandate_payment_data:
        Option<hyperswitch_domain_models::router_data::RecurringMandatePaymentData>,
    pub ephemeral_key: Option<ephemeral_key::EphemeralKey>,
    pub redirect_response: Option<api_models::payments::RedirectResponse>,
    pub surcharge_details: Option<types::SurchargeDetails>,
    pub frm_message: Option<FraudCheck>,
    pub payment_link_data: Option<api_models::payments::PaymentLinkResponse>,
    pub incremental_authorization_details: Option<IncrementalAuthorizationDetails>,
    pub authorizations: Vec<diesel_models::authorization::Authorization>,
    pub authentication: Option<storage::Authentication>,
    pub recurring_details: Option<RecurringDetails>,
    pub poll_config: Option<router_types::PollConfig>,
    pub tax_data: Option<TaxData>,
}

#[derive(Clone, serde::Serialize, Debug)]
pub struct TaxData {
    pub shipping_details: api_models::payments::Address,
    pub payment_method_type: enums::PaymentMethodType,
}

#[derive(Clone, serde::Serialize, Debug)]
pub struct PaymentEvent {
    payment_intent: storage::PaymentIntent,
    payment_attempt: storage::PaymentAttempt,
}

impl<F: Clone> PaymentData<F> {
    fn to_event(&self) -> PaymentEvent {
        PaymentEvent {
            payment_intent: self.payment_intent.clone(),
            payment_attempt: self.payment_attempt.clone(),
        }
    }
}

impl EventInfo for PaymentEvent {
    type Data = Self;
    fn data(&self) -> error_stack::Result<Self::Data, events::EventsError> {
        Ok(self.clone())
    }

    fn key(&self) -> String {
        "payment".to_string()
    }
}

#[derive(Debug, Default, Clone)]
pub struct IncrementalAuthorizationDetails {
    pub additional_amount: MinorUnit,
    pub total_amount: MinorUnit,
    pub reason: Option<String>,
    pub authorization_id: Option<String>,
}

pub trait CustomerDetailsExt {
    type Error;
    fn get_name(&self) -> Result<Secret<String, masking::WithType>, Self::Error>;
    fn get_email(&self) -> Result<pii::Email, Self::Error>;
}

impl CustomerDetailsExt for CustomerDetails {
    type Error = error_stack::Report<errors::ConnectorError>;
    fn get_name(&self) -> Result<Secret<String, masking::WithType>, Self::Error> {
        self.name.clone().ok_or_else(missing_field_err("name"))
    }
    fn get_email(&self) -> Result<pii::Email, Self::Error> {
        self.email.clone().ok_or_else(missing_field_err("email"))
    }
}

#[cfg(feature = "v1")]
pub fn if_not_create_change_operation<'a, Op, F>(
    status: storage_enums::IntentStatus,
    confirm: Option<bool>,
    current: &'a Op,
) -> BoxedOperation<'_, F, api::PaymentsRequest, PaymentData<F>>
where
    F: Send + Clone,
    Op: Operation<F, api::PaymentsRequest, Data = PaymentData<F>> + Send + Sync,
    &'a Op: Operation<F, api::PaymentsRequest, Data = PaymentData<F>>,
    PaymentStatus: Operation<F, api::PaymentsRequest, Data = PaymentData<F>>,
    &'a PaymentStatus: Operation<F, api::PaymentsRequest, Data = PaymentData<F>>,
{
    if confirm.unwrap_or(false) {
        Box::new(PaymentConfirm)
    } else {
        match status {
            storage_enums::IntentStatus::RequiresConfirmation
            | storage_enums::IntentStatus::RequiresCustomerAction
            | storage_enums::IntentStatus::RequiresPaymentMethod => Box::new(current),
            _ => Box::new(&PaymentStatus),
        }
    }
}

#[cfg(feature = "v1")]
pub fn is_confirm<'a, F: Clone + Send, R, Op>(
    operation: &'a Op,
    confirm: Option<bool>,
) -> BoxedOperation<'_, F, R, PaymentData<F>>
where
    PaymentConfirm: Operation<F, R, Data = PaymentData<F>>,
    &'a PaymentConfirm: Operation<F, R, Data = PaymentData<F>>,
    Op: Operation<F, R, Data = PaymentData<F>> + Send + Sync,
    &'a Op: Operation<F, R, Data = PaymentData<F>>,
{
    if confirm.unwrap_or(false) {
        Box::new(&PaymentConfirm)
    } else {
        Box::new(operation)
    }
}

pub fn should_call_connector<Op: Debug, F: Clone, D>(operation: &Op, payment_data: &D) -> bool
where
    D: OperationSessionGetters<F> + Send + Sync + Clone,
{
    match format!("{operation:?}").as_str() {
        "PaymentConfirm" => true,
        "PaymentStart" => {
            !matches!(
                payment_data.get_payment_intent().status,
                storage_enums::IntentStatus::Failed | storage_enums::IntentStatus::Succeeded
            ) && payment_data
                .get_payment_attempt()
                .authentication_data
                .is_none()
        }
        "PaymentStatus" => {
            matches!(
                payment_data.get_payment_intent().status,
                storage_enums::IntentStatus::Processing
                    | storage_enums::IntentStatus::RequiresCustomerAction
                    | storage_enums::IntentStatus::RequiresMerchantAction
                    | storage_enums::IntentStatus::RequiresCapture
                    | storage_enums::IntentStatus::PartiallyCapturedAndCapturable
            ) && payment_data.get_force_sync().unwrap_or(false)
        }
        "PaymentCancel" => matches!(
            payment_data.get_payment_intent().status,
            storage_enums::IntentStatus::RequiresCapture
                | storage_enums::IntentStatus::PartiallyCapturedAndCapturable
        ),
        "PaymentCapture" => {
            matches!(
                payment_data.get_payment_intent().status,
                storage_enums::IntentStatus::RequiresCapture
                    | storage_enums::IntentStatus::PartiallyCapturedAndCapturable
            ) || (matches!(
                payment_data.get_payment_intent().status,
                storage_enums::IntentStatus::Processing
            ) && matches!(
                payment_data.get_capture_method(),
                Some(storage_enums::CaptureMethod::ManualMultiple)
            ))
        }
        "CompleteAuthorize" => true,
        "PaymentApprove" => true,
        "PaymentReject" => true,
        "PaymentSession" => true,
        "PaymentSessionUpdate" => true,
        "PaymentIncrementalAuthorization" => matches!(
            payment_data.get_payment_intent().status,
            storage_enums::IntentStatus::RequiresCapture
        ),
        _ => false,
    }
}

pub fn is_operation_confirm<Op: Debug>(operation: &Op) -> bool {
    matches!(format!("{operation:?}").as_str(), "PaymentConfirm")
}

pub fn is_operation_complete_authorize<Op: Debug>(operation: &Op) -> bool {
    matches!(format!("{operation:?}").as_str(), "CompleteAuthorize")
}

#[cfg(all(feature = "olap", feature = "v1"))]
pub async fn list_payments(
    state: SessionState,
    merchant: domain::MerchantAccount,
    profile_id_list: Option<Vec<id_type::ProfileId>>,
    key_store: domain::MerchantKeyStore,
    constraints: api::PaymentListConstraints,
) -> RouterResponse<api::PaymentListResponse> {
    use hyperswitch_domain_models::errors::StorageError;
    helpers::validate_payment_list_request(&constraints)?;
    let merchant_id = merchant.get_id();
    let db = state.store.as_ref();
    let payment_intents = helpers::filter_by_constraints(
        &state,
        &(constraints, profile_id_list).try_into()?,
        merchant_id,
        &key_store,
        merchant.storage_scheme,
    )
    .await
    .to_not_found_response(errors::ApiErrorResponse::PaymentNotFound)?;

    let collected_futures = payment_intents.into_iter().map(|pi| {
        async {
            match db
                .find_payment_attempt_by_payment_id_merchant_id_attempt_id(
                    &pi.payment_id,
                    merchant_id,
                    &pi.active_attempt.get_id(),
                    // since OLAP doesn't have KV. Force to get the data from PSQL.
                    storage_enums::MerchantStorageScheme::PostgresOnly,
                )
                .await
            {
                Ok(pa) => Some(Ok((pi, pa))),
                Err(error) => {
                    if matches!(error.current_context(), StorageError::ValueNotFound(_)) {
                        logger::warn!(
                            ?error,
                            "payment_attempts missing for payment_id : {:?}",
                            pi.payment_id,
                        );
                        return None;
                    }
                    Some(Err(error))
                }
            }
        }
    });

    //If any of the response are Err, we will get Result<Err(_)>
    let pi_pa_tuple_vec: Result<Vec<(storage::PaymentIntent, storage::PaymentAttempt)>, _> =
        join_all(collected_futures)
            .await
            .into_iter()
            .flatten() //Will ignore `None`, will only flatten 1 level
            .collect::<Result<Vec<(storage::PaymentIntent, storage::PaymentAttempt)>, _>>();
    //Will collect responses in same order async, leading to sorted responses

    //Converting Intent-Attempt array to Response if no error
    let data: Vec<api::PaymentsResponse> = pi_pa_tuple_vec
        .change_context(errors::ApiErrorResponse::InternalServerError)?
        .into_iter()
        .map(ForeignFrom::foreign_from)
        .collect();

    Ok(services::ApplicationResponse::Json(
        api::PaymentListResponse {
            size: data.len(),
            data,
        },
    ))
}

#[cfg(all(feature = "olap", feature = "v1"))]
pub async fn apply_filters_on_payments(
    state: SessionState,
    merchant: domain::MerchantAccount,
    profile_id_list: Option<Vec<id_type::ProfileId>>,
    merchant_key_store: domain::MerchantKeyStore,
    constraints: api::PaymentListFilterConstraints,
) -> RouterResponse<api::PaymentListResponseV2> {
    let limit = &constraints.limit;
    helpers::validate_payment_list_request_for_joins(*limit)?;
    let db: &dyn StorageInterface = state.store.as_ref();
    let pi_fetch_constraints = (constraints.clone(), profile_id_list.clone()).try_into()?;
    let list: Vec<(storage::PaymentIntent, storage::PaymentAttempt)> = db
        .get_filtered_payment_intents_attempt(
            &(&state).into(),
            merchant.get_id(),
            &pi_fetch_constraints,
            &merchant_key_store,
            merchant.storage_scheme,
        )
        .await
        .to_not_found_response(errors::ApiErrorResponse::PaymentNotFound)?;
    let data: Vec<api::PaymentsResponse> =
        list.into_iter().map(ForeignFrom::foreign_from).collect();

    let active_attempt_ids = db
        .get_filtered_active_attempt_ids_for_total_count(
            merchant.get_id(),
            &pi_fetch_constraints,
            merchant.storage_scheme,
        )
        .await
        .to_not_found_response(errors::ApiErrorResponse::InternalServerError)?;

    let total_count = db
        .get_total_count_of_filtered_payment_attempts(
            merchant.get_id(),
            &active_attempt_ids,
            constraints.connector,
            constraints.payment_method,
            constraints.payment_method_type,
            constraints.authentication_type,
            constraints.merchant_connector_id,
            pi_fetch_constraints.get_profile_id_list(),
            merchant.storage_scheme,
        )
        .await
        .change_context(errors::ApiErrorResponse::InternalServerError)?;

    Ok(services::ApplicationResponse::Json(
        api::PaymentListResponseV2 {
            count: data.len(),
            total_count,
            data,
        },
    ))
}

#[cfg(all(feature = "olap", feature = "v1"))]
pub async fn get_filters_for_payments(
    state: SessionState,
    merchant: domain::MerchantAccount,
    merchant_key_store: domain::MerchantKeyStore,
    time_range: common_utils::types::TimeRange,
) -> RouterResponse<api::PaymentListFilters> {
    let db = state.store.as_ref();
    let pi = db
        .filter_payment_intents_by_time_range_constraints(
            &(&state).into(),
            merchant.get_id(),
            &time_range,
            &merchant_key_store,
            merchant.storage_scheme,
        )
        .await
        .to_not_found_response(errors::ApiErrorResponse::PaymentNotFound)?;

    let filters = db
        .get_filters_for_payments(
            pi.as_slice(),
            merchant.get_id(),
            // since OLAP doesn't have KV. Force to get the data from PSQL.
            storage_enums::MerchantStorageScheme::PostgresOnly,
        )
        .await
        .to_not_found_response(errors::ApiErrorResponse::PaymentNotFound)?;

    Ok(services::ApplicationResponse::Json(
        api::PaymentListFilters {
            connector: filters.connector,
            currency: filters.currency,
            status: filters.status,
            payment_method: filters.payment_method,
            payment_method_type: filters.payment_method_type,
            authentication_type: filters.authentication_type,
        },
    ))
}

#[cfg(all(feature = "olap", feature = "v1"))]
pub async fn get_payment_filters(
    state: SessionState,
    merchant: domain::MerchantAccount,
    profile_id_list: Option<Vec<id_type::ProfileId>>,
) -> RouterResponse<api::PaymentListFiltersV2> {
    let merchant_connector_accounts = if let services::ApplicationResponse::Json(data) =
        super::admin::list_payment_connectors(state, merchant.get_id().to_owned(), profile_id_list)
            .await?
    {
        data
    } else {
        return Err(errors::ApiErrorResponse::InternalServerError.into());
    };

    let mut connector_map: HashMap<String, Vec<MerchantConnectorInfo>> = HashMap::new();
    let mut payment_method_types_map: HashMap<
        enums::PaymentMethod,
        HashSet<enums::PaymentMethodType>,
    > = HashMap::new();

    // populate connector map
    merchant_connector_accounts
        .iter()
        .filter_map(|merchant_connector_account| {
            merchant_connector_account
                .connector_label
                .as_ref()
                .map(|label| {
                    let info = merchant_connector_account.to_merchant_connector_info(label);
                    (merchant_connector_account.connector_name.clone(), info)
                })
        })
        .for_each(|(connector_name, info)| {
            connector_map
                .entry(connector_name.clone())
                .or_default()
                .push(info);
        });

    // populate payment method type map
    merchant_connector_accounts
        .iter()
        .flat_map(|merchant_connector_account| {
            merchant_connector_account.payment_methods_enabled.as_ref()
        })
        .map(|payment_methods_enabled| {
            payment_methods_enabled
                .iter()
                .filter_map(|payment_method_enabled| {
                    payment_method_enabled
                        .payment_method_types
                        .as_ref()
                        .map(|types_vec| (payment_method_enabled.payment_method, types_vec.clone()))
                })
        })
        .for_each(|payment_methods_enabled| {
            payment_methods_enabled.for_each(|(payment_method, payment_method_types_vec)| {
                payment_method_types_map
                    .entry(payment_method)
                    .or_default()
                    .extend(
                        payment_method_types_vec
                            .iter()
                            .map(|p| p.payment_method_type),
                    );
            });
        });

    Ok(services::ApplicationResponse::Json(
        api::PaymentListFiltersV2 {
            connector: connector_map,
            currency: enums::Currency::iter().collect(),
            status: enums::IntentStatus::iter().collect(),
            payment_method: payment_method_types_map,
            authentication_type: enums::AuthenticationType::iter().collect(),
        },
    ))
}

#[cfg(all(feature = "olap", feature = "v1"))]
pub async fn get_aggregates_for_payments(
    state: SessionState,
    merchant: domain::MerchantAccount,
    profile_id_list: Option<Vec<id_type::ProfileId>>,
    time_range: common_utils::types::TimeRange,
) -> RouterResponse<api::PaymentsAggregateResponse> {
    let db = state.store.as_ref();
    let intent_status_with_count = db
        .get_intent_status_with_count(merchant.get_id(), profile_id_list, &time_range)
        .await
        .to_not_found_response(errors::ApiErrorResponse::PaymentNotFound)?;

    let mut status_map: HashMap<enums::IntentStatus, i64> =
        intent_status_with_count.into_iter().collect();
    for status in enums::IntentStatus::iter() {
        status_map.entry(status).or_default();
    }

    Ok(services::ApplicationResponse::Json(
        api::PaymentsAggregateResponse {
            status_with_count: status_map,
        },
    ))
}

pub async fn add_process_sync_task(
    db: &dyn StorageInterface,
    payment_attempt: &storage::PaymentAttempt,
    schedule_time: time::PrimitiveDateTime,
) -> CustomResult<(), errors::StorageError> {
    let tracking_data = api::PaymentsRetrieveRequest {
        force_sync: true,
        merchant_id: Some(payment_attempt.merchant_id.clone()),
        resource_id: api::PaymentIdType::PaymentAttemptId(payment_attempt.get_id().to_owned()),
        ..Default::default()
    };
    let runner = storage::ProcessTrackerRunner::PaymentsSyncWorkflow;
    let task = "PAYMENTS_SYNC";
    let tag = ["SYNC", "PAYMENT"];
    let process_tracker_id = pt_utils::get_process_tracker_id(
        runner,
        task,
        payment_attempt.get_id(),
        &payment_attempt.merchant_id,
    );
    let process_tracker_entry = storage::ProcessTrackerNew::new(
        process_tracker_id,
        task,
        runner,
        tag,
        tracking_data,
        schedule_time,
    )
    .map_err(errors::StorageError::from)?;

    db.insert_process(process_tracker_entry).await?;
    Ok(())
}

pub async fn reset_process_sync_task(
    db: &dyn StorageInterface,
    payment_attempt: &storage::PaymentAttempt,
    schedule_time: time::PrimitiveDateTime,
) -> Result<(), errors::ProcessTrackerError> {
    let runner = storage::ProcessTrackerRunner::PaymentsSyncWorkflow;
    let task = "PAYMENTS_SYNC";
    let process_tracker_id = pt_utils::get_process_tracker_id(
        runner,
        task,
        payment_attempt.get_id(),
        &payment_attempt.merchant_id,
    );
    let psync_process = db
        .find_process_by_id(&process_tracker_id)
        .await?
        .ok_or(errors::ProcessTrackerError::ProcessFetchingFailed)?;
    db.as_scheduler()
        .reset_process(psync_process, schedule_time)
        .await?;
    Ok(())
}

#[cfg(feature = "v1")]
pub fn update_straight_through_routing<F, D>(
    payment_data: &mut D,
    request_straight_through: serde_json::Value,
) -> CustomResult<(), errors::ParsingError>
where
    F: Send + Clone,
    D: OperationSessionGetters<F> + OperationSessionSetters<F> + Send + Sync + Clone,
{
    let _: api_models::routing::RoutingAlgorithm = request_straight_through
        .clone()
        .parse_value("RoutingAlgorithm")
        .attach_printable("Invalid straight through routing rules format")?;

    payment_data.set_straight_through_algorithm_in_payment_attempt(request_straight_through);

    Ok(())
}

#[cfg(feature = "v1")]
#[allow(clippy::too_many_arguments)]
pub async fn get_connector_choice<F, Req, D>(
    operation: &BoxedOperation<'_, F, Req, D>,
    state: &SessionState,
    req: &Req,
    merchant_account: &domain::MerchantAccount,
    business_profile: &domain::Profile,
    key_store: &domain::MerchantKeyStore,
    payment_data: &mut D,
    eligible_connectors: Option<Vec<enums::RoutableConnectors>>,
    mandate_type: Option<api::MandateTransactionType>,
) -> RouterResult<Option<ConnectorCallType>>
where
    F: Send + Clone,
    D: OperationSessionGetters<F> + OperationSessionSetters<F> + Send + Sync + Clone,
{
    let connector_choice = operation
        .to_domain()?
        .get_connector(
            merchant_account,
            &state.clone(),
            req,
            payment_data.get_payment_intent(),
            key_store,
        )
        .await?;

    let connector = if should_call_connector(operation, payment_data) {
        Some(match connector_choice {
            api::ConnectorChoice::SessionMultiple(connectors) => {
                let routing_output = perform_session_token_routing(
                    state.clone(),
                    merchant_account,
                    key_store,
                    payment_data,
                    connectors,
                )
                .await?;
                ConnectorCallType::SessionMultiple(routing_output)
            }

            api::ConnectorChoice::StraightThrough(straight_through) => {
                connector_selection(
                    state,
                    merchant_account,
                    business_profile,
                    key_store,
                    payment_data,
                    Some(straight_through),
                    eligible_connectors,
                    mandate_type,
                )
                .await?
            }

            api::ConnectorChoice::Decide => {
                connector_selection(
                    state,
                    merchant_account,
                    business_profile,
                    key_store,
                    payment_data,
                    None,
                    eligible_connectors,
                    mandate_type,
                )
                .await?
            }
        })
    } else if let api::ConnectorChoice::StraightThrough(algorithm) = connector_choice {
        update_straight_through_routing(payment_data, algorithm)
            .change_context(errors::ApiErrorResponse::InternalServerError)
            .attach_printable("Failed to update straight through routing algorithm")?;

        None
    } else {
        None
    };
    Ok(connector)
}

async fn get_eligible_connector_for_nti<T: core_routing::GetRoutableConnectorsForChoice, F, D>(
    state: &SessionState,
    key_store: &domain::MerchantKeyStore,
    payment_data: &D,
    connector_choice: T,

    business_profile: &domain::Profile,
) -> RouterResult<(
    api_models::payments::MandateReferenceId,
    hyperswitch_domain_models::payment_method_data::CardDetailsForNetworkTransactionId,
    api::ConnectorData,
)>
where
    F: Send + Clone,
    D: OperationSessionGetters<F> + OperationSessionSetters<F> + Send + Sync + Clone,
{
    // Since this flow will only be used in the MIT flow, recurring details are mandatory.
    let recurring_payment_details = payment_data
        .get_recurring_details()
        .ok_or(errors::ApiErrorResponse::IncorrectPaymentMethodConfiguration)
        .attach_printable("Failed to fetch recurring details for mit")?;

    let (mandate_reference_id, card_details_for_network_transaction_id)= hyperswitch_domain_models::payment_method_data::CardDetailsForNetworkTransactionId::get_nti_and_card_details_for_mit_flow(recurring_payment_details.clone()).get_required_value("network transaction id and card details").attach_printable("Failed to fetch network transaction id and card details for mit")?;

    let network_transaction_id_supported_connectors = &state
        .conf
        .network_transaction_id_supported_connectors
        .connector_list
        .iter()
        .map(|value| value.to_string())
        .collect::<HashSet<_>>();

    let eligible_connector_data_list = connector_choice
        .get_routable_connectors(&*state.store, business_profile)
        .await?
        .filter_network_transaction_id_flow_supported_connectors(
            network_transaction_id_supported_connectors.to_owned(),
        )
        .construct_dsl_and_perform_eligibility_analysis(
            state,
            key_store,
            payment_data,
            business_profile.get_id(),
        )
        .await
        .attach_printable("Failed to fetch eligible connector data")?;

    let eligible_connector_data = eligible_connector_data_list
        .first()
        .ok_or(errors::ApiErrorResponse::IncorrectPaymentMethodConfiguration)
        .attach_printable(
            "No eligible connector found for the network transaction id based mit flow",
        )?;
    Ok((
        mandate_reference_id,
        card_details_for_network_transaction_id,
        eligible_connector_data.clone(),
    ))
}

#[cfg(feature = "v1")]
#[allow(clippy::too_many_arguments)]
pub async fn set_eligible_connector_for_nti_in_payment_data<F, D>(
    state: &SessionState,
    business_profile: &domain::Profile,
    key_store: &domain::MerchantKeyStore,
    payment_data: &mut D,

    connector_choice: api::ConnectorChoice,
) -> RouterResult<api::ConnectorData>
where
    F: Send + Clone,
    D: OperationSessionGetters<F> + OperationSessionSetters<F> + Send + Sync + Clone,
{
    let (mandate_reference_id, card_details_for_network_transaction_id, eligible_connector_data) =
        match connector_choice {
            api::ConnectorChoice::StraightThrough(straight_through) => {
                get_eligible_connector_for_nti(
                    state,
                    key_store,
                    payment_data,
                    core_routing::StraightThroughAlgorithmTypeSingle(straight_through),
                    business_profile,
                )
                .await?
            }
            api::ConnectorChoice::Decide => {
                get_eligible_connector_for_nti(
                    state,
                    key_store,
                    payment_data,
                    core_routing::DecideConnector,
                    business_profile,
                )
                .await?
            }
            api::ConnectorChoice::SessionMultiple(_) => {
                Err(errors::ApiErrorResponse::InternalServerError).attach_printable(
                    "Invalid routing rule configured for nti and card details based mit flow",
                )?
            }
        };

    // Set `NetworkMandateId` as the MandateId
    payment_data.set_mandate_id(payments_api::MandateIds {
        mandate_id: None,
        mandate_reference_id: Some(mandate_reference_id),
    });

    // Set the card details received in the recurring details within the payment method data.
    payment_data.set_payment_method_data(Some(
        hyperswitch_domain_models::payment_method_data::PaymentMethodData::CardDetailsForNetworkTransactionId(card_details_for_network_transaction_id),
    ));

    Ok(eligible_connector_data)
}

#[allow(clippy::too_many_arguments)]
pub async fn connector_selection<F, D>(
    state: &SessionState,
    merchant_account: &domain::MerchantAccount,
    business_profile: &domain::Profile,
    key_store: &domain::MerchantKeyStore,
    payment_data: &mut D,
    request_straight_through: Option<serde_json::Value>,
    eligible_connectors: Option<Vec<enums::RoutableConnectors>>,
    mandate_type: Option<api::MandateTransactionType>,
) -> RouterResult<ConnectorCallType>
where
    F: Send + Clone,
    D: OperationSessionGetters<F> + OperationSessionSetters<F> + Send + Sync + Clone,
{
    let request_straight_through: Option<api::routing::StraightThroughAlgorithm> =
        request_straight_through
            .map(|val| val.parse_value("RoutingAlgorithm"))
            .transpose()
            .change_context(errors::ApiErrorResponse::InternalServerError)
            .attach_printable("Invalid straight through routing rules format")?;

    let mut routing_data = storage::RoutingData {
        routed_through: payment_data.get_payment_attempt().connector.clone(),

        merchant_connector_id: payment_data
            .get_payment_attempt()
            .merchant_connector_id
            .clone(),

        algorithm: request_straight_through.clone(),
        routing_info: payment_data
            .get_payment_attempt()
            .straight_through_algorithm
            .clone()
            .map(|val| val.parse_value("PaymentRoutingInfo"))
            .transpose()
            .change_context(errors::ApiErrorResponse::InternalServerError)
            .attach_printable("Invalid straight through algorithm format found in payment attempt")?
            .unwrap_or_else(|| storage::PaymentRoutingInfo {
                algorithm: None,
                pre_routing_results: None,
            }),
    };

    let decided_connector = decide_connector(
        state.clone(),
        merchant_account,
        business_profile,
        key_store,
        payment_data,
        request_straight_through,
        &mut routing_data,
        eligible_connectors,
        mandate_type,
    )
    .await?;

    let encoded_info = routing_data
        .routing_info
        .encode_to_value()
        .change_context(errors::ApiErrorResponse::InternalServerError)
        .attach_printable("error serializing payment routing info to serde value")?;

    payment_data.set_connector_in_payment_attempt(routing_data.routed_through);

    payment_data.set_merchant_connector_id_in_attempt(routing_data.merchant_connector_id);
    payment_data.set_straight_through_algorithm_in_payment_attempt(encoded_info);

    Ok(decided_connector)
}

#[allow(clippy::too_many_arguments)]
#[cfg(feature = "v2")]
pub async fn decide_connector<F, D>(
    state: SessionState,
    merchant_account: &domain::MerchantAccount,
    business_profile: &domain::Profile,
    key_store: &domain::MerchantKeyStore,
    payment_data: &mut D,
    request_straight_through: Option<api::routing::StraightThroughAlgorithm>,
    routing_data: &mut storage::RoutingData,
    eligible_connectors: Option<Vec<enums::RoutableConnectors>>,
    mandate_type: Option<api::MandateTransactionType>,
) -> RouterResult<ConnectorCallType>
where
    F: Send + Clone,
    D: OperationSessionGetters<F> + OperationSessionSetters<F> + Send + Sync + Clone,
{
    todo!()
}

#[allow(clippy::too_many_arguments)]
#[cfg(feature = "v1")]
pub async fn decide_connector<F, D>(
    state: SessionState,
    merchant_account: &domain::MerchantAccount,
    business_profile: &domain::Profile,
    key_store: &domain::MerchantKeyStore,
    payment_data: &mut D,
    request_straight_through: Option<api::routing::StraightThroughAlgorithm>,
    routing_data: &mut storage::RoutingData,
    eligible_connectors: Option<Vec<enums::RoutableConnectors>>,
    mandate_type: Option<api::MandateTransactionType>,
) -> RouterResult<ConnectorCallType>
where
    F: Send + Clone,
    D: OperationSessionGetters<F> + OperationSessionSetters<F> + Send + Sync + Clone,
{
    // If the connector was already decided previously, use the same connector
    // This is in case of flows like payments_sync, payments_cancel where the successive operations
    // with the connector have to be made using the same connector account.
    if let Some(ref connector_name) = payment_data.get_payment_attempt().connector {
        // Connector was already decided previously, use the same connector
        let connector_data = api::ConnectorData::get_connector_by_name(
            &state.conf.connectors,
            connector_name,
            api::GetToken::Connector,
            payment_data
                .get_payment_attempt()
                .merchant_connector_id
                .clone(),
        )
        .change_context(errors::ApiErrorResponse::InternalServerError)
        .attach_printable("Invalid connector name received in 'routed_through'")?;

        routing_data.routed_through = Some(connector_name.clone());
        return Ok(ConnectorCallType::PreDetermined(connector_data));
    }

    if let Some(mandate_connector_details) = payment_data.get_mandate_connector().as_ref() {
        let connector_data = api::ConnectorData::get_connector_by_name(
            &state.conf.connectors,
            &mandate_connector_details.connector,
            api::GetToken::Connector,
            mandate_connector_details.merchant_connector_id.clone(),
        )
        .change_context(errors::ApiErrorResponse::InternalServerError)
        .attach_printable("Invalid connector name received in 'routed_through'")?;

        routing_data.routed_through = Some(mandate_connector_details.connector.clone());

        routing_data
            .merchant_connector_id
            .clone_from(&mandate_connector_details.merchant_connector_id);

        return Ok(ConnectorCallType::PreDetermined(connector_data));
    }

    if let Some((pre_routing_results, storage_pm_type)) =
        routing_data.routing_info.pre_routing_results.as_ref().zip(
            payment_data
                .get_payment_attempt()
                .payment_method_type
                .as_ref(),
        )
    {
        if let (Some(routable_connector_choice), None) = (
            pre_routing_results.get(storage_pm_type),
            &payment_data.get_token_data(),
        ) {
            let routable_connector_list = match routable_connector_choice {
                storage::PreRoutingConnectorChoice::Single(routable_connector) => {
                    vec![routable_connector.clone()]
                }
                storage::PreRoutingConnectorChoice::Multiple(routable_connector_list) => {
                    routable_connector_list.clone()
                }
            };

            let mut pre_routing_connector_data_list = vec![];

            let first_routable_connector = routable_connector_list
                .first()
                .ok_or(errors::ApiErrorResponse::IncorrectPaymentMethodConfiguration)?;

            routing_data.routed_through = Some(first_routable_connector.connector.to_string());

            routing_data
                .merchant_connector_id
                .clone_from(&first_routable_connector.merchant_connector_id);

            for connector_choice in routable_connector_list.clone() {
                let connector_data = api::ConnectorData::get_connector_by_name(
                    &state.conf.connectors,
                    &connector_choice.connector.to_string(),
                    api::GetToken::Connector,
                    connector_choice.merchant_connector_id.clone(),
                )
                .change_context(errors::ApiErrorResponse::InternalServerError)
                .attach_printable("Invalid connector name received")?;

                pre_routing_connector_data_list.push(connector_data);
            }

            #[cfg(feature = "retry")]
            let should_do_retry = retry::config_should_call_gsm(
                &*state.store,
                merchant_account.get_id(),
                business_profile,
            )
            .await;

            #[cfg(feature = "retry")]
            if payment_data.get_payment_attempt().payment_method_type
                == Some(storage_enums::PaymentMethodType::ApplePay)
                && should_do_retry
            {
                let retryable_connector_data = helpers::get_apple_pay_retryable_connectors(
                    &state,
                    merchant_account,
                    payment_data,
                    key_store,
                    &pre_routing_connector_data_list,
                    first_routable_connector
                        .merchant_connector_id
                        .clone()
                        .as_ref(),
                    business_profile.clone(),
                )
                .await?;

                if let Some(connector_data_list) = retryable_connector_data {
                    if connector_data_list.len() > 1 {
                        logger::info!("Constructed apple pay retryable connector list");
                        return Ok(ConnectorCallType::Retryable(connector_data_list));
                    }
                }
            }

            let first_pre_routing_connector_data_list = pre_routing_connector_data_list
                .first()
                .ok_or(errors::ApiErrorResponse::IncorrectPaymentMethodConfiguration)?;

            helpers::override_setup_future_usage_to_on_session(&*state.store, payment_data).await?;

            return Ok(ConnectorCallType::PreDetermined(
                first_pre_routing_connector_data_list.clone(),
            ));
        }
    }

    if let Some(routing_algorithm) = request_straight_through {
        let (mut connectors, check_eligibility) = routing::perform_straight_through_routing(
            &routing_algorithm,
            payment_data.get_creds_identifier(),
        )
        .change_context(errors::ApiErrorResponse::InternalServerError)
        .attach_printable("Failed execution of straight through routing")?;

        if check_eligibility {
            let transaction_data = core_routing::PaymentsDslInput::new(
                payment_data.get_setup_mandate(),
                payment_data.get_payment_attempt(),
                payment_data.get_payment_intent(),
                payment_data.get_payment_method_data(),
                payment_data.get_address(),
                payment_data.get_recurring_details(),
                payment_data.get_currency(),
            );

            connectors = routing::perform_eligibility_analysis_with_fallback(
                &state.clone(),
                key_store,
                connectors,
                &TransactionData::Payment(transaction_data),
                eligible_connectors,
                business_profile,
            )
            .await
            .change_context(errors::ApiErrorResponse::InternalServerError)
            .attach_printable("failed eligibility analysis and fallback")?;
        }

        let connector_data = connectors
            .into_iter()
            .map(|conn| {
                api::ConnectorData::get_connector_by_name(
                    &state.conf.connectors,
                    &conn.connector.to_string(),
                    api::GetToken::Connector,
                    conn.merchant_connector_id.clone(),
                )
            })
            .collect::<CustomResult<Vec<_>, _>>()
            .change_context(errors::ApiErrorResponse::InternalServerError)
            .attach_printable("Invalid connector name received")?;

        return decide_multiplex_connector_for_normal_or_recurring_payment(
            &state,
            payment_data,
            routing_data,
            connector_data,
            mandate_type,
            business_profile.is_connector_agnostic_mit_enabled,
            business_profile.is_network_tokenization_enabled,
        )
        .await;
    }

    if let Some(ref routing_algorithm) = routing_data.routing_info.algorithm {
        let (mut connectors, check_eligibility) = routing::perform_straight_through_routing(
            routing_algorithm,
            payment_data.get_creds_identifier(),
        )
        .change_context(errors::ApiErrorResponse::InternalServerError)
        .attach_printable("Failed execution of straight through routing")?;

        if check_eligibility {
            let transaction_data = core_routing::PaymentsDslInput::new(
                payment_data.get_setup_mandate(),
                payment_data.get_payment_attempt(),
                payment_data.get_payment_intent(),
                payment_data.get_payment_method_data(),
                payment_data.get_address(),
                payment_data.get_recurring_details(),
                payment_data.get_currency(),
            );

            connectors = routing::perform_eligibility_analysis_with_fallback(
                &state,
                key_store,
                connectors,
                &TransactionData::Payment(transaction_data),
                eligible_connectors,
                business_profile,
            )
            .await
            .change_context(errors::ApiErrorResponse::InternalServerError)
            .attach_printable("failed eligibility analysis and fallback")?;
        }

        let connector_data = connectors
            .into_iter()
            .map(|conn| {
                api::ConnectorData::get_connector_by_name(
                    &state.conf.connectors,
                    &conn.connector.to_string(),
                    api::GetToken::Connector,
                    conn.merchant_connector_id,
                )
            })
            .collect::<CustomResult<Vec<_>, _>>()
            .change_context(errors::ApiErrorResponse::InternalServerError)
            .attach_printable("Invalid connector name received")?;

        return decide_multiplex_connector_for_normal_or_recurring_payment(
            &state,
            payment_data,
            routing_data,
            connector_data,
            mandate_type,
            business_profile.is_connector_agnostic_mit_enabled,
            business_profile.is_network_tokenization_enabled,
        )
        .await;
    }

    let new_pd = payment_data.clone();
    let transaction_data = core_routing::PaymentsDslInput::new(
        new_pd.get_setup_mandate(),
        new_pd.get_payment_attempt(),
        new_pd.get_payment_intent(),
        new_pd.get_payment_method_data(),
        new_pd.get_address(),
        new_pd.get_recurring_details(),
        new_pd.get_currency(),
    );

    route_connector_v1_for_payments(
        &state,
        merchant_account,
        business_profile,
        key_store,
        payment_data,
        transaction_data,
        routing_data,
        eligible_connectors,
        mandate_type,
    )
    .await
}

#[cfg(feature = "v2")]
pub async fn decide_multiplex_connector_for_normal_or_recurring_payment<F: Clone, D>(
    state: &SessionState,
    payment_data: &mut D,
    routing_data: &mut storage::RoutingData,
    connectors: Vec<api::ConnectorData>,
    mandate_type: Option<api::MandateTransactionType>,
    is_connector_agnostic_mit_enabled: Option<bool>,
) -> RouterResult<ConnectorCallType>
where
    D: OperationSessionGetters<F> + OperationSessionSetters<F> + Send + Sync + Clone,
{
    todo!()
}

#[cfg(feature = "v1")]
#[allow(clippy::too_many_arguments)]
pub async fn decide_multiplex_connector_for_normal_or_recurring_payment<F: Clone, D>(
    state: &SessionState,
    payment_data: &mut D,
    routing_data: &mut storage::RoutingData,
    connectors: Vec<api::ConnectorData>,
    mandate_type: Option<api::MandateTransactionType>,
    is_connector_agnostic_mit_enabled: Option<bool>,
    is_network_tokenization_enabled: bool,
) -> RouterResult<ConnectorCallType>
where
    D: OperationSessionGetters<F> + OperationSessionSetters<F> + Send + Sync + Clone,
{
    match (
        payment_data.get_payment_intent().setup_future_usage,
        payment_data.get_token_data().as_ref(),
        payment_data.get_recurring_details().as_ref(),
        payment_data.get_payment_intent().off_session,
        mandate_type,
    ) {
        (
            Some(storage_enums::FutureUsage::OffSession),
            Some(_),
            None,
            None,
            Some(api::MandateTransactionType::RecurringMandateTransaction),
        )
        | (
            None,
            None,
            Some(RecurringDetails::PaymentMethodId(_)),
            Some(true),
            Some(api::MandateTransactionType::RecurringMandateTransaction),
        )
        | (None, Some(_), None, Some(true), _) => {
            logger::debug!("performing routing for token-based MIT flow");

            let payment_method_info = payment_data
                .get_payment_method_info()
                .get_required_value("payment_method_info")?
                .clone();

            //fetch connectors that support ntid flow
            let ntid_supported_connectors = &state
                .conf
                .network_transaction_id_supported_connectors
                .connector_list;
            //filered connectors list with ntid_supported_connectors
            let filtered_ntid_supported_connectors =
                filter_ntid_supported_connectors(connectors.clone(), ntid_supported_connectors);

            //fetch connectors that support network tokenization flow
            let network_tokenization_supported_connectors = &state
                .conf
                .network_tokenization_supported_connectors
                .connector_list;
            //filered connectors list with ntid_supported_connectors and network_tokenization_supported_connectors
            let filtered_nt_supported_connectors = filter_network_tokenization_supported_connectors(
                filtered_ntid_supported_connectors,
                network_tokenization_supported_connectors,
            );

            let action_type = decide_action_type(
                state,
                is_connector_agnostic_mit_enabled,
                is_network_tokenization_enabled,
                &payment_method_info,
                filtered_nt_supported_connectors.clone(),
            )
            .await;

            match action_type {
                Some(ActionType::NetworkTokenWithNetworkTransactionId(nt_data)) => {
                    logger::info!(
                        "using network_tokenization with network_transaction_id for MIT flow"
                    );

                    let mandate_reference_id =
                        Some(payments_api::MandateReferenceId::NetworkTokenWithNTI(
                            payments_api::NetworkTokenWithNTIRef {
                                network_transaction_id: nt_data.network_transaction_id.to_string(),
                                token_exp_month: nt_data.token_exp_month,
                                token_exp_year: nt_data.token_exp_year,
                            },
                        ));
                    let chosen_connector_data = filtered_nt_supported_connectors
                        .first()
                        .ok_or(errors::ApiErrorResponse::IncorrectPaymentMethodConfiguration)
                        .attach_printable(
                            "no eligible connector found for token-based MIT payment",
                        )?;

                    routing_data.routed_through =
                        Some(chosen_connector_data.connector_name.to_string());

                    routing_data
                        .merchant_connector_id
                        .clone_from(&chosen_connector_data.merchant_connector_id);

                    payment_data.set_mandate_id(payments_api::MandateIds {
                        mandate_id: None,
                        mandate_reference_id,
                    });

                    Ok(ConnectorCallType::PreDetermined(
                        chosen_connector_data.clone(),
                    ))
                }
                None => {
                    decide_connector_for_normal_or_recurring_payment(
                        state,
                        payment_data,
                        routing_data,
                        connectors,
                        is_connector_agnostic_mit_enabled,
                        &payment_method_info,
                    )
                    .await
                }
            }
        }
        (
            None,
            None,
            Some(RecurringDetails::ProcessorPaymentToken(_token)),
            Some(true),
            Some(api::MandateTransactionType::RecurringMandateTransaction),
        ) => {
            if let Some(connector) = connectors.first() {
                routing_data.routed_through = Some(connector.connector_name.clone().to_string());
                routing_data
                    .merchant_connector_id
                    .clone_from(&connector.merchant_connector_id);
                Ok(ConnectorCallType::PreDetermined(api::ConnectorData {
                    connector: connector.connector.clone(),
                    connector_name: connector.connector_name,
                    get_token: connector.get_token.clone(),
                    merchant_connector_id: connector.merchant_connector_id.clone(),
                }))
            } else {
                logger::error!("no eligible connector found for the ppt_mandate payment");
                Err(errors::ApiErrorResponse::IncorrectPaymentMethodConfiguration.into())
            }
        }

        _ => {
            helpers::override_setup_future_usage_to_on_session(&*state.store, payment_data).await?;

            let first_choice = connectors
                .first()
                .ok_or(errors::ApiErrorResponse::IncorrectPaymentMethodConfiguration)
                .attach_printable("no eligible connector found for payment")?
                .clone();

            routing_data.routed_through = Some(first_choice.connector_name.to_string());

            routing_data.merchant_connector_id = first_choice.merchant_connector_id;

            Ok(ConnectorCallType::Retryable(connectors))
        }
    }
}

#[cfg(all(feature = "v2", feature = "payment_methods_v2"))]
#[allow(clippy::too_many_arguments)]
pub async fn decide_connector_for_normal_or_recurring_payment<F: Clone, D>(
    state: &SessionState,
    payment_data: &mut D,
    routing_data: &mut storage::RoutingData,
    connectors: Vec<api::ConnectorData>,
    is_connector_agnostic_mit_enabled: Option<bool>,
    payment_method_info: &domain::PaymentMethod,
) -> RouterResult<ConnectorCallType>
where
    D: OperationSessionGetters<F> + OperationSessionSetters<F> + Send + Sync + Clone,
{
    todo!()
}

#[cfg(all(
    any(feature = "v2", feature = "v1"),
    not(feature = "payment_methods_v2")
))]
#[allow(clippy::too_many_arguments)]
pub async fn decide_connector_for_normal_or_recurring_payment<F: Clone, D>(
    state: &SessionState,
    payment_data: &mut D,
    routing_data: &mut storage::RoutingData,
    connectors: Vec<api::ConnectorData>,
    is_connector_agnostic_mit_enabled: Option<bool>,
    payment_method_info: &domain::PaymentMethod,
) -> RouterResult<ConnectorCallType>
where
    D: OperationSessionGetters<F> + OperationSessionSetters<F> + Send + Sync + Clone,
{
    let connector_mandate_details = &payment_method_info
        .connector_mandate_details
        .clone()
        .map(|details| {
            details.parse_value::<storage::PaymentsMandateReference>("connector_mandate_details")
        })
        .transpose()
        .change_context(errors::ApiErrorResponse::InternalServerError)
        .attach_printable("unable to deserialize connector mandate details")?;

    let mut connector_choice = None;

    for connector_data in connectors {
        let merchant_connector_id = connector_data
            .merchant_connector_id
            .as_ref()
            .ok_or(errors::ApiErrorResponse::InternalServerError)
            .attach_printable("Failed to find the merchant connector id")?;
        if is_network_transaction_id_flow(
            state,
            is_connector_agnostic_mit_enabled,
            connector_data.connector_name,
            payment_method_info,
        ) {
            logger::info!("using network_transaction_id for MIT flow");
            let network_transaction_id = payment_method_info
                .network_transaction_id
                .as_ref()
                .ok_or(errors::ApiErrorResponse::InternalServerError)
                .attach_printable("Failed to fetch the network transaction id")?;

            let mandate_reference_id = Some(payments_api::MandateReferenceId::NetworkMandateId(
                network_transaction_id.to_string(),
            ));

            connector_choice = Some((connector_data, mandate_reference_id.clone()));
            break;
        } else if connector_mandate_details
            .clone()
            .map(|connector_mandate_details| {
                connector_mandate_details.contains_key(merchant_connector_id)
            })
            .unwrap_or(false)
        {
            logger::info!("using connector_mandate_id for MIT flow");
            if let Some(merchant_connector_id) = connector_data.merchant_connector_id.as_ref() {
                if let Some(mandate_reference_record) = connector_mandate_details.clone()
                        .get_required_value("connector_mandate_details")
                            .change_context(errors::ApiErrorResponse::IncorrectPaymentMethodConfiguration)
                            .attach_printable("no eligible connector found for token-based MIT flow since there were no connector mandate details")?
                            .get(merchant_connector_id)
                        {
                            common_utils::fp_utils::when(
                                mandate_reference_record
                                    .original_payment_authorized_currency
                                    .map(|mandate_currency| mandate_currency != payment_data.get_currency())
                                    .unwrap_or(false),
                                || {
                                    Err(report!(errors::ApiErrorResponse::MandateValidationFailed {
                                        reason: "cross currency mandates not supported".into()
                                    }))
                                },
                            )?;
                            let mandate_reference_id =
                                Some(payments_api::MandateReferenceId::ConnectorMandateId(
                                    payments_api::ConnectorMandateReferenceId {
                                        connector_mandate_id: Some(
                                            mandate_reference_record.connector_mandate_id.clone(),
                                        ),
                                        payment_method_id: Some(
                                            payment_method_info.get_id().clone(),
                                        ),
                                        update_history: None,
                                        mandate_metadata: mandate_reference_record
                                            .mandate_metadata
                                            .clone(),
                                    },
                                ));
                            payment_data.set_recurring_mandate_payment_data(
                                hyperswitch_domain_models::router_data::RecurringMandatePaymentData {
                                    payment_method_type: mandate_reference_record
                                        .payment_method_type,
                                    original_payment_authorized_amount: mandate_reference_record
                                        .original_payment_authorized_amount,
                                    original_payment_authorized_currency: mandate_reference_record
                                        .original_payment_authorized_currency,
                                    mandate_metadata: mandate_reference_record
                                        .mandate_metadata.clone(),
                                });

                            connector_choice = Some((connector_data, mandate_reference_id.clone()));
                            break;
                        }
            }
        } else {
            continue;
        }
    }

    let (chosen_connector_data, mandate_reference_id) = connector_choice
        .get_required_value("connector_choice")
        .change_context(errors::ApiErrorResponse::IncorrectPaymentMethodConfiguration)
        .attach_printable("no eligible connector found for token-based MIT payment")?;

    routing_data.routed_through = Some(chosen_connector_data.connector_name.to_string());

    routing_data
        .merchant_connector_id
        .clone_from(&chosen_connector_data.merchant_connector_id);

    payment_data.set_mandate_id(payments_api::MandateIds {
        mandate_id: None,
        mandate_reference_id,
    });

    Ok(ConnectorCallType::PreDetermined(chosen_connector_data))
}

pub fn filter_ntid_supported_connectors(
    connectors: Vec<api::ConnectorData>,
    ntid_supported_connectors: &HashSet<enums::Connector>,
) -> Vec<api::ConnectorData> {
    connectors
        .into_iter()
        .filter(|data| ntid_supported_connectors.contains(&data.connector_name))
        .collect()
}

#[derive(Debug, serde::Deserialize, serde::Serialize, Clone, Eq, PartialEq)]
pub struct NetworkTokenExpiry {
    pub token_exp_month: Option<Secret<String>>,
    pub token_exp_year: Option<Secret<String>>,
}

#[derive(Debug, serde::Deserialize, serde::Serialize, Clone, Eq, PartialEq)]
pub struct NTWithNTIRef {
    pub network_transaction_id: String,
    pub token_exp_month: Option<Secret<String>>,
    pub token_exp_year: Option<Secret<String>>,
}

#[derive(Debug, serde::Deserialize, serde::Serialize, Clone, Eq, PartialEq)]
pub enum ActionType {
    NetworkTokenWithNetworkTransactionId(NTWithNTIRef),
}

pub fn filter_network_tokenization_supported_connectors(
    connectors: Vec<api::ConnectorData>,
    network_tokenization_supported_connectors: &HashSet<enums::Connector>,
) -> Vec<api::ConnectorData> {
    connectors
        .into_iter()
        .filter(|data| network_tokenization_supported_connectors.contains(&data.connector_name))
        .collect()
}

pub async fn decide_action_type(
    state: &SessionState,
    is_connector_agnostic_mit_enabled: Option<bool>,
    is_network_tokenization_enabled: bool,
    payment_method_info: &domain::PaymentMethod,
    filtered_nt_supported_connectors: Vec<api::ConnectorData>, //network tokenization supported connectors
) -> Option<ActionType> {
    match (
        is_network_token_with_network_transaction_id_flow(
            is_connector_agnostic_mit_enabled,
            is_network_tokenization_enabled,
            payment_method_info,
        ),
        !filtered_nt_supported_connectors.is_empty(),
    ) {
        (IsNtWithNtiFlow::NtWithNtiSupported(network_transaction_id), true) => {
            if let Ok((token_exp_month, token_exp_year)) =
                network_tokenization::do_status_check_for_network_token(state, payment_method_info)
                    .await
            {
                Some(ActionType::NetworkTokenWithNetworkTransactionId(
                    NTWithNTIRef {
                        token_exp_month,
                        token_exp_year,
                        network_transaction_id,
                    },
                ))
            } else {
                None
            }
        }
        (IsNtWithNtiFlow::NtWithNtiSupported(_), false)
        | (IsNtWithNtiFlow::NTWithNTINotSupported, _) => None,
    }
}

pub fn is_network_transaction_id_flow(
    state: &SessionState,
    is_connector_agnostic_mit_enabled: Option<bool>,
    connector: enums::Connector,
    payment_method_info: &domain::PaymentMethod,
) -> bool {
    let ntid_supported_connectors = &state
        .conf
        .network_transaction_id_supported_connectors
        .connector_list;

    is_connector_agnostic_mit_enabled == Some(true)
        && payment_method_info.payment_method == Some(storage_enums::PaymentMethod::Card)
        && ntid_supported_connectors.contains(&connector)
        && payment_method_info.network_transaction_id.is_some()
}

#[derive(Debug, serde::Deserialize, serde::Serialize, Clone, Eq, PartialEq)]
pub enum IsNtWithNtiFlow {
    NtWithNtiSupported(String), //Network token with Network transaction id supported flow
    NTWithNTINotSupported,      //Network token with Network transaction id not supported
}

pub fn is_network_token_with_network_transaction_id_flow(
    is_connector_agnostic_mit_enabled: Option<bool>,
    is_network_tokenization_enabled: bool,
    payment_method_info: &domain::PaymentMethod,
) -> IsNtWithNtiFlow {
    match (
        is_connector_agnostic_mit_enabled,
        is_network_tokenization_enabled,
        payment_method_info.payment_method,
        payment_method_info.network_transaction_id.clone(),
        payment_method_info.network_token_locker_id.is_some(),
        payment_method_info
            .network_token_requestor_reference_id
            .is_some(),
    ) {
        (
            Some(true),
            true,
            Some(storage_enums::PaymentMethod::Card),
            Some(network_transaction_id),
            true,
            true,
        ) => IsNtWithNtiFlow::NtWithNtiSupported(network_transaction_id),
        _ => IsNtWithNtiFlow::NTWithNTINotSupported,
    }
}

pub fn should_add_task_to_process_tracker<F: Clone, D: OperationSessionGetters<F>>(
    payment_data: &D,
) -> bool {
    let connector = payment_data.get_payment_attempt().connector.as_deref();

    !matches!(
        (
            payment_data.get_payment_attempt().get_payment_method(),
            connector
        ),
        (
            Some(storage_enums::PaymentMethod::BankTransfer),
            Some("stripe")
        )
    )
}

pub async fn perform_session_token_routing<F, D>(
    state: SessionState,
    merchant_account: &domain::MerchantAccount,
    key_store: &domain::MerchantKeyStore,
    payment_data: &D,
    connectors: Vec<api::SessionConnectorData>,
) -> RouterResult<Vec<api::SessionConnectorData>>
where
    F: Clone,
    D: OperationSessionGetters<F>,
{
    // Commenting out this code as `list_payment_method_api` and `perform_session_token_routing`
    // will happen in parallel the behaviour of the session call differ based on filters in
    // list_payment_method_api

    // let routing_info: Option<storage::PaymentRoutingInfo> = payment_data
    //     .get_payment_attempt()
    //     .straight_through_algorithm
    //     .clone()
    //     .map(|val| val.parse_value("PaymentRoutingInfo"))
    //     .transpose()
    //     .change_context(errors::ApiErrorResponse::InternalServerError)
    //     .attach_printable("invalid payment routing info format found in payment attempt")?;

    // if let Some(storage::PaymentRoutingInfo {
    //     pre_routing_results: Some(pre_routing_results),
    //     ..
    // }) = routing_info
    // {
    //     let mut payment_methods: rustc_hash::FxHashMap<
    //         (String, enums::PaymentMethodType),
    //         api::SessionConnectorData,
    //     > = rustc_hash::FxHashMap::from_iter(connectors.iter().map(|c| {
    //         (
    //             (
    //                 c.connector.connector_name.to_string(),
    //                 c.payment_method_type,
    //             ),
    //             c.clone(),
    //         )
    //     }));

    //     let mut final_list: Vec<api::SessionConnectorData> = Vec::new();
    //     for (routed_pm_type, pre_routing_choice) in pre_routing_results.into_iter() {
    //         let routable_connector_list = match pre_routing_choice {
    //             storage::PreRoutingConnectorChoice::Single(routable_connector) => {
    //                 vec![routable_connector.clone()]
    //             }
    //             storage::PreRoutingConnectorChoice::Multiple(routable_connector_list) => {
    //                 routable_connector_list.clone()
    //             }
    //         };
    //         for routable_connector in routable_connector_list {
    //             if let Some(session_connector_data) =
    //                 payment_methods.remove(&(routable_connector.to_string(), routed_pm_type))
    //             {
    //                 final_list.push(session_connector_data);
    //                 break;
    //             }
    //         }
    //     }

    //     if !final_list.is_empty() {
    //         return Ok(final_list);
    //     }
    // }

    let routing_enabled_pms = HashSet::from([
        enums::PaymentMethodType::GooglePay,
        enums::PaymentMethodType::ApplePay,
        enums::PaymentMethodType::Klarna,
        enums::PaymentMethodType::Paypal,
    ]);

    let mut chosen = Vec::<api::SessionConnectorData>::new();
    for connector_data in &connectors {
        if routing_enabled_pms.contains(&connector_data.payment_method_type) {
            chosen.push(connector_data.clone());
        }
    }
    let sfr = SessionFlowRoutingInput {
        state: &state,
        country: payment_data
            .get_address()
            .get_payment_method_billing()
            .and_then(|address| address.address.as_ref())
            .and_then(|details| details.country),
        key_store,
        merchant_account,
        payment_attempt: payment_data.get_payment_attempt(),
        payment_intent: payment_data.get_payment_intent(),

        chosen,
    };
    let result = self_routing::perform_session_flow_routing(sfr, &enums::TransactionType::Payment)
        .await
        .change_context(errors::ApiErrorResponse::InternalServerError)
        .attach_printable("error performing session flow routing")?;

    let mut final_list: Vec<api::SessionConnectorData> = Vec::new();

    for connector_data in connectors {
        if !routing_enabled_pms.contains(&connector_data.payment_method_type) {
            final_list.push(connector_data);
        } else if let Some(choice) = result.get(&connector_data.payment_method_type) {
            let routing_choice = choice
                .first()
                .ok_or(errors::ApiErrorResponse::InternalServerError)?;
            if connector_data.connector.connector_name == routing_choice.connector.connector_name {
                final_list.push(connector_data);
            }
        }
    }

    Ok(final_list)
}

#[cfg(feature = "v1")]
#[allow(clippy::too_many_arguments)]
pub async fn route_connector_v1_for_payments<F, D>(
    state: &SessionState,
    merchant_account: &domain::MerchantAccount,
    business_profile: &domain::Profile,
    key_store: &domain::MerchantKeyStore,
    payment_data: &mut D,
    transaction_data: core_routing::PaymentsDslInput<'_>,
    routing_data: &mut storage::RoutingData,
    eligible_connectors: Option<Vec<enums::RoutableConnectors>>,
    mandate_type: Option<api::MandateTransactionType>,
) -> RouterResult<ConnectorCallType>
where
    F: Send + Clone,
    D: OperationSessionGetters<F> + OperationSessionSetters<F> + Send + Sync + Clone,
{
    let routing_algorithm_id = {
        let routing_algorithm = business_profile.routing_algorithm.clone();

        let algorithm_ref = routing_algorithm
            .map(|ra| ra.parse_value::<api::routing::RoutingAlgorithmRef>("RoutingAlgorithmRef"))
            .transpose()
            .change_context(errors::ApiErrorResponse::InternalServerError)
            .attach_printable("Could not decode merchant routing algorithm ref")?
            .unwrap_or_default();
        algorithm_ref.algorithm_id
    };

    let connectors = routing::perform_static_routing_v1(
        state,
        merchant_account.get_id(),
        routing_algorithm_id.as_ref(),
        business_profile,
        &TransactionData::Payment(transaction_data.clone()),
    )
    .await
    .change_context(errors::ApiErrorResponse::InternalServerError)?;

    let connectors = routing::perform_eligibility_analysis_with_fallback(
        &state.clone(),
        key_store,
        connectors,
        &TransactionData::Payment(transaction_data),
        eligible_connectors,
        business_profile,
    )
    .await
    .change_context(errors::ApiErrorResponse::InternalServerError)
    .attach_printable("failed eligibility analysis and fallback")?;

    let connector_data = connectors
        .into_iter()
        .map(|conn| {
            api::ConnectorData::get_connector_by_name(
                &state.conf.connectors,
                &conn.connector.to_string(),
                api::GetToken::Connector,
                conn.merchant_connector_id,
            )
        })
        .collect::<CustomResult<Vec<_>, _>>()
        .change_context(errors::ApiErrorResponse::InternalServerError)
        .attach_printable("Invalid connector name received")?;

    decide_multiplex_connector_for_normal_or_recurring_payment(
        state,
        payment_data,
        routing_data,
        connector_data,
        mandate_type,
        business_profile.is_connector_agnostic_mit_enabled,
        business_profile.is_network_tokenization_enabled,
    )
    .await
}

#[cfg(feature = "payouts")]
#[cfg(feature = "v2")]
#[allow(clippy::too_many_arguments)]
pub async fn route_connector_v1_for_payouts(
    state: &SessionState,
    merchant_account: &domain::MerchantAccount,
    business_profile: &domain::Profile,
    key_store: &domain::MerchantKeyStore,
    transaction_data: &payouts::PayoutData,
    routing_data: &mut storage::RoutingData,
    eligible_connectors: Option<Vec<enums::RoutableConnectors>>,
) -> RouterResult<ConnectorCallType> {
    todo!()
}

#[cfg(feature = "payouts")]
#[cfg(feature = "v1")]
#[allow(clippy::too_many_arguments)]
pub async fn route_connector_v1_for_payouts(
    state: &SessionState,
    merchant_account: &domain::MerchantAccount,
    business_profile: &domain::Profile,
    key_store: &domain::MerchantKeyStore,
    transaction_data: &payouts::PayoutData,
    routing_data: &mut storage::RoutingData,
    eligible_connectors: Option<Vec<enums::RoutableConnectors>>,
) -> RouterResult<ConnectorCallType> {
    let routing_algorithm_id = {
        let routing_algorithm = business_profile.payout_routing_algorithm.clone();

        let algorithm_ref = routing_algorithm
            .map(|ra| ra.parse_value::<api::routing::RoutingAlgorithmRef>("RoutingAlgorithmRef"))
            .transpose()
            .change_context(errors::ApiErrorResponse::InternalServerError)
            .attach_printable("Could not decode merchant routing algorithm ref")?
            .unwrap_or_default();
        algorithm_ref.algorithm_id
    };

    let connectors = routing::perform_static_routing_v1(
        state,
        merchant_account.get_id(),
        routing_algorithm_id.as_ref(),
        business_profile,
        &TransactionData::Payout(transaction_data),
    )
    .await
    .change_context(errors::ApiErrorResponse::InternalServerError)?;
    let connectors = routing::perform_eligibility_analysis_with_fallback(
        &state.clone(),
        key_store,
        connectors,
        &TransactionData::Payout(transaction_data),
        eligible_connectors,
        business_profile,
    )
    .await
    .change_context(errors::ApiErrorResponse::InternalServerError)
    .attach_printable("failed eligibility analysis and fallback")?;

    let first_connector_choice = connectors
        .first()
        .ok_or(errors::ApiErrorResponse::IncorrectPaymentMethodConfiguration)
        .attach_printable("Empty connector list returned")?
        .clone();

    let connector_data = connectors
        .into_iter()
        .map(|conn| {
            api::ConnectorData::get_connector_by_name(
                &state.conf.connectors,
                &conn.connector.to_string(),
                api::GetToken::Connector,
                conn.merchant_connector_id,
            )
        })
        .collect::<CustomResult<Vec<_>, _>>()
        .change_context(errors::ApiErrorResponse::InternalServerError)
        .attach_printable("Invalid connector name received")?;

    routing_data.routed_through = Some(first_connector_choice.connector.to_string());

    routing_data.merchant_connector_id = first_connector_choice.merchant_connector_id;

    Ok(ConnectorCallType::Retryable(connector_data))
}

#[cfg(all(feature = "v2", feature = "customer_v2"))]
pub async fn payment_external_authentication(
    _state: SessionState,
    _merchant_account: domain::MerchantAccount,
    _key_store: domain::MerchantKeyStore,
    _req: api_models::payments::PaymentsExternalAuthenticationRequest,
) -> RouterResponse<api_models::payments::PaymentsExternalAuthenticationResponse> {
    todo!()
}

#[cfg(all(any(feature = "v1", feature = "v2"), not(feature = "customer_v2")))]
#[instrument(skip_all)]
pub async fn payment_external_authentication(
    state: SessionState,
    merchant_account: domain::MerchantAccount,
    key_store: domain::MerchantKeyStore,
    req: api_models::payments::PaymentsExternalAuthenticationRequest,
) -> RouterResponse<api_models::payments::PaymentsExternalAuthenticationResponse> {
    let db = &*state.store;
    let key_manager_state = &(&state).into();

    let merchant_id = merchant_account.get_id();
    let storage_scheme = merchant_account.storage_scheme;
    let payment_id = req.payment_id;
    let payment_intent = db
        .find_payment_intent_by_payment_id_merchant_id(
            key_manager_state,
            &payment_id,
            merchant_id,
            &key_store,
            storage_scheme,
        )
        .await
        .to_not_found_response(errors::ApiErrorResponse::PaymentNotFound)?;
    let attempt_id = payment_intent.active_attempt.get_id().clone();
    let payment_attempt = db
        .find_payment_attempt_by_payment_id_merchant_id_attempt_id(
            &payment_intent.payment_id,
            merchant_id,
            &attempt_id.clone(),
            storage_scheme,
        )
        .await
        .to_not_found_response(errors::ApiErrorResponse::PaymentNotFound)?;
    if payment_attempt.external_three_ds_authentication_attempted != Some(true) {
        Err(errors::ApiErrorResponse::PreconditionFailed {
            message:
                "You cannot authenticate this payment because payment_attempt.external_three_ds_authentication_attempted is false".to_owned(),
        })?
    }
    helpers::validate_payment_status_against_allowed_statuses(
        &payment_intent.status,
        &[storage_enums::IntentStatus::RequiresCustomerAction],
        "authenticate",
    )?;

    let optional_customer = match &payment_intent.customer_id {
        Some(customer_id) => Some(
            state
                .store
                .find_customer_by_customer_id_merchant_id(
                    key_manager_state,
                    customer_id,
                    merchant_account.get_id(),
                    &key_store,
                    storage_scheme,
                )
                .await
                .change_context(errors::ApiErrorResponse::InternalServerError)
                .attach_printable_lazy(|| {
                    format!("error while finding customer with customer_id {customer_id:?}")
                })?,
        ),
        None => None,
    };

    let profile_id = payment_intent
        .profile_id
        .as_ref()
        .get_required_value("profile_id")
        .change_context(errors::ApiErrorResponse::InternalServerError)
        .attach_printable("'profile_id' not set in payment intent")?;
    let currency = payment_attempt.currency.get_required_value("currency")?;
    let amount = payment_attempt.get_total_amount();
    let shipping_address = helpers::create_or_find_address_for_payment_by_request(
        &state,
        None,
        payment_intent.shipping_address_id.as_deref(),
        merchant_id,
        payment_intent.customer_id.as_ref(),
        &key_store,
        &payment_intent.payment_id,
        storage_scheme,
    )
    .await?;
    let billing_address = helpers::create_or_find_address_for_payment_by_request(
        &state,
        None,
        payment_intent.billing_address_id.as_deref(),
        merchant_id,
        payment_intent.customer_id.as_ref(),
        &key_store,
        &payment_intent.payment_id,
        storage_scheme,
    )
    .await?;
    let authentication_connector = payment_attempt
        .authentication_connector
        .clone()
        .ok_or(errors::ApiErrorResponse::InternalServerError)
        .attach_printable("authentication_connector not found in payment_attempt")?;
    let merchant_connector_account = helpers::get_merchant_connector_account(
        &state,
        merchant_id,
        None,
        &key_store,
        profile_id,
        authentication_connector.as_str(),
        None,
    )
    .await?;
    let authentication = db
        .find_authentication_by_merchant_id_authentication_id(
            merchant_id,
            payment_attempt
                .authentication_id
                .clone()
                .ok_or(errors::ApiErrorResponse::InternalServerError)
                .attach_printable("missing authentication_id in payment_attempt")?,
        )
        .await
        .to_not_found_response(errors::ApiErrorResponse::InternalServerError)
        .attach_printable("Error while fetching authentication record")?;

    let business_profile = state
        .store
        .find_business_profile_by_profile_id(key_manager_state, &key_store, profile_id)
        .await
        .change_context(errors::ApiErrorResponse::ProfileNotFound {
            id: profile_id.get_string_repr().to_owned(),
        })?;

    let payment_method_details = helpers::get_payment_method_details_from_payment_token(
        &state,
        &payment_attempt,
        &payment_intent,
        &key_store,
        storage_scheme,
        &business_profile,
    )
    .await?
    .ok_or(errors::ApiErrorResponse::InternalServerError)
    .attach_printable("missing payment_method_details")?;
    let browser_info: Option<BrowserInformation> = payment_attempt
        .browser_info
        .clone()
        .map(|browser_information| browser_information.parse_value("BrowserInformation"))
        .transpose()
        .change_context(errors::ApiErrorResponse::InvalidDataValue {
            field_name: "browser_info",
        })?;
    let payment_connector_name = payment_attempt
        .connector
        .as_ref()
        .ok_or(errors::ApiErrorResponse::InternalServerError)
        .attach_printable("missing connector in payment_attempt")?;
    let return_url = Some(helpers::create_authorize_url(
        &state.base_url,
        &payment_attempt.clone(),
        payment_connector_name,
    ));
    let webhook_url =
        helpers::create_webhook_url(&state.base_url, merchant_id, &authentication_connector);

    let authentication_details = business_profile
        .authentication_connector_details
        .clone()
        .get_required_value("authentication_connector_details")
        .attach_printable("authentication_connector_details not configured by the merchant")?;

    let authentication_response = Box::pin(authentication_core::perform_authentication(
        &state,
        business_profile.merchant_id,
        authentication_connector,
        payment_method_details.0,
        payment_method_details.1,
        billing_address
            .as_ref()
            .map(|address| address.into())
            .ok_or(errors::ApiErrorResponse::MissingRequiredField {
                field_name: "billing_address",
            })?,
        shipping_address.as_ref().map(|address| address.into()),
        browser_info,
        merchant_connector_account,
        Some(amount),
        Some(currency),
        authentication::MessageCategory::Payment,
        req.device_channel,
        authentication,
        return_url,
        req.sdk_information,
        req.threeds_method_comp_ind,
        optional_customer.and_then(|customer| customer.email.map(pii::Email::from)),
        webhook_url,
        authentication_details.three_ds_requestor_url.clone(),
    ))
    .await?;
    Ok(services::ApplicationResponse::Json(
        api_models::payments::PaymentsExternalAuthenticationResponse {
            transaction_status: authentication_response.trans_status,
            acs_url: authentication_response
                .acs_url
                .as_ref()
                .map(ToString::to_string),
            challenge_request: authentication_response.challenge_request,
            acs_reference_number: authentication_response.acs_reference_number,
            acs_trans_id: authentication_response.acs_trans_id,
            three_dsserver_trans_id: authentication_response.three_dsserver_trans_id,
            acs_signed_content: authentication_response.acs_signed_content,
            three_ds_requestor_url: authentication_details.three_ds_requestor_url,
        },
    ))
}

#[instrument(skip_all)]
pub async fn get_extended_card_info(
    state: SessionState,
    merchant_id: id_type::MerchantId,
    payment_id: id_type::PaymentId,
) -> RouterResponse<payments_api::ExtendedCardInfoResponse> {
    let redis_conn = state
        .store
        .get_redis_conn()
        .change_context(errors::ApiErrorResponse::InternalServerError)
        .attach_printable("Failed to get redis connection")?;

    let key = helpers::get_redis_key_for_extended_card_info(&merchant_id, &payment_id);
    let payload = redis_conn
        .get_key::<String>(&key)
        .await
        .change_context(errors::ApiErrorResponse::ExtendedCardInfoNotFound)?;

    Ok(services::ApplicationResponse::Json(
        payments_api::ExtendedCardInfoResponse { payload },
    ))
}

#[cfg(all(feature = "olap", feature = "v1"))]
pub async fn payments_manual_update(
    state: SessionState,
    req: api_models::payments::PaymentsManualUpdateRequest,
) -> RouterResponse<api_models::payments::PaymentsManualUpdateResponse> {
    let api_models::payments::PaymentsManualUpdateRequest {
        payment_id,
        attempt_id,
        merchant_id,
        attempt_status,
        error_code,
        error_message,
        error_reason,
        connector_transaction_id,
    } = req;
    let key_manager_state = &(&state).into();
    let key_store = state
        .store
        .get_merchant_key_store_by_merchant_id(
            key_manager_state,
            &merchant_id,
            &state.store.get_master_key().to_vec().into(),
        )
        .await
        .to_not_found_response(errors::ApiErrorResponse::MerchantAccountNotFound)
        .attach_printable("Error while fetching the key store by merchant_id")?;
    let merchant_account = state
        .store
        .find_merchant_account_by_merchant_id(key_manager_state, &merchant_id, &key_store)
        .await
        .to_not_found_response(errors::ApiErrorResponse::MerchantAccountNotFound)
        .attach_printable("Error while fetching the merchant_account by merchant_id")?;
    let payment_attempt = state
        .store
        .find_payment_attempt_by_payment_id_merchant_id_attempt_id(
            &payment_id,
            &merchant_id,
            &attempt_id.clone(),
            merchant_account.storage_scheme,
        )
        .await
        .to_not_found_response(errors::ApiErrorResponse::PaymentNotFound)
        .attach_printable(
            "Error while fetching the payment_attempt by payment_id, merchant_id and attempt_id",
        )?;

    let payment_intent = state
        .store
        .find_payment_intent_by_payment_id_merchant_id(
            key_manager_state,
            &payment_id,
            merchant_account.get_id(),
            &key_store,
            merchant_account.storage_scheme,
        )
        .await
        .to_not_found_response(errors::ApiErrorResponse::PaymentNotFound)
        .attach_printable("Error while fetching the payment_intent by payment_id, merchant_id")?;

    let option_gsm = if let Some(((code, message), connector_name)) = error_code
        .as_ref()
        .zip(error_message.as_ref())
        .zip(payment_attempt.connector.as_ref())
    {
        helpers::get_gsm_record(
            &state,
            Some(code.to_string()),
            Some(message.to_string()),
            connector_name.to_string(),
            // We need to get the unified_code and unified_message of the Authorize flow
            "Authorize".to_string(),
        )
        .await
    } else {
        None
    };
    // Update the payment_attempt
    let attempt_update = storage::PaymentAttemptUpdate::ManualUpdate {
        status: attempt_status,
        error_code,
        error_message,
        error_reason,
        updated_by: merchant_account.storage_scheme.to_string(),
        unified_code: option_gsm.as_ref().and_then(|gsm| gsm.unified_code.clone()),
        unified_message: option_gsm.and_then(|gsm| gsm.unified_message),
        connector_transaction_id,
    };
    let updated_payment_attempt = state
        .store
        .update_payment_attempt_with_attempt_id(
            payment_attempt.clone(),
            attempt_update,
            merchant_account.storage_scheme,
        )
        .await
        .to_not_found_response(errors::ApiErrorResponse::PaymentNotFound)
        .attach_printable("Error while updating the payment_attempt")?;
    // If the payment_attempt is active attempt for an intent, update the intent status
    if payment_intent.active_attempt.get_id() == payment_attempt.attempt_id {
        let intent_status = enums::IntentStatus::foreign_from(updated_payment_attempt.status);
        let payment_intent_update = storage::PaymentIntentUpdate::ManualUpdate {
            status: Some(intent_status),
            updated_by: merchant_account.storage_scheme.to_string(),
        };
        state
            .store
            .update_payment_intent(
                key_manager_state,
                payment_intent,
                payment_intent_update,
                &key_store,
                merchant_account.storage_scheme,
            )
            .await
            .to_not_found_response(errors::ApiErrorResponse::PaymentNotFound)
            .attach_printable("Error while updating payment_intent")?;
    }
    Ok(services::ApplicationResponse::Json(
        api_models::payments::PaymentsManualUpdateResponse {
            payment_id: updated_payment_attempt.payment_id,
            attempt_id: updated_payment_attempt.attempt_id,
            merchant_id: updated_payment_attempt.merchant_id,
            attempt_status: updated_payment_attempt.status,
            error_code: updated_payment_attempt.error_code,
            error_message: updated_payment_attempt.error_message,
            error_reason: updated_payment_attempt.error_reason,
            connector_transaction_id: updated_payment_attempt.connector_transaction_id,
        },
    ))
}

pub trait OperationSessionGetters<F> {
    fn get_payment_attempt(&self) -> &storage::PaymentAttempt;
    fn get_payment_intent(&self) -> &storage::PaymentIntent;
    fn get_payment_method_info(&self) -> Option<&domain::PaymentMethod>;
    fn get_mandate_id(&self) -> Option<&payments_api::MandateIds>;
    fn get_address(&self) -> &PaymentAddress;
    fn get_creds_identifier(&self) -> Option<&str>;
    fn get_token(&self) -> Option<&str>;
    fn get_multiple_capture_data(&self) -> Option<&types::MultipleCaptureData>;
    fn get_payment_link_data(&self) -> Option<api_models::payments::PaymentLinkResponse>;
    fn get_ephemeral_key(&self) -> Option<ephemeral_key::EphemeralKey>;
    fn get_setup_mandate(&self) -> Option<&MandateData>;
    fn get_poll_config(&self) -> Option<router_types::PollConfig>;
    fn get_authentication(&self) -> Option<&storage::Authentication>;
    fn get_frm_message(&self) -> Option<FraudCheck>;
    fn get_refunds(&self) -> Vec<storage::Refund>;
    fn get_disputes(&self) -> Vec<storage::Dispute>;
    fn get_authorizations(&self) -> Vec<diesel_models::authorization::Authorization>;
    fn get_attempts(&self) -> Option<Vec<storage::PaymentAttempt>>;
    fn get_recurring_details(&self) -> Option<&RecurringDetails>;
    // TODO: this should be a mandatory field, should we throw an error instead of returning an Option?
    fn get_payment_intent_profile_id(&self) -> Option<&id_type::ProfileId>;
    fn get_currency(&self) -> storage_enums::Currency;
    fn get_amount(&self) -> api::Amount;
    fn get_payment_attempt_connector(&self) -> Option<&str>;
    fn get_billing_address(&self) -> Option<api_models::payments::Address>;
    fn get_payment_method_data(&self) -> Option<&domain::PaymentMethodData>;
    fn get_sessions_token(&self) -> Vec<api::SessionToken>;
    fn get_token_data(&self) -> Option<&storage::PaymentTokenData>;
    fn get_mandate_connector(&self) -> Option<&MandateConnectorDetails>;
    fn get_force_sync(&self) -> Option<bool>;
    fn get_capture_method(&self) -> Option<enums::CaptureMethod>;
}

pub trait OperationSessionSetters<F> {
    // Setter functions for PaymentData
    fn set_payment_intent(&mut self, payment_intent: storage::PaymentIntent);
    fn set_payment_attempt(&mut self, payment_attempt: storage::PaymentAttempt);
    fn set_payment_method_data(&mut self, payment_method_data: Option<domain::PaymentMethodData>);
    fn set_email_if_not_present(&mut self, email: pii::Email);
    fn set_payment_method_id_in_attempt(&mut self, payment_method_id: Option<String>);
    fn set_pm_token(&mut self, token: String);
    fn set_connector_customer_id(&mut self, customer_id: Option<String>);
    fn push_sessions_token(&mut self, token: api::SessionToken);
    fn set_surcharge_details(&mut self, surcharge_details: Option<types::SurchargeDetails>);
    fn set_merchant_connector_id_in_attempt(
        &mut self,
        merchant_connector_id: Option<id_type::MerchantConnectorAccountId>,
    );
    #[cfg(feature = "v1")]
    fn set_capture_method_in_attempt(&mut self, capture_method: enums::CaptureMethod);
    fn set_frm_message(&mut self, frm_message: FraudCheck);
    fn set_payment_intent_status(&mut self, status: storage_enums::IntentStatus);
    fn set_authentication_type_in_attempt(
        &mut self,
        authentication_type: Option<enums::AuthenticationType>,
    );
    fn set_recurring_mandate_payment_data(
        &mut self,
        recurring_mandate_payment_data:
            hyperswitch_domain_models::router_data::RecurringMandatePaymentData,
    );
    fn set_mandate_id(&mut self, mandate_id: api_models::payments::MandateIds);
    fn set_setup_future_usage_in_payment_intent(
        &mut self,
        setup_future_usage: storage_enums::FutureUsage,
    );

    #[cfg(feature = "v1")]
    fn set_straight_through_algorithm_in_payment_attempt(
        &mut self,
        straight_through_algorithm: serde_json::Value,
    );
    fn set_connector_in_payment_attempt(&mut self, connector: Option<String>);
}

impl<F: Clone> OperationSessionGetters<F> for PaymentData<F> {
    fn get_payment_attempt(&self) -> &storage::PaymentAttempt {
        &self.payment_attempt
    }

    fn get_payment_intent(&self) -> &storage::PaymentIntent {
        &self.payment_intent
    }

    fn get_payment_method_info(&self) -> Option<&domain::PaymentMethod> {
        self.payment_method_info.as_ref()
    }

    fn get_mandate_id(&self) -> Option<&payments_api::MandateIds> {
        self.mandate_id.as_ref()
    }

    // what is this address find out and not required remove this
    fn get_address(&self) -> &PaymentAddress {
        &self.address
    }

    fn get_creds_identifier(&self) -> Option<&str> {
        self.creds_identifier.as_deref()
    }

    fn get_token(&self) -> Option<&str> {
        self.token.as_deref()
    }

    fn get_multiple_capture_data(&self) -> Option<&types::MultipleCaptureData> {
        self.multiple_capture_data.as_ref()
    }

    fn get_payment_link_data(&self) -> Option<api_models::payments::PaymentLinkResponse> {
        self.payment_link_data.clone()
    }

    fn get_ephemeral_key(&self) -> Option<ephemeral_key::EphemeralKey> {
        self.ephemeral_key.clone()
    }

    fn get_setup_mandate(&self) -> Option<&MandateData> {
        self.setup_mandate.as_ref()
    }

    fn get_poll_config(&self) -> Option<router_types::PollConfig> {
        self.poll_config.clone()
    }

    fn get_authentication(&self) -> Option<&storage::Authentication> {
        self.authentication.as_ref()
    }

    fn get_frm_message(&self) -> Option<FraudCheck> {
        self.frm_message.clone()
    }

    fn get_refunds(&self) -> Vec<storage::Refund> {
        self.refunds.clone()
    }

    fn get_disputes(&self) -> Vec<storage::Dispute> {
        self.disputes.clone()
    }

    fn get_authorizations(&self) -> Vec<diesel_models::authorization::Authorization> {
        self.authorizations.clone()
    }

    fn get_attempts(&self) -> Option<Vec<storage::PaymentAttempt>> {
        self.attempts.clone()
    }

    fn get_recurring_details(&self) -> Option<&RecurringDetails> {
        self.recurring_details.as_ref()
    }

    #[cfg(feature = "v1")]
    fn get_payment_intent_profile_id(&self) -> Option<&id_type::ProfileId> {
        self.payment_intent.profile_id.as_ref()
    }

    #[cfg(feature = "v2")]
    fn get_payment_intent_profile_id(&self) -> Option<&id_type::ProfileId> {
        Some(&self.payment_intent.profile_id)
    }

    fn get_currency(&self) -> storage_enums::Currency {
        self.currency
    }

    fn get_amount(&self) -> api::Amount {
        self.amount
    }

    fn get_payment_attempt_connector(&self) -> Option<&str> {
        self.payment_attempt.connector.as_deref()
    }

    fn get_billing_address(&self) -> Option<api_models::payments::Address> {
        self.address.get_payment_method_billing().cloned()
    }

    fn get_payment_method_data(&self) -> Option<&domain::PaymentMethodData> {
        self.payment_method_data.as_ref()
    }

    fn get_sessions_token(&self) -> Vec<api::SessionToken> {
        self.sessions_token.clone()
    }

    fn get_token_data(&self) -> Option<&storage::PaymentTokenData> {
        self.token_data.as_ref()
    }

    fn get_mandate_connector(&self) -> Option<&MandateConnectorDetails> {
        self.mandate_connector.as_ref()
    }

    fn get_force_sync(&self) -> Option<bool> {
        self.force_sync
    }

    #[cfg(feature = "v1")]
    fn get_capture_method(&self) -> Option<enums::CaptureMethod> {
        self.payment_attempt.capture_method
    }

    #[cfg(feature = "v2")]
    fn get_capture_method(&self) -> Option<enums::CaptureMethod> {
        self.payment_intent.capture_method
    }
}

impl<F: Clone> OperationSessionSetters<F> for PaymentData<F> {
    // Setters Implementation
    fn set_payment_intent(&mut self, payment_intent: storage::PaymentIntent) {
        self.payment_intent = payment_intent;
    }

    fn set_payment_attempt(&mut self, payment_attempt: storage::PaymentAttempt) {
        self.payment_attempt = payment_attempt;
    }

    fn set_payment_method_data(&mut self, payment_method_data: Option<domain::PaymentMethodData>) {
        self.payment_method_data = payment_method_data;
    }

    fn set_payment_method_id_in_attempt(&mut self, payment_method_id: Option<String>) {
        self.payment_attempt.payment_method_id = payment_method_id;
    }

    fn set_email_if_not_present(&mut self, email: pii::Email) {
        self.email = self.email.clone().or(Some(email));
    }

    fn set_pm_token(&mut self, token: String) {
        self.pm_token = Some(token);
    }

    fn set_connector_customer_id(&mut self, customer_id: Option<String>) {
        self.connector_customer_id = customer_id;
    }

    fn push_sessions_token(&mut self, token: api::SessionToken) {
        self.sessions_token.push(token);
    }

    fn set_surcharge_details(&mut self, surcharge_details: Option<types::SurchargeDetails>) {
        self.surcharge_details = surcharge_details;
    }

    fn set_merchant_connector_id_in_attempt(
        &mut self,
        merchant_connector_id: Option<id_type::MerchantConnectorAccountId>,
    ) {
        self.payment_attempt.merchant_connector_id = merchant_connector_id;
    }

    #[cfg(feature = "v1")]
    fn set_capture_method_in_attempt(&mut self, capture_method: enums::CaptureMethod) {
        self.payment_attempt.capture_method = Some(capture_method);
    }

    fn set_frm_message(&mut self, frm_message: FraudCheck) {
        self.frm_message = Some(frm_message);
    }

    fn set_payment_intent_status(&mut self, status: storage_enums::IntentStatus) {
        self.payment_intent.status = status;
    }

    fn set_authentication_type_in_attempt(
        &mut self,
        authentication_type: Option<enums::AuthenticationType>,
    ) {
        self.payment_attempt.authentication_type = authentication_type;
    }

    fn set_recurring_mandate_payment_data(
        &mut self,
        recurring_mandate_payment_data:
            hyperswitch_domain_models::router_data::RecurringMandatePaymentData,
    ) {
        self.recurring_mandate_payment_data = Some(recurring_mandate_payment_data);
    }

    fn set_mandate_id(&mut self, mandate_id: api_models::payments::MandateIds) {
        self.mandate_id = Some(mandate_id);
    }

    fn set_setup_future_usage_in_payment_intent(
        &mut self,
        setup_future_usage: storage_enums::FutureUsage,
    ) {
        self.payment_intent.setup_future_usage = Some(setup_future_usage);
    }

    #[cfg(feature = "v1")]
    fn set_straight_through_algorithm_in_payment_attempt(
        &mut self,
        straight_through_algorithm: serde_json::Value,
    ) {
        self.payment_attempt.straight_through_algorithm = Some(straight_through_algorithm);
    }

    fn set_connector_in_payment_attempt(&mut self, connector: Option<String>) {
        self.payment_attempt.connector = connector;
    }
}

#[cfg(feature = "v2")]
impl<F: Clone> OperationSessionGetters<F> for PaymentIntentData<F> {
    fn get_payment_attempt(&self) -> &storage::PaymentAttempt {
        todo!()
    }

    fn get_payment_intent(&self) -> &storage::PaymentIntent {
        &self.payment_intent
    }

    fn get_payment_method_info(&self) -> Option<&domain::PaymentMethod> {
        todo!()
    }

    fn get_mandate_id(&self) -> Option<&payments_api::MandateIds> {
        todo!()
    }

    // what is this address find out and not required remove this
    fn get_address(&self) -> &PaymentAddress {
        todo!()
    }

    fn get_creds_identifier(&self) -> Option<&str> {
        todo!()
    }

    fn get_token(&self) -> Option<&str> {
        todo!()
    }

    fn get_multiple_capture_data(&self) -> Option<&types::MultipleCaptureData> {
        todo!()
    }

    fn get_payment_link_data(&self) -> Option<api_models::payments::PaymentLinkResponse> {
        todo!()
    }

    fn get_ephemeral_key(&self) -> Option<ephemeral_key::EphemeralKey> {
        todo!()
    }

    fn get_setup_mandate(&self) -> Option<&MandateData> {
        todo!()
    }

    fn get_poll_config(&self) -> Option<router_types::PollConfig> {
        todo!()
    }

    fn get_authentication(&self) -> Option<&storage::Authentication> {
        todo!()
    }

    fn get_frm_message(&self) -> Option<FraudCheck> {
        todo!()
    }

    fn get_refunds(&self) -> Vec<storage::Refund> {
        todo!()
    }

    fn get_disputes(&self) -> Vec<storage::Dispute> {
        todo!()
    }

    fn get_authorizations(&self) -> Vec<diesel_models::authorization::Authorization> {
        todo!()
    }

    fn get_attempts(&self) -> Option<Vec<storage::PaymentAttempt>> {
        todo!()
    }

    fn get_recurring_details(&self) -> Option<&RecurringDetails> {
        todo!()
    }

    fn get_payment_intent_profile_id(&self) -> Option<&id_type::ProfileId> {
        Some(&self.payment_intent.profile_id)
    }

    fn get_currency(&self) -> storage_enums::Currency {
        self.payment_intent.amount_details.currency
    }

    fn get_amount(&self) -> api::Amount {
        todo!()
    }

    fn get_payment_attempt_connector(&self) -> Option<&str> {
        todo!()
    }

    fn get_billing_address(&self) -> Option<api_models::payments::Address> {
        todo!()
    }

    fn get_payment_method_data(&self) -> Option<&domain::PaymentMethodData> {
        todo!()
    }

    fn get_sessions_token(&self) -> Vec<api::SessionToken> {
        todo!()
    }

    fn get_token_data(&self) -> Option<&storage::PaymentTokenData> {
        todo!()
    }

    fn get_mandate_connector(&self) -> Option<&MandateConnectorDetails> {
        todo!()
    }

    fn get_force_sync(&self) -> Option<bool> {
        todo!()
    }

    fn get_capture_method(&self) -> Option<enums::CaptureMethod> {
        todo!()
    }
}

#[cfg(feature = "v2")]
impl<F: Clone> OperationSessionSetters<F> for PaymentIntentData<F> {
    // Setters Implementation
    fn set_payment_intent(&mut self, payment_intent: storage::PaymentIntent) {
        self.payment_intent = payment_intent;
    }

    fn set_payment_attempt(&mut self, _payment_attempt: storage::PaymentAttempt) {
        todo!()
    }

    fn set_payment_method_data(&mut self, _payment_method_data: Option<domain::PaymentMethodData>) {
        todo!()
    }

    fn set_payment_method_id_in_attempt(&mut self, _payment_method_id: Option<String>) {
        todo!()
    }

    fn set_email_if_not_present(&mut self, _email: pii::Email) {
        todo!()
    }

    fn set_pm_token(&mut self, _token: String) {
        todo!()
    }

    fn set_connector_customer_id(&mut self, _customer_id: Option<String>) {
        todo!()
    }

    fn push_sessions_token(&mut self, _token: api::SessionToken) {
        todo!()
    }

    fn set_surcharge_details(&mut self, _surcharge_details: Option<types::SurchargeDetails>) {
        todo!()
    }

    fn set_merchant_connector_id_in_attempt(
        &mut self,
        _merchant_connector_id: Option<id_type::MerchantConnectorAccountId>,
    ) {
        todo!()
    }

    fn set_frm_message(&mut self, _frm_message: FraudCheck) {
        todo!()
    }

    fn set_payment_intent_status(&mut self, status: storage_enums::IntentStatus) {
        self.payment_intent.status = status;
    }

    fn set_authentication_type_in_attempt(
        &mut self,
        _authentication_type: Option<enums::AuthenticationType>,
    ) {
        todo!()
    }

    fn set_recurring_mandate_payment_data(
        &mut self,
        _recurring_mandate_payment_data:
            hyperswitch_domain_models::router_data::RecurringMandatePaymentData,
    ) {
        todo!()
    }

    fn set_mandate_id(&mut self, _mandate_id: api_models::payments::MandateIds) {
        todo!()
    }

    fn set_setup_future_usage_in_payment_intent(
        &mut self,
        setup_future_usage: storage_enums::FutureUsage,
    ) {
        self.payment_intent.setup_future_usage = Some(setup_future_usage);
    }

    fn set_connector_in_payment_attempt(&mut self, _connector: Option<String>) {
        todo!()
    }
}<|MERGE_RESOLUTION|>--- conflicted
+++ resolved
@@ -2085,7 +2085,6 @@
     Ok((router_data, merchant_connector_account))
 }
 
-<<<<<<< HEAD
 // This function does not perform the tokenization action, as the payment method is not saved in this flow.
 #[allow(clippy::too_many_arguments)]
 #[instrument(skip_all)]
@@ -2257,7 +2256,8 @@
     tracing::info!(duration = format!("Duration taken: {}", duration_connector.as_millis()));
 
     Ok((router_data, merchant_connector_account))
-=======
+}
+
 pub async fn add_decrypted_payment_method_token<F, D>(
     tokenization_action: TokenizationAction,
     payment_data: &D,
@@ -2333,7 +2333,6 @@
         }
         _ => Ok(None),
     }
->>>>>>> edd09988
 }
 
 pub async fn get_merchant_bank_data_for_open_banking_connectors(
