pub mod access_token;
pub mod conditional_configs;
pub mod connector_integration_v2_impls;
pub mod customers;
pub mod flows;
pub mod helpers;
pub mod operations;
#[cfg(feature = "retry")]
pub mod retry;
pub mod routing;
pub mod tokenization;
pub mod transformers;
pub mod types;

#[cfg(feature = "olap")]
use std::collections::HashMap;
use std::{
    collections::HashSet, fmt::Debug, marker::PhantomData, ops::Deref, time::Instant, vec::IntoIter,
};

#[cfg(feature = "olap")]
use api_models::admin::MerchantConnectorInfo;
use api_models::{
    self, enums,
    mandates::RecurringDetails,
    payments::{self as payments_api, HeaderPayload},
};
use common_utils::{
    ext_traits::{AsyncExt, StringExt},
    id_type, pii,
    types::{MinorUnit, Surcharge},
};
use diesel_models::{ephemeral_key, fraud_check::FraudCheck};
use error_stack::{report, ResultExt};
use events::EventInfo;
use futures::future::join_all;
use helpers::ApplePayData;
pub use hyperswitch_domain_models::{
    mandates::{CustomerAcceptance, MandateData},
    payment_address::PaymentAddress,
    router_data::RouterData,
    router_request_types::CustomerDetails,
};
use masking::{ExposeInterface, PeekInterface, Secret};
use redis_interface::errors::RedisError;
use router_env::{instrument, metrics::add_attributes, tracing};
#[cfg(feature = "olap")]
use router_types::transformers::ForeignFrom;
use scheduler::utils as pt_utils;
#[cfg(feature = "olap")]
use strum::IntoEnumIterator;
use time;

pub use self::operations::{
    PaymentApprove, PaymentCancel, PaymentCapture, PaymentConfirm, PaymentCreate,
    PaymentIncrementalAuthorization, PaymentReject, PaymentResponse, PaymentSession, PaymentStatus,
    PaymentUpdate,
};
use self::{
    conditional_configs::perform_decision_management,
    flows::{ConstructFlowSpecificData, Feature},
    helpers::get_key_params_for_surcharge_details,
    operations::{payment_complete_authorize, BoxedOperation, Operation},
    routing::{self as self_routing, SessionFlowRoutingInput},
};
use super::{
    errors::StorageErrorExt, payment_methods::surcharge_decision_configs, routing::TransactionData,
};
#[cfg(feature = "frm")]
use crate::core::fraud_check as frm_core;
use crate::{
    configs::settings::{ApplePayPreDecryptFlow, PaymentMethodTypeTokenFilter},
    connector::utils::missing_field_err,
    core::{
        authentication as authentication_core,
        errors::{self, CustomResult, RouterResponse, RouterResult},
        payment_methods::cards,
        utils,
    },
    db::StorageInterface,
    logger,
    routes::{app::ReqState, metrics, payment_methods::ParentPaymentMethodToken, SessionState},
    services::{self, api::Authenticate, ConnectorRedirectResponse},
    types::{
        self as router_types,
        api::{self, authentication, ConnectorCallType, ConnectorCommon},
        domain,
        storage::{self, enums as storage_enums, payment_attempt::PaymentAttemptExt},
        transformers::{ForeignInto, ForeignTryInto},
        BrowserInformation,
    },
    utils::{
        add_apple_pay_flow_metrics, add_connector_http_status_code_metrics, Encode, OptionExt,
        ValueExt,
    },
    workflows::payment_sync,
};

#[allow(clippy::too_many_arguments, clippy::type_complexity)]
#[instrument(skip_all, fields(payment_id, merchant_id))]
pub async fn payments_operation_core<F, Req, Op, FData>(
    state: &SessionState,
    req_state: ReqState,
    merchant_account: domain::MerchantAccount,
    key_store: domain::MerchantKeyStore,
    operation: Op,
    req: Req,
    call_connector_action: CallConnectorAction,
    auth_flow: services::AuthFlow,
    eligible_connectors: Option<Vec<common_enums::RoutableConnectors>>,
    header_payload: HeaderPayload,
) -> RouterResult<(
    PaymentData<F>,
    Req,
    Option<domain::Customer>,
    Option<u16>,
    Option<u128>,
)>
where
    F: Send + Clone + Sync,
    Req: Authenticate + Clone,
    Op: Operation<F, Req> + Send + Sync,

    // To create connector flow specific interface data
    PaymentData<F>: ConstructFlowSpecificData<F, FData, router_types::PaymentsResponseData>,
    RouterData<F, FData, router_types::PaymentsResponseData>: Feature<F, FData>,

    // To construct connector flow specific api
    dyn api::Connector:
        services::api::ConnectorIntegration<F, FData, router_types::PaymentsResponseData>,

    // To perform router related operation for PaymentResponse
    PaymentResponse: Operation<F, FData>,
    FData: Send + Sync + Clone,
{
    let operation: BoxedOperation<'_, F, Req> = Box::new(operation);

    tracing::Span::current().record("merchant_id", merchant_account.merchant_id.as_str());
    let (operation, validate_result) = operation
        .to_validate_request()?
        .validate_request(&req, &merchant_account)?;

    tracing::Span::current().record("payment_id", &format!("{}", validate_result.payment_id));

    let operations::GetTrackerResponse {
        operation,
        customer_details,
        mut payment_data,
        business_profile,
        mandate_type,
    } = operation
        .to_get_tracker()?
        .get_trackers(
            state,
            &validate_result.payment_id,
            &req,
            &merchant_account,
            &key_store,
            auth_flow,
            header_payload.payment_confirm_source,
        )
        .await?;

    let (operation, customer) = operation
        .to_domain()?
        .get_or_create_customer_details(
            &*state.store,
            &mut payment_data,
            customer_details,
            &key_store,
            merchant_account.storage_scheme,
        )
        .await
        .to_not_found_response(errors::ApiErrorResponse::CustomerNotFound)
        .attach_printable("Failed while fetching/creating customer")?;

    call_decision_manager(state, &merchant_account, &mut payment_data).await?;

    let connector = get_connector_choice(
        &operation,
        state,
        &req,
        &merchant_account,
        &business_profile,
        &key_store,
        &mut payment_data,
        eligible_connectors,
        mandate_type,
    )
    .await?;

    let should_add_task_to_process_tracker = should_add_task_to_process_tracker(&payment_data);

    payment_data = tokenize_in_router_when_confirm_false_or_external_authentication(
        state,
        &operation,
        &mut payment_data,
        &validate_result,
        &key_store,
        &customer,
        Some(&business_profile),
    )
    .await?;

    let op_ref = &operation;
    let should_trigger_post_processing_flows =
        matches!(format!("{op_ref:?}").as_str(), "PaymentConfirm");

    let mut connector_http_status_code = None;
    let mut external_latency = None;
    if let Some(connector_details) = connector {
        // Fetch and check FRM configs
        #[cfg(feature = "frm")]
        let mut frm_info = None;
        #[cfg(feature = "frm")]
        let db = &*state.store;
        #[allow(unused_variables, unused_mut)]
        let mut should_continue_transaction: bool = true;
        #[cfg(feature = "frm")]
        let mut should_continue_capture: bool = true;
        #[cfg(feature = "frm")]
        let frm_configs = if state.conf.frm.enabled {
            Box::pin(frm_core::call_frm_before_connector_call(
                db,
                &operation,
                &merchant_account,
                &mut payment_data,
                state,
                &mut frm_info,
                &customer,
                &mut should_continue_transaction,
                &mut should_continue_capture,
                key_store.clone(),
            ))
            .await?
        } else {
            None
        };
        #[cfg(feature = "frm")]
        logger::debug!(
            "frm_configs: {:?}\nshould_continue_transaction: {:?}\nshould_continue_capture: {:?}",
            frm_configs,
            should_continue_transaction,
            should_continue_capture,
        );

        operation
            .to_domain()?
            .call_external_three_ds_authentication_if_eligible(
                state,
                &mut payment_data,
                &mut should_continue_transaction,
                &connector_details,
                &business_profile,
                &key_store,
            )
            .await?;
        if should_continue_transaction {
            #[cfg(feature = "frm")]
            match (
                should_continue_capture,
                payment_data.payment_attempt.capture_method,
            ) {
                (false, Some(storage_enums::CaptureMethod::Automatic))
                | (false, Some(storage_enums::CaptureMethod::Scheduled)) => {
                    if let Some(info) = &mut frm_info {
                        if let Some(frm_data) = &mut info.frm_data {
                            frm_data.fraud_check.payment_capture_method =
                                payment_data.payment_attempt.capture_method;
                        }
                    }
                    payment_data.payment_attempt.capture_method =
                        Some(storage_enums::CaptureMethod::Manual);
                    logger::debug!("payment_id : {:?} capture method has been changed to manual, since it has configured Post FRM flow",payment_data.payment_attempt.payment_id);
                }
                _ => (),
            };
            payment_data = match connector_details {
                ConnectorCallType::PreDetermined(connector) => {
                    let schedule_time = if should_add_task_to_process_tracker {
                        payment_sync::get_sync_process_schedule_time(
                            &*state.store,
                            connector.connector.id(),
                            &merchant_account.merchant_id,
                            0,
                        )
                        .await
                        .change_context(errors::ApiErrorResponse::InternalServerError)
                        .attach_printable("Failed while getting process schedule time")?
                    } else {
                        None
                    };
                    let (router_data, mca) = call_connector_service(
                        state,
                        req_state.clone(),
                        &merchant_account,
                        &key_store,
                        connector.clone(),
                        &operation,
                        &mut payment_data,
                        &customer,
                        call_connector_action.clone(),
                        &validate_result,
                        schedule_time,
                        header_payload.clone(),
                        #[cfg(feature = "frm")]
                        frm_info.as_ref().and_then(|fi| fi.suggested_action),
                        #[cfg(not(feature = "frm"))]
                        None,
                        &business_profile,
                        false,
                    )
                    .await?;

                    let operation = Box::new(PaymentResponse);

                    connector_http_status_code = router_data.connector_http_status_code;
                    external_latency = router_data.external_latency;
                    //add connector http status code metrics
                    add_connector_http_status_code_metrics(connector_http_status_code);

                    operation
                        .to_post_update_tracker()?
                        .save_pm_and_mandate(
                            state,
                            &router_data,
                            &merchant_account,
                            &key_store,
                            &mut payment_data,
                            &business_profile,
                        )
                        .await?;

                    operation
                        .to_post_update_tracker()?
                        .update_tracker(
                            state,
                            &validate_result.payment_id,
                            payment_data.clone(),
                            router_data,
                            &key_store,
                            merchant_account.storage_scheme,
                        )
                        .await?;

                    if should_trigger_post_processing_flows {
                        complete_postprocessing_steps_if_required(
                            state,
                            &merchant_account,
                            &key_store,
                            &customer,
                            &mca,
                            &connector,
                            &mut payment_data,
                            op_ref,
                        )
                        .await?;
                    }

                    payment_data
                }

                ConnectorCallType::Retryable(connectors) => {
                    let mut connectors = connectors.into_iter();

                    let connector_data = get_connector_data(&mut connectors)?;

                    let schedule_time = if should_add_task_to_process_tracker {
                        payment_sync::get_sync_process_schedule_time(
                            &*state.store,
                            connector_data.connector.id(),
                            &merchant_account.merchant_id,
                            0,
                        )
                        .await
                        .change_context(errors::ApiErrorResponse::InternalServerError)
                        .attach_printable("Failed while getting process schedule time")?
                    } else {
                        None
                    };
                    let (router_data, mca) = call_connector_service(
                        state,
                        req_state.clone(),
                        &merchant_account,
                        &key_store,
                        connector_data.clone(),
                        &operation,
                        &mut payment_data,
                        &customer,
                        call_connector_action.clone(),
                        &validate_result,
                        schedule_time,
                        header_payload.clone(),
                        #[cfg(feature = "frm")]
                        frm_info.as_ref().and_then(|fi| fi.suggested_action),
                        #[cfg(not(feature = "frm"))]
                        None,
                        &business_profile,
                        false,
                    )
                    .await?;

                    #[cfg(feature = "retry")]
                    let mut router_data = router_data;
                    #[cfg(feature = "retry")]
                    {
                        use crate::core::payments::retry::{self, GsmValidation};
                        let config_bool = retry::config_should_call_gsm(
                            &*state.store,
                            &merchant_account.merchant_id,
                        )
                        .await;

                        if config_bool && router_data.should_call_gsm() {
                            router_data = retry::do_gsm_actions(
                                state,
                                req_state.clone(),
                                &mut payment_data,
                                connectors,
                                connector_data.clone(),
                                router_data,
                                &merchant_account,
                                &key_store,
                                &operation,
                                &customer,
                                &validate_result,
                                schedule_time,
                                #[cfg(feature = "frm")]
                                frm_info.as_ref().and_then(|fi| fi.suggested_action),
                                #[cfg(not(feature = "frm"))]
                                None,
                                &business_profile,
                            )
                            .await?;
                        };
                    }

                    let operation = Box::new(PaymentResponse);
                    connector_http_status_code = router_data.connector_http_status_code;
                    external_latency = router_data.external_latency;
                    //add connector http status code metrics
                    add_connector_http_status_code_metrics(connector_http_status_code);

                    operation
                        .to_post_update_tracker()?
                        .save_pm_and_mandate(
                            state,
                            &router_data,
                            &merchant_account,
                            &key_store,
                            &mut payment_data,
                            &business_profile,
                        )
                        .await?;

                    operation
                        .to_post_update_tracker()?
                        .update_tracker(
                            state,
                            &validate_result.payment_id,
                            payment_data.clone(),
                            router_data,
                            &key_store,
                            merchant_account.storage_scheme,
                        )
                        .await?;

                    if should_trigger_post_processing_flows {
                        complete_postprocessing_steps_if_required(
                            state,
                            &merchant_account,
                            &key_store,
                            &customer,
                            &mca,
                            &connector_data,
                            &mut payment_data,
                            op_ref,
                        )
                        .await?;
                    }

                    payment_data
                }

                ConnectorCallType::SessionMultiple(connectors) => {
                    let session_surcharge_details =
                        call_surcharge_decision_management_for_session_flow(
                            state,
                            &merchant_account,
                            &mut payment_data,
                            &connectors,
                        )
                        .await?;
                    Box::pin(call_multiple_connectors_service(
                        state,
                        &merchant_account,
                        &key_store,
                        connectors,
                        &operation,
                        payment_data,
                        &customer,
                        session_surcharge_details,
                        &business_profile,
                        header_payload.clone(),
                    ))
                    .await?
                }
            };

            #[cfg(feature = "frm")]
            if let Some(fraud_info) = &mut frm_info {
                Box::pin(frm_core::post_payment_frm_core(
                    state,
                    req_state,
                    &merchant_account,
                    &mut payment_data,
                    fraud_info,
                    frm_configs
                        .clone()
                        .ok_or(errors::ApiErrorResponse::MissingRequiredField {
                            field_name: "frm_configs",
                        })
                        .attach_printable("Frm configs label not found")?,
                    &customer,
                    key_store.clone(),
                    &mut should_continue_capture,
                ))
                .await?;
            }
        } else {
            (_, payment_data) = operation
                .to_update_tracker()?
                .update_trackers(
                    state,
                    req_state,
                    payment_data.clone(),
                    customer.clone(),
                    validate_result.storage_scheme,
                    None,
                    &key_store,
                    #[cfg(feature = "frm")]
                    frm_info.and_then(|info| info.suggested_action),
                    #[cfg(not(feature = "frm"))]
                    None,
                    header_payload.clone(),
                )
                .await?;
        }

        payment_data
            .payment_attempt
            .payment_token
            .as_ref()
            .zip(payment_data.payment_attempt.payment_method)
            .map(ParentPaymentMethodToken::create_key_for_token)
            .async_map(|key_for_hyperswitch_token| async move {
                if key_for_hyperswitch_token
                    .should_delete_payment_method_token(payment_data.payment_intent.status)
                {
                    let _ = key_for_hyperswitch_token.delete(state).await;
                }
            })
            .await;
    } else {
        (_, payment_data) = operation
            .to_update_tracker()?
            .update_trackers(
                state,
                req_state,
                payment_data.clone(),
                customer.clone(),
                validate_result.storage_scheme,
                None,
                &key_store,
                None,
                header_payload.clone(),
            )
            .await?;
    }

    let cloned_payment_data = payment_data.clone();
    let cloned_customer = customer.clone();

    operation
        .to_domain()?
        .store_extended_card_info_temporarily(
            state,
            &payment_data.payment_intent.payment_id,
            &business_profile,
            &payment_data.payment_method_data,
        )
        .await?;

    crate::utils::trigger_payments_webhook(
        merchant_account,
        business_profile,
        &key_store,
        cloned_payment_data,
        cloned_customer,
        state,
        operation,
    )
    .await
    .map_err(|error| logger::warn!(payments_outgoing_webhook_error=?error))
    .ok();

    Ok((
        payment_data,
        req,
        customer,
        connector_http_status_code,
        external_latency,
    ))
}

#[instrument(skip_all)]
pub async fn call_decision_manager<O>(
    state: &SessionState,
    merchant_account: &domain::MerchantAccount,
    payment_data: &mut PaymentData<O>,
) -> RouterResult<()>
where
    O: Send + Clone,
{
    let algorithm_ref: api::routing::RoutingAlgorithmRef = merchant_account
        .routing_algorithm
        .clone()
        .map(|val| val.parse_value("routing algorithm"))
        .transpose()
        .change_context(errors::ApiErrorResponse::InternalServerError)
        .attach_printable("Could not decode the routing algorithm")?
        .unwrap_or_default();

    let output = perform_decision_management(
        state,
        algorithm_ref,
        merchant_account.merchant_id.as_str(),
        payment_data,
    )
    .await
    .change_context(errors::ApiErrorResponse::InternalServerError)
    .attach_printable("Could not decode the conditional config")?;
    payment_data.payment_attempt.authentication_type = payment_data
        .payment_attempt
        .authentication_type
        .or(output.override_3ds.map(ForeignInto::foreign_into))
        .or(Some(storage_enums::AuthenticationType::NoThreeDs));
    Ok(())
}

#[instrument(skip_all)]
async fn populate_surcharge_details<F>(
    state: &SessionState,
    payment_data: &mut PaymentData<F>,
) -> RouterResult<()>
where
    F: Send + Clone,
{
    if payment_data
        .payment_intent
        .surcharge_applicable
        .unwrap_or(false)
    {
        if let Some(surcharge_details) = payment_data.payment_attempt.get_surcharge_details() {
            // if retry payment, surcharge would have been populated from the previous attempt. Use the same surcharge
            let surcharge_details =
                types::SurchargeDetails::from((&surcharge_details, &payment_data.payment_attempt));
            payment_data.surcharge_details = Some(surcharge_details);
            return Ok(());
        }
        let raw_card_key = payment_data
            .payment_method_data
            .as_ref()
            .and_then(get_key_params_for_surcharge_details)
            .map(|(payment_method, payment_method_type, card_network)| {
                types::SurchargeKey::PaymentMethodData(
                    payment_method,
                    payment_method_type,
                    card_network,
                )
            });
        let saved_card_key = payment_data.token.clone().map(types::SurchargeKey::Token);

        let surcharge_key = raw_card_key
            .or(saved_card_key)
            .get_required_value("payment_method_data or payment_token")?;
        logger::debug!(surcharge_key_confirm =? surcharge_key);

        let calculated_surcharge_details =
            match types::SurchargeMetadata::get_individual_surcharge_detail_from_redis(
                state,
                surcharge_key,
                &payment_data.payment_attempt.attempt_id,
            )
            .await
            {
                Ok(surcharge_details) => Some(surcharge_details),
                Err(err) if err.current_context() == &RedisError::NotFound => None,
                Err(err) => {
                    Err(err).change_context(errors::ApiErrorResponse::InternalServerError)?
                }
            };

        payment_data.surcharge_details = calculated_surcharge_details;
    } else {
        let surcharge_details =
            payment_data
                .payment_attempt
                .get_surcharge_details()
                .map(|surcharge_details| {
                    types::SurchargeDetails::from((
                        &surcharge_details,
                        &payment_data.payment_attempt,
                    ))
                });
        payment_data.surcharge_details = surcharge_details;
    }
    Ok(())
}

#[inline]
pub fn get_connector_data(
    connectors: &mut IntoIter<api::ConnectorData>,
) -> RouterResult<api::ConnectorData> {
    connectors
        .next()
        .ok_or(errors::ApiErrorResponse::InternalServerError)
        .attach_printable("Connector not found in connectors iterator")
}

#[instrument(skip_all)]
pub async fn call_surcharge_decision_management_for_session_flow<O>(
    state: &SessionState,
    merchant_account: &domain::MerchantAccount,
    payment_data: &mut PaymentData<O>,
    session_connector_data: &[api::SessionConnectorData],
) -> RouterResult<Option<api::SessionSurchargeDetails>>
where
    O: Send + Clone + Sync,
{
    if let Some(surcharge_amount) = payment_data.payment_attempt.surcharge_amount {
        let tax_on_surcharge_amount = payment_data.payment_attempt.tax_amount.unwrap_or_default();
        let final_amount =
            payment_data.payment_attempt.amount + surcharge_amount + tax_on_surcharge_amount;
        Ok(Some(api::SessionSurchargeDetails::PreDetermined(
            types::SurchargeDetails {
                original_amount: payment_data.payment_attempt.amount,
                surcharge: Surcharge::Fixed(surcharge_amount),
                tax_on_surcharge: None,
                surcharge_amount,
                tax_on_surcharge_amount,
                final_amount,
            },
        )))
    } else {
        let payment_method_type_list = session_connector_data
            .iter()
            .map(|session_connector_data| session_connector_data.payment_method_type)
            .collect();
        let algorithm_ref: api::routing::RoutingAlgorithmRef = merchant_account
            .routing_algorithm
            .clone()
            .map(|val| val.parse_value("routing algorithm"))
            .transpose()
            .change_context(errors::ApiErrorResponse::InternalServerError)
            .attach_printable("Could not decode the routing algorithm")?
            .unwrap_or_default();
        let surcharge_results =
            surcharge_decision_configs::perform_surcharge_decision_management_for_session_flow(
                state,
                algorithm_ref,
                payment_data,
                &payment_method_type_list,
            )
            .await
            .change_context(errors::ApiErrorResponse::InternalServerError)
            .attach_printable("error performing surcharge decision operation")?;

        Ok(if surcharge_results.is_empty_result() {
            None
        } else {
            Some(api::SessionSurchargeDetails::Calculated(surcharge_results))
        })
    }
}
#[allow(clippy::too_many_arguments)]
pub async fn payments_core<F, Res, Req, Op, FData>(
    state: SessionState,
    req_state: ReqState,
    merchant_account: domain::MerchantAccount,
    key_store: domain::MerchantKeyStore,
    operation: Op,
    req: Req,
    auth_flow: services::AuthFlow,
    call_connector_action: CallConnectorAction,
    eligible_connectors: Option<Vec<enums::Connector>>,
    header_payload: HeaderPayload,
) -> RouterResponse<Res>
where
    F: Send + Clone + Sync,
    FData: Send + Sync + Clone,
    Op: Operation<F, Req> + Send + Sync + Clone,
    Req: Debug + Authenticate + Clone,
    Res: transformers::ToResponse<PaymentData<F>, Op>,
    // To create connector flow specific interface data
    PaymentData<F>: ConstructFlowSpecificData<F, FData, router_types::PaymentsResponseData>,
    RouterData<F, FData, router_types::PaymentsResponseData>: Feature<F, FData>,

    // To construct connector flow specific api
    dyn api::Connector:
        services::api::ConnectorIntegration<F, FData, router_types::PaymentsResponseData>,

    // To perform router related operation for PaymentResponse
    PaymentResponse: Operation<F, FData>,
{
    let eligible_routable_connectors = eligible_connectors.map(|connectors| {
        connectors
            .into_iter()
            .flat_map(|c| c.foreign_try_into())
            .collect()
    });
    let (payment_data, _req, customer, connector_http_status_code, external_latency) =
        payments_operation_core::<_, _, _, _>(
            &state,
            req_state,
            merchant_account,
            key_store,
            operation.clone(),
            req,
            call_connector_action,
            auth_flow,
            eligible_routable_connectors,
            header_payload.clone(),
        )
        .await?;

    Res::generate_response(
        payment_data,
        customer,
        auth_flow,
        &state.base_url,
        operation,
        &state.conf.connector_request_reference_id_config,
        connector_http_status_code,
        external_latency,
        header_payload.x_hs_latency,
    )
}

fn is_start_pay<Op: Debug>(operation: &Op) -> bool {
    format!("{operation:?}").eq("PaymentStart")
}

#[derive(Clone, Debug, serde::Serialize)]
pub struct PaymentsRedirectResponseData {
    pub connector: Option<String>,
    pub param: Option<String>,
    pub merchant_id: Option<String>,
    pub json_payload: Option<serde_json::Value>,
    pub resource_id: api::PaymentIdType,
    pub force_sync: bool,
    pub creds_identifier: Option<String>,
}

#[async_trait::async_trait]
pub trait PaymentRedirectFlow: Sync {
    // Associated type for call_payment_flow response
    type PaymentFlowResponse;

    #[allow(clippy::too_many_arguments)]
    async fn call_payment_flow(
        &self,
        state: &SessionState,
        req_state: ReqState,
        merchant_account: domain::MerchantAccount,
        merchant_key_store: domain::MerchantKeyStore,
        req: PaymentsRedirectResponseData,
        connector_action: CallConnectorAction,
        connector: String,
        payment_id: String,
    ) -> RouterResult<Self::PaymentFlowResponse>;

    fn get_payment_action(&self) -> services::PaymentAction;

    fn generate_response(
        &self,
        payment_flow_response: &Self::PaymentFlowResponse,
        payment_id: String,
        connector: String,
    ) -> RouterResult<services::ApplicationResponse<api::RedirectionResponse>>;

    #[allow(clippy::too_many_arguments)]
    async fn handle_payments_redirect_response(
        &self,
        state: SessionState,
        req_state: ReqState,
        merchant_account: domain::MerchantAccount,
        key_store: domain::MerchantKeyStore,
        req: PaymentsRedirectResponseData,
    ) -> RouterResponse<api::RedirectionResponse> {
        metrics::REDIRECTION_TRIGGERED.add(
            &metrics::CONTEXT,
            1,
            &add_attributes([
                (
                    "connector",
                    req.connector.to_owned().unwrap_or("null".to_string()),
                ),
                ("merchant_id", merchant_account.merchant_id.to_owned()),
            ]),
        );
        let connector = req.connector.clone().get_required_value("connector")?;

        let query_params = req.param.clone().get_required_value("param")?;

        let resource_id = api::PaymentIdTypeExt::get_payment_intent_id(&req.resource_id)
            .change_context(errors::ApiErrorResponse::MissingRequiredField {
                field_name: "payment_id",
            })?;

        // This connector data is ephemeral, the call payment flow will get new connector data
        // with merchant account details, so the connector_id can be safely set to None here
        let connector_data = api::ConnectorData::get_connector_by_name(
            &state.conf.connectors,
            &connector,
            api::GetToken::Connector,
            None,
        )?;

        let flow_type = connector_data
            .connector
            .get_flow_type(
                &query_params,
                req.json_payload.clone(),
                self.get_payment_action(),
            )
            .change_context(errors::ApiErrorResponse::InternalServerError)
            .attach_printable("Failed to decide the response flow")?;

        let payment_flow_response = self
            .call_payment_flow(
                &state,
                req_state,
                merchant_account.clone(),
                key_store,
                req.clone(),
                flow_type,
                connector.clone(),
                resource_id.clone(),
            )
            .await?;

        self.generate_response(&payment_flow_response, resource_id, connector)
    }
}

#[derive(Clone, Debug)]
pub struct PaymentRedirectCompleteAuthorize;

#[async_trait::async_trait]
impl PaymentRedirectFlow for PaymentRedirectCompleteAuthorize {
    type PaymentFlowResponse = router_types::RedirectPaymentFlowResponse;

    #[allow(clippy::too_many_arguments)]
    async fn call_payment_flow(
        &self,
        state: &SessionState,
        req_state: ReqState,
        merchant_account: domain::MerchantAccount,
        merchant_key_store: domain::MerchantKeyStore,
        req: PaymentsRedirectResponseData,
        connector_action: CallConnectorAction,
        _connector: String,
        _payment_id: String,
    ) -> RouterResult<Self::PaymentFlowResponse> {
        let payment_confirm_req = api::PaymentsRequest {
            payment_id: Some(req.resource_id.clone()),
            merchant_id: req.merchant_id.clone(),
            feature_metadata: Some(api_models::payments::FeatureMetadata {
                redirect_response: Some(api_models::payments::RedirectResponse {
                    param: req.param.map(Secret::new),
                    json_payload: Some(req.json_payload.unwrap_or(serde_json::json!({})).into()),
                }),
                search_tags: None,
            }),
            ..Default::default()
        };
        let response = Box::pin(payments_core::<
            api::CompleteAuthorize,
            api::PaymentsResponse,
            _,
            _,
            _,
        >(
            state.clone(),
            req_state,
            merchant_account,
            merchant_key_store,
            payment_complete_authorize::CompleteAuthorize,
            payment_confirm_req,
            services::api::AuthFlow::Merchant,
            connector_action,
            None,
            HeaderPayload::default(),
        ))
        .await?;
        let payments_response = match response {
            services::ApplicationResponse::Json(response) => Ok(response),
            services::ApplicationResponse::JsonWithHeaders((response, _)) => Ok(response),
            _ => Err(errors::ApiErrorResponse::InternalServerError)
                .attach_printable("Failed to get the response in json"),
        }?;
        let profile_id = payments_response
            .profile_id
            .as_ref()
            .get_required_value("profile_id")?;
        let business_profile = state
            .store
            .find_business_profile_by_profile_id(profile_id)
            .await
            .to_not_found_response(errors::ApiErrorResponse::BusinessProfileNotFound {
                id: profile_id.to_string(),
            })?;
        Ok(router_types::RedirectPaymentFlowResponse {
            payments_response,
            business_profile,
        })
    }

    fn get_payment_action(&self) -> services::PaymentAction {
        services::PaymentAction::CompleteAuthorize
    }

    fn generate_response(
        &self,
        payment_flow_response: &Self::PaymentFlowResponse,
        payment_id: String,
        connector: String,
    ) -> RouterResult<services::ApplicationResponse<api::RedirectionResponse>> {
        let payments_response = &payment_flow_response.payments_response;
        // There might be multiple redirections needed for some flows
        // If the status is requires customer action, then send the startpay url again
        // The redirection data must have been provided and updated by the connector
        let redirection_response = match payments_response.status {
            enums::IntentStatus::RequiresCustomerAction => {
                let startpay_url = payments_response
                    .next_action
                    .clone()
                    .and_then(|next_action_data| match next_action_data {
                        api_models::payments::NextActionData::RedirectToUrl { redirect_to_url } => Some(redirect_to_url),
                        api_models::payments::NextActionData::DisplayBankTransferInformation { .. } => None,
                        api_models::payments::NextActionData::ThirdPartySdkSessionToken { .. } => None,
                        api_models::payments::NextActionData::QrCodeInformation{..} => None,
                        api_models::payments::NextActionData::FetchQrCodeInformation{..} => None,
                        api_models::payments::NextActionData::DisplayVoucherInformation{ .. } => None,
                        api_models::payments::NextActionData::WaitScreenInformation{..} => None,
                        api_models::payments::NextActionData::ThreeDsInvoke{..} => None,
                        api_models::payments::NextActionData::InvokeSdkClient{..} => None,
                    })
                    .ok_or(errors::ApiErrorResponse::InternalServerError)

                    .attach_printable(
                        "did not receive redirect to url when status is requires customer action",
                    )?;
                Ok(api::RedirectionResponse {
                    return_url: String::new(),
                    params: vec![],
                    return_url_with_query_params: startpay_url,
                    http_method: "GET".to_string(),
                    headers: vec![],
                })
            }
            // If the status is terminal status, then redirect to merchant return url to provide status
            enums::IntentStatus::Succeeded
            | enums::IntentStatus::Failed
            | enums::IntentStatus::Cancelled | enums::IntentStatus::RequiresCapture| enums::IntentStatus::Processing=> helpers::get_handle_response_url(
                payment_id,
                &payment_flow_response.business_profile,
                payments_response,
                connector,
            ),
            _ => Err(errors::ApiErrorResponse::InternalServerError).attach_printable_lazy(|| format!("Could not proceed with payment as payment status {} cannot be handled during redirection",payments_response.status))?
        }?;
        Ok(services::ApplicationResponse::JsonForRedirection(
            redirection_response,
        ))
    }
}

#[derive(Clone, Debug)]
pub struct PaymentRedirectSync;

#[async_trait::async_trait]
impl PaymentRedirectFlow for PaymentRedirectSync {
    type PaymentFlowResponse = router_types::RedirectPaymentFlowResponse;

    #[allow(clippy::too_many_arguments)]
    async fn call_payment_flow(
        &self,
        state: &SessionState,
        req_state: ReqState,
        merchant_account: domain::MerchantAccount,
        merchant_key_store: domain::MerchantKeyStore,
        req: PaymentsRedirectResponseData,
        connector_action: CallConnectorAction,
        _connector: String,
        _payment_id: String,
    ) -> RouterResult<Self::PaymentFlowResponse> {
        let payment_sync_req = api::PaymentsRetrieveRequest {
            resource_id: req.resource_id,
            merchant_id: req.merchant_id,
            param: req.param,
            force_sync: req.force_sync,
            connector: req.connector,
            merchant_connector_details: req.creds_identifier.map(|creds_id| {
                api::MerchantConnectorDetailsWrap {
                    creds_identifier: creds_id,
                    encoded_data: None,
                }
            }),
            client_secret: None,
            expand_attempts: None,
            expand_captures: None,
        };
        let response = Box::pin(payments_core::<api::PSync, api::PaymentsResponse, _, _, _>(
            state.clone(),
            req_state,
            merchant_account,
            merchant_key_store,
            PaymentStatus,
            payment_sync_req,
            services::api::AuthFlow::Merchant,
            connector_action,
            None,
            HeaderPayload::default(),
        ))
        .await?;
        let payments_response = match response {
            services::ApplicationResponse::Json(response) => Ok(response),
            services::ApplicationResponse::JsonWithHeaders((response, _)) => Ok(response),
            _ => Err(errors::ApiErrorResponse::InternalServerError)
                .attach_printable("Failed to get the response in json"),
        }?;
        let profile_id = payments_response
            .profile_id
            .as_ref()
            .get_required_value("profile_id")?;
        let business_profile = state
            .store
            .find_business_profile_by_profile_id(profile_id)
            .await
            .to_not_found_response(errors::ApiErrorResponse::BusinessProfileNotFound {
                id: profile_id.to_string(),
            })?;
        Ok(router_types::RedirectPaymentFlowResponse {
            payments_response,
            business_profile,
        })
    }
    fn generate_response(
        &self,
        payment_flow_response: &Self::PaymentFlowResponse,
        payment_id: String,
        connector: String,
    ) -> RouterResult<services::ApplicationResponse<api::RedirectionResponse>> {
        Ok(services::ApplicationResponse::JsonForRedirection(
            helpers::get_handle_response_url(
                payment_id,
                &payment_flow_response.business_profile,
                &payment_flow_response.payments_response,
                connector,
            )?,
        ))
    }

    fn get_payment_action(&self) -> services::PaymentAction {
        services::PaymentAction::PSync
    }
}

#[derive(Clone, Debug)]
pub struct PaymentAuthenticateCompleteAuthorize;

#[async_trait::async_trait]
impl PaymentRedirectFlow for PaymentAuthenticateCompleteAuthorize {
    type PaymentFlowResponse = router_types::AuthenticatePaymentFlowResponse;

    #[allow(clippy::too_many_arguments)]
    async fn call_payment_flow(
        &self,
        state: &SessionState,
        req_state: ReqState,
        merchant_account: domain::MerchantAccount,
        merchant_key_store: domain::MerchantKeyStore,
        req: PaymentsRedirectResponseData,
        connector_action: CallConnectorAction,
        connector: String,
        payment_id: String,
    ) -> RouterResult<Self::PaymentFlowResponse> {
        let merchant_id = merchant_account.merchant_id.clone();
        let payment_intent = state
            .store
            .find_payment_intent_by_payment_id_merchant_id(
                &payment_id,
                &merchant_id,
                &merchant_key_store,
                merchant_account.storage_scheme,
            )
            .await
            .to_not_found_response(errors::ApiErrorResponse::PaymentNotFound)?;
        let payment_attempt = state
            .store
            .find_payment_attempt_by_attempt_id_merchant_id(
                &payment_intent.active_attempt.get_id(),
                &merchant_id,
                merchant_account.storage_scheme,
            )
            .await
            .to_not_found_response(errors::ApiErrorResponse::PaymentNotFound)?;
        let authentication_id = payment_attempt
            .authentication_id
            .ok_or(errors::ApiErrorResponse::InternalServerError)
            .attach_printable("missing authentication_id in payment_attempt")?;
        let authentication = state
            .store
            .find_authentication_by_merchant_id_authentication_id(
                merchant_id.clone(),
                authentication_id.clone(),
            )
            .await
            .to_not_found_response(errors::ApiErrorResponse::AuthenticationNotFound {
                id: authentication_id,
            })?;
        // Fetching merchant_connector_account to check if pull_mechanism is enabled for 3ds connector
        let authentication_merchant_connector_account = helpers::get_merchant_connector_account(
            state,
            &merchant_id,
            None,
            &merchant_key_store,
            &payment_intent
                .profile_id
                .ok_or(errors::ApiErrorResponse::InternalServerError)
                .attach_printable("missing profile_id in payment_intent")?,
            &payment_attempt
                .authentication_connector
                .ok_or(errors::ApiErrorResponse::InternalServerError)
                .attach_printable("missing authentication connector in payment_intent")?,
            None,
        )
        .await?;
        let is_pull_mechanism_enabled =
            crate::utils::check_if_pull_mechanism_for_external_3ds_enabled_from_connector_metadata(
                authentication_merchant_connector_account
                    .get_metadata()
                    .map(|metadata| metadata.expose()),
            );
        let response = if is_pull_mechanism_enabled
            || authentication.authentication_type
                != Some(common_enums::DecoupledAuthenticationType::Challenge)
        {
            let payment_confirm_req = api::PaymentsRequest {
                payment_id: Some(req.resource_id.clone()),
                merchant_id: req.merchant_id.clone(),
                feature_metadata: Some(api_models::payments::FeatureMetadata {
                    redirect_response: Some(api_models::payments::RedirectResponse {
                        param: req.param.map(Secret::new),
                        json_payload: Some(
                            req.json_payload.unwrap_or(serde_json::json!({})).into(),
                        ),
                    }),
                    search_tags: None,
                }),
                ..Default::default()
            };
            Box::pin(payments_core::<
                api::Authorize,
                api::PaymentsResponse,
                _,
                _,
                _,
            >(
                state.clone(),
                req_state,
                merchant_account,
                merchant_key_store,
                PaymentConfirm,
                payment_confirm_req,
                services::api::AuthFlow::Merchant,
                connector_action,
                None,
                HeaderPayload::with_source(enums::PaymentSource::ExternalAuthenticator),
            ))
            .await?
        } else {
            let payment_sync_req = api::PaymentsRetrieveRequest {
                resource_id: req.resource_id,
                merchant_id: req.merchant_id,
                param: req.param,
                force_sync: req.force_sync,
                connector: req.connector,
                merchant_connector_details: req.creds_identifier.map(|creds_id| {
                    api::MerchantConnectorDetailsWrap {
                        creds_identifier: creds_id,
                        encoded_data: None,
                    }
                }),
                client_secret: None,
                expand_attempts: None,
                expand_captures: None,
            };
            Box::pin(payments_core::<api::PSync, api::PaymentsResponse, _, _, _>(
                state.clone(),
                req_state,
                merchant_account.clone(),
                merchant_key_store,
                PaymentStatus,
                payment_sync_req,
                services::api::AuthFlow::Merchant,
                connector_action,
                None,
                HeaderPayload::default(),
            ))
            .await?
        };
        let payments_response = match response {
            services::ApplicationResponse::Json(response) => Ok(response),
            services::ApplicationResponse::JsonWithHeaders((response, _)) => Ok(response),
            _ => Err(errors::ApiErrorResponse::InternalServerError)
                .attach_printable("Failed to get the response in json"),
        }?;
        // When intent status is RequiresCustomerAction, Set poll_id in redis to allow the fetch status of poll through retrieve_poll_status api from client
        if payments_response.status == common_enums::IntentStatus::RequiresCustomerAction {
            let req_poll_id = utils::get_external_authentication_request_poll_id(&payment_id);
            let poll_id = utils::get_poll_id(merchant_id.clone(), req_poll_id.clone());
            let redis_conn = state
                .store
                .get_redis_conn()
                .change_context(errors::ApiErrorResponse::InternalServerError)
                .attach_printable("Failed to get redis connection")?;
            redis_conn
                .set_key_with_expiry(
                    &poll_id,
                    api_models::poll::PollStatus::Pending.to_string(),
                    crate::consts::POLL_ID_TTL,
                )
                .await
                .change_context(errors::StorageError::KVError)
                .change_context(errors::ApiErrorResponse::InternalServerError)
                .attach_printable("Failed to add poll_id in redis")?;
        };
        let default_poll_config = router_types::PollConfig::default();
        let default_config_str = default_poll_config
            .encode_to_string_of_json()
            .change_context(errors::ApiErrorResponse::InternalServerError)
            .attach_printable("Error while stringifying default poll config")?;
        let poll_config = state
            .store
            .find_config_by_key_unwrap_or(
                &router_types::PollConfig::get_poll_config_key(connector),
                Some(default_config_str),
            )
            .await
            .change_context(errors::ApiErrorResponse::InternalServerError)
            .attach_printable("The poll config was not found in the DB")?;
        let poll_config: router_types::PollConfig = poll_config
            .config
            .parse_struct("PollConfig")
            .change_context(errors::ApiErrorResponse::InternalServerError)
            .attach_printable("Error while parsing PollConfig")?;
        let profile_id = payments_response
            .profile_id
            .as_ref()
            .get_required_value("profile_id")?;
        let business_profile = state
            .store
            .find_business_profile_by_profile_id(profile_id)
            .await
            .to_not_found_response(errors::ApiErrorResponse::BusinessProfileNotFound {
                id: profile_id.to_string(),
            })?;
        Ok(router_types::AuthenticatePaymentFlowResponse {
            payments_response,
            poll_config,
            business_profile,
        })
    }
    fn generate_response(
        &self,
        payment_flow_response: &Self::PaymentFlowResponse,
        payment_id: String,
        connector: String,
    ) -> RouterResult<services::ApplicationResponse<api::RedirectionResponse>> {
        let payments_response = &payment_flow_response.payments_response;
        let redirect_response = helpers::get_handle_response_url(
            payment_id.clone(),
            &payment_flow_response.business_profile,
            payments_response,
            connector.clone(),
        )?;
        // html script to check if inside iframe, then send post message to parent for redirection else redirect self to return_url
        let html = utils::get_html_redirect_response_for_external_authentication(
            redirect_response.return_url_with_query_params,
            payments_response,
            payment_id,
            &payment_flow_response.poll_config,
        )?;
        Ok(services::ApplicationResponse::Form(Box::new(
            services::RedirectionFormData {
                redirect_form: services::RedirectForm::Html { html_data: html },
                payment_method_data: None,
                amount: payments_response.amount.to_string(),
                currency: payments_response.currency.clone(),
            },
        )))
    }

    fn get_payment_action(&self) -> services::PaymentAction {
        services::PaymentAction::PaymentAuthenticateCompleteAuthorize
    }
}

#[allow(clippy::too_many_arguments)]
#[instrument(skip_all)]
pub async fn call_connector_service<F, RouterDReq, ApiRequest>(
    state: &SessionState,
    req_state: ReqState,
    merchant_account: &domain::MerchantAccount,
    key_store: &domain::MerchantKeyStore,
    connector: api::ConnectorData,
    operation: &BoxedOperation<'_, F, ApiRequest>,
    payment_data: &mut PaymentData<F>,
    customer: &Option<domain::Customer>,
    call_connector_action: CallConnectorAction,
    validate_result: &operations::ValidateResult<'_>,
    schedule_time: Option<time::PrimitiveDateTime>,
    header_payload: HeaderPayload,
    frm_suggestion: Option<storage_enums::FrmSuggestion>,
    business_profile: &storage::business_profile::BusinessProfile,
    is_retry_payment: bool,
) -> RouterResult<(
    RouterData<F, RouterDReq, router_types::PaymentsResponseData>,
    helpers::MerchantConnectorAccountType,
)>
where
    F: Send + Clone + Sync,
    RouterDReq: Send + Sync,

    // To create connector flow specific interface data
    PaymentData<F>: ConstructFlowSpecificData<F, RouterDReq, router_types::PaymentsResponseData>,
    RouterData<F, RouterDReq, router_types::PaymentsResponseData>: Feature<F, RouterDReq> + Send,
    // To construct connector flow specific api
    dyn api::Connector:
        services::api::ConnectorIntegration<F, RouterDReq, router_types::PaymentsResponseData>,
{
    let stime_connector = Instant::now();

    let merchant_connector_account = construct_profile_id_and_get_mca(
        state,
        merchant_account,
        payment_data,
        &connector.connector_name.to_string(),
        connector.merchant_connector_id.as_ref(),
        key_store,
        false,
    )
    .await?;

    if payment_data.payment_attempt.merchant_connector_id.is_none() {
        payment_data.payment_attempt.merchant_connector_id =
            merchant_connector_account.get_mca_id();
    }

    operation
        .to_domain()?
        .populate_payment_data(state, payment_data, merchant_account)
        .await?;

    let (pd, tokenization_action) = get_connector_tokenization_action_when_confirm_true(
        state,
        operation,
        payment_data,
        validate_result,
        &merchant_connector_account,
        key_store,
        customer,
        Some(business_profile),
    )
    .await?;
    *payment_data = pd;

    // Validating the blocklist guard and generate the fingerprint
    blocklist_guard(state, merchant_account, key_store, operation, payment_data).await?;

    let updated_customer = call_create_connector_customer_if_required(
        state,
        customer,
        merchant_account,
        key_store,
        &merchant_connector_account,
        payment_data,
    )
    .await?;

    let payment_method = payment_data
        .payment_attempt
        .payment_method
<<<<<<< HEAD
        .get_required_value("payment_method")?;
=======
        .get_required_value("PaymentMethod")?;
>>>>>>> b0d071ee

    let merchant_recipient_data = if payment_method == enums::PaymentMethod::OpenBanking {
        get_merchant_bank_data_for_open_banking_connectors(
            &merchant_connector_account,
            key_store,
            &connector,
            state,
            merchant_account,
        )
        .await?
    } else {
        None
    };

    let mut router_data = payment_data
        .construct_router_data(
            state,
            connector.connector.id(),
            merchant_account,
            key_store,
            customer,
            &merchant_connector_account,
            merchant_recipient_data,
        )
        .await?;

    let add_access_token_result = router_data
        .add_access_token(
            state,
            &connector,
            merchant_account,
            payment_data.creds_identifier.as_ref(),
        )
        .await?;

    router_data = router_data.add_session_token(state, &connector).await?;

    let should_continue_further = access_token::update_router_data_with_access_token_result(
        &add_access_token_result,
        &mut router_data,
        &call_connector_action,
    );

    // Tokenization Action will be DecryptApplePayToken, only when payment method type is Apple Pay
    // and the connector supports Apple Pay predecrypt
    match &tokenization_action {
        TokenizationAction::DecryptApplePayToken(payment_processing_details)
        | TokenizationAction::TokenizeInConnectorAndApplepayPreDecrypt(
            payment_processing_details,
        ) => {
            let apple_pay_data = match payment_data.payment_method_data.clone() {
                Some(payment_method_data) => {
                    let domain_data = domain::PaymentMethodData::from(payment_method_data);
                    match domain_data {
                        domain::PaymentMethodData::Wallet(domain::WalletData::ApplePay(
                            wallet_data,
                        )) => Some(
                            ApplePayData::token_json(domain::WalletData::ApplePay(wallet_data))
                                .change_context(errors::ApiErrorResponse::InternalServerError)?
                                .decrypt(
                                    &payment_processing_details.payment_processing_certificate,
                                    &payment_processing_details.payment_processing_certificate_key,
                                )
                                .await
                                .change_context(errors::ApiErrorResponse::InternalServerError)?,
                        ),
                        _ => None,
                    }
                }
                _ => None,
            };

            let apple_pay_predecrypt = apple_pay_data
                .parse_value::<hyperswitch_domain_models::router_data::ApplePayPredecryptData>(
                    "ApplePayPredecryptData",
                )
                .change_context(errors::ApiErrorResponse::InternalServerError)?;

            router_data.payment_method_token = Some(
                hyperswitch_domain_models::router_data::PaymentMethodToken::ApplePayDecrypt(
                    Box::new(apple_pay_predecrypt),
                ),
            );
        }
        _ => (),
    };

    let payment_method_token_response = router_data
        .add_payment_method_token(
            state,
            &connector,
            &tokenization_action,
            should_continue_further,
        )
        .await?;

    let mut should_continue_further =
        tokenization::update_router_data_with_payment_method_token_result(
            payment_method_token_response,
            &mut router_data,
            is_retry_payment,
            should_continue_further,
        );

    (router_data, should_continue_further) = complete_preprocessing_steps_if_required(
        state,
        &connector,
        payment_data,
        router_data,
        operation,
        should_continue_further,
    )
    .await?;

    if let Ok(router_types::PaymentsResponseData::PreProcessingResponse {
        session_token: Some(session_token),
        ..
    }) = router_data.response.to_owned()
    {
        payment_data.sessions_token.push(session_token);
    };

    // In case of authorize flow, pre-task and post-tasks are being called in build request
    // if we do not want to proceed further, then the function will return Ok(None, false)
    let (connector_request, should_continue_further) = if should_continue_further {
        // Check if the actual flow specific request can be built with available data
        router_data
            .build_flow_specific_connector_request(state, &connector, call_connector_action.clone())
            .await?
    } else {
        (None, false)
    };

    if should_add_task_to_process_tracker(payment_data) {
        operation
            .to_domain()?
            .add_task_to_process_tracker(
                state,
                &payment_data.payment_attempt,
                validate_result.requeue,
                schedule_time,
            )
            .await
            .map_err(|error| logger::error!(process_tracker_error=?error))
            .ok();
    }

    // Update the payment trackers just before calling the connector
    // Since the request is already built in the previous step,
    // there should be no error in request construction from hyperswitch end
    (_, *payment_data) = operation
        .to_update_tracker()?
        .update_trackers(
            state,
            req_state,
            payment_data.clone(),
            customer.clone(),
            merchant_account.storage_scheme,
            updated_customer,
            key_store,
            frm_suggestion,
            header_payload.clone(),
        )
        .await?;

    let router_data = if should_continue_further {
        // The status of payment_attempt and intent will be updated in the previous step
        // update this in router_data.
        // This is added because few connector integrations do not update the status,
        // and rely on previous status set in router_data
        router_data.status = payment_data.payment_attempt.status;
        router_data
            .decide_flows(
                state,
                &connector,
                call_connector_action,
                connector_request,
                business_profile,
                header_payload.clone(),
            )
            .await
    } else {
        Ok(router_data)
    }?;

    let etime_connector = Instant::now();
    let duration_connector = etime_connector.saturating_duration_since(stime_connector);
    tracing::info!(duration = format!("Duration taken: {}", duration_connector.as_millis()));

    Ok((router_data, merchant_connector_account))
}

async fn get_merchant_bank_data_for_open_banking_connectors(
    merchant_connector_account: &helpers::MerchantConnectorAccountType,
    key_store: &domain::MerchantKeyStore,
    connector: &api::ConnectorData,
    state: &SessionState,
    merchant_account: &domain::MerchantAccount,
) -> RouterResult<Option<router_types::MerchantRecipientData>> {
    let merchant_data = merchant_connector_account
        .get_additional_merchant_data()
        .get_required_value("additional_merchant_data")?
        .into_inner()
        .peek()
        .clone();

    let merchant_recipient_data =
        serde_json::from_value::<router_types::AdditionalMerchantData>(merchant_data)
            .change_context(errors::ApiErrorResponse::InternalServerError)
            .attach_printable("failed to decode MerchantRecipientData")?;

    let connector_name = enums::Connector::to_string(&connector.connector_name);
    let locker_based_connector_list = state.conf.locker_based_open_banking_connectors.clone();
    let contains = locker_based_connector_list
        .connector_list
        .contains(connector_name.as_str());

    let recipient_id = helpers::get_recipient_id_for_open_banking(&merchant_recipient_data)?;
    let final_recipient_data = if let Some(id) = recipient_id {
        if contains {
            let cust_id = id_type::CustomerId::from(merchant_account.merchant_id.clone().into())
                .change_context(errors::ApiErrorResponse::InternalServerError)
                .attach_printable("Failed to convert to CustomerId")?;
            let locker_resp = cards::get_payment_method_from_hs_locker(
                state,
                key_store,
                &cust_id,
                merchant_account.merchant_id.as_str(),
                id.as_str(),
                Some(enums::LockerChoice::HyperswitchCardVault),
            )
            .await
            .change_context(errors::ApiErrorResponse::InternalServerError)
            .attach_printable("Merchant bank account data could not be fetched from locker")?;

            let parsed: router_types::MerchantAccountData = locker_resp
                .peek()
                .to_string()
                .parse_struct("MerchantAccountData")
                .change_context(errors::ApiErrorResponse::InternalServerError)?;

            Some(router_types::MerchantRecipientData::AccountData(parsed))
        } else {
            Some(router_types::MerchantRecipientData::ConnectorRecipientId(
                Secret::new(id),
            ))
        }
    } else {
        None
    };
    Ok(final_recipient_data)
}

async fn blocklist_guard<F, ApiRequest>(
    state: &SessionState,
    merchant_account: &domain::MerchantAccount,
    key_store: &domain::MerchantKeyStore,
    operation: &BoxedOperation<'_, F, ApiRequest>,
    payment_data: &mut PaymentData<F>,
) -> CustomResult<bool, errors::ApiErrorResponse>
where
    F: Send + Clone + Sync,
{
    let merchant_id = &payment_data.payment_attempt.merchant_id;
    let blocklist_enabled_key = format!("guard_blocklist_for_{merchant_id}");
    let blocklist_guard_enabled = state
        .store
        .find_config_by_key_unwrap_or(&blocklist_enabled_key, Some("false".to_string()))
        .await;

    let blocklist_guard_enabled: bool = match blocklist_guard_enabled {
        Ok(config) => serde_json::from_str(&config.config).unwrap_or(false),

        // If it is not present in db we are defaulting it to false
        Err(inner) => {
            if !inner.current_context().is_db_not_found() {
                logger::error!("Error fetching guard blocklist enabled config {:?}", inner);
            }
            false
        }
    };

    if blocklist_guard_enabled {
        Ok(operation
            .to_domain()?
            .guard_payment_against_blocklist(state, merchant_account, key_store, payment_data)
            .await?)
    } else {
        Ok(false)
    }
}

#[allow(clippy::too_many_arguments)]
pub async fn call_multiple_connectors_service<F, Op, Req>(
    state: &SessionState,
    merchant_account: &domain::MerchantAccount,
    key_store: &domain::MerchantKeyStore,
    connectors: Vec<api::SessionConnectorData>,
    _operation: &Op,
    mut payment_data: PaymentData<F>,
    customer: &Option<domain::Customer>,
    session_surcharge_details: Option<api::SessionSurchargeDetails>,
    business_profile: &storage::business_profile::BusinessProfile,
    header_payload: HeaderPayload,
) -> RouterResult<PaymentData<F>>
where
    Op: Debug,
    F: Send + Clone,

    // To create connector flow specific interface data
    PaymentData<F>: ConstructFlowSpecificData<F, Req, router_types::PaymentsResponseData>,
    RouterData<F, Req, router_types::PaymentsResponseData>: Feature<F, Req>,

    // To construct connector flow specific api
    dyn api::Connector:
        services::api::ConnectorIntegration<F, Req, router_types::PaymentsResponseData>,

    // To perform router related operation for PaymentResponse
    PaymentResponse: Operation<F, Req>,
{
    let call_connectors_start_time = Instant::now();
    let mut join_handlers = Vec::with_capacity(connectors.len());
    for session_connector_data in connectors.iter() {
        let connector_id = session_connector_data.connector.connector.id();

        let merchant_connector_account = construct_profile_id_and_get_mca(
            state,
            merchant_account,
            &mut payment_data,
            &session_connector_data.connector.connector_name.to_string(),
            session_connector_data
                .connector
                .merchant_connector_id
                .as_ref(),
            key_store,
            false,
        )
        .await?;

        payment_data.surcharge_details =
            session_surcharge_details
                .as_ref()
                .and_then(|session_surcharge_details| {
                    session_surcharge_details.fetch_surcharge_details(
                        &session_connector_data.payment_method_type.into(),
                        &session_connector_data.payment_method_type,
                        None,
                    )
                });

        let router_data = payment_data
            .construct_router_data(
                state,
                connector_id,
                merchant_account,
                key_store,
                customer,
                &merchant_connector_account,
                None,
            )
            .await?;

        let res = router_data.decide_flows(
            state,
            &session_connector_data.connector,
            CallConnectorAction::Trigger,
            None,
            business_profile,
            header_payload.clone(),
        );

        join_handlers.push(res);
    }

    let result = join_all(join_handlers).await;

    for (connector_res, session_connector) in result.into_iter().zip(connectors) {
        let connector_name = session_connector.connector.connector_name.to_string();
        match connector_res {
            Ok(connector_response) => {
                if let Ok(router_types::PaymentsResponseData::SessionResponse {
                    session_token,
                    ..
                }) = connector_response.response.clone()
                {
                    // If session token is NoSessionTokenReceived, it is not pushed into the sessions_token as there is no response or there can be some error
                    // In case of error, that error is already logged
                    if !matches!(
                        session_token,
                        api_models::payments::SessionToken::NoSessionTokenReceived,
                    ) {
                        payment_data.sessions_token.push(session_token);
                    }
                }
                if let Err(connector_error_response) = connector_response.response {
                    logger::error!(
                        "sessions_connector_error {} {:?}",
                        connector_name,
                        connector_error_response
                    );
                }
            }
            Err(api_error) => {
                logger::error!("sessions_api_error {} {:?}", connector_name, api_error);
            }
        }
    }

    let call_connectors_end_time = Instant::now();
    let call_connectors_duration =
        call_connectors_end_time.saturating_duration_since(call_connectors_start_time);
    tracing::info!(duration = format!("Duration taken: {}", call_connectors_duration.as_millis()));

    Ok(payment_data)
}

pub async fn call_create_connector_customer_if_required<F, Req>(
    state: &SessionState,
    customer: &Option<domain::Customer>,
    merchant_account: &domain::MerchantAccount,
    key_store: &domain::MerchantKeyStore,
    merchant_connector_account: &helpers::MerchantConnectorAccountType,
    payment_data: &mut PaymentData<F>,
) -> RouterResult<Option<storage::CustomerUpdate>>
where
    F: Send + Clone + Sync,
    Req: Send + Sync,

    // To create connector flow specific interface data
    PaymentData<F>: ConstructFlowSpecificData<F, Req, router_types::PaymentsResponseData>,
    RouterData<F, Req, router_types::PaymentsResponseData>: Feature<F, Req> + Send,

    // To construct connector flow specific api
    dyn api::Connector:
        services::api::ConnectorIntegration<F, Req, router_types::PaymentsResponseData>,
{
    let connector_name = payment_data.payment_attempt.connector.clone();

    match connector_name {
        Some(connector_name) => {
            let connector = api::ConnectorData::get_connector_by_name(
                &state.conf.connectors,
                &connector_name,
                api::GetToken::Connector,
                merchant_connector_account.get_mca_id(),
            )?;

            let connector_label = utils::get_connector_label(
                payment_data.payment_intent.business_country,
                payment_data.payment_intent.business_label.as_ref(),
                payment_data.payment_attempt.business_sub_label.as_ref(),
                &connector_name,
            );

            let connector_label = if let Some(connector_label) =
                merchant_connector_account.get_mca_id().or(connector_label)
            {
                connector_label
            } else {
                let profile_id = utils::get_profile_id_from_business_details(
                    payment_data.payment_intent.business_country,
                    payment_data.payment_intent.business_label.as_ref(),
                    merchant_account,
                    payment_data.payment_intent.profile_id.as_ref(),
                    &*state.store,
                    false,
                )
                .await
                .attach_printable("Could not find profile id from business details")?;

                format!("{connector_name}_{profile_id}")
            };

            let (should_call_connector, existing_connector_customer_id) =
                customers::should_call_connector_create_customer(
                    state,
                    &connector,
                    customer,
                    &connector_label,
                );

            if should_call_connector {
                // Create customer at connector and update the customer table to store this data
                let router_data = payment_data
                    .construct_router_data(
                        state,
                        connector.connector.id(),
                        merchant_account,
                        key_store,
                        customer,
                        merchant_connector_account,
                        None,
                    )
                    .await?;

                let connector_customer_id = router_data
                    .create_connector_customer(state, &connector)
                    .await?;

                let customer_update = customers::update_connector_customer_in_customers(
                    &connector_label,
                    customer.as_ref(),
                    &connector_customer_id,
                )
                .await;

                payment_data.connector_customer_id = connector_customer_id;
                Ok(customer_update)
            } else {
                // Customer already created in previous calls use the same value, no need to update
                payment_data.connector_customer_id =
                    existing_connector_customer_id.map(ToOwned::to_owned);
                Ok(None)
            }
        }
        None => Ok(None),
    }
}

async fn complete_preprocessing_steps_if_required<F, Req, Q>(
    state: &SessionState,
    connector: &api::ConnectorData,
    payment_data: &PaymentData<F>,
    mut router_data: RouterData<F, Req, router_types::PaymentsResponseData>,
    operation: &BoxedOperation<'_, F, Q>,
    should_continue_payment: bool,
) -> RouterResult<(RouterData<F, Req, router_types::PaymentsResponseData>, bool)>
where
    F: Send + Clone + Sync,
    Req: Send + Sync,
    RouterData<F, Req, router_types::PaymentsResponseData>: Feature<F, Req> + Send,
    dyn api::Connector:
        services::api::ConnectorIntegration<F, Req, router_types::PaymentsResponseData>,
{
    if !is_operation_complete_authorize(&operation)
        && connector
            .connector_name
            .is_pre_processing_required_before_authorize()
    {
        router_data = router_data.preprocessing_steps(state, connector).await?;
        return Ok((router_data, should_continue_payment));
    }
    //TODO: For ACH transfers, if preprocessing_step is not required for connectors encountered in future, add the check
    let router_data_and_should_continue_payment = match payment_data.payment_method_data.clone() {
        Some(api_models::payments::PaymentMethodData::BankTransfer(data)) => match data.deref() {
            api_models::payments::BankTransferData::AchBankTransfer { .. }
            | api_models::payments::BankTransferData::MultibancoBankTransfer { .. }
                if connector.connector_name == router_types::Connector::Stripe =>
            {
                if payment_data.payment_attempt.preprocessing_step_id.is_none() {
                    (
                        router_data.preprocessing_steps(state, connector).await?,
                        false,
                    )
                } else {
                    (router_data, should_continue_payment)
                }
            }
            _ => (router_data, should_continue_payment),
        },
        Some(api_models::payments::PaymentMethodData::Wallet(_)) => {
            if is_preprocessing_required_for_wallets(connector.connector_name.to_string()) {
                (
                    router_data.preprocessing_steps(state, connector).await?,
                    false,
                )
            } else {
                (router_data, should_continue_payment)
            }
        }
        Some(api_models::payments::PaymentMethodData::Card(_)) => {
            if connector.connector_name == router_types::Connector::Payme
                && !matches!(format!("{operation:?}").as_str(), "CompleteAuthorize")
            {
                router_data = router_data.preprocessing_steps(state, connector).await?;

                let is_error_in_response = router_data.response.is_err();
                // If is_error_in_response is true, should_continue_payment should be false, we should throw the error
                (router_data, !is_error_in_response)
            } else if connector.connector_name == router_types::Connector::Nmi
                && !matches!(format!("{operation:?}").as_str(), "CompleteAuthorize")
                && router_data.auth_type == storage_enums::AuthenticationType::ThreeDs
                && !matches!(
                    payment_data
                        .payment_attempt
                        .external_three_ds_authentication_attempted,
                    Some(true)
                )
            {
                router_data = router_data.preprocessing_steps(state, connector).await?;

                (router_data, false)
            } else if connector.connector_name == router_types::Connector::Cybersource
                && is_operation_complete_authorize(&operation)
                && router_data.auth_type == storage_enums::AuthenticationType::ThreeDs
            {
                router_data = router_data.preprocessing_steps(state, connector).await?;

                // Should continue the flow only if no redirection_data is returned else a response with redirection form shall be returned
                let should_continue = matches!(
                    router_data.response,
                    Ok(router_types::PaymentsResponseData::TransactionResponse {
                        redirection_data: None,
                        ..
                    })
                ) && router_data.status
                    != common_enums::AttemptStatus::AuthenticationFailed;
                (router_data, should_continue)
            } else if (connector.connector_name == router_types::Connector::Nuvei
                || connector.connector_name == router_types::Connector::Shift4)
                && router_data.auth_type == common_enums::AuthenticationType::ThreeDs
                && !is_operation_complete_authorize(&operation)
            {
                router_data = router_data.preprocessing_steps(state, connector).await?;
                (router_data, should_continue_payment)
            } else {
                (router_data, should_continue_payment)
            }
        }
        Some(api_models::payments::PaymentMethodData::GiftCard(_)) => {
            if connector.connector_name == router_types::Connector::Adyen {
                router_data = router_data.preprocessing_steps(state, connector).await?;

                let is_error_in_response = router_data.response.is_err();
                // If is_error_in_response is true, should_continue_payment should be false, we should throw the error
                (router_data, !is_error_in_response)
            } else {
                (router_data, should_continue_payment)
            }
        }
        Some(api_models::payments::PaymentMethodData::BankDebit(_)) => {
            if connector.connector_name == router_types::Connector::Gocardless {
                router_data = router_data.preprocessing_steps(state, connector).await?;
                let is_error_in_response = router_data.response.is_err();
                // If is_error_in_response is true, should_continue_payment should be false, we should throw the error
                (router_data, !is_error_in_response)
            } else {
                (router_data, should_continue_payment)
            }
        }
        // Some(api_models::payments::PaymentMethodData::BankRedirect(data)) => match data {
        //     api_models::payments::BankRedirectData::OpenBanking { .. } => {
        //         if connector.connector_name == router_types::Connector::Plaid {
        //             router_data = router_data.preprocessing_steps(state, connector).await?;
        //             (router_data, true)
        //         } else {
        //             (router_data, should_continue_payment)
        //         }
        //     }
        //     _ => (router_data, should_continue_payment),
        // },
        _ => {
            // 3DS validation for paypal cards after verification (authorize call)
            if connector.connector_name == router_types::Connector::Paypal
                && payment_data.payment_attempt.payment_method
                    == Some(storage_enums::PaymentMethod::Card)
                && matches!(format!("{operation:?}").as_str(), "CompleteAuthorize")
            {
                router_data = router_data.preprocessing_steps(state, connector).await?;
                let is_error_in_response = router_data.response.is_err();
                // If is_error_in_response is true, should_continue_payment should be false, we should throw the error
                (router_data, !is_error_in_response)
            } else {
                (router_data, should_continue_payment)
            }
        }
    };

    Ok(router_data_and_should_continue_payment)
}

#[allow(clippy::too_many_arguments)]
async fn complete_postprocessing_steps_if_required<F, Q, RouterDReq>(
    state: &SessionState,
    merchant_account: &domain::MerchantAccount,
    key_store: &domain::MerchantKeyStore,
    customer: &Option<domain::Customer>,
    merchant_conn_account: &helpers::MerchantConnectorAccountType,
    connector: &api::ConnectorData,
    payment_data: &mut PaymentData<F>,
    _operation: &BoxedOperation<'_, F, Q>,
) -> RouterResult<RouterData<F, RouterDReq, router_types::PaymentsResponseData>>
where
    F: Send + Clone + Sync,
    RouterDReq: Send + Sync,

    RouterData<F, RouterDReq, router_types::PaymentsResponseData>: Feature<F, RouterDReq> + Send,
    dyn api::Connector:
        services::api::ConnectorIntegration<F, RouterDReq, router_types::PaymentsResponseData>,
    PaymentData<F>: ConstructFlowSpecificData<F, RouterDReq, router_types::PaymentsResponseData>,
{
    let mut router_data = payment_data
        .construct_router_data(
            state,
            connector.connector.id(),
            merchant_account,
            key_store,
            customer,
            merchant_conn_account,
            None,
        )
        .await?;

    match payment_data.payment_method_data.clone() {
        Some(api_models::payments::PaymentMethodData::OpenBanking(
            api_models::payments::OpenBankingData::OpenBankingPIS { .. },
        )) => {
            if connector.connector_name == router_types::Connector::Plaid {
                router_data = router_data.postprocessing_steps(state, connector).await?;
                let token = if let Ok(ref res) = router_data.response {
                    match res {
                        router_types::PaymentsResponseData::PostProcessingResponse {
                            session_token,
                        } => session_token
                            .as_ref()
                            .map(|token| api::SessionToken::OpenBanking(token.clone())),
                        _ => None,
                    }
                } else {
                    None
                };
                if let Some(t) = token {
                    payment_data.sessions_token.push(t);
                }

                Ok(router_data)
            } else {
                Ok(router_data)
            }
        }
        _ => Ok(router_data),
    }
}

pub fn is_preprocessing_required_for_wallets(connector_name: String) -> bool {
    connector_name == *"trustpay" || connector_name == *"payme"
}

#[instrument(skip_all)]
pub async fn construct_profile_id_and_get_mca<'a, F>(
    state: &'a SessionState,
    merchant_account: &domain::MerchantAccount,
    payment_data: &mut PaymentData<F>,
    connector_name: &str,
    merchant_connector_id: Option<&String>,
    key_store: &domain::MerchantKeyStore,
    should_validate: bool,
) -> RouterResult<helpers::MerchantConnectorAccountType>
where
    F: Clone,
{
    let profile_id = utils::get_profile_id_from_business_details(
        payment_data.payment_intent.business_country,
        payment_data.payment_intent.business_label.as_ref(),
        merchant_account,
        payment_data.payment_intent.profile_id.as_ref(),
        &*state.store,
        should_validate,
    )
    .await
    .change_context(errors::ApiErrorResponse::InternalServerError)
    .attach_printable("profile_id is not set in payment_intent")?;

    let merchant_connector_account = helpers::get_merchant_connector_account(
        state,
        merchant_account.merchant_id.as_str(),
        payment_data.creds_identifier.to_owned(),
        key_store,
        &profile_id,
        connector_name,
        merchant_connector_id,
    )
    .await?;

    Ok(merchant_connector_account)
}

fn is_payment_method_tokenization_enabled_for_connector(
    state: &SessionState,
    connector_name: &str,
    payment_method: &storage::enums::PaymentMethod,
    payment_method_type: &Option<storage::enums::PaymentMethodType>,
    apple_pay_flow: &Option<domain::ApplePayFlow>,
) -> RouterResult<bool> {
    let connector_tokenization_filter = state.conf.tokenization.0.get(connector_name);

    Ok(connector_tokenization_filter
        .map(|connector_filter| {
            connector_filter
                .payment_method
                .clone()
                .contains(payment_method)
                && is_payment_method_type_allowed_for_connector(
                    payment_method_type,
                    connector_filter.payment_method_type.clone(),
                )
                && is_apple_pay_pre_decrypt_type_connector_tokenization(
                    payment_method_type,
                    apple_pay_flow,
                    connector_filter.apple_pay_pre_decrypt_flow.clone(),
                )
        })
        .unwrap_or(false))
}

fn is_apple_pay_pre_decrypt_type_connector_tokenization(
    payment_method_type: &Option<storage::enums::PaymentMethodType>,
    apple_pay_flow: &Option<domain::ApplePayFlow>,
    apple_pay_pre_decrypt_flow_filter: Option<ApplePayPreDecryptFlow>,
) -> bool {
    match (payment_method_type, apple_pay_flow) {
        (
            Some(storage::enums::PaymentMethodType::ApplePay),
            Some(domain::ApplePayFlow::Simplified(_)),
        ) => !matches!(
            apple_pay_pre_decrypt_flow_filter,
            Some(ApplePayPreDecryptFlow::NetworkTokenization)
        ),
        _ => true,
    }
}

fn decide_apple_pay_flow(
    state: &SessionState,
    payment_method_type: &Option<enums::PaymentMethodType>,
    merchant_connector_account: Option<&helpers::MerchantConnectorAccountType>,
) -> Option<domain::ApplePayFlow> {
    payment_method_type.and_then(|pmt| match pmt {
        enums::PaymentMethodType::ApplePay => {
            check_apple_pay_metadata(state, merchant_connector_account)
        }
        _ => None,
    })
}

fn check_apple_pay_metadata(
    state: &SessionState,
    merchant_connector_account: Option<&helpers::MerchantConnectorAccountType>,
) -> Option<domain::ApplePayFlow> {
    merchant_connector_account.and_then(|mca| {
        let metadata = mca.get_metadata();
        metadata.and_then(|apple_pay_metadata| {
            let parsed_metadata = apple_pay_metadata
                .clone()
                .parse_value::<api_models::payments::ApplepayCombinedSessionTokenData>(
                    "ApplepayCombinedSessionTokenData",
                )
                .map(|combined_metadata| {
                    api_models::payments::ApplepaySessionTokenMetadata::ApplePayCombined(
                        combined_metadata.apple_pay_combined,
                    )
                })
                .or_else(|_| {
                    apple_pay_metadata
                        .parse_value::<api_models::payments::ApplepaySessionTokenData>(
                            "ApplepaySessionTokenData",
                        )
                        .map(|old_metadata| {
                            api_models::payments::ApplepaySessionTokenMetadata::ApplePay(
                                old_metadata.apple_pay,
                            )
                        })
                })
                .map_err(
                    |error| logger::warn!(%error, "Failed to Parse Value to ApplepaySessionTokenData"),
                );

            parsed_metadata.ok().map(|metadata| match metadata {
                api_models::payments::ApplepaySessionTokenMetadata::ApplePayCombined(
                    apple_pay_combined,
                ) => match apple_pay_combined {
                    api_models::payments::ApplePayCombinedMetadata::Simplified { .. } => {
                        domain::ApplePayFlow::Simplified(payments_api::PaymentProcessingDetails {
                            payment_processing_certificate: state
                            .conf
                            .applepay_decrypt_keys
                            .get_inner()
                            .apple_pay_ppc
                            .clone(),
                            payment_processing_certificate_key: state
                            .conf
                            .applepay_decrypt_keys
                            .get_inner()
                            .apple_pay_ppc_key
                            .clone(),
                         })
                    }
                    api_models::payments::ApplePayCombinedMetadata::Manual { payment_request_data: _, session_token_data } => {
                        if let Some(manual_payment_processing_details_at) = session_token_data.payment_processing_details_at {
                            match manual_payment_processing_details_at {
                                payments_api::PaymentProcessingDetailsAt::Hyperswitch(payment_processing_details) => domain::ApplePayFlow::Simplified(payment_processing_details),
                                payments_api::PaymentProcessingDetailsAt::Connector => domain::ApplePayFlow::Manual,
                            }
                        } else {
                            domain::ApplePayFlow::Manual
                        }
                    }
                },
                api_models::payments::ApplepaySessionTokenMetadata::ApplePay(_) => {
                    domain::ApplePayFlow::Manual
                }
            })
        })
    })
}

fn is_payment_method_type_allowed_for_connector(
    current_pm_type: &Option<storage::enums::PaymentMethodType>,
    pm_type_filter: Option<PaymentMethodTypeTokenFilter>,
) -> bool {
    match (*current_pm_type).zip(pm_type_filter) {
        Some((pm_type, type_filter)) => match type_filter {
            PaymentMethodTypeTokenFilter::AllAccepted => true,
            PaymentMethodTypeTokenFilter::EnableOnly(enabled) => enabled.contains(&pm_type),
            PaymentMethodTypeTokenFilter::DisableOnly(disabled) => !disabled.contains(&pm_type),
        },
        None => true, // Allow all types if payment_method_type is not present
    }
}

async fn decide_payment_method_tokenize_action(
    state: &SessionState,
    connector_name: &str,
    payment_method: &storage::enums::PaymentMethod,
    pm_parent_token: Option<&String>,
    is_connector_tokenization_enabled: bool,
    apple_pay_flow: Option<domain::ApplePayFlow>,
) -> RouterResult<TokenizationAction> {
    match pm_parent_token {
        None => Ok(match (is_connector_tokenization_enabled, apple_pay_flow) {
            (true, Some(domain::ApplePayFlow::Simplified(payment_processing_details))) => {
                TokenizationAction::TokenizeInConnectorAndApplepayPreDecrypt(
                    payment_processing_details,
                )
            }
            (true, _) => TokenizationAction::TokenizeInConnectorAndRouter,
            (false, Some(domain::ApplePayFlow::Simplified(payment_processing_details))) => {
                TokenizationAction::DecryptApplePayToken(payment_processing_details)
            }
            (false, _) => TokenizationAction::TokenizeInRouter,
        }),
        Some(token) => {
            let redis_conn = state
                .store
                .get_redis_conn()
                .change_context(errors::ApiErrorResponse::InternalServerError)
                .attach_printable("Failed to get redis connection")?;

            let key = format!(
                "pm_token_{}_{}_{}",
                token.to_owned(),
                payment_method,
                connector_name
            );

            let connector_token_option = redis_conn
                .get_key::<Option<String>>(&key)
                .await
                .change_context(errors::ApiErrorResponse::InternalServerError)
                .attach_printable("Failed to fetch the token from redis")?;

            match connector_token_option {
                Some(connector_token) => Ok(TokenizationAction::ConnectorToken(connector_token)),
                None => Ok(match (is_connector_tokenization_enabled, apple_pay_flow) {
                    (true, Some(domain::ApplePayFlow::Simplified(payment_processing_details))) => {
                        TokenizationAction::TokenizeInConnectorAndApplepayPreDecrypt(
                            payment_processing_details,
                        )
                    }
                    (true, _) => TokenizationAction::TokenizeInConnectorAndRouter,
                    (false, Some(domain::ApplePayFlow::Simplified(payment_processing_details))) => {
                        TokenizationAction::DecryptApplePayToken(payment_processing_details)
                    }
                    (false, _) => TokenizationAction::TokenizeInRouter,
                }),
            }
        }
    }
}

#[derive(Clone, Debug)]
pub enum TokenizationAction {
    TokenizeInRouter,
    TokenizeInConnector,
    TokenizeInConnectorAndRouter,
    ConnectorToken(String),
    SkipConnectorTokenization,
    DecryptApplePayToken(payments_api::PaymentProcessingDetails),
    TokenizeInConnectorAndApplepayPreDecrypt(payments_api::PaymentProcessingDetails),
}

#[allow(clippy::too_many_arguments)]
pub async fn get_connector_tokenization_action_when_confirm_true<F, Req>(
    state: &SessionState,
    operation: &BoxedOperation<'_, F, Req>,
    payment_data: &mut PaymentData<F>,
    validate_result: &operations::ValidateResult<'_>,
    merchant_connector_account: &helpers::MerchantConnectorAccountType,
    merchant_key_store: &domain::MerchantKeyStore,
    customer: &Option<domain::Customer>,
    business_profile: Option<&diesel_models::business_profile::BusinessProfile>,
) -> RouterResult<(PaymentData<F>, TokenizationAction)>
where
    F: Send + Clone,
{
    let connector = payment_data.payment_attempt.connector.to_owned();

    let is_mandate = payment_data
        .mandate_id
        .as_ref()
        .and_then(|inner| inner.mandate_reference_id.as_ref())
        .map(|mandate_reference| match mandate_reference {
            api_models::payments::MandateReferenceId::ConnectorMandateId(_) => true,
            api_models::payments::MandateReferenceId::NetworkMandateId(_) => false,
        })
        .unwrap_or(false);

    let payment_data_and_tokenization_action = match connector {
        Some(_) if is_mandate => (
            payment_data.to_owned(),
            TokenizationAction::SkipConnectorTokenization,
        ),
        Some(connector) if is_operation_confirm(&operation) => {
            let payment_method = &payment_data
                .payment_attempt
                .payment_method
                .get_required_value("payment_method")?;
            let payment_method_type = &payment_data.payment_attempt.payment_method_type;

            let apple_pay_flow =
                decide_apple_pay_flow(state, payment_method_type, Some(merchant_connector_account));

            let is_connector_tokenization_enabled =
                is_payment_method_tokenization_enabled_for_connector(
                    state,
                    &connector,
                    payment_method,
                    payment_method_type,
                    &apple_pay_flow,
                )?;

            add_apple_pay_flow_metrics(
                &apple_pay_flow,
                payment_data.payment_attempt.connector.clone(),
                payment_data.payment_attempt.merchant_id.clone(),
            );

            let payment_method_action = decide_payment_method_tokenize_action(
                state,
                &connector,
                payment_method,
                payment_data.token.as_ref(),
                is_connector_tokenization_enabled,
                apple_pay_flow,
            )
            .await?;

            let connector_tokenization_action = match payment_method_action {
                TokenizationAction::TokenizeInRouter => {
                    let (_operation, payment_method_data, pm_id) = operation
                        .to_domain()?
                        .make_pm_data(
                            state,
                            payment_data,
                            validate_result.storage_scheme,
                            merchant_key_store,
                            customer,
                            business_profile,
                        )
                        .await?;
                    payment_data.payment_method_data = payment_method_data;
                    payment_data.payment_attempt.payment_method_id = pm_id;

                    TokenizationAction::SkipConnectorTokenization
                }

                TokenizationAction::TokenizeInConnector => TokenizationAction::TokenizeInConnector,
                TokenizationAction::TokenizeInConnectorAndRouter => {
                    let (_operation, payment_method_data, pm_id) = operation
                        .to_domain()?
                        .make_pm_data(
                            state,
                            payment_data,
                            validate_result.storage_scheme,
                            merchant_key_store,
                            customer,
                            business_profile,
                        )
                        .await?;

                    payment_data.payment_method_data = payment_method_data;
                    payment_data.payment_attempt.payment_method_id = pm_id;
                    TokenizationAction::TokenizeInConnector
                }
                TokenizationAction::ConnectorToken(token) => {
                    payment_data.pm_token = Some(token);
                    TokenizationAction::SkipConnectorTokenization
                }
                TokenizationAction::SkipConnectorTokenization => {
                    TokenizationAction::SkipConnectorTokenization
                }
                TokenizationAction::DecryptApplePayToken(payment_processing_details) => {
                    TokenizationAction::DecryptApplePayToken(payment_processing_details)
                }
                TokenizationAction::TokenizeInConnectorAndApplepayPreDecrypt(
                    payment_processing_details,
                ) => TokenizationAction::TokenizeInConnectorAndApplepayPreDecrypt(
                    payment_processing_details,
                ),
            };
            (payment_data.to_owned(), connector_tokenization_action)
        }
        _ => (
            payment_data.to_owned(),
            TokenizationAction::SkipConnectorTokenization,
        ),
    };

    Ok(payment_data_and_tokenization_action)
}

pub async fn tokenize_in_router_when_confirm_false_or_external_authentication<F, Req>(
    state: &SessionState,
    operation: &BoxedOperation<'_, F, Req>,
    payment_data: &mut PaymentData<F>,
    validate_result: &operations::ValidateResult<'_>,
    merchant_key_store: &domain::MerchantKeyStore,
    customer: &Option<domain::Customer>,
    business_profile: Option<&diesel_models::business_profile::BusinessProfile>,
) -> RouterResult<PaymentData<F>>
where
    F: Send + Clone,
{
    // On confirm is false and only router related
    let is_external_authentication_requested = payment_data
        .payment_intent
        .request_external_three_ds_authentication;
    let payment_data =
        if !is_operation_confirm(operation) || is_external_authentication_requested == Some(true) {
            let (_operation, payment_method_data, pm_id) = operation
                .to_domain()?
                .make_pm_data(
                    state,
                    payment_data,
                    validate_result.storage_scheme,
                    merchant_key_store,
                    customer,
                    business_profile,
                )
                .await?;
            payment_data.payment_method_data = payment_method_data;
            if let Some(payment_method_id) = pm_id {
                payment_data.payment_attempt.payment_method_id = Some(payment_method_id);
            }
            payment_data
        } else {
            payment_data
        };
    Ok(payment_data.to_owned())
}

#[derive(Clone, PartialEq)]
pub enum CallConnectorAction {
    Trigger,
    Avoid,
    StatusUpdate {
        status: storage_enums::AttemptStatus,
        error_code: Option<String>,
        error_message: Option<String>,
    },
    HandleResponse(Vec<u8>),
}

#[derive(Clone)]
pub struct MandateConnectorDetails {
    pub connector: String,
    pub merchant_connector_id: Option<String>,
}

#[derive(Clone)]
pub struct PaymentData<F>
where
    F: Clone,
{
    pub flow: PhantomData<F>,
    pub payment_intent: storage::PaymentIntent,
    pub payment_attempt: storage::PaymentAttempt,
    pub multiple_capture_data: Option<types::MultipleCaptureData>,
    pub amount: api::Amount,
    pub mandate_id: Option<api_models::payments::MandateIds>,
    pub mandate_connector: Option<MandateConnectorDetails>,
    pub currency: storage_enums::Currency,
    pub setup_mandate: Option<MandateData>,
    pub customer_acceptance: Option<CustomerAcceptance>,
    pub address: PaymentAddress,
    pub token: Option<String>,
    pub token_data: Option<storage::PaymentTokenData>,
    pub confirm: Option<bool>,
    pub force_sync: Option<bool>,
    pub payment_method_data: Option<api::PaymentMethodData>,
    pub payment_method_info: Option<storage::PaymentMethod>,
    pub refunds: Vec<storage::Refund>,
    pub disputes: Vec<storage::Dispute>,
    pub attempts: Option<Vec<storage::PaymentAttempt>>,
    pub sessions_token: Vec<api::SessionToken>,
    pub card_cvc: Option<Secret<String>>,
    pub email: Option<pii::Email>,
    pub creds_identifier: Option<String>,
    pub pm_token: Option<String>,
    pub connector_customer_id: Option<String>,
    pub recurring_mandate_payment_data:
        Option<hyperswitch_domain_models::router_data::RecurringMandatePaymentData>,
    pub ephemeral_key: Option<ephemeral_key::EphemeralKey>,
    pub redirect_response: Option<api_models::payments::RedirectResponse>,
    pub surcharge_details: Option<types::SurchargeDetails>,
    pub frm_message: Option<FraudCheck>,
    pub payment_link_data: Option<api_models::payments::PaymentLinkResponse>,
    pub incremental_authorization_details: Option<IncrementalAuthorizationDetails>,
    pub authorizations: Vec<diesel_models::authorization::Authorization>,
    pub authentication: Option<storage::Authentication>,
    pub recurring_details: Option<RecurringDetails>,
    pub poll_config: Option<router_types::PollConfig>,
}

#[derive(Clone, serde::Serialize, Debug)]
pub struct PaymentEvent {
    payment_intent: storage::PaymentIntent,
    payment_attempt: storage::PaymentAttempt,
}

impl<F: Clone> PaymentData<F> {
    fn to_event(&self) -> PaymentEvent {
        PaymentEvent {
            payment_intent: self.payment_intent.clone(),
            payment_attempt: self.payment_attempt.clone(),
        }
    }
}

impl EventInfo for PaymentEvent {
    type Data = Self;
    fn data(&self) -> error_stack::Result<Self::Data, events::EventsError> {
        Ok(self.clone())
    }

    fn key(&self) -> String {
        "payment".to_string()
    }
}

#[derive(Debug, Default, Clone)]
pub struct IncrementalAuthorizationDetails {
    pub additional_amount: MinorUnit,
    pub total_amount: MinorUnit,
    pub reason: Option<String>,
    pub authorization_id: Option<String>,
}

pub trait CustomerDetailsExt {
    type Error;
    fn get_name(&self) -> Result<Secret<String, masking::WithType>, Self::Error>;
    fn get_email(&self) -> Result<pii::Email, Self::Error>;
}

impl CustomerDetailsExt for CustomerDetails {
    type Error = error_stack::Report<errors::ConnectorError>;
    fn get_name(&self) -> Result<Secret<String, masking::WithType>, Self::Error> {
        self.name.clone().ok_or_else(missing_field_err("name"))
    }
    fn get_email(&self) -> Result<pii::Email, Self::Error> {
        self.email.clone().ok_or_else(missing_field_err("email"))
    }
}

pub fn if_not_create_change_operation<'a, Op, F>(
    status: storage_enums::IntentStatus,
    confirm: Option<bool>,
    current: &'a Op,
) -> BoxedOperation<'_, F, api::PaymentsRequest>
where
    F: Send + Clone,
    Op: Operation<F, api::PaymentsRequest> + Send + Sync,
    &'a Op: Operation<F, api::PaymentsRequest>,
{
    if confirm.unwrap_or(false) {
        Box::new(PaymentConfirm)
    } else {
        match status {
            storage_enums::IntentStatus::RequiresConfirmation
            | storage_enums::IntentStatus::RequiresCustomerAction
            | storage_enums::IntentStatus::RequiresPaymentMethod => Box::new(current),
            _ => Box::new(&PaymentStatus),
        }
    }
}

pub fn is_confirm<'a, F: Clone + Send, R, Op>(
    operation: &'a Op,
    confirm: Option<bool>,
) -> BoxedOperation<'_, F, R>
where
    PaymentConfirm: Operation<F, R>,
    &'a PaymentConfirm: Operation<F, R>,
    Op: Operation<F, R> + Send + Sync,
    &'a Op: Operation<F, R>,
{
    if confirm.unwrap_or(false) {
        Box::new(&PaymentConfirm)
    } else {
        Box::new(operation)
    }
}

pub fn should_call_connector<Op: Debug, F: Clone>(
    operation: &Op,
    payment_data: &PaymentData<F>,
) -> bool {
    match format!("{operation:?}").as_str() {
        "PaymentConfirm" => true,
        "PaymentStart" => {
            !matches!(
                payment_data.payment_intent.status,
                storage_enums::IntentStatus::Failed | storage_enums::IntentStatus::Succeeded
            ) && payment_data.payment_attempt.authentication_data.is_none()
        }
        "PaymentStatus" => {
            matches!(
                payment_data.payment_intent.status,
                storage_enums::IntentStatus::Processing
                    | storage_enums::IntentStatus::RequiresCustomerAction
                    | storage_enums::IntentStatus::RequiresMerchantAction
                    | storage_enums::IntentStatus::RequiresCapture
                    | storage_enums::IntentStatus::PartiallyCapturedAndCapturable
            ) && payment_data.force_sync.unwrap_or(false)
        }
        "PaymentCancel" => matches!(
            payment_data.payment_intent.status,
            storage_enums::IntentStatus::RequiresCapture
                | storage_enums::IntentStatus::PartiallyCapturedAndCapturable
        ),
        "PaymentCapture" => {
            matches!(
                payment_data.payment_intent.status,
                storage_enums::IntentStatus::RequiresCapture
                    | storage_enums::IntentStatus::PartiallyCapturedAndCapturable
            ) || (matches!(
                payment_data.payment_intent.status,
                storage_enums::IntentStatus::Processing
            ) && matches!(
                payment_data.payment_attempt.capture_method,
                Some(storage_enums::CaptureMethod::ManualMultiple)
            ))
        }
        "CompleteAuthorize" => true,
        "PaymentApprove" => true,
        "PaymentReject" => true,
        "PaymentSession" => true,
        "PaymentIncrementalAuthorization" => matches!(
            payment_data.payment_intent.status,
            storage_enums::IntentStatus::RequiresCapture
        ),
        _ => false,
    }
}

pub fn is_operation_confirm<Op: Debug>(operation: &Op) -> bool {
    matches!(format!("{operation:?}").as_str(), "PaymentConfirm")
}

pub fn is_operation_complete_authorize<Op: Debug>(operation: &Op) -> bool {
    matches!(format!("{operation:?}").as_str(), "CompleteAuthorize")
}

#[cfg(feature = "olap")]
pub async fn list_payments(
    state: SessionState,
    merchant: domain::MerchantAccount,
    key_store: domain::MerchantKeyStore,
    constraints: api::PaymentListConstraints,
) -> RouterResponse<api::PaymentListResponse> {
    use hyperswitch_domain_models::errors::StorageError;
    helpers::validate_payment_list_request(&constraints)?;
    let merchant_id = &merchant.merchant_id;
    let db = state.store.as_ref();
    let payment_intents = helpers::filter_by_constraints(
        db,
        &constraints,
        merchant_id,
        &key_store,
        merchant.storage_scheme,
    )
    .await
    .to_not_found_response(errors::ApiErrorResponse::PaymentNotFound)?;

    let collected_futures = payment_intents.into_iter().map(|pi| {
        async {
            match db
                .find_payment_attempt_by_payment_id_merchant_id_attempt_id(
                    &pi.payment_id,
                    merchant_id,
                    &pi.active_attempt.get_id(),
                    // since OLAP doesn't have KV. Force to get the data from PSQL.
                    storage_enums::MerchantStorageScheme::PostgresOnly,
                )
                .await
            {
                Ok(pa) => Some(Ok((pi, pa))),
                Err(error) => {
                    if matches!(error.current_context(), StorageError::ValueNotFound(_)) {
                        logger::warn!(
                            ?error,
                            "payment_attempts missing for payment_id : {}",
                            pi.payment_id,
                        );
                        return None;
                    }
                    Some(Err(error))
                }
            }
        }
    });

    //If any of the response are Err, we will get Result<Err(_)>
    let pi_pa_tuple_vec: Result<Vec<(storage::PaymentIntent, storage::PaymentAttempt)>, _> =
        join_all(collected_futures)
            .await
            .into_iter()
            .flatten() //Will ignore `None`, will only flatten 1 level
            .collect::<Result<Vec<(storage::PaymentIntent, storage::PaymentAttempt)>, _>>();
    //Will collect responses in same order async, leading to sorted responses

    //Converting Intent-Attempt array to Response if no error
    let data: Vec<api::PaymentsResponse> = pi_pa_tuple_vec
        .change_context(errors::ApiErrorResponse::InternalServerError)?
        .into_iter()
        .map(ForeignFrom::foreign_from)
        .collect();

    Ok(services::ApplicationResponse::Json(
        api::PaymentListResponse {
            size: data.len(),
            data,
        },
    ))
}
#[cfg(feature = "olap")]
pub async fn apply_filters_on_payments(
    state: SessionState,
    merchant: domain::MerchantAccount,
    merchant_key_store: domain::MerchantKeyStore,
    constraints: api::PaymentListFilterConstraints,
) -> RouterResponse<api::PaymentListResponseV2> {
    let limit = &constraints.limit;
    helpers::validate_payment_list_request_for_joins(*limit)?;
    let db = state.store.as_ref();
    let list: Vec<(storage::PaymentIntent, storage::PaymentAttempt)> = db
        .get_filtered_payment_intents_attempt(
            &merchant.merchant_id,
            &constraints.clone().into(),
            &merchant_key_store,
            merchant.storage_scheme,
        )
        .await
        .to_not_found_response(errors::ApiErrorResponse::PaymentNotFound)?;

    let data: Vec<api::PaymentsResponse> =
        list.into_iter().map(ForeignFrom::foreign_from).collect();

    let active_attempt_ids = db
        .get_filtered_active_attempt_ids_for_total_count(
            &merchant.merchant_id,
            &constraints.clone().into(),
            merchant.storage_scheme,
        )
        .await
        .to_not_found_response(errors::ApiErrorResponse::InternalServerError)?;

    let total_count = db
        .get_total_count_of_filtered_payment_attempts(
            &merchant.merchant_id,
            &active_attempt_ids,
            constraints.connector,
            constraints.payment_method,
            constraints.payment_method_type,
            constraints.authentication_type,
            constraints.merchant_connector_id,
            merchant.storage_scheme,
        )
        .await
        .change_context(errors::ApiErrorResponse::InternalServerError)?;

    Ok(services::ApplicationResponse::Json(
        api::PaymentListResponseV2 {
            count: data.len(),
            total_count,
            data,
        },
    ))
}

#[cfg(feature = "olap")]
pub async fn get_filters_for_payments(
    state: SessionState,
    merchant: domain::MerchantAccount,
    merchant_key_store: domain::MerchantKeyStore,
    time_range: api::TimeRange,
) -> RouterResponse<api::PaymentListFilters> {
    let db = state.store.as_ref();
    let pi = db
        .filter_payment_intents_by_time_range_constraints(
            &merchant.merchant_id,
            &time_range,
            &merchant_key_store,
            merchant.storage_scheme,
        )
        .await
        .to_not_found_response(errors::ApiErrorResponse::PaymentNotFound)?;

    let filters = db
        .get_filters_for_payments(
            pi.as_slice(),
            &merchant.merchant_id,
            // since OLAP doesn't have KV. Force to get the data from PSQL.
            storage_enums::MerchantStorageScheme::PostgresOnly,
        )
        .await
        .to_not_found_response(errors::ApiErrorResponse::PaymentNotFound)?;

    Ok(services::ApplicationResponse::Json(
        api::PaymentListFilters {
            connector: filters.connector,
            currency: filters.currency,
            status: filters.status,
            payment_method: filters.payment_method,
            payment_method_type: filters.payment_method_type,
            authentication_type: filters.authentication_type,
        },
    ))
}

#[cfg(feature = "olap")]
pub async fn get_payment_filters(
    state: SessionState,
    merchant: domain::MerchantAccount,
) -> RouterResponse<api::PaymentListFiltersV2> {
    let merchant_connector_accounts = if let services::ApplicationResponse::Json(data) =
        super::admin::list_payment_connectors(state, merchant.merchant_id).await?
    {
        data
    } else {
        return Err(errors::ApiErrorResponse::InternalServerError.into());
    };

    let mut connector_map: HashMap<String, Vec<MerchantConnectorInfo>> = HashMap::new();
    let mut payment_method_types_map: HashMap<
        enums::PaymentMethod,
        HashSet<enums::PaymentMethodType>,
    > = HashMap::new();

    // populate connector map
    merchant_connector_accounts
        .iter()
        .filter_map(|merchant_connector_account| {
            merchant_connector_account
                .connector_label
                .as_ref()
                .map(|label| {
                    let info = MerchantConnectorInfo {
                        connector_label: label.clone(),
                        merchant_connector_id: merchant_connector_account
                            .merchant_connector_id
                            .clone(),
                    };
                    (merchant_connector_account.connector_name.clone(), info)
                })
        })
        .for_each(|(connector_name, info)| {
            connector_map
                .entry(connector_name.clone())
                .or_default()
                .push(info);
        });

    // populate payment method type map
    merchant_connector_accounts
        .iter()
        .flat_map(|merchant_connector_account| {
            merchant_connector_account.payment_methods_enabled.as_ref()
        })
        .map(|payment_methods_enabled| {
            payment_methods_enabled
                .iter()
                .filter_map(|payment_method_enabled| {
                    payment_method_enabled
                        .payment_method_types
                        .as_ref()
                        .map(|types_vec| (payment_method_enabled.payment_method, types_vec.clone()))
                })
        })
        .for_each(|payment_methods_enabled| {
            payment_methods_enabled.for_each(|(payment_method, payment_method_types_vec)| {
                payment_method_types_map
                    .entry(payment_method)
                    .or_default()
                    .extend(
                        payment_method_types_vec
                            .iter()
                            .map(|p| p.payment_method_type),
                    );
            });
        });

    Ok(services::ApplicationResponse::Json(
        api::PaymentListFiltersV2 {
            connector: connector_map,
            currency: enums::Currency::iter().collect(),
            status: enums::IntentStatus::iter().collect(),
            payment_method: payment_method_types_map,
            authentication_type: enums::AuthenticationType::iter().collect(),
        },
    ))
}

pub async fn add_process_sync_task(
    db: &dyn StorageInterface,
    payment_attempt: &storage::PaymentAttempt,
    schedule_time: time::PrimitiveDateTime,
) -> CustomResult<(), errors::StorageError> {
    let tracking_data = api::PaymentsRetrieveRequest {
        force_sync: true,
        merchant_id: Some(payment_attempt.merchant_id.clone()),
        resource_id: api::PaymentIdType::PaymentAttemptId(payment_attempt.attempt_id.clone()),
        ..Default::default()
    };
    let runner = storage::ProcessTrackerRunner::PaymentsSyncWorkflow;
    let task = "PAYMENTS_SYNC";
    let tag = ["SYNC", "PAYMENT"];
    let process_tracker_id = pt_utils::get_process_tracker_id(
        runner,
        task,
        &payment_attempt.attempt_id,
        &payment_attempt.merchant_id,
    );
    let process_tracker_entry = storage::ProcessTrackerNew::new(
        process_tracker_id,
        task,
        runner,
        tag,
        tracking_data,
        schedule_time,
    )
    .map_err(errors::StorageError::from)?;

    db.insert_process(process_tracker_entry).await?;
    Ok(())
}

pub async fn reset_process_sync_task(
    db: &dyn StorageInterface,
    payment_attempt: &storage::PaymentAttempt,
    schedule_time: time::PrimitiveDateTime,
) -> Result<(), errors::ProcessTrackerError> {
    let runner = storage::ProcessTrackerRunner::PaymentsSyncWorkflow;
    let task = "PAYMENTS_SYNC";
    let process_tracker_id = pt_utils::get_process_tracker_id(
        runner,
        task,
        &payment_attempt.attempt_id,
        &payment_attempt.merchant_id,
    );
    let psync_process = db
        .find_process_by_id(&process_tracker_id)
        .await?
        .ok_or(errors::ProcessTrackerError::ProcessFetchingFailed)?;
    db.as_scheduler()
        .reset_process(psync_process, schedule_time)
        .await?;
    Ok(())
}

pub fn update_straight_through_routing<F>(
    payment_data: &mut PaymentData<F>,
    request_straight_through: serde_json::Value,
) -> CustomResult<(), errors::ParsingError>
where
    F: Send + Clone,
{
    let _: api_models::routing::RoutingAlgorithm = request_straight_through
        .clone()
        .parse_value("RoutingAlgorithm")
        .attach_printable("Invalid straight through routing rules format")?;

    payment_data.payment_attempt.straight_through_algorithm = Some(request_straight_through);

    Ok(())
}

#[allow(clippy::too_many_arguments)]
pub async fn get_connector_choice<F, Req>(
    operation: &BoxedOperation<'_, F, Req>,
    state: &SessionState,
    req: &Req,
    merchant_account: &domain::MerchantAccount,
    business_profile: &storage::business_profile::BusinessProfile,
    key_store: &domain::MerchantKeyStore,
    payment_data: &mut PaymentData<F>,
    eligible_connectors: Option<Vec<enums::RoutableConnectors>>,
    mandate_type: Option<api::MandateTransactionType>,
) -> RouterResult<Option<ConnectorCallType>>
where
    F: Send + Clone,
{
    let connector_choice = operation
        .to_domain()?
        .get_connector(
            merchant_account,
            &state.clone(),
            req,
            &payment_data.payment_intent,
            key_store,
        )
        .await?;

    let connector = if should_call_connector(operation, payment_data) {
        Some(match connector_choice {
            api::ConnectorChoice::SessionMultiple(connectors) => {
                let routing_output = perform_session_token_routing(
                    state.clone(),
                    merchant_account,
                    key_store,
                    payment_data,
                    connectors,
                )
                .await?;
                ConnectorCallType::SessionMultiple(routing_output)
            }

            api::ConnectorChoice::StraightThrough(straight_through) => {
                connector_selection(
                    state,
                    merchant_account,
                    business_profile,
                    key_store,
                    payment_data,
                    Some(straight_through),
                    eligible_connectors,
                    mandate_type,
                )
                .await?
            }

            api::ConnectorChoice::Decide => {
                connector_selection(
                    state,
                    merchant_account,
                    business_profile,
                    key_store,
                    payment_data,
                    None,
                    eligible_connectors,
                    mandate_type,
                )
                .await?
            }
        })
    } else if let api::ConnectorChoice::StraightThrough(algorithm) = connector_choice {
        update_straight_through_routing(payment_data, algorithm)
            .change_context(errors::ApiErrorResponse::InternalServerError)
            .attach_printable("Failed to update straight through routing algorithm")?;

        None
    } else {
        None
    };
    Ok(connector)
}

#[allow(clippy::too_many_arguments)]
pub async fn connector_selection<F>(
    state: &SessionState,
    merchant_account: &domain::MerchantAccount,
    business_profile: &storage::business_profile::BusinessProfile,
    key_store: &domain::MerchantKeyStore,
    payment_data: &mut PaymentData<F>,
    request_straight_through: Option<serde_json::Value>,
    eligible_connectors: Option<Vec<enums::RoutableConnectors>>,
    mandate_type: Option<api::MandateTransactionType>,
) -> RouterResult<ConnectorCallType>
where
    F: Send + Clone,
{
    let request_straight_through: Option<api::routing::StraightThroughAlgorithm> =
        request_straight_through
            .map(|val| val.parse_value("RoutingAlgorithm"))
            .transpose()
            .change_context(errors::ApiErrorResponse::InternalServerError)
            .attach_printable("Invalid straight through routing rules format")?;

    let mut routing_data = storage::RoutingData {
        routed_through: payment_data.payment_attempt.connector.clone(),
        #[cfg(feature = "connector_choice_mca_id")]
        merchant_connector_id: payment_data.payment_attempt.merchant_connector_id.clone(),
        #[cfg(not(feature = "connector_choice_mca_id"))]
        business_sub_label: payment_data.payment_attempt.business_sub_label.clone(),
        algorithm: request_straight_through.clone(),
        routing_info: payment_data
            .payment_attempt
            .straight_through_algorithm
            .clone()
            .map(|val| val.parse_value("PaymentRoutingInfo"))
            .transpose()
            .change_context(errors::ApiErrorResponse::InternalServerError)
            .attach_printable("Invalid straight through algorithm format found in payment attempt")?
            .unwrap_or_else(|| storage::PaymentRoutingInfo {
                algorithm: None,
                pre_routing_results: None,
            }),
    };

    let decided_connector = decide_connector(
        state.clone(),
        merchant_account,
        business_profile,
        key_store,
        payment_data,
        request_straight_through,
        &mut routing_data,
        eligible_connectors,
        mandate_type,
    )
    .await?;

    let encoded_info = routing_data
        .routing_info
        .encode_to_value()
        .change_context(errors::ApiErrorResponse::InternalServerError)
        .attach_printable("error serializing payment routing info to serde value")?;

    payment_data.payment_attempt.connector = routing_data.routed_through;
    #[cfg(feature = "connector_choice_mca_id")]
    {
        payment_data.payment_attempt.merchant_connector_id = routing_data.merchant_connector_id;
    }
    #[cfg(not(feature = "connector_choice_mca_id"))]
    {
        payment_data.payment_attempt.business_sub_label = routing_data.business_sub_label;
    }
    payment_data.payment_attempt.straight_through_algorithm = Some(encoded_info);

    Ok(decided_connector)
}

#[allow(clippy::too_many_arguments)]
pub async fn decide_connector<F>(
    state: SessionState,
    merchant_account: &domain::MerchantAccount,
    business_profile: &storage::business_profile::BusinessProfile,
    key_store: &domain::MerchantKeyStore,
    payment_data: &mut PaymentData<F>,
    request_straight_through: Option<api::routing::StraightThroughAlgorithm>,
    routing_data: &mut storage::RoutingData,
    eligible_connectors: Option<Vec<enums::RoutableConnectors>>,
    mandate_type: Option<api::MandateTransactionType>,
) -> RouterResult<ConnectorCallType>
where
    F: Send + Clone,
{
    // If the connector was already decided previously, use the same connector
    // This is in case of flows like payments_sync, payments_cancel where the successive operations
    // with the connector have to be made using the same connector account.
    if let Some(ref connector_name) = payment_data.payment_attempt.connector {
        // Connector was already decided previously, use the same connector
        let connector_data = api::ConnectorData::get_connector_by_name(
            &state.conf.connectors,
            connector_name,
            api::GetToken::Connector,
            payment_data.payment_attempt.merchant_connector_id.clone(),
        )
        .change_context(errors::ApiErrorResponse::InternalServerError)
        .attach_printable("Invalid connector name received in 'routed_through'")?;

        routing_data.routed_through = Some(connector_name.clone());
        return Ok(ConnectorCallType::PreDetermined(connector_data));
    }

    if let Some(mandate_connector_details) = payment_data.mandate_connector.as_ref() {
        let connector_data = api::ConnectorData::get_connector_by_name(
            &state.conf.connectors,
            &mandate_connector_details.connector,
            api::GetToken::Connector,
            #[cfg(feature = "connector_choice_mca_id")]
            mandate_connector_details.merchant_connector_id.clone(),
            #[cfg(not(feature = "connector_choice_mca_id"))]
            None,
        )
        .change_context(errors::ApiErrorResponse::InternalServerError)
        .attach_printable("Invalid connector name received in 'routed_through'")?;

        routing_data.routed_through = Some(mandate_connector_details.connector.clone());
        #[cfg(feature = "connector_choice_mca_id")]
        {
            routing_data
                .merchant_connector_id
                .clone_from(&mandate_connector_details.merchant_connector_id);
        }
        return Ok(ConnectorCallType::PreDetermined(connector_data));
    }

    if let Some((pre_routing_results, storage_pm_type)) = routing_data
        .routing_info
        .pre_routing_results
        .as_ref()
        .zip(payment_data.payment_attempt.payment_method_type.as_ref())
    {
        if let (Some(routable_connector_choice), None) = (
            pre_routing_results.get(storage_pm_type),
            &payment_data.token_data,
        ) {
            let routable_connector_list = match routable_connector_choice {
                storage::PreRoutingConnectorChoice::Single(routable_connector) => {
                    vec![routable_connector.clone()]
                }
                storage::PreRoutingConnectorChoice::Multiple(routable_connector_list) => {
                    routable_connector_list.clone()
                }
            };

            let mut pre_routing_connector_data_list = vec![];

            let first_routable_connector = routable_connector_list
                .first()
                .ok_or(errors::ApiErrorResponse::IncorrectPaymentMethodConfiguration)?;

            routing_data.routed_through = Some(first_routable_connector.connector.to_string());
            #[cfg(feature = "connector_choice_mca_id")]
            {
                routing_data
                    .merchant_connector_id
                    .clone_from(&first_routable_connector.merchant_connector_id);
            }
            #[cfg(not(feature = "connector_choice_mca_id"))]
            {
                routing_data.business_sub_label = first_routable_connector.sub_label.clone();
            }

            for connector_choice in routable_connector_list.clone() {
                let connector_data = api::ConnectorData::get_connector_by_name(
                    &state.conf.connectors,
                    &connector_choice.connector.to_string(),
                    api::GetToken::Connector,
                    #[cfg(feature = "connector_choice_mca_id")]
                    connector_choice.merchant_connector_id.clone(),
                    #[cfg(not(feature = "connector_choice_mca_id"))]
                    None,
                )
                .change_context(errors::ApiErrorResponse::InternalServerError)
                .attach_printable("Invalid connector name received")?;

                pre_routing_connector_data_list.push(connector_data);
            }

            #[cfg(all(feature = "retry", feature = "connector_choice_mca_id"))]
            let should_do_retry =
                retry::config_should_call_gsm(&*state.store, &merchant_account.merchant_id).await;

            #[cfg(all(feature = "retry", feature = "connector_choice_mca_id"))]
            if payment_data.payment_attempt.payment_method_type
                == Some(storage_enums::PaymentMethodType::ApplePay)
                && should_do_retry
            {
                let retryable_connector_data = helpers::get_apple_pay_retryable_connectors(
                    &state,
                    merchant_account,
                    payment_data,
                    key_store,
                    &pre_routing_connector_data_list,
                    first_routable_connector
                        .merchant_connector_id
                        .clone()
                        .as_ref(),
                )
                .await?;

                if let Some(connector_data_list) = retryable_connector_data {
                    if connector_data_list.len() > 1 {
                        logger::info!("Constructed apple pay retryable connector list");
                        return Ok(ConnectorCallType::Retryable(connector_data_list));
                    }
                }
            }

            let first_pre_routing_connector_data_list = pre_routing_connector_data_list
                .first()
                .ok_or(errors::ApiErrorResponse::IncorrectPaymentMethodConfiguration)?;

            helpers::override_setup_future_usage_to_on_session(&*state.store, payment_data).await?;

            return Ok(ConnectorCallType::PreDetermined(
                first_pre_routing_connector_data_list.clone(),
            ));
        }
    }

    if let Some(routing_algorithm) = request_straight_through {
        let (mut connectors, check_eligibility) = routing::perform_straight_through_routing(
            &routing_algorithm,
            payment_data.creds_identifier.clone(),
        )
        .change_context(errors::ApiErrorResponse::InternalServerError)
        .attach_printable("Failed execution of straight through routing")?;

        if check_eligibility {
            #[cfg(feature = "business_profile_routing")]
            let profile_id = payment_data.payment_intent.profile_id.clone();

            #[cfg(not(feature = "business_profile_routing"))]
            let _profile_id: Option<String> = None;

            connectors = routing::perform_eligibility_analysis_with_fallback(
                &state.clone(),
                key_store,
                connectors,
                &TransactionData::Payment(payment_data),
                eligible_connectors,
                #[cfg(feature = "business_profile_routing")]
                profile_id,
            )
            .await
            .change_context(errors::ApiErrorResponse::InternalServerError)
            .attach_printable("failed eligibility analysis and fallback")?;
        }

        let connector_data = connectors
            .into_iter()
            .map(|conn| {
                api::ConnectorData::get_connector_by_name(
                    &state.conf.connectors,
                    &conn.connector.to_string(),
                    api::GetToken::Connector,
                    #[cfg(feature = "connector_choice_mca_id")]
                    conn.merchant_connector_id.clone(),
                    #[cfg(not(feature = "connector_choice_mca_id"))]
                    None,
                )
            })
            .collect::<CustomResult<Vec<_>, _>>()
            .change_context(errors::ApiErrorResponse::InternalServerError)
            .attach_printable("Invalid connector name received")?;

        return decide_multiplex_connector_for_normal_or_recurring_payment(
            &state,
            payment_data,
            routing_data,
            connector_data,
            mandate_type,
            business_profile.is_connector_agnostic_mit_enabled,
        )
        .await;
    }

    if let Some(ref routing_algorithm) = routing_data.routing_info.algorithm {
        let (mut connectors, check_eligibility) = routing::perform_straight_through_routing(
            routing_algorithm,
            payment_data.creds_identifier.clone(),
        )
        .change_context(errors::ApiErrorResponse::InternalServerError)
        .attach_printable("Failed execution of straight through routing")?;

        if check_eligibility {
            #[cfg(feature = "business_profile_routing")]
            let profile_id = payment_data.payment_intent.profile_id.clone();

            #[cfg(not(feature = "business_profile_routing"))]
            let _profile_id: Option<String> = None;

            connectors = routing::perform_eligibility_analysis_with_fallback(
                &state,
                key_store,
                connectors,
                &TransactionData::Payment(payment_data),
                eligible_connectors,
                #[cfg(feature = "business_profile_routing")]
                profile_id,
            )
            .await
            .change_context(errors::ApiErrorResponse::InternalServerError)
            .attach_printable("failed eligibility analysis and fallback")?;
        }

        let connector_data = connectors
            .into_iter()
            .map(|conn| {
                api::ConnectorData::get_connector_by_name(
                    &state.conf.connectors,
                    &conn.connector.to_string(),
                    api::GetToken::Connector,
                    #[cfg(feature = "connector_choice_mca_id")]
                    conn.merchant_connector_id,
                    #[cfg(not(feature = "connector_choice_mca_id"))]
                    None,
                )
            })
            .collect::<CustomResult<Vec<_>, _>>()
            .change_context(errors::ApiErrorResponse::InternalServerError)
            .attach_printable("Invalid connector name received")?;

        return decide_multiplex_connector_for_normal_or_recurring_payment(
            &state,
            payment_data,
            routing_data,
            connector_data,
            mandate_type,
            business_profile.is_connector_agnostic_mit_enabled,
        )
        .await;
    }

    route_connector_v1(
        &state,
        merchant_account,
        business_profile,
        key_store,
        TransactionData::Payment(payment_data),
        routing_data,
        eligible_connectors,
        mandate_type,
    )
    .await
}

pub async fn decide_multiplex_connector_for_normal_or_recurring_payment<F: Clone>(
    state: &SessionState,
    payment_data: &mut PaymentData<F>,
    routing_data: &mut storage::RoutingData,
    connectors: Vec<api::ConnectorData>,
    mandate_type: Option<api::MandateTransactionType>,
    is_connector_agnostic_mit_enabled: Option<bool>,
) -> RouterResult<ConnectorCallType> {
    match (
        payment_data.payment_intent.setup_future_usage,
        payment_data.token_data.as_ref(),
        payment_data.recurring_details.as_ref(),
        payment_data.payment_intent.off_session,
        mandate_type,
    ) {
        (
            Some(storage_enums::FutureUsage::OffSession),
            Some(_),
            None,
            None,
            Some(api::MandateTransactionType::RecurringMandateTransaction),
        )
        | (
            None,
            None,
            Some(RecurringDetails::PaymentMethodId(_)),
            Some(true),
            Some(api::MandateTransactionType::RecurringMandateTransaction),
        )
        | (None, Some(_), None, Some(true), _) => {
            logger::debug!("performing routing for token-based MIT flow");

            let payment_method_info = payment_data
                .payment_method_info
                .as_ref()
                .get_required_value("payment_method_info")?;

            let connector_mandate_details = &payment_method_info
                .connector_mandate_details
                .clone()
                .map(|details| {
                    details.parse_value::<storage::PaymentsMandateReference>(
                        "connector_mandate_details",
                    )
                })
                .transpose()
                .change_context(errors::ApiErrorResponse::InternalServerError)
                .attach_printable("unable to deserialize connector mandate details")?;

            let mut connector_choice = None;

            for connector_data in connectors {
                let merchant_connector_id = connector_data
                    .merchant_connector_id
                    .as_ref()
                    .ok_or(errors::ApiErrorResponse::InternalServerError)?;

                if is_network_transaction_id_flow(
                    state,
                    is_connector_agnostic_mit_enabled,
                    connector_data.connector_name,
                    payment_method_info,
                ) {
                    logger::info!("using network_transaction_id for MIT flow");
                    let network_transaction_id = payment_method_info
                        .network_transaction_id
                        .as_ref()
                        .ok_or(errors::ApiErrorResponse::InternalServerError)?;

                    let mandate_reference_id =
                        Some(payments_api::MandateReferenceId::NetworkMandateId(
                            network_transaction_id.to_string(),
                        ));

                    connector_choice = Some((connector_data, mandate_reference_id.clone()));
                    break;
                } else if connector_mandate_details
                    .clone()
                    .map(|connector_mandate_details| {
                        connector_mandate_details.contains_key(merchant_connector_id)
                    })
                    .unwrap_or(false)
                {
                    if let Some(merchant_connector_id) =
                        connector_data.merchant_connector_id.as_ref()
                    {
                        if let Some(mandate_reference_record) = connector_mandate_details.clone()
                        .get_required_value("connector_mandate_details")
                            .change_context(errors::ApiErrorResponse::IncorrectPaymentMethodConfiguration)
                            .attach_printable("no eligible connector found for token-based MIT flow since there were no connector mandate details")?
                            .get(merchant_connector_id)
                        {
                            common_utils::fp_utils::when(
                                mandate_reference_record
                                    .original_payment_authorized_currency
                                    .map(|mandate_currency| mandate_currency != payment_data.currency)
                                    .unwrap_or(false),
                                || {
                                    Err(report!(errors::ApiErrorResponse::MandateValidationFailed {
                                        reason: "cross currency mandates not supported".into()
                                    }))
                                },
                            )?;
                            let mandate_reference_id =
                                Some(payments_api::MandateReferenceId::ConnectorMandateId(
                                    payments_api::ConnectorMandateReferenceId {
                                        connector_mandate_id: Some(
                                            mandate_reference_record.connector_mandate_id.clone(),
                                        ),
                                        payment_method_id: Some(
                                            payment_method_info.payment_method_id.clone(),
                                        ),
                                        update_history: None,
                                    },
                                ));
                            payment_data.recurring_mandate_payment_data =
                                Some(hyperswitch_domain_models::router_data::RecurringMandatePaymentData {
                                    payment_method_type: mandate_reference_record
                                        .payment_method_type,
                                    original_payment_authorized_amount: mandate_reference_record
                                        .original_payment_authorized_amount,
                                    original_payment_authorized_currency: mandate_reference_record
                                        .original_payment_authorized_currency,
                                });

                            connector_choice = Some((connector_data, mandate_reference_id.clone()));
                            break;
                        }
                    }
                } else {
                    continue;
                }
            }

            let (chosen_connector_data, mandate_reference_id) = connector_choice
                .get_required_value("connector_choice")
                .change_context(errors::ApiErrorResponse::IncorrectPaymentMethodConfiguration)
                .attach_printable("no eligible connector found for token-based MIT payment")?;

            routing_data.routed_through = Some(chosen_connector_data.connector_name.to_string());
            #[cfg(feature = "connector_choice_mca_id")]
            {
                routing_data
                    .merchant_connector_id
                    .clone_from(&chosen_connector_data.merchant_connector_id);
            }
            routing_data.routed_through = Some(chosen_connector_data.connector_name.to_string());
            #[cfg(feature = "connector_choice_mca_id")]
            {
                routing_data
                    .merchant_connector_id
                    .clone_from(&chosen_connector_data.merchant_connector_id);
            }

            payment_data.mandate_id = Some(payments_api::MandateIds {
                mandate_id: None,
                mandate_reference_id,
            });

            Ok(ConnectorCallType::PreDetermined(chosen_connector_data))
        }
        _ => {
            helpers::override_setup_future_usage_to_on_session(&*state.store, payment_data).await?;

            let first_choice = connectors
                .first()
                .ok_or(errors::ApiErrorResponse::IncorrectPaymentMethodConfiguration)
                .attach_printable("no eligible connector found for payment")?
                .clone();

            routing_data.routed_through = Some(first_choice.connector_name.to_string());
            #[cfg(feature = "connector_choice_mca_id")]
            {
                routing_data.merchant_connector_id = first_choice.merchant_connector_id;
            }

            Ok(ConnectorCallType::Retryable(connectors))
        }
    }
}

pub fn is_network_transaction_id_flow(
    state: &SessionState,
    is_connector_agnostic_mit_enabled: Option<bool>,
    connector: enums::Connector,
    payment_method_info: &storage::PaymentMethod,
) -> bool {
    let ntid_supported_connectors = &state
        .conf
        .network_transaction_id_supported_connectors
        .connector_list;

    is_connector_agnostic_mit_enabled == Some(true)
        && payment_method_info.payment_method == Some(storage_enums::PaymentMethod::Card)
        && ntid_supported_connectors.contains(&connector)
        && payment_method_info.network_transaction_id.is_some()
}

pub fn should_add_task_to_process_tracker<F: Clone>(payment_data: &PaymentData<F>) -> bool {
    let connector = payment_data.payment_attempt.connector.as_deref();

    !matches!(
        (payment_data.payment_attempt.payment_method, connector),
        (
            Some(storage_enums::PaymentMethod::BankTransfer),
            Some("stripe")
        )
    )
}

pub async fn perform_session_token_routing<F>(
    state: SessionState,
    merchant_account: &domain::MerchantAccount,
    key_store: &domain::MerchantKeyStore,
    payment_data: &mut PaymentData<F>,
    connectors: Vec<api::SessionConnectorData>,
) -> RouterResult<Vec<api::SessionConnectorData>>
where
    F: Clone,
{
    // Commenting out this code as `list_payment_method_api` and `perform_session_token_routing`
    // will happen in parallel the behaviour of the session call differ based on filters in
    // list_payment_method_api

    // let routing_info: Option<storage::PaymentRoutingInfo> = payment_data
    //     .payment_attempt
    //     .straight_through_algorithm
    //     .clone()
    //     .map(|val| val.parse_value("PaymentRoutingInfo"))
    //     .transpose()
    //     .change_context(errors::ApiErrorResponse::InternalServerError)
    //     .attach_printable("invalid payment routing info format found in payment attempt")?;

    // if let Some(storage::PaymentRoutingInfo {
    //     pre_routing_results: Some(pre_routing_results),
    //     ..
    // }) = routing_info
    // {
    //     let mut payment_methods: rustc_hash::FxHashMap<
    //         (String, enums::PaymentMethodType),
    //         api::SessionConnectorData,
    //     > = rustc_hash::FxHashMap::from_iter(connectors.iter().map(|c| {
    //         (
    //             (
    //                 c.connector.connector_name.to_string(),
    //                 c.payment_method_type,
    //             ),
    //             c.clone(),
    //         )
    //     }));

    //     let mut final_list: Vec<api::SessionConnectorData> = Vec::new();
    //     for (routed_pm_type, pre_routing_choice) in pre_routing_results.into_iter() {
    //         let routable_connector_list = match pre_routing_choice {
    //             storage::PreRoutingConnectorChoice::Single(routable_connector) => {
    //                 vec![routable_connector.clone()]
    //             }
    //             storage::PreRoutingConnectorChoice::Multiple(routable_connector_list) => {
    //                 routable_connector_list.clone()
    //             }
    //         };
    //         for routable_connector in routable_connector_list {
    //             if let Some(session_connector_data) =
    //                 payment_methods.remove(&(routable_connector.to_string(), routed_pm_type))
    //             {
    //                 final_list.push(session_connector_data);
    //                 break;
    //             }
    //         }
    //     }

    //     if !final_list.is_empty() {
    //         return Ok(final_list);
    //     }
    // }

    let routing_enabled_pms = HashSet::from([
        enums::PaymentMethodType::GooglePay,
        enums::PaymentMethodType::ApplePay,
        enums::PaymentMethodType::Klarna,
        enums::PaymentMethodType::Paypal,
    ]);

    let mut chosen = Vec::<api::SessionConnectorData>::new();
    for connector_data in &connectors {
        if routing_enabled_pms.contains(&connector_data.payment_method_type) {
            chosen.push(connector_data.clone());
        }
    }
    let sfr = SessionFlowRoutingInput {
        state: &state,
        country: payment_data
            .address
            .get_payment_method_billing()
            .and_then(|address| address.address.as_ref())
            .and_then(|details| details.country),
        key_store,
        merchant_account,
        payment_attempt: &payment_data.payment_attempt,
        payment_intent: &payment_data.payment_intent,

        chosen,
    };
    let result = self_routing::perform_session_flow_routing(sfr, &enums::TransactionType::Payment)
        .await
        .change_context(errors::ApiErrorResponse::InternalServerError)
        .attach_printable("error performing session flow routing")?;

    let mut final_list: Vec<api::SessionConnectorData> = Vec::new();

    #[cfg(not(feature = "connector_choice_mca_id"))]
    for mut connector_data in connectors {
        if !routing_enabled_pms.contains(&connector_data.payment_method_type) {
            final_list.push(connector_data);
        } else if let Some(choice) = result.get(&connector_data.payment_method_type) {
            let routing_choice = choice
                .first()
                .ok_or(errors::ApiErrorResponse::InternalServerError)?;
            if connector_data.connector.connector_name == routing_choice.connector.connector_name {
                connector_data.business_sub_label = routing_choice.sub_label.clone();
                final_list.push(connector_data);
            }
        }
    }

    #[cfg(feature = "connector_choice_mca_id")]
    for connector_data in connectors {
        if !routing_enabled_pms.contains(&connector_data.payment_method_type) {
            final_list.push(connector_data);
        } else if let Some(choice) = result.get(&connector_data.payment_method_type) {
            let routing_choice = choice
                .first()
                .ok_or(errors::ApiErrorResponse::InternalServerError)?;
            if connector_data.connector.connector_name == routing_choice.connector.connector_name {
                final_list.push(connector_data);
            }
        }
    }

    Ok(final_list)
}

#[allow(clippy::too_many_arguments)]
pub async fn route_connector_v1<F>(
    state: &SessionState,
    merchant_account: &domain::MerchantAccount,
    business_profile: &storage::business_profile::BusinessProfile,
    key_store: &domain::MerchantKeyStore,
    transaction_data: TransactionData<'_, F>,
    routing_data: &mut storage::RoutingData,
    eligible_connectors: Option<Vec<enums::RoutableConnectors>>,
    mandate_type: Option<api::MandateTransactionType>,
) -> RouterResult<ConnectorCallType>
where
    F: Send + Clone,
{
    #[allow(unused_variables)]
    let (profile_id, routing_algorithm) = match &transaction_data {
        TransactionData::Payment(payment_data) => {
            if cfg!(feature = "business_profile_routing") {
                (
                    payment_data.payment_intent.profile_id.clone(),
                    business_profile.routing_algorithm.clone(),
                )
            } else {
                (None, merchant_account.routing_algorithm.clone())
            }
        }
        #[cfg(feature = "payouts")]
        TransactionData::Payout(payout_data) => {
            if cfg!(feature = "business_profile_routing") {
                (
                    Some(payout_data.payout_attempt.profile_id.clone()),
                    business_profile.payout_routing_algorithm.clone(),
                )
            } else {
                (None, merchant_account.payout_routing_algorithm.clone())
            }
        }
    };

    let algorithm_ref = routing_algorithm
        .map(|ra| ra.parse_value::<api::routing::RoutingAlgorithmRef>("RoutingAlgorithmRef"))
        .transpose()
        .change_context(errors::ApiErrorResponse::InternalServerError)
        .attach_printable("Could not decode merchant routing algorithm ref")?
        .unwrap_or_default();

    let connectors = routing::perform_static_routing_v1(
        state,
        &merchant_account.merchant_id,
        algorithm_ref,
        &transaction_data,
    )
    .await
    .change_context(errors::ApiErrorResponse::InternalServerError)?;

    let connectors = routing::perform_eligibility_analysis_with_fallback(
        &state.clone(),
        key_store,
        connectors,
        &transaction_data,
        eligible_connectors,
        #[cfg(feature = "business_profile_routing")]
        profile_id,
    )
    .await
    .change_context(errors::ApiErrorResponse::InternalServerError)
    .attach_printable("failed eligibility analysis and fallback")?;

    #[cfg(feature = "payouts")]
    let first_connector_choice = connectors
        .first()
        .ok_or(errors::ApiErrorResponse::IncorrectPaymentMethodConfiguration)
        .attach_printable("Empty connector list returned")?
        .clone();

    let connector_data = connectors
        .into_iter()
        .map(|conn| {
            api::ConnectorData::get_connector_by_name(
                &state.conf.connectors,
                &conn.connector.to_string(),
                api::GetToken::Connector,
                #[cfg(feature = "connector_choice_mca_id")]
                conn.merchant_connector_id,
                #[cfg(not(feature = "connector_choice_mca_id"))]
                None,
            )
        })
        .collect::<CustomResult<Vec<_>, _>>()
        .change_context(errors::ApiErrorResponse::InternalServerError)
        .attach_printable("Invalid connector name received")?;

    match transaction_data {
        TransactionData::Payment(payment_data) => {
            decide_multiplex_connector_for_normal_or_recurring_payment(
                state,
                payment_data,
                routing_data,
                connector_data,
                mandate_type,
                business_profile.is_connector_agnostic_mit_enabled,
            )
            .await
        }

        #[cfg(feature = "payouts")]
        TransactionData::Payout(_) => {
            routing_data.routed_through = Some(first_connector_choice.connector.to_string());

            #[cfg(feature = "connector_choice_mca_id")]
            {
                routing_data.merchant_connector_id = first_connector_choice.merchant_connector_id;
            }
            #[cfg(not(feature = "connector_choice_mca_id"))]
            {
                routing_data.business_sub_label = first_connector_choice.sub_label;
            }

            Ok(ConnectorCallType::Retryable(connector_data))
        }
    }
}

#[instrument(skip_all)]
pub async fn payment_external_authentication(
    state: SessionState,
    merchant_account: domain::MerchantAccount,
    key_store: domain::MerchantKeyStore,
    req: api_models::payments::PaymentsExternalAuthenticationRequest,
) -> RouterResponse<api_models::payments::PaymentsExternalAuthenticationResponse> {
    let db = &*state.store;
    let merchant_id = &merchant_account.merchant_id;
    let storage_scheme = merchant_account.storage_scheme;
    let payment_id = req.payment_id;
    let payment_intent = db
        .find_payment_intent_by_payment_id_merchant_id(
            &payment_id,
            merchant_id,
            &key_store,
            storage_scheme,
        )
        .await
        .to_not_found_response(errors::ApiErrorResponse::PaymentNotFound)?;
    let attempt_id = payment_intent.active_attempt.get_id().clone();
    let payment_attempt = db
        .find_payment_attempt_by_payment_id_merchant_id_attempt_id(
            &payment_intent.payment_id,
            merchant_id,
            &attempt_id.clone(),
            storage_scheme,
        )
        .await
        .to_not_found_response(errors::ApiErrorResponse::PaymentNotFound)?;
    if payment_attempt.external_three_ds_authentication_attempted != Some(true) {
        Err(errors::ApiErrorResponse::PreconditionFailed {
            message:
                "You cannot authenticate this payment because payment_attempt.external_three_ds_authentication_attempted is false".to_owned(),
        })?
    }
    helpers::validate_payment_status_against_allowed_statuses(
        &payment_intent.status,
        &[storage_enums::IntentStatus::RequiresCustomerAction],
        "authenticate",
    )?;
    let optional_customer = match &payment_intent.customer_id {
        Some(customer_id) => Some(
            state
                .store
                .find_customer_by_customer_id_merchant_id(
                    customer_id,
                    &merchant_account.merchant_id,
                    &key_store,
                    storage_scheme,
                )
                .await
                .change_context(errors::ApiErrorResponse::InternalServerError)
                .attach_printable_lazy(|| {
                    format!("error while finding customer with customer_id {customer_id:?}")
                })?,
        ),
        None => None,
    };
    let profile_id = payment_intent
        .profile_id
        .as_ref()
        .get_required_value("profile_id")
        .change_context(errors::ApiErrorResponse::InternalServerError)
        .attach_printable("'profile_id' not set in payment intent")?;
    let currency = payment_attempt.currency.get_required_value("currency")?;
    let amount = payment_attempt.get_total_amount();
    let shipping_address = helpers::create_or_find_address_for_payment_by_request(
        db,
        None,
        payment_intent.shipping_address_id.as_deref(),
        merchant_id,
        payment_intent.customer_id.as_ref(),
        &key_store,
        &payment_intent.payment_id,
        storage_scheme,
    )
    .await?;
    let billing_address = helpers::create_or_find_address_for_payment_by_request(
        db,
        None,
        payment_intent.billing_address_id.as_deref(),
        merchant_id,
        payment_intent.customer_id.as_ref(),
        &key_store,
        &payment_intent.payment_id,
        storage_scheme,
    )
    .await?;
    let authentication_connector = payment_attempt
        .authentication_connector
        .clone()
        .ok_or(errors::ApiErrorResponse::InternalServerError)
        .attach_printable("authentication_connector not found in payment_attempt")?;
    let merchant_connector_account = helpers::get_merchant_connector_account(
        &state,
        merchant_id,
        None,
        &key_store,
        profile_id,
        authentication_connector.as_str(),
        None,
    )
    .await?;
    let authentication = db
        .find_authentication_by_merchant_id_authentication_id(
            merchant_id.to_string(),
            payment_attempt
                .authentication_id
                .clone()
                .ok_or(errors::ApiErrorResponse::InternalServerError)
                .attach_printable("missing authentication_id in payment_attempt")?,
        )
        .await
        .to_not_found_response(errors::ApiErrorResponse::InternalServerError)
        .attach_printable("Error while fetching authentication record")?;
    let payment_method_details = helpers::get_payment_method_details_from_payment_token(
        &state,
        &payment_attempt,
        &payment_intent,
        &key_store,
        storage_scheme,
    )
    .await?
    .ok_or(errors::ApiErrorResponse::InternalServerError)
    .attach_printable("missing payment_method_details")?;
    let browser_info: Option<BrowserInformation> = payment_attempt
        .browser_info
        .clone()
        .map(|browser_information| browser_information.parse_value("BrowserInformation"))
        .transpose()
        .change_context(errors::ApiErrorResponse::InvalidDataValue {
            field_name: "browser_info",
        })?;
    let payment_connector_name = payment_attempt
        .connector
        .as_ref()
        .ok_or(errors::ApiErrorResponse::InternalServerError)
        .attach_printable("missing connector in payment_attempt")?;
    let return_url = Some(helpers::create_authorize_url(
        &state.base_url,
        &payment_attempt.clone(),
        payment_connector_name,
    ));
    let webhook_url =
        helpers::create_webhook_url(&state.base_url, merchant_id, &authentication_connector);

    let business_profile = state
        .store
        .find_business_profile_by_profile_id(profile_id)
        .await
        .change_context(errors::ApiErrorResponse::BusinessProfileNotFound {
            id: profile_id.to_string(),
        })?;

    let authentication_details: api_models::admin::AuthenticationConnectorDetails =
        business_profile
            .authentication_connector_details
            .clone()
            .get_required_value("authentication_connector_details")
            .attach_printable("authentication_connector_details not configured by the merchant")?
            .parse_value("AuthenticationConnectorDetails")
            .change_context(errors::ApiErrorResponse::UnprocessableEntity {
                message: "Invalid data format found for authentication_connector_details".into(),
            })
            .attach_printable(
                "Error while parsing authentication_connector_details from business_profile",
            )?;

    let authentication_response = Box::pin(authentication_core::perform_authentication(
        &state,
        business_profile.merchant_id,
        authentication_connector,
        payment_method_details.0,
        payment_method_details.1,
        billing_address
            .as_ref()
            .map(|address| address.into())
            .ok_or(errors::ApiErrorResponse::MissingRequiredField {
                field_name: "billing_address",
            })?,
        shipping_address.as_ref().map(|address| address.into()),
        browser_info,
        merchant_connector_account,
        Some(amount),
        Some(currency),
        authentication::MessageCategory::Payment,
        req.device_channel,
        authentication,
        return_url,
        req.sdk_information,
        req.threeds_method_comp_ind,
        optional_customer.and_then(|customer| customer.email.map(pii::Email::from)),
        webhook_url,
        authentication_details.three_ds_requestor_url.clone(),
    ))
    .await?;
    Ok(services::ApplicationResponse::Json(
        api_models::payments::PaymentsExternalAuthenticationResponse {
            transaction_status: authentication_response.trans_status,
            acs_url: authentication_response
                .acs_url
                .as_ref()
                .map(ToString::to_string),
            challenge_request: authentication_response.challenge_request,
            acs_reference_number: authentication_response.acs_reference_number,
            acs_trans_id: authentication_response.acs_trans_id,
            three_dsserver_trans_id: authentication_response.three_dsserver_trans_id,
            acs_signed_content: authentication_response.acs_signed_content,
            three_ds_requestor_url: authentication_details.three_ds_requestor_url,
        },
    ))
}

#[instrument(skip_all)]
pub async fn get_extended_card_info(
    state: SessionState,
    merchant_id: String,
    payment_id: String,
) -> RouterResponse<payments_api::ExtendedCardInfoResponse> {
    let redis_conn = state
        .store
        .get_redis_conn()
        .change_context(errors::ApiErrorResponse::InternalServerError)
        .attach_printable("Failed to get redis connection")?;

    let key = helpers::get_redis_key_for_extended_card_info(&merchant_id, &payment_id);
    let payload = redis_conn
        .get_key::<String>(&key)
        .await
        .change_context(errors::ApiErrorResponse::ExtendedCardInfoNotFound)?;

    Ok(services::ApplicationResponse::Json(
        payments_api::ExtendedCardInfoResponse { payload },
    ))
}

#[cfg(feature = "olap")]
pub async fn payments_manual_update(
    state: SessionState,
    req: api_models::payments::PaymentsManualUpdateRequest,
) -> RouterResponse<serde_json::Value> {
    let api_models::payments::PaymentsManualUpdateRequest {
        payment_id,
        attempt_id,
        merchant_id,
        attempt_status,
        error_code,
        error_message,
        error_reason,
    } = req;
    let key_store = state
        .store
        .get_merchant_key_store_by_merchant_id(
            &merchant_id,
            &state.store.get_master_key().to_vec().into(),
        )
        .await
        .to_not_found_response(errors::ApiErrorResponse::MerchantAccountNotFound)
        .attach_printable("Error while fetching the key store by merchant_id")?;
    let merchant_account = state
        .store
        .find_merchant_account_by_merchant_id(&merchant_id, &key_store)
        .await
        .to_not_found_response(errors::ApiErrorResponse::MerchantAccountNotFound)
        .attach_printable("Error while fetching the merchant_account by merchant_id")?;
    let payment_attempt = state
        .store
        .find_payment_attempt_by_payment_id_merchant_id_attempt_id(
            &payment_id,
            &merchant_id,
            &attempt_id.clone(),
            merchant_account.storage_scheme,
        )
        .await
        .to_not_found_response(errors::ApiErrorResponse::PaymentNotFound)
        .attach_printable(
            "Error while fetching the payment_attempt by payment_id, merchant_id and attempt_id",
        )?;
    let payment_intent = state
        .store
        .find_payment_intent_by_payment_id_merchant_id(
            &payment_id,
            &merchant_account.merchant_id,
            &key_store,
            merchant_account.storage_scheme,
        )
        .await
        .to_not_found_response(errors::ApiErrorResponse::PaymentNotFound)
        .attach_printable("Error while fetching the payment_intent by payment_id, merchant_id")?;
    let option_gsm = if let Some(((code, message), connector_name)) = error_code
        .as_ref()
        .zip(error_message.as_ref())
        .zip(payment_attempt.connector.as_ref())
    {
        helpers::get_gsm_record(
            &state,
            Some(code.to_string()),
            Some(message.to_string()),
            connector_name.to_string(),
            // We need to get the unified_code and unified_message of the Authorize flow
            "Authorize".to_string(),
        )
        .await
    } else {
        None
    };
    // Update the payment_attempt
    let attempt_update = storage::PaymentAttemptUpdate::ManualUpdate {
        status: attempt_status,
        error_code,
        error_message,
        error_reason,
        updated_by: merchant_account.storage_scheme.to_string(),
        unified_code: option_gsm.as_ref().and_then(|gsm| gsm.unified_code.clone()),
        unified_message: option_gsm.and_then(|gsm| gsm.unified_message),
    };
    let updated_payment_attempt = state
        .store
        .update_payment_attempt_with_attempt_id(
            payment_attempt.clone(),
            attempt_update,
            merchant_account.storage_scheme,
        )
        .await
        .to_not_found_response(errors::ApiErrorResponse::PaymentNotFound)
        .attach_printable("Error while updating the payment_attempt")?;
    // If the payment_attempt is active attempt for an intent, update the intent status
    if payment_intent.active_attempt.get_id() == payment_attempt.attempt_id {
        let intent_status = enums::IntentStatus::foreign_from(updated_payment_attempt.status);
        let payment_intent_update = storage::PaymentIntentUpdate::ManualUpdate {
            status: Some(intent_status),
            updated_by: merchant_account.storage_scheme.to_string(),
        };
        state
            .store
            .update_payment_intent(
                payment_intent,
                payment_intent_update,
                &key_store,
                merchant_account.storage_scheme,
            )
            .await
            .to_not_found_response(errors::ApiErrorResponse::PaymentNotFound)
            .attach_printable("Error while updating payment_intent")?;
    }
    Ok(services::ApplicationResponse::StatusOk)
}<|MERGE_RESOLUTION|>--- conflicted
+++ resolved
@@ -1504,11 +1504,7 @@
     let payment_method = payment_data
         .payment_attempt
         .payment_method
-<<<<<<< HEAD
-        .get_required_value("payment_method")?;
-=======
         .get_required_value("PaymentMethod")?;
->>>>>>> b0d071ee
 
     let merchant_recipient_data = if payment_method == enums::PaymentMethod::OpenBanking {
         get_merchant_bank_data_for_open_banking_connectors(
